import {format} from 'date-fns';
import {fastMerge, Str} from 'expensify-common';
import {InteractionManager} from 'react-native';
import type {NullishDeep, OnyxCollection, OnyxEntry, OnyxInputValue, OnyxUpdate} from 'react-native-onyx';
import Onyx from 'react-native-onyx';
import type {PartialDeep, SetRequired, ValueOf} from 'type-fest';
import ReceiptGeneric from '@assets/images/receipt-generic.png';
import * as API from '@libs/API';
import type {
    ApproveMoneyRequestParams,
    CategorizeTrackedExpenseParams as CategorizeTrackedExpenseApiParams,
    CompleteSplitBillParams,
    CreateDistanceRequestParams,
    CreatePerDiemRequestParams,
    CreateWorkspaceParams,
    DeleteMoneyRequestParams,
    DetachReceiptParams,
    PayInvoiceParams,
    PayMoneyRequestParams,
    ReplaceReceiptParams,
    RequestMoneyParams,
    ResolveDuplicatesParams,
    SendInvoiceParams,
    SendMoneyParams,
    SetNameValuePairParams,
    ShareTrackedExpenseParams,
    SplitBillParams,
    StartSplitBillParams,
    SubmitReportParams,
    TrackExpenseParams,
    TransactionMergeParams,
    UnapproveExpenseReportParams,
    UpdateMoneyRequestParams,
} from '@libs/API/parameters';
import {WRITE_COMMANDS} from '@libs/API/types';
import {convertAmountToDisplayString, convertToDisplayString} from '@libs/CurrencyUtils';
import DateUtils from '@libs/DateUtils';
import DistanceRequestUtils from '@libs/DistanceRequestUtils';
import {getMicroSecondOnyxErrorObject, getMicroSecondOnyxErrorWithTranslationKey} from '@libs/ErrorUtils';
import {readFileAsync} from '@libs/fileDownload/FileUtils';
import GoogleTagManager from '@libs/GoogleTagManager';
import {
    calculateAmount as calculateIOUAmount,
    formatCurrentUserToAttendee,
    isMovingTransactionFromTrackExpense as isMovingTransactionFromTrackExpenseIOUUtils,
    navigateToStartMoneyRequestStep,
    updateIOUOwnerAndTotal,
} from '@libs/IOUUtils';
import isFileUploadable from '@libs/isFileUploadable';
import {formatPhoneNumber} from '@libs/LocalePhoneNumber';
import * as Localize from '@libs/Localize';
import Log from '@libs/Log';
import isSearchTopmostCentralPane from '@libs/Navigation/isSearchTopmostCentralPane';
import Navigation from '@libs/Navigation/Navigation';
import {buildNextStep} from '@libs/NextStepUtils';
import {rand64} from '@libs/NumberUtils';
import {getPersonalDetailsForAccountIDs} from '@libs/OptionsListUtils';
import {getCustomUnitID} from '@libs/PerDiemRequestUtils';
import {getAccountIDsByLogins} from '@libs/PersonalDetailsUtils';
import {addSMSDomainIfPhoneNumber} from '@libs/PhoneNumber';
import {getPerDiemCustomUnit, getPolicy, getSubmitToAccountID, hasDependentTags, isControlPolicy, isPaidGroupPolicy, isPolicyAdmin, isSubmitAndClose} from '@libs/PolicyUtils';
import {
    getAllReportActions,
    getLastVisibleAction,
    getLastVisibleMessage,
    getOriginalMessage,
    getReportAction,
    getReportActionHtml,
    getReportActionMessage,
    getReportActionText,
    getTrackExpenseActionableWhisper,
    isActionableTrackExpense,
    isCreatedAction,
    isDeletedParentAction,
    isMoneyRequestAction,
    isReportPreviewAction,
} from '@libs/ReportActionsUtils';
import type {OptimisticChatReport, OptimisticCreatedReportAction, OptimisticIOUReportAction, OptionData, TransactionDetails} from '@libs/ReportUtils';
import {
    buildOptimisticActionableTrackExpenseWhisper,
    buildOptimisticApprovedReportAction,
    buildOptimisticCancelPaymentReportAction,
    buildOptimisticChatReport,
    buildOptimisticCreatedReportAction,
    buildOptimisticDetachReceipt,
    buildOptimisticDismissedViolationReportAction,
    buildOptimisticExpenseReport,
    buildOptimisticHoldReportAction,
    buildOptimisticHoldReportActionComment,
    buildOptimisticInvoiceReport,
    buildOptimisticIOUReport,
    buildOptimisticIOUReportAction,
    buildOptimisticModifiedExpenseReportAction,
    buildOptimisticMoneyRequestEntities,
    buildOptimisticMovedTrackedExpenseModifiedReportAction,
    buildOptimisticReportPreview,
    buildOptimisticSubmittedReportAction,
    buildOptimisticUnapprovedReportAction,
    buildOptimisticUnHoldReportAction,
    canBeAutoReimbursed,
    canUserPerformWriteAction as canUserPerformWriteActionReportUtils,
    getAllHeldTransactions as getAllHeldTransactionsReportUtils,
    getApprovalChain,
    getChatByParticipants,
    getDisplayedReportID,
    getInvoiceChatByParticipants,
    getMoneyRequestSpendBreakdown,
    getOptimisticDataForParentReportAction,
    getOutstandingChildRequest,
    getPersonalDetailsForAccountID,
    getReportNameValuePairs,
    getReportOrDraftReport,
    getReportTransactions,
    getTransactionDetails,
    hasHeldExpenses as hasHeldExpensesReportUtils,
    hasNonReimbursableTransactions as hasNonReimbursableTransactionsReportUtils,
    isArchivedReport,
    isArchivedReportWithID,
    isDraftReport,
    isExpenseReport,
    isIndividualInvoiceRoom,
    isInvoiceReport as isInvoiceReportReportUtils,
    isInvoiceRoom,
    isMoneyRequestReport as isMoneyRequestReportReportUtils,
    isOpenExpenseReport as isOpenExpenseReportReportUtils,
    isOpenInvoiceReport as isOpenInvoiceReportReportUtils,
    isOptimisticPersonalDetail,
    isPayAtEndExpenseReport as isPayAtEndExpenseReportReportUtils,
    isPayer as isPayerReportUtils,
    isPolicyExpenseChat as isPolicyExpenseChatReportUtil,
    isReportApproved,
    isSelfDM,
    isSettled,
    isTrackExpenseReport,
    shouldCreateNewMoneyRequestReport as shouldCreateNewMoneyRequestReportReportUtils,
    updateReportPreview,
} from '@libs/ReportUtils';
import {getSession} from '@libs/SessionUtils';
import playSound, {SOUNDS} from '@libs/Sound';
import {shouldRestrictUserBillableActions} from '@libs/SubscriptionUtils';
import {
    allHavePendingRTERViolation,
    buildOptimisticTransaction,
    getAmount,
    getCategoryTaxCodeAndAmount,
    getCurrency,
    getMerchant,
    getTransaction,
    getUpdatedTransaction,
    hasReceipt as hasReceiptTransactionUtils,
    isAmountMissing,
    isCustomUnitRateIDForP2P,
    isDistanceRequest as isDistanceRequestTransactionUtils,
    isExpensifyCardTransaction,
    isFetchingWaypointsFromServer,
    isOnHold,
    isPartialMerchant,
    isPending,
    isPerDiemRequest as isPerDiemRequestTransactionUtils,
    isReceiptBeingScanned as isReceiptBeingScannedTransactionUtils,
    isScanRequest as isScanRequestTransactionUtils,
    shouldShowBrokenConnectionViolation,
} from '@libs/TransactionUtils';
import ViolationsUtils from '@libs/Violations/ViolationsUtils';
import type {IOUAction, IOUType} from '@src/CONST';
import CONST from '@src/CONST';
import ONYXKEYS from '@src/ONYXKEYS';
import ROUTES from '@src/ROUTES';
import type {Route} from '@src/ROUTES';
import type * as OnyxTypes from '@src/types/onyx';
import type {Attendee, Participant, Split} from '@src/types/onyx/IOU';
import type {ErrorFields, Errors} from '@src/types/onyx/OnyxCommon';
import type {PaymentMethodType} from '@src/types/onyx/OriginalMessage';
import type {InvoiceReceiver, InvoiceReceiverType} from '@src/types/onyx/Report';
import type ReportAction from '@src/types/onyx/ReportAction';
import type {OnyxData} from '@src/types/onyx/Request';
import type {SearchPolicy, SearchReport, SearchTransaction} from '@src/types/onyx/SearchResults';
import type {Comment, Receipt, ReceiptSource, Routes, SplitShares, TransactionChanges, TransactionCustomUnit, WaypointCollection} from '@src/types/onyx/Transaction';
import {isEmptyObject} from '@src/types/utils/EmptyObject';
import {clearByKey as clearPdfByOnyxKey} from './CachedPDFPaths';
import {buildOptimisticPolicyRecentlyUsedCategories} from './Policy/Category';
import {buildOptimisticPolicyRecentlyUsedDestinations} from './Policy/PerDiem';
import {buildOptimisticRecentlyUsedCurrencies, buildPolicyData, generatePolicyID} from './Policy/Policy';
import {buildOptimisticPolicyRecentlyUsedTags} from './Policy/Tag';
import {completeOnboarding, getCurrentUserAccountID, notifyNewAction} from './Report';
import {getRecentWaypoints, sanitizeRecentWaypoints} from './Transaction';
import {removeDraftTransaction} from './TransactionEdit';

type IOURequestType = ValueOf<typeof CONST.IOU.REQUEST_TYPE>;

type OneOnOneIOUReport = OnyxTypes.Report | undefined | null;

type MoneyRequestInformation = {
    payerAccountID: number;
    payerEmail: string;
    iouReport: OnyxTypes.Report;
    chatReport: OnyxTypes.Report;
    transaction: OnyxTypes.Transaction;
    iouAction: OptimisticIOUReportAction;
    createdChatReportActionID?: string;
    createdIOUReportActionID?: string;
    reportPreviewAction: OnyxTypes.ReportAction;
    transactionThreadReportID: string;
    createdReportActionIDForThread: string | undefined;
    onyxData: OnyxData;
    billable?: boolean;
};

type TrackExpenseInformation = {
    createdWorkspaceParams?: CreateWorkspaceParams;
    iouReport?: OnyxTypes.Report;
    chatReport: OnyxTypes.Report;
    transaction: OnyxTypes.Transaction;
    iouAction: OptimisticIOUReportAction;
    createdChatReportActionID?: string;
    createdIOUReportActionID?: string;
    reportPreviewAction?: OnyxTypes.ReportAction;
    transactionThreadReportID: string;
    createdReportActionIDForThread: string | undefined;
    actionableWhisperReportActionIDParam?: string;
    onyxData: OnyxData;
};
type TrackedExpenseTransactionParams = {
    transactionID: string | undefined;
    amount: number;
    currency: string;
    comment: string;
    merchant: string;
    created: string;
    taxCode: string;
    taxAmount: number;
    category?: string;
    tag?: string;
    billable?: boolean;
    receipt?: Receipt;
    waypoints?: string;
    customUnitRateID?: string;
};
type TrackedExpensePolicyParams = {
    policyID: string | undefined;
    isDraftPolicy?: boolean;
};
type TrackedExpenseReportInformation = {
    moneyRequestPreviewReportActionID: string | undefined;
    moneyRequestReportID: string | undefined;
    moneyRequestCreatedReportActionID: string | undefined;
    actionableWhisperReportActionID: string | undefined;
    linkedTrackedExpenseReportAction: OnyxTypes.ReportAction;
    linkedTrackedExpenseReportID: string;
    transactionThreadReportID: string | undefined;
    reportPreviewReportActionID: string | undefined;
};
type TrackedExpenseParams = {
    onyxData?: OnyxData;
    reportInformation: TrackedExpenseReportInformation;
    transactionParams: TrackedExpenseTransactionParams;
    policyParams: TrackedExpensePolicyParams;
    createdWorkspaceParams?: CreateWorkspaceParams;
};

type SendInvoiceInformation = {
    senderWorkspaceID: string | undefined;
    receiver: Partial<OnyxTypes.PersonalDetails>;
    invoiceRoom: OnyxTypes.Report;
    createdChatReportActionID: string;
    invoiceReportID: string;
    reportPreviewReportActionID: string;
    transactionID: string;
    transactionThreadReportID: string;
    createdIOUReportActionID: string;
    createdReportActionIDForThread: string | undefined;
    reportActionID: string;
    onyxData: OnyxData;
};

type SplitData = {
    chatReportID: string;
    transactionID: string;
    reportActionID: string;
    policyID?: string;
    createdReportActionID?: string;
    chatType?: string;
};

type SplitsAndOnyxData = {
    splitData: SplitData;
    splits: Split[];
    onyxData: OnyxData;
};

type UpdateMoneyRequestData = {
    params: UpdateMoneyRequestParams;
    onyxData: OnyxData;
};

type PayMoneyRequestData = {
    params: PayMoneyRequestParams & Partial<PayInvoiceParams>;
    optimisticData: OnyxUpdate[];
    successData: OnyxUpdate[];
    failureData: OnyxUpdate[];
};

type SendMoneyParamsData = {
    params: SendMoneyParams;
    optimisticData: OnyxUpdate[];
    successData: OnyxUpdate[];
    failureData: OnyxUpdate[];
};

type GPSPoint = {
    lat: number;
    long: number;
};

type RequestMoneyTransactionParams = {
    attendees?: Attendee[];
    amount: number;
    currency: string;
    comment?: string;
    receipt?: Receipt;
    category?: string;
    tag?: string;
    taxCode?: string;
    taxAmount?: number;
    billable?: boolean;
    merchant: string;
    created: string;
    actionableWhisperReportActionID?: string;
    linkedTrackedExpenseReportAction?: OnyxTypes.ReportAction;
    linkedTrackedExpenseReportID?: string;
    waypoints?: WaypointCollection;
    customUnitRateID?: string;
};

type PerDiemExpenseTransactionParams = {
    currency: string;
    comment?: string;
    category?: string;
    tag?: string;
    created: string;
    customUnit: TransactionCustomUnit;
    billable?: boolean;
};

type RequestMoneyPolicyParams = {
    policy?: OnyxEntry<OnyxTypes.Policy>;
    policyTagList?: OnyxEntry<OnyxTypes.PolicyTagLists>;
    policyCategories?: OnyxEntry<OnyxTypes.PolicyCategories>;
};

type RequestMoneyParticipantParams = {
    payeeEmail: string | undefined;
    payeeAccountID: number;
    participant: Participant;
};

type PerDiemExpenseInformation = {
    report: OnyxEntry<OnyxTypes.Report>;
    participantParams: RequestMoneyParticipantParams;
    policyParams?: RequestMoneyPolicyParams;
    transactionParams: PerDiemExpenseTransactionParams;
};

type PerDiemExpenseInformationParams = {
    parentChatReport: OnyxEntry<OnyxTypes.Report>;
    transactionParams: PerDiemExpenseTransactionParams;
    participantParams: RequestMoneyParticipantParams;
    policyParams?: RequestMoneyPolicyParams;
    moneyRequestReportID?: string;
};

type RequestMoneyInformation = {
    report: OnyxEntry<OnyxTypes.Report>;
    participantParams: RequestMoneyParticipantParams;
    policyParams?: RequestMoneyPolicyParams;
    gpsPoints?: GPSPoint;
    action?: IOUAction;
    reimbursible?: boolean;
    transactionParams: RequestMoneyTransactionParams;
};

type MoneyRequestInformationParams = {
    parentChatReport: OnyxEntry<OnyxTypes.Report>;
    transactionParams: RequestMoneyTransactionParams;
    participantParams: RequestMoneyParticipantParams;
    policyParams?: RequestMoneyPolicyParams;
    moneyRequestReportID?: string;
    existingTransactionID?: string;
    existingTransaction?: OnyxEntry<OnyxTypes.Transaction>;
};

type MoneyRequestOptimisticParams = {
    chat: {
        report: OnyxTypes.OnyxInputOrEntry<OnyxTypes.Report>;
        createdAction: OptimisticCreatedReportAction;
        reportPreviewAction: ReportAction;
    };
    iou: {
        report: OnyxTypes.Report;
        createdAction: OptimisticCreatedReportAction;
        action: OptimisticIOUReportAction;
    };
    transactionParams: {
        transaction: OnyxTypes.Transaction;
        transactionThreadReport: OptimisticChatReport | null;
        transactionThreadCreatedReportAction: OptimisticCreatedReportAction | null;
    };
    policyRecentlyUsed: {
        categories?: string[];
        tags?: OnyxTypes.RecentlyUsedTags;
        currencies?: string[];
        destinations?: string[];
    };
    personalDetailListAction?: OnyxTypes.PersonalDetailsList;
    nextStep?: OnyxTypes.ReportNextStep | null;
};

type BuildOnyxDataForMoneyRequestParams = {
    isNewChatReport: boolean;
    shouldCreateNewMoneyRequestReport: boolean;
    isOneOnOneSplit?: boolean;
    existingTransactionThreadReportID?: string;
    policyParams?: RequestMoneyPolicyParams;
    optimisticParams: MoneyRequestOptimisticParams;
};

type DistanceRequestTransactionParams = {
    comment: string;
    created: string;
    category?: string;
    tag?: string;
    taxCode?: string;
    taxAmount?: number;
    amount: number;
    currency: string;
    merchant: string;
    billable?: boolean;
    validWaypoints: WaypointCollection;
    customUnitRateID?: string;
    splitShares?: SplitShares;
};
type CreateDistanceRequestInformation = {
    report: OnyxEntry<OnyxTypes.Report>;
    participants: Participant[];
    currentUserLogin?: string;
    currentUserAccountID?: number;
    iouType?: ValueOf<typeof CONST.IOU.TYPE>;
    existingTransaction?: OnyxEntry<OnyxTypes.Transaction>;
    transactionParams: DistanceRequestTransactionParams;
    policyParams?: RequestMoneyPolicyParams;
};

type TrackExpenseTransactionParams = {
    amount: number;
    currency: string;
    created: string | undefined;
    merchant?: string;
    comment?: string;
    receipt?: Receipt;
    category?: string;
    tag?: string;
    taxCode?: string;
    taxAmount?: number;
    billable?: boolean;
    validWaypoints?: WaypointCollection;
    gpsPoints?: GPSPoint;
    actionableWhisperReportActionID?: string;
    linkedTrackedExpenseReportAction?: OnyxTypes.ReportAction;
    linkedTrackedExpenseReportID?: string;
    customUnitRateID?: string;
};

type CreateTrackExpenseParams = {
    report: OnyxTypes.Report;
    isDraftPolicy: boolean;
    action?: IOUAction;
    participantParams: RequestMoneyParticipantParams;
    policyParams?: RequestMoneyPolicyParams;
    transactionParams: TrackExpenseTransactionParams;
};

let allPersonalDetails: OnyxTypes.PersonalDetailsList = {};
Onyx.connect({
    key: ONYXKEYS.PERSONAL_DETAILS_LIST,
    callback: (value) => {
        allPersonalDetails = value ?? {};
    },
});

let allTransactions: NonNullable<OnyxCollection<OnyxTypes.Transaction>> = {};
Onyx.connect({
    key: ONYXKEYS.COLLECTION.TRANSACTION,
    waitForCollectionCallback: true,
    callback: (value) => {
        if (!value) {
            allTransactions = {};
            return;
        }

        allTransactions = value;
    },
});

let allTransactionDrafts: NonNullable<OnyxCollection<OnyxTypes.Transaction>> = {};
Onyx.connect({
    key: ONYXKEYS.COLLECTION.TRANSACTION_DRAFT,
    waitForCollectionCallback: true,
    callback: (value) => {
        allTransactionDrafts = value ?? {};
    },
});

let allTransactionViolations: NonNullable<OnyxCollection<OnyxTypes.TransactionViolations>> = {};
Onyx.connect({
    key: ONYXKEYS.COLLECTION.TRANSACTION_VIOLATIONS,
    waitForCollectionCallback: true,
    callback: (value) => {
        if (!value) {
            allTransactionViolations = {};
            return;
        }

        allTransactionViolations = value;
    },
});

let allDraftSplitTransactions: NonNullable<OnyxCollection<OnyxTypes.Transaction>> = {};
Onyx.connect({
    key: ONYXKEYS.COLLECTION.SPLIT_TRANSACTION_DRAFT,
    waitForCollectionCallback: true,
    callback: (value) => {
        allDraftSplitTransactions = value ?? {};
    },
});

let allNextSteps: NonNullable<OnyxCollection<OnyxTypes.ReportNextStep>> = {};
Onyx.connect({
    key: ONYXKEYS.COLLECTION.NEXT_STEP,
    waitForCollectionCallback: true,
    callback: (value) => {
        allNextSteps = value ?? {};
    },
});

let allReports: OnyxCollection<OnyxTypes.Report>;
Onyx.connect({
    key: ONYXKEYS.COLLECTION.REPORT,
    waitForCollectionCallback: true,
    callback: (value) => {
        allReports = value;
    },
});

let userAccountID = -1;
let currentUserEmail = '';
Onyx.connect({
    key: ONYXKEYS.SESSION,
    callback: (value) => {
        currentUserEmail = value?.email ?? '';
        userAccountID = value?.accountID ?? CONST.DEFAULT_NUMBER_ID;
    },
});

let currentUserPersonalDetails: OnyxEntry<OnyxTypes.PersonalDetails>;
Onyx.connect({
    key: ONYXKEYS.PERSONAL_DETAILS_LIST,
    callback: (value) => {
        currentUserPersonalDetails = value?.[userAccountID] ?? undefined;
    },
});

let currentDate: OnyxEntry<string> = '';
Onyx.connect({
    key: ONYXKEYS.CURRENT_DATE,
    callback: (value) => {
        currentDate = value;
    },
});

let quickAction: OnyxEntry<OnyxTypes.QuickAction> = {};
Onyx.connect({
    key: ONYXKEYS.NVP_QUICK_ACTION_GLOBAL_CREATE,
    callback: (value) => {
        quickAction = value;
    },
});

let allReportActions: OnyxCollection<OnyxTypes.ReportActions>;
Onyx.connect({
    key: ONYXKEYS.COLLECTION.REPORT_ACTIONS,
    waitForCollectionCallback: true,
    callback: (actions) => {
        if (!actions) {
            return;
        }
        allReportActions = actions;
    },
});

let activePolicyID: OnyxEntry<string>;
Onyx.connect({
    key: ONYXKEYS.NVP_ACTIVE_POLICY_ID,
    callback: (value) => (activePolicyID = value),
});

let introSelected: OnyxEntry<OnyxTypes.IntroSelected>;
Onyx.connect({
    key: ONYXKEYS.NVP_INTRO_SELECTED,
    callback: (value) => (introSelected = value),
});

let personalDetailsList: OnyxEntry<OnyxTypes.PersonalDetailsList>;
Onyx.connect({
    key: ONYXKEYS.PERSONAL_DETAILS_LIST,
    callback: (value) => (personalDetailsList = value),
});

/**
 * Find the report preview action from given chat report and iou report
 */
function getReportPreviewAction(chatReportID: string | undefined, iouReportID: string | undefined): OnyxInputValue<ReportAction<typeof CONST.REPORT.ACTIONS.TYPE.REPORT_PREVIEW>> {
    const reportActions = allReportActions?.[`${ONYXKEYS.COLLECTION.REPORT_ACTIONS}${chatReportID}`] ?? {};

    // Find the report preview action from the chat report
    return (
        Object.values(reportActions).find(
            (reportAction): reportAction is ReportAction<typeof CONST.REPORT.ACTIONS.TYPE.REPORT_PREVIEW> =>
                reportAction && isReportPreviewAction(reportAction) && getOriginalMessage(reportAction)?.linkedReportID === iouReportID,
        ) ?? null
    );
}

/**
 * Initialize expense info
 * @param reportID to attach the transaction to
 * @param policy
 * @param isFromGlobalCreate
 * @param iouRequestType one of manual/scan/distance
 */
function initMoneyRequest(
    reportID: string,
    policy: OnyxEntry<OnyxTypes.Policy>,
    isFromGlobalCreate: boolean,
    currentIouRequestType: IOURequestType | undefined,
    newIouRequestType: IOURequestType,
) {
    // Generate a brand new transactionID
    const newTransactionID = CONST.IOU.OPTIMISTIC_TRANSACTION_ID;
    const currency = policy?.outputCurrency ?? currentUserPersonalDetails?.localCurrencyCode ?? CONST.CURRENCY.USD;
    // Disabling this line since currentDate can be an empty string
    // eslint-disable-next-line @typescript-eslint/prefer-nullish-coalescing
    const created = currentDate || format(new Date(), 'yyyy-MM-dd');

    // in case we have to re-init money request, but the IOU request type is the same with the old draft transaction,
    // we should keep most of the existing data by using the ONYX MERGE operation
    if (currentIouRequestType === newIouRequestType) {
        // so, we just need to update the reportID, isFromGlobalCreate, created, currency
        Onyx.merge(`${ONYXKEYS.COLLECTION.TRANSACTION_DRAFT}${newTransactionID}`, {
            reportID,
            isFromGlobalCreate,
            created,
            currency,
            transactionID: newTransactionID,
        });
        return;
    }

    const comment: Comment = {};
    let requestCategory: string | null = null;

    // Add initial empty waypoints when starting a distance expense
    if (newIouRequestType === CONST.IOU.REQUEST_TYPE.DISTANCE) {
        comment.waypoints = {
            waypoint0: {keyForList: 'start_waypoint'},
            waypoint1: {keyForList: 'stop_waypoint'},
        };
        if (!isFromGlobalCreate) {
            const customUnitRateID = DistanceRequestUtils.getCustomUnitRateID(reportID);
            comment.customUnit = {customUnitRateID};
        }
    }

    if (newIouRequestType === CONST.IOU.REQUEST_TYPE.PER_DIEM) {
        comment.customUnit = {
            attributes: {
                dates: {
                    start: DateUtils.getStartOfToday(),
                    end: DateUtils.getStartOfToday(),
                },
            },
        };
        if (!isFromGlobalCreate) {
            const {customUnitID, category} = getCustomUnitID(reportID);
            comment.customUnit = {...comment.customUnit, customUnitID};
            requestCategory = category ?? null;
        }
    }

    // Store the transaction in Onyx and mark it as not saved so it can be cleaned up later
    // Use set() here so that there is no way that data will be leaked between objects when it gets reset
    Onyx.set(`${ONYXKEYS.COLLECTION.TRANSACTION_DRAFT}${newTransactionID}`, {
        amount: 0,
        attendees: formatCurrentUserToAttendee(currentUserPersonalDetails, reportID),
        comment,
        created,
        currency,
        category: requestCategory,
        iouRequestType: newIouRequestType,
        reportID,
        transactionID: newTransactionID,
        isFromGlobalCreate,
        merchant: CONST.TRANSACTION.PARTIAL_TRANSACTION_MERCHANT,
        splitPayerAccountIDs: currentUserPersonalDetails ? [currentUserPersonalDetails.accountID] : undefined,
    });
}

function createDraftTransaction(transaction: OnyxTypes.Transaction) {
    if (!transaction) {
        return;
    }

    const newTransaction = {
        ...transaction,
    };

    Onyx.set(`${ONYXKEYS.COLLECTION.TRANSACTION_DRAFT}${transaction.transactionID}`, newTransaction);
}

function clearMoneyRequest(transactionID: string, skipConfirmation = false) {
    Onyx.set(`${ONYXKEYS.COLLECTION.SKIP_CONFIRMATION}${transactionID}`, skipConfirmation);
    Onyx.set(`${ONYXKEYS.COLLECTION.TRANSACTION_DRAFT}${transactionID}`, null);
}

function startMoneyRequest(iouType: ValueOf<typeof CONST.IOU.TYPE>, reportID: string, requestType?: IOURequestType, skipConfirmation = false) {
    clearMoneyRequest(CONST.IOU.OPTIMISTIC_TRANSACTION_ID, skipConfirmation);
    switch (requestType) {
        case CONST.IOU.REQUEST_TYPE.MANUAL:
            Navigation.navigate(ROUTES.MONEY_REQUEST_CREATE_TAB_MANUAL.getRoute(CONST.IOU.ACTION.CREATE, iouType, CONST.IOU.OPTIMISTIC_TRANSACTION_ID, reportID));
            return;
        case CONST.IOU.REQUEST_TYPE.SCAN:
            Navigation.navigate(ROUTES.MONEY_REQUEST_CREATE_TAB_SCAN.getRoute(CONST.IOU.ACTION.CREATE, iouType, CONST.IOU.OPTIMISTIC_TRANSACTION_ID, reportID));
            return;
        case CONST.IOU.REQUEST_TYPE.DISTANCE:
            Navigation.navigate(ROUTES.MONEY_REQUEST_CREATE_TAB_DISTANCE.getRoute(CONST.IOU.ACTION.CREATE, iouType, CONST.IOU.OPTIMISTIC_TRANSACTION_ID, reportID));
            return;
        default:
            Navigation.navigate(ROUTES.MONEY_REQUEST_CREATE.getRoute(CONST.IOU.ACTION.CREATE, iouType, CONST.IOU.OPTIMISTIC_TRANSACTION_ID, reportID));
    }
}

function setMoneyRequestAmount(transactionID: string, amount: number, currency: string, shouldShowOriginalAmount = false) {
    Onyx.merge(`${ONYXKEYS.COLLECTION.TRANSACTION_DRAFT}${transactionID}`, {amount, currency, shouldShowOriginalAmount});
}

function setMoneyRequestCreated(transactionID: string, created: string, isDraft: boolean) {
    Onyx.merge(`${isDraft ? ONYXKEYS.COLLECTION.TRANSACTION_DRAFT : ONYXKEYS.COLLECTION.TRANSACTION}${transactionID}`, {created});
}

function setMoneyRequestDateAttribute(transactionID: string, start: string, end: string) {
    Onyx.merge(`${ONYXKEYS.COLLECTION.TRANSACTION_DRAFT}${transactionID}`, {comment: {customUnit: {attributes: {dates: {start, end}}}}});
}

function setMoneyRequestCurrency(transactionID: string, currency: string, isEditing = false) {
    const fieldToUpdate = isEditing ? 'modifiedCurrency' : 'currency';
    Onyx.merge(`${ONYXKEYS.COLLECTION.TRANSACTION_DRAFT}${transactionID}`, {[fieldToUpdate]: currency});
}

function setMoneyRequestDescription(transactionID: string, comment: string, isDraft: boolean) {
    Onyx.merge(`${isDraft ? ONYXKEYS.COLLECTION.TRANSACTION_DRAFT : ONYXKEYS.COLLECTION.TRANSACTION}${transactionID}`, {comment: {comment: comment.trim()}});
}

function setMoneyRequestMerchant(transactionID: string, merchant: string, isDraft: boolean) {
    Onyx.merge(`${isDraft ? ONYXKEYS.COLLECTION.TRANSACTION_DRAFT : ONYXKEYS.COLLECTION.TRANSACTION}${transactionID}`, {merchant});
}

function setMoneyRequestAttendees(transactionID: string, attendees: Attendee[], isDraft: boolean) {
    Onyx.merge(`${isDraft ? ONYXKEYS.COLLECTION.TRANSACTION_DRAFT : ONYXKEYS.COLLECTION.TRANSACTION}${transactionID}`, {attendees});
}

function setMoneyRequestPendingFields(transactionID: string, pendingFields: OnyxTypes.Transaction['pendingFields']) {
    Onyx.merge(`${ONYXKEYS.COLLECTION.TRANSACTION_DRAFT}${transactionID}`, {pendingFields});
}

function setMoneyRequestCategory(transactionID: string, category: string, policyID?: string) {
    Onyx.merge(`${ONYXKEYS.COLLECTION.TRANSACTION_DRAFT}${transactionID}`, {category});
    if (!policyID) {
        setMoneyRequestTaxRate(transactionID, '');
        setMoneyRequestTaxAmount(transactionID, null);
        return;
    }
    const transaction = allTransactionDrafts[`${ONYXKEYS.COLLECTION.TRANSACTION_DRAFT}${transactionID}`];
    const {categoryTaxCode, categoryTaxAmount} = getCategoryTaxCodeAndAmount(category, transaction, getPolicy(policyID));
    if (categoryTaxCode && categoryTaxAmount !== undefined) {
        setMoneyRequestTaxRate(transactionID, categoryTaxCode);
        setMoneyRequestTaxAmount(transactionID, categoryTaxAmount);
    }
}

function setMoneyRequestTag(transactionID: string, tag: string) {
    Onyx.merge(`${ONYXKEYS.COLLECTION.TRANSACTION_DRAFT}${transactionID}`, {tag});
}

function setMoneyRequestBillable(transactionID: string, billable: boolean) {
    Onyx.merge(`${ONYXKEYS.COLLECTION.TRANSACTION_DRAFT}${transactionID}`, {billable});
}

function setMoneyRequestParticipants(transactionID: string, participants: Participant[] = []) {
    Onyx.merge(`${ONYXKEYS.COLLECTION.TRANSACTION_DRAFT}${transactionID}`, {participants});
}

function setSplitPayer(transactionID: string, payerAccountID: number) {
    Onyx.merge(`${ONYXKEYS.COLLECTION.TRANSACTION_DRAFT}${transactionID}`, {splitPayerAccountIDs: [payerAccountID]});
}

function setMoneyRequestReceipt(transactionID: string, source: string, filename: string, isDraft: boolean, type?: string) {
    Onyx.merge(`${isDraft ? ONYXKEYS.COLLECTION.TRANSACTION_DRAFT : ONYXKEYS.COLLECTION.TRANSACTION}${transactionID}`, {
        receipt: {source, type: type ?? ''},
        filename,
    });
}

/**
 * Set custom unit rateID for the transaction draft
 */
function setCustomUnitRateID(transactionID: string, customUnitRateID: string | undefined) {
    const isFakeP2PRate = customUnitRateID === CONST.CUSTOM_UNITS.FAKE_P2P_ID;
    Onyx.merge(`${ONYXKEYS.COLLECTION.TRANSACTION_DRAFT}${transactionID}`, {
        comment: {
            customUnit: {
                customUnitRateID,
                ...(!isFakeP2PRate && {defaultP2PRate: null}),
            },
        },
    });
}

/**
 * Revert custom unit of the draft transaction to the original transaction's value
 */
function resetDraftTransactionsCustomUnit(transactionID: string | undefined) {
    if (!transactionID) {
        return;
    }

    const originalTransaction = allTransactions[`${ONYXKEYS.COLLECTION.TRANSACTION}${transactionID}`];
    if (!originalTransaction) {
        return;
    }

    Onyx.merge(`${ONYXKEYS.COLLECTION.TRANSACTION_DRAFT}${transactionID}`, {
        comment: {
            customUnit: originalTransaction.comment?.customUnit ?? {},
        },
    });
}

/**
 * Set custom unit ID for the transaction draft
 */
function setCustomUnitID(transactionID: string, customUnitID: string) {
    Onyx.merge(`${ONYXKEYS.COLLECTION.TRANSACTION_DRAFT}${transactionID}`, {comment: {customUnit: {customUnitID}}});
}

function removeSubrate(transaction: OnyxEntry<OnyxTypes.Transaction>, currentIndex: string) {
    // Index comes from the route params and is a string
    const index = Number(currentIndex);
    if (index === -1) {
        return;
    }
    const existingSubrates = transaction?.comment?.customUnit?.subRates ?? [];

    const newSubrates = [...existingSubrates];
    newSubrates.splice(index, 1);

    // Onyx.merge won't remove the null nested object values, this is a workaround
    // to remove nested keys while also preserving other object keys
    // Doing a deep clone of the transaction to avoid mutating the original object and running into a cache issue when using Onyx.set
    const newTransaction: OnyxTypes.Transaction = {
        // eslint-disable-next-line @typescript-eslint/non-nullable-type-assertion-style
        ...(transaction as OnyxTypes.Transaction),
        comment: {
            ...transaction?.comment,
            customUnit: {
                ...transaction?.comment?.customUnit,
                subRates: newSubrates,
                quantity: null,
            },
        },
    };

    Onyx.set(`${ONYXKEYS.COLLECTION.TRANSACTION_DRAFT}${transaction?.transactionID}`, newTransaction);
}

function updateSubrate(transaction: OnyxEntry<OnyxTypes.Transaction>, currentIndex: string, quantity: number, id: string, name: string, rate: number) {
    // Index comes from the route params and is a string
    const index = Number(currentIndex);
    if (index === -1) {
        return;
    }
    const existingSubrates = transaction?.comment?.customUnit?.subRates ?? [];

    if (index >= existingSubrates.length) {
        return;
    }

    const newSubrates = [...existingSubrates];
    newSubrates.splice(index, 1, {quantity, id, name, rate});

    // Onyx.merge won't remove the null nested object values, this is a workaround
    // to remove nested keys while also preserving other object keys
    // Doing a deep clone of the transaction to avoid mutating the original object and running into a cache issue when using Onyx.set
    const newTransaction: OnyxTypes.Transaction = {
        // eslint-disable-next-line @typescript-eslint/non-nullable-type-assertion-style
        ...(transaction as OnyxTypes.Transaction),
        comment: {
            ...transaction?.comment,
            customUnit: {
                ...transaction?.comment?.customUnit,
                subRates: newSubrates,
                quantity: null,
            },
        },
    };

    Onyx.set(`${ONYXKEYS.COLLECTION.TRANSACTION_DRAFT}${transaction?.transactionID}`, newTransaction);
}

function clearSubrates(transactionID: string) {
    Onyx.merge(`${ONYXKEYS.COLLECTION.TRANSACTION_DRAFT}${transactionID}`, {comment: {customUnit: {subRates: []}}});
}

function addSubrate(transaction: OnyxEntry<OnyxTypes.Transaction>, currentIndex: string, quantity: number, id: string, name: string, rate: number) {
    // Index comes from the route params and is a string
    const index = Number(currentIndex);
    if (index === -1) {
        return;
    }
    const existingSubrates = transaction?.comment?.customUnit?.subRates ?? [];

    if (index !== existingSubrates.length) {
        return;
    }

    const newSubrates = [...existingSubrates];
    newSubrates.push({quantity, id, name, rate});

    // Onyx.merge won't remove the null nested object values, this is a workaround
    // to remove nested keys while also preserving other object keys
    // Doing a deep clone of the transaction to avoid mutating the original object and running into a cache issue when using Onyx.set
    const newTransaction: OnyxTypes.Transaction = {
        // eslint-disable-next-line @typescript-eslint/non-nullable-type-assertion-style
        ...(transaction as OnyxTypes.Transaction),
        comment: {
            ...transaction?.comment,
            customUnit: {
                ...transaction?.comment?.customUnit,
                subRates: newSubrates,
                quantity: null,
            },
        },
    };

    Onyx.set(`${ONYXKEYS.COLLECTION.TRANSACTION_DRAFT}${transaction?.transactionID}`, newTransaction);
}

/** Set the distance rate of a new  transaction */
function setMoneyRequestDistanceRate(transactionID: string, rateID: string, policyID: string, isDraft: boolean) {
    Onyx.merge(ONYXKEYS.NVP_LAST_SELECTED_DISTANCE_RATES, {[policyID]: rateID});
    Onyx.merge(`${isDraft ? ONYXKEYS.COLLECTION.TRANSACTION_DRAFT : ONYXKEYS.COLLECTION.TRANSACTION}${transactionID}`, {comment: {customUnit: {customUnitRateID: rateID}}});
}

/** Helper function to get the receipt error for expenses, or the generic error if there's no receipt */
function getReceiptError(receipt: OnyxEntry<Receipt>, filename?: string, isScanRequest = true, errorKey?: number): Errors | ErrorFields {
    return isEmptyObject(receipt) || !isScanRequest
        ? getMicroSecondOnyxErrorWithTranslationKey('iou.error.genericCreateFailureMessage', errorKey)
        : getMicroSecondOnyxErrorObject({error: CONST.IOU.RECEIPT_ERROR, source: receipt.source?.toString() ?? '', filename: filename ?? ''}, errorKey);
}

/** Helper function to get optimistic fields violations onyx data */
function getFieldViolationsOnyxData(iouReport: OnyxTypes.Report): SetRequired<OnyxData, 'optimisticData' | 'failureData'> {
    const missingFields: OnyxTypes.ReportFieldsViolations = {};
    const excludedFields = Object.values(CONST.REPORT_VIOLATIONS_EXCLUDED_FIELDS) as string[];

    Object.values(iouReport.fieldList ?? {}).forEach((field) => {
        if (excludedFields.includes(field.fieldID) || !!field.value || !!field.defaultValue) {
            return;
        }
        // in case of missing field violation the empty object is indicator.
        missingFields[field.fieldID] = {};
    });

    return {
        optimisticData: [
            {
                onyxMethod: Onyx.METHOD.SET,
                key: `${ONYXKEYS.COLLECTION.REPORT_VIOLATIONS}${iouReport.reportID}`,
                value: {
                    fieldRequired: missingFields,
                },
            },
        ],
        failureData: [
            {
                onyxMethod: Onyx.METHOD.SET,
                key: `${ONYXKEYS.COLLECTION.REPORT_VIOLATIONS}${iouReport.reportID}`,
                value: null,
            },
        ],
    };
}

/** Builds the Onyx data for an expense */
function buildOnyxDataForMoneyRequest(moneyRequestParams: BuildOnyxDataForMoneyRequestParams): [OnyxUpdate[], OnyxUpdate[], OnyxUpdate[]] {
    const {isNewChatReport, shouldCreateNewMoneyRequestReport, isOneOnOneSplit = false, existingTransactionThreadReportID, policyParams = {}, optimisticParams} = moneyRequestParams;
    const {policy, policyCategories, policyTagList} = policyParams;
    const {
        chat,
        iou,
        transactionParams: {transaction, transactionThreadReport, transactionThreadCreatedReportAction},
        policyRecentlyUsed,
        personalDetailListAction,
        nextStep,
    } = optimisticParams;

    const isScanRequest = isScanRequestTransactionUtils(transaction);
    const isPerDiemRequest = isPerDiemRequestTransactionUtils(transaction);
    const outstandingChildRequest = getOutstandingChildRequest(iou.report);
    const clearedPendingFields = Object.fromEntries(Object.keys(transaction.pendingFields ?? {}).map((key) => [key, null]));
    const optimisticData: OnyxUpdate[] = [];
    const successData: OnyxUpdate[] = [];
    let newQuickAction: ValueOf<typeof CONST.QUICK_ACTIONS> = isScanRequest ? CONST.QUICK_ACTIONS.REQUEST_SCAN : CONST.QUICK_ACTIONS.REQUEST_MANUAL;
    if (isDistanceRequestTransactionUtils(transaction)) {
        newQuickAction = CONST.QUICK_ACTIONS.REQUEST_DISTANCE;
    }
    const existingTransactionThreadReport = allReports?.[`${ONYXKEYS.COLLECTION.REPORT}${existingTransactionThreadReportID}`] ?? null;

    if (chat.report) {
        optimisticData.push({
            // Use SET for new reports because it doesn't exist yet, is faster and we need the data to be available when we navigate to the chat page
            onyxMethod: isNewChatReport ? Onyx.METHOD.SET : Onyx.METHOD.MERGE,
            key: `${ONYXKEYS.COLLECTION.REPORT}${chat.report.reportID}`,
            value: {
                ...chat.report,
                lastReadTime: DateUtils.getDBTime(),
                ...(shouldCreateNewMoneyRequestReport ? {lastVisibleActionCreated: chat.reportPreviewAction.created} : {}),
                iouReportID: iou.report.reportID,
                ...outstandingChildRequest,
                ...(isNewChatReport ? {pendingFields: {createChat: CONST.RED_BRICK_ROAD_PENDING_ACTION.ADD}} : {}),
            },
        });
    }

    optimisticData.push(
        {
            onyxMethod: shouldCreateNewMoneyRequestReport ? Onyx.METHOD.SET : Onyx.METHOD.MERGE,
            key: `${ONYXKEYS.COLLECTION.REPORT}${iou.report.reportID}`,
            value: {
                ...iou.report,
                lastMessageText: getReportActionText(iou.action),
                lastMessageHtml: getReportActionHtml(iou.action),
                lastVisibleActionCreated: iou.action.created,
                pendingFields: {
                    ...(shouldCreateNewMoneyRequestReport ? {createChat: CONST.RED_BRICK_ROAD_PENDING_ACTION.ADD} : {preview: CONST.RED_BRICK_ROAD_PENDING_ACTION.UPDATE}),
                },
            },
        },
        {
            onyxMethod: Onyx.METHOD.SET,
            key: `${ONYXKEYS.COLLECTION.TRANSACTION}${transaction.transactionID}`,
            value: transaction,
        },
        isNewChatReport
            ? {
                  onyxMethod: Onyx.METHOD.SET,
                  key: `${ONYXKEYS.COLLECTION.REPORT_ACTIONS}${chat.report?.reportID}`,
                  value: {
                      [chat.createdAction.reportActionID]: chat.createdAction,
                      [chat.reportPreviewAction.reportActionID]: chat.reportPreviewAction,
                  },
              }
            : {
                  onyxMethod: Onyx.METHOD.MERGE,
                  key: `${ONYXKEYS.COLLECTION.REPORT_ACTIONS}${chat.report?.reportID}`,
                  value: {
                      [chat.reportPreviewAction.reportActionID]: chat.reportPreviewAction,
                  },
              },
        shouldCreateNewMoneyRequestReport
            ? {
                  onyxMethod: Onyx.METHOD.SET,
                  key: `${ONYXKEYS.COLLECTION.REPORT_ACTIONS}${iou.report.reportID}`,
                  value: {
                      [iou.createdAction.reportActionID]: iou.createdAction as OnyxTypes.ReportAction,
                      [iou.action.reportActionID]: iou.action as OnyxTypes.ReportAction,
                  },
              }
            : {
                  onyxMethod: Onyx.METHOD.MERGE,
                  key: `${ONYXKEYS.COLLECTION.REPORT_ACTIONS}${iou.report.reportID}`,
                  value: {
                      [iou.action.reportActionID]: iou.action as OnyxTypes.ReportAction,
                  },
              },
        {
            onyxMethod: Onyx.METHOD.MERGE,
            key: `${ONYXKEYS.COLLECTION.REPORT}${transactionThreadReport?.reportID}`,
            value: {
                ...transactionThreadReport,
                pendingFields: {createChat: CONST.RED_BRICK_ROAD_PENDING_ACTION.ADD},
            },
        },
    );

    if (!isEmptyObject(transactionThreadCreatedReportAction)) {
        optimisticData.push({
            onyxMethod: Onyx.METHOD.MERGE,
            key: `${ONYXKEYS.COLLECTION.REPORT_ACTIONS}${transactionThreadReport?.reportID}`,
            value: {
                [transactionThreadCreatedReportAction.reportActionID]: transactionThreadCreatedReportAction,
            },
        });
    }

    if (policyRecentlyUsed.categories?.length) {
        optimisticData.push({
            onyxMethod: Onyx.METHOD.SET,
            key: `${ONYXKEYS.COLLECTION.POLICY_RECENTLY_USED_CATEGORIES}${iou.report.policyID}`,
            value: policyRecentlyUsed.categories,
        });
    }

    if (policyRecentlyUsed.currencies?.length) {
        optimisticData.push({
            onyxMethod: Onyx.METHOD.SET,
            key: ONYXKEYS.RECENTLY_USED_CURRENCIES,
            value: policyRecentlyUsed.currencies,
        });
    }

    if (!isEmptyObject(policyRecentlyUsed.tags)) {
        optimisticData.push({
            onyxMethod: Onyx.METHOD.MERGE,
            key: `${ONYXKEYS.COLLECTION.POLICY_RECENTLY_USED_TAGS}${iou.report.policyID}`,
            value: policyRecentlyUsed.tags,
        });
    }

    if (policyRecentlyUsed.destinations?.length) {
        optimisticData.push({
            onyxMethod: Onyx.METHOD.SET,
            key: `${ONYXKEYS.COLLECTION.POLICY_RECENTLY_USED_DESTINATIONS}${iou.report.policyID}`,
            value: policyRecentlyUsed.destinations,
        });
    }

    const redundantParticipants: Record<number, null> = {};
    if (!isEmptyObject(personalDetailListAction)) {
        const successPersonalDetailListAction: Record<number, null> = {};

        // BE will send different participants. We clear the optimistic ones to avoid duplicated entries
        Object.keys(personalDetailListAction).forEach((accountIDKey) => {
            const accountID = Number(accountIDKey);
            successPersonalDetailListAction[accountID] = null;
            redundantParticipants[accountID] = null;
        });

        optimisticData.push({
            onyxMethod: Onyx.METHOD.MERGE,
            key: ONYXKEYS.PERSONAL_DETAILS_LIST,
            value: personalDetailListAction,
        });
        successData.push({
            onyxMethod: Onyx.METHOD.MERGE,
            key: ONYXKEYS.PERSONAL_DETAILS_LIST,
            value: successPersonalDetailListAction,
        });
    }

    if (!isEmptyObject(nextStep)) {
        optimisticData.push({
            onyxMethod: Onyx.METHOD.MERGE,
            key: `${ONYXKEYS.COLLECTION.NEXT_STEP}${iou.report.reportID}`,
            value: nextStep,
        });
    }

    if (isNewChatReport) {
        successData.push(
            {
                onyxMethod: Onyx.METHOD.MERGE,
                key: `${ONYXKEYS.COLLECTION.REPORT}${chat.report?.reportID}`,
                value: {
                    participants: redundantParticipants,
                    pendingFields: null,
                    errorFields: null,
                },
            },
            {
                onyxMethod: Onyx.METHOD.MERGE,
                key: `${ONYXKEYS.COLLECTION.REPORT_METADATA}${chat.report?.reportID}`,
                value: {
                    isOptimisticReport: false,
                },
            },
        );
    }

    successData.push(
        {
            onyxMethod: Onyx.METHOD.MERGE,
            key: `${ONYXKEYS.COLLECTION.REPORT}${iou.report.reportID}`,
            value: {
                participants: redundantParticipants,
                pendingFields: null,
                errorFields: null,
            },
        },
        {
            onyxMethod: Onyx.METHOD.MERGE,
            key: `${ONYXKEYS.COLLECTION.REPORT_METADATA}${iou.report.reportID}`,
            value: {
                isOptimisticReport: false,
            },
        },
        {
            onyxMethod: Onyx.METHOD.MERGE,
            key: `${ONYXKEYS.COLLECTION.REPORT}${transactionThreadReport?.reportID}`,
            value: {
                participants: redundantParticipants,
                pendingFields: null,
                errorFields: null,
            },
        },
        {
            onyxMethod: Onyx.METHOD.MERGE,
            key: `${ONYXKEYS.COLLECTION.REPORT_METADATA}${transactionThreadReport?.reportID}`,
            value: {
                isOptimisticReport: false,
            },
        },
        {
            onyxMethod: Onyx.METHOD.MERGE,
            key: `${ONYXKEYS.COLLECTION.TRANSACTION}${transaction.transactionID}`,
            value: {
                pendingAction: null,
                pendingFields: clearedPendingFields,
                // The routes contains the distance in meters. Clearing the routes ensures we use the distance
                // in the correct unit stored under the transaction customUnit once the request is created.
                // The route is also not saved in the backend, so we can't rely on it.
                routes: null,
            },
        },

        {
            onyxMethod: Onyx.METHOD.MERGE,
            key: `${ONYXKEYS.COLLECTION.REPORT_ACTIONS}${chat.report?.reportID}`,
            value: {
                ...(isNewChatReport
                    ? {
                          [chat.createdAction.reportActionID]: {
                              pendingAction: null,
                              errors: null,
                          },
                      }
                    : {}),
                [chat.reportPreviewAction.reportActionID]: {
                    pendingAction: null,
                },
            },
        },
        {
            onyxMethod: Onyx.METHOD.MERGE,
            key: `${ONYXKEYS.COLLECTION.REPORT_ACTIONS}${iou.report.reportID}`,
            value: {
                ...(shouldCreateNewMoneyRequestReport
                    ? {
                          [iou.createdAction.reportActionID]: {
                              pendingAction: null,
                              errors: null,
                          },
                      }
                    : {}),
                [iou.action.reportActionID]: {
                    pendingAction: null,
                    errors: null,
                },
            },
        },
    );

    if (!isEmptyObject(transactionThreadCreatedReportAction)) {
        successData.push({
            onyxMethod: Onyx.METHOD.MERGE,
            key: `${ONYXKEYS.COLLECTION.REPORT_ACTIONS}${transactionThreadReport?.reportID}`,
            value: {
                [transactionThreadCreatedReportAction.reportActionID]: {
                    pendingAction: null,
                    errors: null,
                },
            },
        });
    }

    const errorKey = DateUtils.getMicroseconds();

    const failureData: OnyxUpdate[] = [
        {
            onyxMethod: Onyx.METHOD.MERGE,
            key: `${ONYXKEYS.COLLECTION.REPORT}${chat.report?.reportID}`,
            value: {
                iouReportID: chat.report?.iouReportID,
                lastReadTime: chat.report?.lastReadTime,
                lastVisibleActionCreated: chat.report?.lastVisibleActionCreated,
                pendingFields: null,
                hasOutstandingChildRequest: chat.report?.hasOutstandingChildRequest,
                ...(isNewChatReport
                    ? {
                          errorFields: {
                              createChat: getMicroSecondOnyxErrorWithTranslationKey('report.genericCreateReportFailureMessage'),
                          },
                      }
                    : {}),
            },
        },
        {
            onyxMethod: Onyx.METHOD.MERGE,
            key: `${ONYXKEYS.COLLECTION.REPORT}${iou.report.reportID}`,
            value: {
                pendingFields: null,
                errorFields: {
                    ...(shouldCreateNewMoneyRequestReport ? {createChat: getMicroSecondOnyxErrorWithTranslationKey('report.genericCreateReportFailureMessage')} : {}),
                },
            },
        },
        {
            onyxMethod: Onyx.METHOD.MERGE,
            key: `${ONYXKEYS.COLLECTION.REPORT}${transactionThreadReport?.reportID}`,
            value: {
                pendingFields: null,
                errorFields: existingTransactionThreadReport
                    ? null
                    : {
                          createChat: getMicroSecondOnyxErrorWithTranslationKey('report.genericCreateReportFailureMessage'),
                      },
            },
        },
        {
            onyxMethod: Onyx.METHOD.MERGE,
            key: `${ONYXKEYS.COLLECTION.TRANSACTION}${transaction.transactionID}`,
            value: {
                // Disabling this line since transaction.filename can be an empty string
                // eslint-disable-next-line @typescript-eslint/prefer-nullish-coalescing
                errors: getReceiptError(transaction.receipt, transaction.filename || transaction.receipt?.filename, isScanRequest, errorKey),
                pendingFields: clearedPendingFields,
            },
        },
        {
            onyxMethod: Onyx.METHOD.MERGE,
            key: `${ONYXKEYS.COLLECTION.REPORT_ACTIONS}${iou.report.reportID}`,
            value: {
                ...(shouldCreateNewMoneyRequestReport
                    ? {
                          [iou.createdAction.reportActionID]: {
                              // Disabling this line since transaction.filename can be an empty string
                              // eslint-disable-next-line @typescript-eslint/prefer-nullish-coalescing
                              errors: getReceiptError(transaction.receipt, transaction.filename || transaction.receipt?.filename, isScanRequest, errorKey),
                          },
                          [iou.action.reportActionID]: {
                              errors: getMicroSecondOnyxErrorWithTranslationKey('iou.error.genericCreateFailureMessage'),
                          },
                      }
                    : {
                          [iou.action.reportActionID]: {
                              // Disabling this line since transaction.filename can be an empty string
                              // eslint-disable-next-line @typescript-eslint/prefer-nullish-coalescing
                              errors: getReceiptError(transaction.receipt, transaction.filename || transaction.receipt?.filename, isScanRequest, errorKey),
                          },
                      }),
            },
        },
    ];

    if (!isOneOnOneSplit && !isPerDiemRequest) {
        optimisticData.push({
            onyxMethod: Onyx.METHOD.SET,
            key: ONYXKEYS.NVP_QUICK_ACTION_GLOBAL_CREATE,
            value: {
                action: newQuickAction,
                chatReportID: chat.report?.reportID,
                isFirstQuickAction: isEmptyObject(quickAction),
            },
        });
        failureData.push({
            onyxMethod: Onyx.METHOD.SET,
            key: ONYXKEYS.NVP_QUICK_ACTION_GLOBAL_CREATE,
            value: quickAction ?? null,
        });
    }

    if (!isEmptyObject(transactionThreadCreatedReportAction)) {
        failureData.push({
            onyxMethod: Onyx.METHOD.MERGE,
            key: `${ONYXKEYS.COLLECTION.REPORT_ACTIONS}${transactionThreadReport?.reportID}`,
            value: {
                [transactionThreadCreatedReportAction.reportActionID]: {
                    errors: getMicroSecondOnyxErrorWithTranslationKey('iou.error.genericCreateFailureMessage'),
                },
            },
        });
    }

    // We don't need to compute violations unless we're on a paid policy
    if (!policy || !isPaidGroupPolicy(policy)) {
        return [optimisticData, successData, failureData];
    }

    const violationsOnyxData = ViolationsUtils.getViolationsOnyxData(
        transaction,
        [],
        policy,
        policyTagList ?? {},
        policyCategories ?? {},
        hasDependentTags(policy, policyTagList ?? {}),
        false,
    );

    if (violationsOnyxData) {
        optimisticData.push(violationsOnyxData, {
            key: `${ONYXKEYS.COLLECTION.NEXT_STEP}${iouReport.reportID}`,
            onyxMethod: Onyx.METHOD.SET,
            value: NextStepUtils.buildNextStep(iouReport, iouReport?.statusNum ?? CONST.REPORT.STATE_NUM.OPEN, true),
        });
        failureData.push({
            onyxMethod: Onyx.METHOD.SET,
            key: `${ONYXKEYS.COLLECTION.TRANSACTION_VIOLATIONS}${transaction.transactionID}`,
            value: [],
        });
    }

    return [optimisticData, successData, failureData];
}

/** Builds the Onyx data for an invoice */
function buildOnyxDataForInvoice(
    chatReport: OnyxEntry<OnyxTypes.Report>,
    iouReport: OnyxTypes.Report,
    transaction: OnyxTypes.Transaction,
    chatCreatedAction: OptimisticCreatedReportAction,
    iouCreatedAction: OptimisticCreatedReportAction,
    iouAction: OptimisticIOUReportAction,
    optimisticPersonalDetailListAction: OnyxTypes.PersonalDetailsList,
    reportPreviewAction: ReportAction,
    optimisticPolicyRecentlyUsedCategories: string[],
    optimisticPolicyRecentlyUsedTags: OnyxTypes.RecentlyUsedTags,
    isNewChatReport: boolean,
    transactionThreadReport: OptimisticChatReport,
    transactionThreadCreatedReportAction: OptimisticCreatedReportAction | null,
    policy?: OnyxEntry<OnyxTypes.Policy>,
    policyTagList?: OnyxEntry<OnyxTypes.PolicyTagLists>,
    policyCategories?: OnyxEntry<OnyxTypes.PolicyCategories>,
    optimisticRecentlyUsedCurrencies?: string[],
    companyName?: string,
    companyWebsite?: string,
): [OnyxUpdate[], OnyxUpdate[], OnyxUpdate[]] {
    const clearedPendingFields = Object.fromEntries(Object.keys(transaction.pendingFields ?? {}).map((key) => [key, null]));
    const optimisticData: OnyxUpdate[] = [
        {
            onyxMethod: Onyx.METHOD.SET,
            key: `${ONYXKEYS.COLLECTION.REPORT}${iouReport.reportID}`,
            value: {
                ...iouReport,
                lastMessageText: getReportActionText(iouAction),
                lastMessageHtml: getReportActionHtml(iouAction),
                pendingFields: {
                    createChat: CONST.RED_BRICK_ROAD_PENDING_ACTION.ADD,
                },
            },
        },
        {
            onyxMethod: Onyx.METHOD.SET,
            key: `${ONYXKEYS.COLLECTION.TRANSACTION}${transaction.transactionID}`,
            value: transaction,
        },
        isNewChatReport
            ? {
                  onyxMethod: Onyx.METHOD.SET,
                  key: `${ONYXKEYS.COLLECTION.REPORT_ACTIONS}${chatReport?.reportID}`,
                  value: {
                      [chatCreatedAction.reportActionID]: chatCreatedAction,
                      [reportPreviewAction.reportActionID]: reportPreviewAction,
                  },
              }
            : {
                  onyxMethod: Onyx.METHOD.MERGE,
                  key: `${ONYXKEYS.COLLECTION.REPORT_ACTIONS}${chatReport?.reportID}`,
                  value: {
                      [reportPreviewAction.reportActionID]: reportPreviewAction,
                  },
              },
        {
            onyxMethod: Onyx.METHOD.MERGE,
            key: `${ONYXKEYS.COLLECTION.REPORT_ACTIONS}${iouReport.reportID}`,
            value: {
                [iouCreatedAction.reportActionID]: iouCreatedAction as OnyxTypes.ReportAction,
                [iouAction.reportActionID]: iouAction as OnyxTypes.ReportAction,
            },
        },
        {
            onyxMethod: Onyx.METHOD.MERGE,
            key: `${ONYXKEYS.COLLECTION.REPORT}${transactionThreadReport.reportID}`,
            value: transactionThreadReport,
        },
    ];

    if (transactionThreadCreatedReportAction?.reportActionID) {
        optimisticData.push({
            onyxMethod: Onyx.METHOD.MERGE,
            key: `${ONYXKEYS.COLLECTION.REPORT_ACTIONS}${transactionThreadReport.reportID}`,
            value: {
                [transactionThreadCreatedReportAction.reportActionID]: transactionThreadCreatedReportAction,
            },
        });
    }

    const successData: OnyxUpdate[] = [];

    if (chatReport) {
        optimisticData.push({
            // Use SET for new reports because it doesn't exist yet, is faster and we need the data to be available when we navigate to the chat page
            onyxMethod: isNewChatReport ? Onyx.METHOD.SET : Onyx.METHOD.MERGE,
            key: `${ONYXKEYS.COLLECTION.REPORT}${chatReport.reportID}`,
            value: {
                ...chatReport,
                lastReadTime: DateUtils.getDBTime(),
                iouReportID: iouReport.reportID,
                ...(isNewChatReport ? {pendingFields: {createChat: CONST.RED_BRICK_ROAD_PENDING_ACTION.ADD}} : {}),
            },
        });
    }

    if (optimisticPolicyRecentlyUsedCategories.length) {
        optimisticData.push({
            onyxMethod: Onyx.METHOD.SET,
            key: `${ONYXKEYS.COLLECTION.POLICY_RECENTLY_USED_CATEGORIES}${iouReport.policyID}`,
            value: optimisticPolicyRecentlyUsedCategories,
        });
    }

    if (optimisticRecentlyUsedCurrencies?.length) {
        optimisticData.push({
            onyxMethod: Onyx.METHOD.SET,
            key: ONYXKEYS.RECENTLY_USED_CURRENCIES,
            value: optimisticRecentlyUsedCurrencies,
        });
    }

    if (!isEmptyObject(optimisticPolicyRecentlyUsedTags)) {
        optimisticData.push({
            onyxMethod: Onyx.METHOD.MERGE,
            key: `${ONYXKEYS.COLLECTION.POLICY_RECENTLY_USED_TAGS}${iouReport.policyID}`,
            value: optimisticPolicyRecentlyUsedTags,
        });
    }

    const redundantParticipants: Record<number, null> = {};
    if (!isEmptyObject(optimisticPersonalDetailListAction)) {
        const successPersonalDetailListAction: Record<number, null> = {};

        // BE will send different participants. We clear the optimistic ones to avoid duplicated entries
        Object.keys(optimisticPersonalDetailListAction).forEach((accountIDKey) => {
            const accountID = Number(accountIDKey);
            successPersonalDetailListAction[accountID] = null;
            redundantParticipants[accountID] = null;
        });

        optimisticData.push({
            onyxMethod: Onyx.METHOD.MERGE,
            key: ONYXKEYS.PERSONAL_DETAILS_LIST,
            value: optimisticPersonalDetailListAction,
        });
        successData.push({
            onyxMethod: Onyx.METHOD.MERGE,
            key: ONYXKEYS.PERSONAL_DETAILS_LIST,
            value: successPersonalDetailListAction,
        });
    }

    successData.push(
        {
            onyxMethod: Onyx.METHOD.MERGE,
            key: `${ONYXKEYS.COLLECTION.REPORT}${iouReport.reportID}`,
            value: {
                participants: redundantParticipants,
                pendingFields: null,
                errorFields: null,
            },
        },
        {
            onyxMethod: Onyx.METHOD.MERGE,
            key: `${ONYXKEYS.COLLECTION.REPORT_METADATA}${iouReport.reportID}`,
            value: {
                isOptimisticReport: false,
            },
        },
        {
            onyxMethod: Onyx.METHOD.MERGE,
            key: `${ONYXKEYS.COLLECTION.REPORT}${transactionThreadReport.reportID}`,
            value: {
                participants: redundantParticipants,
                pendingFields: null,
                errorFields: null,
            },
        },
        {
            onyxMethod: Onyx.METHOD.MERGE,
            key: `${ONYXKEYS.COLLECTION.REPORT_METADATA}${transactionThreadReport.reportID}`,
            value: {
                isOptimisticReport: false,
            },
        },
        {
            onyxMethod: Onyx.METHOD.MERGE,
            key: `${ONYXKEYS.COLLECTION.TRANSACTION}${transaction.transactionID}`,
            value: {
                pendingAction: null,
                pendingFields: clearedPendingFields,
            },
        },
        {
            onyxMethod: Onyx.METHOD.MERGE,
            key: `${ONYXKEYS.COLLECTION.REPORT_ACTIONS}${chatReport?.reportID}`,
            value: {
                ...(isNewChatReport
                    ? {
                          [chatCreatedAction.reportActionID]: {
                              pendingAction: null,
                              errors: null,
                          },
                      }
                    : {}),
                [reportPreviewAction.reportActionID]: {
                    pendingAction: null,
                },
            },
        },
        {
            onyxMethod: Onyx.METHOD.MERGE,
            key: `${ONYXKEYS.COLLECTION.REPORT_ACTIONS}${iouReport.reportID}`,
            value: {
                [iouCreatedAction.reportActionID]: {
                    pendingAction: null,
                    errors: null,
                },
                [iouAction.reportActionID]: {
                    pendingAction: null,
                    errors: null,
                },
            },
        },
    );

    if (transactionThreadCreatedReportAction?.reportActionID) {
        successData.push({
            onyxMethod: Onyx.METHOD.MERGE,
            key: `${ONYXKEYS.COLLECTION.REPORT_ACTIONS}${transactionThreadReport.reportID}`,
            value: {
                [transactionThreadCreatedReportAction.reportActionID]: {
                    pendingAction: null,
                    errors: null,
                },
            },
        });
    }

    if (isNewChatReport) {
        successData.push(
            {
                onyxMethod: Onyx.METHOD.MERGE,
                key: `${ONYXKEYS.COLLECTION.REPORT}${chatReport?.reportID}`,
                value: {
                    participants: redundantParticipants,
                    pendingFields: null,
                    errorFields: null,
                },
            },
            {
                onyxMethod: Onyx.METHOD.MERGE,
                key: `${ONYXKEYS.COLLECTION.REPORT_METADATA}${chatReport?.reportID}`,
                value: {
                    isOptimisticReport: false,
                },
            },
        );
    }

    const errorKey = DateUtils.getMicroseconds();

    const failureData: OnyxUpdate[] = [
        {
            onyxMethod: Onyx.METHOD.MERGE,
            key: `${ONYXKEYS.COLLECTION.REPORT}${chatReport?.reportID}`,
            value: {
                iouReportID: chatReport?.iouReportID,
                lastReadTime: chatReport?.lastReadTime,
                pendingFields: null,
                hasOutstandingChildRequest: chatReport?.hasOutstandingChildRequest,
                ...(isNewChatReport
                    ? {
                          errorFields: {
                              createChat: getMicroSecondOnyxErrorWithTranslationKey('report.genericCreateReportFailureMessage'),
                          },
                      }
                    : {}),
            },
        },
        {
            onyxMethod: Onyx.METHOD.MERGE,
            key: `${ONYXKEYS.COLLECTION.REPORT}${iouReport.reportID}`,
            value: {
                pendingFields: null,
                errorFields: {
                    createChat: getMicroSecondOnyxErrorWithTranslationKey('report.genericCreateReportFailureMessage'),
                },
            },
        },
        {
            onyxMethod: Onyx.METHOD.MERGE,
            key: `${ONYXKEYS.COLLECTION.REPORT}${transactionThreadReport.reportID}`,
            value: {
                errorFields: {
                    createChat: getMicroSecondOnyxErrorWithTranslationKey('report.genericCreateReportFailureMessage'),
                },
            },
        },
        {
            onyxMethod: Onyx.METHOD.MERGE,
            key: `${ONYXKEYS.COLLECTION.TRANSACTION}${transaction.transactionID}`,
            value: {
                errors: getMicroSecondOnyxErrorWithTranslationKey('iou.error.genericCreateInvoiceFailureMessage'),
                pendingFields: clearedPendingFields,
            },
        },
        {
            onyxMethod: Onyx.METHOD.MERGE,
            key: `${ONYXKEYS.COLLECTION.REPORT_ACTIONS}${iouReport.reportID}`,
            value: {
                [iouCreatedAction.reportActionID]: {
                    // Disabling this line since transaction.filename can be an empty string
                    // eslint-disable-next-line @typescript-eslint/prefer-nullish-coalescing
                    errors: getReceiptError(transaction.receipt, transaction.filename || transaction.receipt?.filename, false, errorKey),
                },
                [iouAction.reportActionID]: {
                    errors: getMicroSecondOnyxErrorWithTranslationKey('iou.error.genericCreateInvoiceFailureMessage'),
                },
            },
        },
    ];

    if (transactionThreadCreatedReportAction?.reportActionID) {
        failureData.push({
            onyxMethod: Onyx.METHOD.MERGE,
            key: `${ONYXKEYS.COLLECTION.REPORT_ACTIONS}${transactionThreadReport.reportID}`,
            value: {
                [transactionThreadCreatedReportAction.reportActionID]: {
                    errors: getMicroSecondOnyxErrorWithTranslationKey('iou.error.genericCreateInvoiceFailureMessage', errorKey),
                },
            },
        });
    }

    if (companyName && companyWebsite) {
        optimisticData.push({
            onyxMethod: Onyx.METHOD.MERGE,
            key: `${ONYXKEYS.COLLECTION.POLICY}${policy?.id}`,
            value: {
                invoice: {
                    companyName,
                    companyWebsite,
                    pendingFields: {
                        companyName: CONST.RED_BRICK_ROAD_PENDING_ACTION.UPDATE,
                        companyWebsite: CONST.RED_BRICK_ROAD_PENDING_ACTION.UPDATE,
                    },
                },
            },
        });
        successData.push({
            onyxMethod: Onyx.METHOD.MERGE,
            key: `${ONYXKEYS.COLLECTION.POLICY}${policy?.id}`,
            value: {
                invoice: {
                    pendingFields: {
                        companyName: null,
                        companyWebsite: null,
                    },
                },
            },
        });
        failureData.push({
            onyxMethod: Onyx.METHOD.MERGE,
            key: `${ONYXKEYS.COLLECTION.POLICY}${policy?.id}`,
            value: {
                invoice: {
                    companyName: null,
                    companyWebsite: null,
                    pendingFields: {
                        companyName: null,
                        companyWebsite: null,
                    },
                },
            },
        });
    }

    // We don't need to compute violations unless we're on a paid policy
    if (!policy || !isPaidGroupPolicy(policy)) {
        return [optimisticData, successData, failureData];
    }

    const violationsOnyxData = ViolationsUtils.getViolationsOnyxData(
        transaction,
        [],
        policy,
        policyTagList ?? {},
        policyCategories ?? {},
        hasDependentTags(policy, policyTagList ?? {}),
        true,
    );

    if (violationsOnyxData) {
        optimisticData.push(violationsOnyxData);
        failureData.push({
            onyxMethod: Onyx.METHOD.SET,
            key: `${ONYXKEYS.COLLECTION.TRANSACTION_VIOLATIONS}${transaction.transactionID}`,
            value: [],
        });
    }

    return [optimisticData, successData, failureData];
}

/** Builds the Onyx data for track expense */
function buildOnyxDataForTrackExpense(
    chatReport: OnyxInputValue<OnyxTypes.Report>,
    iouReport: OnyxInputValue<OnyxTypes.Report>,
    transaction: OnyxTypes.Transaction,
    iouCreatedAction: OptimisticCreatedReportAction,
    iouAction: OptimisticIOUReportAction,
    reportPreviewAction: OnyxInputValue<ReportAction>,
    transactionThreadReport: OptimisticChatReport | null,
    transactionThreadCreatedReportAction: OptimisticCreatedReportAction | null,
    shouldCreateNewMoneyRequestReport: boolean,
    policy?: OnyxInputValue<OnyxTypes.Policy>,
    policyTagList?: OnyxInputValue<OnyxTypes.PolicyTagLists>,
    policyCategories?: OnyxInputValue<OnyxTypes.PolicyCategories>,
    existingTransactionThreadReportID?: string,
    actionableTrackExpenseWhisper?: OnyxInputValue<OnyxTypes.ReportAction>,
): [OnyxUpdate[], OnyxUpdate[], OnyxUpdate[]] {
    const isScanRequest = isScanRequestTransactionUtils(transaction);
    const isDistanceRequest = isDistanceRequestTransactionUtils(transaction);
    const clearedPendingFields = Object.fromEntries(Object.keys(transaction.pendingFields ?? {}).map((key) => [key, null]));
    const optimisticData: OnyxUpdate[] = [];
    const successData: OnyxUpdate[] = [];
    const failureData: OnyxUpdate[] = [];

    let newQuickAction: ValueOf<typeof CONST.QUICK_ACTIONS> = CONST.QUICK_ACTIONS.TRACK_MANUAL;
    if (isScanRequest) {
        newQuickAction = CONST.QUICK_ACTIONS.TRACK_SCAN;
    } else if (isDistanceRequest) {
        newQuickAction = CONST.QUICK_ACTIONS.TRACK_DISTANCE;
    }
    const existingTransactionThreadReport = allReports?.[`${ONYXKEYS.COLLECTION.REPORT}${existingTransactionThreadReportID}`] ?? null;

    if (chatReport) {
        optimisticData.push(
            {
                onyxMethod: Onyx.METHOD.MERGE,
                key: `${ONYXKEYS.COLLECTION.REPORT}${chatReport.reportID}`,
                value: {
                    ...chatReport,
                    lastMessageText: getReportActionText(iouAction),
                    lastMessageHtml: getReportActionHtml(iouAction),
                    lastReadTime: DateUtils.getDBTime(),
                    iouReportID: iouReport?.reportID,
                },
            },
            {
                onyxMethod: Onyx.METHOD.SET,
                key: ONYXKEYS.NVP_QUICK_ACTION_GLOBAL_CREATE,
                value: {
                    action: newQuickAction,
                    chatReportID: chatReport.reportID,
                    isFirstQuickAction: isEmptyObject(quickAction),
                },
            },
        );

        if (actionableTrackExpenseWhisper && !iouReport) {
            optimisticData.push({
                onyxMethod: Onyx.METHOD.MERGE,
                key: `${ONYXKEYS.COLLECTION.REPORT_ACTIONS}${chatReport?.reportID}`,
                value: {
                    [actionableTrackExpenseWhisper.reportActionID]: actionableTrackExpenseWhisper,
                },
            });
            optimisticData.push({
                onyxMethod: Onyx.METHOD.MERGE,
                key: `${ONYXKEYS.COLLECTION.REPORT}${chatReport.reportID}`,
                value: {
                    lastVisibleActionCreated: actionableTrackExpenseWhisper.created,
                    lastMessageText: CONST.ACTIONABLE_TRACK_EXPENSE_WHISPER_MESSAGE,
                },
            });
            successData.push({
                onyxMethod: Onyx.METHOD.MERGE,
                key: `${ONYXKEYS.COLLECTION.REPORT_ACTIONS}${chatReport?.reportID}`,
                value: {
                    [actionableTrackExpenseWhisper.reportActionID]: {pendingAction: null, errors: null},
                },
            });
            failureData.push({
                onyxMethod: Onyx.METHOD.SET,
                key: `${ONYXKEYS.COLLECTION.REPORT_ACTIONS}${chatReport?.reportID}`,
                value: {[actionableTrackExpenseWhisper.reportActionID]: {} as ReportAction},
            });
        }
    }

    if (iouReport) {
        optimisticData.push(
            {
                onyxMethod: shouldCreateNewMoneyRequestReport ? Onyx.METHOD.SET : Onyx.METHOD.MERGE,
                key: `${ONYXKEYS.COLLECTION.REPORT}${iouReport.reportID}`,
                value: {
                    ...iouReport,
                    lastMessageText: getReportActionText(iouAction),
                    lastMessageHtml: getReportActionHtml(iouAction),
                    pendingFields: {
                        ...(shouldCreateNewMoneyRequestReport ? {createChat: CONST.RED_BRICK_ROAD_PENDING_ACTION.ADD} : {preview: CONST.RED_BRICK_ROAD_PENDING_ACTION.UPDATE}),
                    },
                },
            },
            shouldCreateNewMoneyRequestReport
                ? {
                      onyxMethod: Onyx.METHOD.SET,
                      key: `${ONYXKEYS.COLLECTION.REPORT_ACTIONS}${iouReport.reportID}`,
                      value: {
                          [iouCreatedAction.reportActionID]: iouCreatedAction as OnyxTypes.ReportAction,
                          [iouAction.reportActionID]: iouAction as OnyxTypes.ReportAction,
                      },
                  }
                : {
                      onyxMethod: Onyx.METHOD.MERGE,
                      key: `${ONYXKEYS.COLLECTION.REPORT_ACTIONS}${iouReport.reportID}`,
                      value: {
                          [iouAction.reportActionID]: iouAction as OnyxTypes.ReportAction,
                      },
                  },
            {
                onyxMethod: Onyx.METHOD.MERGE,
                key: `${ONYXKEYS.COLLECTION.REPORT_ACTIONS}${chatReport?.reportID}`,
                value: {
                    ...(reportPreviewAction && {[reportPreviewAction.reportActionID]: reportPreviewAction}),
                },
            },
        );
    } else {
        optimisticData.push({
            onyxMethod: Onyx.METHOD.MERGE,
            key: `${ONYXKEYS.COLLECTION.REPORT_ACTIONS}${chatReport?.reportID}`,
            value: {
                [iouAction.reportActionID]: iouAction as OnyxTypes.ReportAction,
            },
        });
    }

    optimisticData.push(
        {
            onyxMethod: Onyx.METHOD.SET,
            key: `${ONYXKEYS.COLLECTION.TRANSACTION}${transaction.transactionID}`,
            value: transaction,
        },
        {
            onyxMethod: Onyx.METHOD.MERGE,
            key: `${ONYXKEYS.COLLECTION.REPORT}${transactionThreadReport?.reportID}`,
            value: {
                ...transactionThreadReport,
                pendingFields: {createChat: CONST.RED_BRICK_ROAD_PENDING_ACTION.ADD},
            },
        },
    );

    if (!isEmptyObject(transactionThreadCreatedReportAction)) {
        optimisticData.push({
            onyxMethod: Onyx.METHOD.MERGE,
            key: `${ONYXKEYS.COLLECTION.REPORT_ACTIONS}${transactionThreadReport?.reportID}`,
            value: {
                [transactionThreadCreatedReportAction.reportActionID]: transactionThreadCreatedReportAction,
            },
        });
    }

    if (iouReport) {
        successData.push(
            {
                onyxMethod: Onyx.METHOD.MERGE,
                key: `${ONYXKEYS.COLLECTION.REPORT}${iouReport?.reportID}`,
                value: {
                    pendingFields: null,
                    errorFields: null,
                },
            },
            {
                onyxMethod: Onyx.METHOD.MERGE,
                key: `${ONYXKEYS.COLLECTION.REPORT_ACTIONS}${iouReport?.reportID}`,
                value: {
                    ...(shouldCreateNewMoneyRequestReport
                        ? {
                              [iouCreatedAction.reportActionID]: {
                                  pendingAction: null,
                                  errors: null,
                              },
                          }
                        : {}),
                    [iouAction.reportActionID]: {
                        pendingAction: null,
                        errors: null,
                    },
                },
            },
            {
                onyxMethod: Onyx.METHOD.MERGE,
                key: `${ONYXKEYS.COLLECTION.REPORT_ACTIONS}${chatReport?.reportID}`,
                value: {
                    ...(reportPreviewAction && {[reportPreviewAction.reportActionID]: {pendingAction: null}}),
                },
            },
        );
    } else {
        successData.push({
            onyxMethod: Onyx.METHOD.MERGE,
            key: `${ONYXKEYS.COLLECTION.REPORT_ACTIONS}${chatReport?.reportID}`,
            value: {
                [iouAction.reportActionID]: {
                    pendingAction: null,
                    errors: null,
                },
                ...(reportPreviewAction && {[reportPreviewAction.reportActionID]: {pendingAction: null}}),
            },
        });
    }

    successData.push(
        {
            onyxMethod: Onyx.METHOD.MERGE,
            key: `${ONYXKEYS.COLLECTION.REPORT}${transactionThreadReport?.reportID}`,
            value: {
                pendingFields: null,
                errorFields: null,
            },
        },
        {
            onyxMethod: Onyx.METHOD.MERGE,
            key: `${ONYXKEYS.COLLECTION.REPORT_METADATA}${transactionThreadReport?.reportID}`,
            value: {
                isOptimisticReport: false,
            },
        },
        {
            onyxMethod: Onyx.METHOD.MERGE,
            key: `${ONYXKEYS.COLLECTION.TRANSACTION}${transaction.transactionID}`,
            value: {
                pendingAction: null,
                pendingFields: clearedPendingFields,
                routes: null,
            },
        },
    );

    if (!isEmptyObject(transactionThreadCreatedReportAction)) {
        successData.push({
            onyxMethod: Onyx.METHOD.MERGE,
            key: `${ONYXKEYS.COLLECTION.REPORT_ACTIONS}${transactionThreadReport?.reportID}`,
            value: {
                [transactionThreadCreatedReportAction.reportActionID]: {
                    pendingAction: null,
                    errors: null,
                },
            },
        });
    }

    failureData.push({
        onyxMethod: Onyx.METHOD.SET,
        key: ONYXKEYS.NVP_QUICK_ACTION_GLOBAL_CREATE,
        value: quickAction ?? null,
    });

    if (iouReport) {
        failureData.push(
            {
                onyxMethod: Onyx.METHOD.MERGE,
                key: `${ONYXKEYS.COLLECTION.REPORT}${iouReport.reportID}`,
                value: {
                    pendingFields: null,
                    errorFields: {
                        ...(shouldCreateNewMoneyRequestReport ? {createChat: getMicroSecondOnyxErrorWithTranslationKey('report.genericCreateReportFailureMessage')} : {}),
                    },
                },
            },
            {
                onyxMethod: Onyx.METHOD.MERGE,
                key: `${ONYXKEYS.COLLECTION.REPORT_ACTIONS}${iouReport.reportID}`,
                value: {
                    ...(shouldCreateNewMoneyRequestReport
                        ? {
                              [iouCreatedAction.reportActionID]: {
                                  // Disabling this line since transaction.filename can be an empty string
                                  // eslint-disable-next-line @typescript-eslint/prefer-nullish-coalescing
                                  errors: getReceiptError(transaction.receipt, transaction.filename || transaction.receipt?.filename, isScanRequest),
                              },
                              [iouAction.reportActionID]: {
                                  errors: getMicroSecondOnyxErrorWithTranslationKey('iou.error.genericCreateFailureMessage'),
                              },
                          }
                        : {
                              [iouAction.reportActionID]: {
                                  // Disabling this line since transaction.filename can be an empty string
                                  // eslint-disable-next-line @typescript-eslint/prefer-nullish-coalescing
                                  errors: getReceiptError(transaction.receipt, transaction.filename || transaction.receipt?.filename, isScanRequest),
                              },
                          }),
                },
            },
        );
    } else {
        failureData.push({
            onyxMethod: Onyx.METHOD.MERGE,
            key: `${ONYXKEYS.COLLECTION.REPORT_ACTIONS}${chatReport?.reportID}`,
            value: {
                [iouAction.reportActionID]: {
                    // Disabling this line since transaction.filename can be an empty string
                    // eslint-disable-next-line @typescript-eslint/prefer-nullish-coalescing
                    errors: getReceiptError(transaction.receipt, transaction.filename || transaction.receipt?.filename, isScanRequest),
                },
            },
        });
    }

    failureData.push(
        {
            onyxMethod: Onyx.METHOD.MERGE,
            key: `${ONYXKEYS.COLLECTION.REPORT}${chatReport?.reportID}`,
            value: {
                lastReadTime: chatReport?.lastReadTime,
                lastMessageText: chatReport?.lastMessageText,
                lastMessageHtml: chatReport?.lastMessageHtml,
            },
        },
        {
            onyxMethod: Onyx.METHOD.MERGE,
            key: `${ONYXKEYS.COLLECTION.REPORT}${transactionThreadReport?.reportID}`,
            value: {
                pendingFields: null,
                errorFields: existingTransactionThreadReport
                    ? null
                    : {
                          createChat: getMicroSecondOnyxErrorWithTranslationKey('report.genericCreateReportFailureMessage'),
                      },
            },
        },
        {
            onyxMethod: Onyx.METHOD.MERGE,
            key: `${ONYXKEYS.COLLECTION.TRANSACTION}${transaction.transactionID}`,
            value: {
                // Disabling this line since transaction.filename can be an empty string
                // eslint-disable-next-line @typescript-eslint/prefer-nullish-coalescing
                errors: getReceiptError(transaction.receipt, transaction.filename || transaction.receipt?.filename, isScanRequest),
                pendingFields: clearedPendingFields,
            },
        },
    );

    if (transactionThreadCreatedReportAction?.reportActionID) {
        failureData.push({
            onyxMethod: Onyx.METHOD.MERGE,
            key: `${ONYXKEYS.COLLECTION.REPORT_ACTIONS}${transactionThreadReport?.reportID}`,
            value: {
                [transactionThreadCreatedReportAction?.reportActionID]: {
                    errors: getMicroSecondOnyxErrorWithTranslationKey('iou.error.genericCreateFailureMessage'),
                },
            },
        });
    }

    // We don't need to compute violations unless we're on a paid policy
    if (!policy || !isPaidGroupPolicy(policy)) {
        return [optimisticData, successData, failureData];
    }

    const violationsOnyxData = ViolationsUtils.getViolationsOnyxData(
        transaction,
        [],
        policy,
        policyTagList ?? {},
        policyCategories ?? {},
        hasDependentTags(policy, policyTagList ?? {}),
        false,
    );

    if (violationsOnyxData) {
        optimisticData.push(violationsOnyxData);
        failureData.push({
            onyxMethod: Onyx.METHOD.SET,
            key: `${ONYXKEYS.COLLECTION.TRANSACTION_VIOLATIONS}${transaction.transactionID}`,
            value: [],
        });
    }

    // Show field violations only for control policies
    if (isControlPolicy(policy) && iouReport) {
        const {optimisticData: fieldViolationsOptimisticData, failureData: fieldViolationsFailureData} = getFieldViolationsOnyxData(iouReport);
        optimisticData.push(...fieldViolationsOptimisticData);
        failureData.push(...fieldViolationsFailureData);
    }

    return [optimisticData, successData, failureData];
}

function getDeleteTrackExpenseInformation(
    chatReportID: string,
    transactionID: string | undefined,
    reportAction: OnyxTypes.ReportAction,
    shouldDeleteTransactionFromOnyx = true,
    isMovingTransactionFromTrackExpense = false,
    actionableWhisperReportActionID = '',
    resolution = '',
) {
    // STEP 1: Get all collections we're updating
    const chatReport = allReports?.[`${ONYXKEYS.COLLECTION.REPORT}${chatReportID}`] ?? null;
    const transaction = allTransactions[`${ONYXKEYS.COLLECTION.TRANSACTION}${transactionID}`];
    const transactionViolations = allTransactionViolations[`${ONYXKEYS.COLLECTION.TRANSACTION_VIOLATIONS}${transactionID}`];
    const transactionThreadID = reportAction.childReportID;
    let transactionThread = null;
    if (transactionThreadID) {
        transactionThread = allReports?.[`${ONYXKEYS.COLLECTION.REPORT}${transactionThreadID}`] ?? null;
    }

    // STEP 2: Decide if we need to:
    // 1. Delete the transactionThread - delete if there are no visible comments in the thread and we're not moving the transaction
    // 2. Update the moneyRequestPreview to show [Deleted expense] - update if the transactionThread exists AND it isn't being deleted and we're not moving the transaction
    const shouldDeleteTransactionThread = !isMovingTransactionFromTrackExpense && (transactionThreadID ? (reportAction?.childVisibleActionCount ?? 0) === 0 : false);

    const shouldShowDeletedRequestMessage = !isMovingTransactionFromTrackExpense && !!transactionThreadID && !shouldDeleteTransactionThread;

    // STEP 3: Update the IOU reportAction.
    const updatedReportAction = {
        [reportAction.reportActionID]: {
            pendingAction: shouldShowDeletedRequestMessage ? CONST.RED_BRICK_ROAD_PENDING_ACTION.UPDATE : CONST.RED_BRICK_ROAD_PENDING_ACTION.DELETE,
            previousMessage: reportAction.message,
            message: [
                {
                    type: 'COMMENT',
                    html: '',
                    text: '',
                    isEdited: true,
                    isDeletedParentAction: shouldShowDeletedRequestMessage,
                },
            ],
            originalMessage: {
                IOUTransactionID: null,
            },
            errors: undefined,
        },
        ...(actionableWhisperReportActionID && {[actionableWhisperReportActionID]: {originalMessage: {resolution}}}),
    } as OnyxTypes.ReportActions;
    let canUserPerformWriteAction = true;
    if (chatReport) {
        canUserPerformWriteAction = !!canUserPerformWriteActionReportUtils(chatReport);
    }
    const lastVisibleAction = getLastVisibleAction(chatReportID, canUserPerformWriteAction, updatedReportAction);
    const {lastMessageText = '', lastMessageHtml = ''} = getLastVisibleMessage(chatReportID, canUserPerformWriteAction, updatedReportAction);

    // STEP 4: Build Onyx data
    const optimisticData: OnyxUpdate[] = [];

    if (shouldDeleteTransactionFromOnyx) {
        optimisticData.push({
            onyxMethod: Onyx.METHOD.SET,
            key: `${ONYXKEYS.COLLECTION.TRANSACTION}${transactionID}`,
            value: null,
        });
    }

    optimisticData.push({
        onyxMethod: Onyx.METHOD.SET,
        key: `${ONYXKEYS.COLLECTION.TRANSACTION_VIOLATIONS}${transactionID}`,
        value: null,
    });

    if (shouldDeleteTransactionThread) {
        optimisticData.push(
            // Use merge instead of set to avoid deleting the report too quickly, which could cause a brief "not found" page to appear.
            // The remaining parts of the report object will be removed after the API call is successful.
            {
                onyxMethod: Onyx.METHOD.MERGE,
                key: `${ONYXKEYS.COLLECTION.REPORT}${transactionThreadID}`,
                value: {
                    reportID: null,
                    stateNum: CONST.REPORT.STATE_NUM.APPROVED,
                    statusNum: CONST.REPORT.STATUS_NUM.CLOSED,
                    participants: {
                        [userAccountID]: {
                            notificationPreference: CONST.REPORT.NOTIFICATION_PREFERENCE.HIDDEN,
                        },
                    },
                },
            },
            {
                onyxMethod: Onyx.METHOD.SET,
                key: `${ONYXKEYS.COLLECTION.REPORT_ACTIONS}${transactionThreadID}`,
                value: null,
            },
        );
    }

    optimisticData.push(
        {
            onyxMethod: Onyx.METHOD.MERGE,
            key: `${ONYXKEYS.COLLECTION.REPORT_ACTIONS}${chatReport?.reportID}`,
            value: updatedReportAction,
        },
        {
            onyxMethod: Onyx.METHOD.MERGE,
            key: `${ONYXKEYS.COLLECTION.REPORT}${chatReport?.reportID}`,
            value: {
                lastMessageText,
                lastVisibleActionCreated: lastVisibleAction?.created,
                lastMessageHtml: !lastMessageHtml ? lastMessageText : lastMessageHtml,
            },
        },
    );

    const successData: OnyxUpdate[] = [
        {
            onyxMethod: Onyx.METHOD.MERGE,
            key: `${ONYXKEYS.COLLECTION.REPORT_ACTIONS}${chatReport?.reportID}`,
            value: {
                [reportAction.reportActionID]: {
                    pendingAction: null,
                    errors: null,
                },
            },
        },
    ];

    // Ensure that any remaining data is removed upon successful completion, even if the server sends a report removal response.
    // This is done to prevent the removal update from lingering in the applyHTTPSOnyxUpdates function.
    if (shouldDeleteTransactionThread && transactionThread) {
        successData.push({
            onyxMethod: Onyx.METHOD.MERGE,
            key: `${ONYXKEYS.COLLECTION.REPORT}${transactionThreadID}`,
            value: null,
        });
    }

    const failureData: OnyxUpdate[] = [];

    if (shouldDeleteTransactionFromOnyx) {
        failureData.push({
            onyxMethod: Onyx.METHOD.SET,
            key: `${ONYXKEYS.COLLECTION.TRANSACTION}${transactionID}`,
            value: transaction ?? null,
        });
    }

    failureData.push({
        onyxMethod: Onyx.METHOD.SET,
        key: `${ONYXKEYS.COLLECTION.TRANSACTION_VIOLATIONS}${transactionID}`,
        value: transactionViolations ?? null,
    });

    if (shouldDeleteTransactionThread) {
        failureData.push({
            onyxMethod: Onyx.METHOD.SET,
            key: `${ONYXKEYS.COLLECTION.REPORT}${transactionThreadID}`,
            value: transactionThread,
        });
    }

    if (actionableWhisperReportActionID) {
        const actionableWhisperReportAction = getReportAction(chatReportID, actionableWhisperReportActionID);
        failureData.push({
            onyxMethod: Onyx.METHOD.MERGE,
            key: `${ONYXKEYS.COLLECTION.REPORT_ACTIONS}${chatReport?.reportID}`,
            value: {
                [actionableWhisperReportActionID]: {
                    originalMessage: {
                        resolution: isActionableTrackExpense(actionableWhisperReportAction) ? getOriginalMessage(actionableWhisperReportAction)?.resolution ?? null : null,
                    },
                },
            },
        });
    }
    failureData.push(
        {
            onyxMethod: Onyx.METHOD.MERGE,
            key: `${ONYXKEYS.COLLECTION.REPORT_ACTIONS}${chatReport?.reportID}`,
            value: {
                [reportAction.reportActionID]: {
                    ...reportAction,
                    pendingAction: null,
                    errors: getMicroSecondOnyxErrorWithTranslationKey('iou.error.genericDeleteFailureMessage'),
                },
            },
        },
        {
            onyxMethod: Onyx.METHOD.MERGE,
            key: `${ONYXKEYS.COLLECTION.REPORT}${chatReport?.reportID}`,
            value: chatReport,
        },
    );

    const parameters: DeleteMoneyRequestParams = {
        transactionID,
        reportActionID: reportAction.reportActionID,
    };

    return {parameters, optimisticData, successData, failureData, shouldDeleteTransactionThread, chatReport};
}

/**
 * Get the invoice receiver type based on the receiver participant.
 * @param receiverParticipant The participant who will receive the invoice or the invoice receiver object directly.
 * @returns The invoice receiver type.
 */
function getReceiverType(receiverParticipant: Participant | InvoiceReceiver | undefined): InvoiceReceiverType {
    if (!receiverParticipant) {
        Log.warn('getReceiverType called with no receiverParticipant');
        return CONST.REPORT.INVOICE_RECEIVER_TYPE.INDIVIDUAL;
    }
    if ('type' in receiverParticipant && receiverParticipant.type) {
        return receiverParticipant.type;
    }
    if ('policyID' in receiverParticipant && receiverParticipant.policyID) {
        return CONST.REPORT.INVOICE_RECEIVER_TYPE.BUSINESS;
    }
    return CONST.REPORT.INVOICE_RECEIVER_TYPE.INDIVIDUAL;
}

/** Gathers all the data needed to create an invoice. */
function getSendInvoiceInformation(
    transaction: OnyxEntry<OnyxTypes.Transaction>,
    currentUserAccountID: number,
    invoiceChatReport?: OnyxEntry<OnyxTypes.Report>,
    receipt?: Receipt,
    policy?: OnyxEntry<OnyxTypes.Policy>,
    policyTagList?: OnyxEntry<OnyxTypes.PolicyTagLists>,
    policyCategories?: OnyxEntry<OnyxTypes.PolicyCategories>,
    companyName?: string,
    companyWebsite?: string,
): SendInvoiceInformation {
    const {amount = 0, currency = '', created = '', merchant = '', category = '', tag = '', taxCode = '', taxAmount = 0, billable, comment, participants} = transaction ?? {};
    const trimmedComment = (comment?.comment ?? '').trim();
    const senderWorkspaceID = participants?.find((participant) => participant?.isSender)?.policyID;
    const receiverParticipant: Participant | InvoiceReceiver | undefined = participants?.find((participant) => participant?.accountID) ?? invoiceChatReport?.invoiceReceiver;
    const receiverAccountID = receiverParticipant && 'accountID' in receiverParticipant && receiverParticipant.accountID ? receiverParticipant.accountID : CONST.DEFAULT_NUMBER_ID;
    let receiver = getPersonalDetailsForAccountID(receiverAccountID);
    let optimisticPersonalDetailListAction = {};
    const receiverType = getReceiverType(receiverParticipant);

    // STEP 1: Get existing chat report OR build a new optimistic one
    let isNewChatReport = false;
    let chatReport = !isEmptyObject(invoiceChatReport) && invoiceChatReport?.reportID ? invoiceChatReport : null;

    if (!chatReport) {
        chatReport = getInvoiceChatByParticipants(receiverAccountID, receiverType, senderWorkspaceID) ?? null;
    }

    if (!chatReport) {
        isNewChatReport = true;
        chatReport = buildOptimisticChatReport([receiverAccountID, currentUserAccountID], CONST.REPORT.DEFAULT_REPORT_NAME, CONST.REPORT.CHAT_TYPE.INVOICE, senderWorkspaceID);
    }

    // STEP 2: Create a new optimistic invoice report.
    const optimisticInvoiceReport = buildOptimisticInvoiceReport(
        chatReport.reportID,
        senderWorkspaceID,
        receiverAccountID,
        receiver.displayName ?? (receiverParticipant as Participant)?.login ?? '',
        amount,
        currency,
    );

    // STEP 3: Build optimistic receipt and transaction
    const receiptObject: Receipt = {};
    let filename;
    if (receipt?.source) {
        receiptObject.source = receipt.source;
        receiptObject.state = receipt.state ?? CONST.IOU.RECEIPT_STATE.SCANREADY;
        filename = receipt.name;
    }
    const optimisticTransaction = buildOptimisticTransaction({
        transactionParams: {
            amount,
            currency,
            reportID: optimisticInvoiceReport.reportID,
            comment: trimmedComment,
            created,
            merchant,
            receipt: receiptObject,
            category,
            tag,
            taxCode,
            taxAmount,
            billable,
            filename,
        },
    });

    const optimisticPolicyRecentlyUsedCategories = buildOptimisticPolicyRecentlyUsedCategories(optimisticInvoiceReport.policyID, category);
    const optimisticPolicyRecentlyUsedTags = buildOptimisticPolicyRecentlyUsedTags(optimisticInvoiceReport.policyID, tag);
    const optimisticRecentlyUsedCurrencies = buildOptimisticRecentlyUsedCurrencies(currency);

    // STEP 4: Add optimistic personal details for participant
    const shouldCreateOptimisticPersonalDetails = isNewChatReport && !allPersonalDetails[receiverAccountID];
    if (shouldCreateOptimisticPersonalDetails) {
        const receiverLogin = receiverParticipant && 'login' in receiverParticipant && receiverParticipant.login ? receiverParticipant.login : '';
        receiver = {
            accountID: receiverAccountID,
            displayName: formatPhoneNumber(receiverLogin),
            login: receiverLogin,
            isOptimisticPersonalDetail: true,
        };

        optimisticPersonalDetailListAction = {[receiverAccountID]: receiver};
    }

    // STEP 5: Build optimistic reportActions.
    const reportPreviewAction = buildOptimisticReportPreview(chatReport, optimisticInvoiceReport, trimmedComment, optimisticTransaction);
    optimisticInvoiceReport.parentReportActionID = reportPreviewAction.reportActionID;
    chatReport.lastVisibleActionCreated = reportPreviewAction.created;
    const [optimisticCreatedActionForChat, optimisticCreatedActionForIOUReport, iouAction, optimisticTransactionThread, optimisticCreatedActionForTransactionThread] =
        buildOptimisticMoneyRequestEntities(
            optimisticInvoiceReport,
            CONST.IOU.REPORT_ACTION_TYPE.CREATE,
            amount,
            currency,
            trimmedComment,
            receiver.login ?? '',
            [receiver],
            optimisticTransaction.transactionID,
            undefined,
            false,
            false,
            false,
        );

    // STEP 6: Build Onyx Data
    const [optimisticData, successData, failureData] = buildOnyxDataForInvoice(
        chatReport,
        optimisticInvoiceReport,
        optimisticTransaction,
        optimisticCreatedActionForChat,
        optimisticCreatedActionForIOUReport,
        iouAction,
        optimisticPersonalDetailListAction,
        reportPreviewAction,
        optimisticPolicyRecentlyUsedCategories,
        optimisticPolicyRecentlyUsedTags,
        isNewChatReport,
        optimisticTransactionThread,
        optimisticCreatedActionForTransactionThread,
        policy,
        policyTagList,
        policyCategories,
        optimisticRecentlyUsedCurrencies,
        companyName,
        companyWebsite,
    );

    return {
        createdIOUReportActionID: optimisticCreatedActionForIOUReport.reportActionID,
        createdReportActionIDForThread: optimisticCreatedActionForTransactionThread?.reportActionID,
        reportActionID: iouAction.reportActionID,
        senderWorkspaceID,
        receiver,
        invoiceRoom: chatReport,
        createdChatReportActionID: optimisticCreatedActionForChat.reportActionID,
        invoiceReportID: optimisticInvoiceReport.reportID,
        reportPreviewReportActionID: reportPreviewAction.reportActionID,
        transactionID: optimisticTransaction.transactionID,
        transactionThreadReportID: optimisticTransactionThread.reportID,
        onyxData: {
            optimisticData,
            successData,
            failureData,
        },
    };
}

/**
 * Gathers all the data needed to submit an expense. It attempts to find existing reports, iouReports, and receipts. If it doesn't find them, then
 * it creates optimistic versions of them and uses those instead
 */
function getMoneyRequestInformation(moneyRequestInformation: MoneyRequestInformationParams): MoneyRequestInformation {
    const {parentChatReport, transactionParams, participantParams, policyParams = {}, existingTransaction, existingTransactionID, moneyRequestReportID = ''} = moneyRequestInformation;
    const {payeeAccountID = userAccountID, payeeEmail = currentUserEmail, participant} = participantParams;
    const {policy, policyCategories, policyTagList} = policyParams;
    const {attendees, amount, comment = '', currency, created, merchant, receipt, category, tag, taxCode, taxAmount, billable, linkedTrackedExpenseReportAction} = transactionParams;

    const payerEmail = addSMSDomainIfPhoneNumber(participant.login ?? '');
    const payerAccountID = Number(participant.accountID);
    const isPolicyExpenseChat = participant.isPolicyExpenseChat;

    // STEP 1: Get existing chat report OR build a new optimistic one
    let isNewChatReport = false;
    let chatReport = !isEmptyObject(parentChatReport) && parentChatReport?.reportID ? parentChatReport : null;

    // If this is a policyExpenseChat, the chatReport must exist and we can get it from Onyx.
    // report is null if the flow is initiated from the global create menu. However, participant always stores the reportID if it exists, which is the case for policyExpenseChats
    if (!chatReport && isPolicyExpenseChat) {
        chatReport = allReports?.[`${ONYXKEYS.COLLECTION.REPORT}${participant.reportID}`] ?? null;
    }

    if (!chatReport) {
        chatReport = getChatByParticipants([payerAccountID, payeeAccountID]) ?? null;
    }

    // If we still don't have a report, it likely doens't exist and we need to build an optimistic one
    if (!chatReport) {
        isNewChatReport = true;
        chatReport = buildOptimisticChatReport([payerAccountID, payeeAccountID]);
    }

    // STEP 2: Get the Expense/IOU report. If the moneyRequestReportID has been provided, we want to add the transaction to this specific report.
    // If no such reportID has been provided, let's use the chatReport.iouReportID property. In case that is not present, build a new optimistic Expense/IOU report.
    let iouReport: OnyxInputValue<OnyxTypes.Report> = null;
    if (moneyRequestReportID) {
        iouReport = allReports?.[`${ONYXKEYS.COLLECTION.REPORT}${moneyRequestReportID}`] ?? null;
    } else {
        iouReport = allReports?.[`${ONYXKEYS.COLLECTION.REPORT}${chatReport.iouReportID}`] ?? null;
    }

    const shouldCreateNewMoneyRequestReport = shouldCreateNewMoneyRequestReportReportUtils(iouReport, chatReport);

    if (!iouReport || shouldCreateNewMoneyRequestReport) {
        iouReport = isPolicyExpenseChat
            ? buildOptimisticExpenseReport(chatReport.reportID, chatReport.policyID, payeeAccountID, amount, currency)
            : buildOptimisticIOUReport(payeeAccountID, payerAccountID, amount, chatReport.reportID, currency);
    } else if (isPolicyExpenseChat) {
        iouReport = {...iouReport};
        // Because of the Expense reports are stored as negative values, we subtract the total from the amount
        if (iouReport?.currency === currency) {
            if (typeof iouReport.total === 'number') {
                iouReport.total -= amount;
            }

            if (typeof iouReport.unheldTotal === 'number') {
                iouReport.unheldTotal -= amount;
            }
        }
    } else {
        iouReport = updateIOUOwnerAndTotal(iouReport, payeeAccountID, amount, currency);
    }

    // STEP 3: Build an optimistic transaction with the receipt
    const isDistanceRequest = existingTransaction && existingTransaction.iouRequestType === CONST.IOU.REQUEST_TYPE.DISTANCE;
    let optimisticTransaction = buildOptimisticTransaction({
        existingTransactionID,
        existingTransaction,
        policy,
        transactionParams: {
            amount: isExpenseReport(iouReport) ? -amount : amount,
            currency,
            reportID: iouReport.reportID,
            comment,
            attendees,
            created,
            merchant,
            receipt,
            category,
            tag,
            taxCode,
            taxAmount: isExpenseReport(iouReport) ? -(taxAmount ?? 0) : taxAmount,
            billable,
            pendingFields: isDistanceRequest ? {waypoints: CONST.RED_BRICK_ROAD_PENDING_ACTION.ADD} : undefined,
        },
    });

    const optimisticPolicyRecentlyUsedCategories = buildOptimisticPolicyRecentlyUsedCategories(iouReport.policyID, category);
    const optimisticPolicyRecentlyUsedTags = buildOptimisticPolicyRecentlyUsedTags(iouReport.policyID, tag);
    const optimisticPolicyRecentlyUsedCurrencies = buildOptimisticRecentlyUsedCurrencies(currency);

    // If there is an existing transaction (which is the case for distance requests), then the data from the existing transaction
    // needs to be manually merged into the optimistic transaction. This is because buildOnyxDataForMoneyRequest() uses `Onyx.set()` for the transaction
    // data. This is a big can of worms to change it to `Onyx.merge()` as explored in https://expensify.slack.com/archives/C05DWUDHVK7/p1692139468252109.
    // I want to clean this up at some point, but it's possible this will live in the code for a while so I've created https://github.com/Expensify/App/issues/25417
    // to remind me to do this.
    if (isDistanceRequest) {
        optimisticTransaction = fastMerge(existingTransaction, optimisticTransaction, false);
    }

    // STEP 4: Build optimistic reportActions. We need:
    // 1. CREATED action for the chatReport
    // 2. CREATED action for the iouReport
    // 3. IOU action for the iouReport
    // 4. The transaction thread, which requires the iouAction, and CREATED action for the transaction thread
    // 5. REPORT_PREVIEW action for the chatReport
    // Note: The CREATED action for the IOU report must be optimistically generated before the IOU action so there's no chance that it appears after the IOU action in the chat
    const [optimisticCreatedActionForChat, optimisticCreatedActionForIOUReport, iouAction, optimisticTransactionThread, optimisticCreatedActionForTransactionThread] =
        buildOptimisticMoneyRequestEntities(
            iouReport,
            CONST.IOU.REPORT_ACTION_TYPE.CREATE,
            amount,
            currency,
            comment,
            payeeEmail,
            [participant],
            optimisticTransaction.transactionID,
            undefined,
            false,
            false,
            false,
            undefined,
            linkedTrackedExpenseReportAction?.childReportID,
            linkedTrackedExpenseReportAction,
        );

    let reportPreviewAction = shouldCreateNewMoneyRequestReport ? null : getReportPreviewAction(chatReport.reportID, iouReport.reportID);

    if (reportPreviewAction) {
        reportPreviewAction = updateReportPreview(iouReport, reportPreviewAction, false, comment, optimisticTransaction);
    } else {
        reportPreviewAction = buildOptimisticReportPreview(chatReport, iouReport, comment, optimisticTransaction);
        chatReport.lastVisibleActionCreated = reportPreviewAction.created;

        // Generated ReportPreview action is a parent report action of the iou report.
        // We are setting the iou report's parentReportActionID to display subtitle correctly in IOU page when offline.
        iouReport.parentReportActionID = reportPreviewAction.reportActionID;
    }

    const shouldCreateOptimisticPersonalDetails = isNewChatReport && !allPersonalDetails[payerAccountID];
    // Add optimistic personal details for participant
    const optimisticPersonalDetailListAction = shouldCreateOptimisticPersonalDetails
        ? {
              [payerAccountID]: {
                  accountID: payerAccountID,
                  // Disabling this line since participant.displayName can be an empty string
                  // eslint-disable-next-line @typescript-eslint/prefer-nullish-coalescing
                  displayName: formatPhoneNumber(participant.displayName || payerEmail),
                  login: participant.login,
                  isOptimisticPersonalDetail: true,
              },
          }
        : {};

    const predictedNextStatus = policy?.reimbursementChoice === CONST.POLICY.REIMBURSEMENT_CHOICES.REIMBURSEMENT_NO ? CONST.REPORT.STATUS_NUM.CLOSED : CONST.REPORT.STATUS_NUM.OPEN;
    const optimisticNextStep = buildNextStep(iouReport, predictedNextStatus);

    // STEP 5: Build Onyx Data
    const [optimisticData, successData, failureData] = buildOnyxDataForMoneyRequest({
        isNewChatReport,
        shouldCreateNewMoneyRequestReport,
        policyParams: {
            policy,
            policyCategories,
            policyTagList,
        },
        optimisticParams: {
            chat: {
                report: chatReport,
                createdAction: optimisticCreatedActionForChat,
                reportPreviewAction,
            },
            iou: {
                report: iouReport,
                createdAction: optimisticCreatedActionForIOUReport,
                action: iouAction,
            },
            transactionParams: {
                transaction: optimisticTransaction,
                transactionThreadReport: optimisticTransactionThread,
                transactionThreadCreatedReportAction: optimisticCreatedActionForTransactionThread,
            },
            policyRecentlyUsed: {
                categories: optimisticPolicyRecentlyUsedCategories,
                tags: optimisticPolicyRecentlyUsedTags,
                currencies: optimisticPolicyRecentlyUsedCurrencies,
            },
            personalDetailListAction: optimisticPersonalDetailListAction,
            nextStep: optimisticNextStep,
        },
    });

    return {
        payerAccountID,
        payerEmail,
        iouReport,
        chatReport,
        transaction: optimisticTransaction,
        iouAction,
        createdChatReportActionID: isNewChatReport ? optimisticCreatedActionForChat.reportActionID : undefined,
        createdIOUReportActionID: shouldCreateNewMoneyRequestReport ? optimisticCreatedActionForIOUReport.reportActionID : undefined,
        reportPreviewAction,
        transactionThreadReportID: optimisticTransactionThread?.reportID,
        createdReportActionIDForThread: optimisticCreatedActionForTransactionThread?.reportActionID,
        onyxData: {
            optimisticData,
            successData,
            failureData,
        },
    };
}

function computePerDiemExpenseAmount(customUnit: TransactionCustomUnit) {
    const subRates = customUnit.subRates ?? [];
    return subRates.reduce((total, subRate) => total + subRate.quantity * subRate.rate, 0);
}

function computePerDiemExpenseMerchant(customUnit: TransactionCustomUnit, policy: OnyxEntry<OnyxTypes.Policy>) {
    if (!customUnit.customUnitRateID) {
        return '';
    }
    const policyCustomUnit = getPerDiemCustomUnit(policy);
    const rate = policyCustomUnit?.rates?.[customUnit.customUnitRateID];
    const locationName = rate?.name ?? '';
    const startDate = customUnit.attributes?.dates.start;
    const endDate = customUnit.attributes?.dates.end;
    if (!startDate || !endDate) {
        return locationName;
    }
    const formattedTime = DateUtils.getFormattedDateRangeForPerDiem(new Date(startDate), new Date(endDate));
    return `${locationName}, ${formattedTime}`;
}

function computeDefaultPerDiemExpenseComment(customUnit: TransactionCustomUnit, currency: string) {
    const subRates = customUnit.subRates ?? [];
    const subRateComments = subRates.map((subRate) => {
        const rate = subRate.rate ?? 0;
        const rateComment = subRate.name ?? '';
        const quantity = subRate.quantity ?? 0;
        return `${quantity}x ${rateComment} @ ${convertAmountToDisplayString(rate, currency)}`;
    });
    return subRateComments.join(', ');
}

/**
 * Gathers all the data needed to submit a per diem expense. It attempts to find existing reports, iouReports, and receipts. If it doesn't find them, then
 * it creates optimistic versions of them and uses those instead
 */
function getPerDiemExpenseInformation(perDiemExpenseInformation: PerDiemExpenseInformationParams): MoneyRequestInformation {
    const {parentChatReport, transactionParams, participantParams, policyParams = {}, moneyRequestReportID = ''} = perDiemExpenseInformation;
    const {payeeAccountID = userAccountID, payeeEmail = currentUserEmail, participant} = participantParams;
    const {policy, policyCategories, policyTagList} = policyParams;
    const {comment = '', currency, created, category, tag, customUnit, billable} = transactionParams;

    const amount = computePerDiemExpenseAmount(customUnit);
    const merchant = computePerDiemExpenseMerchant(customUnit, policy);
    const defaultComment = computeDefaultPerDiemExpenseComment(customUnit, currency);
    const finalComment = comment || defaultComment;

    const payerEmail = addSMSDomainIfPhoneNumber(participant.login ?? '');
    const payerAccountID = Number(participant.accountID);
    const isPolicyExpenseChat = participant.isPolicyExpenseChat;

    // STEP 1: Get existing chat report OR build a new optimistic one
    let isNewChatReport = false;
    let chatReport = !isEmptyObject(parentChatReport) && parentChatReport?.reportID ? parentChatReport : null;

    // If this is a policyExpenseChat, the chatReport must exist and we can get it from Onyx.
    // report is null if the flow is initiated from the global create menu. However, participant always stores the reportID if it exists, which is the case for policyExpenseChats
    if (!chatReport && isPolicyExpenseChat) {
        chatReport = allReports?.[`${ONYXKEYS.COLLECTION.REPORT}${participant.reportID}`] ?? null;
    }

    if (!chatReport) {
        chatReport = getChatByParticipants([payerAccountID, payeeAccountID]) ?? null;
    }

    // If we still don't have a report, it likely doens't exist and we need to build an optimistic one
    if (!chatReport) {
        isNewChatReport = true;
        chatReport = buildOptimisticChatReport([payerAccountID, payeeAccountID]);
    }

    // STEP 2: Get the Expense/IOU report. If the moneyRequestReportID has been provided, we want to add the transaction to this specific report.
    // If no such reportID has been provided, let's use the chatReport.iouReportID property. In case that is not present, build a new optimistic Expense/IOU report.
    let iouReport: OnyxInputValue<OnyxTypes.Report> = null;
    if (moneyRequestReportID) {
        iouReport = allReports?.[`${ONYXKEYS.COLLECTION.REPORT}${moneyRequestReportID}`] ?? null;
    } else {
        iouReport = allReports?.[`${ONYXKEYS.COLLECTION.REPORT}${chatReport.iouReportID}`] ?? null;
    }

    const shouldCreateNewMoneyRequestReport = shouldCreateNewMoneyRequestReportReportUtils(iouReport, chatReport);

    if (!iouReport || shouldCreateNewMoneyRequestReport) {
        iouReport = isPolicyExpenseChat
            ? buildOptimisticExpenseReport(chatReport.reportID, chatReport.policyID, payeeAccountID, amount, currency)
            : buildOptimisticIOUReport(payeeAccountID, payerAccountID, amount, chatReport.reportID, currency);
    } else if (isPolicyExpenseChat) {
        iouReport = {...iouReport};
        // Because of the Expense reports are stored as negative values, we subtract the total from the amount
        if (iouReport?.currency === currency) {
            if (typeof iouReport.total === 'number') {
                iouReport.total -= amount;
            }

            if (typeof iouReport.unheldTotal === 'number') {
                iouReport.unheldTotal -= amount;
            }
        }
    } else {
        iouReport = updateIOUOwnerAndTotal(iouReport, payeeAccountID, amount, currency);
    }

    // STEP 3: Build an optimistic transaction
    const optimisticTransaction = buildOptimisticTransaction({
        policy,
        transactionParams: {
            amount: isExpenseReport(iouReport) ? -amount : amount,
            currency,
            reportID: iouReport.reportID,
            comment: finalComment,
            created,
            category,
            merchant,
            tag,
            customUnit,
            billable,
            pendingFields: {subRates: CONST.RED_BRICK_ROAD_PENDING_ACTION.ADD},
        },
    });
    // This is to differentiate between a normal expense and a per diem expense
    optimisticTransaction.iouRequestType = CONST.IOU.REQUEST_TYPE.PER_DIEM;
    optimisticTransaction.hasEReceipt = true;

    const optimisticPolicyRecentlyUsedCategories = buildOptimisticPolicyRecentlyUsedCategories(iouReport.policyID, category);
    const optimisticPolicyRecentlyUsedTags = buildOptimisticPolicyRecentlyUsedTags(iouReport.policyID, tag);
    const optimisticPolicyRecentlyUsedCurrencies = buildOptimisticRecentlyUsedCurrencies(currency);
    const optimisticPolicyRecentlyUsedDestinations = buildOptimisticPolicyRecentlyUsedDestinations(iouReport.policyID, customUnit.customUnitRateID);

    // STEP 4: Build optimistic reportActions. We need:
    // 1. CREATED action for the chatReport
    // 2. CREATED action for the iouReport
    // 3. IOU action for the iouReport
    // 4. The transaction thread, which requires the iouAction, and CREATED action for the transaction thread
    // 5. REPORT_PREVIEW action for the chatReport
    // Note: The CREATED action for the IOU report must be optimistically generated before the IOU action so there's no chance that it appears after the IOU action in the chat
    const [optimisticCreatedActionForChat, optimisticCreatedActionForIOUReport, iouAction, optimisticTransactionThread, optimisticCreatedActionForTransactionThread] =
        buildOptimisticMoneyRequestEntities(
            iouReport,
            CONST.IOU.REPORT_ACTION_TYPE.CREATE,
            amount,
            currency,
            comment,
            payeeEmail,
            [participant],
            optimisticTransaction.transactionID,
            undefined,
            false,
            false,
            false,
        );

    let reportPreviewAction = shouldCreateNewMoneyRequestReport ? null : getReportPreviewAction(chatReport.reportID, iouReport.reportID);

    if (reportPreviewAction) {
        reportPreviewAction = updateReportPreview(iouReport, reportPreviewAction, false, comment, optimisticTransaction);
    } else {
        reportPreviewAction = buildOptimisticReportPreview(chatReport, iouReport, comment, optimisticTransaction);
        chatReport.lastVisibleActionCreated = reportPreviewAction.created;

        // Generated ReportPreview action is a parent report action of the iou report.
        // We are setting the iou report's parentReportActionID to display subtitle correctly in IOU page when offline.
        iouReport.parentReportActionID = reportPreviewAction.reportActionID;
    }

    const shouldCreateOptimisticPersonalDetails = isNewChatReport && !allPersonalDetails[payerAccountID];
    // Add optimistic personal details for participant
    const optimisticPersonalDetailListAction = shouldCreateOptimisticPersonalDetails
        ? {
              [payerAccountID]: {
                  accountID: payerAccountID,
                  // Disabling this line since participant.displayName can be an empty string
                  // eslint-disable-next-line @typescript-eslint/prefer-nullish-coalescing
                  displayName: formatPhoneNumber(participant.displayName || payerEmail),
                  login: participant.login,
                  isOptimisticPersonalDetail: true,
              },
          }
        : {};

    const predictedNextStatus = policy?.reimbursementChoice === CONST.POLICY.REIMBURSEMENT_CHOICES.REIMBURSEMENT_NO ? CONST.REPORT.STATUS_NUM.CLOSED : CONST.REPORT.STATUS_NUM.OPEN;
    const optimisticNextStep = buildNextStep(iouReport, predictedNextStatus);

    // STEP 5: Build Onyx Data
    const [optimisticData, successData, failureData] = buildOnyxDataForMoneyRequest({
        isNewChatReport,
        shouldCreateNewMoneyRequestReport,
        policyParams: {
            policy,
            policyCategories,
            policyTagList,
        },
        optimisticParams: {
            chat: {
                report: chatReport,
                createdAction: optimisticCreatedActionForChat,
                reportPreviewAction,
            },
            iou: {
                report: iouReport,
                createdAction: optimisticCreatedActionForIOUReport,
                action: iouAction,
            },
            transactionParams: {
                transaction: optimisticTransaction,
                transactionThreadReport: optimisticTransactionThread,
                transactionThreadCreatedReportAction: optimisticCreatedActionForTransactionThread,
            },
            policyRecentlyUsed: {
                categories: optimisticPolicyRecentlyUsedCategories,
                tags: optimisticPolicyRecentlyUsedTags,
                currencies: optimisticPolicyRecentlyUsedCurrencies,
                destinations: optimisticPolicyRecentlyUsedDestinations,
            },
            personalDetailListAction: optimisticPersonalDetailListAction,
            nextStep: optimisticNextStep,
        },
    });

    return {
        payerAccountID,
        payerEmail,
        iouReport,
        chatReport,
        transaction: optimisticTransaction,
        iouAction,
        createdChatReportActionID: isNewChatReport ? optimisticCreatedActionForChat.reportActionID : undefined,
        createdIOUReportActionID: shouldCreateNewMoneyRequestReport ? optimisticCreatedActionForIOUReport.reportActionID : undefined,
        reportPreviewAction,
        transactionThreadReportID: optimisticTransactionThread?.reportID,
        createdReportActionIDForThread: optimisticCreatedActionForTransactionThread?.reportActionID,
        onyxData: {
            optimisticData,
            successData,
            failureData,
        },
        billable,
    };
}

/**
 * Gathers all the data needed to make an expense. It attempts to find existing reports, iouReports, and receipts. If it doesn't find them, then
 * it creates optimistic versions of them and uses those instead
 */
function getTrackExpenseInformation(
    parentChatReport: OnyxEntry<OnyxTypes.Report>,
    participant: Participant,
    comment: string,
    amount: number,
    currency: string,
    created: string,
    merchant: string,
    receipt: OnyxEntry<Receipt>,
    category: string | undefined,
    tag: string | undefined,
    taxCode: string | undefined,
    taxAmount: number | undefined,
    billable: boolean | undefined,
    policy: OnyxEntry<OnyxTypes.Policy> | undefined,
    policyTagList: OnyxEntry<OnyxTypes.PolicyTagLists> | undefined,
    policyCategories: OnyxEntry<OnyxTypes.PolicyCategories> | undefined,
    payeeEmail = currentUserEmail,
    payeeAccountID = userAccountID,
    moneyRequestReportID = '',
    linkedTrackedExpenseReportAction?: OnyxTypes.ReportAction,
    existingTransactionID?: string,
): TrackExpenseInformation | null {
    const optimisticData: OnyxUpdate[] = [];
    const successData: OnyxUpdate[] = [];
    const failureData: OnyxUpdate[] = [];

    const isPolicyExpenseChat = participant.isPolicyExpenseChat;

    // STEP 1: Get existing chat report
    let chatReport = !isEmptyObject(parentChatReport) && parentChatReport?.reportID ? parentChatReport : null;
    // The chatReport always exists, and we can get it from Onyx if chatReport is null.
    if (!chatReport) {
        chatReport = allReports?.[`${ONYXKEYS.COLLECTION.REPORT}${participant.reportID}`] ?? null;
    }

    // If we still don't have a report, it likely doesn't exist, and we will early return here as it should not happen
    // Maybe later, we can build an optimistic selfDM chat.
    if (!chatReport) {
        return null;
    }

    // Check if the report is a draft
    const isDraftReportLocal = isDraftReport(chatReport?.reportID);

    let createdWorkspaceParams: CreateWorkspaceParams | undefined;

    if (isDraftReportLocal) {
        const workspaceData = buildPolicyData(undefined, policy?.makeMeAdmin, policy?.name, policy?.id, chatReport?.reportID, CONST.ONBOARDING_CHOICES.TRACK_WORKSPACE);
        createdWorkspaceParams = workspaceData.params;
        optimisticData.push(...workspaceData.optimisticData);
        successData.push(...workspaceData.successData);
        failureData.push(...workspaceData.failureData);
    }

    // STEP 2: If not in the self-DM flow, we need to use the expense report.
    // For this, first use the chatReport.iouReportID property. Build a new optimistic expense report if needed.
    const shouldUseMoneyReport = !!isPolicyExpenseChat;

    let iouReport: OnyxInputValue<OnyxTypes.Report> = null;
    let shouldCreateNewMoneyRequestReport = false;

    if (shouldUseMoneyReport) {
        if (moneyRequestReportID) {
            iouReport = allReports?.[`${ONYXKEYS.COLLECTION.REPORT}${moneyRequestReportID}`] ?? null;
        } else {
            iouReport = allReports?.[`${ONYXKEYS.COLLECTION.REPORT}${chatReport.iouReportID}`] ?? null;
        }

        shouldCreateNewMoneyRequestReport = shouldCreateNewMoneyRequestReportReportUtils(iouReport, chatReport);
        if (!iouReport || shouldCreateNewMoneyRequestReport) {
            iouReport = buildOptimisticExpenseReport(chatReport.reportID, chatReport.policyID, payeeAccountID, amount, currency, amount);
        } else {
            iouReport = {...iouReport};
            // Because of the Expense reports are stored as negative values, we subtract the total from the amount
            if (iouReport?.currency === currency) {
                if (typeof iouReport.total === 'number' && typeof iouReport.nonReimbursableTotal === 'number') {
                    iouReport.total -= amount;
                    iouReport.nonReimbursableTotal -= amount;
                }

                if (typeof iouReport.unheldTotal === 'number' && typeof iouReport.unheldNonReimbursableTotal === 'number') {
                    iouReport.unheldTotal -= amount;
                    iouReport.unheldNonReimbursableTotal -= amount;
                }
            }
        }
    }

    // If shouldUseMoneyReport is true, the iouReport was defined.
    // But we'll use the `shouldUseMoneyReport && iouReport` check further instead of `shouldUseMoneyReport` to avoid TS errors.

    // STEP 3: Build optimistic receipt and transaction
    const receiptObject: Receipt = {};
    let filename;
    if (receipt?.source) {
        receiptObject.source = receipt.source;
        receiptObject.state = receipt.state ?? CONST.IOU.RECEIPT_STATE.SCANREADY;
        filename = receipt.name;
    }
    const existingTransaction = allTransactionDrafts[`${ONYXKEYS.COLLECTION.TRANSACTION_DRAFT}${existingTransactionID ?? CONST.IOU.OPTIMISTIC_TRANSACTION_ID}`];
    if (!filename) {
        filename = existingTransaction?.filename;
    }
    const isDistanceRequest = existingTransaction && isDistanceRequestTransactionUtils(existingTransaction);
    let optimisticTransaction = buildOptimisticTransaction({
        existingTransactionID,
        existingTransaction,
        policy,
        transactionParams: {
            amount: isExpenseReport(iouReport) ? -amount : amount,
            currency,
            reportID: shouldUseMoneyReport && iouReport ? iouReport.reportID : undefined,
            comment,
            created,
            merchant,
            receipt: receiptObject,
            category,
            tag,
            taxCode,
            taxAmount,
            billable,
            pendingFields: isDistanceRequest ? {waypoints: CONST.RED_BRICK_ROAD_PENDING_ACTION.ADD} : undefined,
            reimbursable: false,
            filename,
        },
    });

    // If there is an existing transaction (which is the case for distance requests), then the data from the existing transaction
    // needs to be manually merged into the optimistic transaction. This is because buildOnyxDataForMoneyRequest() uses `Onyx.set()` for the transaction
    // data. This is a big can of worms to change it to `Onyx.merge()` as explored in https://expensify.slack.com/archives/C05DWUDHVK7/p1692139468252109.
    // I want to clean this up at some point, but it's possible this will live in the code for a while so I've created https://github.com/Expensify/App/issues/25417
    // to remind me to do this.
    if (isDistanceRequest) {
        optimisticTransaction = fastMerge(existingTransaction, optimisticTransaction, false);
    }

    // STEP 4: Build optimistic reportActions. We need:
    // 1. CREATED action for the iouReport (if tracking in the Expense chat)
    // 2. IOU action for the iouReport (if tracking in the Expense chat), otherwise – for chatReport
    // 3. The transaction thread, which requires the iouAction, and CREATED action for the transaction thread
    // 4. REPORT_PREVIEW action for the chatReport (if tracking in the Expense chat)
    const [, optimisticCreatedActionForIOUReport, iouAction, optimisticTransactionThread, optimisticCreatedActionForTransactionThread] = buildOptimisticMoneyRequestEntities(
        shouldUseMoneyReport && iouReport ? iouReport : chatReport,
        CONST.IOU.REPORT_ACTION_TYPE.TRACK,
        amount,
        currency,
        comment,
        payeeEmail,
        [participant],
        optimisticTransaction.transactionID,
        undefined,
        false,
        false,
        false,
        !shouldUseMoneyReport,
        linkedTrackedExpenseReportAction?.childReportID,
        linkedTrackedExpenseReportAction,
    );

    let reportPreviewAction: OnyxInputValue<OnyxTypes.ReportAction<typeof CONST.REPORT.ACTIONS.TYPE.REPORT_PREVIEW>> = null;
    if (shouldUseMoneyReport && iouReport) {
        reportPreviewAction = shouldCreateNewMoneyRequestReport ? null : getReportPreviewAction(chatReport.reportID, iouReport.reportID);

        if (reportPreviewAction) {
            reportPreviewAction = updateReportPreview(iouReport, reportPreviewAction, false, comment, optimisticTransaction);
        } else {
            reportPreviewAction = buildOptimisticReportPreview(chatReport, iouReport, comment, optimisticTransaction);
            // Generated ReportPreview action is a parent report action of the iou report.
            // We are setting the iou report's parentReportActionID to display subtitle correctly in IOU page when offline.
            iouReport.parentReportActionID = reportPreviewAction.reportActionID;
        }
    }

    let actionableTrackExpenseWhisper: OnyxInputValue<OnyxTypes.ReportAction> = null;
    if (!isPolicyExpenseChat) {
        actionableTrackExpenseWhisper = buildOptimisticActionableTrackExpenseWhisper(iouAction, optimisticTransaction.transactionID);
    }

    // STEP 5: Build Onyx Data
    const trackExpenseOnyxData = buildOnyxDataForTrackExpense(
        chatReport,
        iouReport,
        optimisticTransaction,
        optimisticCreatedActionForIOUReport,
        iouAction,
        reportPreviewAction,
        optimisticTransactionThread ?? {},
        optimisticCreatedActionForTransactionThread,
        shouldCreateNewMoneyRequestReport,
        policy,
        policyTagList,
        policyCategories,
        undefined,
        actionableTrackExpenseWhisper,
    );

    return {
        createdWorkspaceParams,
        chatReport,
        iouReport: iouReport ?? undefined,
        transaction: optimisticTransaction,
        iouAction,
        createdIOUReportActionID: shouldCreateNewMoneyRequestReport ? optimisticCreatedActionForIOUReport.reportActionID : undefined,
        reportPreviewAction: reportPreviewAction ?? undefined,
        transactionThreadReportID: optimisticTransactionThread.reportID,
        createdReportActionIDForThread: optimisticCreatedActionForTransactionThread?.reportActionID,
        actionableWhisperReportActionIDParam: actionableTrackExpenseWhisper?.reportActionID,
        onyxData: {
            optimisticData: optimisticData.concat(trackExpenseOnyxData[0]),
            successData: successData.concat(trackExpenseOnyxData[1]),
            failureData: failureData.concat(trackExpenseOnyxData[2]),
        },
    };
}

/**
 * Compute the diff amount when we update the transaction
 */
function calculateDiffAmount(
    iouReport: OnyxTypes.OnyxInputOrEntry<OnyxTypes.Report>,
    updatedTransaction: OnyxTypes.OnyxInputOrEntry<OnyxTypes.Transaction>,
    transaction: OnyxEntry<OnyxTypes.Transaction>,
): number {
    if (!iouReport) {
        return 0;
    }
    const isExpenseReportLocal = isExpenseReport(iouReport);
    const updatedCurrency = getCurrency(updatedTransaction);
    const currentCurrency = getCurrency(transaction);

    const currentAmount = getAmount(transaction, isExpenseReportLocal);
    const updatedAmount = getAmount(updatedTransaction, isExpenseReportLocal);

    if (updatedCurrency === iouReport?.currency && currentCurrency !== iouReport?.currency) {
        // Add the diff to the total if we change the currency from a different currency to the currency of the IOU report
        return updatedAmount;
    }

    if (updatedCurrency === iouReport?.currency && updatedAmount !== currentAmount) {
        // Calculate the diff between the updated amount and the current amount if we change the amount and the currency of the transaction is the currency of the report
        return updatedAmount - currentAmount;
    }

    return 0;
}

/**
 * @param transactionID
 * @param transactionThreadReportID
 * @param transactionChanges
 * @param [transactionChanges.created] Present when updated the date field
 * @param policy  May be undefined, an empty object, or an object matching the Policy type (src/types/onyx/Policy.ts)
 * @param policyTagList
 * @param policyCategories
 */
function getUpdateMoneyRequestParams(
    transactionID: string | undefined,
    transactionThreadReportID: string | undefined,
    transactionChanges: TransactionChanges,
    policy: OnyxEntry<OnyxTypes.Policy>,
    policyTagList: OnyxTypes.OnyxInputOrEntry<OnyxTypes.PolicyTagLists>,
    policyCategories: OnyxTypes.OnyxInputOrEntry<OnyxTypes.PolicyCategories>,
    violations?: OnyxEntry<OnyxTypes.TransactionViolations>,
    hash?: number,
): UpdateMoneyRequestData {
    const optimisticData: OnyxUpdate[] = [];
    const successData: OnyxUpdate[] = [];
    const failureData: OnyxUpdate[] = [];

    // Step 1: Set any "pending fields" (ones updated while the user was offline) to have error messages in the failureData
    const pendingFields: OnyxTypes.Transaction['pendingFields'] = Object.fromEntries(Object.keys(transactionChanges).map((key) => [key, CONST.RED_BRICK_ROAD_PENDING_ACTION.UPDATE]));
    const clearedPendingFields = Object.fromEntries(Object.keys(transactionChanges).map((key) => [key, null]));
    const errorFields = Object.fromEntries(Object.keys(pendingFields).map((key) => [key, {[DateUtils.getMicroseconds()]: Localize.translateLocal('iou.error.genericEditFailureMessage')}]));

    // Step 2: Get all the collections being updated
    const transactionThread = allReports?.[`${ONYXKEYS.COLLECTION.REPORT}${transactionThreadReportID}`] ?? null;
    const transaction = allTransactions?.[`${ONYXKEYS.COLLECTION.TRANSACTION}${transactionID}`];
    const isTransactionOnHold = isOnHold(transaction);
    const iouReport = allReports?.[`${ONYXKEYS.COLLECTION.REPORT}${transactionThread?.parentReportID}`] ?? null;
    const isFromExpenseReport = isExpenseReport(iouReport);
    const isScanning = hasReceiptTransactionUtils(transaction) && isReceiptBeingScannedTransactionUtils(transaction);
    const updatedTransaction: OnyxEntry<OnyxTypes.Transaction> = transaction
        ? getUpdatedTransaction({
              transaction,
              transactionChanges,
              isFromExpenseReport,
              policy,
          })
        : undefined;
    const transactionDetails = getTransactionDetails(updatedTransaction);

    if (transactionDetails?.waypoints) {
        // This needs to be a JSON string since we're sending this to the MapBox API
        transactionDetails.waypoints = JSON.stringify(transactionDetails.waypoints);
    }

    const dataToIncludeInParams: Partial<TransactionDetails> = Object.fromEntries(Object.entries(transactionDetails ?? {}).filter(([key]) => Object.keys(transactionChanges).includes(key)));

    const params: UpdateMoneyRequestParams = {
        ...dataToIncludeInParams,
        reportID: iouReport?.reportID,
        transactionID,
    };

    const hasPendingWaypoints = 'waypoints' in transactionChanges;
    const hasModifiedDistanceRate = 'customUnitRateID' in transactionChanges;
    const hasModifiedCreated = 'created' in transactionChanges;
    const hasModifiedAmount = 'amount' in transactionChanges;
    if (transaction && updatedTransaction && (hasPendingWaypoints || hasModifiedDistanceRate)) {
        // Delete the draft transaction when editing waypoints when the server responds successfully and there are no errors
        successData.push({
            onyxMethod: Onyx.METHOD.SET,
            key: `${ONYXKEYS.COLLECTION.TRANSACTION_DRAFT}${transactionID}`,
            value: null,
        });

        // Revert the transaction's amount to the original value on failure.
        // The IOU Report will be fully reverted in the failureData further below.
        failureData.push({
            onyxMethod: Onyx.METHOD.MERGE,
            key: `${ONYXKEYS.COLLECTION.TRANSACTION}${transactionID}`,
            value: {
                amount: transaction.amount,
                modifiedAmount: transaction.modifiedAmount,
                modifiedMerchant: transaction.modifiedMerchant,
                modifiedCurrency: transaction.modifiedCurrency,
            },
        });
    }

    // Step 3: Build the modified expense report actions
    // We don't create a modified report action if:
    // - we're updating the waypoints
    // - we're updating the distance rate while the waypoints are still pending
    // In these cases, there isn't a valid optimistic mileage data we can use,
    // and the report action is created on the server with the distance-related response from the MapBox API
    const updatedReportAction = buildOptimisticModifiedExpenseReportAction(transactionThread, transaction, transactionChanges, isFromExpenseReport, policy, updatedTransaction);
    if (!hasPendingWaypoints && !(hasModifiedDistanceRate && isFetchingWaypointsFromServer(transaction))) {
        params.reportActionID = updatedReportAction.reportActionID;

        optimisticData.push({
            onyxMethod: Onyx.METHOD.MERGE,
            key: `${ONYXKEYS.COLLECTION.REPORT_ACTIONS}${transactionThread?.reportID}`,
            value: {
                [updatedReportAction.reportActionID]: updatedReportAction as OnyxTypes.ReportAction,
            },
        });
        optimisticData.push({
            onyxMethod: Onyx.METHOD.MERGE,
            key: `${ONYXKEYS.COLLECTION.REPORT}${transactionThread?.reportID}`,
            value: {
                lastVisibleActionCreated: updatedReportAction.created,
                lastReadTime: updatedReportAction.created,
            },
        });
        failureData.push({
            onyxMethod: Onyx.METHOD.MERGE,
            key: `${ONYXKEYS.COLLECTION.REPORT}${transactionThread?.reportID}`,
            value: {
                lastVisibleActionCreated: transactionThread?.lastVisibleActionCreated,
                lastReadTime: transactionThread?.lastReadTime,
            },
        });
        successData.push({
            onyxMethod: Onyx.METHOD.MERGE,
            key: `${ONYXKEYS.COLLECTION.REPORT_ACTIONS}${transactionThread?.reportID}`,
            value: {
                [updatedReportAction.reportActionID]: {pendingAction: null},
            },
        });
        failureData.push({
            onyxMethod: Onyx.METHOD.MERGE,
            key: `${ONYXKEYS.COLLECTION.REPORT_ACTIONS}${transactionThread?.reportID}`,
            value: {
                [updatedReportAction.reportActionID]: {
                    ...(updatedReportAction as OnyxTypes.ReportAction),
                    errors: getMicroSecondOnyxErrorWithTranslationKey('iou.error.genericEditFailureMessage'),
                },
            },
        });
    }

    // Step 4: Compute the IOU total and update the report preview message (and report header) so LHN amount owed is correct.
    const diff = calculateDiffAmount(iouReport, updatedTransaction, transaction);

    let updatedMoneyRequestReport: OnyxTypes.OnyxInputOrEntry<OnyxTypes.Report>;
    if (!iouReport) {
        updatedMoneyRequestReport = null;
    } else if ((isExpenseReport(iouReport) || isInvoiceReportReportUtils(iouReport)) && typeof iouReport.total === 'number') {
        // For expense report, the amount is negative, so we should subtract total from diff
        updatedMoneyRequestReport = {
            ...iouReport,
            total: iouReport.total - diff,
        };
        if (!transaction?.reimbursable && typeof updatedMoneyRequestReport.nonReimbursableTotal === 'number') {
            updatedMoneyRequestReport.nonReimbursableTotal -= diff;
        }
        if (!isTransactionOnHold) {
            if (typeof updatedMoneyRequestReport.unheldTotal === 'number') {
                updatedMoneyRequestReport.unheldTotal -= diff;
            }
            if (!transaction?.reimbursable && typeof updatedMoneyRequestReport.unheldNonReimbursableTotal === 'number') {
                updatedMoneyRequestReport.unheldNonReimbursableTotal -= diff;
            }
        }
    } else {
        updatedMoneyRequestReport = updateIOUOwnerAndTotal(
            iouReport,
            updatedReportAction.actorAccountID ?? CONST.DEFAULT_NUMBER_ID,
            diff,
            getCurrency(transaction),
            false,
            true,
            isTransactionOnHold,
        );
    }

    optimisticData.push(
        {
            onyxMethod: Onyx.METHOD.MERGE,
            key: `${ONYXKEYS.COLLECTION.REPORT}${iouReport?.reportID}`,
            value: updatedMoneyRequestReport,
        },
        {
            onyxMethod: Onyx.METHOD.MERGE,
            key: `${ONYXKEYS.COLLECTION.REPORT}${iouReport?.parentReportID}`,
            value: getOutstandingChildRequest(updatedMoneyRequestReport),
        },
    );
    successData.push({
        onyxMethod: Onyx.METHOD.MERGE,
        key: `${ONYXKEYS.COLLECTION.REPORT}${iouReport?.reportID}`,
        value: {pendingAction: null},
    });

    // Optimistically modify the transaction and the transaction thread
    optimisticData.push({
        onyxMethod: Onyx.METHOD.MERGE,
        key: `${ONYXKEYS.COLLECTION.TRANSACTION}${transactionID}`,
        value: {
            ...updatedTransaction,
            pendingFields,
            errorFields: null,
        },
    });

    optimisticData.push({
        onyxMethod: Onyx.METHOD.MERGE,
        key: `${ONYXKEYS.COLLECTION.REPORT}${transactionThreadReportID}`,
        value: {
            lastActorAccountID: updatedReportAction.actorAccountID,
        },
    });

    if (isScanning && ('amount' in transactionChanges || 'currency' in transactionChanges)) {
        if (transactionThread?.parentReportActionID) {
            optimisticData.push({
                onyxMethod: Onyx.METHOD.MERGE,
                key: `${ONYXKEYS.COLLECTION.REPORT_ACTIONS}${iouReport?.reportID}`,
                value: {
                    [transactionThread?.parentReportActionID]: {
                        originalMessage: {
                            whisperedTo: [],
                        },
                    },
                },
            });
        }

        if (iouReport?.parentReportActionID) {
            optimisticData.push({
                onyxMethod: Onyx.METHOD.MERGE,
                key: `${ONYXKEYS.COLLECTION.REPORT_ACTIONS}${iouReport?.parentReportID}`,
                value: {
                    [iouReport.parentReportActionID]: {
                        originalMessage: {
                            whisperedTo: [],
                        },
                    },
                },
            });
        }
    }

    // Update recently used categories if the category is changed
    const hasModifiedCategory = 'category' in transactionChanges;
    if (hasModifiedCategory) {
        const optimisticPolicyRecentlyUsedCategories = buildOptimisticPolicyRecentlyUsedCategories(iouReport?.policyID, transactionChanges.category);
        if (optimisticPolicyRecentlyUsedCategories.length) {
            optimisticData.push({
                onyxMethod: Onyx.METHOD.SET,
                key: `${ONYXKEYS.COLLECTION.POLICY_RECENTLY_USED_CATEGORIES}${iouReport?.policyID}`,
                value: optimisticPolicyRecentlyUsedCategories,
            });
        }
    }

    // Update recently used currencies if the currency is changed
    if ('currency' in transactionChanges) {
        const optimisticRecentlyUsedCurrencies = buildOptimisticRecentlyUsedCurrencies(transactionChanges.currency);
        if (optimisticRecentlyUsedCurrencies.length) {
            optimisticData.push({
                onyxMethod: Onyx.METHOD.SET,
                key: ONYXKEYS.RECENTLY_USED_CURRENCIES,
                value: optimisticRecentlyUsedCurrencies,
            });
        }
    }

    // Update recently used categories if the tag is changed
    const hasModifiedTag = 'tag' in transactionChanges;
    if (hasModifiedTag) {
        const optimisticPolicyRecentlyUsedTags = buildOptimisticPolicyRecentlyUsedTags(iouReport?.policyID, transactionChanges.tag);
        if (!isEmptyObject(optimisticPolicyRecentlyUsedTags)) {
            optimisticData.push({
                onyxMethod: Onyx.METHOD.MERGE,
                key: `${ONYXKEYS.COLLECTION.POLICY_RECENTLY_USED_TAGS}${iouReport?.policyID}`,
                value: optimisticPolicyRecentlyUsedTags,
            });
        }
    }

    const overLimitViolation = violations?.find((violation) => violation.name === 'overLimit');
    // Update violation limit, if we modify attendees. The given limit value is for a single attendee, if we have multiple attendees we should multpiply limit by attende count
    if ('attendees' in transactionChanges && !!overLimitViolation) {
        const limitForSingleAttendee = ViolationsUtils.getViolationAmountLimit(overLimitViolation);
        if (limitForSingleAttendee * (transactionChanges?.attendees?.length ?? 1) > Math.abs(getAmount(transaction))) {
            optimisticData.push({
                onyxMethod: Onyx.METHOD.MERGE,
                key: `${ONYXKEYS.COLLECTION.TRANSACTION_VIOLATIONS}${transactionID}`,
                value: violations?.filter((violation) => violation.name !== 'overLimit') ?? [],
            });
        }
    }

    // Clear out the error fields and loading states on success
    successData.push({
        onyxMethod: Onyx.METHOD.MERGE,
        key: `${ONYXKEYS.COLLECTION.TRANSACTION}${transactionID}`,
        value: {
            pendingFields: clearedPendingFields,
            isLoading: false,
            errorFields: null,
            routes: null,
        },
    });

    // Clear out loading states, pending fields, and add the error fields
    failureData.push({
        onyxMethod: Onyx.METHOD.MERGE,
        key: `${ONYXKEYS.COLLECTION.TRANSACTION}${transactionID}`,
        value: {
            pendingFields: clearedPendingFields,
            isLoading: false,
            errorFields,
        },
    });

    if (iouReport) {
        // Reset the iouReport to its original state
        failureData.push({
            onyxMethod: Onyx.METHOD.MERGE,
            key: `${ONYXKEYS.COLLECTION.REPORT}${iouReport.reportID}`,
            value: iouReport,
        });
    }

<<<<<<< HEAD
    const currentTransactionViolations = allTransactionViolations[`${ONYXKEYS.COLLECTION.TRANSACTION_VIOLATIONS}${transactionID}`] ?? [];
    const currentNextStep = allNextSteps[`${ONYXKEYS.COLLECTION.NEXT_STEP}${iouReport?.reportID ?? '-1'}`] ?? {};
    let nextViolationOnyxUpdate: ReturnType<typeof ViolationsUtils.getViolationsOnyxData> | undefined;
    if (policy && PolicyUtils.isPaidGroupPolicy(policy) && updatedTransaction && (hasModifiedTag || hasModifiedCategory || hasModifiedDistanceRate)) {
        nextViolationOnyxUpdate = ViolationsUtils.getViolationsOnyxData(
=======
    if (policy && isPaidGroupPolicy(policy) && updatedTransaction && (hasModifiedTag || hasModifiedCategory || hasModifiedDistanceRate || hasModifiedAmount || hasModifiedCreated)) {
        const currentTransactionViolations = allTransactionViolations[`${ONYXKEYS.COLLECTION.TRANSACTION_VIOLATIONS}${transactionID}`] ?? [];
        const violationsOnyxdata = ViolationsUtils.getViolationsOnyxData(
>>>>>>> 631006e1
            updatedTransaction,
            currentTransactionViolations,
            policy,
            policyTagList ?? {},
            policyCategories ?? {},
<<<<<<< HEAD
            PolicyUtils.hasDependentTags(policy, policyTagList ?? {}),
        );
    }

    if (nextViolationOnyxUpdate?.value) {
        optimisticData.push({
            onyxMethod: Onyx.METHOD.MERGE,
            key: `${ONYXKEYS.COLLECTION.NEXT_STEP}${iouReport?.reportID ?? '-1'}`,
            value: NextStepUtils.buildNextStep(iouReport ?? undefined, iouReport?.statusNum ?? CONST.REPORT.STATUS_NUM.OPEN, nextViolationOnyxUpdate.value.length > 0),
        });
        failureData.push({
            onyxMethod: Onyx.METHOD.MERGE,
            key: `${ONYXKEYS.COLLECTION.NEXT_STEP}${iouReport?.reportID ?? '-1'}`,
            value: currentNextStep,
        });
    }

    if (nextViolationOnyxUpdate && ('tag' in transactionChanges || 'category' in transactionChanges)) {
        optimisticData.push(nextViolationOnyxUpdate);
=======
            hasDependentTags(policy, policyTagList ?? {}),
            isInvoiceReportReportUtils(iouReport),
        );
        optimisticData.push(violationsOnyxdata);
>>>>>>> 631006e1
        failureData.push({
            onyxMethod: Onyx.METHOD.MERGE,
            key: `${ONYXKEYS.COLLECTION.TRANSACTION_VIOLATIONS}${transactionID}`,
            value: currentTransactionViolations,
        });
        if (hash) {
            optimisticData.push({
                onyxMethod: Onyx.METHOD.MERGE,
                key: `${ONYXKEYS.COLLECTION.SNAPSHOT}${hash}`,
                value: {
                    data: {
                        [`${ONYXKEYS.COLLECTION.TRANSACTION_VIOLATIONS}${transactionID}`]: violationsOnyxdata.value,
                    },
                },
            });
            failureData.push({
                onyxMethod: Onyx.METHOD.MERGE,
                key: `${ONYXKEYS.COLLECTION.SNAPSHOT}${hash}`,
                value: {
                    data: {
                        [`${ONYXKEYS.COLLECTION.TRANSACTION_VIOLATIONS}${transactionID}`]: currentTransactionViolations,
                    },
                },
            });
        }
    }

    // Reset the transaction thread to its original state
    failureData.push({
        onyxMethod: Onyx.METHOD.MERGE,
        key: `${ONYXKEYS.COLLECTION.REPORT}${transactionThreadReportID}`,
        value: transactionThread,
    });

    return {
        params,
        onyxData: {optimisticData, successData, failureData},
    };
}

/**
 * @param transactionID
 * @param transactionThreadReportID
 * @param transactionChanges
 * @param [transactionChanges.created] Present when updated the date field
 * @param policy  May be undefined, an empty object, or an object matching the Policy type (src/types/onyx/Policy.ts)
 */
function getUpdateTrackExpenseParams(
    transactionID: string | undefined,
    transactionThreadReportID: string | undefined,
    transactionChanges: TransactionChanges,
    policy: OnyxEntry<OnyxTypes.Policy>,
): UpdateMoneyRequestData {
    const optimisticData: OnyxUpdate[] = [];
    const successData: OnyxUpdate[] = [];
    const failureData: OnyxUpdate[] = [];

    // Step 1: Set any "pending fields" (ones updated while the user was offline) to have error messages in the failureData
    const pendingFields = Object.fromEntries(Object.keys(transactionChanges).map((key) => [key, CONST.RED_BRICK_ROAD_PENDING_ACTION.UPDATE]));
    const clearedPendingFields = Object.fromEntries(Object.keys(transactionChanges).map((key) => [key, null]));
    const errorFields = Object.fromEntries(Object.keys(pendingFields).map((key) => [key, {[DateUtils.getMicroseconds()]: Localize.translateLocal('iou.error.genericEditFailureMessage')}]));

    // Step 2: Get all the collections being updated
    const transactionThread = allReports?.[`${ONYXKEYS.COLLECTION.REPORT}${transactionThreadReportID}`] ?? null;
    const transaction = allTransactions?.[`${ONYXKEYS.COLLECTION.TRANSACTION}${transactionID}`];
    const chatReport = allReports?.[`${ONYXKEYS.COLLECTION.REPORT}${transactionThread?.parentReportID}`] ?? null;
    const isScanning = hasReceiptTransactionUtils(transaction) && isReceiptBeingScannedTransactionUtils(transaction);
    const updatedTransaction = transaction
        ? getUpdatedTransaction({
              transaction,
              transactionChanges,
              isFromExpenseReport: false,
              policy,
          })
        : null;
    const transactionDetails = getTransactionDetails(updatedTransaction);

    if (transactionDetails?.waypoints) {
        // This needs to be a JSON string since we're sending this to the MapBox API
        transactionDetails.waypoints = JSON.stringify(transactionDetails.waypoints);
    }

    const dataToIncludeInParams: Partial<TransactionDetails> = Object.fromEntries(Object.entries(transactionDetails ?? {}).filter(([key]) => Object.keys(transactionChanges).includes(key)));

    const params: UpdateMoneyRequestParams = {
        ...dataToIncludeInParams,
        reportID: chatReport?.reportID,
        transactionID,
    };

    const hasPendingWaypoints = 'waypoints' in transactionChanges;
    const hasModifiedDistanceRate = 'customUnitRateID' in transactionChanges;
    if (transaction && updatedTransaction && (hasPendingWaypoints || hasModifiedDistanceRate)) {
        // Delete the draft transaction when editing waypoints when the server responds successfully and there are no errors
        successData.push({
            onyxMethod: Onyx.METHOD.SET,
            key: `${ONYXKEYS.COLLECTION.TRANSACTION_DRAFT}${transactionID}`,
            value: null,
        });

        // Revert the transaction's amount to the original value on failure.
        // The IOU Report will be fully reverted in the failureData further below.
        failureData.push({
            onyxMethod: Onyx.METHOD.MERGE,
            key: `${ONYXKEYS.COLLECTION.TRANSACTION}${transactionID}`,
            value: {
                amount: transaction.amount,
                modifiedAmount: transaction.modifiedAmount,
                modifiedMerchant: transaction.modifiedMerchant,
            },
        });
    }

    // Step 3: Build the modified expense report actions
    // We don't create a modified report action if:
    // - we're updating the waypoints
    // - we're updating the distance rate while the waypoints are still pending
    // In these cases, there isn't a valid optimistic mileage data we can use,
    // and the report action is created on the server with the distance-related response from the MapBox API
    const updatedReportAction = buildOptimisticModifiedExpenseReportAction(transactionThread, transaction, transactionChanges, false, policy, updatedTransaction);
    if (!hasPendingWaypoints && !(hasModifiedDistanceRate && isFetchingWaypointsFromServer(transaction))) {
        params.reportActionID = updatedReportAction.reportActionID;

        optimisticData.push({
            onyxMethod: Onyx.METHOD.MERGE,
            key: `${ONYXKEYS.COLLECTION.REPORT_ACTIONS}${transactionThread?.reportID}`,
            value: {
                [updatedReportAction.reportActionID]: updatedReportAction as OnyxTypes.ReportAction,
            },
        });
        successData.push({
            onyxMethod: Onyx.METHOD.MERGE,
            key: `${ONYXKEYS.COLLECTION.REPORT_ACTIONS}${transactionThread?.reportID}`,
            value: {
                [updatedReportAction.reportActionID]: {pendingAction: null},
            },
        });
        failureData.push({
            onyxMethod: Onyx.METHOD.MERGE,
            key: `${ONYXKEYS.COLLECTION.REPORT_ACTIONS}${transactionThread?.reportID}`,
            value: {
                [updatedReportAction.reportActionID]: {
                    ...(updatedReportAction as OnyxTypes.ReportAction),
                    errors: getMicroSecondOnyxErrorWithTranslationKey('iou.error.genericEditFailureMessage'),
                },
            },
        });
    }

    // Step 4: Update the report preview message (and report header) so LHN amount tracked is correct.
    // Optimistically modify the transaction and the transaction thread
    optimisticData.push({
        onyxMethod: Onyx.METHOD.MERGE,
        key: `${ONYXKEYS.COLLECTION.TRANSACTION}${transactionID}`,
        value: {
            ...updatedTransaction,
            pendingFields,
            errorFields: null,
        },
    });

    optimisticData.push({
        onyxMethod: Onyx.METHOD.MERGE,
        key: `${ONYXKEYS.COLLECTION.REPORT}${transactionThreadReportID}`,
        value: {
            lastActorAccountID: updatedReportAction.actorAccountID,
        },
    });

    if (isScanning && transactionThread?.parentReportActionID && ('amount' in transactionChanges || 'currency' in transactionChanges)) {
        optimisticData.push({
            onyxMethod: Onyx.METHOD.MERGE,
            key: `${ONYXKEYS.COLLECTION.REPORT_ACTIONS}${chatReport?.reportID}`,
            value: {[transactionThread.parentReportActionID]: {originalMessage: {whisperedTo: []}}},
        });
    }

    // Clear out the error fields and loading states on success
    successData.push({
        onyxMethod: Onyx.METHOD.MERGE,
        key: `${ONYXKEYS.COLLECTION.TRANSACTION}${transactionID}`,
        value: {
            pendingFields: clearedPendingFields,
            isLoading: false,
            errorFields: null,
            routes: null,
        },
    });

    // Clear out loading states, pending fields, and add the error fields
    failureData.push({
        onyxMethod: Onyx.METHOD.MERGE,
        key: `${ONYXKEYS.COLLECTION.TRANSACTION}${transactionID}`,
        value: {
            pendingFields: clearedPendingFields,
            isLoading: false,
            errorFields,
        },
    });

    // Reset the transaction thread to its original state
    failureData.push({
        onyxMethod: Onyx.METHOD.MERGE,
        key: `${ONYXKEYS.COLLECTION.REPORT}${transactionThreadReportID}`,
        value: transactionThread,
    });

    return {
        params,
        onyxData: {optimisticData, successData, failureData},
    };
}

/** Updates the created date of an expense */
function updateMoneyRequestDate(
    transactionID: string,
    transactionThreadReportID: string,
    value: string,
    policy: OnyxEntry<OnyxTypes.Policy>,
    policyTags: OnyxEntry<OnyxTypes.PolicyTagLists>,
    policyCategories: OnyxEntry<OnyxTypes.PolicyCategories>,
) {
    const transactionChanges: TransactionChanges = {
        created: value,
    };
    const transactionThreadReport = allReports?.[`${ONYXKEYS.COLLECTION.REPORT}${transactionThreadReportID}`] ?? null;
    const parentReport = allReports?.[`${ONYXKEYS.COLLECTION.REPORT}${transactionThreadReport?.parentReportID}`] ?? null;
    let data: UpdateMoneyRequestData;
    if (isTrackExpenseReport(transactionThreadReport) && isSelfDM(parentReport)) {
        data = getUpdateTrackExpenseParams(transactionID, transactionThreadReportID, transactionChanges, policy);
    } else {
        data = getUpdateMoneyRequestParams(transactionID, transactionThreadReportID, transactionChanges, policy, policyTags, policyCategories);
    }
    const {params, onyxData} = data;
    API.write(WRITE_COMMANDS.UPDATE_MONEY_REQUEST_DATE, params, onyxData);
}

/** Updates the billable field of an expense */
function updateMoneyRequestBillable(
    transactionID: string,
    transactionThreadReportID: string,
    value: boolean,
    policy: OnyxEntry<OnyxTypes.Policy>,
    policyTagList: OnyxEntry<OnyxTypes.PolicyTagLists>,
    policyCategories: OnyxEntry<OnyxTypes.PolicyCategories>,
) {
    const transactionChanges: TransactionChanges = {
        billable: value,
    };
    const {params, onyxData} = getUpdateMoneyRequestParams(transactionID, transactionThreadReportID, transactionChanges, policy, policyTagList, policyCategories);
    API.write(WRITE_COMMANDS.UPDATE_MONEY_REQUEST_BILLABLE, params, onyxData);
}

/** Updates the merchant field of an expense */
function updateMoneyRequestMerchant(
    transactionID: string,
    transactionThreadReportID: string,
    value: string,
    policy: OnyxEntry<OnyxTypes.Policy>,
    policyTagList: OnyxEntry<OnyxTypes.PolicyTagLists>,
    policyCategories: OnyxEntry<OnyxTypes.PolicyCategories>,
) {
    const transactionChanges: TransactionChanges = {
        merchant: value,
    };
    const transactionThreadReport = allReports?.[`${ONYXKEYS.COLLECTION.REPORT}${transactionThreadReportID}`] ?? null;
    const parentReport = allReports?.[`${ONYXKEYS.COLLECTION.REPORT}${transactionThreadReport?.parentReportID}`] ?? null;
    let data: UpdateMoneyRequestData;
    if (isTrackExpenseReport(transactionThreadReport) && isSelfDM(parentReport)) {
        data = getUpdateTrackExpenseParams(transactionID, transactionThreadReportID, transactionChanges, policy);
    } else {
        data = getUpdateMoneyRequestParams(transactionID, transactionThreadReportID, transactionChanges, policy, policyTagList, policyCategories);
    }
    const {params, onyxData} = data;
    API.write(WRITE_COMMANDS.UPDATE_MONEY_REQUEST_MERCHANT, params, onyxData);
}

/** Updates the attendees list of an expense */
function updateMoneyRequestAttendees(
    transactionID: string,
    transactionThreadReportID: string,
    attendees: Attendee[],
    policy: OnyxEntry<OnyxTypes.Policy>,
    policyTagList: OnyxEntry<OnyxTypes.PolicyTagLists>,
    policyCategories: OnyxEntry<OnyxTypes.PolicyCategories>,
    violations: OnyxEntry<OnyxTypes.TransactionViolations>,
) {
    const transactionChanges: TransactionChanges = {
        attendees,
    };
    const data = getUpdateMoneyRequestParams(transactionID, transactionThreadReportID, transactionChanges, policy, policyTagList, policyCategories, violations);
    const {params, onyxData} = data;
    API.write(WRITE_COMMANDS.UPDATE_MONEY_REQUEST_ATTENDEES, params, onyxData);
}

/** Updates the tag of an expense */
function updateMoneyRequestTag(
    transactionID: string,
    transactionThreadReportID: string | undefined,
    tag: string,
    policy: OnyxEntry<OnyxTypes.Policy>,
    policyTagList: OnyxEntry<OnyxTypes.PolicyTagLists>,
    policyCategories: OnyxEntry<OnyxTypes.PolicyCategories>,
    hash?: number,
) {
    const transactionChanges: TransactionChanges = {
        tag,
    };
    const {params, onyxData} = getUpdateMoneyRequestParams(transactionID, transactionThreadReportID, transactionChanges, policy, policyTagList, policyCategories, undefined, hash);
    API.write(WRITE_COMMANDS.UPDATE_MONEY_REQUEST_TAG, params, onyxData);
}

/** Updates the created tax amount of an expense */
function updateMoneyRequestTaxAmount(
    transactionID: string,
    optimisticReportActionID: string,
    taxAmount: number,
    policy: OnyxEntry<OnyxTypes.Policy>,
    policyTagList: OnyxEntry<OnyxTypes.PolicyTagLists>,
    policyCategories: OnyxEntry<OnyxTypes.PolicyCategories>,
) {
    const transactionChanges = {
        taxAmount,
    };
    const {params, onyxData} = getUpdateMoneyRequestParams(transactionID, optimisticReportActionID, transactionChanges, policy, policyTagList, policyCategories);
    API.write('UpdateMoneyRequestTaxAmount', params, onyxData);
}

type UpdateMoneyRequestTaxRateParams = {
    transactionID: string;
    optimisticReportActionID: string;
    taxCode: string;
    taxAmount: number;
    policy: OnyxEntry<OnyxTypes.Policy>;
    policyTagList: OnyxEntry<OnyxTypes.PolicyTagLists>;
    policyCategories: OnyxEntry<OnyxTypes.PolicyCategories>;
};

/** Updates the created tax rate of an expense */
function updateMoneyRequestTaxRate({transactionID, optimisticReportActionID, taxCode, taxAmount, policy, policyTagList, policyCategories}: UpdateMoneyRequestTaxRateParams) {
    const transactionChanges = {
        taxCode,
        taxAmount,
    };
    const {params, onyxData} = getUpdateMoneyRequestParams(transactionID, optimisticReportActionID, transactionChanges, policy, policyTagList, policyCategories);
    API.write('UpdateMoneyRequestTaxRate', params, onyxData);
}

type UpdateMoneyRequestDistanceParams = {
    transactionID: string | undefined;
    transactionThreadReportID: string | undefined;
    waypoints: WaypointCollection;
    routes?: Routes;
    policy?: OnyxEntry<OnyxTypes.Policy>;
    policyTagList?: OnyxEntry<OnyxTypes.PolicyTagLists>;
    policyCategories?: OnyxEntry<OnyxTypes.PolicyCategories>;
    transactionBackup: OnyxEntry<OnyxTypes.Transaction>;
};

/** Updates the waypoints of a distance expense */
function updateMoneyRequestDistance({
    transactionID,
    transactionThreadReportID,
    waypoints,
    routes = undefined,
    policy = {} as OnyxTypes.Policy,
    policyTagList = {},
    policyCategories = {},
    transactionBackup,
}: UpdateMoneyRequestDistanceParams) {
    const transactionChanges: TransactionChanges = {
        waypoints: sanitizeRecentWaypoints(waypoints),
        routes,
    };
    const transactionThreadReport = allReports?.[`${ONYXKEYS.COLLECTION.REPORT}${transactionThreadReportID}`] ?? null;
    const parentReport = allReports?.[`${ONYXKEYS.COLLECTION.REPORT}${transactionThreadReport?.parentReportID}`] ?? null;
    let data: UpdateMoneyRequestData;
    if (isTrackExpenseReport(transactionThreadReport) && isSelfDM(parentReport)) {
        data = getUpdateTrackExpenseParams(transactionID, transactionThreadReportID, transactionChanges, policy);
    } else {
        data = getUpdateMoneyRequestParams(transactionID, transactionThreadReportID, transactionChanges, policy, policyTagList, policyCategories);
    }
    const {params, onyxData} = data;

    const recentServerValidatedWaypoints = getRecentWaypoints().filter((item) => !item.pendingAction);
    onyxData?.failureData?.push({
        onyxMethod: Onyx.METHOD.SET,
        key: `${ONYXKEYS.NVP_RECENT_WAYPOINTS}`,
        value: recentServerValidatedWaypoints,
    });

    if (transactionBackup) {
        const transaction = allTransactions?.[`${ONYXKEYS.COLLECTION.TRANSACTION}${transactionID}`];

        // We need to include all keys of the optimisticData's waypoints in the failureData for onyx merge to properly reset
        // waypoint keys that do not exist in the failureData's waypoints. For instance, if the optimisticData waypoints had
        // three keys and the failureData waypoint had only 2 keys then the third key that doesn't exist in the failureData
        // waypoints should be explicitly reset otherwise onyx merge will leave it intact.
        const allWaypointKeys = [...new Set([...Object.keys(transactionBackup.comment?.waypoints ?? {}), ...Object.keys(transaction?.comment?.waypoints ?? {})])];
        const onyxWaypoints = allWaypointKeys.reduce((acc: NullishDeep<WaypointCollection>, key) => {
            acc[key] = transactionBackup.comment?.waypoints?.[key] ? {...transactionBackup.comment?.waypoints?.[key]} : null;
            return acc;
        }, {});
        const allModifiedWaypointsKeys = [...new Set([...Object.keys(waypoints ?? {}), ...Object.keys(transaction?.modifiedWaypoints ?? {})])];
        const onyxModifiedWaypoints = allModifiedWaypointsKeys.reduce((acc: NullishDeep<WaypointCollection>, key) => {
            acc[key] = transactionBackup.modifiedWaypoints?.[key] ? {...transactionBackup.modifiedWaypoints?.[key]} : null;
            return acc;
        }, {});
        onyxData?.failureData?.push({
            onyxMethod: Onyx.METHOD.MERGE,
            key: `${ONYXKEYS.COLLECTION.TRANSACTION}${transactionID}`,
            value: {
                comment: {
                    waypoints: onyxWaypoints,
                    customUnit: {
                        quantity: transactionBackup?.comment?.customUnit?.quantity,
                    },
                },
                modifiedWaypoints: onyxModifiedWaypoints,
                routes: null,
            },
        });
    }

    API.write(WRITE_COMMANDS.UPDATE_MONEY_REQUEST_DISTANCE, params, onyxData);
}

/** Updates the category of an expense */
function updateMoneyRequestCategory(
    transactionID: string,
    transactionThreadReportID: string,
    category: string,
    policy: OnyxEntry<OnyxTypes.Policy>,
    policyTagList: OnyxEntry<OnyxTypes.PolicyTagLists>,
    policyCategories: OnyxEntry<OnyxTypes.PolicyCategories>,
    hash?: number,
) {
    const transactionChanges: TransactionChanges = {
        category,
    };

    const {params, onyxData} = getUpdateMoneyRequestParams(transactionID, transactionThreadReportID, transactionChanges, policy, policyTagList, policyCategories, undefined, hash);
    API.write(WRITE_COMMANDS.UPDATE_MONEY_REQUEST_CATEGORY, params, onyxData);
}

/** Updates the description of an expense */
function updateMoneyRequestDescription(
    transactionID: string,
    transactionThreadReportID: string,
    comment: string,
    policy: OnyxEntry<OnyxTypes.Policy>,
    policyTagList: OnyxEntry<OnyxTypes.PolicyTagLists>,
    policyCategories: OnyxEntry<OnyxTypes.PolicyCategories>,
) {
    const transactionChanges: TransactionChanges = {
        comment,
    };
    const transactionThreadReport = allReports?.[`${ONYXKEYS.COLLECTION.REPORT}${transactionThreadReportID}`] ?? null;
    const parentReport = allReports?.[`${ONYXKEYS.COLLECTION.REPORT}${transactionThreadReport?.parentReportID}`] ?? null;
    let data: UpdateMoneyRequestData;
    if (isTrackExpenseReport(transactionThreadReport) && isSelfDM(parentReport)) {
        data = getUpdateTrackExpenseParams(transactionID, transactionThreadReportID, transactionChanges, policy);
    } else {
        data = getUpdateMoneyRequestParams(transactionID, transactionThreadReportID, transactionChanges, policy, policyTagList, policyCategories);
    }
    const {params, onyxData} = data;
    API.write(WRITE_COMMANDS.UPDATE_MONEY_REQUEST_DESCRIPTION, params, onyxData);
}

/** Updates the distance rate of an expense */
function updateMoneyRequestDistanceRate(
    transactionID: string,
    transactionThreadReportID: string,
    rateID: string,
    policy: OnyxEntry<OnyxTypes.Policy>,
    policyTagList: OnyxEntry<OnyxTypes.PolicyTagLists>,
    policyCategories: OnyxEntry<OnyxTypes.PolicyCategories>,
    updatedTaxAmount?: number,
    updatedTaxCode?: string,
) {
    const transactionChanges: TransactionChanges = {
        customUnitRateID: rateID,
        ...(typeof updatedTaxAmount === 'number' ? {taxAmount: updatedTaxAmount} : {}),
        ...(updatedTaxCode ? {taxCode: updatedTaxCode} : {}),
    };
    const transactionThreadReport = allReports?.[`${ONYXKEYS.COLLECTION.REPORT}${transactionThreadReportID}`] ?? null;
    const parentReport = allReports?.[`${ONYXKEYS.COLLECTION.REPORT}${transactionThreadReport?.parentReportID}`] ?? null;

    const transaction = allTransactions?.[`${ONYXKEYS.COLLECTION.TRANSACTION}${transactionID}`];
    if (transaction) {
        const existingDistanceUnit = transaction?.comment?.customUnit?.distanceUnit;
        const newDistanceUnit = DistanceRequestUtils.getRateByCustomUnitRateID({customUnitRateID: rateID, policy})?.unit;

        // If the distanceUnit is set and the rate is changed to one that has a different unit, mark the merchant as modified to make the distance field pending
        if (existingDistanceUnit && newDistanceUnit && newDistanceUnit !== existingDistanceUnit) {
            transactionChanges.merchant = getMerchant(transaction);
        }
    }

    let data: UpdateMoneyRequestData;
    if (isTrackExpenseReport(transactionThreadReport) && isSelfDM(parentReport)) {
        data = getUpdateTrackExpenseParams(transactionID, transactionThreadReportID, transactionChanges, policy);
    } else {
        data = getUpdateMoneyRequestParams(transactionID, transactionThreadReportID, transactionChanges, policy, policyTagList, policyCategories);
    }
    const {params, onyxData} = data;
    // `taxAmount` & `taxCode` only needs to be updated in the optimistic data, so we need to remove them from the params
    const {taxAmount, taxCode, ...paramsWithoutTaxUpdated} = params;
    API.write(WRITE_COMMANDS.UPDATE_MONEY_REQUEST_DISTANCE_RATE, paramsWithoutTaxUpdated, onyxData);
}

const getConvertTrackedExpenseInformation = (
    transactionID: string | undefined,
    actionableWhisperReportActionID: string | undefined,
    moneyRequestReportID: string | undefined,
    linkedTrackedExpenseReportAction: OnyxTypes.ReportAction,
    linkedTrackedExpenseReportID: string,
    transactionThreadReportID: string | undefined,
    resolution: IOUAction,
) => {
    const optimisticData: OnyxUpdate[] = [];
    const successData: OnyxUpdate[] = [];
    const failureData: OnyxUpdate[] = [];

    // Delete the transaction from the track expense report
    const {
        optimisticData: deleteOptimisticData,
        successData: deleteSuccessData,
        failureData: deleteFailureData,
    } = getDeleteTrackExpenseInformation(linkedTrackedExpenseReportID, transactionID, linkedTrackedExpenseReportAction, false, true, actionableWhisperReportActionID, resolution);

    optimisticData?.push(...deleteOptimisticData);
    successData?.push(...deleteSuccessData);
    failureData?.push(...deleteFailureData);

    // Build modified expense report action with the transaction changes
    const modifiedExpenseReportAction = buildOptimisticMovedTrackedExpenseModifiedReportAction(transactionThreadReportID, moneyRequestReportID);

    optimisticData?.push({
        onyxMethod: Onyx.METHOD.MERGE,
        key: `${ONYXKEYS.COLLECTION.REPORT_ACTIONS}${transactionThreadReportID}`,
        value: {
            [modifiedExpenseReportAction.reportActionID]: modifiedExpenseReportAction as OnyxTypes.ReportAction,
        },
    });
    successData?.push({
        onyxMethod: Onyx.METHOD.MERGE,
        key: `${ONYXKEYS.COLLECTION.REPORT_ACTIONS}${transactionThreadReportID}`,
        value: {
            [modifiedExpenseReportAction.reportActionID]: {pendingAction: null},
        },
    });
    failureData?.push({
        onyxMethod: Onyx.METHOD.MERGE,
        key: `${ONYXKEYS.COLLECTION.REPORT_ACTIONS}${transactionThreadReportID}`,
        value: {
            [modifiedExpenseReportAction.reportActionID]: {
                ...(modifiedExpenseReportAction as OnyxTypes.ReportAction),
                errors: getMicroSecondOnyxErrorWithTranslationKey('iou.error.genericEditFailureMessage'),
            },
        },
    });

    return {optimisticData, successData, failureData, modifiedExpenseReportActionID: modifiedExpenseReportAction.reportActionID};
};

type ConvertTrackedWorkspaceParams = {
    category: string | undefined;
    tag: string | undefined;
    taxCode: string;
    taxAmount: number;
    billable: boolean | undefined;
    policyID: string;
    receipt: Receipt | undefined;
    waypoints?: string;
    customUnitRateID?: string;
};

type AddTrackedExpenseToPolicyParam = {
    amount: number;
    currency: string;
    comment: string;
    created: string;
    merchant: string;
    transactionID: string;
    reimbursable: boolean;
    actionableWhisperReportActionID: string | undefined;
    moneyRequestReportID: string;
    reportPreviewReportActionID: string;
    modifiedExpenseReportActionID: string;
    moneyRequestCreatedReportActionID: string | undefined;
    moneyRequestPreviewReportActionID: string;
} & ConvertTrackedWorkspaceParams;

function addTrackedExpenseToPolicy(parameters: AddTrackedExpenseToPolicyParam, onyxData: OnyxData) {
    API.write(WRITE_COMMANDS.ADD_TRACKED_EXPENSE_TO_POLICY, parameters, onyxData);
}

function convertTrackedExpenseToRequest(
    payerAccountID: number,
    payerEmail: string,
    chatReportID: string,
    transactionID: string,
    actionableWhisperReportActionID: string | undefined,
    createdChatReportActionID: string | undefined,
    moneyRequestReportID: string,
    moneyRequestCreatedReportActionID: string | undefined,
    moneyRequestPreviewReportActionID: string,
    linkedTrackedExpenseReportAction: OnyxTypes.ReportAction,
    linkedTrackedExpenseReportID: string,
    transactionThreadReportID: string,
    reportPreviewReportActionID: string,
    onyxData: OnyxData,
    amount: number,
    currency: string,
    comment: string,
    merchant: string,
    created: string,
    attendees?: Attendee[],
    workspaceParams?: ConvertTrackedWorkspaceParams,
) {
    const {optimisticData, successData, failureData} = onyxData;

    const {
        optimisticData: moveTransactionOptimisticData,
        successData: moveTransactionSuccessData,
        failureData: moveTransactionFailureData,
        modifiedExpenseReportActionID,
    } = getConvertTrackedExpenseInformation(
        transactionID,
        actionableWhisperReportActionID,
        moneyRequestReportID,
        linkedTrackedExpenseReportAction,
        linkedTrackedExpenseReportID,
        transactionThreadReportID,
        CONST.IOU.ACTION.SUBMIT,
    );

    optimisticData?.push(...moveTransactionOptimisticData);
    successData?.push(...moveTransactionSuccessData);
    failureData?.push(...moveTransactionFailureData);

    if (workspaceParams) {
        const params = {
            amount,
            currency,
            comment,
            created,
            merchant,
            reimbursable: true,
            transactionID,
            actionableWhisperReportActionID,
            moneyRequestReportID,
            moneyRequestCreatedReportActionID,
            moneyRequestPreviewReportActionID,
            modifiedExpenseReportActionID,
            reportPreviewReportActionID,
            ...workspaceParams,
        };

        addTrackedExpenseToPolicy(params, {optimisticData, successData, failureData});
        return;
    }

    const parameters = {
        attendees,
        amount,
        currency,
        comment,
        created,
        merchant,
        payerAccountID,
        payerEmail,
        chatReportID,
        transactionID,
        actionableWhisperReportActionID,
        createdChatReportActionID,
        moneyRequestReportID,
        moneyRequestCreatedReportActionID,
        moneyRequestPreviewReportActionID,
        transactionThreadReportID,
        modifiedExpenseReportActionID,
        reportPreviewReportActionID,
    };
    API.write(WRITE_COMMANDS.CONVERT_TRACKED_EXPENSE_TO_REQUEST, parameters, {optimisticData, successData, failureData});
}

function categorizeTrackedExpense(trackedExpenseParams: TrackedExpenseParams) {
    const {onyxData, reportInformation, transactionParams, policyParams, createdWorkspaceParams} = trackedExpenseParams;
    const {optimisticData, successData, failureData} = onyxData ?? {};
    const {transactionID} = transactionParams;
    const {isDraftPolicy} = policyParams;
    const {actionableWhisperReportActionID, moneyRequestReportID, linkedTrackedExpenseReportAction, linkedTrackedExpenseReportID, transactionThreadReportID} = reportInformation;
    const {
        optimisticData: moveTransactionOptimisticData,
        successData: moveTransactionSuccessData,
        failureData: moveTransactionFailureData,
        modifiedExpenseReportActionID,
    } = getConvertTrackedExpenseInformation(
        transactionID,
        actionableWhisperReportActionID,
        moneyRequestReportID,
        linkedTrackedExpenseReportAction,
        linkedTrackedExpenseReportID,
        transactionThreadReportID,
        CONST.IOU.ACTION.CATEGORIZE,
    );

    optimisticData?.push(...moveTransactionOptimisticData);
    successData?.push(...moveTransactionSuccessData);
    failureData?.push(...moveTransactionFailureData);

    const parameters: CategorizeTrackedExpenseApiParams = {
        ...{
            ...reportInformation,
            linkedTrackedExpenseReportAction: undefined,
        },
        ...policyParams,
        ...transactionParams,
        modifiedExpenseReportActionID,
        policyExpenseChatReportID: createdWorkspaceParams?.expenseChatReportID,
        policyExpenseCreatedReportActionID: createdWorkspaceParams?.expenseCreatedReportActionID,
        adminsChatReportID: createdWorkspaceParams?.adminsChatReportID,
        adminsCreatedReportActionID: createdWorkspaceParams?.adminsCreatedReportActionID,
        engagementChoice: createdWorkspaceParams?.engagementChoice,
        guidedSetupData: createdWorkspaceParams?.guidedSetupData,
    };

    API.write(WRITE_COMMANDS.CATEGORIZE_TRACKED_EXPENSE, parameters, {optimisticData, successData, failureData});

    // If a draft policy was used, then the CategorizeTrackedExpense command will create a real one
    // so let's track that conversion here
    if (isDraftPolicy) {
        GoogleTagManager.publishEvent(CONST.ANALYTICS.EVENT.WORKSPACE_CREATED, userAccountID);
    }
}

function shareTrackedExpense(trackedExpenseParams: TrackedExpenseParams) {
    const {onyxData, reportInformation, transactionParams, policyParams, createdWorkspaceParams} = trackedExpenseParams;
    const {optimisticData, successData, failureData} = onyxData ?? {};
    const {transactionID} = transactionParams;
    const {
        actionableWhisperReportActionID,
        moneyRequestPreviewReportActionID,
        moneyRequestCreatedReportActionID,
        reportPreviewReportActionID,
        moneyRequestReportID,
        linkedTrackedExpenseReportAction,
        linkedTrackedExpenseReportID,
        transactionThreadReportID,
    } = reportInformation;

    const {
        optimisticData: moveTransactionOptimisticData,
        successData: moveTransactionSuccessData,
        failureData: moveTransactionFailureData,
        modifiedExpenseReportActionID,
    } = getConvertTrackedExpenseInformation(
        transactionID,
        actionableWhisperReportActionID,
        moneyRequestReportID,
        linkedTrackedExpenseReportAction,
        linkedTrackedExpenseReportID,
        transactionThreadReportID,
        CONST.IOU.ACTION.SHARE,
    );

    optimisticData?.push(...moveTransactionOptimisticData);
    successData?.push(...moveTransactionSuccessData);
    failureData?.push(...moveTransactionFailureData);

    const parameters: ShareTrackedExpenseParams = {
        ...transactionParams,
        policyID: policyParams?.policyID,
        moneyRequestPreviewReportActionID,
        moneyRequestReportID,
        moneyRequestCreatedReportActionID,
        actionableWhisperReportActionID,
        modifiedExpenseReportActionID,
        reportPreviewReportActionID,
        policyExpenseChatReportID: createdWorkspaceParams?.expenseChatReportID,
        policyExpenseCreatedReportActionID: createdWorkspaceParams?.expenseCreatedReportActionID,
        adminsChatReportID: createdWorkspaceParams?.adminsChatReportID,
        adminsCreatedReportActionID: createdWorkspaceParams?.adminsCreatedReportActionID,
        engagementChoice: createdWorkspaceParams?.engagementChoice,
        guidedSetupData: createdWorkspaceParams?.guidedSetupData,
    };

    API.write(WRITE_COMMANDS.SHARE_TRACKED_EXPENSE, parameters, {optimisticData, successData, failureData});
}

/**
 * Submit expense to another user
 */
function requestMoney(requestMoneyInformation: RequestMoneyInformation) {
    const {report, participantParams, policyParams = {}, transactionParams, gpsPoints, action, reimbursible} = requestMoneyInformation;
    const {payeeAccountID} = participantParams;
    const {
        amount,
        currency,
        merchant,
        comment = '',
        receipt,
        category,
        tag,
        taxCode = '',
        taxAmount = 0,
        billable,
        created,
        attendees,
        actionableWhisperReportActionID,
        linkedTrackedExpenseReportAction,
        linkedTrackedExpenseReportID,
        waypoints,
        customUnitRateID,
    } = transactionParams;

    const sanitizedWaypoints = waypoints ? JSON.stringify(sanitizeRecentWaypoints(waypoints)) : undefined;

    // If the report is iou or expense report, we should get the linked chat report to be passed to the getMoneyRequestInformation function
    const isMoneyRequestReport = isMoneyRequestReportReportUtils(report);
    const currentChatReport = isMoneyRequestReport ? getReportOrDraftReport(report?.chatReportID) : report;
    const moneyRequestReportID = isMoneyRequestReport ? report?.reportID : '';
    const isMovingTransactionFromTrackExpense = isMovingTransactionFromTrackExpenseIOUUtils(action);
    const existingTransactionID =
        isMovingTransactionFromTrackExpense && linkedTrackedExpenseReportAction && isMoneyRequestAction(linkedTrackedExpenseReportAction)
            ? getOriginalMessage(linkedTrackedExpenseReportAction)?.IOUTransactionID
            : undefined;
    const existingTransaction = allTransactions[`${ONYXKEYS.COLLECTION.TRANSACTION}${existingTransactionID}`];

    const {
        payerAccountID,
        payerEmail,
        iouReport,
        chatReport,
        transaction,
        iouAction,
        createdChatReportActionID,
        createdIOUReportActionID,
        reportPreviewAction,
        transactionThreadReportID,
        createdReportActionIDForThread,
        onyxData,
    } = getMoneyRequestInformation({
        parentChatReport: isMovingTransactionFromTrackExpense ? undefined : currentChatReport,
        participantParams,
        policyParams,
        transactionParams,
        moneyRequestReportID,
        existingTransactionID,
        existingTransaction: isDistanceRequestTransactionUtils(existingTransaction) ? existingTransaction : undefined,
    });
    const activeReportID = isMoneyRequestReport ? report?.reportID : chatReport.reportID;

    switch (action) {
        case CONST.IOU.ACTION.SUBMIT: {
            if (!linkedTrackedExpenseReportAction || !linkedTrackedExpenseReportID) {
                return;
            }
            const workspaceParams =
                isPolicyExpenseChatReportUtil(chatReport) && chatReport.policyID
                    ? {
                          receipt: isFileUploadable(receipt) ? receipt : undefined,
                          category,
                          tag,
                          taxCode,
                          taxAmount,
                          billable,
                          policyID: chatReport.policyID,
                          waypoints: sanitizedWaypoints,
                          customUnitRateID,
                      }
                    : undefined;
            convertTrackedExpenseToRequest(
                payerAccountID,
                payerEmail,
                chatReport.reportID,
                transaction.transactionID,
                actionableWhisperReportActionID,
                createdChatReportActionID,
                iouReport.reportID,
                createdIOUReportActionID,
                iouAction.reportActionID,
                linkedTrackedExpenseReportAction,
                linkedTrackedExpenseReportID,
                transactionThreadReportID,
                reportPreviewAction.reportActionID,
                onyxData,
                amount,
                currency,
                comment,
                merchant,
                created,
                attendees,
                workspaceParams,
            );
            break;
        }
        default: {
            const parameters: RequestMoneyParams = {
                debtorEmail: payerEmail,
                debtorAccountID: payerAccountID,
                amount,
                currency,
                comment,
                created,
                merchant,
                iouReportID: iouReport.reportID,
                chatReportID: chatReport.reportID,
                transactionID: transaction.transactionID,
                reportActionID: iouAction.reportActionID,
                createdChatReportActionID,
                createdIOUReportActionID,
                reportPreviewReportActionID: reportPreviewAction.reportActionID,
                receipt: isFileUploadable(receipt) ? receipt : undefined,
                receiptState: receipt?.state,
                category,
                tag,
                taxCode,
                taxAmount,
                billable,
                // This needs to be a string of JSON because of limitations with the fetch() API and nested objects
                receiptGpsPoints: gpsPoints ? JSON.stringify(gpsPoints) : undefined,
                transactionThreadReportID,
                createdReportActionIDForThread,
                reimbursible,
            };

            // eslint-disable-next-line rulesdir/no-multiple-api-calls
            API.write(WRITE_COMMANDS.REQUEST_MONEY, parameters, onyxData);
        }
    }

    InteractionManager.runAfterInteractions(() => removeDraftTransaction(CONST.IOU.OPTIMISTIC_TRANSACTION_ID));
    Navigation.dismissModal(isSearchTopmostCentralPane() ? undefined : activeReportID);
    if (activeReportID) {
        notifyNewAction(activeReportID, payeeAccountID);
    }
}

/**
 * Submit per diem expense to another user
 */
function submitPerDiemExpense(submitPerDiemExpenseInformation: PerDiemExpenseInformation) {
    const {report, participantParams, policyParams = {}, transactionParams} = submitPerDiemExpenseInformation;
    const {payeeAccountID} = participantParams;
    const {currency, comment = '', category, tag, created, customUnit} = transactionParams;

    if (
        isEmptyObject(policyParams.policy) ||
        isEmptyObject(customUnit) ||
        !customUnit.customUnitID ||
        !customUnit.customUnitRateID ||
        (customUnit.subRates ?? []).length === 0 ||
        isEmptyObject(customUnit.attributes)
    ) {
        return;
    }

    // If the report is iou or expense report, we should get the linked chat report to be passed to the getMoneyRequestInformation function
    const isMoneyRequestReport = isMoneyRequestReportReportUtils(report);
    const currentChatReport = isMoneyRequestReport ? getReportOrDraftReport(report?.chatReportID) : report;
    const moneyRequestReportID = isMoneyRequestReport ? report?.reportID : '';

    const {
        iouReport,
        chatReport,
        transaction,
        iouAction,
        createdChatReportActionID,
        createdIOUReportActionID,
        reportPreviewAction,
        transactionThreadReportID,
        createdReportActionIDForThread,
        onyxData,
        billable,
    } = getPerDiemExpenseInformation({
        parentChatReport: currentChatReport,
        participantParams,
        policyParams,
        transactionParams,
        moneyRequestReportID,
    });
    const activeReportID = isMoneyRequestReport ? report?.reportID : chatReport.reportID;

    const parameters: CreatePerDiemRequestParams = {
        policyID: policyParams.policy.id,
        customUnitID: customUnit.customUnitID,
        customUnitRateID: customUnit.customUnitRateID,
        subRates: JSON.stringify(customUnit.subRates),
        startDateTime: customUnit.attributes.dates.start,
        endDateTime: customUnit.attributes.dates.end,
        currency,
        description: comment,
        created,
        iouReportID: iouReport.reportID,
        chatReportID: chatReport.reportID,
        transactionID: transaction.transactionID,
        reportActionID: iouAction.reportActionID,
        createdChatReportActionID,
        createdIOUReportActionID,
        reportPreviewReportActionID: reportPreviewAction.reportActionID,
        category,
        tag,
        transactionThreadReportID,
        createdReportActionIDForThread,
        billable,
    };

    API.write(WRITE_COMMANDS.CREATE_PER_DIEM_REQUEST, parameters, onyxData);

    InteractionManager.runAfterInteractions(() => removeDraftTransaction(CONST.IOU.OPTIMISTIC_TRANSACTION_ID));
    Navigation.dismissModal(isSearchTopmostCentralPane() ? undefined : activeReportID);
    if (activeReportID) {
        notifyNewAction(activeReportID, payeeAccountID);
    }
}

function sendInvoice(
    currentUserAccountID: number,
    transaction: OnyxEntry<OnyxTypes.Transaction>,
    invoiceChatReport?: OnyxEntry<OnyxTypes.Report>,
    receiptFile?: Receipt,
    policy?: OnyxEntry<OnyxTypes.Policy>,
    policyTagList?: OnyxEntry<OnyxTypes.PolicyTagLists>,
    policyCategories?: OnyxEntry<OnyxTypes.PolicyCategories>,
    companyName?: string,
    companyWebsite?: string,
) {
    const {
        senderWorkspaceID,
        receiver,
        invoiceRoom,
        createdChatReportActionID,
        invoiceReportID,
        reportPreviewReportActionID,
        transactionID,
        transactionThreadReportID,
        createdIOUReportActionID,
        createdReportActionIDForThread,
        reportActionID,
        onyxData,
    } = getSendInvoiceInformation(transaction, currentUserAccountID, invoiceChatReport, receiptFile, policy, policyTagList, policyCategories, companyName, companyWebsite);

    const parameters: SendInvoiceParams = {
        createdIOUReportActionID,
        createdReportActionIDForThread,
        reportActionID,
        senderWorkspaceID,
        accountID: currentUserAccountID,
        amount: transaction?.amount ?? 0,
        currency: transaction?.currency ?? '',
        comment: transaction?.comment?.comment?.trim() ?? '',
        merchant: transaction?.merchant ?? '',
        category: transaction?.category,
        date: transaction?.created ?? '',
        invoiceRoomReportID: invoiceRoom.reportID,
        createdChatReportActionID,
        invoiceReportID,
        reportPreviewReportActionID,
        transactionID,
        transactionThreadReportID,
        companyName,
        companyWebsite,
        ...(invoiceChatReport?.reportID ? {receiverInvoiceRoomID: invoiceChatReport.reportID} : {receiverEmail: receiver.login ?? ''}),
    };

    API.write(WRITE_COMMANDS.SEND_INVOICE, parameters, onyxData);
    InteractionManager.runAfterInteractions(() => removeDraftTransaction(CONST.IOU.OPTIMISTIC_TRANSACTION_ID));

    if (isSearchTopmostCentralPane()) {
        Navigation.dismissModal();
    } else {
        Navigation.dismissModalWithReport(invoiceRoom);
    }

    notifyNewAction(invoiceRoom.reportID, receiver.accountID);
}

/**
 * Track an expense
 */
function trackExpense(params: CreateTrackExpenseParams) {
    const {report, action, isDraftPolicy, participantParams, policyParams: policyData = {}, transactionParams: transactionData} = params;
    const {participant, payeeAccountID, payeeEmail} = participantParams;
    const {policy, policyCategories, policyTagList} = policyData;
    const {
        amount,
        currency,
        created = '',
        merchant = '',
        comment = '',
        receipt,
        category,
        tag,
        taxCode = '',
        taxAmount = 0,
        billable,
        gpsPoints,
        validWaypoints,
        actionableWhisperReportActionID,
        linkedTrackedExpenseReportAction,
        linkedTrackedExpenseReportID,
        customUnitRateID,
    } = transactionData;

    const isMoneyRequestReport = isMoneyRequestReportReportUtils(report);
    const currentChatReport = isMoneyRequestReport ? getReportOrDraftReport(report.chatReportID) : report;
    const moneyRequestReportID = isMoneyRequestReport ? report.reportID : '';
    const isMovingTransactionFromTrackExpense = isMovingTransactionFromTrackExpenseIOUUtils(action);

    // Pass an open receipt so the distance expense will show a map with the route optimistically
    const trackedReceipt = validWaypoints ? {source: ReceiptGeneric as ReceiptSource, state: CONST.IOU.RECEIPT_STATE.OPEN} : receipt;
    const sanitizedWaypoints = validWaypoints ? JSON.stringify(sanitizeRecentWaypoints(validWaypoints)) : undefined;

    const {
        createdWorkspaceParams,
        iouReport,
        chatReport,
        transaction,
        iouAction,
        createdChatReportActionID,
        createdIOUReportActionID,
        reportPreviewAction,
        transactionThreadReportID,
        createdReportActionIDForThread,
        actionableWhisperReportActionIDParam,
        onyxData,
    } =
        getTrackExpenseInformation(
            currentChatReport,
            participant,
            comment,
            amount,
            currency,
            created,
            merchant,
            trackedReceipt,
            category,
            tag,
            taxCode,
            taxAmount,
            billable,
            policy,
            policyTagList,
            policyCategories,
            payeeEmail,
            payeeAccountID,
            moneyRequestReportID,
            linkedTrackedExpenseReportAction,
            isMovingTransactionFromTrackExpense && linkedTrackedExpenseReportAction && isMoneyRequestAction(linkedTrackedExpenseReportAction)
                ? getOriginalMessage(linkedTrackedExpenseReportAction)?.IOUTransactionID
                : undefined,
        ) ?? {};
    const activeReportID = isMoneyRequestReport ? report.reportID : chatReport?.reportID;

    const recentServerValidatedWaypoints = getRecentWaypoints().filter((item) => !item.pendingAction);
    onyxData?.failureData?.push({
        onyxMethod: Onyx.METHOD.SET,
        key: `${ONYXKEYS.NVP_RECENT_WAYPOINTS}`,
        value: recentServerValidatedWaypoints,
    });

    const mileageRate = isCustomUnitRateIDForP2P(transaction) ? undefined : customUnitRateID;

    switch (action) {
        case CONST.IOU.ACTION.CATEGORIZE: {
            if (!linkedTrackedExpenseReportAction || !linkedTrackedExpenseReportID) {
                return;
            }
            const transactionParams: TrackedExpenseTransactionParams = {
                transactionID: transaction?.transactionID,
                amount,
                currency,
                comment,
                merchant,
                created,
                taxCode,
                taxAmount,
                category,
                tag,
                billable,
                receipt: isFileUploadable(trackedReceipt) ? trackedReceipt : undefined,
                waypoints: sanitizedWaypoints,
                customUnitRateID: mileageRate,
            };
            const policyParams: TrackedExpensePolicyParams = {
                policyID: chatReport?.policyID,
                isDraftPolicy,
            };
            const reportInformation: TrackedExpenseReportInformation = {
                moneyRequestPreviewReportActionID: iouAction?.reportActionID,
                moneyRequestReportID: iouReport?.reportID,
                moneyRequestCreatedReportActionID: createdIOUReportActionID,
                actionableWhisperReportActionID,
                linkedTrackedExpenseReportAction,
                linkedTrackedExpenseReportID,
                transactionThreadReportID,
                reportPreviewReportActionID: reportPreviewAction?.reportActionID,
            };
            const trackedExpenseParams: TrackedExpenseParams = {
                onyxData,
                reportInformation,
                transactionParams,
                policyParams,
                createdWorkspaceParams,
            };

            categorizeTrackedExpense(trackedExpenseParams);
            break;
        }
        case CONST.IOU.ACTION.SHARE: {
            if (!linkedTrackedExpenseReportAction || !linkedTrackedExpenseReportID) {
                return;
            }
            const transactionParams: TrackedExpenseTransactionParams = {
                transactionID: transaction?.transactionID,
                amount,
                currency,
                comment,
                merchant,
                created,
                taxCode: taxCode ?? '',
                taxAmount: taxAmount ?? 0,
                category,
                tag,
                billable,
                receipt: isFileUploadable(trackedReceipt) ? trackedReceipt : undefined,
                waypoints: sanitizedWaypoints,
                customUnitRateID: mileageRate,
            };
            const policyParams: TrackedExpensePolicyParams = {
                policyID: chatReport?.policyID,
            };
            const reportInformation: TrackedExpenseReportInformation = {
                moneyRequestPreviewReportActionID: iouAction?.reportActionID,
                moneyRequestReportID: iouReport?.reportID,
                moneyRequestCreatedReportActionID: createdIOUReportActionID,
                actionableWhisperReportActionID,
                linkedTrackedExpenseReportAction,
                linkedTrackedExpenseReportID,
                transactionThreadReportID,
                reportPreviewReportActionID: reportPreviewAction?.reportActionID,
            };
            const trackedExpenseParams: TrackedExpenseParams = {
                onyxData,
                reportInformation,
                transactionParams,
                policyParams,
                createdWorkspaceParams,
            };
            shareTrackedExpense(trackedExpenseParams);
            break;
        }
        default: {
            const parameters: TrackExpenseParams = {
                amount,
                currency,
                comment,
                created,
                merchant,
                iouReportID: iouReport?.reportID,
                chatReportID: chatReport?.reportID,
                transactionID: transaction?.transactionID,
                reportActionID: iouAction?.reportActionID,
                createdChatReportActionID,
                createdIOUReportActionID,
                reportPreviewReportActionID: reportPreviewAction?.reportActionID,
                receipt: isFileUploadable(trackedReceipt) ? trackedReceipt : undefined,
                receiptState: trackedReceipt?.state,
                category,
                tag,
                taxCode,
                taxAmount,
                billable,
                // This needs to be a string of JSON because of limitations with the fetch() API and nested objects
                receiptGpsPoints: gpsPoints ? JSON.stringify(gpsPoints) : undefined,
                transactionThreadReportID,
                createdReportActionIDForThread,
                waypoints: sanitizedWaypoints,
                customUnitRateID,
            };
            if (actionableWhisperReportActionIDParam) {
                parameters.actionableWhisperReportActionID = actionableWhisperReportActionIDParam;
            }
            API.write(WRITE_COMMANDS.TRACK_EXPENSE, parameters, onyxData);
        }
    }
    InteractionManager.runAfterInteractions(() => removeDraftTransaction(CONST.IOU.OPTIMISTIC_TRANSACTION_ID));
    Navigation.dismissModal(isSearchTopmostCentralPane() ? undefined : activeReportID);

    if (action === CONST.IOU.ACTION.SHARE) {
        if (isSearchTopmostCentralPane() && activeReportID) {
            Navigation.goBack();
            Navigation.navigate(ROUTES.REPORT_WITH_ID.getRoute(activeReportID));
        }
        Navigation.setNavigationActionToMicrotaskQueue(() => Navigation.navigate(ROUTES.ROOM_INVITE.getRoute(activeReportID, CONST.IOU.SHARE.ROLE.ACCOUNTANT)));
    }

    notifyNewAction(activeReportID, payeeAccountID);
}

function getOrCreateOptimisticSplitChatReport(existingSplitChatReportID: string, participants: Participant[], participantAccountIDs: number[], currentUserAccountID: number) {
    // The existing chat report could be passed as reportID or exist on the sole "participant" (in this case a report option)
    const existingChatReportID = existingSplitChatReportID || participants.at(0)?.reportID;

    // Check if the report is available locally if we do have one
    const existingSplitChatOnyxData = allReports?.[`${ONYXKEYS.COLLECTION.REPORT}${existingChatReportID}`];
    let existingSplitChatReport = existingChatReportID && existingSplitChatOnyxData ? {...existingSplitChatOnyxData} : undefined;

    const allParticipantsAccountIDs = [...participantAccountIDs, currentUserAccountID];
    if (!existingSplitChatReport) {
        existingSplitChatReport = getChatByParticipants(allParticipantsAccountIDs, undefined, participantAccountIDs.length > 1);
    }

    // We found an existing chat report we are done...
    if (existingSplitChatReport) {
        // Yes, these are the same, but give the caller a way to identify if we created a new report or not
        return {existingSplitChatReport, splitChatReport: existingSplitChatReport};
    }

    // Create a Group Chat if we have multiple participants
    if (participants.length > 1) {
        const splitChatReport = buildOptimisticChatReport(
            allParticipantsAccountIDs,
            '',
            CONST.REPORT.CHAT_TYPE.GROUP,
            undefined,
            undefined,
            undefined,
            undefined,
            undefined,
            undefined,
            CONST.REPORT.NOTIFICATION_PREFERENCE.ALWAYS,
        );
        return {existingSplitChatReport: null, splitChatReport};
    }

    // Otherwise, create a new 1:1 chat report
    const splitChatReport = buildOptimisticChatReport(participantAccountIDs);
    return {existingSplitChatReport: null, splitChatReport};
}

/**
 * Build the Onyx data and IOU split necessary for splitting a bill with 3+ users.
 * 1. Build the optimistic Onyx data for the group chat, i.e. chatReport and iouReportAction creating the former if it doesn't yet exist.
 * 2. Loop over the group chat participant list, building optimistic or updating existing chatReports, iouReports and iouReportActions between the user and each participant.
 * We build both Onyx data and the IOU split that is sent as a request param and is used by Auth to create the chatReports, iouReports and iouReportActions in the database.
 * The IOU split has the following shape:
 *  [
 *      {email: 'currentUser', amount: 100},
 *      {email: 'user2', amount: 100, iouReportID: '100', chatReportID: '110', transactionID: '120', reportActionID: '130'},
 *      {email: 'user3', amount: 100, iouReportID: '200', chatReportID: '210', transactionID: '220', reportActionID: '230'}
 *  ]
 * @param amount - always in the smallest unit of the currency
 * @param existingSplitChatReportID - the report ID where the split expense happens, could be a group chat or a workspace chat
 */
function createSplitsAndOnyxData(
    participants: Participant[],
    currentUserLogin: string,
    currentUserAccountID: number,
    amount: number,
    comment: string,
    currency: string,
    merchant: string,
    created: string,
    category: string,
    tag: string,
    splitShares: SplitShares = {},
    existingSplitChatReportID = '',
    billable = false,
    iouRequestType: IOURequestType = CONST.IOU.REQUEST_TYPE.MANUAL,
    taxCode = '',
    taxAmount = 0,
): SplitsAndOnyxData {
    const currentUserEmailForIOUSplit = addSMSDomainIfPhoneNumber(currentUserLogin);
    const participantAccountIDs = participants.map((participant) => Number(participant.accountID));

    const {splitChatReport, existingSplitChatReport} = getOrCreateOptimisticSplitChatReport(existingSplitChatReportID, participants, participantAccountIDs, currentUserAccountID);
    const isOwnPolicyExpenseChat = !!splitChatReport.isOwnPolicyExpenseChat;

    // Pass an open receipt so the distance expense will show a map with the route optimistically
    const receipt: Receipt | undefined = iouRequestType === CONST.IOU.REQUEST_TYPE.DISTANCE ? {source: ReceiptGeneric as ReceiptSource, state: CONST.IOU.RECEIPT_STATE.OPEN} : undefined;

    const existingTransaction = allTransactionDrafts[`${ONYXKEYS.COLLECTION.TRANSACTION_DRAFT}${CONST.IOU.OPTIMISTIC_TRANSACTION_ID}`];
    const isDistanceRequest = existingTransaction && existingTransaction.iouRequestType === CONST.IOU.REQUEST_TYPE.DISTANCE;
    let splitTransaction = buildOptimisticTransaction({
        existingTransaction,
        transactionParams: {
            amount,
            currency,
            reportID: CONST.REPORT.SPLIT_REPORTID,
            comment,
            created,
            merchant: merchant || Localize.translateLocal('iou.expense'),
            receipt,
            category,
            tag,
            taxCode,
            taxAmount,
            billable,
            pendingFields: isDistanceRequest ? {waypoints: CONST.RED_BRICK_ROAD_PENDING_ACTION.ADD} : undefined,
        },
    });

    // Important data is set on the draft distance transaction, such as the iouRequestType marking it as a distance request, so merge it into the optimistic split transaction
    if (isDistanceRequest) {
        splitTransaction = fastMerge(existingTransaction, splitTransaction, false);
    }

    // Note: The created action must be optimistically generated before the IOU action so there's no chance that the created action appears after the IOU action in the chat
    const splitCreatedReportAction = buildOptimisticCreatedReportAction(currentUserEmailForIOUSplit);
    const splitIOUReportAction = buildOptimisticIOUReportAction(
        CONST.IOU.REPORT_ACTION_TYPE.SPLIT,
        amount,
        currency,
        comment,
        participants,
        splitTransaction.transactionID,
        undefined,
        '',
        false,
        false,
        isOwnPolicyExpenseChat,
    );

    splitChatReport.lastReadTime = DateUtils.getDBTime();
    splitChatReport.lastMessageText = getReportActionText(splitIOUReportAction);
    splitChatReport.lastMessageHtml = getReportActionHtml(splitIOUReportAction);
    splitChatReport.lastActorAccountID = currentUserAccountID;
    splitChatReport.lastVisibleActionCreated = splitIOUReportAction.created;

    // If we have an existing splitChatReport (group chat or workspace) use it's pending fields, otherwise indicate that we are adding a chat
    if (!existingSplitChatReport) {
        splitChatReport.pendingFields = {
            createChat: CONST.RED_BRICK_ROAD_PENDING_ACTION.ADD,
        };
    }

    const optimisticData: OnyxUpdate[] = [
        {
            // Use set for new reports because it doesn't exist yet, is faster,
            // and we need the data to be available when we navigate to the chat page
            onyxMethod: existingSplitChatReport ? Onyx.METHOD.MERGE : Onyx.METHOD.SET,
            key: `${ONYXKEYS.COLLECTION.REPORT}${splitChatReport.reportID}`,
            value: splitChatReport,
        },
        {
            onyxMethod: Onyx.METHOD.SET,
            key: ONYXKEYS.NVP_QUICK_ACTION_GLOBAL_CREATE,
            value: {
                action: iouRequestType === CONST.IOU.REQUEST_TYPE.DISTANCE ? CONST.QUICK_ACTIONS.SPLIT_DISTANCE : CONST.QUICK_ACTIONS.SPLIT_MANUAL,
                chatReportID: splitChatReport.reportID,
                isFirstQuickAction: isEmptyObject(quickAction),
            },
        },
        existingSplitChatReport
            ? {
                  onyxMethod: Onyx.METHOD.MERGE,
                  key: `${ONYXKEYS.COLLECTION.REPORT_ACTIONS}${splitChatReport.reportID}`,
                  value: {
                      [splitIOUReportAction.reportActionID]: splitIOUReportAction as OnyxTypes.ReportAction,
                  },
              }
            : {
                  onyxMethod: Onyx.METHOD.SET,
                  key: `${ONYXKEYS.COLLECTION.REPORT_ACTIONS}${splitChatReport.reportID}`,
                  value: {
                      [splitCreatedReportAction.reportActionID]: splitCreatedReportAction as OnyxTypes.ReportAction,
                      [splitIOUReportAction.reportActionID]: splitIOUReportAction as OnyxTypes.ReportAction,
                  },
              },
        {
            onyxMethod: Onyx.METHOD.SET,
            key: `${ONYXKEYS.COLLECTION.TRANSACTION}${splitTransaction.transactionID}`,
            value: splitTransaction,
        },
    ];
    const successData: OnyxUpdate[] = [
        {
            onyxMethod: Onyx.METHOD.MERGE,
            key: `${ONYXKEYS.COLLECTION.REPORT_ACTIONS}${splitChatReport.reportID}`,
            value: {
                ...(existingSplitChatReport ? {} : {[splitCreatedReportAction.reportActionID]: {pendingAction: null}}),
                [splitIOUReportAction.reportActionID]: {pendingAction: null},
            },
        },
        {
            onyxMethod: Onyx.METHOD.MERGE,
            key: `${ONYXKEYS.COLLECTION.TRANSACTION}${splitTransaction.transactionID}`,
            value: {pendingAction: null, pendingFields: null},
        },
    ];

    const redundantParticipants: Record<number, null> = {};
    if (!existingSplitChatReport) {
        successData.push({
            onyxMethod: Onyx.METHOD.MERGE,
            key: `${ONYXKEYS.COLLECTION.REPORT}${splitChatReport.reportID}`,
            value: {pendingFields: {createChat: null}, participants: redundantParticipants},
        });
    }

    const failureData: OnyxUpdate[] = [
        {
            onyxMethod: Onyx.METHOD.MERGE,
            key: `${ONYXKEYS.COLLECTION.TRANSACTION}${splitTransaction.transactionID}`,
            value: {
                errors: getMicroSecondOnyxErrorWithTranslationKey('iou.error.genericCreateFailureMessage'),
                pendingAction: null,
                pendingFields: null,
            },
        },
        {
            onyxMethod: Onyx.METHOD.SET,
            key: ONYXKEYS.NVP_QUICK_ACTION_GLOBAL_CREATE,
            value: quickAction ?? null,
        },
    ];

    if (existingSplitChatReport) {
        failureData.push({
            onyxMethod: Onyx.METHOD.MERGE,
            key: `${ONYXKEYS.COLLECTION.REPORT_ACTIONS}${splitChatReport.reportID}`,
            value: {
                [splitIOUReportAction.reportActionID]: {
                    errors: getMicroSecondOnyxErrorWithTranslationKey('iou.error.genericCreateFailureMessage'),
                },
            },
        });
    } else {
        failureData.push(
            {
                onyxMethod: Onyx.METHOD.MERGE,
                key: `${ONYXKEYS.COLLECTION.REPORT}${splitChatReport.reportID}`,
                value: {
                    errorFields: {
                        createChat: getMicroSecondOnyxErrorWithTranslationKey('report.genericCreateReportFailureMessage'),
                    },
                },
            },
            {
                onyxMethod: Onyx.METHOD.MERGE,
                key: `${ONYXKEYS.COLLECTION.REPORT_ACTIONS}${splitChatReport.reportID}`,
                value: {
                    [splitIOUReportAction.reportActionID]: {
                        errors: getMicroSecondOnyxErrorWithTranslationKey('iou.error.genericCreateFailureMessage'),
                    },
                },
            },
        );
    }

    // Loop through participants creating individual chats, iouReports and reportActionIDs as needed
    const currentUserAmount = splitShares?.[currentUserAccountID]?.amount ?? calculateIOUAmount(participants.length, amount, currency, true);
    const currentUserTaxAmount = calculateIOUAmount(participants.length, taxAmount, currency, true);

    const splits: Split[] = [{email: currentUserEmailForIOUSplit, accountID: currentUserAccountID, amount: currentUserAmount, taxAmount: currentUserTaxAmount}];

    const hasMultipleParticipants = participants.length > 1;
    participants.forEach((participant) => {
        // In a case when a participant is a workspace, even when a current user is not an owner of the workspace
        const isPolicyExpenseChat = isPolicyExpenseChatReportUtil(participant);
        const splitAmount = splitShares?.[participant.accountID ?? CONST.DEFAULT_NUMBER_ID]?.amount ?? calculateIOUAmount(participants.length, amount, currency, false);
        const splitTaxAmount = calculateIOUAmount(participants.length, taxAmount, currency, false);

        // To exclude someone from a split, the amount can be 0. The scenario for this is when creating a split from a group chat, we have remove the option to deselect users to exclude them.
        // We can input '0' next to someone we want to exclude.
        if (splitAmount === 0) {
            return;
        }

        // In case the participant is a workspace, email & accountID should remain undefined and won't be used in the rest of this code
        // participant.login is undefined when the request is initiated from a group DM with an unknown user, so we need to add a default
        const email = isOwnPolicyExpenseChat || isPolicyExpenseChat ? '' : addSMSDomainIfPhoneNumber(participant.login ?? '').toLowerCase();
        const accountID = isOwnPolicyExpenseChat || isPolicyExpenseChat ? 0 : Number(participant.accountID);
        if (email === currentUserEmailForIOUSplit) {
            return;
        }

        // STEP 1: Get existing chat report OR build a new optimistic one
        // If we only have one participant and the request was initiated from the global create menu, i.e. !existingGroupChatReportID, the oneOnOneChatReport is the groupChatReport
        let oneOnOneChatReport: OnyxTypes.Report | OptimisticChatReport;
        let isNewOneOnOneChatReport = false;
        let shouldCreateOptimisticPersonalDetails = false;
        const personalDetailExists = accountID in allPersonalDetails;

        // If this is a split between two people only and the function
        // wasn't provided with an existing group chat report id
        // or, if the split is being made from the workspace chat, then the oneOnOneChatReport is the same as the splitChatReport
        // in this case existingSplitChatReport will belong to the policy expense chat and we won't be
        // entering code that creates optimistic personal details
        if ((!hasMultipleParticipants && !existingSplitChatReportID) || isOwnPolicyExpenseChat) {
            oneOnOneChatReport = splitChatReport;
            shouldCreateOptimisticPersonalDetails = !existingSplitChatReport && !personalDetailExists;
        } else {
            const existingChatReport = getChatByParticipants([accountID, currentUserAccountID]);
            isNewOneOnOneChatReport = !existingChatReport;
            shouldCreateOptimisticPersonalDetails = isNewOneOnOneChatReport && !personalDetailExists;
            oneOnOneChatReport = existingChatReport ?? buildOptimisticChatReport([accountID, currentUserAccountID]);
        }

        // STEP 2: Get existing IOU/Expense report and update its total OR build a new optimistic one
        let oneOnOneIOUReport: OneOnOneIOUReport = oneOnOneChatReport.iouReportID ? allReports?.[`${ONYXKEYS.COLLECTION.REPORT}${oneOnOneChatReport.iouReportID}`] : null;
        const shouldCreateNewOneOnOneIOUReport = shouldCreateNewMoneyRequestReportReportUtils(oneOnOneIOUReport, oneOnOneChatReport);

        if (!oneOnOneIOUReport || shouldCreateNewOneOnOneIOUReport) {
            oneOnOneIOUReport = isOwnPolicyExpenseChat
                ? buildOptimisticExpenseReport(oneOnOneChatReport.reportID, oneOnOneChatReport.policyID, currentUserAccountID, splitAmount, currency)
                : buildOptimisticIOUReport(currentUserAccountID, accountID, splitAmount, oneOnOneChatReport.reportID, currency);
        } else if (isOwnPolicyExpenseChat) {
            // Because of the Expense reports are stored as negative values, we subtract the total from the amount
            if (oneOnOneIOUReport?.currency === currency) {
                if (typeof oneOnOneIOUReport.total === 'number') {
                    oneOnOneIOUReport.total -= splitAmount;
                }

                if (typeof oneOnOneIOUReport.unheldTotal === 'number') {
                    oneOnOneIOUReport.unheldTotal -= splitAmount;
                }
            }
        } else {
            oneOnOneIOUReport = updateIOUOwnerAndTotal(oneOnOneIOUReport, currentUserAccountID, splitAmount, currency);
        }

        // STEP 3: Build optimistic transaction
        const oneOnOneTransaction = buildOptimisticTransaction({
            originalTransactionID: splitTransaction.transactionID,
            transactionParams: {
                amount: isExpenseReport(oneOnOneIOUReport) ? -splitAmount : splitAmount,
                currency,
                reportID: oneOnOneIOUReport.reportID,
                comment,
                created,
                merchant: merchant || Localize.translateLocal('iou.expense'),
                category,
                tag,
                taxCode,
                taxAmount: isExpenseReport(oneOnOneIOUReport) ? -splitTaxAmount : splitTaxAmount,
                billable,
                source: CONST.IOU.TYPE.SPLIT,
            },
        });

        // STEP 4: Build optimistic reportActions. We need:
        // 1. CREATED action for the chatReport
        // 2. CREATED action for the iouReport
        // 3. IOU action for the iouReport
        // 4. Transaction Thread and the CREATED action for it
        // 5. REPORT_PREVIEW action for the chatReport
        const [oneOnOneCreatedActionForChat, oneOnOneCreatedActionForIOU, oneOnOneIOUAction, optimisticTransactionThread, optimisticCreatedActionForTransactionThread] =
            buildOptimisticMoneyRequestEntities(
                oneOnOneIOUReport,
                CONST.IOU.REPORT_ACTION_TYPE.CREATE,
                splitAmount,
                currency,
                comment,
                currentUserEmailForIOUSplit,
                [participant],
                oneOnOneTransaction.transactionID,
            );

        // Add optimistic personal details for new participants
        const oneOnOnePersonalDetailListAction: OnyxTypes.PersonalDetailsList = shouldCreateOptimisticPersonalDetails
            ? {
                  [accountID]: {
                      accountID,
                      // Disabling this line since participant.displayName can be an empty string
                      // eslint-disable-next-line @typescript-eslint/prefer-nullish-coalescing
                      displayName: formatPhoneNumber(participant.displayName || email),
                      login: participant.login,
                      isOptimisticPersonalDetail: true,
                  },
              }
            : {};

        if (shouldCreateOptimisticPersonalDetails) {
            // BE will send different participants. We clear the optimistic ones to avoid duplicated entries
            redundantParticipants[accountID] = null;
        }

        let oneOnOneReportPreviewAction = getReportPreviewAction(oneOnOneChatReport.reportID, oneOnOneIOUReport.reportID);
        if (oneOnOneReportPreviewAction) {
            oneOnOneReportPreviewAction = updateReportPreview(oneOnOneIOUReport, oneOnOneReportPreviewAction);
        } else {
            oneOnOneReportPreviewAction = buildOptimisticReportPreview(oneOnOneChatReport, oneOnOneIOUReport);
        }

        // Add category to optimistic policy recently used categories when a participant is a workspace
        const optimisticPolicyRecentlyUsedCategories = isPolicyExpenseChat ? buildOptimisticPolicyRecentlyUsedCategories(participant.policyID, category) : [];

        const optimisticRecentlyUsedCurrencies = buildOptimisticRecentlyUsedCurrencies(currency);

        // Add tag to optimistic policy recently used tags when a participant is a workspace
        const optimisticPolicyRecentlyUsedTags = isPolicyExpenseChat ? buildOptimisticPolicyRecentlyUsedTags(participant.policyID, tag) : {};

        // STEP 5: Build Onyx Data
        const [oneOnOneOptimisticData, oneOnOneSuccessData, oneOnOneFailureData] = buildOnyxDataForMoneyRequest({
            isNewChatReport: isNewOneOnOneChatReport,
            shouldCreateNewMoneyRequestReport: shouldCreateNewOneOnOneIOUReport,
            isOneOnOneSplit: true,
            optimisticParams: {
                chat: {
                    report: oneOnOneChatReport,
                    createdAction: oneOnOneCreatedActionForChat,
                    reportPreviewAction: oneOnOneReportPreviewAction,
                },
                iou: {
                    report: oneOnOneIOUReport,
                    createdAction: oneOnOneCreatedActionForIOU,
                    action: oneOnOneIOUAction,
                },
                transactionParams: {
                    transaction: oneOnOneTransaction,
                    transactionThreadReport: optimisticTransactionThread,
                    transactionThreadCreatedReportAction: optimisticCreatedActionForTransactionThread,
                },
                policyRecentlyUsed: {
                    categories: optimisticPolicyRecentlyUsedCategories,
                    tags: optimisticPolicyRecentlyUsedTags,
                    currencies: optimisticRecentlyUsedCurrencies,
                },
                personalDetailListAction: oneOnOnePersonalDetailListAction,
            },
        });

        const individualSplit = {
            email,
            accountID,
            isOptimisticAccount: isOptimisticPersonalDetail(accountID),
            amount: splitAmount,
            iouReportID: oneOnOneIOUReport.reportID,
            chatReportID: oneOnOneChatReport.reportID,
            transactionID: oneOnOneTransaction.transactionID,
            reportActionID: oneOnOneIOUAction.reportActionID,
            createdChatReportActionID: oneOnOneCreatedActionForChat.reportActionID,
            createdIOUReportActionID: oneOnOneCreatedActionForIOU.reportActionID,
            reportPreviewReportActionID: oneOnOneReportPreviewAction.reportActionID,
            transactionThreadReportID: optimisticTransactionThread.reportID,
            createdReportActionIDForThread: optimisticCreatedActionForTransactionThread?.reportActionID,
            taxAmount: splitTaxAmount,
        };

        splits.push(individualSplit);
        optimisticData.push(...oneOnOneOptimisticData);
        successData.push(...oneOnOneSuccessData);
        failureData.push(...oneOnOneFailureData);
    });

    optimisticData.push({
        onyxMethod: Onyx.METHOD.MERGE,
        key: `${ONYXKEYS.COLLECTION.TRANSACTION}${splitTransaction.transactionID}`,
        value: {
            comment: {
                splits: splits.map((split) => ({accountID: split.accountID, amount: split.amount})),
            },
        },
    });

    const splitData: SplitData = {
        chatReportID: splitChatReport.reportID,
        transactionID: splitTransaction.transactionID,
        reportActionID: splitIOUReportAction.reportActionID,
        policyID: splitChatReport.policyID,
        chatType: splitChatReport.chatType,
    };

    if (!existingSplitChatReport) {
        splitData.createdReportActionID = splitCreatedReportAction.reportActionID;
    }

    return {
        splitData,
        splits,
        onyxData: {optimisticData, successData, failureData},
    };
}

type SplitBillActionsParams = {
    participants: Participant[];
    currentUserLogin: string;
    currentUserAccountID: number;
    amount: number;
    comment: string;
    currency: string;
    merchant: string;
    created: string;
    category?: string;
    tag?: string;
    billable?: boolean;
    iouRequestType?: IOURequestType;
    existingSplitChatReportID?: string;
    splitShares?: SplitShares;
    splitPayerAccountIDs?: number[];
    taxCode?: string;
    taxAmount?: number;
};

/**
 * @param amount - always in smallest currency unit
 * @param existingSplitChatReportID - Either a group DM or a workspace chat
 */
function splitBill({
    participants,
    currentUserLogin,
    currentUserAccountID,
    amount,
    comment,
    currency,
    merchant,
    created,
    category = '',
    tag = '',
    billable = false,
    iouRequestType = CONST.IOU.REQUEST_TYPE.MANUAL,
    existingSplitChatReportID = '',
    splitShares = {},
    splitPayerAccountIDs = [],
    taxCode = '',
    taxAmount = 0,
}: SplitBillActionsParams) {
    const {splitData, splits, onyxData} = createSplitsAndOnyxData(
        participants,
        currentUserLogin,
        currentUserAccountID,
        amount,
        comment,
        currency,
        merchant,
        created,
        category,
        tag,
        splitShares,
        existingSplitChatReportID,
        billable,
        iouRequestType,
        taxCode,
        taxAmount,
    );

    const parameters: SplitBillParams = {
        reportID: splitData.chatReportID,
        amount,
        splits: JSON.stringify(splits),
        currency,
        comment,
        category,
        merchant,
        created,
        tag,
        billable,
        transactionID: splitData.transactionID,
        reportActionID: splitData.reportActionID,
        createdReportActionID: splitData.createdReportActionID,
        policyID: splitData.policyID,
        chatType: splitData.chatType,
        splitPayerAccountIDs,
        taxCode,
        taxAmount,
    };

    API.write(WRITE_COMMANDS.SPLIT_BILL, parameters, onyxData);
    InteractionManager.runAfterInteractions(() => removeDraftTransaction(CONST.IOU.OPTIMISTIC_TRANSACTION_ID));

    Navigation.dismissModal(isSearchTopmostCentralPane() ? undefined : existingSplitChatReportID);
    notifyNewAction(splitData.chatReportID, currentUserAccountID);
}

/**
 * @param amount - always in the smallest currency unit
 */
function splitBillAndOpenReport({
    participants,
    currentUserLogin,
    currentUserAccountID,
    amount,
    comment,
    currency,
    merchant,
    created,
    category = '',
    tag = '',
    billable = false,
    iouRequestType = CONST.IOU.REQUEST_TYPE.MANUAL,
    splitShares = {},
    splitPayerAccountIDs = [],
    taxCode = '',
    taxAmount = 0,
}: SplitBillActionsParams) {
    const {splitData, splits, onyxData} = createSplitsAndOnyxData(
        participants,
        currentUserLogin,
        currentUserAccountID,
        amount,
        comment,
        currency,
        merchant,
        created,
        category,
        tag,
        splitShares,
        '',
        billable,
        iouRequestType,
        taxCode,
        taxAmount,
    );

    const parameters: SplitBillParams = {
        reportID: splitData.chatReportID,
        amount,
        splits: JSON.stringify(splits),
        currency,
        merchant,
        created,
        comment,
        category,
        tag,
        billable,
        transactionID: splitData.transactionID,
        reportActionID: splitData.reportActionID,
        createdReportActionID: splitData.createdReportActionID,
        policyID: splitData.policyID,
        chatType: splitData.chatType,
        splitPayerAccountIDs,
        taxCode,
        taxAmount,
    };

    API.write(WRITE_COMMANDS.SPLIT_BILL_AND_OPEN_REPORT, parameters, onyxData);
    InteractionManager.runAfterInteractions(() => removeDraftTransaction(CONST.IOU.OPTIMISTIC_TRANSACTION_ID));

    Navigation.dismissModal(isSearchTopmostCentralPane() ? undefined : splitData.chatReportID);
    notifyNewAction(splitData.chatReportID, currentUserAccountID);
}

type StartSplitBilActionParams = {
    participants: Participant[];
    currentUserLogin: string;
    currentUserAccountID: number;
    comment: string;
    receipt: Receipt;
    existingSplitChatReportID?: string;
    billable?: boolean;
    category: string | undefined;
    tag: string | undefined;
    currency: string;
    taxCode: string;
    taxAmount: number;
};

/** Used exclusively for starting a split expense request that contains a receipt, the split request will be completed once the receipt is scanned
 *  or user enters details manually.
 *
 * @param existingSplitChatReportID - Either a group DM or a workspace chat
 */
function startSplitBill({
    participants,
    currentUserLogin,
    currentUserAccountID,
    comment,
    receipt,
    existingSplitChatReportID = '',
    billable = false,
    category = '',
    tag = '',
    currency,
    taxCode = '',
    taxAmount = 0,
}: StartSplitBilActionParams) {
    const currentUserEmailForIOUSplit = addSMSDomainIfPhoneNumber(currentUserLogin);
    const participantAccountIDs = participants.map((participant) => Number(participant.accountID));
    const {splitChatReport, existingSplitChatReport} = getOrCreateOptimisticSplitChatReport(existingSplitChatReportID, participants, participantAccountIDs, currentUserAccountID);
    const isOwnPolicyExpenseChat = !!splitChatReport.isOwnPolicyExpenseChat;

    const {name: filename, source, state = CONST.IOU.RECEIPT_STATE.SCANREADY} = receipt;
    const receiptObject: Receipt = {state, source};

    // ReportID is -2 (aka "deleted") on the group transaction
    const splitTransaction = buildOptimisticTransaction({
        transactionParams: {
            amount: 0,
            currency,
            reportID: CONST.REPORT.SPLIT_REPORTID,
            comment,
            merchant: CONST.TRANSACTION.PARTIAL_TRANSACTION_MERCHANT,
            receipt: receiptObject,
            category,
            tag,
            taxCode,
            taxAmount,
            billable,
            filename,
        },
    });

    // Note: The created action must be optimistically generated before the IOU action so there's no chance that the created action appears after the IOU action in the chat
    const splitChatCreatedReportAction = buildOptimisticCreatedReportAction(currentUserEmailForIOUSplit);
    const splitIOUReportAction = buildOptimisticIOUReportAction(
        CONST.IOU.REPORT_ACTION_TYPE.SPLIT,
        0,
        CONST.CURRENCY.USD,
        comment,
        participants,
        splitTransaction.transactionID,
        undefined,
        '',
        false,
        false,
        isOwnPolicyExpenseChat,
    );

    splitChatReport.lastReadTime = DateUtils.getDBTime();
    splitChatReport.lastMessageText = getReportActionText(splitIOUReportAction);
    splitChatReport.lastMessageHtml = getReportActionHtml(splitIOUReportAction);

    // If we have an existing splitChatReport (group chat or workspace) use it's pending fields, otherwise indicate that we are adding a chat
    if (!existingSplitChatReport) {
        splitChatReport.pendingFields = {
            createChat: CONST.RED_BRICK_ROAD_PENDING_ACTION.ADD,
        };
    }

    const optimisticData: OnyxUpdate[] = [
        {
            // Use set for new reports because it doesn't exist yet, is faster,
            // and we need the data to be available when we navigate to the chat page
            onyxMethod: existingSplitChatReport ? Onyx.METHOD.MERGE : Onyx.METHOD.SET,
            key: `${ONYXKEYS.COLLECTION.REPORT}${splitChatReport.reportID}`,
            value: splitChatReport,
        },
        {
            onyxMethod: Onyx.METHOD.SET,
            key: ONYXKEYS.NVP_QUICK_ACTION_GLOBAL_CREATE,
            value: {
                action: CONST.QUICK_ACTIONS.SPLIT_SCAN,
                chatReportID: splitChatReport.reportID,
                isFirstQuickAction: isEmptyObject(quickAction),
            },
        },
        existingSplitChatReport
            ? {
                  onyxMethod: Onyx.METHOD.MERGE,
                  key: `${ONYXKEYS.COLLECTION.REPORT_ACTIONS}${splitChatReport.reportID}`,
                  value: {
                      [splitIOUReportAction.reportActionID]: splitIOUReportAction as OnyxTypes.ReportAction,
                  },
              }
            : {
                  onyxMethod: Onyx.METHOD.SET,
                  key: `${ONYXKEYS.COLLECTION.REPORT_ACTIONS}${splitChatReport.reportID}`,
                  value: {
                      [splitChatCreatedReportAction.reportActionID]: splitChatCreatedReportAction,
                      [splitIOUReportAction.reportActionID]: splitIOUReportAction as OnyxTypes.ReportAction,
                  },
              },
        {
            onyxMethod: Onyx.METHOD.SET,
            key: `${ONYXKEYS.COLLECTION.TRANSACTION}${splitTransaction.transactionID}`,
            value: splitTransaction,
        },
    ];

    const successData: OnyxUpdate[] = [
        {
            onyxMethod: Onyx.METHOD.MERGE,
            key: `${ONYXKEYS.COLLECTION.REPORT_ACTIONS}${splitChatReport.reportID}`,
            value: {
                ...(existingSplitChatReport ? {} : {[splitChatCreatedReportAction.reportActionID]: {pendingAction: null}}),
                [splitIOUReportAction.reportActionID]: {pendingAction: null},
            },
        },
        {
            onyxMethod: Onyx.METHOD.MERGE,
            key: `${ONYXKEYS.COLLECTION.TRANSACTION}${splitTransaction.transactionID}`,
            value: {pendingAction: null},
        },
    ];

    const redundantParticipants: Record<number, null> = {};
    if (!existingSplitChatReport) {
        successData.push({
            onyxMethod: Onyx.METHOD.MERGE,
            key: `${ONYXKEYS.COLLECTION.REPORT}${splitChatReport.reportID}`,
            value: {pendingFields: {createChat: null}, participants: redundantParticipants},
        });
    }

    const failureData: OnyxUpdate[] = [
        {
            onyxMethod: Onyx.METHOD.MERGE,
            key: `${ONYXKEYS.COLLECTION.TRANSACTION}${splitTransaction.transactionID}`,
            value: {
                errors: getMicroSecondOnyxErrorWithTranslationKey('iou.error.genericCreateFailureMessage'),
            },
        },
        {
            onyxMethod: Onyx.METHOD.SET,
            key: ONYXKEYS.NVP_QUICK_ACTION_GLOBAL_CREATE,
            value: quickAction ?? null,
        },
    ];

    if (existingSplitChatReport) {
        failureData.push({
            onyxMethod: Onyx.METHOD.MERGE,
            key: `${ONYXKEYS.COLLECTION.REPORT_ACTIONS}${splitChatReport.reportID}`,
            value: {
                [splitIOUReportAction.reportActionID]: {
                    errors: getReceiptError(receipt, filename),
                },
            },
        });
    } else {
        failureData.push(
            {
                onyxMethod: Onyx.METHOD.MERGE,
                key: `${ONYXKEYS.COLLECTION.REPORT}${splitChatReport.reportID}`,
                value: {
                    errorFields: {
                        createChat: getMicroSecondOnyxErrorWithTranslationKey('report.genericCreateReportFailureMessage'),
                    },
                },
            },
            {
                onyxMethod: Onyx.METHOD.MERGE,
                key: `${ONYXKEYS.COLLECTION.REPORT_ACTIONS}${splitChatReport.reportID}`,
                value: {
                    [splitChatCreatedReportAction.reportActionID]: {
                        errors: getMicroSecondOnyxErrorWithTranslationKey('report.genericCreateReportFailureMessage'),
                    },
                    [splitIOUReportAction.reportActionID]: {
                        errors: getReceiptError(receipt, filename),
                    },
                },
            },
        );
    }

    const splits: Split[] = [{email: currentUserEmailForIOUSplit, accountID: currentUserAccountID}];

    participants.forEach((participant) => {
        // Disabling this line since participant.login can be an empty string
        // eslint-disable-next-line @typescript-eslint/prefer-nullish-coalescing
        const email = participant.isOwnPolicyExpenseChat ? '' : addSMSDomainIfPhoneNumber(participant.login || participant.text || '').toLowerCase();
        const accountID = participant.isOwnPolicyExpenseChat ? 0 : Number(participant.accountID);
        if (email === currentUserEmailForIOUSplit) {
            return;
        }

        // When splitting with a workspace chat, we only need to supply the policyID and the workspace reportID as it's needed so we can update the report preview
        if (participant.isOwnPolicyExpenseChat) {
            splits.push({
                policyID: participant.policyID,
                chatReportID: splitChatReport.reportID,
            });
            return;
        }

        const participantPersonalDetails = allPersonalDetails[participant?.accountID ?? CONST.DEFAULT_NUMBER_ID];
        if (!participantPersonalDetails) {
            optimisticData.push({
                onyxMethod: Onyx.METHOD.MERGE,
                key: ONYXKEYS.PERSONAL_DETAILS_LIST,
                value: {
                    [accountID]: {
                        accountID,
                        // Disabling this line since participant.displayName can be an empty string
                        // eslint-disable-next-line @typescript-eslint/prefer-nullish-coalescing
                        displayName: formatPhoneNumber(participant.displayName || email),
                        // Disabling this line since participant.login can be an empty string
                        // eslint-disable-next-line @typescript-eslint/prefer-nullish-coalescing
                        login: participant.login || participant.text,
                        isOptimisticPersonalDetail: true,
                    },
                },
            });
            // BE will send different participants. We clear the optimistic ones to avoid duplicated entries
            redundantParticipants[accountID] = null;
        }

        splits.push({
            email,
            accountID,
        });
    });

    participants.forEach((participant) => {
        const isPolicyExpenseChat = isPolicyExpenseChatReportUtil(participant);
        if (!isPolicyExpenseChat) {
            return;
        }

        const optimisticPolicyRecentlyUsedCategories = buildOptimisticPolicyRecentlyUsedCategories(participant.policyID, category);
        const optimisticPolicyRecentlyUsedTags = buildOptimisticPolicyRecentlyUsedTags(participant.policyID, tag);
        const optimisticRecentlyUsedCurrencies = buildOptimisticRecentlyUsedCurrencies(currency);

        if (optimisticPolicyRecentlyUsedCategories.length > 0) {
            optimisticData.push({
                onyxMethod: Onyx.METHOD.SET,
                key: `${ONYXKEYS.COLLECTION.POLICY_RECENTLY_USED_CATEGORIES}${participant.policyID}`,
                value: optimisticPolicyRecentlyUsedCategories,
            });
        }

        if (optimisticRecentlyUsedCurrencies.length > 0) {
            optimisticData.push({
                onyxMethod: Onyx.METHOD.SET,
                key: ONYXKEYS.RECENTLY_USED_CURRENCIES,
                value: optimisticRecentlyUsedCurrencies,
            });
        }

        if (!isEmptyObject(optimisticPolicyRecentlyUsedTags)) {
            optimisticData.push({
                onyxMethod: Onyx.METHOD.MERGE,
                key: `${ONYXKEYS.COLLECTION.POLICY_RECENTLY_USED_TAGS}${participant.policyID}`,
                value: optimisticPolicyRecentlyUsedTags,
            });
        }
    });

    // Save the new splits array into the transaction's comment in case the user calls CompleteSplitBill while offline
    optimisticData.push({
        onyxMethod: Onyx.METHOD.MERGE,
        key: `${ONYXKEYS.COLLECTION.TRANSACTION}${splitTransaction.transactionID}`,
        value: {
            comment: {
                splits,
            },
        },
    });

    const parameters: StartSplitBillParams = {
        chatReportID: splitChatReport.reportID,
        reportActionID: splitIOUReportAction.reportActionID,
        transactionID: splitTransaction.transactionID,
        splits: JSON.stringify(splits),
        receipt,
        comment,
        category,
        tag,
        currency,
        isFromGroupDM: !existingSplitChatReport,
        billable,
        ...(existingSplitChatReport ? {} : {createdReportActionID: splitChatCreatedReportAction.reportActionID}),
        chatType: splitChatReport?.chatType,
        taxCode,
        taxAmount,
    };

    API.write(WRITE_COMMANDS.START_SPLIT_BILL, parameters, {optimisticData, successData, failureData});

    Navigation.dismissModalWithReport(splitChatReport);
    notifyNewAction(splitChatReport.reportID, currentUserAccountID);
}

/** Used for editing a split expense while it's still scanning or when SmartScan fails, it completes a split expense started by startSplitBill above.
 *
 * @param chatReportID - The group chat or workspace reportID
 * @param reportAction - The split action that lives in the chatReport above
 * @param updatedTransaction - The updated **draft** split transaction
 * @param sessionAccountID - accountID of the current user
 * @param sessionEmail - email of the current user
 */
function completeSplitBill(
    chatReportID: string,
    reportAction: OnyxTypes.ReportAction,
    updatedTransaction: OnyxEntry<OnyxTypes.Transaction>,
    sessionAccountID: number,
    sessionEmail?: string,
) {
    const currentUserEmailForIOUSplit = addSMSDomainIfPhoneNumber(sessionEmail);
    const transactionID = updatedTransaction?.transactionID;
    const unmodifiedTransaction = allTransactions[`${ONYXKEYS.COLLECTION.TRANSACTION}${transactionID}`];

    // Save optimistic updated transaction and action
    const optimisticData: OnyxUpdate[] = [
        {
            onyxMethod: Onyx.METHOD.MERGE,
            key: `${ONYXKEYS.COLLECTION.TRANSACTION}${transactionID}`,
            value: {
                ...updatedTransaction,
                receipt: {
                    state: CONST.IOU.RECEIPT_STATE.OPEN,
                },
            },
        },
        {
            onyxMethod: Onyx.METHOD.MERGE,
            key: `${ONYXKEYS.COLLECTION.REPORT_ACTIONS}${chatReportID}`,
            value: {
                [reportAction.reportActionID]: {
                    lastModified: DateUtils.getDBTime(),
                    originalMessage: {
                        whisperedTo: [],
                    },
                },
            },
        },
    ];

    const successData: OnyxUpdate[] = [
        {
            onyxMethod: Onyx.METHOD.MERGE,
            key: `${ONYXKEYS.COLLECTION.TRANSACTION}${transactionID}`,
            value: {pendingAction: null},
        },
        {
            onyxMethod: Onyx.METHOD.MERGE,
            key: `${ONYXKEYS.COLLECTION.SPLIT_TRANSACTION_DRAFT}${transactionID}`,
            value: {pendingAction: null},
        },
    ];

    const failureData: OnyxUpdate[] = [
        {
            onyxMethod: Onyx.METHOD.MERGE,
            key: `${ONYXKEYS.COLLECTION.TRANSACTION}${transactionID}`,
            value: {
                ...unmodifiedTransaction,
                errors: getMicroSecondOnyxErrorWithTranslationKey('iou.error.genericCreateFailureMessage'),
            },
        },
        {
            onyxMethod: Onyx.METHOD.MERGE,
            key: `${ONYXKEYS.COLLECTION.REPORT_ACTIONS}${chatReportID}`,
            value: {
                [reportAction.reportActionID]: {
                    ...reportAction,
                    errors: getMicroSecondOnyxErrorWithTranslationKey('iou.error.genericCreateFailureMessage'),
                },
            },
        },
    ];

    const splitParticipants: Split[] = updatedTransaction?.comment?.splits ?? [];
    const amount = updatedTransaction?.modifiedAmount;
    const currency = updatedTransaction?.modifiedCurrency;

    // Exclude the current user when calculating the split amount, `calculateAmount` takes it into account
    const splitAmount = calculateIOUAmount(splitParticipants.length - 1, amount ?? 0, currency ?? '', false);
    const splitTaxAmount = calculateIOUAmount(splitParticipants.length - 1, updatedTransaction?.taxAmount ?? 0, currency ?? '', false);

    const splits: Split[] = [{email: currentUserEmailForIOUSplit}];
    splitParticipants.forEach((participant) => {
        // Skip creating the transaction for the current user
        if (participant.email === currentUserEmailForIOUSplit) {
            return;
        }
        const isPolicyExpenseChat = !!participant.policyID;

        if (!isPolicyExpenseChat) {
            // In case this is still the optimistic accountID saved in the splits array, return early as we cannot know
            // if there is an existing chat between the split creator and this participant
            // Instead, we will rely on Auth generating the report IDs and the user won't see any optimistic chats or reports created
            const participantPersonalDetails: OnyxTypes.PersonalDetails | null = allPersonalDetails[participant?.accountID ?? CONST.DEFAULT_NUMBER_ID];
            if (!participantPersonalDetails || participantPersonalDetails.isOptimisticPersonalDetail) {
                splits.push({
                    email: participant.email,
                });
                return;
            }
        }

        let oneOnOneChatReport: OnyxEntry<OnyxTypes.Report>;
        let isNewOneOnOneChatReport = false;
        if (isPolicyExpenseChat) {
            // The workspace chat reportID is saved in the splits array when starting a split expense with a workspace
            oneOnOneChatReport = allReports?.[`${ONYXKEYS.COLLECTION.REPORT}${participant.chatReportID}`];
        } else {
            const existingChatReport = getChatByParticipants(participant.accountID ? [participant.accountID, sessionAccountID] : []);
            isNewOneOnOneChatReport = !existingChatReport;
            oneOnOneChatReport = existingChatReport ?? buildOptimisticChatReport(participant.accountID ? [participant.accountID, sessionAccountID] : []);
        }

        let oneOnOneIOUReport: OneOnOneIOUReport = oneOnOneChatReport?.iouReportID ? allReports?.[`${ONYXKEYS.COLLECTION.REPORT}${oneOnOneChatReport.iouReportID}`] : null;
        const shouldCreateNewOneOnOneIOUReport = shouldCreateNewMoneyRequestReportReportUtils(oneOnOneIOUReport, oneOnOneChatReport);

        if (!oneOnOneIOUReport || shouldCreateNewOneOnOneIOUReport) {
            oneOnOneIOUReport = isPolicyExpenseChat
                ? buildOptimisticExpenseReport(oneOnOneChatReport?.reportID, participant.policyID, sessionAccountID, splitAmount, currency ?? '')
                : buildOptimisticIOUReport(sessionAccountID, participant.accountID ?? CONST.DEFAULT_NUMBER_ID, splitAmount, oneOnOneChatReport?.reportID, currency ?? '');
        } else if (isPolicyExpenseChat) {
            if (typeof oneOnOneIOUReport?.total === 'number') {
                // Because of the Expense reports are stored as negative values, we subtract the total from the amount
                oneOnOneIOUReport.total -= splitAmount;
            }
        } else {
            oneOnOneIOUReport = updateIOUOwnerAndTotal(oneOnOneIOUReport, sessionAccountID, splitAmount, currency ?? '');
        }

        const oneOnOneTransaction = buildOptimisticTransaction({
            originalTransactionID: transactionID,
            transactionParams: {
                amount: isPolicyExpenseChat ? -splitAmount : splitAmount,
                currency: currency ?? '',
                reportID: oneOnOneIOUReport?.reportID,
                comment: updatedTransaction?.comment?.comment,
                created: updatedTransaction?.modifiedCreated,
                merchant: updatedTransaction?.modifiedMerchant,
                receipt: {...updatedTransaction?.receipt, state: CONST.IOU.RECEIPT_STATE.OPEN},
                category: updatedTransaction?.category,
                tag: updatedTransaction?.tag,
                taxCode: updatedTransaction?.taxCode,
                taxAmount: isPolicyExpenseChat ? -splitTaxAmount : splitAmount,
                billable: updatedTransaction?.billable,
                source: CONST.IOU.TYPE.SPLIT,
                filename: updatedTransaction?.filename,
            },
        });

        const [oneOnOneCreatedActionForChat, oneOnOneCreatedActionForIOU, oneOnOneIOUAction, optimisticTransactionThread, optimisticCreatedActionForTransactionThread] =
            buildOptimisticMoneyRequestEntities(
                oneOnOneIOUReport,
                CONST.IOU.REPORT_ACTION_TYPE.CREATE,
                splitAmount,
                currency ?? '',
                updatedTransaction?.comment?.comment ?? '',
                currentUserEmailForIOUSplit,
                [participant],
                oneOnOneTransaction.transactionID,
                undefined,
            );

        let oneOnOneReportPreviewAction = getReportPreviewAction(oneOnOneChatReport?.reportID, oneOnOneIOUReport?.reportID);
        if (oneOnOneReportPreviewAction) {
            oneOnOneReportPreviewAction = updateReportPreview(oneOnOneIOUReport, oneOnOneReportPreviewAction);
        } else {
            oneOnOneReportPreviewAction = buildOptimisticReportPreview(oneOnOneChatReport, oneOnOneIOUReport, '', oneOnOneTransaction);
        }

        const [oneOnOneOptimisticData, oneOnOneSuccessData, oneOnOneFailureData] = buildOnyxDataForMoneyRequest({
            isNewChatReport: isNewOneOnOneChatReport,
            isOneOnOneSplit: true,
            shouldCreateNewMoneyRequestReport: shouldCreateNewOneOnOneIOUReport,
            optimisticParams: {
                chat: {
                    report: oneOnOneChatReport,
                    createdAction: oneOnOneCreatedActionForChat,
                    reportPreviewAction: oneOnOneReportPreviewAction,
                },
                iou: {
                    report: oneOnOneIOUReport,
                    createdAction: oneOnOneCreatedActionForIOU,
                    action: oneOnOneIOUAction,
                },
                transactionParams: {
                    transaction: oneOnOneTransaction,
                    transactionThreadReport: optimisticTransactionThread,
                    transactionThreadCreatedReportAction: optimisticCreatedActionForTransactionThread,
                },
                policyRecentlyUsed: {},
            },
        });

        splits.push({
            email: participant.email,
            accountID: participant.accountID,
            policyID: participant.policyID,
            iouReportID: oneOnOneIOUReport?.reportID,
            chatReportID: oneOnOneChatReport?.reportID,
            transactionID: oneOnOneTransaction.transactionID,
            reportActionID: oneOnOneIOUAction.reportActionID,
            createdChatReportActionID: oneOnOneCreatedActionForChat.reportActionID,
            createdIOUReportActionID: oneOnOneCreatedActionForIOU.reportActionID,
            reportPreviewReportActionID: oneOnOneReportPreviewAction.reportActionID,
            transactionThreadReportID: optimisticTransactionThread.reportID,
            createdReportActionIDForThread: optimisticCreatedActionForTransactionThread?.reportActionID,
        });

        optimisticData.push(...oneOnOneOptimisticData);
        successData.push(...oneOnOneSuccessData);
        failureData.push(...oneOnOneFailureData);
    });

    const {
        amount: transactionAmount,
        currency: transactionCurrency,
        created: transactionCreated,
        merchant: transactionMerchant,
        comment: transactionComment,
        category: transactionCategory,
        tag: transactionTag,
        taxCode: transactionTaxCode,
        taxAmount: transactionTaxAmount,
        billable: transactionBillable,
    } = getTransactionDetails(updatedTransaction) ?? {};

    const parameters: CompleteSplitBillParams = {
        transactionID,
        amount: transactionAmount,
        currency: transactionCurrency,
        created: transactionCreated,
        merchant: transactionMerchant,
        comment: transactionComment,
        category: transactionCategory,
        tag: transactionTag,
        splits: JSON.stringify(splits),
        taxCode: transactionTaxCode,
        taxAmount: transactionTaxAmount,
        billable: transactionBillable,
    };

    API.write(WRITE_COMMANDS.COMPLETE_SPLIT_BILL, parameters, {optimisticData, successData, failureData});
    InteractionManager.runAfterInteractions(() => removeDraftTransaction(CONST.IOU.OPTIMISTIC_TRANSACTION_ID));
    Navigation.dismissModal(isSearchTopmostCentralPane() ? undefined : chatReportID);
    notifyNewAction(chatReportID, sessionAccountID);
}

function setDraftSplitTransaction(transactionID: string | undefined, transactionChanges: TransactionChanges = {}, policy?: OnyxEntry<OnyxTypes.Policy>) {
    if (!transactionID) {
        return undefined;
    }
    let draftSplitTransaction = allDraftSplitTransactions[`${ONYXKEYS.COLLECTION.SPLIT_TRANSACTION_DRAFT}${transactionID}`];

    if (!draftSplitTransaction) {
        draftSplitTransaction = allTransactions[`${ONYXKEYS.COLLECTION.TRANSACTION}${transactionID}`];
    }

    const updatedTransaction = draftSplitTransaction
        ? getUpdatedTransaction({
              transaction: draftSplitTransaction,
              transactionChanges,
              isFromExpenseReport: false,
              shouldUpdateReceiptState: false,
              policy,
          })
        : null;

    Onyx.merge(`${ONYXKEYS.COLLECTION.SPLIT_TRANSACTION_DRAFT}${transactionID}`, updatedTransaction);
}

/** Requests money based on a distance (e.g. mileage from a map) */
function createDistanceRequest(distanceRequestInformation: CreateDistanceRequestInformation) {
    const {
        report,
        participants,
        currentUserLogin = '',
        currentUserAccountID = -1,
        iouType = CONST.IOU.TYPE.SUBMIT,
        existingTransaction,
        transactionParams,
        policyParams = {},
    } = distanceRequestInformation;
    const {policy, policyCategories, policyTagList} = policyParams;
    const {amount, comment, currency, created, category, tag, taxAmount, taxCode, merchant, billable, validWaypoints, customUnitRateID = '', splitShares = {}} = transactionParams;

    // If the report is an iou or expense report, we should get the linked chat report to be passed to the getMoneyRequestInformation function
    const isMoneyRequestReport = isMoneyRequestReportReportUtils(report);
    const currentChatReport = isMoneyRequestReport ? getReportOrDraftReport(report?.chatReportID) : report;
    const moneyRequestReportID = isMoneyRequestReport ? report?.reportID : '';

    const optimisticReceipt: Receipt = {
        source: ReceiptGeneric as ReceiptSource,
        state: CONST.IOU.RECEIPT_STATE.OPEN,
    };

    let parameters: CreateDistanceRequestParams;
    let onyxData: OnyxData;
    const sanitizedWaypoints = sanitizeRecentWaypoints(validWaypoints);
    if (iouType === CONST.IOU.TYPE.SPLIT) {
        const {
            splitData,
            splits,
            onyxData: splitOnyxData,
        } = createSplitsAndOnyxData(
            participants,
            currentUserLogin ?? '',
            currentUserAccountID,
            amount,
            comment,
            currency,
            merchant,
            created,
            category ?? '',
            tag ?? '',
            splitShares,
            report?.reportID,
            billable,
            CONST.IOU.REQUEST_TYPE.DISTANCE,
            taxCode,
            taxAmount,
        );
        onyxData = splitOnyxData;

        // Splits don't use the IOU report param. The split transaction isn't linked to a report shown in the UI, it's linked to a special default reportID of -2.
        // Therefore, any params related to the IOU report are irrelevant and omitted below.
        parameters = {
            transactionID: splitData.transactionID,
            chatReportID: splitData.chatReportID,
            createdChatReportActionID: splitData.createdReportActionID,
            reportActionID: splitData.reportActionID,
            waypoints: JSON.stringify(sanitizedWaypoints),
            customUnitRateID,
            comment,
            created,
            category,
            tag,
            taxCode,
            taxAmount,
            billable,
            splits: JSON.stringify(splits),
            chatType: splitData.chatType,
        };
    } else {
        const participant = participants.at(0) ?? {};
        const {
            iouReport,
            chatReport,
            transaction,
            iouAction,
            createdChatReportActionID,
            createdIOUReportActionID,
            reportPreviewAction,
            transactionThreadReportID,
            createdReportActionIDForThread,
            payerEmail,
            onyxData: moneyRequestOnyxData,
        } = getMoneyRequestInformation({
            parentChatReport: currentChatReport,
            existingTransaction,
            moneyRequestReportID,
            participantParams: {
                participant,
                payeeAccountID: userAccountID,
                payeeEmail: currentUserEmail,
            },
            policyParams: {
                policy,
                policyCategories,
                policyTagList,
            },
            transactionParams: {
                amount,
                currency,
                comment,
                created,
                merchant,
                receipt: optimisticReceipt,
                category,
                tag,
                taxCode,
                taxAmount,
                billable,
            },
        });

        onyxData = moneyRequestOnyxData;

        parameters = {
            comment,
            iouReportID: iouReport.reportID,
            chatReportID: chatReport.reportID,
            transactionID: transaction.transactionID,
            reportActionID: iouAction.reportActionID,
            createdChatReportActionID,
            createdIOUReportActionID,
            reportPreviewReportActionID: reportPreviewAction.reportActionID,
            waypoints: JSON.stringify(sanitizedWaypoints),
            created,
            category,
            tag,
            taxCode,
            taxAmount,
            billable,
            transactionThreadReportID,
            createdReportActionIDForThread,
            payerEmail,
            customUnitRateID,
        };
    }

    const recentServerValidatedWaypoints = getRecentWaypoints().filter((item) => !item.pendingAction);
    onyxData?.failureData?.push({
        onyxMethod: Onyx.METHOD.SET,
        key: `${ONYXKEYS.NVP_RECENT_WAYPOINTS}`,
        value: recentServerValidatedWaypoints,
    });

    API.write(WRITE_COMMANDS.CREATE_DISTANCE_REQUEST, parameters, onyxData);
    InteractionManager.runAfterInteractions(() => removeDraftTransaction(CONST.IOU.OPTIMISTIC_TRANSACTION_ID));
    const activeReportID = isMoneyRequestReport && report?.reportID ? report.reportID : parameters.chatReportID;
    Navigation.dismissModal(isSearchTopmostCentralPane() ? undefined : activeReportID);
    notifyNewAction(activeReportID, userAccountID);
}

type UpdateMoneyRequestAmountAndCurrencyParams = {
    transactionID: string;
    transactionThreadReportID: string;
    currency: string;
    amount: number;
    taxAmount: number;
    policy?: OnyxEntry<OnyxTypes.Policy>;
    policyTagList?: OnyxEntry<OnyxTypes.PolicyTagLists>;
    policyCategories?: OnyxEntry<OnyxTypes.PolicyCategories>;
    taxCode: string;
};

/** Updates the amount and currency fields of an expense */
function updateMoneyRequestAmountAndCurrency({
    transactionID,
    transactionThreadReportID,
    currency,
    amount,
    taxAmount,
    policy,
    policyTagList,
    policyCategories,
    taxCode,
}: UpdateMoneyRequestAmountAndCurrencyParams) {
    const transactionChanges = {
        amount,
        currency,
        taxCode,
        taxAmount,
    };
    const transactionThreadReport = allReports?.[`${ONYXKEYS.COLLECTION.REPORT}${transactionThreadReportID}`] ?? null;
    const parentReport = allReports?.[`${ONYXKEYS.COLLECTION.REPORT}${transactionThreadReport?.parentReportID}`] ?? null;
    let data: UpdateMoneyRequestData;
    if (isTrackExpenseReport(transactionThreadReport) && isSelfDM(parentReport)) {
        data = getUpdateTrackExpenseParams(transactionID, transactionThreadReportID, transactionChanges, policy);
    } else {
        data = getUpdateMoneyRequestParams(transactionID, transactionThreadReportID, transactionChanges, policy, policyTagList ?? null, policyCategories ?? null);
    }
    const {params, onyxData} = data;
    API.write(WRITE_COMMANDS.UPDATE_MONEY_REQUEST_AMOUNT_AND_CURRENCY, params, onyxData);
}

/**
 *
 * @param transactionID  - The transactionID of IOU
 * @param reportAction - The reportAction of the transaction in the IOU report
 * @return the url to navigate back once the money request is deleted
 */
function prepareToCleanUpMoneyRequest(transactionID: string, reportAction: OnyxTypes.ReportAction) {
    // STEP 1: Get all collections we're updating
    const iouReportID = isMoneyRequestAction(reportAction) ? getOriginalMessage(reportAction)?.IOUReportID : undefined;
    const iouReport = allReports?.[`${ONYXKEYS.COLLECTION.REPORT}${iouReportID}`] ?? null;
    const chatReport = allReports?.[`${ONYXKEYS.COLLECTION.REPORT}${iouReport?.chatReportID}`];
    const reportPreviewAction = getReportPreviewAction(iouReport?.chatReportID, iouReport?.reportID);
    const transaction = allTransactions[`${ONYXKEYS.COLLECTION.TRANSACTION}${transactionID}`];
    const isTransactionOnHold = isOnHold(transaction);
    const transactionViolations = allTransactionViolations[`${ONYXKEYS.COLLECTION.TRANSACTION_VIOLATIONS}${transactionID}`];
    const transactionThreadID = reportAction.childReportID;
    let transactionThread = null;
    if (transactionThreadID) {
        transactionThread = allReports?.[`${ONYXKEYS.COLLECTION.REPORT}${transactionThreadID}`] ?? null;
    }

    // STEP 2: Decide if we need to:
    // 1. Delete the transactionThread - delete if there are no visible comments in the thread
    // 2. Update the moneyRequestPreview to show [Deleted expense] - update if the transactionThread exists AND it isn't being deleted
    const shouldDeleteTransactionThread = transactionThreadID ? (reportAction?.childVisibleActionCount ?? 0) === 0 : false;
    const shouldShowDeletedRequestMessage = !!transactionThreadID && !shouldDeleteTransactionThread;

    // STEP 3: Update the IOU reportAction and decide if the iouReport should be deleted. We delete the iouReport if there are no visible comments left in the report.
    const updatedReportAction = {
        [reportAction.reportActionID]: {
            pendingAction: shouldShowDeletedRequestMessage ? CONST.RED_BRICK_ROAD_PENDING_ACTION.UPDATE : CONST.RED_BRICK_ROAD_PENDING_ACTION.DELETE,
            previousMessage: reportAction.message,
            message: [
                {
                    type: 'COMMENT',
                    html: '',
                    text: '',
                    isEdited: true,
                    isDeletedParentAction: shouldShowDeletedRequestMessage,
                },
            ],
            originalMessage: {
                IOUTransactionID: null,
            },
            errors: null,
        },
    } as Record<string, NullishDeep<OnyxTypes.ReportAction>>;

    let canUserPerformWriteAction = true;
    if (chatReport) {
        canUserPerformWriteAction = !!canUserPerformWriteActionReportUtils(chatReport);
    }
    const lastVisibleAction = getLastVisibleAction(iouReport?.reportID, canUserPerformWriteAction, updatedReportAction);
    const iouReportLastMessageText = getLastVisibleMessage(iouReport?.reportID, canUserPerformWriteAction, updatedReportAction).lastMessageText;
    const shouldDeleteIOUReport = iouReportLastMessageText.length === 0 && !isDeletedParentAction(lastVisibleAction) && (!transactionThreadID || shouldDeleteTransactionThread);

    // STEP 4: Update the iouReport and reportPreview with new totals and messages if it wasn't deleted
    let updatedIOUReport: OnyxInputValue<OnyxTypes.Report>;
    const currency = getCurrency(transaction);
    const updatedReportPreviewAction: Partial<OnyxTypes.ReportAction<typeof CONST.REPORT.ACTIONS.TYPE.REPORT_PREVIEW>> = {...reportPreviewAction};
    updatedReportPreviewAction.pendingAction = shouldDeleteIOUReport ? CONST.RED_BRICK_ROAD_PENDING_ACTION.DELETE : CONST.RED_BRICK_ROAD_PENDING_ACTION.UPDATE;
    if (iouReport && isExpenseReport(iouReport)) {
        updatedIOUReport = {...iouReport};

        if (typeof updatedIOUReport.total === 'number' && currency === iouReport?.currency) {
            // Because of the Expense reports are stored as negative values, we add the total from the amount
            const amountDiff = getAmount(transaction, true);
            updatedIOUReport.total += amountDiff;

            if (!transaction?.reimbursable && typeof updatedIOUReport.nonReimbursableTotal === 'number') {
                updatedIOUReport.nonReimbursableTotal += amountDiff;
            }

            if (!isTransactionOnHold) {
                if (typeof updatedIOUReport.unheldTotal === 'number') {
                    updatedIOUReport.unheldTotal += amountDiff;
                }

                if (!transaction?.reimbursable && typeof updatedIOUReport.unheldNonReimbursableTotal === 'number') {
                    updatedIOUReport.unheldNonReimbursableTotal += amountDiff;
                }
            }
        }
    } else {
        updatedIOUReport = updateIOUOwnerAndTotal(
            iouReport,
            reportAction.actorAccountID ?? CONST.DEFAULT_NUMBER_ID,
            getAmount(transaction, false),
            currency,
            true,
            false,
            isTransactionOnHold,
        );
    }

    if (updatedIOUReport) {
        updatedIOUReport.lastMessageText = iouReportLastMessageText;
        updatedIOUReport.lastVisibleActionCreated = lastVisibleAction?.created;
    }

    const hasNonReimbursableTransactions = hasNonReimbursableTransactionsReportUtils(iouReport?.reportID);
    const messageText = Localize.translateLocal(hasNonReimbursableTransactions ? 'iou.payerSpentAmount' : 'iou.payerOwesAmount', {
        payer: getPersonalDetailsForAccountID(updatedIOUReport?.managerID ?? CONST.DEFAULT_NUMBER_ID).login ?? '',
        amount: convertToDisplayString(updatedIOUReport?.total, updatedIOUReport?.currency),
    });

    if (getReportActionMessage(updatedReportPreviewAction)) {
        if (Array.isArray(updatedReportPreviewAction?.message)) {
            const message = updatedReportPreviewAction.message.at(0);
            if (message) {
                message.text = messageText;
                message.deleted = shouldDeleteIOUReport ? DateUtils.getDBTime() : '';
            }
        } else if (!Array.isArray(updatedReportPreviewAction.message) && updatedReportPreviewAction.message) {
            updatedReportPreviewAction.message.text = messageText;
            updatedReportPreviewAction.message.deleted = shouldDeleteIOUReport ? DateUtils.getDBTime() : '';
        }
    }

    if (updatedReportPreviewAction && reportPreviewAction?.childMoneyRequestCount && reportPreviewAction?.childMoneyRequestCount > 0) {
        updatedReportPreviewAction.childMoneyRequestCount = reportPreviewAction.childMoneyRequestCount - 1;
    }

    return {
        shouldDeleteTransactionThread,
        shouldDeleteIOUReport,
        updatedReportAction,
        updatedIOUReport,
        updatedReportPreviewAction,
        transactionThreadID,
        transactionThread,
        chatReport,
        transaction,
        transactionViolations,
        reportPreviewAction,
        iouReport,
    };
}

/**
 * Calculate the URL to navigate to after a money request deletion
 * @param transactionID - The ID of the money request being deleted
 * @param reportAction - The report action associated with the money request
 * @param isSingleTransactionView - whether we are in the transaction thread report
 * @returns The URL to navigate to
 */
function getNavigationUrlOnMoneyRequestDelete(transactionID: string | undefined, reportAction: OnyxTypes.ReportAction, isSingleTransactionView = false): Route | undefined {
    if (!transactionID) {
        return undefined;
    }

    const {shouldDeleteTransactionThread, shouldDeleteIOUReport, iouReport} = prepareToCleanUpMoneyRequest(transactionID, reportAction);

    // Determine which report to navigate back to
    if (iouReport && isSingleTransactionView && shouldDeleteTransactionThread && !shouldDeleteIOUReport) {
        return ROUTES.REPORT_WITH_ID.getRoute(iouReport.reportID);
    }

    if (iouReport?.chatReportID && shouldDeleteIOUReport) {
        return ROUTES.REPORT_WITH_ID.getRoute(iouReport.chatReportID);
    }

    return undefined;
}

/**
 * Calculate the URL to navigate to after a track expense deletion
 * @param chatReportID - The ID of the chat report containing the track expense
 * @param transactionID - The ID of the track expense being deleted
 * @param reportAction - The report action associated with the track expense
 * @param isSingleTransactionView - Whether we're in single transaction view
 * @returns The URL to navigate to
 */
function getNavigationUrlAfterTrackExpenseDelete(
    chatReportID: string | undefined,
    transactionID: string | undefined,
    reportAction: OnyxTypes.ReportAction,
    isSingleTransactionView = false,
): Route | undefined {
    if (!chatReportID || !transactionID) {
        return undefined;
    }

    const chatReport = allReports?.[`${ONYXKEYS.COLLECTION.REPORT}${chatReportID}`] ?? null;

    // If not a self DM, handle it as a regular money request
    if (!isSelfDM(chatReport)) {
        return getNavigationUrlOnMoneyRequestDelete(transactionID, reportAction, isSingleTransactionView);
    }

    const transactionThreadID = reportAction.childReportID;
    const shouldDeleteTransactionThread = transactionThreadID ? (reportAction?.childVisibleActionCount ?? 0) === 0 : false;

    // Only navigate if in single transaction view and the thread will be deleted
    if (isSingleTransactionView && shouldDeleteTransactionThread && chatReport?.reportID) {
        // Pop the deleted report screen before navigating. This prevents navigating to the Concierge chat due to the missing report.
        return ROUTES.REPORT_WITH_ID.getRoute(chatReport.reportID);
    }

    return undefined;
}

/**
 *
 * @param transactionID  - The transactionID of IOU
 * @param reportAction - The reportAction of the transaction in the IOU report
 * @param isSingleTransactionView - whether we are in the transaction thread report
 * @return the url to navigate back once the money request is deleted
 */
function cleanUpMoneyRequest(transactionID: string, reportAction: OnyxTypes.ReportAction, isSingleTransactionView = false) {
    const {
        shouldDeleteTransactionThread,
        shouldDeleteIOUReport,
        updatedReportAction,
        updatedIOUReport,
        updatedReportPreviewAction,
        transactionThreadID,
        chatReport,
        iouReport,
        reportPreviewAction,
    } = prepareToCleanUpMoneyRequest(transactionID, reportAction);

    const urlToNavigateBack = getNavigationUrlOnMoneyRequestDelete(transactionID, reportAction, isSingleTransactionView);
    // build Onyx data

    // Onyx operations to delete the transaction, update the IOU report action and chat report action
    const reportActionsOnyxUpdates: OnyxUpdate[] = [];
    const onyxUpdates: OnyxUpdate[] = [
        {
            onyxMethod: Onyx.METHOD.SET,
            key: `${ONYXKEYS.COLLECTION.TRANSACTION}${transactionID}`,
            value: null,
        },
    ];
    reportActionsOnyxUpdates.push({
        onyxMethod: Onyx.METHOD.MERGE,
        key: `${ONYXKEYS.COLLECTION.REPORT_ACTIONS}${iouReport?.reportID}`,
        value: {
            [reportAction.reportActionID]: shouldDeleteIOUReport
                ? null
                : {
                      pendingAction: null,
                  },
        },
    });

    if (reportPreviewAction?.reportActionID) {
        reportActionsOnyxUpdates.push({
            onyxMethod: Onyx.METHOD.MERGE,
            key: `${ONYXKEYS.COLLECTION.REPORT_ACTIONS}${chatReport?.reportID}`,
            value: {
                [reportPreviewAction.reportActionID]: {
                    ...updatedReportPreviewAction,
                    pendingAction: null,
                    errors: null,
                },
            },
        });
    }

    // added the operation to delete associated transaction violations
    onyxUpdates.push({
        onyxMethod: Onyx.METHOD.SET,
        key: `${ONYXKEYS.COLLECTION.TRANSACTION_VIOLATIONS}${transactionID}`,
        value: null,
    });

    // added the operation to delete transaction thread
    if (shouldDeleteTransactionThread) {
        onyxUpdates.push(
            {
                onyxMethod: Onyx.METHOD.SET,
                key: `${ONYXKEYS.COLLECTION.REPORT}${transactionThreadID}`,
                value: null,
            },
            {
                onyxMethod: Onyx.METHOD.SET,
                key: `${ONYXKEYS.COLLECTION.REPORT_ACTIONS}${transactionThreadID}`,
                value: null,
            },
        );
    }

    // added operations to update IOU report and chat report
    reportActionsOnyxUpdates.push({
        onyxMethod: Onyx.METHOD.MERGE,
        key: `${ONYXKEYS.COLLECTION.REPORT_ACTIONS}${iouReport?.reportID}`,
        value: updatedReportAction,
    });
    onyxUpdates.push(
        {
            onyxMethod: Onyx.METHOD.MERGE,
            key: `${ONYXKEYS.COLLECTION.REPORT}${iouReport?.reportID}`,
            value: updatedIOUReport,
        },
        {
            onyxMethod: Onyx.METHOD.MERGE,
            key: `${ONYXKEYS.COLLECTION.REPORT}${chatReport?.reportID}`,
            value: getOutstandingChildRequest(updatedIOUReport),
        },
    );

    if (!shouldDeleteIOUReport && updatedReportPreviewAction.childMoneyRequestCount === 0) {
        onyxUpdates.push({
            onyxMethod: Onyx.METHOD.MERGE,
            key: `${ONYXKEYS.COLLECTION.REPORT}${chatReport?.reportID}`,
            value: {
                hasOutstandingChildRequest: false,
            },
        });
    }

    if (shouldDeleteIOUReport) {
        let canUserPerformWriteAction = true;
        if (chatReport) {
            canUserPerformWriteAction = !!canUserPerformWriteActionReportUtils(chatReport);
        }

        const lastMessageText = getLastVisibleMessage(
            iouReport?.chatReportID,
            canUserPerformWriteAction,
            reportPreviewAction?.reportActionID ? {[reportPreviewAction.reportActionID]: null} : {},
        )?.lastMessageText;
        const lastVisibleActionCreated = getLastVisibleAction(
            iouReport?.chatReportID,
            canUserPerformWriteAction,
            reportPreviewAction?.reportActionID ? {[reportPreviewAction.reportActionID]: null} : {},
        )?.created;

        onyxUpdates.push(
            {
                onyxMethod: Onyx.METHOD.MERGE,
                key: `${ONYXKEYS.COLLECTION.REPORT}${chatReport?.reportID}`,
                value: {
                    hasOutstandingChildRequest: false,
                    iouReportID: null,
                    lastMessageText,
                    lastVisibleActionCreated,
                },
            },
            {
                onyxMethod: Onyx.METHOD.SET,
                key: `${ONYXKEYS.COLLECTION.REPORT}${iouReport?.reportID}`,
                value: null,
            },
        );
    }

    // First, update the reportActions to ensure related actions are not displayed.
    Onyx.update(reportActionsOnyxUpdates).then(() => {
        Navigation.goBack(urlToNavigateBack);
        InteractionManager.runAfterInteractions(() => {
            // After navigation, update the remaining data.
            Onyx.update(onyxUpdates);
        });
    });
}

/**
 *
 * @param transactionID  - The transactionID of IOU
 * @param reportAction - The reportAction of the transaction in the IOU report
 * @param isSingleTransactionView - whether we are in the transaction thread report
 * @return the url to navigate back once the money request is deleted
 */
function deleteMoneyRequest(transactionID: string | undefined, reportAction: OnyxTypes.ReportAction, isSingleTransactionView = false) {
    if (!transactionID) {
        return;
    }

    // STEP 1: Calculate and prepare the data
    const {
        shouldDeleteTransactionThread,
        shouldDeleteIOUReport,
        updatedReportAction,
        updatedIOUReport,
        updatedReportPreviewAction,
        transactionThreadID,
        transactionThread,
        chatReport,
        transaction,
        transactionViolations,
        iouReport,
        reportPreviewAction,
    } = prepareToCleanUpMoneyRequest(transactionID, reportAction);

    const urlToNavigateBack = getNavigationUrlOnMoneyRequestDelete(transactionID, reportAction, isSingleTransactionView);

    // STEP 2: Build Onyx data
    // The logic mostly resembles the cleanUpMoneyRequest function
    const optimisticData: OnyxUpdate[] = [
        {
            onyxMethod: Onyx.METHOD.SET,
            key: `${ONYXKEYS.COLLECTION.TRANSACTION}${transactionID}`,
            value: null,
        },
    ];

    optimisticData.push({
        onyxMethod: Onyx.METHOD.SET,
        key: `${ONYXKEYS.COLLECTION.TRANSACTION_VIOLATIONS}${transactionID}`,
        value: null,
    });

    if (shouldDeleteTransactionThread) {
        optimisticData.push(
            // Use merge instead of set to avoid deleting the report too quickly, which could cause a brief "not found" page to appear.
            // The remaining parts of the report object will be removed after the API call is successful.
            {
                onyxMethod: Onyx.METHOD.MERGE,
                key: `${ONYXKEYS.COLLECTION.REPORT}${transactionThreadID}`,
                value: {
                    reportID: null,
                    stateNum: CONST.REPORT.STATE_NUM.APPROVED,
                    statusNum: CONST.REPORT.STATUS_NUM.CLOSED,
                    participants: {
                        [userAccountID]: {
                            notificationPreference: CONST.REPORT.NOTIFICATION_PREFERENCE.HIDDEN,
                        },
                    },
                },
            },
            {
                onyxMethod: Onyx.METHOD.SET,
                key: `${ONYXKEYS.COLLECTION.REPORT_ACTIONS}${transactionThreadID}`,
                value: null,
            },
        );
    }

    optimisticData.push(
        {
            onyxMethod: Onyx.METHOD.MERGE,
            key: `${ONYXKEYS.COLLECTION.REPORT_ACTIONS}${iouReport?.reportID}`,
            value: updatedReportAction,
        },
        {
            onyxMethod: Onyx.METHOD.MERGE,
            key: `${ONYXKEYS.COLLECTION.REPORT}${iouReport?.reportID}`,
            value: updatedIOUReport,
        },
        {
            onyxMethod: Onyx.METHOD.MERGE,
            key: `${ONYXKEYS.COLLECTION.REPORT}${chatReport?.reportID}`,
            value: getOutstandingChildRequest(updatedIOUReport),
        },
    );

    if (reportPreviewAction?.reportActionID) {
        optimisticData.push({
            onyxMethod: Onyx.METHOD.MERGE,
            key: `${ONYXKEYS.COLLECTION.REPORT_ACTIONS}${chatReport?.reportID}`,
            value: {[reportPreviewAction.reportActionID]: updatedReportPreviewAction},
        });
    }

    if (!shouldDeleteIOUReport && updatedReportPreviewAction?.childMoneyRequestCount === 0) {
        optimisticData.push({
            onyxMethod: Onyx.METHOD.MERGE,
            key: `${ONYXKEYS.COLLECTION.REPORT}${chatReport?.reportID}`,
            value: {
                hasOutstandingChildRequest: false,
            },
        });
    }

    if (shouldDeleteIOUReport) {
        let canUserPerformWriteAction = true;
        if (chatReport) {
            canUserPerformWriteAction = !!canUserPerformWriteActionReportUtils(chatReport);
        }

        const lastMessageText = getLastVisibleMessage(
            iouReport?.chatReportID,
            canUserPerformWriteAction,
            reportPreviewAction?.reportActionID ? {[reportPreviewAction.reportActionID]: null} : {},
        )?.lastMessageText;
        const lastVisibleActionCreated = getLastVisibleAction(
            iouReport?.chatReportID,
            canUserPerformWriteAction,
            reportPreviewAction?.reportActionID ? {[reportPreviewAction.reportActionID]: null} : {},
        )?.created;

        optimisticData.push({
            onyxMethod: Onyx.METHOD.MERGE,
            key: `${ONYXKEYS.COLLECTION.REPORT}${chatReport?.reportID}`,
            value: {
                hasOutstandingChildRequest: false,
                iouReportID: null,
                lastMessageText,
                lastVisibleActionCreated,
            },
        });
        optimisticData.push({
            onyxMethod: Onyx.METHOD.MERGE,
            key: `${ONYXKEYS.COLLECTION.REPORT}${iouReport?.reportID}`,
            value: {
                pendingFields: {
                    preview: CONST.RED_BRICK_ROAD_PENDING_ACTION.DELETE,
                },
            },
        });
    }

    const successData: OnyxUpdate[] = [
        {
            onyxMethod: Onyx.METHOD.MERGE,
            key: `${ONYXKEYS.COLLECTION.REPORT_ACTIONS}${iouReport?.reportID}`,
            value: {
                [reportAction.reportActionID]: shouldDeleteIOUReport
                    ? null
                    : {
                          pendingAction: null,
                      },
            },
        },
    ];

    if (reportPreviewAction?.reportActionID) {
        successData.push({
            onyxMethod: Onyx.METHOD.MERGE,
            key: `${ONYXKEYS.COLLECTION.REPORT_ACTIONS}${chatReport?.reportID}`,
            value: {
                [reportPreviewAction.reportActionID]: {
                    pendingAction: null,
                    errors: null,
                },
            },
        });
    }

    // Ensure that any remaining data is removed upon successful completion, even if the server sends a report removal response.
    // This is done to prevent the removal update from lingering in the applyHTTPSOnyxUpdates function.
    if (shouldDeleteTransactionThread && transactionThread) {
        successData.push({
            onyxMethod: Onyx.METHOD.MERGE,
            key: `${ONYXKEYS.COLLECTION.REPORT}${transactionThreadID}`,
            value: null,
        });
    }

    if (shouldDeleteIOUReport) {
        successData.push({
            onyxMethod: Onyx.METHOD.SET,
            key: `${ONYXKEYS.COLLECTION.REPORT}${iouReport?.reportID}`,
            value: null,
        });
    }

    const failureData: OnyxUpdate[] = [
        {
            onyxMethod: Onyx.METHOD.SET,
            key: `${ONYXKEYS.COLLECTION.TRANSACTION}${transactionID}`,
            value: transaction ?? null,
        },
    ];

    failureData.push({
        onyxMethod: Onyx.METHOD.SET,
        key: `${ONYXKEYS.COLLECTION.TRANSACTION_VIOLATIONS}${transactionID}`,
        value: transactionViolations ?? null,
    });

    if (shouldDeleteTransactionThread) {
        failureData.push({
            onyxMethod: Onyx.METHOD.SET,
            key: `${ONYXKEYS.COLLECTION.REPORT}${transactionThreadID}`,
            value: transactionThread,
        });
    }

    const errorKey = DateUtils.getMicroseconds();

    failureData.push(
        {
            onyxMethod: Onyx.METHOD.MERGE,
            key: `${ONYXKEYS.COLLECTION.REPORT_ACTIONS}${iouReport?.reportID}`,
            value: {
                [reportAction.reportActionID]: {
                    ...reportAction,
                    pendingAction: null,
                    errors: {
                        [errorKey]: Localize.translateLocal('iou.error.genericDeleteFailureMessage'),
                    },
                },
            },
        },
        shouldDeleteIOUReport
            ? {
                  onyxMethod: Onyx.METHOD.SET,
                  key: `${ONYXKEYS.COLLECTION.REPORT}${iouReport?.reportID}`,
                  value: iouReport,
              }
            : {
                  onyxMethod: Onyx.METHOD.MERGE,
                  key: `${ONYXKEYS.COLLECTION.REPORT}${iouReport?.reportID}`,
                  value: iouReport,
              },
    );

    if (reportPreviewAction?.reportActionID) {
        failureData.push({
            onyxMethod: Onyx.METHOD.MERGE,
            key: `${ONYXKEYS.COLLECTION.REPORT_ACTIONS}${chatReport?.reportID}`,
            value: {
                [reportPreviewAction.reportActionID]: {
                    ...reportPreviewAction,
                    pendingAction: null,
                    errors: {
                        [errorKey]: Localize.translateLocal('iou.error.genericDeleteFailureMessage'),
                    },
                },
            },
        });
    }

    if (chatReport && shouldDeleteIOUReport) {
        failureData.push({
            onyxMethod: Onyx.METHOD.MERGE,
            key: `${ONYXKEYS.COLLECTION.REPORT}${chatReport.reportID}`,
            value: chatReport,
        });
    }

    if (!shouldDeleteIOUReport && updatedReportPreviewAction?.childMoneyRequestCount === 0) {
        failureData.push({
            onyxMethod: Onyx.METHOD.MERGE,
            key: `${ONYXKEYS.COLLECTION.REPORT}${chatReport?.reportID}`,
            value: {
                hasOutstandingChildRequest: true,
            },
        });
    }

    const parameters: DeleteMoneyRequestParams = {
        transactionID,
        reportActionID: reportAction.reportActionID,
    };

    // STEP 3: Make the API request
    API.write(WRITE_COMMANDS.DELETE_MONEY_REQUEST, parameters, {optimisticData, successData, failureData});
    clearPdfByOnyxKey(transactionID);

    return urlToNavigateBack;
}

function deleteTrackExpense(chatReportID: string | undefined, transactionID: string | undefined, reportAction: OnyxTypes.ReportAction, isSingleTransactionView = false) {
    if (!chatReportID || !transactionID) {
        return;
    }

    const urlToNavigateBack = getNavigationUrlAfterTrackExpenseDelete(chatReportID, transactionID, reportAction, isSingleTransactionView);

    // STEP 1: Get all collections we're updating
    const chatReport = allReports?.[`${ONYXKEYS.COLLECTION.REPORT}${chatReportID}`] ?? null;
    if (!isSelfDM(chatReport)) {
        deleteMoneyRequest(transactionID, reportAction, isSingleTransactionView);
        return urlToNavigateBack;
    }

    const whisperAction = getTrackExpenseActionableWhisper(transactionID, chatReportID);
    const actionableWhisperReportActionID = whisperAction?.reportActionID;
    const {parameters, optimisticData, successData, failureData} = getDeleteTrackExpenseInformation(
        chatReportID,
        transactionID,
        reportAction,
        undefined,
        undefined,
        actionableWhisperReportActionID,
        CONST.REPORT.ACTIONABLE_TRACK_EXPENSE_WHISPER_RESOLUTION.NOTHING,
    );

    // STEP 6: Make the API request
    API.write(WRITE_COMMANDS.DELETE_MONEY_REQUEST, parameters, {optimisticData, successData, failureData});
    clearPdfByOnyxKey(transactionID);

    // STEP 7: Navigate the user depending on which page they are on and which resources were deleted
    return urlToNavigateBack;
}

/**
 * @param managerID - Account ID of the person sending the money
 * @param recipient - The user receiving the money
 */
function getSendMoneyParams(
    report: OnyxEntry<OnyxTypes.Report>,
    amount: number,
    currency: string,
    comment: string,
    paymentMethodType: PaymentMethodType,
    managerID: number,
    recipient: Participant,
): SendMoneyParamsData {
    const recipientEmail = addSMSDomainIfPhoneNumber(recipient.login ?? '');
    const recipientAccountID = Number(recipient.accountID);
    const newIOUReportDetails = JSON.stringify({
        amount,
        currency,
        requestorEmail: recipientEmail,
        requestorAccountID: recipientAccountID,
        comment,
        idempotencyKey: Str.guid(),
    });

    let chatReport = !isEmptyObject(report) && report?.reportID ? report : getChatByParticipants([recipientAccountID, managerID]);
    let isNewChat = false;
    if (!chatReport) {
        chatReport = buildOptimisticChatReport([recipientAccountID, managerID]);
        isNewChat = true;
    }
    const optimisticIOUReport = buildOptimisticIOUReport(recipientAccountID, managerID, amount, chatReport.reportID, currency, true);

    const optimisticTransaction = buildOptimisticTransaction({
        transactionParams: {
            amount,
            currency,
            reportID: optimisticIOUReport.reportID,
            comment,
        },
    });
    const optimisticTransactionData: OnyxUpdate = {
        onyxMethod: Onyx.METHOD.SET,
        key: `${ONYXKEYS.COLLECTION.TRANSACTION}${optimisticTransaction.transactionID}`,
        value: optimisticTransaction,
    };

    const [optimisticCreatedActionForChat, optimisticCreatedActionForIOUReport, optimisticIOUReportAction, optimisticTransactionThread, optimisticCreatedActionForTransactionThread] =
        buildOptimisticMoneyRequestEntities(
            optimisticIOUReport,
            CONST.IOU.REPORT_ACTION_TYPE.PAY,
            amount,
            currency,
            comment,
            recipientEmail,
            [recipient],
            optimisticTransaction.transactionID,
            paymentMethodType,
            false,
            true,
        );

    const reportPreviewAction = buildOptimisticReportPreview(chatReport, optimisticIOUReport);

    // Change the method to set for new reports because it doesn't exist yet, is faster,
    // and we need the data to be available when we navigate to the chat page
    const optimisticChatReportData: OnyxUpdate = isNewChat
        ? {
              onyxMethod: Onyx.METHOD.SET,
              key: `${ONYXKEYS.COLLECTION.REPORT}${chatReport.reportID}`,
              value: {
                  ...chatReport,
                  // Set and clear pending fields on the chat report
                  pendingFields: {createChat: CONST.RED_BRICK_ROAD_PENDING_ACTION.ADD},
                  lastReadTime: DateUtils.getDBTime(),
                  lastVisibleActionCreated: reportPreviewAction.created,
              },
          }
        : {
              onyxMethod: Onyx.METHOD.MERGE,
              key: `${ONYXKEYS.COLLECTION.REPORT}${chatReport.reportID}`,
              value: {
                  ...chatReport,
                  lastReadTime: DateUtils.getDBTime(),
                  lastVisibleActionCreated: reportPreviewAction.created,
              },
          };
    const optimisticQuickActionData: OnyxUpdate = {
        onyxMethod: Onyx.METHOD.SET,
        key: ONYXKEYS.NVP_QUICK_ACTION_GLOBAL_CREATE,
        value: {
            action: CONST.QUICK_ACTIONS.SEND_MONEY,
            chatReportID: chatReport.reportID,
            isFirstQuickAction: isEmptyObject(quickAction),
        },
    };
    const optimisticIOUReportData: OnyxUpdate = {
        onyxMethod: Onyx.METHOD.SET,
        key: `${ONYXKEYS.COLLECTION.REPORT}${optimisticIOUReport.reportID}`,
        value: {
            ...optimisticIOUReport,
            lastMessageText: getReportActionText(optimisticIOUReportAction),
            lastMessageHtml: getReportActionHtml(optimisticIOUReportAction),
        },
    };
    const optimisticTransactionThreadData: OnyxUpdate = {
        onyxMethod: Onyx.METHOD.SET,
        key: `${ONYXKEYS.COLLECTION.REPORT}${optimisticTransactionThread.reportID}`,
        value: optimisticTransactionThread,
    };
    const optimisticIOUReportActionsData: OnyxUpdate = {
        onyxMethod: Onyx.METHOD.MERGE,
        key: `${ONYXKEYS.COLLECTION.REPORT_ACTIONS}${optimisticIOUReport.reportID}`,
        value: {
            [optimisticCreatedActionForIOUReport.reportActionID]: optimisticCreatedActionForIOUReport,
            [optimisticIOUReportAction.reportActionID]: {
                ...(optimisticIOUReportAction as OnyxTypes.ReportAction),
                pendingAction: CONST.RED_BRICK_ROAD_PENDING_ACTION.ADD,
            },
        },
    };
    const optimisticChatReportActionsData: OnyxUpdate = {
        onyxMethod: Onyx.METHOD.MERGE,
        key: `${ONYXKEYS.COLLECTION.REPORT_ACTIONS}${chatReport.reportID}`,
        value: {
            [reportPreviewAction.reportActionID]: reportPreviewAction,
        },
    };
    const optimisticTransactionThreadReportActionsData: OnyxUpdate | undefined = optimisticCreatedActionForTransactionThread
        ? {
              onyxMethod: Onyx.METHOD.MERGE,
              key: `${ONYXKEYS.COLLECTION.REPORT_ACTIONS}${optimisticTransactionThread.reportID}`,
              value: {[optimisticCreatedActionForTransactionThread?.reportActionID]: optimisticCreatedActionForTransactionThread},
          }
        : undefined;

    const successData: OnyxUpdate[] = [];

    // Add optimistic personal details for recipient
    let optimisticPersonalDetailListData: OnyxUpdate | null = null;
    const optimisticPersonalDetailListAction = isNewChat
        ? {
              [recipientAccountID]: {
                  accountID: recipientAccountID,
                  // Disabling this line since participant.displayName can be an empty string
                  // eslint-disable-next-line @typescript-eslint/prefer-nullish-coalescing
                  displayName: recipient.displayName || recipient.login,
                  login: recipient.login,
              },
          }
        : {};

    const redundantParticipants: Record<number, null> = {};
    if (!isEmptyObject(optimisticPersonalDetailListAction)) {
        const successPersonalDetailListAction: Record<number, null> = {};

        // BE will send different participants. We clear the optimistic ones to avoid duplicated entries
        Object.keys(optimisticPersonalDetailListAction).forEach((accountIDKey) => {
            const accountID = Number(accountIDKey);
            successPersonalDetailListAction[accountID] = null;
            redundantParticipants[accountID] = null;
        });

        optimisticPersonalDetailListData = {
            onyxMethod: Onyx.METHOD.MERGE,
            key: ONYXKEYS.PERSONAL_DETAILS_LIST,
            value: optimisticPersonalDetailListAction,
        };
        successData.push({
            onyxMethod: Onyx.METHOD.MERGE,
            key: ONYXKEYS.PERSONAL_DETAILS_LIST,
            value: successPersonalDetailListAction,
        });
    }

    successData.push(
        {
            onyxMethod: Onyx.METHOD.MERGE,
            key: `${ONYXKEYS.COLLECTION.REPORT}${optimisticIOUReport.reportID}`,
            value: {
                participants: redundantParticipants,
            },
        },
        {
            onyxMethod: Onyx.METHOD.MERGE,
            key: `${ONYXKEYS.COLLECTION.REPORT}${optimisticTransactionThread.reportID}`,
            value: {
                participants: redundantParticipants,
            },
        },
        {
            onyxMethod: Onyx.METHOD.MERGE,
            key: `${ONYXKEYS.COLLECTION.REPORT_METADATA}${optimisticTransactionThread.reportID}`,
            value: {
                isOptimisticReport: false,
            },
        },
        {
            onyxMethod: Onyx.METHOD.MERGE,
            key: `${ONYXKEYS.COLLECTION.REPORT_ACTIONS}${optimisticIOUReport.reportID}`,
            value: {
                [optimisticIOUReportAction.reportActionID]: {
                    pendingAction: null,
                },
            },
        },
        {
            onyxMethod: Onyx.METHOD.MERGE,
            key: `${ONYXKEYS.COLLECTION.TRANSACTION}${optimisticTransaction.transactionID}`,
            value: {pendingAction: null},
        },
        {
            onyxMethod: Onyx.METHOD.MERGE,
            key: `${ONYXKEYS.COLLECTION.REPORT_METADATA}${chatReport.reportID}`,
            value: {
                isOptimisticReport: false,
            },
        },
        {
            onyxMethod: Onyx.METHOD.MERGE,
            key: `${ONYXKEYS.COLLECTION.REPORT_ACTIONS}${chatReport.reportID}`,
            value: {
                [reportPreviewAction.reportActionID]: {
                    pendingAction: null,
                },
            },
        },
    );

    const failureData: OnyxUpdate[] = [
        {
            onyxMethod: Onyx.METHOD.MERGE,
            key: `${ONYXKEYS.COLLECTION.TRANSACTION}${optimisticTransaction.transactionID}`,
            value: {
                errors: getMicroSecondOnyxErrorWithTranslationKey('iou.error.other'),
            },
        },
        {
            onyxMethod: Onyx.METHOD.MERGE,
            key: `${ONYXKEYS.COLLECTION.REPORT}${optimisticTransactionThread.reportID}`,
            value: {
                errorFields: {
                    createChat: getMicroSecondOnyxErrorWithTranslationKey('report.genericCreateReportFailureMessage'),
                },
            },
        },
        {
            onyxMethod: Onyx.METHOD.SET,
            key: ONYXKEYS.NVP_QUICK_ACTION_GLOBAL_CREATE,
            value: quickAction ?? null,
        },
    ];

    if (optimisticCreatedActionForTransactionThread?.reportActionID) {
        successData.push({
            onyxMethod: Onyx.METHOD.MERGE,
            key: `${ONYXKEYS.COLLECTION.REPORT_ACTIONS}${optimisticTransactionThread.reportID}`,
            value: {[optimisticCreatedActionForTransactionThread?.reportActionID]: {pendingAction: null}},
        });
        failureData.push({
            onyxMethod: Onyx.METHOD.MERGE,
            key: `${ONYXKEYS.COLLECTION.REPORT_ACTIONS}${optimisticTransactionThread.reportID}`,
            value: {[optimisticCreatedActionForTransactionThread?.reportActionID]: {errors: getMicroSecondOnyxErrorWithTranslationKey('iou.error.genericCreateFailureMessage')}},
        });
    }

    // Now, let's add the data we need just when we are creating a new chat report
    if (isNewChat) {
        successData.push({
            onyxMethod: Onyx.METHOD.MERGE,
            key: `${ONYXKEYS.COLLECTION.REPORT}${chatReport.reportID}`,
            value: {pendingFields: null, participants: redundantParticipants},
        });
        failureData.push(
            {
                onyxMethod: Onyx.METHOD.MERGE,
                key: `${ONYXKEYS.COLLECTION.REPORT}${chatReport.reportID}`,
                value: {
                    errorFields: {
                        createChat: getMicroSecondOnyxErrorWithTranslationKey('report.genericCreateReportFailureMessage'),
                    },
                },
            },
            {
                onyxMethod: Onyx.METHOD.MERGE,
                key: `${ONYXKEYS.COLLECTION.REPORT_ACTIONS}${optimisticIOUReport.reportID}`,
                value: {
                    [optimisticIOUReportAction.reportActionID]: {
                        errors: getMicroSecondOnyxErrorWithTranslationKey('iou.error.genericCreateFailureMessage'),
                    },
                },
            },
        );

        const optimisticChatReportActionsValue = optimisticChatReportActionsData.value as Record<string, OnyxTypes.ReportAction>;

        if (optimisticChatReportActionsValue) {
            // Add an optimistic created action to the optimistic chat reportActions data
            optimisticChatReportActionsValue[optimisticCreatedActionForChat.reportActionID] = optimisticCreatedActionForChat;
        }
    } else {
        failureData.push({
            onyxMethod: Onyx.METHOD.MERGE,
            key: `${ONYXKEYS.COLLECTION.REPORT_ACTIONS}${optimisticIOUReport.reportID}`,
            value: {
                [optimisticIOUReportAction.reportActionID]: {
                    errors: getMicroSecondOnyxErrorWithTranslationKey('iou.error.other'),
                },
            },
        });
    }

    const optimisticData: OnyxUpdate[] = [
        optimisticChatReportData,
        optimisticQuickActionData,
        optimisticIOUReportData,
        optimisticChatReportActionsData,
        optimisticIOUReportActionsData,
        optimisticTransactionData,
        optimisticTransactionThreadData,
    ];

    if (optimisticTransactionThreadReportActionsData) {
        optimisticData.push(optimisticTransactionThreadReportActionsData);
    }
    if (!isEmptyObject(optimisticPersonalDetailListData)) {
        optimisticData.push(optimisticPersonalDetailListData);
    }

    return {
        params: {
            iouReportID: optimisticIOUReport.reportID,
            chatReportID: chatReport.reportID,
            reportActionID: optimisticIOUReportAction.reportActionID,
            paymentMethodType,
            transactionID: optimisticTransaction.transactionID,
            newIOUReportDetails,
            createdReportActionID: isNewChat ? optimisticCreatedActionForChat.reportActionID : undefined,
            reportPreviewReportActionID: reportPreviewAction.reportActionID,
            createdIOUReportActionID: optimisticCreatedActionForIOUReport.reportActionID,
            transactionThreadReportID: optimisticTransactionThread.reportID,
            createdReportActionIDForThread: optimisticCreatedActionForTransactionThread?.reportActionID,
        },
        optimisticData,
        successData,
        failureData,
    };
}

type OptimisticHoldReportExpenseActionID = {
    optimisticReportActionID: string;
    oldReportActionID: string;
};

function getHoldReportActionsAndTransactions(reportID: string | undefined) {
    const iouReportActions = getAllReportActions(reportID);
    const holdReportActions: Array<OnyxTypes.ReportAction<typeof CONST.REPORT.ACTIONS.TYPE.IOU>> = [];
    const holdTransactions: OnyxTypes.Transaction[] = [];

    Object.values(iouReportActions).forEach((action) => {
        const transactionID = isMoneyRequestAction(action) ? getOriginalMessage(action)?.IOUTransactionID : undefined;
        const transaction = getTransaction(transactionID);

        if (transaction?.comment?.hold) {
            holdReportActions.push(action as OnyxTypes.ReportAction<typeof CONST.REPORT.ACTIONS.TYPE.IOU>);
            holdTransactions.push(transaction);
        }
    });

    return {holdReportActions, holdTransactions};
}

function getReportFromHoldRequestsOnyxData(
    chatReport: OnyxTypes.Report,
    iouReport: OnyxEntry<OnyxTypes.Report>,
    recipient: Participant,
): {
    optimisticHoldReportID: string;
    optimisticHoldActionID: string;
    optimisticHoldReportExpenseActionIDs: OptimisticHoldReportExpenseActionID[];
    optimisticData: OnyxUpdate[];
    successData: OnyxUpdate[];
    failureData: OnyxUpdate[];
} {
    const {holdReportActions, holdTransactions} = getHoldReportActionsAndTransactions(iouReport?.reportID);
    const firstHoldTransaction = holdTransactions.at(0);
    const newParentReportActionID = rand64();

    const coefficient = isExpenseReport(iouReport) ? -1 : 1;
    const isPolicyExpenseChat = isPolicyExpenseChatReportUtil(chatReport);
    const holdAmount = ((iouReport?.total ?? 0) - (iouReport?.unheldTotal ?? 0)) * coefficient;
    const holdNonReimbursableAmount = ((iouReport?.nonReimbursableTotal ?? 0) - (iouReport?.unheldNonReimbursableTotal ?? 0)) * coefficient;
    const optimisticExpenseReport = isPolicyExpenseChat
        ? buildOptimisticExpenseReport(
              chatReport.reportID,
              chatReport.policyID ?? iouReport?.policyID,
              recipient.accountID ?? 1,
              holdAmount,
              iouReport?.currency ?? '',
              holdNonReimbursableAmount,
              newParentReportActionID,
          )
        : buildOptimisticIOUReport(
              iouReport?.ownerAccountID ?? CONST.DEFAULT_NUMBER_ID,
              iouReport?.managerID ?? CONST.DEFAULT_NUMBER_ID,
              holdAmount,
              chatReport.reportID,
              iouReport?.currency ?? '',
              false,
              newParentReportActionID,
          );

    const optimisticExpenseReportPreview = buildOptimisticReportPreview(
        chatReport,
        optimisticExpenseReport,
        '',
        firstHoldTransaction,
        optimisticExpenseReport.reportID,
        newParentReportActionID,
    );

    const updateHeldReports: Record<string, Pick<OnyxTypes.Report, 'parentReportActionID' | 'parentReportID' | 'chatReportID'>> = {};
    const addHoldReportActions: OnyxTypes.ReportActions = {};
    const addHoldReportActionsSuccess: OnyxCollection<NullishDeep<ReportAction>> = {};
    const deleteHoldReportActions: Record<string, Pick<OnyxTypes.ReportAction, 'message'>> = {};
    const optimisticHoldReportExpenseActionIDs: OptimisticHoldReportExpenseActionID[] = [];

    holdReportActions.forEach((holdReportAction) => {
        const originalMessage = getOriginalMessage(holdReportAction);

        deleteHoldReportActions[holdReportAction.reportActionID] = {
            message: [
                {
                    deleted: DateUtils.getDBTime(),
                    type: CONST.REPORT.MESSAGE.TYPE.TEXT,
                    text: '',
                },
            ],
        };

        const reportActionID = rand64();
        addHoldReportActions[reportActionID] = {
            ...holdReportAction,
            reportActionID,
            originalMessage: {
                ...originalMessage,
                IOUReportID: optimisticExpenseReport.reportID,
            },
            pendingAction: CONST.RED_BRICK_ROAD_PENDING_ACTION.ADD,
        };
        addHoldReportActionsSuccess[reportActionID] = {
            pendingAction: null,
        };

        const heldReport = getReportOrDraftReport(holdReportAction.childReportID);
        if (heldReport) {
            optimisticHoldReportExpenseActionIDs.push({optimisticReportActionID: reportActionID, oldReportActionID: holdReportAction.reportActionID});

            updateHeldReports[`${ONYXKEYS.COLLECTION.REPORT}${heldReport.reportID}`] = {
                parentReportActionID: reportActionID,
                parentReportID: optimisticExpenseReport.reportID,
                chatReportID: optimisticExpenseReport.reportID,
            };
        }
    });

    const updateHeldTransactions: Record<string, Pick<OnyxTypes.Transaction, 'reportID'>> = {};
    holdTransactions.forEach((transaction) => {
        updateHeldTransactions[`${ONYXKEYS.COLLECTION.TRANSACTION}${transaction.transactionID}`] = {
            reportID: optimisticExpenseReport.reportID,
        };
    });

    const optimisticData: OnyxUpdate[] = [
        {
            onyxMethod: Onyx.METHOD.MERGE,
            key: `${ONYXKEYS.COLLECTION.REPORT}${chatReport.reportID}`,
            value: {
                iouReportID: optimisticExpenseReport.reportID,
                lastVisibleActionCreated: optimisticExpenseReportPreview.created,
            },
        },
        // add new optimistic expense report
        {
            onyxMethod: Onyx.METHOD.MERGE,
            key: `${ONYXKEYS.COLLECTION.REPORT}${optimisticExpenseReport.reportID}`,
            value: {
                ...optimisticExpenseReport,
                unheldTotal: 0,
                unheldNonReimbursableTotal: 0,
            },
        },
        // add preview report action to main chat
        {
            onyxMethod: Onyx.METHOD.MERGE,
            key: `${ONYXKEYS.COLLECTION.REPORT_ACTIONS}${chatReport.reportID}`,
            value: {
                [optimisticExpenseReportPreview.reportActionID]: optimisticExpenseReportPreview,
            },
        },
        // remove hold report actions from old iou report
        {
            onyxMethod: Onyx.METHOD.MERGE,
            key: `${ONYXKEYS.COLLECTION.REPORT_ACTIONS}${iouReport?.reportID}`,
            value: deleteHoldReportActions,
        },
        // add hold report actions to new iou report
        {
            onyxMethod: Onyx.METHOD.MERGE,
            key: `${ONYXKEYS.COLLECTION.REPORT_ACTIONS}${optimisticExpenseReport.reportID}`,
            value: addHoldReportActions,
        },
        // update held reports with new parentReportActionID
        {
            onyxMethod: Onyx.METHOD.MERGE_COLLECTION,
            key: `${ONYXKEYS.COLLECTION.REPORT}`,
            value: updateHeldReports,
        },
        // update transactions with new iouReportID
        {
            onyxMethod: Onyx.METHOD.MERGE_COLLECTION,
            key: `${ONYXKEYS.COLLECTION.TRANSACTION}`,
            value: updateHeldTransactions,
        },
    ];

    const bringReportActionsBack: Record<string, OnyxTypes.ReportAction> = {};
    holdReportActions.forEach((reportAction) => {
        bringReportActionsBack[reportAction.reportActionID] = reportAction;
    });

    const bringHeldTransactionsBack: Record<string, OnyxTypes.Transaction> = {};
    holdTransactions.forEach((transaction) => {
        bringHeldTransactionsBack[`${ONYXKEYS.COLLECTION.TRANSACTION}${transaction.transactionID}`] = transaction;
    });

    const successData: OnyxUpdate[] = [
        {
            onyxMethod: Onyx.METHOD.MERGE,
            key: `${ONYXKEYS.COLLECTION.REPORT_ACTIONS}${chatReport.reportID}`,
            value: {
                [optimisticExpenseReportPreview.reportActionID]: {
                    pendingAction: null,
                },
            },
        },
        {
            onyxMethod: Onyx.METHOD.MERGE,
            key: `${ONYXKEYS.COLLECTION.REPORT_ACTIONS}${optimisticExpenseReport.reportID}`,
            value: addHoldReportActionsSuccess,
        },
    ];

    const failureData: OnyxUpdate[] = [
        {
            onyxMethod: Onyx.METHOD.MERGE,
            key: `${ONYXKEYS.COLLECTION.REPORT}${chatReport.reportID}`,
            value: {
                iouReportID: chatReport.iouReportID,
                lastVisibleActionCreated: chatReport.lastVisibleActionCreated,
            },
        },
        // remove added optimistic expense report
        {
            onyxMethod: Onyx.METHOD.MERGE,
            key: `${ONYXKEYS.COLLECTION.REPORT}${optimisticExpenseReport.reportID}`,
            value: null,
        },
        // remove preview report action from the main chat
        {
            onyxMethod: Onyx.METHOD.MERGE,
            key: `${ONYXKEYS.COLLECTION.REPORT_ACTIONS}${chatReport.reportID}`,
            value: {
                [optimisticExpenseReportPreview.reportActionID]: null,
            },
        },
        // add hold report actions back to old iou report
        {
            onyxMethod: Onyx.METHOD.MERGE,
            key: `${ONYXKEYS.COLLECTION.REPORT_ACTIONS}${iouReport?.reportID}`,
            value: bringReportActionsBack,
        },
        // remove hold report actions from the new iou report
        {
            onyxMethod: Onyx.METHOD.MERGE,
            key: `${ONYXKEYS.COLLECTION.REPORT_ACTIONS}${optimisticExpenseReport.reportID}`,
            value: null,
        },
        // add hold transactions back to old iou report
        {
            onyxMethod: Onyx.METHOD.MERGE_COLLECTION,
            key: `${ONYXKEYS.COLLECTION.TRANSACTION}`,
            value: bringHeldTransactionsBack,
        },
    ];

    return {
        optimisticData,
        optimisticHoldActionID: optimisticExpenseReportPreview.reportActionID,
        failureData,
        successData,
        optimisticHoldReportID: optimisticExpenseReport.reportID,
        optimisticHoldReportExpenseActionIDs,
    };
}

function getPayMoneyRequestParams(
    initialChatReport: OnyxTypes.Report,
    iouReport: OnyxEntry<OnyxTypes.Report>,
    recipient: Participant,
    paymentMethodType: PaymentMethodType,
    full: boolean,
    payAsBusiness?: boolean,
): PayMoneyRequestData {
    const isInvoiceReport = isInvoiceReportReportUtils(iouReport);
    const activePolicy = getPolicy(activePolicyID);
    let payerPolicyID = activePolicyID;
    let chatReport = initialChatReport;
    let policyParams = {};
    const optimisticData: OnyxUpdate[] = [];
    const successData: OnyxUpdate[] = [];
    const failureData: OnyxUpdate[] = [];
    const shouldCreatePolicy = !activePolicy || !isPolicyAdmin(activePolicy) || !isPaidGroupPolicy(activePolicy);

    if (isIndividualInvoiceRoom(chatReport) && payAsBusiness && shouldCreatePolicy) {
        payerPolicyID = generatePolicyID();
        const {
            optimisticData: policyOptimisticData,
            failureData: policyFailureData,
            successData: policySuccessData,
            params,
        } = buildPolicyData(currentUserEmail, true, undefined, payerPolicyID);
        const {adminsChatReportID, adminsCreatedReportActionID, expenseChatReportID, expenseCreatedReportActionID, customUnitRateID, customUnitID, ownerEmail, policyName} = params;

        policyParams = {
            policyID: payerPolicyID,
            adminsChatReportID,
            adminsCreatedReportActionID,
            expenseChatReportID,
            expenseCreatedReportActionID,
            customUnitRateID,
            customUnitID,
            ownerEmail,
            policyName,
        };

        optimisticData.push(...policyOptimisticData, {onyxMethod: Onyx.METHOD.MERGE, key: ONYXKEYS.NVP_ACTIVE_POLICY_ID, value: payerPolicyID});
        successData.push(...policySuccessData);
        failureData.push(...policyFailureData, {onyxMethod: Onyx.METHOD.MERGE, key: ONYXKEYS.NVP_ACTIVE_POLICY_ID, value: activePolicyID ?? null});
    }

    if (isIndividualInvoiceRoom(chatReport) && payAsBusiness && activePolicyID) {
        const existingB2BInvoiceRoom = getInvoiceChatByParticipants(activePolicyID, CONST.REPORT.INVOICE_RECEIVER_TYPE.BUSINESS, chatReport.policyID);
        if (existingB2BInvoiceRoom) {
            chatReport = existingB2BInvoiceRoom;
        }
    }

    let total = (iouReport?.total ?? 0) - (iouReport?.nonReimbursableTotal ?? 0);
    if (hasHeldExpensesReportUtils(iouReport?.reportID) && !full && !!iouReport?.unheldTotal) {
        total = iouReport.unheldTotal - (iouReport?.unheldNonReimbursableTotal ?? 0);
    }

    const optimisticIOUReportAction = buildOptimisticIOUReportAction(
        CONST.IOU.REPORT_ACTION_TYPE.PAY,
        isExpenseReport(iouReport) ? -total : total,
        iouReport?.currency ?? '',
        '',
        [recipient],
        '',
        paymentMethodType,
        iouReport?.reportID,
        true,
    );

    // In some instances, the report preview action might not be available to the payer (only whispered to the requestor)
    // hence we need to make the updates to the action safely.
    let optimisticReportPreviewAction = null;
    const reportPreviewAction = getReportPreviewAction(chatReport.reportID, iouReport?.reportID);
    if (reportPreviewAction) {
        optimisticReportPreviewAction = updateReportPreview(iouReport, reportPreviewAction, true);
    }
    let currentNextStep = null;
    let optimisticNextStep = null;
    if (!isInvoiceReport) {
        currentNextStep = allNextSteps[`${ONYXKEYS.COLLECTION.NEXT_STEP}${iouReport?.reportID}`] ?? null;
        optimisticNextStep = buildNextStep(iouReport, CONST.REPORT.STATUS_NUM.REIMBURSED);
    }

    const optimisticChatReport = {
        ...chatReport,
        lastReadTime: DateUtils.getDBTime(),
        hasOutstandingChildRequest: false,
        iouReportID: null,
        lastMessageText: getReportActionText(optimisticIOUReportAction),
        lastMessageHtml: getReportActionHtml(optimisticIOUReportAction),
    };
    if (isIndividualInvoiceRoom(chatReport) && payAsBusiness && payerPolicyID) {
        optimisticChatReport.invoiceReceiver = {
            type: CONST.REPORT.INVOICE_RECEIVER_TYPE.BUSINESS,
            policyID: payerPolicyID,
        };
    }

    optimisticData.push(
        {
            onyxMethod: Onyx.METHOD.MERGE,
            key: `${ONYXKEYS.COLLECTION.REPORT}${chatReport.reportID}`,
            value: optimisticChatReport,
        },
        {
            onyxMethod: Onyx.METHOD.MERGE,
            key: `${ONYXKEYS.COLLECTION.REPORT_ACTIONS}${iouReport?.reportID}`,
            value: {
                [optimisticIOUReportAction.reportActionID]: {
                    ...(optimisticIOUReportAction as OnyxTypes.ReportAction),
                    pendingAction: CONST.RED_BRICK_ROAD_PENDING_ACTION.ADD,
                },
            },
        },
        {
            onyxMethod: Onyx.METHOD.MERGE,
            key: `${ONYXKEYS.COLLECTION.REPORT}${iouReport?.reportID}`,
            value: {
                ...iouReport,
                lastMessageText: getReportActionText(optimisticIOUReportAction),
                lastMessageHtml: getReportActionHtml(optimisticIOUReportAction),
                lastVisibleActionCreated: optimisticIOUReportAction.created,
                hasOutstandingChildRequest: false,
                statusNum: CONST.REPORT.STATUS_NUM.REIMBURSED,
                pendingFields: {
                    preview: CONST.RED_BRICK_ROAD_PENDING_ACTION.UPDATE,
                    reimbursed: CONST.RED_BRICK_ROAD_PENDING_ACTION.UPDATE,
                    partial: full ? null : CONST.RED_BRICK_ROAD_PENDING_ACTION.UPDATE,
                },
                errors: null,
            },
        },
        {
            onyxMethod: Onyx.METHOD.MERGE,
            key: `${ONYXKEYS.COLLECTION.NEXT_STEP}${iouReport?.reportID}`,
            value: optimisticNextStep,
        },
    );

    if (iouReport?.policyID) {
        optimisticData.push({
            onyxMethod: Onyx.METHOD.MERGE,
            key: ONYXKEYS.NVP_LAST_PAYMENT_METHOD,
            value: {
                [iouReport.policyID]: paymentMethodType,
            },
        });
    }

    successData.push({
        onyxMethod: Onyx.METHOD.MERGE,
        key: `${ONYXKEYS.COLLECTION.REPORT}${iouReport?.reportID}`,
        value: {
            pendingFields: {
                preview: null,
                reimbursed: null,
                partial: null,
            },
            errors: null,
        },
    });

    failureData.push(
        {
            onyxMethod: Onyx.METHOD.MERGE,
            key: `${ONYXKEYS.COLLECTION.REPORT_ACTIONS}${iouReport?.reportID}`,
            value: {
                [optimisticIOUReportAction.reportActionID]: {
                    errors: getMicroSecondOnyxErrorWithTranslationKey('iou.error.other'),
                },
            },
        },
        {
            onyxMethod: Onyx.METHOD.MERGE,
            key: `${ONYXKEYS.COLLECTION.REPORT}${iouReport?.reportID}`,
            value: {
                ...iouReport,
            },
        },
        {
            onyxMethod: Onyx.METHOD.MERGE,
            key: `${ONYXKEYS.COLLECTION.REPORT}${chatReport.reportID}`,
            value: chatReport,
        },
        {
            onyxMethod: Onyx.METHOD.MERGE,
            key: `${ONYXKEYS.COLLECTION.NEXT_STEP}${iouReport?.reportID}`,
            value: currentNextStep,
        },
    );

    // In case the report preview action is loaded locally, let's update it.
    if (optimisticReportPreviewAction) {
        optimisticData.push({
            onyxMethod: Onyx.METHOD.MERGE,
            key: `${ONYXKEYS.COLLECTION.REPORT_ACTIONS}${chatReport.reportID}`,
            value: {
                [optimisticReportPreviewAction.reportActionID]: optimisticReportPreviewAction,
            },
        });
        failureData.push({
            onyxMethod: Onyx.METHOD.MERGE,
            key: `${ONYXKEYS.COLLECTION.REPORT_ACTIONS}${chatReport.reportID}`,
            value: {
                [optimisticReportPreviewAction.reportActionID]: {
                    created: optimisticReportPreviewAction.created,
                },
            },
        });
    }

    // Optimistically unhold all transactions if we pay all requests
    if (full) {
        const reportTransactions = getReportTransactions(iouReport?.reportID);
        for (const transaction of reportTransactions) {
            optimisticData.push({
                onyxMethod: Onyx.METHOD.MERGE,
                key: `${ONYXKEYS.COLLECTION.TRANSACTION}${transaction.transactionID}`,
                value: {
                    comment: {
                        hold: null,
                    },
                },
            });
            failureData.push({
                onyxMethod: Onyx.METHOD.MERGE,
                key: `${ONYXKEYS.COLLECTION.TRANSACTION}${transaction.transactionID}`,
                value: {
                    comment: {
                        hold: transaction.comment?.hold,
                    },
                },
            });
        }

        const optimisticTransactionViolations: OnyxUpdate[] = reportTransactions.map(({transactionID}) => {
            return {
                onyxMethod: Onyx.METHOD.MERGE,
                key: `${ONYXKEYS.COLLECTION.TRANSACTION_VIOLATIONS}${transactionID}`,
                value: null,
            };
        });
        optimisticData.push(...optimisticTransactionViolations);

        const failureTransactionViolations: OnyxUpdate[] = reportTransactions.map(({transactionID}) => {
            const violations = allTransactionViolations[`${ONYXKEYS.COLLECTION.TRANSACTION_VIOLATIONS}${transactionID}`] ?? [];
            return {
                onyxMethod: Onyx.METHOD.MERGE,
                key: `${ONYXKEYS.COLLECTION.TRANSACTION_VIOLATIONS}${transactionID}`,
                value: violations,
            };
        });
        failureData.push(...failureTransactionViolations);
    }

    let optimisticHoldReportID;
    let optimisticHoldActionID;
    let optimisticHoldReportExpenseActionIDs;
    if (!full) {
        const holdReportOnyxData = getReportFromHoldRequestsOnyxData(chatReport, iouReport, recipient);

        optimisticData.push(...holdReportOnyxData.optimisticData);
        successData.push(...holdReportOnyxData.successData);
        failureData.push(...holdReportOnyxData.failureData);
        optimisticHoldReportID = holdReportOnyxData.optimisticHoldReportID;
        optimisticHoldActionID = holdReportOnyxData.optimisticHoldActionID;
        optimisticHoldReportExpenseActionIDs = JSON.stringify(holdReportOnyxData.optimisticHoldReportExpenseActionIDs);
    }

    return {
        params: {
            iouReportID: iouReport?.reportID,
            chatReportID: chatReport.reportID,
            reportActionID: optimisticIOUReportAction.reportActionID,
            paymentMethodType,
            full,
            amount: Math.abs(total),
            optimisticHoldReportID,
            optimisticHoldActionID,
            optimisticHoldReportExpenseActionIDs,
            ...policyParams,
        },
        optimisticData,
        successData,
        failureData,
    };
}

/**
 * @param managerID - Account ID of the person sending the money
 * @param recipient - The user receiving the money
 */
function sendMoneyElsewhere(report: OnyxEntry<OnyxTypes.Report>, amount: number, currency: string, comment: string, managerID: number, recipient: Participant) {
    const {params, optimisticData, successData, failureData} = getSendMoneyParams(report, amount, currency, comment, CONST.IOU.PAYMENT_TYPE.ELSEWHERE, managerID, recipient);

    API.write(WRITE_COMMANDS.SEND_MONEY_ELSEWHERE, params, {optimisticData, successData, failureData});

    Navigation.dismissModal(isSearchTopmostCentralPane() ? undefined : params.chatReportID);
    notifyNewAction(params.chatReportID, managerID);
}

/**
 * @param managerID - Account ID of the person sending the money
 * @param recipient - The user receiving the money
 */
function sendMoneyWithWallet(report: OnyxEntry<OnyxTypes.Report>, amount: number, currency: string, comment: string, managerID: number, recipient: Participant | OptionData) {
    const {params, optimisticData, successData, failureData} = getSendMoneyParams(report, amount, currency, comment, CONST.IOU.PAYMENT_TYPE.EXPENSIFY, managerID, recipient);

    API.write(WRITE_COMMANDS.SEND_MONEY_WITH_WALLET, params, {optimisticData, successData, failureData});

    Navigation.dismissModal(isSearchTopmostCentralPane() ? undefined : params.chatReportID);
    notifyNewAction(params.chatReportID, managerID);
}

function canApproveIOU(
    iouReport: OnyxTypes.OnyxInputOrEntry<OnyxTypes.Report> | SearchReport,
    policy: OnyxTypes.OnyxInputOrEntry<OnyxTypes.Policy> | SearchPolicy,
    chatReportRNVP?: OnyxTypes.ReportNameValuePairs,
) {
    // Only expense reports can be approved
    if (!isExpenseReport(iouReport) || !(policy && isPaidGroupPolicy(policy))) {
        return false;
    }

    const isOnSubmitAndClosePolicy = isSubmitAndClose(policy);
    if (isOnSubmitAndClosePolicy) {
        return false;
    }

    const managerID = iouReport?.managerID ?? CONST.DEFAULT_NUMBER_ID;
    const isCurrentUserManager = managerID === userAccountID;
    const isOpenExpenseReport = isOpenExpenseReportReportUtils(iouReport);
    const isApproved = isReportApproved({report: iouReport});
    const iouSettled = isSettled(iouReport?.reportID);
    const reportNameValuePairs = chatReportRNVP ?? getReportNameValuePairs(iouReport?.reportID);
    const isArchivedExpenseReport = isArchivedReport(reportNameValuePairs);
    let isTransactionBeingScanned = false;
    const reportTransactions = getReportTransactions(iouReport?.reportID);
    for (const transaction of reportTransactions) {
        const hasReceipt = hasReceiptTransactionUtils(transaction);
        const isReceiptBeingScanned = isReceiptBeingScannedTransactionUtils(transaction);

        // If transaction has receipt (scan) and its receipt is being scanned, we shouldn't be able to Approve
        if (hasReceipt && isReceiptBeingScanned) {
            isTransactionBeingScanned = true;
        }
    }
    const isPayAtEndExpenseReport = isPayAtEndExpenseReportReportUtils(iouReport?.reportID, reportTransactions);

    return isCurrentUserManager && !isOpenExpenseReport && !isApproved && !iouSettled && !isArchivedExpenseReport && !isTransactionBeingScanned && !isPayAtEndExpenseReport;
}

function canIOUBePaid(
    iouReport: OnyxTypes.OnyxInputOrEntry<OnyxTypes.Report> | SearchReport,
    chatReport: OnyxTypes.OnyxInputOrEntry<OnyxTypes.Report> | SearchReport,
    policy: OnyxTypes.OnyxInputOrEntry<OnyxTypes.Policy> | SearchPolicy,
    transactions?: OnyxTypes.Transaction[] | SearchTransaction[],
    onlyShowPayElsewhere = false,
    chatReportRNVP?: OnyxTypes.ReportNameValuePairs,
    invoiceReceiverPolicy?: SearchPolicy,
    shouldCheckApprovedState = true,
) {
    const isPolicyExpenseChat = isPolicyExpenseChatReportUtil(chatReport);
    const reportNameValuePairs = chatReportRNVP ?? getReportNameValuePairs(chatReport?.reportID);
    const isChatReportArchived = isArchivedReport(reportNameValuePairs);
    const iouSettled = isSettled(iouReport);

    if (isEmptyObject(iouReport)) {
        return false;
    }

    if (policy?.reimbursementChoice === CONST.POLICY.REIMBURSEMENT_CHOICES.REIMBURSEMENT_NO) {
        if (!onlyShowPayElsewhere) {
            return false;
        }
        if (iouReport?.statusNum !== CONST.REPORT.STATUS_NUM.SUBMITTED) {
            return false;
        }
    }

    if (isInvoiceReportReportUtils(iouReport)) {
        if (isOpenInvoiceReportReportUtils(iouReport)) {
            return false;
        }
        if (iouSettled) {
            return false;
        }
        if (chatReport?.invoiceReceiver?.type === CONST.REPORT.INVOICE_RECEIVER_TYPE.INDIVIDUAL) {
            return chatReport?.invoiceReceiver?.accountID === userAccountID;
        }
        return (invoiceReceiverPolicy ?? getPolicy(chatReport?.invoiceReceiver?.policyID))?.role === CONST.POLICY.ROLE.ADMIN;
    }

    const isPayer = isPayerReportUtils(
        {
            email: currentUserEmail,
            accountID: userAccountID,
        },
        iouReport,
        onlyShowPayElsewhere,
        policy,
    );

    const isOpenExpenseReport = isPolicyExpenseChat && isOpenExpenseReportReportUtils(iouReport);

    const {reimbursableSpend} = getMoneyRequestSpendBreakdown(iouReport);
    const isAutoReimbursable = policy?.reimbursementChoice === CONST.POLICY.REIMBURSEMENT_CHOICES.REIMBURSEMENT_YES ? false : canBeAutoReimbursed(iouReport, policy);
    const shouldBeApproved = canApproveIOU(iouReport, policy);

    const isPayAtEndExpenseReport = isPayAtEndExpenseReportReportUtils(iouReport?.reportID, transactions);
    return (
        isPayer &&
        !isOpenExpenseReport &&
        !iouSettled &&
        !iouReport?.isWaitingOnBankAccount &&
        reimbursableSpend !== 0 &&
        !isChatReportArchived &&
        !isAutoReimbursable &&
        (!shouldBeApproved || !shouldCheckApprovedState) &&
        !isPayAtEndExpenseReport
    );
}

function canSubmitReport(
    report: OnyxEntry<OnyxTypes.Report> | SearchReport,
    policy: OnyxEntry<OnyxTypes.Policy> | SearchPolicy,
    transactions: OnyxTypes.Transaction[] | SearchTransaction[],
    allViolations?: OnyxCollection<OnyxTypes.TransactionViolations>,
) {
    const currentUserAccountID = getCurrentUserAccountID();
    const isOpenExpenseReport = isOpenExpenseReportReportUtils(report);
    const isArchived = isArchivedReportWithID(report?.reportID);
    const isAdmin = policy?.role === CONST.POLICY.ROLE.ADMIN;
    const transactionIDList = transactions.map((transaction) => transaction.transactionID);
    const hasAllPendingRTERViolations = allHavePendingRTERViolation(transactionIDList, allViolations);
    const hasBrokenConnectionViolation = shouldShowBrokenConnectionViolation(transactionIDList, report, policy, allViolations);

    const hasOnlyPendingCardOrScanFailTransactions =
        transactions.length > 0 &&
        transactions.every((t) => (isExpensifyCardTransaction(t) && isPending(t)) || (isPartialMerchant(getMerchant(t)) && isAmountMissing(t)) || isReceiptBeingScannedTransactionUtils(t));

    return (
        transactions.length > 0 &&
        isOpenExpenseReport &&
        !isArchived &&
        !hasOnlyPendingCardOrScanFailTransactions &&
        !hasAllPendingRTERViolations &&
        !hasBrokenConnectionViolation &&
        (report?.ownerAccountID === currentUserAccountID || isAdmin || report?.managerID === currentUserAccountID)
    );
}

function getIOUReportActionToApproveOrPay(chatReport: OnyxEntry<OnyxTypes.Report>, excludedIOUReportID: string | undefined): OnyxEntry<ReportAction> {
    const chatReportActions = allReportActions?.[`${ONYXKEYS.COLLECTION.REPORT_ACTIONS}${chatReport?.reportID}`] ?? {};

    return Object.values(chatReportActions).find((action) => {
        const iouReport = getReportOrDraftReport(action.childReportID);
        const policy = getPolicy(iouReport?.policyID);
        const shouldShowSettlementButton = canIOUBePaid(iouReport, chatReport, policy) || canApproveIOU(iouReport, policy);
        return action.childReportID?.toString() !== excludedIOUReportID && action.actionName === CONST.REPORT.ACTIONS.TYPE.REPORT_PREVIEW && shouldShowSettlementButton;
    });
}

function hasIOUToApproveOrPay(chatReport: OnyxEntry<OnyxTypes.Report>, excludedIOUReportID: string | undefined): boolean {
    return !!getIOUReportActionToApproveOrPay(chatReport, excludedIOUReportID);
}

function isLastApprover(approvalChain: string[]): boolean {
    if (approvalChain.length === 0) {
        return true;
    }
    return approvalChain.at(-1) === currentUserEmail;
}

function getNextApproverAccountID(report: OnyxEntry<OnyxTypes.Report>, isUnapproved = false) {
    const policy = getPolicy(report?.policyID);
    const approvalChain = getApprovalChain(policy, report);
    const submitToAccountID = getSubmitToAccountID(policy, report);

    if (isUnapproved) {
        if (approvalChain.includes(currentUserEmail)) {
            return userAccountID;
        }

        return report?.managerID;
    }

    if (approvalChain.length === 0) {
        return submitToAccountID;
    }

    const nextApproverEmail = approvalChain.length === 1 ? approvalChain.at(0) : approvalChain.at(approvalChain.indexOf(currentUserEmail) + 1);
    if (!nextApproverEmail) {
        return submitToAccountID;
    }

    return getAccountIDsByLogins([nextApproverEmail]).at(0);
}

function approveMoneyRequest(expenseReport: OnyxEntry<OnyxTypes.Report>, full?: boolean) {
    if (!expenseReport) {
        return;
    }

    if (expenseReport.policyID && shouldRestrictUserBillableActions(expenseReport.policyID)) {
        Navigation.navigate(ROUTES.RESTRICTED_ACTION.getRoute(expenseReport.policyID));
        return;
    }

    const currentNextStep = allNextSteps[`${ONYXKEYS.COLLECTION.NEXT_STEP}${expenseReport.reportID}`] ?? null;
    let total = expenseReport.total ?? 0;
    const hasHeldExpenses = hasHeldExpensesReportUtils(expenseReport.reportID);
    if (hasHeldExpenses && !full && !!expenseReport.unheldTotal) {
        total = expenseReport.unheldTotal;
    }
    const optimisticApprovedReportAction = buildOptimisticApprovedReportAction(total, expenseReport.currency ?? '', expenseReport.reportID);

    const approvalChain = getApprovalChain(getPolicy(expenseReport.policyID), expenseReport);

    const predictedNextStatus = isLastApprover(approvalChain) ? CONST.REPORT.STATUS_NUM.APPROVED : CONST.REPORT.STATUS_NUM.SUBMITTED;
    const predictedNextState = isLastApprover(approvalChain) ? CONST.REPORT.STATE_NUM.APPROVED : CONST.REPORT.STATE_NUM.SUBMITTED;
    const managerID = isLastApprover(approvalChain) ? expenseReport.managerID : getNextApproverAccountID(expenseReport);

    const optimisticNextStep = buildNextStep(expenseReport, predictedNextStatus);
    const chatReport = getReportOrDraftReport(expenseReport.chatReportID);

    const optimisticReportActionsData: OnyxUpdate = {
        onyxMethod: Onyx.METHOD.MERGE,
        key: `${ONYXKEYS.COLLECTION.REPORT_ACTIONS}${expenseReport.reportID}`,
        value: {
            [optimisticApprovedReportAction.reportActionID]: {
                ...(optimisticApprovedReportAction as OnyxTypes.ReportAction),
                pendingAction: CONST.RED_BRICK_ROAD_PENDING_ACTION.ADD,
            },
        },
    };
    const optimisticIOUReportData: OnyxUpdate = {
        onyxMethod: Onyx.METHOD.MERGE,
        key: `${ONYXKEYS.COLLECTION.REPORT}${expenseReport.reportID}`,
        value: {
            ...expenseReport,
            lastMessageText: getReportActionText(optimisticApprovedReportAction),
            lastMessageHtml: getReportActionHtml(optimisticApprovedReportAction),
            stateNum: predictedNextState,
            statusNum: predictedNextStatus,
            managerID,
            pendingFields: {
                partial: full ? null : CONST.RED_BRICK_ROAD_PENDING_ACTION.UPDATE,
            },
        },
    };

    const optimisticChatReportData: OnyxUpdate = {
        onyxMethod: Onyx.METHOD.MERGE,
        key: `${ONYXKEYS.COLLECTION.REPORT}${expenseReport.chatReportID}`,
        value: {
            hasOutstandingChildRequest: hasIOUToApproveOrPay(chatReport, expenseReport.reportID),
        },
    };

    const optimisticNextStepData: OnyxUpdate = {
        onyxMethod: Onyx.METHOD.MERGE,
        key: `${ONYXKEYS.COLLECTION.NEXT_STEP}${expenseReport.reportID}`,
        value: optimisticNextStep,
    };
    const optimisticData: OnyxUpdate[] = [optimisticIOUReportData, optimisticReportActionsData, optimisticNextStepData, optimisticChatReportData];

    const successData: OnyxUpdate[] = [
        {
            onyxMethod: Onyx.METHOD.MERGE,
            key: `${ONYXKEYS.COLLECTION.REPORT_ACTIONS}${expenseReport.reportID}`,
            value: {
                [optimisticApprovedReportAction.reportActionID]: {
                    pendingAction: null,
                },
            },
        },
        {
            onyxMethod: Onyx.METHOD.MERGE,
            key: `${ONYXKEYS.COLLECTION.REPORT}${expenseReport.reportID}`,
            value: {
                pendingFields: {
                    partial: null,
                },
            },
        },
    ];

    const failureData: OnyxUpdate[] = [
        {
            onyxMethod: Onyx.METHOD.MERGE,
            key: `${ONYXKEYS.COLLECTION.REPORT_ACTIONS}${expenseReport.reportID}`,
            value: {
                [optimisticApprovedReportAction.reportActionID]: {
                    errors: getMicroSecondOnyxErrorWithTranslationKey('iou.error.other'),
                },
            },
        },
        {
            onyxMethod: Onyx.METHOD.MERGE,
            key: `${ONYXKEYS.COLLECTION.REPORT}${expenseReport.chatReportID}`,
            value: {
                hasOutstandingChildRequest: chatReport?.hasOutstandingChildRequest,
                pendingFields: {
                    partial: null,
                },
            },
        },
        {
            onyxMethod: Onyx.METHOD.MERGE,
            key: `${ONYXKEYS.COLLECTION.NEXT_STEP}${expenseReport.reportID}`,
            value: currentNextStep,
        },
    ];

    // Clear hold reason of all transactions if we approve all requests
    if (full && hasHeldExpenses) {
        const heldTransactions = getAllHeldTransactionsReportUtils(expenseReport.reportID);
        heldTransactions.forEach((heldTransaction) => {
            optimisticData.push({
                onyxMethod: Onyx.METHOD.MERGE,
                key: `${ONYXKEYS.COLLECTION.TRANSACTION}${heldTransaction.transactionID}`,
                value: {
                    comment: {
                        hold: '',
                    },
                },
            });
            failureData.push({
                onyxMethod: Onyx.METHOD.MERGE,
                key: `${ONYXKEYS.COLLECTION.TRANSACTION}${heldTransaction.transactionID}`,
                value: {
                    comment: {
                        hold: heldTransaction.comment?.hold,
                    },
                },
            });
        });
    }

    let optimisticHoldReportID;
    let optimisticHoldActionID;
    let optimisticHoldReportExpenseActionIDs;
    if (!full && !!chatReport && !!expenseReport) {
        const holdReportOnyxData = getReportFromHoldRequestsOnyxData(chatReport, expenseReport, {accountID: expenseReport.ownerAccountID});

        optimisticData.push(...holdReportOnyxData.optimisticData);
        successData.push(...holdReportOnyxData.successData);
        failureData.push(...holdReportOnyxData.failureData);
        optimisticHoldReportID = holdReportOnyxData.optimisticHoldReportID;
        optimisticHoldActionID = holdReportOnyxData.optimisticHoldActionID;
        optimisticHoldReportExpenseActionIDs = JSON.stringify(holdReportOnyxData.optimisticHoldReportExpenseActionIDs);
    }

    const parameters: ApproveMoneyRequestParams = {
        reportID: expenseReport.reportID,
        approvedReportActionID: optimisticApprovedReportAction.reportActionID,
        full,
        optimisticHoldReportID,
        optimisticHoldActionID,
        optimisticHoldReportExpenseActionIDs,
    };

    API.write(WRITE_COMMANDS.APPROVE_MONEY_REQUEST, parameters, {optimisticData, successData, failureData});
}

function unapproveExpenseReport(expenseReport: OnyxEntry<OnyxTypes.Report>) {
    if (isEmptyObject(expenseReport)) {
        return;
    }

    const currentNextStep = allNextSteps[`${ONYXKEYS.COLLECTION.NEXT_STEP}${expenseReport.reportID}`] ?? null;

    const optimisticUnapprovedReportAction = buildOptimisticUnapprovedReportAction(expenseReport.total ?? 0, expenseReport.currency ?? '', expenseReport.reportID);
    const optimisticNextStep = buildNextStep(expenseReport, CONST.REPORT.STATUS_NUM.SUBMITTED, true);

    const optimisticReportActionData: OnyxUpdate = {
        onyxMethod: Onyx.METHOD.MERGE,
        key: `${ONYXKEYS.COLLECTION.REPORT_ACTIONS}${expenseReport.reportID}`,
        value: {
            [optimisticUnapprovedReportAction.reportActionID]: {
                ...(optimisticUnapprovedReportAction as OnyxTypes.ReportAction),
                pendingAction: CONST.RED_BRICK_ROAD_PENDING_ACTION.ADD,
            },
        },
    };
    const optimisticIOUReportData: OnyxUpdate = {
        onyxMethod: Onyx.METHOD.MERGE,
        key: `${ONYXKEYS.COLLECTION.REPORT}${expenseReport.reportID}`,
        value: {
            ...expenseReport,
            lastMessageText: getReportActionText(optimisticUnapprovedReportAction),
            lastMessageHtml: getReportActionHtml(optimisticUnapprovedReportAction),
            stateNum: CONST.REPORT.STATE_NUM.SUBMITTED,
            statusNum: CONST.REPORT.STATUS_NUM.SUBMITTED,
            pendingFields: {
                partial: CONST.RED_BRICK_ROAD_PENDING_ACTION.UPDATE,
            },
        },
    };

    const optimisticNextStepData: OnyxUpdate = {
        onyxMethod: Onyx.METHOD.MERGE,
        key: `${ONYXKEYS.COLLECTION.NEXT_STEP}${expenseReport.reportID}`,
        value: optimisticNextStep,
    };

    const optimisticData: OnyxUpdate[] = [optimisticIOUReportData, optimisticReportActionData, optimisticNextStepData];

    const successData: OnyxUpdate[] = [
        {
            onyxMethod: Onyx.METHOD.MERGE,
            key: `${ONYXKEYS.COLLECTION.REPORT_ACTIONS}${expenseReport.reportID}`,
            value: {
                [optimisticUnapprovedReportAction.reportActionID]: {
                    pendingAction: null,
                },
            },
        },
        {
            onyxMethod: Onyx.METHOD.MERGE,
            key: `${ONYXKEYS.COLLECTION.REPORT}${expenseReport.reportID}`,
            value: {
                pendingFields: {
                    partial: null,
                },
            },
        },
    ];

    const failureData: OnyxUpdate[] = [
        {
            onyxMethod: Onyx.METHOD.MERGE,
            key: `${ONYXKEYS.COLLECTION.REPORT_ACTIONS}${expenseReport.reportID}`,
            value: {
                [optimisticUnapprovedReportAction.reportActionID]: {
                    errors: getMicroSecondOnyxErrorWithTranslationKey('iou.error.other'),
                },
            },
        },
        {
            onyxMethod: Onyx.METHOD.MERGE,
            key: `${ONYXKEYS.COLLECTION.NEXT_STEP}${expenseReport.reportID}`,
            value: currentNextStep,
        },
    ];

    if (expenseReport.parentReportID && expenseReport.parentReportActionID) {
        optimisticData.push({
            onyxMethod: Onyx.METHOD.MERGE,
            key: `${ONYXKEYS.COLLECTION.REPORT_ACTIONS}${expenseReport.parentReportID}`,
            value: {
                [expenseReport.parentReportActionID]: {
                    childStateNum: CONST.REPORT.STATE_NUM.SUBMITTED,
                    childStatusNum: CONST.REPORT.STATUS_NUM.SUBMITTED,
                },
            },
        });

        failureData.push({
            onyxMethod: Onyx.METHOD.MERGE,
            key: `${ONYXKEYS.COLLECTION.REPORT_ACTIONS}${expenseReport.parentReportID}`,
            value: {
                [expenseReport.parentReportActionID]: {
                    childStateNum: expenseReport.stateNum,
                    childStatusNum: expenseReport.statusNum,
                },
            },
        });
    }

    const parameters: UnapproveExpenseReportParams = {
        reportID: expenseReport.reportID,
        reportActionID: optimisticUnapprovedReportAction.reportActionID,
    };

    API.write(WRITE_COMMANDS.UNAPPROVE_EXPENSE_REPORT, parameters, {optimisticData, successData, failureData});
}

function submitReport(expenseReport: OnyxTypes.Report) {
    if (expenseReport.policyID && shouldRestrictUserBillableActions(expenseReport.policyID)) {
        Navigation.navigate(ROUTES.RESTRICTED_ACTION.getRoute(expenseReport.policyID));
        return;
    }

    const currentNextStep = allNextSteps[`${ONYXKEYS.COLLECTION.NEXT_STEP}${expenseReport.reportID}`] ?? null;
    const parentReport = getReportOrDraftReport(expenseReport.parentReportID);
    const policy = getPolicy(expenseReport.policyID);
    const isCurrentUserManager = currentUserPersonalDetails?.accountID === expenseReport.managerID;
    const isSubmitAndClosePolicy = isSubmitAndClose(policy);
    const adminAccountID = policy?.role === CONST.POLICY.ROLE.ADMIN ? currentUserPersonalDetails?.accountID : undefined;
    const optimisticSubmittedReportAction = buildOptimisticSubmittedReportAction(expenseReport?.total ?? 0, expenseReport.currency ?? '', expenseReport.reportID, adminAccountID);
    const optimisticNextStep = buildNextStep(expenseReport, isSubmitAndClosePolicy ? CONST.REPORT.STATUS_NUM.CLOSED : CONST.REPORT.STATUS_NUM.SUBMITTED);
    const approvalChain = getApprovalChain(policy, expenseReport);
    const managerID = getAccountIDsByLogins(approvalChain).at(0);

    const optimisticData: OnyxUpdate[] = !isSubmitAndClosePolicy
        ? [
              {
                  onyxMethod: Onyx.METHOD.MERGE,
                  key: `${ONYXKEYS.COLLECTION.REPORT_ACTIONS}${expenseReport.reportID}`,
                  value: {
                      [optimisticSubmittedReportAction.reportActionID]: {
                          ...(optimisticSubmittedReportAction as OnyxTypes.ReportAction),
                          pendingAction: CONST.RED_BRICK_ROAD_PENDING_ACTION.ADD,
                      },
                  },
              },
              {
                  onyxMethod: Onyx.METHOD.MERGE,
                  key: `${ONYXKEYS.COLLECTION.REPORT}${expenseReport.reportID}`,
                  value: {
                      ...expenseReport,
                      managerID,
                      lastMessageText: getReportActionText(optimisticSubmittedReportAction),
                      lastMessageHtml: getReportActionHtml(optimisticSubmittedReportAction),
                      stateNum: CONST.REPORT.STATE_NUM.SUBMITTED,
                      statusNum: CONST.REPORT.STATUS_NUM.SUBMITTED,
                  },
              },
          ]
        : [
              {
                  onyxMethod: Onyx.METHOD.MERGE,
                  key: `${ONYXKEYS.COLLECTION.REPORT}${expenseReport.reportID}`,
                  value: {
                      ...expenseReport,
                      stateNum: CONST.REPORT.STATE_NUM.APPROVED,
                      statusNum: CONST.REPORT.STATUS_NUM.CLOSED,
                  },
              },
          ];

    optimisticData.push({
        onyxMethod: Onyx.METHOD.MERGE,
        key: `${ONYXKEYS.COLLECTION.NEXT_STEP}${expenseReport.reportID}`,
        value: optimisticNextStep,
    });

    if (parentReport?.reportID) {
        optimisticData.push({
            onyxMethod: Onyx.METHOD.MERGE,
            key: `${ONYXKEYS.COLLECTION.REPORT}${parentReport.reportID}`,
            value: {
                ...parentReport,
                // In case its a manager who force submitted the report, they are the next user who needs to take an action
                hasOutstandingChildRequest: isCurrentUserManager,
                iouReportID: null,
            },
        });
    }

    const successData: OnyxUpdate[] = [];
    if (!isSubmitAndClosePolicy) {
        successData.push({
            onyxMethod: Onyx.METHOD.MERGE,
            key: `${ONYXKEYS.COLLECTION.REPORT_ACTIONS}${expenseReport.reportID}`,
            value: {
                [optimisticSubmittedReportAction.reportActionID]: {
                    pendingAction: null,
                },
            },
        });
    }

    const failureData: OnyxUpdate[] = [
        {
            onyxMethod: Onyx.METHOD.MERGE,
            key: `${ONYXKEYS.COLLECTION.REPORT}${expenseReport.reportID}`,
            value: {
                statusNum: CONST.REPORT.STATUS_NUM.OPEN,
                stateNum: CONST.REPORT.STATE_NUM.OPEN,
            },
        },
        {
            onyxMethod: Onyx.METHOD.MERGE,
            key: `${ONYXKEYS.COLLECTION.NEXT_STEP}${expenseReport.reportID}`,
            value: currentNextStep,
        },
    ];
    if (!isSubmitAndClosePolicy) {
        failureData.push({
            onyxMethod: Onyx.METHOD.MERGE,
            key: `${ONYXKEYS.COLLECTION.REPORT_ACTIONS}${expenseReport.reportID}`,
            value: {
                [optimisticSubmittedReportAction.reportActionID]: {
                    errors: getMicroSecondOnyxErrorWithTranslationKey('iou.error.other'),
                },
            },
        });
    }

    if (parentReport?.reportID) {
        failureData.push({
            onyxMethod: Onyx.METHOD.MERGE,
            key: `${ONYXKEYS.COLLECTION.REPORT}${parentReport.reportID}`,
            value: {
                hasOutstandingChildRequest: parentReport.hasOutstandingChildRequest,
                iouReportID: expenseReport.reportID,
            },
        });
    }

    const parameters: SubmitReportParams = {
        reportID: expenseReport.reportID,
        managerAccountID: getSubmitToAccountID(policy, expenseReport) ?? expenseReport.managerID,
        reportActionID: optimisticSubmittedReportAction.reportActionID,
    };

    API.write(WRITE_COMMANDS.SUBMIT_REPORT, parameters, {optimisticData, successData, failureData});
}

function cancelPayment(expenseReport: OnyxEntry<OnyxTypes.Report>, chatReport: OnyxTypes.Report, backTo?: Route) {
    if (isEmptyObject(expenseReport)) {
        return;
    }

    const optimisticReportAction = buildOptimisticCancelPaymentReportAction(expenseReport.reportID, -(expenseReport.total ?? 0), expenseReport.currency ?? '');
    const policy = getPolicy(chatReport.policyID);
    const approvalMode = policy?.approvalMode ?? CONST.POLICY.APPROVAL_MODE.BASIC;
    const stateNum: ValueOf<typeof CONST.REPORT.STATE_NUM> = approvalMode === CONST.POLICY.APPROVAL_MODE.OPTIONAL ? CONST.REPORT.STATE_NUM.SUBMITTED : CONST.REPORT.STATE_NUM.APPROVED;
    const statusNum: ValueOf<typeof CONST.REPORT.STATUS_NUM> = approvalMode === CONST.POLICY.APPROVAL_MODE.OPTIONAL ? CONST.REPORT.STATUS_NUM.CLOSED : CONST.REPORT.STATUS_NUM.APPROVED;
    const optimisticNextStep = buildNextStep(expenseReport, statusNum);
    const iouReportActions = getAllReportActions(chatReport.iouReportID);
    const expenseReportActions = getAllReportActions(expenseReport.reportID);
    const iouCreatedAction = Object.values(iouReportActions).find((action) => isCreatedAction(action));
    const expenseCreatedAction = Object.values(expenseReportActions).find((action) => isCreatedAction(action));
    const optimisticData: OnyxUpdate[] = [
        {
            onyxMethod: Onyx.METHOD.MERGE,
            key: `${ONYXKEYS.COLLECTION.REPORT_ACTIONS}${expenseReport.reportID}`,
            value: {
                [optimisticReportAction.reportActionID]: {
                    ...(optimisticReportAction as OnyxTypes.ReportAction),
                    pendingAction: CONST.RED_BRICK_ROAD_PENDING_ACTION.ADD,
                },
            },
        },
        {
            onyxMethod: Onyx.METHOD.MERGE,
            key: `${ONYXKEYS.COLLECTION.REPORT}${chatReport.reportID}`,
            value: {
                // The report created later will become the iouReportID of the chat report
                iouReportID: (iouCreatedAction?.created ?? '') > (expenseCreatedAction?.created ?? '') ? chatReport?.iouReportID : expenseReport.reportID,
            },
        },
        {
            onyxMethod: Onyx.METHOD.MERGE,
            key: `${ONYXKEYS.COLLECTION.REPORT}${expenseReport.reportID}`,
            value: {
                ...expenseReport,
                lastVisibleActionCreated: optimisticReportAction?.created,
                lastMessageText: getReportActionText(optimisticReportAction),
                lastMessageHtml: getReportActionHtml(optimisticReportAction),
                stateNum,
                statusNum,
            },
        },
    ];

    optimisticData.push({
        onyxMethod: Onyx.METHOD.MERGE,
        key: `${ONYXKEYS.COLLECTION.NEXT_STEP}${expenseReport.reportID}`,
        value: optimisticNextStep,
    });

    const successData: OnyxUpdate[] = [
        {
            onyxMethod: Onyx.METHOD.MERGE,
            key: `${ONYXKEYS.COLLECTION.REPORT_ACTIONS}${expenseReport.reportID}`,
            value: {
                [optimisticReportAction.reportActionID]: {
                    pendingAction: null,
                },
            },
        },
    ];

    const failureData: OnyxUpdate[] = [
        {
            onyxMethod: Onyx.METHOD.MERGE,
            key: `${ONYXKEYS.COLLECTION.REPORT_ACTIONS}${expenseReport.reportID}`,
            value: {
                [optimisticReportAction.reportActionID]: {
                    errors: getMicroSecondOnyxErrorWithTranslationKey('iou.error.other'),
                },
            },
        },
        {
            onyxMethod: Onyx.METHOD.MERGE,
            key: `${ONYXKEYS.COLLECTION.REPORT}${expenseReport.reportID}`,
            value: {
                statusNum: CONST.REPORT.STATUS_NUM.REIMBURSED,
            },
        },
    ];

    if (expenseReport.parentReportID && expenseReport.parentReportActionID) {
        optimisticData.push({
            onyxMethod: Onyx.METHOD.MERGE,
            key: `${ONYXKEYS.COLLECTION.REPORT_ACTIONS}${expenseReport.parentReportID}`,
            value: {
                [expenseReport.parentReportActionID]: {
                    childStateNum: stateNum,
                    childStatusNum: statusNum,
                },
            },
        });

        failureData.push({
            onyxMethod: Onyx.METHOD.MERGE,
            key: `${ONYXKEYS.COLLECTION.REPORT_ACTIONS}${expenseReport.parentReportID}`,
            value: {
                [expenseReport.parentReportActionID]: {
                    childStateNum: expenseReport.stateNum,
                    childStatusNum: expenseReport.statusNum,
                },
            },
        });
    }

    if (chatReport?.reportID) {
        optimisticData.push({
            onyxMethod: Onyx.METHOD.MERGE,
            key: `${ONYXKEYS.COLLECTION.REPORT}${chatReport.reportID}`,
            value: {
                hasOutstandingChildRequest: true,
                iouReportID: expenseReport.reportID,
            },
        });
        failureData.push({
            onyxMethod: Onyx.METHOD.MERGE,
            key: `${ONYXKEYS.COLLECTION.REPORT}${chatReport.reportID}`,
            value: {
                hasOutstandingChildRequest: chatReport.hasOutstandingChildRequest,
                iouReportID: chatReport.iouReportID,
            },
        });
    }
    failureData.push({
        onyxMethod: Onyx.METHOD.MERGE,
        key: `${ONYXKEYS.COLLECTION.NEXT_STEP}${expenseReport.reportID}`,
        value: buildNextStep(expenseReport, CONST.REPORT.STATUS_NUM.REIMBURSED),
    });

    API.write(
        WRITE_COMMANDS.CANCEL_PAYMENT,
        {
            iouReportID: expenseReport.reportID,
            chatReportID: chatReport.reportID,
            managerAccountID: expenseReport.managerID ?? CONST.DEFAULT_NUMBER_ID,
            reportActionID: optimisticReportAction.reportActionID,
        },
        {optimisticData, successData, failureData},
    );
    Navigation.goBack(backTo);
    notifyNewAction(expenseReport.reportID, userAccountID);
}

/**
 * Completes onboarding for invite link flow based on the selected payment option
 *
 * @param paymentSelected based on which we choose the onboarding choice and concierge message
 */
function completePaymentOnboarding(paymentSelected: ValueOf<typeof CONST.PAYMENT_SELECTED>, adminsChatReportID?: string, onboardingPolicyID?: string) {
    const isInviteOnboardingComplete = introSelected?.isInviteOnboardingComplete ?? false;

    if (isInviteOnboardingComplete || !introSelected?.choice || !introSelected?.inviteType) {
        return;
    }

    const session = getSession();

    const personalDetailsListValues = Object.values(getPersonalDetailsForAccountIDs(session?.accountID ? [session.accountID] : [], personalDetailsList));
    const personalDetails = personalDetailsListValues.at(0);

    let onboardingPurpose = introSelected?.choice;
    if (introSelected?.inviteType === CONST.ONBOARDING_INVITE_TYPES.IOU && paymentSelected === CONST.IOU.PAYMENT_SELECTED.BBA) {
        onboardingPurpose = CONST.ONBOARDING_CHOICES.MANAGE_TEAM;
    }

    if (introSelected?.inviteType === CONST.ONBOARDING_INVITE_TYPES.INVOICE && paymentSelected !== CONST.IOU.PAYMENT_SELECTED.BBA) {
        onboardingPurpose = CONST.ONBOARDING_CHOICES.CHAT_SPLIT;
    }

    completeOnboarding(
        onboardingPurpose,
        CONST.ONBOARDING_MESSAGES[onboardingPurpose],
        personalDetails?.firstName ?? '',
        personalDetails?.lastName ?? '',
        adminsChatReportID,
        onboardingPolicyID,
        paymentSelected,
        undefined,
        undefined,
        true,
    );
}
function payMoneyRequest(paymentType: PaymentMethodType, chatReport: OnyxTypes.Report, iouReport: OnyxEntry<OnyxTypes.Report>, full = true) {
    if (chatReport.policyID && shouldRestrictUserBillableActions(chatReport.policyID)) {
        Navigation.navigate(ROUTES.RESTRICTED_ACTION.getRoute(chatReport.policyID));
        return;
    }

    const paymentSelected = paymentType === CONST.IOU.PAYMENT_TYPE.VBBA ? CONST.IOU.PAYMENT_SELECTED.BBA : CONST.IOU.PAYMENT_SELECTED.PBA;
    completePaymentOnboarding(paymentSelected);

    const recipient = {accountID: iouReport?.ownerAccountID ?? CONST.DEFAULT_NUMBER_ID};
    const {params, optimisticData, successData, failureData} = getPayMoneyRequestParams(chatReport, iouReport, recipient, paymentType, full);

    // For now, we need to call the PayMoneyRequestWithWallet API since PayMoneyRequest was not updated to work with
    // Expensify Wallets.
    const apiCommand = paymentType === CONST.IOU.PAYMENT_TYPE.EXPENSIFY ? WRITE_COMMANDS.PAY_MONEY_REQUEST_WITH_WALLET : WRITE_COMMANDS.PAY_MONEY_REQUEST;

    playSound(SOUNDS.SUCCESS);
    API.write(apiCommand, params, {optimisticData, successData, failureData});
    notifyNewAction(Navigation.getTopmostReportId() ?? iouReport?.reportID, userAccountID);
}

function payInvoice(paymentMethodType: PaymentMethodType, chatReport: OnyxTypes.Report, invoiceReport: OnyxEntry<OnyxTypes.Report>, payAsBusiness = false) {
    const recipient = {accountID: invoiceReport?.ownerAccountID ?? CONST.DEFAULT_NUMBER_ID};
    const {
        optimisticData,
        successData,
        failureData,
        params: {
            reportActionID,
            policyID,
            adminsChatReportID,
            adminsCreatedReportActionID,
            expenseChatReportID,
            expenseCreatedReportActionID,
            customUnitRateID,
            customUnitID,
            ownerEmail,
            policyName,
        },
    } = getPayMoneyRequestParams(chatReport, invoiceReport, recipient, paymentMethodType, true, payAsBusiness);

    const paymentSelected = paymentMethodType === CONST.IOU.PAYMENT_TYPE.VBBA ? CONST.IOU.PAYMENT_SELECTED.BBA : CONST.IOU.PAYMENT_SELECTED.PBA;
    completePaymentOnboarding(paymentSelected);

    let params: PayInvoiceParams = {
        reportID: invoiceReport?.reportID,
        reportActionID,
        paymentMethodType,
        payAsBusiness,
    };

    if (policyID) {
        params = {
            ...params,
            policyID,
            adminsChatReportID,
            adminsCreatedReportActionID,
            expenseChatReportID,
            expenseCreatedReportActionID,
            customUnitRateID,
            customUnitID,
            ownerEmail,
            policyName,
        };
    }

    playSound(SOUNDS.SUCCESS);
    API.write(WRITE_COMMANDS.PAY_INVOICE, params, {optimisticData, successData, failureData});
}

function detachReceipt(transactionID: string | undefined) {
    if (!transactionID) {
        return;
    }
    const transaction = allTransactions[`${ONYXKEYS.COLLECTION.TRANSACTION}${transactionID}`];
    const newTransaction = transaction
        ? {
              ...transaction,
              filename: '',
              receipt: {
                  source: '',
              },
          }
        : null;

    const optimisticData: OnyxUpdate[] = [
        {
            onyxMethod: Onyx.METHOD.SET,
            key: `${ONYXKEYS.COLLECTION.TRANSACTION}${transactionID}`,
            value: {
                ...newTransaction,
                pendingFields: {
                    receipt: CONST.RED_BRICK_ROAD_PENDING_ACTION.UPDATE,
                },
            },
        },
    ];

    const successData: OnyxUpdate[] = [
        {
            onyxMethod: Onyx.METHOD.MERGE,
            key: `${ONYXKEYS.COLLECTION.TRANSACTION}${transactionID}`,
            value: {
                pendingFields: {
                    receipt: null,
                },
            },
        },
    ];
    const failureData: OnyxUpdate[] = [
        {
            onyxMethod: Onyx.METHOD.MERGE,
            key: `${ONYXKEYS.COLLECTION.TRANSACTION}${transactionID}`,
            value: {
                ...(transaction ?? null),
                errors: getMicroSecondOnyxErrorWithTranslationKey('iou.error.receiptDeleteFailureError'),
                pendingFields: {
                    receipt: null,
                },
            },
        },
    ];
    const expenseReport = allReports?.[`${ONYXKEYS.COLLECTION.REPORT}${transaction?.reportID}`] ?? null;
    const updatedReportAction = buildOptimisticDetachReceipt(expenseReport?.reportID, transactionID, transaction?.merchant);

    optimisticData.push({
        onyxMethod: Onyx.METHOD.MERGE,
        key: `${ONYXKEYS.COLLECTION.REPORT_ACTIONS}${updatedReportAction?.reportID}`,
        value: {
            [updatedReportAction.reportActionID]: updatedReportAction as OnyxTypes.ReportAction,
        },
    });
    optimisticData.push({
        onyxMethod: Onyx.METHOD.MERGE,
        key: `${ONYXKEYS.COLLECTION.REPORT}${updatedReportAction?.reportID}`,
        value: {
            lastVisibleActionCreated: updatedReportAction.created,
            lastReadTime: updatedReportAction.created,
        },
    });
    failureData.push({
        onyxMethod: Onyx.METHOD.MERGE,
        key: `${ONYXKEYS.COLLECTION.REPORT}${updatedReportAction?.reportID}`,
        value: {
            lastVisibleActionCreated: expenseReport?.lastVisibleActionCreated,
            lastReadTime: expenseReport?.lastReadTime,
        },
    });
    successData.push({
        onyxMethod: Onyx.METHOD.MERGE,
        key: `${ONYXKEYS.COLLECTION.REPORT_ACTIONS}${expenseReport?.reportID}`,
        value: {
            [updatedReportAction.reportActionID]: {pendingAction: null},
        },
    });
    failureData.push({
        onyxMethod: Onyx.METHOD.MERGE,
        key: `${ONYXKEYS.COLLECTION.REPORT_ACTIONS}${expenseReport?.reportID}`,
        value: {
            [updatedReportAction.reportActionID]: {
                ...(updatedReportAction as OnyxTypes.ReportAction),
                errors: getMicroSecondOnyxErrorWithTranslationKey('iou.error.genericEditFailureMessage'),
            },
        },
    });

    const parameters: DetachReceiptParams = {transactionID, reportActionID: updatedReportAction.reportActionID};

    API.write(WRITE_COMMANDS.DETACH_RECEIPT, parameters, {optimisticData, successData, failureData});
}

function replaceReceipt(transactionID: string, file: File, source: string) {
    const transaction = allTransactions[`${ONYXKEYS.COLLECTION.TRANSACTION}${transactionID}`];
    const oldReceipt = transaction?.receipt ?? {};
    const receiptOptimistic = {
        source,
        state: CONST.IOU.RECEIPT_STATE.OPEN,
    };

    const optimisticData: OnyxUpdate[] = [
        {
            onyxMethod: Onyx.METHOD.MERGE,
            key: `${ONYXKEYS.COLLECTION.TRANSACTION}${transactionID}`,
            value: {
                receipt: receiptOptimistic,
                filename: file.name,
                pendingFields: {
                    receipt: CONST.RED_BRICK_ROAD_PENDING_ACTION.UPDATE,
                },
            },
        },
    ];

    const successData: OnyxUpdate[] = [
        {
            onyxMethod: Onyx.METHOD.MERGE,
            key: `${ONYXKEYS.COLLECTION.TRANSACTION}${transactionID}`,
            value: {
                pendingFields: {
                    receipt: null,
                },
            },
        },
    ];

    const failureData: OnyxUpdate[] = [
        {
            onyxMethod: Onyx.METHOD.MERGE,
            key: `${ONYXKEYS.COLLECTION.TRANSACTION}${transactionID}`,
            value: {
                receipt: !isEmptyObject(oldReceipt) ? oldReceipt : null,
                filename: transaction?.filename,
                errors: getReceiptError(receiptOptimistic, file.name),
                pendingFields: {
                    receipt: null,
                },
            },
        },
    ];

    const parameters: ReplaceReceiptParams = {
        transactionID,
        receipt: file,
    };

    API.write(WRITE_COMMANDS.REPLACE_RECEIPT, parameters, {optimisticData, successData, failureData});
}

/**
 * Finds the participants for an IOU based on the attached report
 * @param transactionID of the transaction to set the participants of
 * @param report attached to the transaction
 */
function setMoneyRequestParticipantsFromReport(transactionID: string, report: OnyxEntry<OnyxTypes.Report>): Participant[] {
    // If the report is iou or expense report, we should get the chat report to set participant for request money
    const chatReport = isMoneyRequestReportReportUtils(report) ? getReportOrDraftReport(report?.chatReportID) : report;
    const currentUserAccountID = currentUserPersonalDetails?.accountID;
    const shouldAddAsReport = !isEmptyObject(chatReport) && isSelfDM(chatReport);
    let participants: Participant[] = [];

    if (isPolicyExpenseChatReportUtil(chatReport) || shouldAddAsReport) {
        participants = [{accountID: 0, reportID: chatReport?.reportID, isPolicyExpenseChat: isPolicyExpenseChatReportUtil(chatReport), selected: true}];
    } else if (isInvoiceRoom(chatReport)) {
        participants = [
            {reportID: chatReport?.reportID, selected: true},
            {
                policyID: chatReport?.policyID,
                isSender: true,
                selected: false,
            },
        ];
    } else {
        const chatReportOtherParticipants = Object.keys(chatReport?.participants ?? {})
            .map(Number)
            .filter((accountID) => accountID !== currentUserAccountID);
        participants = chatReportOtherParticipants.map((accountID) => ({accountID, selected: true}));
    }

    Onyx.merge(`${ONYXKEYS.COLLECTION.TRANSACTION_DRAFT}${transactionID}`, {participants, participantsAutoAssigned: true});

    return participants;
}

function setMoneyRequestTaxRate(transactionID: string, taxCode: string) {
    Onyx.merge(`${ONYXKEYS.COLLECTION.TRANSACTION_DRAFT}${transactionID}`, {taxCode});
}

function setMoneyRequestTaxAmount(transactionID: string, taxAmount: number | null) {
    Onyx.merge(`${ONYXKEYS.COLLECTION.TRANSACTION_DRAFT}${transactionID}`, {taxAmount});
}

function dismissHoldUseExplanation() {
    const parameters: SetNameValuePairParams = {
        name: ONYXKEYS.NVP_DISMISSED_HOLD_USE_EXPLANATION,
        value: true,
    };

    const optimisticData: OnyxUpdate[] = [
        {
            onyxMethod: Onyx.METHOD.MERGE,
            key: ONYXKEYS.NVP_DISMISSED_HOLD_USE_EXPLANATION,
            value: true,
        },
    ];

    API.write(WRITE_COMMANDS.SET_NAME_VALUE_PAIR, parameters, {
        optimisticData,
    });
}

/**
 * Sets the `splitShares` map that holds individual shares of a split bill
 */
function setSplitShares(transaction: OnyxEntry<OnyxTypes.Transaction>, amount: number, currency: string, newAccountIDs: number[]) {
    if (!transaction) {
        return;
    }
    const oldAccountIDs = Object.keys(transaction.splitShares ?? {}).map((key) => Number(key));

    // Create an array containing unique IDs of the current transaction participants and the new ones
    // The current userAccountID might not be included in newAccountIDs if this is called from the participants step using Global Create
    // If this is called from an existing group chat, it'll be included. So we manually add them to account for both cases.
    const accountIDs = [...new Set<number>([userAccountID, ...newAccountIDs, ...oldAccountIDs])];

    const splitShares: SplitShares = accountIDs.reduce((acc: SplitShares, accountID): SplitShares => {
        // We want to replace the contents of splitShares to contain only `newAccountIDs` entries
        // In the case of going back to the participants page and removing a participant
        // a simple merge will have the previous participant still present in the splitshares object
        // So we manually set their entry to null
        if (!newAccountIDs.includes(accountID) && accountID !== userAccountID) {
            acc[accountID] = null;
            return acc;
        }

        const isPayer = accountID === userAccountID;
        const participantsLength = newAccountIDs.includes(userAccountID) ? newAccountIDs.length - 1 : newAccountIDs.length;
        const splitAmount = calculateIOUAmount(participantsLength, amount, currency, isPayer);
        acc[accountID] = {
            amount: splitAmount,
            isModified: false,
        };
        return acc;
    }, {});

    Onyx.merge(`${ONYXKEYS.COLLECTION.TRANSACTION_DRAFT}${transaction.transactionID}`, {splitShares});
}

function resetSplitShares(transaction: OnyxEntry<OnyxTypes.Transaction>, newAmount?: number, currency?: string) {
    if (!transaction) {
        return;
    }
    const accountIDs = Object.keys(transaction.splitShares ?? {}).map((key) => Number(key));
    if (!accountIDs) {
        return;
    }
    setSplitShares(transaction, newAmount ?? transaction.amount, currency ?? transaction.currency, accountIDs);
}

/**
 * Sets an individual split share of the participant accountID supplied
 */
function setIndividualShare(transactionID: string, participantAccountID: number, participantShare: number) {
    Onyx.merge(`${ONYXKEYS.COLLECTION.TRANSACTION_DRAFT}${transactionID}`, {
        splitShares: {
            [participantAccountID]: {amount: participantShare, isModified: true},
        },
    });
}

/**
 * Adjusts remaining unmodified shares when another share is modified
 * E.g. if total bill is $100 and split between 3 participants, when the user changes the first share to $50, the remaining unmodified shares will become $25 each.
 */
function adjustRemainingSplitShares(transaction: NonNullable<OnyxTypes.Transaction>) {
    const modifiedShares = Object.keys(transaction.splitShares ?? {}).filter((key: string) => transaction?.splitShares?.[Number(key)]?.isModified);

    if (!modifiedShares.length) {
        return;
    }

    const sumOfManualShares = modifiedShares
        .map((key: string): number => transaction?.splitShares?.[Number(key)]?.amount ?? 0)
        .reduce((prev: number, current: number): number => prev + current, 0);

    const unmodifiedSharesAccountIDs = Object.keys(transaction.splitShares ?? {})
        .filter((key: string) => !transaction?.splitShares?.[Number(key)]?.isModified)
        .map((key: string) => Number(key));

    const remainingTotal = transaction.amount - sumOfManualShares;
    if (remainingTotal < 0) {
        return;
    }

    const splitShares: SplitShares = unmodifiedSharesAccountIDs.reduce((acc: SplitShares, accountID: number, index: number): SplitShares => {
        const splitAmount = calculateIOUAmount(unmodifiedSharesAccountIDs.length - 1, remainingTotal, transaction.currency, index === 0);
        acc[accountID] = {
            amount: splitAmount,
        };
        return acc;
    }, {});

    Onyx.merge(`${ONYXKEYS.COLLECTION.TRANSACTION_DRAFT}${transaction.transactionID}`, {splitShares});
}

/**
 * Put expense on HOLD
 */
function putOnHold(transactionID: string, comment: string, reportID: string, searchHash?: number) {
    const currentTime = DateUtils.getDBTime();
    const createdReportAction = buildOptimisticHoldReportAction(currentTime);
    const createdReportActionComment = buildOptimisticHoldReportActionComment(comment, DateUtils.addMillisecondsFromDateTime(currentTime, 1));
    const newViolation = {name: CONST.VIOLATIONS.HOLD, type: CONST.VIOLATION_TYPES.VIOLATION, showInReview: true};
    const transactionViolations = allTransactionViolations[`${ONYXKEYS.COLLECTION.TRANSACTION_VIOLATIONS}${transactionID}`] ?? [];
    const updatedViolations = [...transactionViolations, newViolation];
    const parentReportActionOptimistic = getOptimisticDataForParentReportAction(reportID, createdReportActionComment.created, CONST.RED_BRICK_ROAD_PENDING_ACTION.ADD);
    const transaction = allTransactions[`${ONYXKEYS.COLLECTION.TRANSACTION}${transactionID}`];
    const iouReport = allReports?.[`${ONYXKEYS.COLLECTION.REPORT}${transaction?.reportID}`];
    const report = allReports?.[`${ONYXKEYS.COLLECTION.REPORT}${reportID}`];

    const optimisticData: OnyxUpdate[] = [
        {
            onyxMethod: Onyx.METHOD.MERGE,
            key: `${ONYXKEYS.COLLECTION.REPORT_ACTIONS}${reportID}`,
            value: {
                [createdReportAction.reportActionID]: createdReportAction as ReportAction,
                [createdReportActionComment.reportActionID]: createdReportActionComment as ReportAction,
            },
        },
        {
            onyxMethod: Onyx.METHOD.MERGE,
            key: `${ONYXKEYS.COLLECTION.TRANSACTION}${transactionID}`,
            value: {
                pendingAction: CONST.RED_BRICK_ROAD_PENDING_ACTION.UPDATE,
                comment: {
                    hold: createdReportAction.reportActionID,
                },
            },
        },
        {
            onyxMethod: Onyx.METHOD.MERGE,
            key: `${ONYXKEYS.COLLECTION.TRANSACTION_VIOLATIONS}${transactionID}`,
            value: updatedViolations,
        },
        {
            onyxMethod: Onyx.METHOD.MERGE,
            key: `${ONYXKEYS.COLLECTION.REPORT}${reportID}`,
            value: {
                lastVisibleActionCreated: createdReportActionComment.created,
            },
        },
    ];

    if (iouReport && iouReport.currency === transaction?.currency) {
        const isExpenseReportLocal = isExpenseReport(iouReport);
        const coefficient = isExpenseReportLocal ? -1 : 1;
        const transactionAmount = getAmount(transaction, isExpenseReportLocal) * coefficient;
        optimisticData.push({
            onyxMethod: Onyx.METHOD.MERGE,
            key: `${ONYXKEYS.COLLECTION.REPORT}${iouReport.reportID}`,
            value: {
                unheldTotal: (iouReport.unheldTotal ?? 0) - transactionAmount,
                unheldNonReimbursableTotal: !transaction?.reimbursable ? (iouReport.unheldNonReimbursableTotal ?? 0) - transactionAmount : iouReport.unheldNonReimbursableTotal,
            },
        });
    }

    parentReportActionOptimistic.forEach((parentActionData) => {
        if (!parentActionData) {
            return;
        }
        optimisticData.push(parentActionData);
    });

    const successData: OnyxUpdate[] = [
        {
            onyxMethod: Onyx.METHOD.MERGE,
            key: `${ONYXKEYS.COLLECTION.TRANSACTION}${transactionID}`,
            value: {
                pendingAction: null,
            },
        },
    ];

    const failureData: OnyxUpdate[] = [
        {
            onyxMethod: Onyx.METHOD.MERGE,
            key: `${ONYXKEYS.COLLECTION.TRANSACTION}${transactionID}`,
            value: {
                pendingAction: null,
                comment: {
                    hold: null,
                },
                errors: getMicroSecondOnyxErrorWithTranslationKey('iou.error.genericHoldExpenseFailureMessage'),
            },
        },
        {
            onyxMethod: Onyx.METHOD.MERGE,
            key: `${ONYXKEYS.COLLECTION.REPORT_ACTIONS}${reportID}`,
            value: {
                [createdReportAction.reportActionID]: null,
                [createdReportActionComment.reportActionID]: null,
            },
        },
        {
            onyxMethod: Onyx.METHOD.MERGE,
            key: `${ONYXKEYS.COLLECTION.REPORT}${reportID}`,
            value: {
                lastVisibleActionCreated: report?.lastVisibleActionCreated,
            },
        },
    ];

    // If we are holding from the search page, we optimistically update the snapshot data that search uses so that it is kept in sync
    if (searchHash) {
        optimisticData.push({
            onyxMethod: Onyx.METHOD.MERGE,
            key: `${ONYXKEYS.COLLECTION.SNAPSHOT}${searchHash}`,
            value: {
                data: {
                    [`${ONYXKEYS.COLLECTION.TRANSACTION}${transactionID}`]: {
                        canHold: false,
                        canUnhold: true,
                    },
                },
            } as Record<string, Record<string, Partial<SearchTransaction>>>,
        });
        failureData.push({
            onyxMethod: Onyx.METHOD.MERGE,
            key: `${ONYXKEYS.COLLECTION.SNAPSHOT}${searchHash}`,
            value: {
                data: {
                    [`${ONYXKEYS.COLLECTION.TRANSACTION}${transactionID}`]: {
                        canHold: true,
                        canUnhold: false,
                    },
                },
            } as Record<string, Record<string, Partial<SearchTransaction>>>,
        });
    }

    API.write(
        'HoldRequest',
        {
            transactionID,
            comment,
            reportActionID: createdReportAction.reportActionID,
            commentReportActionID: createdReportActionComment.reportActionID,
        },
        {optimisticData, successData, failureData},
    );

    const currentReportID = getDisplayedReportID(reportID);
    notifyNewAction(currentReportID, userAccountID);
}

/**
 * Remove expense from HOLD
 */
function unholdRequest(transactionID: string, reportID: string, searchHash?: number) {
    const createdReportAction = buildOptimisticUnHoldReportAction();
    const transactionViolations = allTransactionViolations[`${ONYXKEYS.COLLECTION.TRANSACTION_VIOLATIONS}${transactionID}`];
    const transaction = allTransactions[`${ONYXKEYS.COLLECTION.TRANSACTION}${transactionID}`];
    const iouReport = allReports?.[`${ONYXKEYS.COLLECTION.REPORT}${transaction?.reportID}`];
    const report = allReports?.[`${ONYXKEYS.COLLECTION.REPORT}${reportID}`];

    const optimisticData: OnyxUpdate[] = [
        {
            onyxMethod: Onyx.METHOD.MERGE,
            key: `${ONYXKEYS.COLLECTION.REPORT_ACTIONS}${reportID}`,
            value: {
                [createdReportAction.reportActionID]: createdReportAction as ReportAction,
            },
        },
        {
            onyxMethod: Onyx.METHOD.MERGE,
            key: `${ONYXKEYS.COLLECTION.TRANSACTION}${transactionID}`,
            value: {
                pendingAction: CONST.RED_BRICK_ROAD_PENDING_ACTION.UPDATE,
                comment: {
                    hold: null,
                },
            },
        },
        {
            onyxMethod: Onyx.METHOD.SET,
            key: `${ONYXKEYS.COLLECTION.TRANSACTION_VIOLATIONS}${transactionID}`,
            value: transactionViolations?.filter((violation) => violation.name !== CONST.VIOLATIONS.HOLD) ?? [],
        },
        {
            onyxMethod: Onyx.METHOD.MERGE,
            key: `${ONYXKEYS.COLLECTION.REPORT}${reportID}`,
            value: {
                lastVisibleActionCreated: createdReportAction.created,
            },
        },
    ];

    if (iouReport && iouReport.currency === transaction?.currency) {
        const isExpenseReportLocal = isExpenseReport(iouReport);
        const coefficient = isExpenseReportLocal ? -1 : 1;
        const transactionAmount = getAmount(transaction, isExpenseReportLocal) * coefficient;
        optimisticData.push({
            onyxMethod: Onyx.METHOD.MERGE,
            key: `${ONYXKEYS.COLLECTION.REPORT}${iouReport.reportID}`,
            value: {
                unheldTotal: (iouReport.unheldTotal ?? 0) + transactionAmount,
                unheldNonReimbursableTotal: !transaction?.reimbursable ? (iouReport.unheldNonReimbursableTotal ?? 0) + transactionAmount : iouReport.unheldNonReimbursableTotal,
            },
        });
    }

    const successData: OnyxUpdate[] = [
        {
            onyxMethod: Onyx.METHOD.MERGE,
            key: `${ONYXKEYS.COLLECTION.TRANSACTION}${transactionID}`,
            value: {
                pendingAction: null,
                comment: {
                    hold: null,
                },
            },
        },
    ];

    const failureData: OnyxUpdate[] = [
        {
            onyxMethod: Onyx.METHOD.MERGE,
            key: `${ONYXKEYS.COLLECTION.REPORT_ACTIONS}${reportID}`,
            value: {
                [createdReportAction.reportActionID]: null,
            },
        },
        {
            onyxMethod: Onyx.METHOD.MERGE,
            key: `${ONYXKEYS.COLLECTION.TRANSACTION}${transactionID}`,
            value: {
                pendingAction: null,
                errors: getMicroSecondOnyxErrorWithTranslationKey('iou.error.genericUnholdExpenseFailureMessage'),
            },
        },
        {
            onyxMethod: Onyx.METHOD.SET,
            key: `${ONYXKEYS.COLLECTION.TRANSACTION_VIOLATIONS}${transactionID}`,
            value: transactionViolations ?? null,
        },
        {
            onyxMethod: Onyx.METHOD.MERGE,
            key: `${ONYXKEYS.COLLECTION.REPORT}${reportID}`,
            value: {
                lastVisibleActionCreated: report?.lastVisibleActionCreated,
            },
        },
    ];

    // If we are unholding from the search page, we optimistically update the snapshot data that search uses so that it is kept in sync
    if (searchHash) {
        optimisticData.push({
            onyxMethod: Onyx.METHOD.MERGE,
            key: `${ONYXKEYS.COLLECTION.SNAPSHOT}${searchHash}`,
            value: {
                data: {
                    [`${ONYXKEYS.COLLECTION.TRANSACTION}${transactionID}`]: {
                        canHold: true,
                        canUnhold: false,
                    },
                },
            } as Record<string, Record<string, Partial<SearchTransaction>>>,
        });
        failureData.push({
            onyxMethod: Onyx.METHOD.MERGE,
            key: `${ONYXKEYS.COLLECTION.SNAPSHOT}${searchHash}`,
            value: {
                data: {
                    [`${ONYXKEYS.COLLECTION.TRANSACTION}${transactionID}`]: {
                        canHold: false,
                        canUnhold: true,
                    },
                },
            } as Record<string, Record<string, Partial<SearchTransaction>>>,
        });
    }

    API.write(
        'UnHoldRequest',
        {
            transactionID,
            reportActionID: createdReportAction.reportActionID,
        },
        {optimisticData, successData, failureData},
    );

    const currentReportID = getDisplayedReportID(reportID);
    notifyNewAction(currentReportID, userAccountID);
}
// eslint-disable-next-line rulesdir/no-negated-variables
function navigateToStartStepIfScanFileCannotBeRead(
    receiptFilename: string | undefined,
    receiptPath: ReceiptSource | undefined,
    onSuccess: (file: File) => void,
    requestType: IOURequestType,
    iouType: IOUType,
    transactionID: string,
    reportID: string,
    receiptType: string | undefined,
) {
    if (!receiptFilename || !receiptPath) {
        return;
    }

    const onFailure = () => {
        setMoneyRequestReceipt(transactionID, '', '', true);
        if (requestType === CONST.IOU.REQUEST_TYPE.MANUAL) {
            Navigation.navigate(ROUTES.MONEY_REQUEST_STEP_SCAN.getRoute(CONST.IOU.ACTION.CREATE, iouType, transactionID, reportID, Navigation.getActiveRouteWithoutParams()));
            return;
        }
        navigateToStartMoneyRequestStep(requestType, iouType, transactionID, reportID);
    };
    readFileAsync(receiptPath.toString(), receiptFilename, onSuccess, onFailure, receiptType);
}

/** Save the preferred payment method for a policy */
function savePreferredPaymentMethod(policyID: string, paymentMethod: PaymentMethodType) {
    Onyx.merge(`${ONYXKEYS.NVP_LAST_PAYMENT_METHOD}`, {[policyID]: paymentMethod});
}

/** Get report policy id of IOU request */
function getIOURequestPolicyID(transaction: OnyxEntry<OnyxTypes.Transaction>, report: OnyxEntry<OnyxTypes.Report>): string | undefined {
    // Workspace sender will exist for invoices
    const workspaceSender = transaction?.participants?.find((participant) => participant.isSender);
    return workspaceSender?.policyID ?? report?.policyID;
}

function getIOUActionForTransactions(transactionIDList: Array<string | undefined>, iouReportID: string | undefined): Array<ReportAction<typeof CONST.REPORT.ACTIONS.TYPE.IOU>> {
    return Object.values(allReportActions?.[`${ONYXKEYS.COLLECTION.REPORT_ACTIONS}${iouReportID}`] ?? {})?.filter(
        (reportAction): reportAction is ReportAction<typeof CONST.REPORT.ACTIONS.TYPE.IOU> => {
            if (!isMoneyRequestAction(reportAction)) {
                return false;
            }
            const message = getOriginalMessage(reportAction);
            if (!message?.IOUTransactionID) {
                return false;
            }
            return transactionIDList.includes(message.IOUTransactionID);
        },
    );
}

/** Merge several transactions into one by updating the fields of the one we want to keep and deleting the rest */
function mergeDuplicates(params: TransactionMergeParams) {
    const originalSelectedTransaction = allTransactions[`${ONYXKEYS.COLLECTION.TRANSACTION}${params.transactionID}`];

    const optimisticTransactionData: OnyxUpdate = {
        onyxMethod: Onyx.METHOD.MERGE,
        key: `${ONYXKEYS.COLLECTION.TRANSACTION}${params.transactionID}`,
        value: {
            ...originalSelectedTransaction,
            billable: params.billable,
            comment: {
                comment: params.comment,
            },
            category: params.category,
            created: params.created,
            currency: params.currency,
            modifiedMerchant: params.merchant,
            reimbursable: params.reimbursable,
            tag: params.tag,
        },
    };

    const failureTransactionData: OnyxUpdate = {
        onyxMethod: Onyx.METHOD.MERGE,
        key: `${ONYXKEYS.COLLECTION.TRANSACTION}${params.transactionID}`,
        // eslint-disable-next-line @typescript-eslint/non-nullable-type-assertion-style
        value: originalSelectedTransaction as OnyxTypes.Transaction,
    };

    const optimisticTransactionDuplicatesData: OnyxUpdate[] = params.transactionIDList.map((id) => ({
        onyxMethod: Onyx.METHOD.SET,
        key: `${ONYXKEYS.COLLECTION.TRANSACTION}${id}`,
        value: null,
    }));

    const failureTransactionDuplicatesData: OnyxUpdate[] = params.transactionIDList.map((id) => ({
        onyxMethod: Onyx.METHOD.MERGE,
        key: `${ONYXKEYS.COLLECTION.TRANSACTION}${id}`,
        // eslint-disable-next-line @typescript-eslint/non-nullable-type-assertion-style
        value: allTransactions[`${ONYXKEYS.COLLECTION.TRANSACTION}${id}`] as OnyxTypes.Transaction,
    }));

    const optimisticTransactionViolations: OnyxUpdate[] = [...params.transactionIDList, params.transactionID].map((id) => {
        const violations = allTransactionViolations[`${ONYXKEYS.COLLECTION.TRANSACTION_VIOLATIONS}${id}`] ?? [];
        return {
            onyxMethod: Onyx.METHOD.MERGE,
            key: `${ONYXKEYS.COLLECTION.TRANSACTION_VIOLATIONS}${id}`,
            value: violations.filter((violation) => violation.name !== CONST.VIOLATIONS.DUPLICATED_TRANSACTION),
        };
    });

    const failureTransactionViolations: OnyxUpdate[] = [...params.transactionIDList, params.transactionID].map((id) => {
        const violations = allTransactionViolations[`${ONYXKEYS.COLLECTION.TRANSACTION_VIOLATIONS}${id}`] ?? [];
        return {
            onyxMethod: Onyx.METHOD.MERGE,
            key: `${ONYXKEYS.COLLECTION.TRANSACTION_VIOLATIONS}${id}`,
            value: violations,
        };
    });

    const duplicateTransactionTotals = params.transactionIDList.reduce((total, id) => {
        const duplicateTransaction = allTransactions[`${ONYXKEYS.COLLECTION.TRANSACTION}${id}`];
        if (!duplicateTransaction) {
            return total;
        }
        return total + duplicateTransaction.amount;
    }, 0);

    const expenseReport = allReports?.[`${ONYXKEYS.COLLECTION.REPORT}${params.reportID}`];
    const expenseReportOptimisticData: OnyxUpdate = {
        onyxMethod: Onyx.METHOD.MERGE,
        key: `${ONYXKEYS.COLLECTION.REPORT}${params.reportID}`,
        value: {
            total: (expenseReport?.total ?? 0) - duplicateTransactionTotals,
        },
    };
    const expenseReportFailureData: OnyxUpdate = {
        onyxMethod: Onyx.METHOD.MERGE,
        key: `${ONYXKEYS.COLLECTION.REPORT}${params.reportID}`,
        value: {
            total: expenseReport?.total,
        },
    };

    const iouActionsToDelete = params.reportID ? getIOUActionForTransactions(params.transactionIDList, params.reportID) : [];

    const deletedTime = DateUtils.getDBTime();
    const expenseReportActionsOptimisticData: OnyxUpdate = {
        onyxMethod: Onyx.METHOD.MERGE,
        key: `${ONYXKEYS.COLLECTION.REPORT_ACTIONS}${params.reportID}`,
        value: iouActionsToDelete.reduce<Record<string, PartialDeep<ReportAction<typeof CONST.REPORT.ACTIONS.TYPE.IOU>>>>((val, reportAction) => {
            const firstMessage = Array.isArray(reportAction.message) ? reportAction.message.at(0) : null;
            // eslint-disable-next-line no-param-reassign
            val[reportAction.reportActionID] = {
                originalMessage: {
                    deleted: deletedTime,
                },
                ...(firstMessage && {
                    message: [
                        {
                            ...firstMessage,
                            deleted: deletedTime,
                        },
                        ...(Array.isArray(reportAction.message) ? reportAction.message.slice(1) : []),
                    ],
                }),
                ...(!Array.isArray(reportAction.message) && {
                    message: {
                        deleted: deletedTime,
                    },
                }),
            };
            return val;
        }, {}),
    };
    const expenseReportActionsFailureData: OnyxUpdate = {
        onyxMethod: Onyx.METHOD.MERGE,
        key: `${ONYXKEYS.COLLECTION.REPORT_ACTIONS}${params.reportID}`,
        value: iouActionsToDelete.reduce<Record<string, NullishDeep<PartialDeep<ReportAction<typeof CONST.REPORT.ACTIONS.TYPE.IOU>>>>>((val, reportAction) => {
            // eslint-disable-next-line no-param-reassign
            val[reportAction.reportActionID] = {
                originalMessage: {
                    deleted: null,
                },
                message: reportAction.message,
            };
            return val;
        }, {}),
    };

    const optimisticData: OnyxUpdate[] = [];
    const failureData: OnyxUpdate[] = [];

    optimisticData.push(
        optimisticTransactionData,
        ...optimisticTransactionDuplicatesData,
        ...optimisticTransactionViolations,
        expenseReportOptimisticData,
        expenseReportActionsOptimisticData,
    );
    failureData.push(failureTransactionData, ...failureTransactionDuplicatesData, ...failureTransactionViolations, expenseReportFailureData, expenseReportActionsFailureData);

    API.write(WRITE_COMMANDS.TRANSACTION_MERGE, params, {optimisticData, failureData});
}

function updateLastLocationPermissionPrompt() {
    Onyx.set(ONYXKEYS.NVP_LAST_LOCATION_PERMISSION_PROMPT, new Date().toISOString());
}

/** Instead of merging the duplicates, it updates the transaction we want to keep and puts the others on hold without deleting them */
function resolveDuplicates(params: TransactionMergeParams) {
    if (!params.transactionID) {
        return;
    }

    const originalSelectedTransaction = allTransactions[`${ONYXKEYS.COLLECTION.TRANSACTION}${params.transactionID}`];

    const optimisticTransactionData: OnyxUpdate = {
        onyxMethod: Onyx.METHOD.MERGE,
        key: `${ONYXKEYS.COLLECTION.TRANSACTION}${params.transactionID}`,
        value: {
            ...originalSelectedTransaction,
            billable: params.billable,
            comment: {
                comment: params.comment,
            },
            category: params.category,
            created: params.created,
            currency: params.currency,
            modifiedMerchant: params.merchant,
            reimbursable: params.reimbursable,
            tag: params.tag,
        },
    };

    const failureTransactionData: OnyxUpdate = {
        onyxMethod: Onyx.METHOD.MERGE,
        key: `${ONYXKEYS.COLLECTION.TRANSACTION}${params.transactionID}`,
        // eslint-disable-next-line @typescript-eslint/non-nullable-type-assertion-style
        value: originalSelectedTransaction as OnyxTypes.Transaction,
    };

    const optimisticTransactionViolations: OnyxUpdate[] = [...params.transactionIDList, params.transactionID].map((id) => {
        const violations = allTransactionViolations[`${ONYXKEYS.COLLECTION.TRANSACTION_VIOLATIONS}${id}`] ?? [];
        const newViolation = {name: CONST.VIOLATIONS.HOLD, type: CONST.VIOLATION_TYPES.VIOLATION};
        const updatedViolations = id === params.transactionID ? violations : [...violations, newViolation];
        return {
            onyxMethod: Onyx.METHOD.MERGE,
            key: `${ONYXKEYS.COLLECTION.TRANSACTION_VIOLATIONS}${id}`,
            value: updatedViolations.filter((violation) => violation.name !== CONST.VIOLATIONS.DUPLICATED_TRANSACTION),
        };
    });

    const failureTransactionViolations: OnyxUpdate[] = [...params.transactionIDList, params.transactionID].map((id) => {
        const violations = allTransactionViolations[`${ONYXKEYS.COLLECTION.TRANSACTION_VIOLATIONS}${id}`] ?? [];
        return {
            onyxMethod: Onyx.METHOD.MERGE,
            key: `${ONYXKEYS.COLLECTION.TRANSACTION_VIOLATIONS}${id}`,
            value: violations,
        };
    });

    const iouActionList = params.reportID ? getIOUActionForTransactions(params.transactionIDList, params.reportID) : [];
    const orderedTransactionIDList = iouActionList
        .map((action) => {
            const message = getOriginalMessage(action);
            return message?.IOUTransactionID;
        })
        .filter((id): id is string => !!id);

    const optimisticHoldActions: OnyxUpdate[] = [];
    const failureHoldActions: OnyxUpdate[] = [];
    const reportActionIDList: string[] = [];
    const optimisticHoldTransactionActions: OnyxUpdate[] = [];
    const failureHoldTransactionActions: OnyxUpdate[] = [];
    iouActionList.forEach((action) => {
        const transactionThreadReportID = action?.childReportID;
        const createdReportAction = buildOptimisticHoldReportAction();
        reportActionIDList.push(createdReportAction.reportActionID);
        const transactionID = isMoneyRequestAction(action) ? getOriginalMessage(action)?.IOUTransactionID ?? CONST.DEFAULT_NUMBER_ID : CONST.DEFAULT_NUMBER_ID;
        optimisticHoldTransactionActions.push({
            onyxMethod: Onyx.METHOD.MERGE,
            key: `${ONYXKEYS.COLLECTION.TRANSACTION}${transactionID}`,
            value: {
                comment: {
                    hold: createdReportAction.reportActionID,
                },
            },
        });
        failureHoldTransactionActions.push({
            onyxMethod: Onyx.METHOD.MERGE,
            key: `${ONYXKEYS.COLLECTION.TRANSACTION}${transactionID}`,
            value: {
                comment: {
                    hold: null,
                },
            },
        });
        optimisticHoldActions.push({
            onyxMethod: Onyx.METHOD.MERGE,
            key: `${ONYXKEYS.COLLECTION.REPORT_ACTIONS}${transactionThreadReportID}`,
            value: {
                [createdReportAction.reportActionID]: createdReportAction,
            },
        });
        failureHoldActions.push({
            onyxMethod: Onyx.METHOD.MERGE,
            key: `${ONYXKEYS.COLLECTION.REPORT_ACTIONS}${transactionThreadReportID}`,
            value: {
                [createdReportAction.reportActionID]: {
                    errors: getMicroSecondOnyxErrorWithTranslationKey('iou.error.genericHoldExpenseFailureMessage'),
                },
            },
        });
    });

    const transactionThreadReportID = params.reportID ? getIOUActionForTransactions([params.transactionID], params.reportID).at(0)?.childReportID : undefined;
    const optimisticReportAction = buildOptimisticDismissedViolationReportAction({
        reason: 'manual',
        violationName: CONST.VIOLATIONS.DUPLICATED_TRANSACTION,
    });

    const optimisticReportActionData: OnyxUpdate = {
        onyxMethod: Onyx.METHOD.MERGE,
        key: `${ONYXKEYS.COLLECTION.REPORT_ACTIONS}${transactionThreadReportID}`,
        value: {
            [optimisticReportAction.reportActionID]: optimisticReportAction,
        },
    };

    const failureReportActionData: OnyxUpdate = {
        onyxMethod: Onyx.METHOD.MERGE,
        key: `${ONYXKEYS.COLLECTION.REPORT_ACTIONS}${transactionThreadReportID}`,
        value: {
            [optimisticReportAction.reportActionID]: null,
        },
    };

    const optimisticData: OnyxUpdate[] = [];
    const failureData: OnyxUpdate[] = [];

    optimisticData.push(optimisticTransactionData, ...optimisticTransactionViolations, ...optimisticHoldActions, ...optimisticHoldTransactionActions, optimisticReportActionData);
    failureData.push(failureTransactionData, ...failureTransactionViolations, ...failureHoldActions, ...failureHoldTransactionActions, failureReportActionData);
    const {reportID, transactionIDList, receiptID, ...otherParams} = params;

    const parameters: ResolveDuplicatesParams = {
        ...otherParams,
        transactionID: params.transactionID,
        reportActionIDList,
        transactionIDList: orderedTransactionIDList,
        dismissedViolationReportActionID: optimisticReportAction.reportActionID,
    };

    API.write(WRITE_COMMANDS.RESOLVE_DUPLICATES, parameters, {optimisticData, failureData});
}

export {
    adjustRemainingSplitShares,
    getNextApproverAccountID,
    approveMoneyRequest,
    canApproveIOU,
    cancelPayment,
    canIOUBePaid,
    cleanUpMoneyRequest,
    clearMoneyRequest,
    completeSplitBill,
    createDistanceRequest,
    createDraftTransaction,
    deleteMoneyRequest,
    deleteTrackExpense,
    detachReceipt,
    dismissHoldUseExplanation,
    getIOURequestPolicyID,
    initMoneyRequest,
    navigateToStartStepIfScanFileCannotBeRead,
    completePaymentOnboarding,
    payInvoice,
    payMoneyRequest,
    putOnHold,
    replaceReceipt,
    requestMoney,
    resetSplitShares,
    resetDraftTransactionsCustomUnit,
    savePreferredPaymentMethod,
    sendInvoice,
    sendMoneyElsewhere,
    sendMoneyWithWallet,
    setCustomUnitRateID,
    setCustomUnitID,
    removeSubrate,
    addSubrate,
    updateSubrate,
    clearSubrates,
    setDraftSplitTransaction,
    setIndividualShare,
    setMoneyRequestAmount,
    setMoneyRequestAttendees,
    setMoneyRequestBillable,
    setMoneyRequestCategory,
    setMoneyRequestCreated,
    setMoneyRequestDateAttribute,
    setMoneyRequestCurrency,
    setMoneyRequestDescription,
    setMoneyRequestDistanceRate,
    setMoneyRequestMerchant,
    setMoneyRequestParticipants,
    setMoneyRequestParticipantsFromReport,
    setMoneyRequestPendingFields,
    setMoneyRequestReceipt,
    setMoneyRequestTag,
    setMoneyRequestTaxAmount,
    setMoneyRequestTaxRate,
    setSplitPayer,
    setSplitShares,
    splitBill,
    splitBillAndOpenReport,
    startMoneyRequest,
    startSplitBill,
    submitReport,
    trackExpense,
    unapproveExpenseReport,
    unholdRequest,
    updateMoneyRequestAttendees,
    updateMoneyRequestAmountAndCurrency,
    updateMoneyRequestBillable,
    updateMoneyRequestCategory,
    updateMoneyRequestDate,
    updateMoneyRequestDescription,
    updateMoneyRequestDistance,
    updateMoneyRequestDistanceRate,
    updateMoneyRequestMerchant,
    updateMoneyRequestTag,
    updateMoneyRequestTaxAmount,
    updateMoneyRequestTaxRate,
    mergeDuplicates,
    updateLastLocationPermissionPrompt,
    resolveDuplicates,
    getIOUReportActionToApproveOrPay,
    getNavigationUrlOnMoneyRequestDelete,
    getNavigationUrlAfterTrackExpenseDelete,
    canSubmitReport,
    submitPerDiemExpense,
};
export type {GPSPoint as GpsPoint, IOURequestType};<|MERGE_RESOLUTION|>--- conflicted
+++ resolved
@@ -1426,9 +1426,9 @@
 
     if (violationsOnyxData) {
         optimisticData.push(violationsOnyxData, {
-            key: `${ONYXKEYS.COLLECTION.NEXT_STEP}${iouReport.reportID}`,
+            key: `${ONYXKEYS.COLLECTION.NEXT_STEP}${iou.report.reportID}`,
             onyxMethod: Onyx.METHOD.SET,
-            value: NextStepUtils.buildNextStep(iouReport, iouReport?.statusNum ?? CONST.REPORT.STATE_NUM.OPEN, true),
+            value: buildNextStep(iou.report, iou.report.statusNum ?? CONST.REPORT.STATE_NUM.OPEN, true),
         });
         failureData.push({
             onyxMethod: Onyx.METHOD.SET,
@@ -3623,48 +3623,18 @@
         });
     }
 
-<<<<<<< HEAD
-    const currentTransactionViolations = allTransactionViolations[`${ONYXKEYS.COLLECTION.TRANSACTION_VIOLATIONS}${transactionID}`] ?? [];
-    const currentNextStep = allNextSteps[`${ONYXKEYS.COLLECTION.NEXT_STEP}${iouReport?.reportID ?? '-1'}`] ?? {};
-    let nextViolationOnyxUpdate: ReturnType<typeof ViolationsUtils.getViolationsOnyxData> | undefined;
-    if (policy && PolicyUtils.isPaidGroupPolicy(policy) && updatedTransaction && (hasModifiedTag || hasModifiedCategory || hasModifiedDistanceRate)) {
-        nextViolationOnyxUpdate = ViolationsUtils.getViolationsOnyxData(
-=======
     if (policy && isPaidGroupPolicy(policy) && updatedTransaction && (hasModifiedTag || hasModifiedCategory || hasModifiedDistanceRate || hasModifiedAmount || hasModifiedCreated)) {
         const currentTransactionViolations = allTransactionViolations[`${ONYXKEYS.COLLECTION.TRANSACTION_VIOLATIONS}${transactionID}`] ?? [];
-        const violationsOnyxdata = ViolationsUtils.getViolationsOnyxData(
->>>>>>> 631006e1
+        const violationsOnyxData = ViolationsUtils.getViolationsOnyxData(
             updatedTransaction,
             currentTransactionViolations,
             policy,
             policyTagList ?? {},
             policyCategories ?? {},
-<<<<<<< HEAD
-            PolicyUtils.hasDependentTags(policy, policyTagList ?? {}),
-        );
-    }
-
-    if (nextViolationOnyxUpdate?.value) {
-        optimisticData.push({
-            onyxMethod: Onyx.METHOD.MERGE,
-            key: `${ONYXKEYS.COLLECTION.NEXT_STEP}${iouReport?.reportID ?? '-1'}`,
-            value: NextStepUtils.buildNextStep(iouReport ?? undefined, iouReport?.statusNum ?? CONST.REPORT.STATUS_NUM.OPEN, nextViolationOnyxUpdate.value.length > 0),
-        });
-        failureData.push({
-            onyxMethod: Onyx.METHOD.MERGE,
-            key: `${ONYXKEYS.COLLECTION.NEXT_STEP}${iouReport?.reportID ?? '-1'}`,
-            value: currentNextStep,
-        });
-    }
-
-    if (nextViolationOnyxUpdate && ('tag' in transactionChanges || 'category' in transactionChanges)) {
-        optimisticData.push(nextViolationOnyxUpdate);
-=======
             hasDependentTags(policy, policyTagList ?? {}),
             isInvoiceReportReportUtils(iouReport),
         );
-        optimisticData.push(violationsOnyxdata);
->>>>>>> 631006e1
+        optimisticData.push(violationsOnyxData);
         failureData.push({
             onyxMethod: Onyx.METHOD.MERGE,
             key: `${ONYXKEYS.COLLECTION.TRANSACTION_VIOLATIONS}${transactionID}`,
@@ -3676,7 +3646,7 @@
                 key: `${ONYXKEYS.COLLECTION.SNAPSHOT}${hash}`,
                 value: {
                     data: {
-                        [`${ONYXKEYS.COLLECTION.TRANSACTION_VIOLATIONS}${transactionID}`]: violationsOnyxdata.value,
+                        [`${ONYXKEYS.COLLECTION.TRANSACTION_VIOLATIONS}${transactionID}`]: violationsOnyxData.value,
                     },
                 },
             });
@@ -3688,6 +3658,20 @@
                         [`${ONYXKEYS.COLLECTION.TRANSACTION_VIOLATIONS}${transactionID}`]: currentTransactionViolations,
                     },
                 },
+            });
+        }
+        if (violationsOnyxData) {
+            const currentNextStep = allNextSteps[`${ONYXKEYS.COLLECTION.NEXT_STEP}${iouReport?.reportID}`] ?? {};
+            const shouldFixViolations = Array.isArray(violationsOnyxData.value) && violationsOnyxData.value.length > 0;
+            optimisticData.push({
+                onyxMethod: Onyx.METHOD.MERGE,
+                key: `${ONYXKEYS.COLLECTION.NEXT_STEP}${iouReport?.reportID}`,
+                value: buildNextStep(iouReport ?? undefined, iouReport?.statusNum ?? CONST.REPORT.STATUS_NUM.OPEN, shouldFixViolations),
+            });
+            failureData.push({
+                onyxMethod: Onyx.METHOD.MERGE,
+                key: `${ONYXKEYS.COLLECTION.NEXT_STEP}${iouReport?.reportID}`,
+                value: currentNextStep,
             });
         }
     }
@@ -8353,7 +8337,7 @@
     const currentNextStep = allNextSteps[`${ONYXKEYS.COLLECTION.NEXT_STEP}${expenseReport.reportID}`] ?? null;
 
     const optimisticUnapprovedReportAction = buildOptimisticUnapprovedReportAction(expenseReport.total ?? 0, expenseReport.currency ?? '', expenseReport.reportID);
-    const optimisticNextStep = buildNextStep(expenseReport, CONST.REPORT.STATUS_NUM.SUBMITTED, true);
+    const optimisticNextStep = buildNextStep(expenseReport, CONST.REPORT.STATUS_NUM.SUBMITTED, false, true);
 
     const optimisticReportActionData: OnyxUpdate = {
         onyxMethod: Onyx.METHOD.MERGE,
