import {format} from 'date-fns';
import {fastMerge, Str} from 'expensify-common';
import {InteractionManager} from 'react-native';
import type {NullishDeep, OnyxCollection, OnyxEntry, OnyxInputValue, OnyxUpdate} from 'react-native-onyx';
import Onyx from 'react-native-onyx';
import type {PartialDeep, SetRequired, ValueOf} from 'type-fest';
import ReceiptGeneric from '@assets/images/receipt-generic.png';
import * as API from '@libs/API';
import type {
    ApproveMoneyRequestParams,
    CompleteSplitBillParams,
    CreateDistanceRequestParams,
    CreateWorkspaceParams,
    DeleteMoneyRequestParams,
    DetachReceiptParams,
    PayInvoiceParams,
    PayMoneyRequestParams,
    ReplaceReceiptParams,
    RequestMoneyParams,
    ResolveDuplicatesParams,
    SendInvoiceParams,
    SendMoneyParams,
    SetNameValuePairParams,
    SplitBillParams,
    StartSplitBillParams,
    SubmitReportParams,
    TrackExpenseParams,
    TransactionMergeParams,
    UnapproveExpenseReportParams,
    UpdateMoneyRequestParams,
} from '@libs/API/parameters';
import {WRITE_COMMANDS} from '@libs/API/types';
import {convertToDisplayString} from '@libs/CurrencyUtils';
import DateUtils from '@libs/DateUtils';
import DistanceRequestUtils from '@libs/DistanceRequestUtils';
import {getMicroSecondOnyxErrorObject, getMicroSecondOnyxErrorWithTranslationKey} from '@libs/ErrorUtils';
import {readFileAsync} from '@libs/fileDownload/FileUtils';
import GoogleTagManager from '@libs/GoogleTagManager';
import {
    calculateAmount as calculateIOUAmount,
    formatCurrentUserToAttendee,
    isMovingTransactionFromTrackExpense as isMovingTransactionFromTrackExpenseIOUUtils,
    navigateToStartMoneyRequestStep,
    updateIOUOwnerAndTotal,
} from '@libs/IOUUtils';
import {formatPhoneNumber} from '@libs/LocalePhoneNumber';
import * as Localize from '@libs/Localize';
import Log from '@libs/Log';
import isSearchTopmostCentralPane from '@libs/Navigation/isSearchTopmostCentralPane';
import Navigation from '@libs/Navigation/Navigation';
import {buildNextStep} from '@libs/NextStepUtils';
import {rand64} from '@libs/NumberUtils';
import {getPersonalDetailsForAccountIDs} from '@libs/OptionsListUtils';
import {getCustomUnitID} from '@libs/PerDiemRequestUtils';
import {getAccountIDsByLogins} from '@libs/PersonalDetailsUtils';
import {addSMSDomainIfPhoneNumber} from '@libs/PhoneNumber';
import {getPolicy, getSubmitToAccountID, hasDependentTags, isControlPolicy, isPaidGroupPolicy, isPolicyAdmin, isSubmitAndClose} from '@libs/PolicyUtils';
import {
    getAllReportActions,
    getLastVisibleAction,
    getLastVisibleMessage,
    getOriginalMessage,
    getReportAction,
    getReportActionHtml,
    getReportActionMessage,
    getReportActionText,
    getTrackExpenseActionableWhisper,
    isActionableTrackExpense,
    isCreatedAction,
    isDeletedParentAction,
    isMoneyRequestAction,
    isReportPreviewAction,
} from '@libs/ReportActionsUtils';
import type {OptimisticChatReport, OptimisticCreatedReportAction, OptimisticIOUReportAction, OptionData, TransactionDetails} from '@libs/ReportUtils';
import {
    buildOptimisticActionableTrackExpenseWhisper,
    buildOptimisticApprovedReportAction,
    buildOptimisticCancelPaymentReportAction,
    buildOptimisticChatReport,
    buildOptimisticCreatedReportAction,
    buildOptimisticDismissedViolationReportAction,
    buildOptimisticExpenseReport,
    buildOptimisticHoldReportAction,
    buildOptimisticHoldReportActionComment,
    buildOptimisticInvoiceReport,
    buildOptimisticIOUReport,
    buildOptimisticIOUReportAction,
    buildOptimisticModifiedExpenseReportAction,
    buildOptimisticMoneyRequestEntities,
    buildOptimisticMovedTrackedExpenseModifiedReportAction,
    buildOptimisticReportPreview,
    buildOptimisticSubmittedReportAction,
    buildOptimisticUnapprovedReportAction,
    buildOptimisticUnHoldReportAction,
    canBeAutoReimbursed,
    canUserPerformWriteAction as canUserPerformWriteActionReportUtils,
    getAllHeldTransactions as getAllHeldTransactionsReportUtils,
    getApprovalChain,
    getChatByParticipants,
    getDisplayedReportID,
    getInvoiceChatByParticipants,
    getMoneyRequestSpendBreakdown,
    getOptimisticDataForParentReportAction,
    getOutstandingChildRequest,
    getPersonalDetailsForAccountID,
    getReportNameValuePairs,
    getReportOrDraftReport,
    getTransactionDetails,
    hasHeldExpenses as hasHeldExpensesReportUtils,
    hasNonReimbursableTransactions as hasNonReimbursableTransactionsReportUtils,
    isArchivedReport,
    isDraftReport,
    isExpenseReport,
    isIndividualInvoiceRoom,
    isInvoiceReport as isInvoiceReportReportUtils,
    isInvoiceRoom,
    isMoneyRequestReport as isMoneyRequestReportReportUtils,
    isOpenExpenseReport as isOpenExpenseReportReportUtils,
    isOptimisticPersonalDetail,
    isPayAtEndExpenseReport as isPayAtEndExpenseReportReportUtils,
    isPayer as isPayerReportUtils,
    isPolicyExpenseChat as isPolicyExpenseChatReportUtils,
    isReportApproved,
    isSelfDM,
    isSettled,
    isTrackExpenseReport,
    shouldCreateNewMoneyRequestReport as shouldCreateNewMoneyRequestReportReportUtils,
    updateReportPreview,
} from '@libs/ReportUtils';
import {getSession} from '@libs/SessionUtils';
import playSound, {SOUNDS} from '@libs/Sound';
import {shouldRestrictUserBillableActions} from '@libs/SubscriptionUtils';
import {
    buildOptimisticTransaction,
    getAllReportTransactions,
    getAmount,
    getCategoryTaxCodeAndAmount,
    getCurrency,
    getMerchant,
    getTransaction,
    getUpdatedTransaction,
    hasReceipt as hasReceiptTransactionUtils,
    isDistanceRequest as isDistanceRequestTransactionUtils,
    isFetchingWaypointsFromServer,
    isOnHold,
    isReceiptBeingScanned as isReceiptBeingScannedTransactionUtils,
    isScanRequest as isScanRequestTransactionUtils,
} from '@libs/TransactionUtils';
import ViolationsUtils from '@libs/Violations/ViolationsUtils';
import type {IOUAction, IOUType} from '@src/CONST';
import CONST from '@src/CONST';
import ONYXKEYS from '@src/ONYXKEYS';
import ROUTES from '@src/ROUTES';
import type {Route} from '@src/ROUTES';
import type * as OnyxTypes from '@src/types/onyx';
import type {Attendee, Participant, Split} from '@src/types/onyx/IOU';
import type {ErrorFields, Errors} from '@src/types/onyx/OnyxCommon';
import type {PaymentMethodType} from '@src/types/onyx/OriginalMessage';
import type {InvoiceReceiver, InvoiceReceiverType} from '@src/types/onyx/Report';
import type ReportAction from '@src/types/onyx/ReportAction';
import type {OnyxData} from '@src/types/onyx/Request';
import type {SearchPolicy, SearchReport, SearchTransaction} from '@src/types/onyx/SearchResults';
import type {Comment, Receipt, ReceiptSource, Routes, SplitShares, TransactionChanges, WaypointCollection} from '@src/types/onyx/Transaction';
import {isEmptyObject} from '@src/types/utils/EmptyObject';
import {clearByKey as clearPdfByOnyxKey} from './CachedPDFPaths';
import {buildOptimisticPolicyRecentlyUsedCategories} from './Policy/Category';
import {buildOptimisticRecentlyUsedCurrencies, buildPolicyData, generatePolicyID} from './Policy/Policy';
import {buildOptimisticPolicyRecentlyUsedTags} from './Policy/Tag';
import {completeOnboarding, getCurrentUserAccountID, notifyNewAction} from './Report';
import {getRecentWaypoints, sanitizeRecentWaypoints} from './Transaction';
import {removeDraftTransaction} from './TransactionEdit';

type IOURequestType = ValueOf<typeof CONST.IOU.REQUEST_TYPE>;

type OneOnOneIOUReport = OnyxTypes.Report | undefined | null;

type MoneyRequestInformation = {
    payerAccountID: number;
    payerEmail: string;
    iouReport: OnyxTypes.Report;
    chatReport: OnyxTypes.Report;
    transaction: OnyxTypes.Transaction;
    iouAction: OptimisticIOUReportAction;
    createdChatReportActionID: string;
    createdIOUReportActionID: string;
    reportPreviewAction: OnyxTypes.ReportAction;
    transactionThreadReportID: string;
    createdReportActionIDForThread: string;
    onyxData: OnyxData;
};

type TrackExpenseInformation = {
    createdWorkspaceParams?: CreateWorkspaceParams;
    iouReport?: OnyxTypes.Report;
    chatReport: OnyxTypes.Report;
    transaction: OnyxTypes.Transaction;
    iouAction: OptimisticIOUReportAction;
    createdChatReportActionID: string;
    createdIOUReportActionID?: string;
    reportPreviewAction?: OnyxTypes.ReportAction;
    transactionThreadReportID: string;
    createdReportActionIDForThread: string;
    actionableWhisperReportActionIDParam?: string;
    onyxData: OnyxData;
};
type CategorizeTrackedExpenseTransactionParams = {
    transactionID: string;
    amount: number;
    currency: string;
    comment: string;
    merchant: string;
    created: string;
    taxCode: string;
    taxAmount: number;
    category?: string;
    tag?: string;
    billable?: boolean;
    receipt?: Receipt;
};
type CategorizeTrackedExpensePolicyParams = {
    policyID: string;
    isDraftPolicy: boolean;
};
type CategorizeTrackedExpenseReportInformation = {
    moneyRequestPreviewReportActionID: string;
    moneyRequestReportID: string;
    moneyRequestCreatedReportActionID: string;
    actionableWhisperReportActionID: string;
    linkedTrackedExpenseReportAction: OnyxTypes.ReportAction;
    linkedTrackedExpenseReportID: string;
    transactionThreadReportID: string;
    reportPreviewReportActionID: string;
};
type CategorizeTrackedExpenseParams = {
    onyxData: OnyxData | undefined;
    reportInformation: CategorizeTrackedExpenseReportInformation;
    transactionParams: CategorizeTrackedExpenseTransactionParams;
    policyParams: CategorizeTrackedExpensePolicyParams;
    createdWorkspaceParams?: CreateWorkspaceParams;
};
type SendInvoiceInformation = {
    senderWorkspaceID: string;
    receiver: Partial<OnyxTypes.PersonalDetails>;
    invoiceRoom: OnyxTypes.Report;
    createdChatReportActionID: string;
    invoiceReportID: string;
    reportPreviewReportActionID: string;
    transactionID: string;
    transactionThreadReportID: string;
    createdIOUReportActionID: string;
    createdReportActionIDForThread: string;
    reportActionID: string;
    onyxData: OnyxData;
};

type SplitData = {
    chatReportID: string;
    transactionID: string;
    reportActionID: string;
    policyID?: string;
    createdReportActionID?: string;
    chatType?: string;
};

type SplitsAndOnyxData = {
    splitData: SplitData;
    splits: Split[];
    onyxData: OnyxData;
};

type UpdateMoneyRequestData = {
    params: UpdateMoneyRequestParams;
    onyxData: OnyxData;
};

type PayMoneyRequestData = {
    params: PayMoneyRequestParams & Partial<PayInvoiceParams>;
    optimisticData: OnyxUpdate[];
    successData: OnyxUpdate[];
    failureData: OnyxUpdate[];
};

type SendMoneyParamsData = {
    params: SendMoneyParams;
    optimisticData: OnyxUpdate[];
    successData: OnyxUpdate[];
    failureData: OnyxUpdate[];
};

type GPSPoint = {
    lat: number;
    long: number;
};

type RequestMoneyTransactionParams = {
    attendees?: Attendee[];
    amount: number;
    currency: string;
    comment?: string;
    receipt?: Receipt;
    category?: string;
    tag?: string;
    taxCode?: string;
    taxAmount?: number;
    billable?: boolean;
    merchant: string;
    created: string;
    actionableWhisperReportActionID?: string;
    linkedTrackedExpenseReportAction?: OnyxTypes.ReportAction;
    linkedTrackedExpenseReportID?: string;
};

type RequestMoneyPolicyParams = {
    policy?: OnyxEntry<OnyxTypes.Policy>;
    policyTagList?: OnyxEntry<OnyxTypes.PolicyTagLists>;
    policyCategories?: OnyxEntry<OnyxTypes.PolicyCategories>;
};

type RequestMoneyParticipantParams = {
    payeeEmail: string | undefined;
    payeeAccountID: number;
    participant: Participant;
};

type RequestMoneyInformation = {
    report: OnyxEntry<OnyxTypes.Report>;
    participantParams: RequestMoneyParticipantParams;
    policyParams?: RequestMoneyPolicyParams;
    gpsPoints?: GPSPoint;
    action?: IOUAction;
    reimbursible?: boolean;
    transactionParams: RequestMoneyTransactionParams;
};

type MoneyRequestInformationParams = {
    parentChatReport: OnyxEntry<OnyxTypes.Report>;
    transactionParams: RequestMoneyTransactionParams;
    participantParams: RequestMoneyParticipantParams;
    policyParams?: RequestMoneyPolicyParams;
    moneyRequestReportID?: string;
    existingTransactionID?: string;
    existingTransaction?: OnyxEntry<OnyxTypes.Transaction>;
};

type MoneyRequestOptimisticParams = {
    chat: {
        report: OnyxTypes.OnyxInputOrEntry<OnyxTypes.Report>;
        createdAction: OptimisticCreatedReportAction;
        reportPreviewAction: ReportAction;
    };
    iou: {
        report: OnyxTypes.Report;
        createdAction: OptimisticCreatedReportAction;
        action: OptimisticIOUReportAction;
    };
    transactionParams: {
        transaction: OnyxTypes.Transaction;
        transactionThreadReport: OptimisticChatReport | null;
        transactionThreadCreatedReportAction: OptimisticCreatedReportAction | null;
    };
    policyRecentlyUsed: {
        categories?: string[];
        tags?: OnyxTypes.RecentlyUsedTags;
        currencies?: string[];
    };
    personalDetailListAction?: OnyxTypes.PersonalDetailsList;
    nextStep?: OnyxTypes.ReportNextStep | null;
};

type BuildOnyxDataForMoneyRequestParams = {
    isNewChatReport: boolean;
    shouldCreateNewMoneyRequestReport: boolean;
    isOneOnOneSplit?: boolean;
    existingTransactionThreadReportID?: string;
    policyParams?: RequestMoneyPolicyParams;
    optimisticParams: MoneyRequestOptimisticParams;
};

type DistanceRequestTransactionParams = {
    comment: string;
    created: string;
    category?: string;
    tag?: string;
    taxCode?: string;
    taxAmount?: number;
    amount: number;
    currency: string;
    merchant: string;
    billable?: boolean;
    validWaypoints: WaypointCollection;
    customUnitRateID?: string;
    splitShares?: SplitShares;
};
type CreateDistanceRequestInformation = {
    report: OnyxEntry<OnyxTypes.Report>;
    participants: Participant[];
    currentUserLogin?: string;
    currentUserAccountID?: number;
    iouType?: ValueOf<typeof CONST.IOU.TYPE>;
    existingTransaction?: OnyxEntry<OnyxTypes.Transaction>;
    transactionParams: DistanceRequestTransactionParams;
    policyParams?: RequestMoneyPolicyParams;
};

let allPersonalDetails: OnyxTypes.PersonalDetailsList = {};
Onyx.connect({
    key: ONYXKEYS.PERSONAL_DETAILS_LIST,
    callback: (value) => {
        allPersonalDetails = value ?? {};
    },
});

let allTransactions: NonNullable<OnyxCollection<OnyxTypes.Transaction>> = {};
Onyx.connect({
    key: ONYXKEYS.COLLECTION.TRANSACTION,
    waitForCollectionCallback: true,
    callback: (value) => {
        if (!value) {
            allTransactions = {};
            return;
        }

        allTransactions = value;
    },
});

let allTransactionDrafts: NonNullable<OnyxCollection<OnyxTypes.Transaction>> = {};
Onyx.connect({
    key: ONYXKEYS.COLLECTION.TRANSACTION_DRAFT,
    waitForCollectionCallback: true,
    callback: (value) => {
        allTransactionDrafts = value ?? {};
    },
});

let allTransactionViolations: NonNullable<OnyxCollection<OnyxTypes.TransactionViolations>> = {};
Onyx.connect({
    key: ONYXKEYS.COLLECTION.TRANSACTION_VIOLATIONS,
    waitForCollectionCallback: true,
    callback: (value) => {
        if (!value) {
            allTransactionViolations = {};
            return;
        }

        allTransactionViolations = value;
    },
});

let allDraftSplitTransactions: NonNullable<OnyxCollection<OnyxTypes.Transaction>> = {};
Onyx.connect({
    key: ONYXKEYS.COLLECTION.SPLIT_TRANSACTION_DRAFT,
    waitForCollectionCallback: true,
    callback: (value) => {
        allDraftSplitTransactions = value ?? {};
    },
});

let allNextSteps: NonNullable<OnyxCollection<OnyxTypes.ReportNextStep>> = {};
Onyx.connect({
    key: ONYXKEYS.COLLECTION.NEXT_STEP,
    waitForCollectionCallback: true,
    callback: (value) => {
        allNextSteps = value ?? {};
    },
});

let allReports: OnyxCollection<OnyxTypes.Report>;
Onyx.connect({
    key: ONYXKEYS.COLLECTION.REPORT,
    waitForCollectionCallback: true,
    callback: (value) => {
        allReports = value;
    },
});

let userAccountID = -1;
let currentUserEmail = '';
Onyx.connect({
    key: ONYXKEYS.SESSION,
    callback: (value) => {
        currentUserEmail = value?.email ?? '';
        userAccountID = value?.accountID ?? -1;
    },
});

let currentUserPersonalDetails: OnyxEntry<OnyxTypes.PersonalDetails>;
Onyx.connect({
    key: ONYXKEYS.PERSONAL_DETAILS_LIST,
    callback: (value) => {
        currentUserPersonalDetails = value?.[userAccountID] ?? undefined;
    },
});

let currentDate: OnyxEntry<string> = '';
Onyx.connect({
    key: ONYXKEYS.CURRENT_DATE,
    callback: (value) => {
        currentDate = value;
    },
});

let quickAction: OnyxEntry<OnyxTypes.QuickAction> = {};
Onyx.connect({
    key: ONYXKEYS.NVP_QUICK_ACTION_GLOBAL_CREATE,
    callback: (value) => {
        quickAction = value;
    },
});

let allReportActions: OnyxCollection<OnyxTypes.ReportActions>;
Onyx.connect({
    key: ONYXKEYS.COLLECTION.REPORT_ACTIONS,
    waitForCollectionCallback: true,
    callback: (actions) => {
        if (!actions) {
            return;
        }
        allReportActions = actions;
    },
});

let activePolicyID: OnyxEntry<string>;
Onyx.connect({
    key: ONYXKEYS.NVP_ACTIVE_POLICY_ID,
    callback: (value) => (activePolicyID = value),
});

let introSelected: OnyxEntry<OnyxTypes.IntroSelected>;
Onyx.connect({
    key: ONYXKEYS.NVP_INTRO_SELECTED,
    callback: (value) => (introSelected = value),
});

let personalDetailsList: OnyxEntry<OnyxTypes.PersonalDetailsList>;
Onyx.connect({
    key: ONYXKEYS.PERSONAL_DETAILS_LIST,
    callback: (value) => (personalDetailsList = value),
});

/**
 * Find the report preview action from given chat report and iou report
 */
function getReportPreviewAction(chatReportID: string, iouReportID: string): OnyxInputValue<ReportAction<typeof CONST.REPORT.ACTIONS.TYPE.REPORT_PREVIEW>> {
    const reportActions = allReportActions?.[`${ONYXKEYS.COLLECTION.REPORT_ACTIONS}${chatReportID}`] ?? {};

    // Find the report preview action from the chat report
    return (
        Object.values(reportActions).find(
            (reportAction): reportAction is ReportAction<typeof CONST.REPORT.ACTIONS.TYPE.REPORT_PREVIEW> =>
                reportAction && isReportPreviewAction(reportAction) && getOriginalMessage(reportAction)?.linkedReportID === iouReportID,
        ) ?? null
    );
}

/**
 * Initialize expense info
 * @param reportID to attach the transaction to
 * @param policy
 * @param isFromGlobalCreate
 * @param iouRequestType one of manual/scan/distance
 */
function initMoneyRequest(
    reportID: string,
    policy: OnyxEntry<OnyxTypes.Policy>,
    isFromGlobalCreate: boolean,
    currentIouRequestType: IOURequestType | undefined,
    newIouRequestType: IOURequestType,
) {
    // Generate a brand new transactionID
    const newTransactionID = CONST.IOU.OPTIMISTIC_TRANSACTION_ID;
    const currency = policy?.outputCurrency ?? currentUserPersonalDetails?.localCurrencyCode ?? CONST.CURRENCY.USD;
    // Disabling this line since currentDate can be an empty string
    // eslint-disable-next-line @typescript-eslint/prefer-nullish-coalescing
    const created = currentDate || format(new Date(), 'yyyy-MM-dd');

    // in case we have to re-init money request, but the IOU request type is the same with the old draft transaction,
    // we should keep most of the existing data by using the ONYX MERGE operation
    if (currentIouRequestType === newIouRequestType) {
        // so, we just need to update the reportID, isFromGlobalCreate, created, currency
        Onyx.merge(`${ONYXKEYS.COLLECTION.TRANSACTION_DRAFT}${newTransactionID}`, {
            reportID,
            isFromGlobalCreate,
            created,
            currency,
            transactionID: newTransactionID,
        });
        return;
    }

    const comment: Comment = {};
    let requestCategory: string | null = null;

    // Add initial empty waypoints when starting a distance expense
    if (newIouRequestType === CONST.IOU.REQUEST_TYPE.DISTANCE) {
        comment.waypoints = {
            waypoint0: {keyForList: 'start_waypoint'},
            waypoint1: {keyForList: 'stop_waypoint'},
        };
        if (!isFromGlobalCreate) {
            const customUnitRateID = DistanceRequestUtils.getCustomUnitRateID(reportID);
            comment.customUnit = {customUnitRateID};
        }
    }

    if (newIouRequestType === CONST.IOU.REQUEST_TYPE.PER_DIEM) {
        comment.customUnit = {
            attributes: {
                dates: {
                    start: DateUtils.getStartOfToday(),
                    end: DateUtils.getStartOfToday(),
                },
            },
        };
        if (!isFromGlobalCreate) {
            const {customUnitID, category} = getCustomUnitID(reportID);
            comment.customUnit = {...comment.customUnit, customUnitID};
            requestCategory = category ?? null;
        }
    }

    // Store the transaction in Onyx and mark it as not saved so it can be cleaned up later
    // Use set() here so that there is no way that data will be leaked between objects when it gets reset
    Onyx.set(`${ONYXKEYS.COLLECTION.TRANSACTION_DRAFT}${newTransactionID}`, {
        amount: 0,
        attendees: formatCurrentUserToAttendee(currentUserPersonalDetails, reportID),
        comment,
        created,
        currency,
        category: requestCategory,
        iouRequestType: newIouRequestType,
        reportID,
        transactionID: newTransactionID,
        isFromGlobalCreate,
        merchant: CONST.TRANSACTION.PARTIAL_TRANSACTION_MERCHANT,
        splitPayerAccountIDs: currentUserPersonalDetails ? [currentUserPersonalDetails.accountID] : undefined,
    });
}

function createDraftTransaction(transaction: OnyxTypes.Transaction) {
    if (!transaction) {
        return;
    }

    const newTransaction = {
        ...transaction,
    };

    Onyx.set(`${ONYXKEYS.COLLECTION.TRANSACTION_DRAFT}${transaction.transactionID}`, newTransaction);
}

function clearMoneyRequest(transactionID: string, skipConfirmation = false) {
    Onyx.set(`${ONYXKEYS.COLLECTION.SKIP_CONFIRMATION}${transactionID}`, skipConfirmation);
    Onyx.set(`${ONYXKEYS.COLLECTION.TRANSACTION_DRAFT}${transactionID}`, null);
}

function startMoneyRequest(iouType: ValueOf<typeof CONST.IOU.TYPE>, reportID: string, requestType?: IOURequestType, skipConfirmation = false) {
    clearMoneyRequest(CONST.IOU.OPTIMISTIC_TRANSACTION_ID, skipConfirmation);
    switch (requestType) {
        case CONST.IOU.REQUEST_TYPE.MANUAL:
            Navigation.navigate(ROUTES.MONEY_REQUEST_CREATE_TAB_MANUAL.getRoute(CONST.IOU.ACTION.CREATE, iouType, CONST.IOU.OPTIMISTIC_TRANSACTION_ID, reportID));
            return;
        case CONST.IOU.REQUEST_TYPE.SCAN:
            Navigation.navigate(ROUTES.MONEY_REQUEST_CREATE_TAB_SCAN.getRoute(CONST.IOU.ACTION.CREATE, iouType, CONST.IOU.OPTIMISTIC_TRANSACTION_ID, reportID));
            return;
        case CONST.IOU.REQUEST_TYPE.DISTANCE:
            Navigation.navigate(ROUTES.MONEY_REQUEST_CREATE_TAB_DISTANCE.getRoute(CONST.IOU.ACTION.CREATE, iouType, CONST.IOU.OPTIMISTIC_TRANSACTION_ID, reportID));
            return;
        default:
            Navigation.navigate(ROUTES.MONEY_REQUEST_CREATE.getRoute(CONST.IOU.ACTION.CREATE, iouType, CONST.IOU.OPTIMISTIC_TRANSACTION_ID, reportID));
    }
}

function setMoneyRequestAmount(transactionID: string, amount: number, currency: string, shouldShowOriginalAmount = false) {
    Onyx.merge(`${ONYXKEYS.COLLECTION.TRANSACTION_DRAFT}${transactionID}`, {amount, currency, shouldShowOriginalAmount});
}

function setMoneyRequestCreated(transactionID: string, created: string, isDraft: boolean) {
    Onyx.merge(`${isDraft ? ONYXKEYS.COLLECTION.TRANSACTION_DRAFT : ONYXKEYS.COLLECTION.TRANSACTION}${transactionID}`, {created});
}

function setMoneyRequestDateAttribute(transactionID: string, start: string, end: string) {
    Onyx.merge(`${ONYXKEYS.COLLECTION.TRANSACTION_DRAFT}${transactionID}`, {comment: {customUnit: {attributes: {dates: {start, end}}}}});
}

function setMoneyRequestCurrency(transactionID: string, currency: string, isEditing = false) {
    const fieldToUpdate = isEditing ? 'modifiedCurrency' : 'currency';
    Onyx.merge(`${ONYXKEYS.COLLECTION.TRANSACTION_DRAFT}${transactionID}`, {[fieldToUpdate]: currency});
}

function setMoneyRequestDescription(transactionID: string, comment: string, isDraft: boolean) {
    Onyx.merge(`${isDraft ? ONYXKEYS.COLLECTION.TRANSACTION_DRAFT : ONYXKEYS.COLLECTION.TRANSACTION}${transactionID}`, {comment: {comment: comment.trim()}});
}

function setMoneyRequestMerchant(transactionID: string, merchant: string, isDraft: boolean) {
    Onyx.merge(`${isDraft ? ONYXKEYS.COLLECTION.TRANSACTION_DRAFT : ONYXKEYS.COLLECTION.TRANSACTION}${transactionID}`, {merchant});
}

function setMoneyRequestAttendees(transactionID: string, attendees: Attendee[], isDraft: boolean) {
    Onyx.merge(`${isDraft ? ONYXKEYS.COLLECTION.TRANSACTION_DRAFT : ONYXKEYS.COLLECTION.TRANSACTION}${transactionID}`, {attendees});
}

function setMoneyRequestPendingFields(transactionID: string, pendingFields: OnyxTypes.Transaction['pendingFields']) {
    Onyx.merge(`${ONYXKEYS.COLLECTION.TRANSACTION_DRAFT}${transactionID}`, {pendingFields});
}

function setMoneyRequestCategory(transactionID: string, category: string, policyID?: string) {
    Onyx.merge(`${ONYXKEYS.COLLECTION.TRANSACTION_DRAFT}${transactionID}`, {category});
    if (!policyID) {
        setMoneyRequestTaxRate(transactionID, '');
        setMoneyRequestTaxAmount(transactionID, null);
        return;
    }
    const transaction = allTransactionDrafts[`${ONYXKEYS.COLLECTION.TRANSACTION_DRAFT}${transactionID}`];
    const {categoryTaxCode, categoryTaxAmount} = getCategoryTaxCodeAndAmount(category, transaction, getPolicy(policyID));
    if (categoryTaxCode && categoryTaxAmount !== undefined) {
        setMoneyRequestTaxRate(transactionID, categoryTaxCode);
        setMoneyRequestTaxAmount(transactionID, categoryTaxAmount);
    }
}

function setMoneyRequestTag(transactionID: string, tag: string) {
    Onyx.merge(`${ONYXKEYS.COLLECTION.TRANSACTION_DRAFT}${transactionID}`, {tag});
}

function setMoneyRequestBillable(transactionID: string, billable: boolean) {
    Onyx.merge(`${ONYXKEYS.COLLECTION.TRANSACTION_DRAFT}${transactionID}`, {billable});
}

function setMoneyRequestParticipants(transactionID: string, participants: Participant[] = []) {
    Onyx.merge(`${ONYXKEYS.COLLECTION.TRANSACTION_DRAFT}${transactionID}`, {participants});
}

function setSplitPayer(transactionID: string, payerAccountID: number) {
    Onyx.merge(`${ONYXKEYS.COLLECTION.TRANSACTION_DRAFT}${transactionID}`, {splitPayerAccountIDs: [payerAccountID]});
}

function setMoneyRequestReceipt(transactionID: string, source: string, filename: string, isDraft: boolean, type?: string) {
    Onyx.merge(`${isDraft ? ONYXKEYS.COLLECTION.TRANSACTION_DRAFT : ONYXKEYS.COLLECTION.TRANSACTION}${transactionID}`, {
        receipt: {source, type: type ?? ''},
        filename,
    });
}

/**
 * Set custom unit rateID for the transaction draft
 */
function setCustomUnitRateID(transactionID: string, customUnitRateID: string | undefined) {
    Onyx.merge(`${ONYXKEYS.COLLECTION.TRANSACTION_DRAFT}${transactionID}`, {comment: {customUnit: {customUnitRateID}}});
}

/**
 * Set custom unit ID for the transaction draft
 */
function setCustomUnitID(transactionID: string, customUnitID: string) {
    Onyx.merge(`${ONYXKEYS.COLLECTION.TRANSACTION_DRAFT}${transactionID}`, {comment: {customUnit: {customUnitID}}});
}

function removeSubrate(transaction: OnyxEntry<OnyxTypes.Transaction>, currentIndex: string) {
    // Index comes from the route params and is a string
    const index = Number(currentIndex);
    if (index === -1) {
        return;
    }
    const existingSubrates = transaction?.comment?.customUnit?.subRates ?? [];

    const newSubrates = [...existingSubrates];
    newSubrates.splice(index, 1);

    // Onyx.merge won't remove the null nested object values, this is a workaround
    // to remove nested keys while also preserving other object keys
    // Doing a deep clone of the transaction to avoid mutating the original object and running into a cache issue when using Onyx.set
    const newTransaction: OnyxTypes.Transaction = {
        // eslint-disable-next-line @typescript-eslint/non-nullable-type-assertion-style
        ...(transaction as OnyxTypes.Transaction),
        comment: {
            ...transaction?.comment,
            customUnit: {
                ...transaction?.comment?.customUnit,
                subRates: newSubrates,
                quantity: null,
            },
        },
    };

    Onyx.set(`${ONYXKEYS.COLLECTION.TRANSACTION_DRAFT}${transaction?.transactionID}`, newTransaction);
}

function updateSubrate(transaction: OnyxEntry<OnyxTypes.Transaction>, currentIndex: string, quantity: number, id: string, name: string, rate: number) {
    // Index comes from the route params and is a string
    const index = Number(currentIndex);
    if (index === -1) {
        return;
    }
    const existingSubrates = transaction?.comment?.customUnit?.subRates ?? [];

    if (index >= existingSubrates.length) {
        return;
    }

    const newSubrates = [...existingSubrates];
    newSubrates.splice(index, 1, {quantity, id, name, rate});

    // Onyx.merge won't remove the null nested object values, this is a workaround
    // to remove nested keys while also preserving other object keys
    // Doing a deep clone of the transaction to avoid mutating the original object and running into a cache issue when using Onyx.set
    const newTransaction: OnyxTypes.Transaction = {
        // eslint-disable-next-line @typescript-eslint/non-nullable-type-assertion-style
        ...(transaction as OnyxTypes.Transaction),
        comment: {
            ...transaction?.comment,
            customUnit: {
                ...transaction?.comment?.customUnit,
                subRates: newSubrates,
                quantity: null,
            },
        },
    };

    Onyx.set(`${ONYXKEYS.COLLECTION.TRANSACTION_DRAFT}${transaction?.transactionID}`, newTransaction);
}

function clearSubrates(transactionID: string) {
    Onyx.merge(`${ONYXKEYS.COLLECTION.TRANSACTION_DRAFT}${transactionID}`, {comment: {customUnit: {subRates: []}}});
}

function addSubrate(transaction: OnyxEntry<OnyxTypes.Transaction>, currentIndex: string, quantity: number, id: string, name: string, rate: number) {
    // Index comes from the route params and is a string
    const index = Number(currentIndex);
    if (index === -1) {
        return;
    }
    const existingSubrates = transaction?.comment?.customUnit?.subRates ?? [];

    if (index !== existingSubrates.length) {
        return;
    }

    const newSubrates = [...existingSubrates];
    newSubrates.push({quantity, id, name, rate});

    // Onyx.merge won't remove the null nested object values, this is a workaround
    // to remove nested keys while also preserving other object keys
    // Doing a deep clone of the transaction to avoid mutating the original object and running into a cache issue when using Onyx.set
    const newTransaction: OnyxTypes.Transaction = {
        // eslint-disable-next-line @typescript-eslint/non-nullable-type-assertion-style
        ...(transaction as OnyxTypes.Transaction),
        comment: {
            ...transaction?.comment,
            customUnit: {
                ...transaction?.comment?.customUnit,
                subRates: newSubrates,
                quantity: null,
            },
        },
    };

    Onyx.set(`${ONYXKEYS.COLLECTION.TRANSACTION_DRAFT}${transaction?.transactionID}`, newTransaction);
}

/** Set the distance rate of a new  transaction */
function setMoneyRequestDistanceRate(transactionID: string, rateID: string, policyID: string, isDraft: boolean) {
    Onyx.merge(ONYXKEYS.NVP_LAST_SELECTED_DISTANCE_RATES, {[policyID]: rateID});
    Onyx.merge(`${isDraft ? ONYXKEYS.COLLECTION.TRANSACTION_DRAFT : ONYXKEYS.COLLECTION.TRANSACTION}${transactionID}`, {comment: {customUnit: {customUnitRateID: rateID}}});
}

/** Helper function to get the receipt error for expenses, or the generic error if there's no receipt */
function getReceiptError(receipt: OnyxEntry<Receipt>, filename?: string, isScanRequest = true, errorKey?: number): Errors | ErrorFields {
    return isEmptyObject(receipt) || !isScanRequest
        ? getMicroSecondOnyxErrorWithTranslationKey('iou.error.genericCreateFailureMessage', errorKey)
        : getMicroSecondOnyxErrorObject({error: CONST.IOU.RECEIPT_ERROR, source: receipt.source?.toString() ?? '', filename: filename ?? ''}, errorKey);
}

/** Helper function to get optimistic fields violations onyx data */
function getFieldViolationsOnyxData(iouReport: OnyxTypes.Report): SetRequired<OnyxData, 'optimisticData' | 'failureData'> {
    const missingFields: OnyxTypes.ReportFieldsViolations = {};
    const excludedFields = Object.values(CONST.REPORT_VIOLATIONS_EXCLUDED_FIELDS) as string[];

    Object.values(iouReport.fieldList ?? {}).forEach((field) => {
        if (excludedFields.includes(field.fieldID) || !!field.value || !!field.defaultValue) {
            return;
        }
        // in case of missing field violation the empty object is indicator.
        missingFields[field.fieldID] = {};
    });

    return {
        optimisticData: [
            {
                onyxMethod: Onyx.METHOD.SET,
                key: `${ONYXKEYS.COLLECTION.REPORT_VIOLATIONS}${iouReport.reportID}`,
                value: {
                    fieldRequired: missingFields,
                },
            },
        ],
        failureData: [
            {
                onyxMethod: Onyx.METHOD.SET,
                key: `${ONYXKEYS.COLLECTION.REPORT_VIOLATIONS}${iouReport.reportID}`,
                value: null,
            },
        ],
    };
}

/** Builds the Onyx data for an expense */
function buildOnyxDataForMoneyRequest(moneyRequestParams: BuildOnyxDataForMoneyRequestParams): [OnyxUpdate[], OnyxUpdate[], OnyxUpdate[]] {
    const {isNewChatReport, shouldCreateNewMoneyRequestReport, isOneOnOneSplit = false, existingTransactionThreadReportID, policyParams = {}, optimisticParams} = moneyRequestParams;
    const {policy, policyCategories, policyTagList} = policyParams;
    const {
        chat,
        iou,
        transactionParams: {transaction, transactionThreadReport, transactionThreadCreatedReportAction},
        policyRecentlyUsed,
        personalDetailListAction,
        nextStep,
    } = optimisticParams;

    const isScanRequest = isScanRequestTransactionUtils(transaction);
    const outstandingChildRequest = getOutstandingChildRequest(iou.report);
    const clearedPendingFields = Object.fromEntries(Object.keys(transaction.pendingFields ?? {}).map((key) => [key, null]));
    const optimisticData: OnyxUpdate[] = [];
    const successData: OnyxUpdate[] = [];
    let newQuickAction: ValueOf<typeof CONST.QUICK_ACTIONS> = isScanRequest ? CONST.QUICK_ACTIONS.REQUEST_SCAN : CONST.QUICK_ACTIONS.REQUEST_MANUAL;
    if (isDistanceRequestTransactionUtils(transaction)) {
        newQuickAction = CONST.QUICK_ACTIONS.REQUEST_DISTANCE;
    }
    const existingTransactionThreadReport = allReports?.[`${ONYXKEYS.COLLECTION.REPORT}${existingTransactionThreadReportID}`] ?? null;

    if (chat.report) {
        optimisticData.push({
            // Use SET for new reports because it doesn't exist yet, is faster and we need the data to be available when we navigate to the chat page
            onyxMethod: isNewChatReport ? Onyx.METHOD.SET : Onyx.METHOD.MERGE,
            key: `${ONYXKEYS.COLLECTION.REPORT}${chat.report.reportID}`,
            value: {
                ...chat.report,
                lastReadTime: DateUtils.getDBTime(),
                iouReportID: iou.report.reportID,
                ...outstandingChildRequest,
                ...(isNewChatReport ? {pendingFields: {createChat: CONST.RED_BRICK_ROAD_PENDING_ACTION.ADD}} : {}),
            },
        });
    }

    optimisticData.push(
        {
            onyxMethod: shouldCreateNewMoneyRequestReport ? Onyx.METHOD.SET : Onyx.METHOD.MERGE,
            key: `${ONYXKEYS.COLLECTION.REPORT}${iou.report.reportID}`,
            value: {
                ...iou.report,
                lastMessageText: getReportActionText(iou.action),
                lastMessageHtml: getReportActionHtml(iou.action),
                lastVisibleActionCreated: iou.action.created,
                pendingFields: {
                    ...(shouldCreateNewMoneyRequestReport ? {createChat: CONST.RED_BRICK_ROAD_PENDING_ACTION.ADD} : {preview: CONST.RED_BRICK_ROAD_PENDING_ACTION.UPDATE}),
                },
            },
        },
        {
            onyxMethod: Onyx.METHOD.SET,
            key: `${ONYXKEYS.COLLECTION.TRANSACTION}${transaction.transactionID}`,
            value: transaction,
        },
        isNewChatReport
            ? {
                  onyxMethod: Onyx.METHOD.SET,
                  key: `${ONYXKEYS.COLLECTION.REPORT_ACTIONS}${chat.report?.reportID}`,
                  value: {
                      [chat.createdAction.reportActionID]: chat.createdAction,
                      [chat.reportPreviewAction.reportActionID]: chat.reportPreviewAction,
                  },
              }
            : {
                  onyxMethod: Onyx.METHOD.MERGE,
                  key: `${ONYXKEYS.COLLECTION.REPORT_ACTIONS}${chat.report?.reportID}`,
                  value: {
                      [chat.reportPreviewAction.reportActionID]: chat.reportPreviewAction,
                  },
              },
        shouldCreateNewMoneyRequestReport
            ? {
                  onyxMethod: Onyx.METHOD.SET,
                  key: `${ONYXKEYS.COLLECTION.REPORT_ACTIONS}${iou.report.reportID}`,
                  value: {
                      [iou.createdAction.reportActionID]: iou.createdAction as OnyxTypes.ReportAction,
                      [iou.action.reportActionID]: iou.action as OnyxTypes.ReportAction,
                  },
              }
            : {
                  onyxMethod: Onyx.METHOD.MERGE,
                  key: `${ONYXKEYS.COLLECTION.REPORT_ACTIONS}${iou.report.reportID}`,
                  value: {
                      [iou.action.reportActionID]: iou.action as OnyxTypes.ReportAction,
                  },
              },
        {
            onyxMethod: Onyx.METHOD.MERGE,
            key: `${ONYXKEYS.COLLECTION.REPORT}${transactionThreadReport?.reportID}`,
            value: {
                ...transactionThreadReport,
                pendingFields: {createChat: CONST.RED_BRICK_ROAD_PENDING_ACTION.ADD},
            },
        },
    );

    if (!isEmptyObject(transactionThreadCreatedReportAction)) {
        optimisticData.push({
            onyxMethod: Onyx.METHOD.MERGE,
            key: `${ONYXKEYS.COLLECTION.REPORT_ACTIONS}${transactionThreadReport?.reportID}`,
            value: {
                [transactionThreadCreatedReportAction.reportActionID]: transactionThreadCreatedReportAction,
            },
        });
    }

    if (policyRecentlyUsed.categories?.length) {
        optimisticData.push({
            onyxMethod: Onyx.METHOD.SET,
            key: `${ONYXKEYS.COLLECTION.POLICY_RECENTLY_USED_CATEGORIES}${iou.report.policyID}`,
            value: policyRecentlyUsed.categories,
        });
    }

    if (policyRecentlyUsed.currencies?.length) {
        optimisticData.push({
            onyxMethod: Onyx.METHOD.SET,
            key: ONYXKEYS.RECENTLY_USED_CURRENCIES,
            value: policyRecentlyUsed.currencies,
        });
    }

    if (!isEmptyObject(policyRecentlyUsed.tags)) {
        optimisticData.push({
            onyxMethod: Onyx.METHOD.MERGE,
            key: `${ONYXKEYS.COLLECTION.POLICY_RECENTLY_USED_TAGS}${iou.report.policyID}`,
            value: policyRecentlyUsed.tags,
        });
    }

    const redundantParticipants: Record<number, null> = {};
    if (!isEmptyObject(personalDetailListAction)) {
        const successPersonalDetailListAction: Record<number, null> = {};

        // BE will send different participants. We clear the optimistic ones to avoid duplicated entries
        Object.keys(personalDetailListAction).forEach((accountIDKey) => {
            const accountID = Number(accountIDKey);
            successPersonalDetailListAction[accountID] = null;
            redundantParticipants[accountID] = null;
        });

        optimisticData.push({
            onyxMethod: Onyx.METHOD.MERGE,
            key: ONYXKEYS.PERSONAL_DETAILS_LIST,
            value: personalDetailListAction,
        });
        successData.push({
            onyxMethod: Onyx.METHOD.MERGE,
            key: ONYXKEYS.PERSONAL_DETAILS_LIST,
            value: successPersonalDetailListAction,
        });
    }

    if (!isEmptyObject(nextStep)) {
        optimisticData.push({
            onyxMethod: Onyx.METHOD.MERGE,
            key: `${ONYXKEYS.COLLECTION.NEXT_STEP}${iou.report.reportID}`,
            value: nextStep,
        });
    }

    if (isNewChatReport) {
        successData.push(
            {
                onyxMethod: Onyx.METHOD.MERGE,
                key: `${ONYXKEYS.COLLECTION.REPORT}${chat.report?.reportID}`,
                value: {
                    participants: redundantParticipants,
                    pendingFields: null,
                    errorFields: null,
                },
            },
            {
                onyxMethod: Onyx.METHOD.MERGE,
                key: `${ONYXKEYS.COLLECTION.REPORT_METADATA}${chat.report?.reportID}`,
                value: {
                    isOptimisticReport: false,
                },
            },
        );
    }

    successData.push(
        {
            onyxMethod: Onyx.METHOD.MERGE,
            key: `${ONYXKEYS.COLLECTION.REPORT}${iou.report.reportID}`,
            value: {
                participants: redundantParticipants,
                pendingFields: null,
                errorFields: null,
            },
        },
        {
            onyxMethod: Onyx.METHOD.MERGE,
            key: `${ONYXKEYS.COLLECTION.REPORT_METADATA}${iou.report.reportID}`,
            value: {
                isOptimisticReport: false,
            },
        },
        {
            onyxMethod: Onyx.METHOD.MERGE,
            key: `${ONYXKEYS.COLLECTION.REPORT}${transactionThreadReport?.reportID}`,
            value: {
                participants: redundantParticipants,
                pendingFields: null,
                errorFields: null,
            },
        },
        {
            onyxMethod: Onyx.METHOD.MERGE,
            key: `${ONYXKEYS.COLLECTION.REPORT_METADATA}${transactionThreadReport?.reportID}`,
            value: {
                isOptimisticReport: false,
            },
        },
        {
            onyxMethod: Onyx.METHOD.MERGE,
            key: `${ONYXKEYS.COLLECTION.TRANSACTION}${transaction.transactionID}`,
            value: {
                pendingAction: null,
                pendingFields: clearedPendingFields,
                // The routes contains the distance in meters. Clearing the routes ensures we use the distance
                // in the correct unit stored under the transaction customUnit once the request is created.
                // The route is also not saved in the backend, so we can't rely on it.
                routes: null,
            },
        },

        {
            onyxMethod: Onyx.METHOD.MERGE,
            key: `${ONYXKEYS.COLLECTION.REPORT_ACTIONS}${chat.report?.reportID}`,
            value: {
                ...(isNewChatReport
                    ? {
                          [chat.createdAction.reportActionID]: {
                              pendingAction: null,
                              errors: null,
                          },
                      }
                    : {}),
                [chat.reportPreviewAction.reportActionID]: {
                    pendingAction: null,
                },
            },
        },
        {
            onyxMethod: Onyx.METHOD.MERGE,
            key: `${ONYXKEYS.COLLECTION.REPORT_ACTIONS}${iou.report.reportID}`,
            value: {
                ...(shouldCreateNewMoneyRequestReport
                    ? {
                          [iou.createdAction.reportActionID]: {
                              pendingAction: null,
                              errors: null,
                          },
                      }
                    : {}),
                [iou.action.reportActionID]: {
                    pendingAction: null,
                    errors: null,
                },
            },
        },
    );

    if (!isEmptyObject(transactionThreadCreatedReportAction)) {
        successData.push({
            onyxMethod: Onyx.METHOD.MERGE,
            key: `${ONYXKEYS.COLLECTION.REPORT_ACTIONS}${transactionThreadReport?.reportID}`,
            value: {
                [transactionThreadCreatedReportAction.reportActionID]: {
                    pendingAction: null,
                    errors: null,
                },
            },
        });
    }

    const errorKey = DateUtils.getMicroseconds();

    const failureData: OnyxUpdate[] = [
        {
            onyxMethod: Onyx.METHOD.MERGE,
            key: `${ONYXKEYS.COLLECTION.REPORT}${chat.report?.reportID}`,
            value: {
                iouReportID: chat.report?.iouReportID,
                lastReadTime: chat.report?.lastReadTime,
                pendingFields: null,
                hasOutstandingChildRequest: chat.report?.hasOutstandingChildRequest,
                ...(isNewChatReport
                    ? {
                          errorFields: {
                              createChat: getMicroSecondOnyxErrorWithTranslationKey('report.genericCreateReportFailureMessage'),
                          },
                      }
                    : {}),
            },
        },
        {
            onyxMethod: Onyx.METHOD.MERGE,
            key: `${ONYXKEYS.COLLECTION.REPORT}${iou.report.reportID}`,
            value: {
                pendingFields: null,
                errorFields: {
                    ...(shouldCreateNewMoneyRequestReport ? {createChat: getMicroSecondOnyxErrorWithTranslationKey('report.genericCreateReportFailureMessage')} : {}),
                },
            },
        },
        {
            onyxMethod: Onyx.METHOD.MERGE,
            key: `${ONYXKEYS.COLLECTION.REPORT}${transactionThreadReport?.reportID}`,
            value: {
                pendingFields: null,
                errorFields: existingTransactionThreadReport
                    ? null
                    : {
                          createChat: getMicroSecondOnyxErrorWithTranslationKey('report.genericCreateReportFailureMessage'),
                      },
            },
        },
        {
            onyxMethod: Onyx.METHOD.MERGE,
            key: `${ONYXKEYS.COLLECTION.TRANSACTION}${transaction.transactionID}`,
            value: {
                // Disabling this line since transaction.filename can be an empty string
                // eslint-disable-next-line @typescript-eslint/prefer-nullish-coalescing
                errors: getReceiptError(transaction.receipt, transaction.filename || transaction.receipt?.filename, isScanRequest, errorKey),
                pendingFields: clearedPendingFields,
            },
        },
        {
            onyxMethod: Onyx.METHOD.MERGE,
            key: `${ONYXKEYS.COLLECTION.REPORT_ACTIONS}${iou.report.reportID}`,
            value: {
                ...(shouldCreateNewMoneyRequestReport
                    ? {
                          [iou.createdAction.reportActionID]: {
                              // Disabling this line since transaction.filename can be an empty string
                              // eslint-disable-next-line @typescript-eslint/prefer-nullish-coalescing
                              errors: getReceiptError(transaction.receipt, transaction.filename || transaction.receipt?.filename, isScanRequest, errorKey),
                          },
                          [iou.action.reportActionID]: {
                              errors: getMicroSecondOnyxErrorWithTranslationKey('iou.error.genericCreateFailureMessage'),
                          },
                      }
                    : {
                          [iou.action.reportActionID]: {
                              // Disabling this line since transaction.filename can be an empty string
                              // eslint-disable-next-line @typescript-eslint/prefer-nullish-coalescing
                              errors: getReceiptError(transaction.receipt, transaction.filename || transaction.receipt?.filename, isScanRequest, errorKey),
                          },
                      }),
            },
        },
    ];

    if (!isOneOnOneSplit) {
        optimisticData.push({
            onyxMethod: Onyx.METHOD.SET,
            key: ONYXKEYS.NVP_QUICK_ACTION_GLOBAL_CREATE,
            value: {
                action: newQuickAction,
                chatReportID: chat.report?.reportID,
                isFirstQuickAction: isEmptyObject(quickAction),
            },
        });
        failureData.push({
            onyxMethod: Onyx.METHOD.SET,
            key: ONYXKEYS.NVP_QUICK_ACTION_GLOBAL_CREATE,
            value: quickAction ?? null,
        });
    }

    if (!isEmptyObject(transactionThreadCreatedReportAction)) {
        failureData.push({
            onyxMethod: Onyx.METHOD.MERGE,
            key: `${ONYXKEYS.COLLECTION.REPORT_ACTIONS}${transactionThreadReport?.reportID}`,
            value: {
                [transactionThreadCreatedReportAction.reportActionID]: {
                    errors: getMicroSecondOnyxErrorWithTranslationKey('iou.error.genericCreateFailureMessage'),
                },
            },
        });
    }

    // We don't need to compute violations unless we're on a paid policy
    if (!policy || !isPaidGroupPolicy(policy)) {
        return [optimisticData, successData, failureData];
    }

<<<<<<< HEAD
    const violationsOnyxData = ViolationsUtils.getViolationsOnyxData(
        transaction,
        [],
        policy,
        policyTagList ?? {},
        policyCategories ?? {},
        PolicyUtils.hasDependentTags(policy, policyTagList ?? {}),
        false,
    );
=======
    const violationsOnyxData = ViolationsUtils.getViolationsOnyxData(transaction, [], policy, policyTagList ?? {}, policyCategories ?? {}, hasDependentTags(policy, policyTagList ?? {}));
>>>>>>> 7b9e55ed

    if (violationsOnyxData) {
        optimisticData.push(violationsOnyxData);
        failureData.push({
            onyxMethod: Onyx.METHOD.SET,
            key: `${ONYXKEYS.COLLECTION.TRANSACTION_VIOLATIONS}${transaction.transactionID}`,
            value: [],
        });
    }

    return [optimisticData, successData, failureData];
}

/** Builds the Onyx data for an invoice */
function buildOnyxDataForInvoice(
    chatReport: OnyxEntry<OnyxTypes.Report>,
    iouReport: OnyxTypes.Report,
    transaction: OnyxTypes.Transaction,
    chatCreatedAction: OptimisticCreatedReportAction,
    iouCreatedAction: OptimisticCreatedReportAction,
    iouAction: OptimisticIOUReportAction,
    optimisticPersonalDetailListAction: OnyxTypes.PersonalDetailsList,
    reportPreviewAction: ReportAction,
    optimisticPolicyRecentlyUsedCategories: string[],
    optimisticPolicyRecentlyUsedTags: OnyxTypes.RecentlyUsedTags,
    isNewChatReport: boolean,
    transactionThreadReport: OptimisticChatReport,
    transactionThreadCreatedReportAction: OptimisticCreatedReportAction | null,
    policy?: OnyxEntry<OnyxTypes.Policy>,
    policyTagList?: OnyxEntry<OnyxTypes.PolicyTagLists>,
    policyCategories?: OnyxEntry<OnyxTypes.PolicyCategories>,
    optimisticRecentlyUsedCurrencies?: string[],
    companyName?: string,
    companyWebsite?: string,
): [OnyxUpdate[], OnyxUpdate[], OnyxUpdate[]] {
    const clearedPendingFields = Object.fromEntries(Object.keys(transaction.pendingFields ?? {}).map((key) => [key, null]));
    const optimisticData: OnyxUpdate[] = [
        {
            onyxMethod: Onyx.METHOD.SET,
            key: `${ONYXKEYS.COLLECTION.REPORT}${iouReport.reportID}`,
            value: {
                ...iouReport,
                lastMessageText: getReportActionText(iouAction),
                lastMessageHtml: getReportActionHtml(iouAction),
                pendingFields: {
                    createChat: CONST.RED_BRICK_ROAD_PENDING_ACTION.ADD,
                },
            },
        },
        {
            onyxMethod: Onyx.METHOD.SET,
            key: `${ONYXKEYS.COLLECTION.TRANSACTION}${transaction.transactionID}`,
            value: transaction,
        },
        isNewChatReport
            ? {
                  onyxMethod: Onyx.METHOD.SET,
                  key: `${ONYXKEYS.COLLECTION.REPORT_ACTIONS}${chatReport?.reportID}`,
                  value: {
                      [chatCreatedAction.reportActionID]: chatCreatedAction,
                      [reportPreviewAction.reportActionID]: reportPreviewAction,
                  },
              }
            : {
                  onyxMethod: Onyx.METHOD.MERGE,
                  key: `${ONYXKEYS.COLLECTION.REPORT_ACTIONS}${chatReport?.reportID}`,
                  value: {
                      [reportPreviewAction.reportActionID]: reportPreviewAction,
                  },
              },
        {
            onyxMethod: Onyx.METHOD.MERGE,
            key: `${ONYXKEYS.COLLECTION.REPORT_ACTIONS}${iouReport.reportID}`,
            value: {
                [iouCreatedAction.reportActionID]: iouCreatedAction as OnyxTypes.ReportAction,
                [iouAction.reportActionID]: iouAction as OnyxTypes.ReportAction,
            },
        },
        {
            onyxMethod: Onyx.METHOD.MERGE,
            key: `${ONYXKEYS.COLLECTION.REPORT}${transactionThreadReport.reportID}`,
            value: transactionThreadReport,
        },
        {
            onyxMethod: Onyx.METHOD.MERGE,
            key: `${ONYXKEYS.COLLECTION.REPORT_ACTIONS}${transactionThreadReport.reportID}`,
            value: {
                [transactionThreadCreatedReportAction?.reportActionID ?? '-1']: transactionThreadCreatedReportAction,
            },
        },
    ];
    const successData: OnyxUpdate[] = [];

    if (chatReport) {
        optimisticData.push({
            // Use SET for new reports because it doesn't exist yet, is faster and we need the data to be available when we navigate to the chat page
            onyxMethod: isNewChatReport ? Onyx.METHOD.SET : Onyx.METHOD.MERGE,
            key: `${ONYXKEYS.COLLECTION.REPORT}${chatReport.reportID}`,
            value: {
                ...chatReport,
                lastReadTime: DateUtils.getDBTime(),
                iouReportID: iouReport.reportID,
                ...(isNewChatReport ? {pendingFields: {createChat: CONST.RED_BRICK_ROAD_PENDING_ACTION.ADD}} : {}),
            },
        });
    }

    if (optimisticPolicyRecentlyUsedCategories.length) {
        optimisticData.push({
            onyxMethod: Onyx.METHOD.SET,
            key: `${ONYXKEYS.COLLECTION.POLICY_RECENTLY_USED_CATEGORIES}${iouReport.policyID}`,
            value: optimisticPolicyRecentlyUsedCategories,
        });
    }

    if (optimisticRecentlyUsedCurrencies?.length) {
        optimisticData.push({
            onyxMethod: Onyx.METHOD.SET,
            key: ONYXKEYS.RECENTLY_USED_CURRENCIES,
            value: optimisticRecentlyUsedCurrencies,
        });
    }

    if (!isEmptyObject(optimisticPolicyRecentlyUsedTags)) {
        optimisticData.push({
            onyxMethod: Onyx.METHOD.MERGE,
            key: `${ONYXKEYS.COLLECTION.POLICY_RECENTLY_USED_TAGS}${iouReport.policyID}`,
            value: optimisticPolicyRecentlyUsedTags,
        });
    }

    const redundantParticipants: Record<number, null> = {};
    if (!isEmptyObject(optimisticPersonalDetailListAction)) {
        const successPersonalDetailListAction: Record<number, null> = {};

        // BE will send different participants. We clear the optimistic ones to avoid duplicated entries
        Object.keys(optimisticPersonalDetailListAction).forEach((accountIDKey) => {
            const accountID = Number(accountIDKey);
            successPersonalDetailListAction[accountID] = null;
            redundantParticipants[accountID] = null;
        });

        optimisticData.push({
            onyxMethod: Onyx.METHOD.MERGE,
            key: ONYXKEYS.PERSONAL_DETAILS_LIST,
            value: optimisticPersonalDetailListAction,
        });
        successData.push({
            onyxMethod: Onyx.METHOD.MERGE,
            key: ONYXKEYS.PERSONAL_DETAILS_LIST,
            value: successPersonalDetailListAction,
        });
    }

    successData.push(
        {
            onyxMethod: Onyx.METHOD.MERGE,
            key: `${ONYXKEYS.COLLECTION.REPORT}${iouReport.reportID}`,
            value: {
                participants: redundantParticipants,
                pendingFields: null,
                errorFields: null,
            },
        },
        {
            onyxMethod: Onyx.METHOD.MERGE,
            key: `${ONYXKEYS.COLLECTION.REPORT_METADATA}${iouReport.reportID}`,
            value: {
                isOptimisticReport: false,
            },
        },
        {
            onyxMethod: Onyx.METHOD.MERGE,
            key: `${ONYXKEYS.COLLECTION.REPORT}${transactionThreadReport.reportID}`,
            value: {
                participants: redundantParticipants,
                pendingFields: null,
                errorFields: null,
            },
        },
        {
            onyxMethod: Onyx.METHOD.MERGE,
            key: `${ONYXKEYS.COLLECTION.REPORT_METADATA}${transactionThreadReport.reportID}`,
            value: {
                isOptimisticReport: false,
            },
        },
        {
            onyxMethod: Onyx.METHOD.MERGE,
            key: `${ONYXKEYS.COLLECTION.TRANSACTION}${transaction.transactionID}`,
            value: {
                pendingAction: null,
                pendingFields: clearedPendingFields,
            },
        },
        {
            onyxMethod: Onyx.METHOD.MERGE,
            key: `${ONYXKEYS.COLLECTION.REPORT_ACTIONS}${chatReport?.reportID}`,
            value: {
                ...(isNewChatReport
                    ? {
                          [chatCreatedAction.reportActionID]: {
                              pendingAction: null,
                              errors: null,
                          },
                      }
                    : {}),
                [reportPreviewAction.reportActionID]: {
                    pendingAction: null,
                },
            },
        },
        {
            onyxMethod: Onyx.METHOD.MERGE,
            key: `${ONYXKEYS.COLLECTION.REPORT_ACTIONS}${iouReport.reportID}`,
            value: {
                [iouCreatedAction.reportActionID]: {
                    pendingAction: null,
                    errors: null,
                },
                [iouAction.reportActionID]: {
                    pendingAction: null,
                    errors: null,
                },
            },
        },
        {
            onyxMethod: Onyx.METHOD.MERGE,
            key: `${ONYXKEYS.COLLECTION.REPORT_ACTIONS}${transactionThreadReport.reportID}`,
            value: {
                [transactionThreadCreatedReportAction?.reportActionID ?? '-1']: {
                    pendingAction: null,
                    errors: null,
                },
            },
        },
    );

    if (isNewChatReport) {
        successData.push(
            {
                onyxMethod: Onyx.METHOD.MERGE,
                key: `${ONYXKEYS.COLLECTION.REPORT}${chatReport?.reportID}`,
                value: {
                    participants: redundantParticipants,
                    pendingFields: null,
                    errorFields: null,
                },
            },
            {
                onyxMethod: Onyx.METHOD.MERGE,
                key: `${ONYXKEYS.COLLECTION.REPORT_METADATA}${chatReport?.reportID}`,
                value: {
                    isOptimisticReport: false,
                },
            },
        );
    }

    const errorKey = DateUtils.getMicroseconds();

    const failureData: OnyxUpdate[] = [
        {
            onyxMethod: Onyx.METHOD.MERGE,
            key: `${ONYXKEYS.COLLECTION.REPORT}${chatReport?.reportID}`,
            value: {
                iouReportID: chatReport?.iouReportID,
                lastReadTime: chatReport?.lastReadTime,
                pendingFields: null,
                hasOutstandingChildRequest: chatReport?.hasOutstandingChildRequest,
                ...(isNewChatReport
                    ? {
                          errorFields: {
                              createChat: getMicroSecondOnyxErrorWithTranslationKey('report.genericCreateReportFailureMessage'),
                          },
                      }
                    : {}),
            },
        },
        {
            onyxMethod: Onyx.METHOD.MERGE,
            key: `${ONYXKEYS.COLLECTION.REPORT}${iouReport.reportID}`,
            value: {
                pendingFields: null,
                errorFields: {
                    createChat: getMicroSecondOnyxErrorWithTranslationKey('report.genericCreateReportFailureMessage'),
                },
            },
        },
        {
            onyxMethod: Onyx.METHOD.MERGE,
            key: `${ONYXKEYS.COLLECTION.REPORT}${transactionThreadReport.reportID}`,
            value: {
                errorFields: {
                    createChat: getMicroSecondOnyxErrorWithTranslationKey('report.genericCreateReportFailureMessage'),
                },
            },
        },
        {
            onyxMethod: Onyx.METHOD.MERGE,
            key: `${ONYXKEYS.COLLECTION.TRANSACTION}${transaction.transactionID}`,
            value: {
                errors: getMicroSecondOnyxErrorWithTranslationKey('iou.error.genericCreateInvoiceFailureMessage'),
                pendingFields: clearedPendingFields,
            },
        },
        {
            onyxMethod: Onyx.METHOD.MERGE,
            key: `${ONYXKEYS.COLLECTION.REPORT_ACTIONS}${iouReport.reportID}`,
            value: {
                [iouCreatedAction.reportActionID]: {
                    // Disabling this line since transaction.filename can be an empty string
                    // eslint-disable-next-line @typescript-eslint/prefer-nullish-coalescing
                    errors: getReceiptError(transaction.receipt, transaction.filename || transaction.receipt?.filename, false, errorKey),
                },
                [iouAction.reportActionID]: {
                    errors: getMicroSecondOnyxErrorWithTranslationKey('iou.error.genericCreateInvoiceFailureMessage'),
                },
            },
        },
        {
            onyxMethod: Onyx.METHOD.MERGE,
            key: `${ONYXKEYS.COLLECTION.REPORT_ACTIONS}${transactionThreadReport.reportID}`,
            value: {
                [transactionThreadCreatedReportAction?.reportActionID ?? '-1']: {
                    errors: getMicroSecondOnyxErrorWithTranslationKey('iou.error.genericCreateInvoiceFailureMessage', errorKey),
                },
            },
        },
    ];

    if (companyName && companyWebsite) {
        optimisticData.push({
            onyxMethod: Onyx.METHOD.MERGE,
            key: `${ONYXKEYS.COLLECTION.POLICY}${policy?.id}`,
            value: {
                invoice: {
                    companyName,
                    companyWebsite,
                    pendingFields: {
                        companyName: CONST.RED_BRICK_ROAD_PENDING_ACTION.UPDATE,
                        companyWebsite: CONST.RED_BRICK_ROAD_PENDING_ACTION.UPDATE,
                    },
                },
            },
        });
        successData.push({
            onyxMethod: Onyx.METHOD.MERGE,
            key: `${ONYXKEYS.COLLECTION.POLICY}${policy?.id}`,
            value: {
                invoice: {
                    pendingFields: {
                        companyName: null,
                        companyWebsite: null,
                    },
                },
            },
        });
        failureData.push({
            onyxMethod: Onyx.METHOD.MERGE,
            key: `${ONYXKEYS.COLLECTION.POLICY}${policy?.id}`,
            value: {
                invoice: {
                    companyName: null,
                    companyWebsite: null,
                    pendingFields: {
                        companyName: null,
                        companyWebsite: null,
                    },
                },
            },
        });
    }

    // We don't need to compute violations unless we're on a paid policy
    if (!policy || !isPaidGroupPolicy(policy)) {
        return [optimisticData, successData, failureData];
    }

<<<<<<< HEAD
    const violationsOnyxData = ViolationsUtils.getViolationsOnyxData(
        transaction,
        [],
        policy,
        policyTagList ?? {},
        policyCategories ?? {},
        PolicyUtils.hasDependentTags(policy, policyTagList ?? {}),
        true,
    );
=======
    const violationsOnyxData = ViolationsUtils.getViolationsOnyxData(transaction, [], policy, policyTagList ?? {}, policyCategories ?? {}, hasDependentTags(policy, policyTagList ?? {}));
>>>>>>> 7b9e55ed

    if (violationsOnyxData) {
        optimisticData.push(violationsOnyxData);
        failureData.push({
            onyxMethod: Onyx.METHOD.SET,
            key: `${ONYXKEYS.COLLECTION.TRANSACTION_VIOLATIONS}${transaction.transactionID}`,
            value: [],
        });
    }

    return [optimisticData, successData, failureData];
}

/** Builds the Onyx data for track expense */
function buildOnyxDataForTrackExpense(
    chatReport: OnyxInputValue<OnyxTypes.Report>,
    iouReport: OnyxInputValue<OnyxTypes.Report>,
    transaction: OnyxTypes.Transaction,
    iouCreatedAction: OptimisticCreatedReportAction,
    iouAction: OptimisticIOUReportAction,
    reportPreviewAction: OnyxInputValue<ReportAction>,
    transactionThreadReport: OptimisticChatReport | null,
    transactionThreadCreatedReportAction: OptimisticCreatedReportAction | null,
    shouldCreateNewMoneyRequestReport: boolean,
    policy?: OnyxInputValue<OnyxTypes.Policy>,
    policyTagList?: OnyxInputValue<OnyxTypes.PolicyTagLists>,
    policyCategories?: OnyxInputValue<OnyxTypes.PolicyCategories>,
    existingTransactionThreadReportID?: string,
    actionableTrackExpenseWhisper?: OnyxInputValue<OnyxTypes.ReportAction>,
): [OnyxUpdate[], OnyxUpdate[], OnyxUpdate[]] {
    const isScanRequest = isScanRequestTransactionUtils(transaction);
    const isDistanceRequest = isDistanceRequestTransactionUtils(transaction);
    const clearedPendingFields = Object.fromEntries(Object.keys(transaction.pendingFields ?? {}).map((key) => [key, null]));
    const optimisticData: OnyxUpdate[] = [];
    const successData: OnyxUpdate[] = [];
    const failureData: OnyxUpdate[] = [];

    let newQuickAction: ValueOf<typeof CONST.QUICK_ACTIONS> = CONST.QUICK_ACTIONS.TRACK_MANUAL;
    if (isScanRequest) {
        newQuickAction = CONST.QUICK_ACTIONS.TRACK_SCAN;
    } else if (isDistanceRequest) {
        newQuickAction = CONST.QUICK_ACTIONS.TRACK_DISTANCE;
    }
    const existingTransactionThreadReport = allReports?.[`${ONYXKEYS.COLLECTION.REPORT}${existingTransactionThreadReportID}`] ?? null;

    if (chatReport) {
        optimisticData.push(
            {
                onyxMethod: Onyx.METHOD.MERGE,
                key: `${ONYXKEYS.COLLECTION.REPORT}${chatReport.reportID}`,
                value: {
                    ...chatReport,
                    lastMessageText: getReportActionText(iouAction),
                    lastMessageHtml: getReportActionHtml(iouAction),
                    lastReadTime: DateUtils.getDBTime(),
                    iouReportID: iouReport?.reportID,
                },
            },
            {
                onyxMethod: Onyx.METHOD.SET,
                key: ONYXKEYS.NVP_QUICK_ACTION_GLOBAL_CREATE,
                value: {
                    action: newQuickAction,
                    chatReportID: chatReport.reportID,
                    isFirstQuickAction: isEmptyObject(quickAction),
                },
            },
        );

        if (actionableTrackExpenseWhisper && !iouReport) {
            optimisticData.push({
                onyxMethod: Onyx.METHOD.MERGE,
                key: `${ONYXKEYS.COLLECTION.REPORT_ACTIONS}${chatReport?.reportID}`,
                value: {
                    [actionableTrackExpenseWhisper.reportActionID]: actionableTrackExpenseWhisper,
                },
            });
            optimisticData.push({
                onyxMethod: Onyx.METHOD.MERGE,
                key: `${ONYXKEYS.COLLECTION.REPORT}${chatReport.reportID}`,
                value: {
                    lastVisibleActionCreated: actionableTrackExpenseWhisper.created,
                    lastMessageText: CONST.ACTIONABLE_TRACK_EXPENSE_WHISPER_MESSAGE,
                },
            });
            successData.push({
                onyxMethod: Onyx.METHOD.MERGE,
                key: `${ONYXKEYS.COLLECTION.REPORT_ACTIONS}${chatReport?.reportID}`,
                value: {
                    [actionableTrackExpenseWhisper.reportActionID]: {pendingAction: null, errors: null},
                },
            });
            failureData.push({
                onyxMethod: Onyx.METHOD.SET,
                key: `${ONYXKEYS.COLLECTION.REPORT_ACTIONS}${chatReport?.reportID}`,
                value: {[actionableTrackExpenseWhisper.reportActionID]: {} as ReportAction},
            });
        }
    }

    if (iouReport) {
        optimisticData.push(
            {
                onyxMethod: shouldCreateNewMoneyRequestReport ? Onyx.METHOD.SET : Onyx.METHOD.MERGE,
                key: `${ONYXKEYS.COLLECTION.REPORT}${iouReport.reportID}`,
                value: {
                    ...iouReport,
                    lastMessageText: getReportActionText(iouAction),
                    lastMessageHtml: getReportActionHtml(iouAction),
                    pendingFields: {
                        ...(shouldCreateNewMoneyRequestReport ? {createChat: CONST.RED_BRICK_ROAD_PENDING_ACTION.ADD} : {preview: CONST.RED_BRICK_ROAD_PENDING_ACTION.UPDATE}),
                    },
                },
            },
            shouldCreateNewMoneyRequestReport
                ? {
                      onyxMethod: Onyx.METHOD.SET,
                      key: `${ONYXKEYS.COLLECTION.REPORT_ACTIONS}${iouReport.reportID}`,
                      value: {
                          [iouCreatedAction.reportActionID]: iouCreatedAction as OnyxTypes.ReportAction,
                          [iouAction.reportActionID]: iouAction as OnyxTypes.ReportAction,
                      },
                  }
                : {
                      onyxMethod: Onyx.METHOD.MERGE,
                      key: `${ONYXKEYS.COLLECTION.REPORT_ACTIONS}${iouReport.reportID}`,
                      value: {
                          [iouAction.reportActionID]: iouAction as OnyxTypes.ReportAction,
                      },
                  },
            {
                onyxMethod: Onyx.METHOD.MERGE,
                key: `${ONYXKEYS.COLLECTION.REPORT_ACTIONS}${chatReport?.reportID}`,
                value: {
                    ...(reportPreviewAction && {[reportPreviewAction.reportActionID]: reportPreviewAction}),
                },
            },
        );
    } else {
        optimisticData.push({
            onyxMethod: Onyx.METHOD.MERGE,
            key: `${ONYXKEYS.COLLECTION.REPORT_ACTIONS}${chatReport?.reportID}`,
            value: {
                [iouAction.reportActionID]: iouAction as OnyxTypes.ReportAction,
            },
        });
    }

    optimisticData.push(
        {
            onyxMethod: Onyx.METHOD.SET,
            key: `${ONYXKEYS.COLLECTION.TRANSACTION}${transaction.transactionID}`,
            value: transaction,
        },
        {
            onyxMethod: Onyx.METHOD.MERGE,
            key: `${ONYXKEYS.COLLECTION.REPORT}${transactionThreadReport?.reportID}`,
            value: {
                ...transactionThreadReport,
                pendingFields: {createChat: CONST.RED_BRICK_ROAD_PENDING_ACTION.ADD},
            },
        },
    );

    if (!isEmptyObject(transactionThreadCreatedReportAction)) {
        optimisticData.push({
            onyxMethod: Onyx.METHOD.MERGE,
            key: `${ONYXKEYS.COLLECTION.REPORT_ACTIONS}${transactionThreadReport?.reportID}`,
            value: {
                [transactionThreadCreatedReportAction.reportActionID]: transactionThreadCreatedReportAction,
            },
        });
    }

    if (iouReport) {
        successData.push(
            {
                onyxMethod: Onyx.METHOD.MERGE,
                key: `${ONYXKEYS.COLLECTION.REPORT}${iouReport?.reportID}`,
                value: {
                    pendingFields: null,
                    errorFields: null,
                },
            },
            {
                onyxMethod: Onyx.METHOD.MERGE,
                key: `${ONYXKEYS.COLLECTION.REPORT_ACTIONS}${iouReport?.reportID}`,
                value: {
                    ...(shouldCreateNewMoneyRequestReport
                        ? {
                              [iouCreatedAction.reportActionID]: {
                                  pendingAction: null,
                                  errors: null,
                              },
                          }
                        : {}),
                    [iouAction.reportActionID]: {
                        pendingAction: null,
                        errors: null,
                    },
                },
            },
            {
                onyxMethod: Onyx.METHOD.MERGE,
                key: `${ONYXKEYS.COLLECTION.REPORT_ACTIONS}${chatReport?.reportID}`,
                value: {
                    ...(reportPreviewAction && {[reportPreviewAction.reportActionID]: {pendingAction: null}}),
                },
            },
        );
    } else {
        successData.push({
            onyxMethod: Onyx.METHOD.MERGE,
            key: `${ONYXKEYS.COLLECTION.REPORT_ACTIONS}${chatReport?.reportID}`,
            value: {
                [iouAction.reportActionID]: {
                    pendingAction: null,
                    errors: null,
                },
                ...(reportPreviewAction && {[reportPreviewAction.reportActionID]: {pendingAction: null}}),
            },
        });
    }

    successData.push(
        {
            onyxMethod: Onyx.METHOD.MERGE,
            key: `${ONYXKEYS.COLLECTION.REPORT}${transactionThreadReport?.reportID}`,
            value: {
                pendingFields: null,
                errorFields: null,
            },
        },
        {
            onyxMethod: Onyx.METHOD.MERGE,
            key: `${ONYXKEYS.COLLECTION.REPORT_METADATA}${transactionThreadReport?.reportID}`,
            value: {
                isOptimisticReport: false,
            },
        },
        {
            onyxMethod: Onyx.METHOD.MERGE,
            key: `${ONYXKEYS.COLLECTION.TRANSACTION}${transaction.transactionID}`,
            value: {
                pendingAction: null,
                pendingFields: clearedPendingFields,
                routes: null,
            },
        },
    );

    if (!isEmptyObject(transactionThreadCreatedReportAction)) {
        successData.push({
            onyxMethod: Onyx.METHOD.MERGE,
            key: `${ONYXKEYS.COLLECTION.REPORT_ACTIONS}${transactionThreadReport?.reportID}`,
            value: {
                [transactionThreadCreatedReportAction.reportActionID]: {
                    pendingAction: null,
                    errors: null,
                },
            },
        });
    }

    failureData.push({
        onyxMethod: Onyx.METHOD.SET,
        key: ONYXKEYS.NVP_QUICK_ACTION_GLOBAL_CREATE,
        value: quickAction ?? null,
    });

    if (iouReport) {
        failureData.push(
            {
                onyxMethod: Onyx.METHOD.MERGE,
                key: `${ONYXKEYS.COLLECTION.REPORT}${iouReport.reportID}`,
                value: {
                    pendingFields: null,
                    errorFields: {
                        ...(shouldCreateNewMoneyRequestReport ? {createChat: getMicroSecondOnyxErrorWithTranslationKey('report.genericCreateReportFailureMessage')} : {}),
                    },
                },
            },
            {
                onyxMethod: Onyx.METHOD.MERGE,
                key: `${ONYXKEYS.COLLECTION.REPORT_ACTIONS}${iouReport.reportID}`,
                value: {
                    ...(shouldCreateNewMoneyRequestReport
                        ? {
                              [iouCreatedAction.reportActionID]: {
                                  // Disabling this line since transaction.filename can be an empty string
                                  // eslint-disable-next-line @typescript-eslint/prefer-nullish-coalescing
                                  errors: getReceiptError(transaction.receipt, transaction.filename || transaction.receipt?.filename, isScanRequest),
                              },
                              [iouAction.reportActionID]: {
                                  errors: getMicroSecondOnyxErrorWithTranslationKey('iou.error.genericCreateFailureMessage'),
                              },
                          }
                        : {
                              [iouAction.reportActionID]: {
                                  // Disabling this line since transaction.filename can be an empty string
                                  // eslint-disable-next-line @typescript-eslint/prefer-nullish-coalescing
                                  errors: getReceiptError(transaction.receipt, transaction.filename || transaction.receipt?.filename, isScanRequest),
                              },
                          }),
                },
            },
        );
    } else {
        failureData.push({
            onyxMethod: Onyx.METHOD.MERGE,
            key: `${ONYXKEYS.COLLECTION.REPORT_ACTIONS}${chatReport?.reportID}`,
            value: {
                [iouAction.reportActionID]: {
                    // Disabling this line since transaction.filename can be an empty string
                    // eslint-disable-next-line @typescript-eslint/prefer-nullish-coalescing
                    errors: getReceiptError(transaction.receipt, transaction.filename || transaction.receipt?.filename, isScanRequest),
                },
            },
        });
    }

    failureData.push(
        {
            onyxMethod: Onyx.METHOD.MERGE,
            key: `${ONYXKEYS.COLLECTION.REPORT}${chatReport?.reportID}`,
            value: {
                lastReadTime: chatReport?.lastReadTime,
                lastMessageText: chatReport?.lastMessageText,
                lastMessageHtml: chatReport?.lastMessageHtml,
            },
        },
        {
            onyxMethod: Onyx.METHOD.MERGE,
            key: `${ONYXKEYS.COLLECTION.REPORT}${transactionThreadReport?.reportID}`,
            value: {
                pendingFields: null,
                errorFields: existingTransactionThreadReport
                    ? null
                    : {
                          createChat: getMicroSecondOnyxErrorWithTranslationKey('report.genericCreateReportFailureMessage'),
                      },
            },
        },
        {
            onyxMethod: Onyx.METHOD.MERGE,
            key: `${ONYXKEYS.COLLECTION.TRANSACTION}${transaction.transactionID}`,
            value: {
                // Disabling this line since transaction.filename can be an empty string
                // eslint-disable-next-line @typescript-eslint/prefer-nullish-coalescing
                errors: getReceiptError(transaction.receipt, transaction.filename || transaction.receipt?.filename, isScanRequest),
                pendingFields: clearedPendingFields,
            },
        },
        {
            onyxMethod: Onyx.METHOD.MERGE,
            key: `${ONYXKEYS.COLLECTION.REPORT_ACTIONS}${transactionThreadReport?.reportID}`,
            value: {
                [transactionThreadCreatedReportAction?.reportActionID ?? '-1']: {
                    errors: getMicroSecondOnyxErrorWithTranslationKey('iou.error.genericCreateFailureMessage'),
                },
            },
        },
    );

    // We don't need to compute violations unless we're on a paid policy
    if (!policy || !isPaidGroupPolicy(policy)) {
        return [optimisticData, successData, failureData];
    }

<<<<<<< HEAD
    const violationsOnyxData = ViolationsUtils.getViolationsOnyxData(
        transaction,
        [],
        policy,
        policyTagList ?? {},
        policyCategories ?? {},
        PolicyUtils.hasDependentTags(policy, policyTagList ?? {}),
        false,
    );
=======
    const violationsOnyxData = ViolationsUtils.getViolationsOnyxData(transaction, [], policy, policyTagList ?? {}, policyCategories ?? {}, hasDependentTags(policy, policyTagList ?? {}));
>>>>>>> 7b9e55ed

    if (violationsOnyxData) {
        optimisticData.push(violationsOnyxData);
        failureData.push({
            onyxMethod: Onyx.METHOD.SET,
            key: `${ONYXKEYS.COLLECTION.TRANSACTION_VIOLATIONS}${transaction.transactionID}`,
            value: [],
        });
    }

    // Show field violations only for control policies
    if (isControlPolicy(policy) && iouReport) {
        const {optimisticData: fieldViolationsOptimisticData, failureData: fieldViolationsFailureData} = getFieldViolationsOnyxData(iouReport);
        optimisticData.push(...fieldViolationsOptimisticData);
        failureData.push(...fieldViolationsFailureData);
    }

    return [optimisticData, successData, failureData];
}

function getDeleteTrackExpenseInformation(
    chatReportID: string,
    transactionID: string,
    reportAction: OnyxTypes.ReportAction,
    shouldDeleteTransactionFromOnyx = true,
    isMovingTransactionFromTrackExpense = false,
    actionableWhisperReportActionID = '',
    resolution = '',
) {
    // STEP 1: Get all collections we're updating
    const chatReport = allReports?.[`${ONYXKEYS.COLLECTION.REPORT}${chatReportID}`] ?? null;
    const transaction = allTransactions[`${ONYXKEYS.COLLECTION.TRANSACTION}${transactionID}`];
    const transactionViolations = allTransactionViolations[`${ONYXKEYS.COLLECTION.TRANSACTION_VIOLATIONS}${transactionID}`];
    const transactionThreadID = reportAction.childReportID;
    let transactionThread = null;
    if (transactionThreadID) {
        transactionThread = allReports?.[`${ONYXKEYS.COLLECTION.REPORT}${transactionThreadID}`] ?? null;
    }

    // STEP 2: Decide if we need to:
    // 1. Delete the transactionThread - delete if there are no visible comments in the thread and we're not moving the transaction
    // 2. Update the moneyRequestPreview to show [Deleted expense] - update if the transactionThread exists AND it isn't being deleted and we're not moving the transaction
    const shouldDeleteTransactionThread = !isMovingTransactionFromTrackExpense && (transactionThreadID ? (reportAction?.childVisibleActionCount ?? 0) === 0 : false);

    const shouldShowDeletedRequestMessage = !isMovingTransactionFromTrackExpense && !!transactionThreadID && !shouldDeleteTransactionThread;

    // STEP 3: Update the IOU reportAction.
    const updatedReportAction = {
        [reportAction.reportActionID]: {
            pendingAction: shouldShowDeletedRequestMessage ? CONST.RED_BRICK_ROAD_PENDING_ACTION.UPDATE : CONST.RED_BRICK_ROAD_PENDING_ACTION.DELETE,
            previousMessage: reportAction.message,
            message: [
                {
                    type: 'COMMENT',
                    html: '',
                    text: '',
                    isEdited: true,
                    isDeletedParentAction: shouldShowDeletedRequestMessage,
                },
            ],
            originalMessage: {
                IOUTransactionID: null,
            },
            errors: undefined,
        },
        ...(actionableWhisperReportActionID && {[actionableWhisperReportActionID]: {originalMessage: {resolution}}}),
    } as OnyxTypes.ReportActions;
    let canUserPerformWriteAction = true;
    if (chatReport) {
        canUserPerformWriteAction = !!canUserPerformWriteActionReportUtils(chatReport);
    }
    const lastVisibleAction = getLastVisibleAction(chatReport?.reportID ?? '-1', canUserPerformWriteAction, updatedReportAction);
    const {lastMessageText = '', lastMessageHtml = ''} = getLastVisibleMessage(chatReport?.reportID ?? '-1', canUserPerformWriteAction, updatedReportAction);

    // STEP 4: Build Onyx data
    const optimisticData: OnyxUpdate[] = [];

    if (shouldDeleteTransactionFromOnyx) {
        optimisticData.push({
            onyxMethod: Onyx.METHOD.SET,
            key: `${ONYXKEYS.COLLECTION.TRANSACTION}${transactionID}`,
            value: null,
        });
    }

    optimisticData.push({
        onyxMethod: Onyx.METHOD.SET,
        key: `${ONYXKEYS.COLLECTION.TRANSACTION_VIOLATIONS}${transactionID}`,
        value: null,
    });

    if (shouldDeleteTransactionThread) {
        optimisticData.push(
            // Use merge instead of set to avoid deleting the report too quickly, which could cause a brief "not found" page to appear.
            // The remaining parts of the report object will be removed after the API call is successful.
            {
                onyxMethod: Onyx.METHOD.MERGE,
                key: `${ONYXKEYS.COLLECTION.REPORT}${transactionThreadID}`,
                value: {
                    reportID: null,
                    stateNum: CONST.REPORT.STATE_NUM.APPROVED,
                    statusNum: CONST.REPORT.STATUS_NUM.CLOSED,
                    participants: {
                        [userAccountID]: {
                            notificationPreference: CONST.REPORT.NOTIFICATION_PREFERENCE.HIDDEN,
                        },
                    },
                },
            },
            {
                onyxMethod: Onyx.METHOD.SET,
                key: `${ONYXKEYS.COLLECTION.REPORT_ACTIONS}${transactionThreadID}`,
                value: null,
            },
        );
    }

    optimisticData.push(
        {
            onyxMethod: Onyx.METHOD.MERGE,
            key: `${ONYXKEYS.COLLECTION.REPORT_ACTIONS}${chatReport?.reportID}`,
            value: updatedReportAction,
        },
        {
            onyxMethod: Onyx.METHOD.MERGE,
            key: `${ONYXKEYS.COLLECTION.REPORT}${chatReport?.reportID}`,
            value: {
                lastMessageText,
                lastVisibleActionCreated: lastVisibleAction?.created,
                lastMessageHtml: !lastMessageHtml ? lastMessageText : lastMessageHtml,
            },
        },
    );

    const successData: OnyxUpdate[] = [
        {
            onyxMethod: Onyx.METHOD.MERGE,
            key: `${ONYXKEYS.COLLECTION.REPORT_ACTIONS}${chatReport?.reportID}`,
            value: {
                [reportAction.reportActionID]: {
                    pendingAction: null,
                    errors: null,
                },
            },
        },
    ];

    // Ensure that any remaining data is removed upon successful completion, even if the server sends a report removal response.
    // This is done to prevent the removal update from lingering in the applyHTTPSOnyxUpdates function.
    if (shouldDeleteTransactionThread && transactionThread) {
        successData.push({
            onyxMethod: Onyx.METHOD.MERGE,
            key: `${ONYXKEYS.COLLECTION.REPORT}${transactionThreadID}`,
            value: null,
        });
    }

    const failureData: OnyxUpdate[] = [];

    if (shouldDeleteTransactionFromOnyx) {
        failureData.push({
            onyxMethod: Onyx.METHOD.SET,
            key: `${ONYXKEYS.COLLECTION.TRANSACTION}${transactionID}`,
            value: transaction ?? null,
        });
    }

    failureData.push({
        onyxMethod: Onyx.METHOD.SET,
        key: `${ONYXKEYS.COLLECTION.TRANSACTION_VIOLATIONS}${transactionID}`,
        value: transactionViolations ?? null,
    });

    if (shouldDeleteTransactionThread) {
        failureData.push({
            onyxMethod: Onyx.METHOD.SET,
            key: `${ONYXKEYS.COLLECTION.REPORT}${transactionThreadID}`,
            value: transactionThread,
        });
    }

    if (actionableWhisperReportActionID) {
        const actionableWhisperReportAction = getReportAction(chatReportID, actionableWhisperReportActionID);
        failureData.push({
            onyxMethod: Onyx.METHOD.MERGE,
            key: `${ONYXKEYS.COLLECTION.REPORT_ACTIONS}${chatReport?.reportID}`,
            value: {
                [actionableWhisperReportActionID]: {
                    originalMessage: {
                        resolution: isActionableTrackExpense(actionableWhisperReportAction) ? getOriginalMessage(actionableWhisperReportAction)?.resolution ?? null : null,
                    },
                },
            },
        });
    }
    failureData.push(
        {
            onyxMethod: Onyx.METHOD.MERGE,
            key: `${ONYXKEYS.COLLECTION.REPORT_ACTIONS}${chatReport?.reportID}`,
            value: {
                [reportAction.reportActionID]: {
                    ...reportAction,
                    pendingAction: null,
                    errors: getMicroSecondOnyxErrorWithTranslationKey('iou.error.genericDeleteFailureMessage'),
                },
            },
        },
        {
            onyxMethod: Onyx.METHOD.MERGE,
            key: `${ONYXKEYS.COLLECTION.REPORT}${chatReport?.reportID}`,
            value: chatReport,
        },
    );

    const parameters: DeleteMoneyRequestParams = {
        transactionID,
        reportActionID: reportAction.reportActionID,
    };

    return {parameters, optimisticData, successData, failureData, shouldDeleteTransactionThread, chatReport};
}

/**
 * Get the invoice receiver type based on the receiver participant.
 * @param receiverParticipant The participant who will receive the invoice or the invoice receiver object directly.
 * @returns The invoice receiver type.
 */
function getReceiverType(receiverParticipant: Participant | InvoiceReceiver | undefined): InvoiceReceiverType {
    if (!receiverParticipant) {
        Log.warn('getReceiverType called with no receiverParticipant');
        return CONST.REPORT.INVOICE_RECEIVER_TYPE.INDIVIDUAL;
    }
    if ('type' in receiverParticipant && receiverParticipant.type) {
        return receiverParticipant.type;
    }
    if ('policyID' in receiverParticipant && receiverParticipant.policyID) {
        return CONST.REPORT.INVOICE_RECEIVER_TYPE.BUSINESS;
    }
    return CONST.REPORT.INVOICE_RECEIVER_TYPE.INDIVIDUAL;
}

/** Gathers all the data needed to create an invoice. */
function getSendInvoiceInformation(
    transaction: OnyxEntry<OnyxTypes.Transaction>,
    currentUserAccountID: number,
    invoiceChatReport?: OnyxEntry<OnyxTypes.Report>,
    receipt?: Receipt,
    policy?: OnyxEntry<OnyxTypes.Policy>,
    policyTagList?: OnyxEntry<OnyxTypes.PolicyTagLists>,
    policyCategories?: OnyxEntry<OnyxTypes.PolicyCategories>,
    companyName?: string,
    companyWebsite?: string,
): SendInvoiceInformation {
    const {amount = 0, currency = '', created = '', merchant = '', category = '', tag = '', taxCode = '', taxAmount = 0, billable, comment, participants} = transaction ?? {};
    const trimmedComment = (comment?.comment ?? '').trim();
    const senderWorkspaceID = participants?.find((participant) => participant?.isSender)?.policyID ?? '-1';
    const receiverParticipant: Participant | InvoiceReceiver | undefined = participants?.find((participant) => participant?.accountID) ?? invoiceChatReport?.invoiceReceiver;
    const receiverAccountID = receiverParticipant && 'accountID' in receiverParticipant && receiverParticipant.accountID ? receiverParticipant.accountID : -1;
    let receiver = getPersonalDetailsForAccountID(receiverAccountID);
    let optimisticPersonalDetailListAction = {};
    const receiverType = getReceiverType(receiverParticipant);

    // STEP 1: Get existing chat report OR build a new optimistic one
    let isNewChatReport = false;
    let chatReport = !isEmptyObject(invoiceChatReport) && invoiceChatReport?.reportID ? invoiceChatReport : null;

    if (!chatReport) {
        chatReport = getInvoiceChatByParticipants(receiverAccountID, receiverType, senderWorkspaceID) ?? null;
    }

    if (!chatReport) {
        isNewChatReport = true;
        chatReport = buildOptimisticChatReport([receiverAccountID, currentUserAccountID], CONST.REPORT.DEFAULT_REPORT_NAME, CONST.REPORT.CHAT_TYPE.INVOICE, senderWorkspaceID);
    }

    // STEP 2: Create a new optimistic invoice report.
    const optimisticInvoiceReport = buildOptimisticInvoiceReport(
        chatReport.reportID,
        senderWorkspaceID,
        receiverAccountID,
        receiver.displayName ?? (receiverParticipant as Participant)?.login ?? '',
        amount,
        currency,
    );

    // STEP 3: Build optimistic receipt and transaction
    const receiptObject: Receipt = {};
    let filename;
    if (receipt?.source) {
        receiptObject.source = receipt.source;
        receiptObject.state = receipt.state ?? CONST.IOU.RECEIPT_STATE.SCANREADY;
        filename = receipt.name;
    }
    const optimisticTransaction = buildOptimisticTransaction({
        transactionParams: {
            amount,
            currency,
            reportID: optimisticInvoiceReport.reportID,
            comment: trimmedComment,
            created,
            merchant,
            receipt: receiptObject,
            category,
            tag,
            taxCode,
            taxAmount,
            billable,
            filename,
        },
    });

    const optimisticPolicyRecentlyUsedCategories = buildOptimisticPolicyRecentlyUsedCategories(optimisticInvoiceReport.policyID, category);
    const optimisticPolicyRecentlyUsedTags = buildOptimisticPolicyRecentlyUsedTags(optimisticInvoiceReport.policyID, tag);
    const optimisticRecentlyUsedCurrencies = buildOptimisticRecentlyUsedCurrencies(currency);

    // STEP 4: Add optimistic personal details for participant
    const shouldCreateOptimisticPersonalDetails = isNewChatReport && !allPersonalDetails[receiverAccountID];
    if (shouldCreateOptimisticPersonalDetails) {
        const receiverLogin = receiverParticipant && 'login' in receiverParticipant && receiverParticipant.login ? receiverParticipant.login : '';
        receiver = {
            accountID: receiverAccountID,
            displayName: formatPhoneNumber(receiverLogin),
            login: receiverLogin,
            isOptimisticPersonalDetail: true,
        };

        optimisticPersonalDetailListAction = {[receiverAccountID]: receiver};
    }

    // STEP 5: Build optimistic reportActions.
    const reportPreviewAction = buildOptimisticReportPreview(chatReport, optimisticInvoiceReport, trimmedComment, optimisticTransaction);
    optimisticInvoiceReport.parentReportActionID = reportPreviewAction.reportActionID;
    chatReport.lastVisibleActionCreated = reportPreviewAction.created;
    const [optimisticCreatedActionForChat, optimisticCreatedActionForIOUReport, iouAction, optimisticTransactionThread, optimisticCreatedActionForTransactionThread] =
        buildOptimisticMoneyRequestEntities(
            optimisticInvoiceReport,
            CONST.IOU.REPORT_ACTION_TYPE.CREATE,
            amount,
            currency,
            trimmedComment,
            receiver.login ?? '',
            [receiver],
            optimisticTransaction.transactionID,
            undefined,
            false,
            false,
            false,
        );

    // STEP 6: Build Onyx Data
    const [optimisticData, successData, failureData] = buildOnyxDataForInvoice(
        chatReport,
        optimisticInvoiceReport,
        optimisticTransaction,
        optimisticCreatedActionForChat,
        optimisticCreatedActionForIOUReport,
        iouAction,
        optimisticPersonalDetailListAction,
        reportPreviewAction,
        optimisticPolicyRecentlyUsedCategories,
        optimisticPolicyRecentlyUsedTags,
        isNewChatReport,
        optimisticTransactionThread,
        optimisticCreatedActionForTransactionThread,
        policy,
        policyTagList,
        policyCategories,
        optimisticRecentlyUsedCurrencies,
        companyName,
        companyWebsite,
    );

    return {
        createdIOUReportActionID: optimisticCreatedActionForIOUReport.reportActionID,
        createdReportActionIDForThread: optimisticCreatedActionForTransactionThread?.reportActionID ?? '-1',
        reportActionID: iouAction.reportActionID,
        senderWorkspaceID,
        receiver,
        invoiceRoom: chatReport,
        createdChatReportActionID: optimisticCreatedActionForChat.reportActionID,
        invoiceReportID: optimisticInvoiceReport.reportID,
        reportPreviewReportActionID: reportPreviewAction.reportActionID,
        transactionID: optimisticTransaction.transactionID,
        transactionThreadReportID: optimisticTransactionThread.reportID,
        onyxData: {
            optimisticData,
            successData,
            failureData,
        },
    };
}

/**
 * Gathers all the data needed to submit an expense. It attempts to find existing reports, iouReports, and receipts. If it doesn't find them, then
 * it creates optimistic versions of them and uses those instead
 */
function getMoneyRequestInformation(moneyRequestInformation: MoneyRequestInformationParams): MoneyRequestInformation {
    const {parentChatReport, transactionParams, participantParams, policyParams = {}, existingTransaction, existingTransactionID, moneyRequestReportID = ''} = moneyRequestInformation;
    const {payeeAccountID = userAccountID, payeeEmail = currentUserEmail, participant} = participantParams;
    const {policy, policyCategories, policyTagList} = policyParams;
    const {attendees, amount, comment = '', currency, created, merchant, receipt, category, tag, taxCode, taxAmount, billable, linkedTrackedExpenseReportAction} = transactionParams;

    const payerEmail = addSMSDomainIfPhoneNumber(participant.login ?? '');
    const payerAccountID = Number(participant.accountID);
    const isPolicyExpenseChat = participant.isPolicyExpenseChat;

    // STEP 1: Get existing chat report OR build a new optimistic one
    let isNewChatReport = false;
    let chatReport = !isEmptyObject(parentChatReport) && parentChatReport?.reportID ? parentChatReport : null;

    // If this is a policyExpenseChat, the chatReport must exist and we can get it from Onyx.
    // report is null if the flow is initiated from the global create menu. However, participant always stores the reportID if it exists, which is the case for policyExpenseChats
    if (!chatReport && isPolicyExpenseChat) {
        chatReport = allReports?.[`${ONYXKEYS.COLLECTION.REPORT}${participant.reportID}`] ?? null;
    }

    if (!chatReport) {
        chatReport = getChatByParticipants([payerAccountID, payeeAccountID]) ?? null;
    }

    // If we still don't have a report, it likely doens't exist and we need to build an optimistic one
    if (!chatReport) {
        isNewChatReport = true;
        chatReport = buildOptimisticChatReport([payerAccountID, payeeAccountID]);
    }

    // STEP 2: Get the Expense/IOU report. If the moneyRequestReportID has been provided, we want to add the transaction to this specific report.
    // If no such reportID has been provided, let's use the chatReport.iouReportID property. In case that is not present, build a new optimistic Expense/IOU report.
    let iouReport: OnyxInputValue<OnyxTypes.Report> = null;
    if (moneyRequestReportID) {
        iouReport = allReports?.[`${ONYXKEYS.COLLECTION.REPORT}${moneyRequestReportID}`] ?? null;
    } else {
        iouReport = allReports?.[`${ONYXKEYS.COLLECTION.REPORT}${chatReport.iouReportID}`] ?? null;
    }

    const shouldCreateNewMoneyRequestReport = shouldCreateNewMoneyRequestReportReportUtils(iouReport, chatReport);

    if (!iouReport || shouldCreateNewMoneyRequestReport) {
        iouReport = isPolicyExpenseChat
            ? buildOptimisticExpenseReport(chatReport.reportID, chatReport.policyID ?? '-1', payeeAccountID, amount, currency)
            : buildOptimisticIOUReport(payeeAccountID, payerAccountID, amount, chatReport.reportID, currency);
    } else if (isPolicyExpenseChat) {
        iouReport = {...iouReport};
        // Because of the Expense reports are stored as negative values, we subtract the total from the amount
        if (iouReport?.currency === currency) {
            if (typeof iouReport.total === 'number') {
                iouReport.total -= amount;
            }

            if (typeof iouReport.unheldTotal === 'number') {
                iouReport.unheldTotal -= amount;
            }
        }
    } else {
        iouReport = updateIOUOwnerAndTotal(iouReport, payeeAccountID, amount, currency);
    }

    // STEP 3: Build an optimistic transaction with the receipt
    const isDistanceRequest = existingTransaction && existingTransaction.iouRequestType === CONST.IOU.REQUEST_TYPE.DISTANCE;
    let optimisticTransaction = buildOptimisticTransaction({
        existingTransactionID,
        existingTransaction,
        policy,
        transactionParams: {
            amount: isExpenseReport(iouReport) ? -amount : amount,
            currency,
            reportID: iouReport.reportID,
            comment,
            attendees,
            created,
            merchant,
            receipt,
            category,
            tag,
            taxCode,
            taxAmount: isExpenseReport(iouReport) ? -(taxAmount ?? 0) : taxAmount,
            billable,
            pendingFields: isDistanceRequest ? {waypoints: CONST.RED_BRICK_ROAD_PENDING_ACTION.ADD} : undefined,
        },
    });

    const optimisticPolicyRecentlyUsedCategories = buildOptimisticPolicyRecentlyUsedCategories(iouReport.policyID, category);
    const optimisticPolicyRecentlyUsedTags = buildOptimisticPolicyRecentlyUsedTags(iouReport.policyID, tag);
    const optimisticPolicyRecentlyUsedCurrencies = buildOptimisticRecentlyUsedCurrencies(currency);

    // If there is an existing transaction (which is the case for distance requests), then the data from the existing transaction
    // needs to be manually merged into the optimistic transaction. This is because buildOnyxDataForMoneyRequest() uses `Onyx.set()` for the transaction
    // data. This is a big can of worms to change it to `Onyx.merge()` as explored in https://expensify.slack.com/archives/C05DWUDHVK7/p1692139468252109.
    // I want to clean this up at some point, but it's possible this will live in the code for a while so I've created https://github.com/Expensify/App/issues/25417
    // to remind me to do this.
    if (isDistanceRequest) {
        optimisticTransaction = fastMerge(existingTransaction, optimisticTransaction, false);
    }

    // STEP 4: Build optimistic reportActions. We need:
    // 1. CREATED action for the chatReport
    // 2. CREATED action for the iouReport
    // 3. IOU action for the iouReport
    // 4. The transaction thread, which requires the iouAction, and CREATED action for the transaction thread
    // 5. REPORT_PREVIEW action for the chatReport
    // Note: The CREATED action for the IOU report must be optimistically generated before the IOU action so there's no chance that it appears after the IOU action in the chat
    const [optimisticCreatedActionForChat, optimisticCreatedActionForIOUReport, iouAction, optimisticTransactionThread, optimisticCreatedActionForTransactionThread] =
        buildOptimisticMoneyRequestEntities(
            iouReport,
            CONST.IOU.REPORT_ACTION_TYPE.CREATE,
            amount,
            currency,
            comment,
            payeeEmail,
            [participant],
            optimisticTransaction.transactionID,
            undefined,
            false,
            false,
            false,
            undefined,
            linkedTrackedExpenseReportAction?.childReportID,
            linkedTrackedExpenseReportAction,
        );

    let reportPreviewAction = shouldCreateNewMoneyRequestReport ? null : getReportPreviewAction(chatReport.reportID, iouReport.reportID);

    if (reportPreviewAction) {
        reportPreviewAction = updateReportPreview(iouReport, reportPreviewAction, false, comment, optimisticTransaction);
    } else {
        reportPreviewAction = buildOptimisticReportPreview(chatReport, iouReport, comment, optimisticTransaction);
        chatReport.lastVisibleActionCreated = reportPreviewAction.created;

        // Generated ReportPreview action is a parent report action of the iou report.
        // We are setting the iou report's parentReportActionID to display subtitle correctly in IOU page when offline.
        iouReport.parentReportActionID = reportPreviewAction.reportActionID;
    }

    const shouldCreateOptimisticPersonalDetails = isNewChatReport && !allPersonalDetails[payerAccountID];
    // Add optimistic personal details for participant
    const optimisticPersonalDetailListAction = shouldCreateOptimisticPersonalDetails
        ? {
              [payerAccountID]: {
                  accountID: payerAccountID,
                  // Disabling this line since participant.displayName can be an empty string
                  // eslint-disable-next-line @typescript-eslint/prefer-nullish-coalescing
                  displayName: formatPhoneNumber(participant.displayName || payerEmail),
                  login: participant.login,
                  isOptimisticPersonalDetail: true,
              },
          }
        : {};

    const predictedNextStatus = policy?.reimbursementChoice === CONST.POLICY.REIMBURSEMENT_CHOICES.REIMBURSEMENT_NO ? CONST.REPORT.STATUS_NUM.CLOSED : CONST.REPORT.STATUS_NUM.OPEN;
    const optimisticNextStep = buildNextStep(iouReport, predictedNextStatus);

    // STEP 5: Build Onyx Data
    const [optimisticData, successData, failureData] = buildOnyxDataForMoneyRequest({
        isNewChatReport,
        shouldCreateNewMoneyRequestReport,
        policyParams: {
            policy,
            policyCategories,
            policyTagList,
        },
        optimisticParams: {
            chat: {
                report: chatReport,
                createdAction: optimisticCreatedActionForChat,
                reportPreviewAction,
            },
            iou: {
                report: iouReport,
                createdAction: optimisticCreatedActionForIOUReport,
                action: iouAction,
            },
            transactionParams: {
                transaction: optimisticTransaction,
                transactionThreadReport: optimisticTransactionThread,
                transactionThreadCreatedReportAction: optimisticCreatedActionForTransactionThread,
            },
            policyRecentlyUsed: {
                categories: optimisticPolicyRecentlyUsedCategories,
                tags: optimisticPolicyRecentlyUsedTags,
                currencies: optimisticPolicyRecentlyUsedCurrencies,
            },
            personalDetailListAction: optimisticPersonalDetailListAction,
            nextStep: optimisticNextStep,
        },
    });

    return {
        payerAccountID,
        payerEmail,
        iouReport,
        chatReport,
        transaction: optimisticTransaction,
        iouAction,
        createdChatReportActionID: isNewChatReport ? optimisticCreatedActionForChat.reportActionID : '-1',
        createdIOUReportActionID: shouldCreateNewMoneyRequestReport ? optimisticCreatedActionForIOUReport.reportActionID : '-1',
        reportPreviewAction,
        transactionThreadReportID: optimisticTransactionThread?.reportID ?? '-1',
        createdReportActionIDForThread: optimisticCreatedActionForTransactionThread?.reportActionID ?? '-1',
        onyxData: {
            optimisticData,
            successData,
            failureData,
        },
    };
}

/**
 * Gathers all the data needed to make an expense. It attempts to find existing reports, iouReports, and receipts. If it doesn't find them, then
 * it creates optimistic versions of them and uses those instead
 */
function getTrackExpenseInformation(
    parentChatReport: OnyxEntry<OnyxTypes.Report>,
    participant: Participant,
    comment: string,
    amount: number,
    currency: string,
    created: string,
    merchant: string,
    receipt: OnyxEntry<Receipt>,
    category: string | undefined,
    tag: string | undefined,
    taxCode: string | undefined,
    taxAmount: number | undefined,
    billable: boolean | undefined,
    policy: OnyxEntry<OnyxTypes.Policy> | undefined,
    policyTagList: OnyxEntry<OnyxTypes.PolicyTagLists> | undefined,
    policyCategories: OnyxEntry<OnyxTypes.PolicyCategories> | undefined,
    payeeEmail = currentUserEmail,
    payeeAccountID = userAccountID,
    moneyRequestReportID = '',
    linkedTrackedExpenseReportAction?: OnyxTypes.ReportAction,
    existingTransactionID?: string,
): TrackExpenseInformation | null {
    const optimisticData: OnyxUpdate[] = [];
    const successData: OnyxUpdate[] = [];
    const failureData: OnyxUpdate[] = [];

    const isPolicyExpenseChat = participant.isPolicyExpenseChat;

    // STEP 1: Get existing chat report
    let chatReport = !isEmptyObject(parentChatReport) && parentChatReport?.reportID ? parentChatReport : null;
    // The chatReport always exists, and we can get it from Onyx if chatReport is null.
    if (!chatReport) {
        chatReport = allReports?.[`${ONYXKEYS.COLLECTION.REPORT}${participant.reportID}`] ?? null;
    }

    // If we still don't have a report, it likely doesn't exist, and we will early return here as it should not happen
    // Maybe later, we can build an optimistic selfDM chat.
    if (!chatReport) {
        return null;
    }

    // Check if the report is a draft
    const isDraftReportLocal = isDraftReport(chatReport?.reportID);

    let createdWorkspaceParams: CreateWorkspaceParams | undefined;

    if (isDraftReportLocal) {
        const workspaceData = buildPolicyData(undefined, policy?.makeMeAdmin, policy?.name, policy?.id, chatReport?.reportID);
        createdWorkspaceParams = workspaceData.params;
        optimisticData.push(...workspaceData.optimisticData);
        successData.push(...workspaceData.successData);
        failureData.push(...workspaceData.failureData);
    }

    // STEP 2: If not in the self-DM flow, we need to use the expense report.
    // For this, first use the chatReport.iouReportID property. Build a new optimistic expense report if needed.
    const shouldUseMoneyReport = !!isPolicyExpenseChat;

    let iouReport: OnyxInputValue<OnyxTypes.Report> = null;
    let shouldCreateNewMoneyRequestReport = false;

    if (shouldUseMoneyReport) {
        if (moneyRequestReportID) {
            iouReport = allReports?.[`${ONYXKEYS.COLLECTION.REPORT}${moneyRequestReportID}`] ?? null;
        } else {
            iouReport = allReports?.[`${ONYXKEYS.COLLECTION.REPORT}${chatReport.iouReportID}`] ?? null;
        }

        shouldCreateNewMoneyRequestReport = shouldCreateNewMoneyRequestReportReportUtils(iouReport, chatReport);
        if (!iouReport || shouldCreateNewMoneyRequestReport) {
            iouReport = buildOptimisticExpenseReport(chatReport.reportID, chatReport.policyID ?? '-1', payeeAccountID, amount, currency, amount);
        } else {
            iouReport = {...iouReport};
            // Because of the Expense reports are stored as negative values, we subtract the total from the amount
            if (iouReport?.currency === currency) {
                if (typeof iouReport.total === 'number' && typeof iouReport.nonReimbursableTotal === 'number') {
                    iouReport.total -= amount;
                    iouReport.nonReimbursableTotal -= amount;
                }

                if (typeof iouReport.unheldTotal === 'number' && typeof iouReport.unheldNonReimbursableTotal === 'number') {
                    iouReport.unheldTotal -= amount;
                    iouReport.unheldNonReimbursableTotal -= amount;
                }
            }
        }
    }

    // If shouldUseMoneyReport is true, the iouReport was defined.
    // But we'll use the `shouldUseMoneyReport && iouReport` check further instead of `shouldUseMoneyReport` to avoid TS errors.

    // STEP 3: Build optimistic receipt and transaction
    const receiptObject: Receipt = {};
    let filename;
    if (receipt?.source) {
        receiptObject.source = receipt.source;
        receiptObject.state = receipt.state ?? CONST.IOU.RECEIPT_STATE.SCANREADY;
        filename = receipt.name;
    }
    const existingTransaction = allTransactionDrafts[`${ONYXKEYS.COLLECTION.TRANSACTION_DRAFT}${existingTransactionID ?? CONST.IOU.OPTIMISTIC_TRANSACTION_ID}`];
    if (!filename) {
        filename = existingTransaction?.filename;
    }
    const isDistanceRequest = existingTransaction && isDistanceRequestTransactionUtils(existingTransaction);
    let optimisticTransaction = buildOptimisticTransaction({
        existingTransactionID,
        existingTransaction,
        policy,
        transactionParams: {
            amount: isExpenseReport(iouReport) ? -amount : amount,
            currency,
            reportID: shouldUseMoneyReport && iouReport ? iouReport.reportID : '-1',
            comment,
            created,
            merchant,
            receipt: receiptObject,
            category,
            tag,
            taxCode,
            taxAmount,
            billable,
            pendingFields: isDistanceRequest ? {waypoints: CONST.RED_BRICK_ROAD_PENDING_ACTION.ADD} : undefined,
            reimbursable: false,
            filename,
        },
    });

    // If there is an existing transaction (which is the case for distance requests), then the data from the existing transaction
    // needs to be manually merged into the optimistic transaction. This is because buildOnyxDataForMoneyRequest() uses `Onyx.set()` for the transaction
    // data. This is a big can of worms to change it to `Onyx.merge()` as explored in https://expensify.slack.com/archives/C05DWUDHVK7/p1692139468252109.
    // I want to clean this up at some point, but it's possible this will live in the code for a while so I've created https://github.com/Expensify/App/issues/25417
    // to remind me to do this.
    if (isDistanceRequest) {
        optimisticTransaction = fastMerge(existingTransaction, optimisticTransaction, false);
    }

    // STEP 4: Build optimistic reportActions. We need:
    // 1. CREATED action for the iouReport (if tracking in the Expense chat)
    // 2. IOU action for the iouReport (if tracking in the Expense chat), otherwise – for chatReport
    // 3. The transaction thread, which requires the iouAction, and CREATED action for the transaction thread
    // 4. REPORT_PREVIEW action for the chatReport (if tracking in the Expense chat)
    const [, optimisticCreatedActionForIOUReport, iouAction, optimisticTransactionThread, optimisticCreatedActionForTransactionThread] = buildOptimisticMoneyRequestEntities(
        shouldUseMoneyReport && iouReport ? iouReport : chatReport,
        CONST.IOU.REPORT_ACTION_TYPE.TRACK,
        amount,
        currency,
        comment,
        payeeEmail,
        [participant],
        optimisticTransaction.transactionID,
        undefined,
        false,
        false,
        false,
        !shouldUseMoneyReport,
        linkedTrackedExpenseReportAction?.childReportID,
        linkedTrackedExpenseReportAction,
    );

    let reportPreviewAction: OnyxInputValue<OnyxTypes.ReportAction<typeof CONST.REPORT.ACTIONS.TYPE.REPORT_PREVIEW>> = null;
    if (shouldUseMoneyReport && iouReport) {
        reportPreviewAction = shouldCreateNewMoneyRequestReport ? null : getReportPreviewAction(chatReport.reportID, iouReport.reportID);

        if (reportPreviewAction) {
            reportPreviewAction = updateReportPreview(iouReport, reportPreviewAction, false, comment, optimisticTransaction);
        } else {
            reportPreviewAction = buildOptimisticReportPreview(chatReport, iouReport, comment, optimisticTransaction);
            // Generated ReportPreview action is a parent report action of the iou report.
            // We are setting the iou report's parentReportActionID to display subtitle correctly in IOU page when offline.
            iouReport.parentReportActionID = reportPreviewAction.reportActionID;
        }
    }

    let actionableTrackExpenseWhisper: OnyxInputValue<OnyxTypes.ReportAction> = null;
    if (!isPolicyExpenseChat) {
        actionableTrackExpenseWhisper = buildOptimisticActionableTrackExpenseWhisper(iouAction, optimisticTransaction.transactionID);
    }

    // STEP 5: Build Onyx Data
    const trackExpenseOnyxData = buildOnyxDataForTrackExpense(
        chatReport,
        iouReport,
        optimisticTransaction,
        optimisticCreatedActionForIOUReport,
        iouAction,
        reportPreviewAction,
        optimisticTransactionThread ?? {},
        optimisticCreatedActionForTransactionThread,
        shouldCreateNewMoneyRequestReport,
        policy,
        policyTagList,
        policyCategories,
        undefined,
        actionableTrackExpenseWhisper,
    );

    return {
        createdWorkspaceParams,
        chatReport,
        iouReport: iouReport ?? undefined,
        transaction: optimisticTransaction,
        iouAction,
        createdChatReportActionID: '-1',
        createdIOUReportActionID: shouldCreateNewMoneyRequestReport ? optimisticCreatedActionForIOUReport.reportActionID : '-1',
        reportPreviewAction: reportPreviewAction ?? undefined,
        transactionThreadReportID: optimisticTransactionThread.reportID,
        createdReportActionIDForThread: optimisticCreatedActionForTransactionThread?.reportActionID ?? '-1',
        actionableWhisperReportActionIDParam: actionableTrackExpenseWhisper?.reportActionID ?? '',
        onyxData: {
            optimisticData: optimisticData.concat(trackExpenseOnyxData[0]),
            successData: successData.concat(trackExpenseOnyxData[1]),
            failureData: failureData.concat(trackExpenseOnyxData[2]),
        },
    };
}

/**
 * Compute the diff amount when we update the transaction
 */
function calculateDiffAmount(
    iouReport: OnyxTypes.OnyxInputOrEntry<OnyxTypes.Report>,
    updatedTransaction: OnyxTypes.OnyxInputOrEntry<OnyxTypes.Transaction>,
    transaction: OnyxEntry<OnyxTypes.Transaction>,
): number {
    if (!iouReport) {
        return 0;
    }
    const isExpenseReportLocal = isExpenseReport(iouReport);
    const updatedCurrency = getCurrency(updatedTransaction);
    const currentCurrency = getCurrency(transaction);

    const currentAmount = getAmount(transaction, isExpenseReportLocal);
    const updatedAmount = getAmount(updatedTransaction, isExpenseReportLocal);

    if (updatedCurrency === iouReport?.currency && currentCurrency !== iouReport?.currency) {
        // Add the diff to the total if we change the currency from a different currency to the currency of the IOU report
        return updatedAmount;
    }

    if (updatedCurrency === iouReport?.currency && updatedAmount !== currentAmount) {
        // Calculate the diff between the updated amount and the current amount if we change the amount and the currency of the transaction is the currency of the report
        return updatedAmount - currentAmount;
    }

    return 0;
}

/**
 * @param transactionID
 * @param transactionThreadReportID
 * @param transactionChanges
 * @param [transactionChanges.created] Present when updated the date field
 * @param policy  May be undefined, an empty object, or an object matching the Policy type (src/types/onyx/Policy.ts)
 * @param policyTagList
 * @param policyCategories
 */
function getUpdateMoneyRequestParams(
    transactionID: string,
    transactionThreadReportID: string,
    transactionChanges: TransactionChanges,
    policy: OnyxEntry<OnyxTypes.Policy>,
    policyTagList: OnyxTypes.OnyxInputOrEntry<OnyxTypes.PolicyTagLists>,
    policyCategories: OnyxTypes.OnyxInputOrEntry<OnyxTypes.PolicyCategories>,
    violations?: OnyxEntry<OnyxTypes.TransactionViolations>,
): UpdateMoneyRequestData {
    const optimisticData: OnyxUpdate[] = [];
    const successData: OnyxUpdate[] = [];
    const failureData: OnyxUpdate[] = [];

    // Step 1: Set any "pending fields" (ones updated while the user was offline) to have error messages in the failureData
    const pendingFields: OnyxTypes.Transaction['pendingFields'] = Object.fromEntries(Object.keys(transactionChanges).map((key) => [key, CONST.RED_BRICK_ROAD_PENDING_ACTION.UPDATE]));
    const clearedPendingFields = Object.fromEntries(Object.keys(transactionChanges).map((key) => [key, null]));
    const errorFields = Object.fromEntries(Object.keys(pendingFields).map((key) => [key, {[DateUtils.getMicroseconds()]: Localize.translateLocal('iou.error.genericEditFailureMessage')}]));

    // Step 2: Get all the collections being updated
    const transactionThread = allReports?.[`${ONYXKEYS.COLLECTION.REPORT}${transactionThreadReportID}`] ?? null;
    const transaction = allTransactions?.[`${ONYXKEYS.COLLECTION.TRANSACTION}${transactionID}`];
    const isTransactionOnHold = isOnHold(transaction);
    const iouReport = allReports?.[`${ONYXKEYS.COLLECTION.REPORT}${transactionThread?.parentReportID}`] ?? null;
    const isFromExpenseReport = isExpenseReport(iouReport);
    const isScanning = hasReceiptTransactionUtils(transaction) && isReceiptBeingScannedTransactionUtils(transaction);
    const updatedTransaction: OnyxEntry<OnyxTypes.Transaction> = transaction
        ? getUpdatedTransaction({
              transaction,
              transactionChanges,
              isFromExpenseReport,
              policy,
          })
        : undefined;
    const transactionDetails = getTransactionDetails(updatedTransaction);

    if (transactionDetails?.waypoints) {
        // This needs to be a JSON string since we're sending this to the MapBox API
        transactionDetails.waypoints = JSON.stringify(transactionDetails.waypoints);
    }

    const dataToIncludeInParams: Partial<TransactionDetails> = Object.fromEntries(Object.entries(transactionDetails ?? {}).filter(([key]) => Object.keys(transactionChanges).includes(key)));

    const params: UpdateMoneyRequestParams = {
        ...dataToIncludeInParams,
        reportID: iouReport?.reportID,
        transactionID,
    };

    const hasPendingWaypoints = 'waypoints' in transactionChanges;
    const hasModifiedDistanceRate = 'customUnitRateID' in transactionChanges;
    const hasModifiedCreated = 'created' in transactionChanges;
    const hasModifiedAmount = 'amount' in transactionChanges;
    if (transaction && updatedTransaction && (hasPendingWaypoints || hasModifiedDistanceRate)) {
        // Delete the draft transaction when editing waypoints when the server responds successfully and there are no errors
        successData.push({
            onyxMethod: Onyx.METHOD.SET,
            key: `${ONYXKEYS.COLLECTION.TRANSACTION_DRAFT}${transactionID}`,
            value: null,
        });

        // Revert the transaction's amount to the original value on failure.
        // The IOU Report will be fully reverted in the failureData further below.
        failureData.push({
            onyxMethod: Onyx.METHOD.MERGE,
            key: `${ONYXKEYS.COLLECTION.TRANSACTION}${transactionID}`,
            value: {
                amount: transaction.amount,
                modifiedAmount: transaction.modifiedAmount,
                modifiedMerchant: transaction.modifiedMerchant,
                modifiedCurrency: transaction.modifiedCurrency,
            },
        });
    }

    // Step 3: Build the modified expense report actions
    // We don't create a modified report action if:
    // - we're updating the waypoints
    // - we're updating the distance rate while the waypoints are still pending
    // In these cases, there isn't a valid optimistic mileage data we can use,
    // and the report action is created on the server with the distance-related response from the MapBox API
    const updatedReportAction = buildOptimisticModifiedExpenseReportAction(transactionThread, transaction, transactionChanges, isFromExpenseReport, policy, updatedTransaction);
    if (!hasPendingWaypoints && !(hasModifiedDistanceRate && isFetchingWaypointsFromServer(transaction))) {
        params.reportActionID = updatedReportAction.reportActionID;

        optimisticData.push({
            onyxMethod: Onyx.METHOD.MERGE,
            key: `${ONYXKEYS.COLLECTION.REPORT_ACTIONS}${transactionThread?.reportID}`,
            value: {
                [updatedReportAction.reportActionID]: updatedReportAction as OnyxTypes.ReportAction,
            },
        });
        optimisticData.push({
            onyxMethod: Onyx.METHOD.MERGE,
            key: `${ONYXKEYS.COLLECTION.REPORT}${transactionThread?.reportID}`,
            value: {
                lastVisibleActionCreated: updatedReportAction.created,
                lastReadTime: updatedReportAction.created,
            },
        });
        failureData.push({
            onyxMethod: Onyx.METHOD.MERGE,
            key: `${ONYXKEYS.COLLECTION.REPORT}${transactionThread?.reportID}`,
            value: {
                lastVisibleActionCreated: transactionThread?.lastVisibleActionCreated,
                lastReadTime: transactionThread?.lastReadTime,
            },
        });
        successData.push({
            onyxMethod: Onyx.METHOD.MERGE,
            key: `${ONYXKEYS.COLLECTION.REPORT_ACTIONS}${transactionThread?.reportID}`,
            value: {
                [updatedReportAction.reportActionID]: {pendingAction: null},
            },
        });
        failureData.push({
            onyxMethod: Onyx.METHOD.MERGE,
            key: `${ONYXKEYS.COLLECTION.REPORT_ACTIONS}${transactionThread?.reportID}`,
            value: {
                [updatedReportAction.reportActionID]: {
                    ...(updatedReportAction as OnyxTypes.ReportAction),
                    errors: getMicroSecondOnyxErrorWithTranslationKey('iou.error.genericEditFailureMessage'),
                },
            },
        });
    }

    // Step 4: Compute the IOU total and update the report preview message (and report header) so LHN amount owed is correct.
    const diff = calculateDiffAmount(iouReport, updatedTransaction, transaction);

    let updatedMoneyRequestReport: OnyxTypes.OnyxInputOrEntry<OnyxTypes.Report>;
    if (!iouReport) {
        updatedMoneyRequestReport = null;
    } else if ((isExpenseReport(iouReport) || isInvoiceReportReportUtils(iouReport)) && typeof iouReport.total === 'number') {
        // For expense report, the amount is negative, so we should subtract total from diff
        updatedMoneyRequestReport = {
            ...iouReport,
            total: iouReport.total - diff,
        };
        if (!transaction?.reimbursable && typeof updatedMoneyRequestReport.nonReimbursableTotal === 'number') {
            updatedMoneyRequestReport.nonReimbursableTotal -= diff;
        }
        if (!isTransactionOnHold) {
            if (typeof updatedMoneyRequestReport.unheldTotal === 'number') {
                updatedMoneyRequestReport.unheldTotal -= diff;
            }
            if (!transaction?.reimbursable && typeof updatedMoneyRequestReport.unheldNonReimbursableTotal === 'number') {
                updatedMoneyRequestReport.unheldNonReimbursableTotal -= diff;
            }
        }
    } else {
        updatedMoneyRequestReport = updateIOUOwnerAndTotal(iouReport, updatedReportAction.actorAccountID ?? -1, diff, getCurrency(transaction), false, true, isTransactionOnHold);
    }

    optimisticData.push(
        {
            onyxMethod: Onyx.METHOD.MERGE,
            key: `${ONYXKEYS.COLLECTION.REPORT}${iouReport?.reportID}`,
            value: updatedMoneyRequestReport,
        },
        {
            onyxMethod: Onyx.METHOD.MERGE,
            key: `${ONYXKEYS.COLLECTION.REPORT}${iouReport?.parentReportID}`,
            value: getOutstandingChildRequest(updatedMoneyRequestReport),
        },
    );
    successData.push({
        onyxMethod: Onyx.METHOD.MERGE,
        key: `${ONYXKEYS.COLLECTION.REPORT}${iouReport?.reportID}`,
        value: {pendingAction: null},
    });

    // Optimistically modify the transaction and the transaction thread
    optimisticData.push({
        onyxMethod: Onyx.METHOD.MERGE,
        key: `${ONYXKEYS.COLLECTION.TRANSACTION}${transactionID}`,
        value: {
            ...updatedTransaction,
            pendingFields,
            errorFields: null,
        },
    });

    optimisticData.push({
        onyxMethod: Onyx.METHOD.MERGE,
        key: `${ONYXKEYS.COLLECTION.REPORT}${transactionThreadReportID}`,
        value: {
            lastActorAccountID: updatedReportAction.actorAccountID,
        },
    });

    if (isScanning && ('amount' in transactionChanges || 'currency' in transactionChanges)) {
        optimisticData.push(
            {
                onyxMethod: Onyx.METHOD.MERGE,
                key: `${ONYXKEYS.COLLECTION.REPORT_ACTIONS}${iouReport?.reportID}`,
                value: {
                    [transactionThread?.parentReportActionID ?? '-1']: {
                        originalMessage: {
                            whisperedTo: [],
                        },
                    },
                },
            },
            {
                onyxMethod: Onyx.METHOD.MERGE,
                key: `${ONYXKEYS.COLLECTION.REPORT_ACTIONS}${iouReport?.parentReportID}`,
                value: {
                    [iouReport?.parentReportActionID ?? '-1']: {
                        originalMessage: {
                            whisperedTo: [],
                        },
                    },
                },
            },
        );
    }

    // Update recently used categories if the category is changed
    const hasModifiedCategory = 'category' in transactionChanges;
    if (hasModifiedCategory) {
        const optimisticPolicyRecentlyUsedCategories = buildOptimisticPolicyRecentlyUsedCategories(iouReport?.policyID, transactionChanges.category);
        if (optimisticPolicyRecentlyUsedCategories.length) {
            optimisticData.push({
                onyxMethod: Onyx.METHOD.SET,
                key: `${ONYXKEYS.COLLECTION.POLICY_RECENTLY_USED_CATEGORIES}${iouReport?.policyID}`,
                value: optimisticPolicyRecentlyUsedCategories,
            });
        }
    }

    // Update recently used currencies if the currency is changed
    if ('currency' in transactionChanges) {
        const optimisticRecentlyUsedCurrencies = buildOptimisticRecentlyUsedCurrencies(transactionChanges.currency);
        if (optimisticRecentlyUsedCurrencies.length) {
            optimisticData.push({
                onyxMethod: Onyx.METHOD.SET,
                key: ONYXKEYS.RECENTLY_USED_CURRENCIES,
                value: optimisticRecentlyUsedCurrencies,
            });
        }
    }

    // Update recently used categories if the tag is changed
    const hasModifiedTag = 'tag' in transactionChanges;
    if (hasModifiedTag) {
        const optimisticPolicyRecentlyUsedTags = buildOptimisticPolicyRecentlyUsedTags(iouReport?.policyID, transactionChanges.tag);
        if (!isEmptyObject(optimisticPolicyRecentlyUsedTags)) {
            optimisticData.push({
                onyxMethod: Onyx.METHOD.MERGE,
                key: `${ONYXKEYS.COLLECTION.POLICY_RECENTLY_USED_TAGS}${iouReport?.policyID}`,
                value: optimisticPolicyRecentlyUsedTags,
            });
        }
    }

    const overLimitViolation = violations?.find((violation) => violation.name === 'overLimit');
    // Update violation limit, if we modify attendees. The given limit value is for a single attendee, if we have multiple attendees we should multpiply limit by attende count
    if ('attendees' in transactionChanges && !!overLimitViolation) {
        const limitForSingleAttendee = ViolationsUtils.getViolationAmountLimit(overLimitViolation);
        if (limitForSingleAttendee * (transactionChanges?.attendees?.length ?? 1) > Math.abs(getAmount(transaction))) {
            optimisticData.push({
                onyxMethod: Onyx.METHOD.MERGE,
                key: `${ONYXKEYS.COLLECTION.TRANSACTION_VIOLATIONS}${transactionID}`,
                value: violations?.filter((violation) => violation.name !== 'overLimit') ?? [],
            });
        }
    }

    // Clear out the error fields and loading states on success
    successData.push({
        onyxMethod: Onyx.METHOD.MERGE,
        key: `${ONYXKEYS.COLLECTION.TRANSACTION}${transactionID}`,
        value: {
            pendingFields: clearedPendingFields,
            isLoading: false,
            errorFields: null,
            routes: null,
        },
    });

    // Clear out loading states, pending fields, and add the error fields
    failureData.push({
        onyxMethod: Onyx.METHOD.MERGE,
        key: `${ONYXKEYS.COLLECTION.TRANSACTION}${transactionID}`,
        value: {
            pendingFields: clearedPendingFields,
            isLoading: false,
            errorFields,
        },
    });

    if (iouReport) {
        // Reset the iouReport to its original state
        failureData.push({
            onyxMethod: Onyx.METHOD.MERGE,
            key: `${ONYXKEYS.COLLECTION.REPORT}${iouReport.reportID}`,
            value: iouReport,
        });
    }

<<<<<<< HEAD
    const parentReport = allReports?.[`${ONYXKEYS.COLLECTION.REPORT}${transaction?.reportID}`];
    if (
        policy &&
        PolicyUtils.isPaidGroupPolicy(policy) &&
        updatedTransaction &&
        (hasModifiedTag || hasModifiedCategory || hasModifiedDistanceRate || hasModifiedAmount || hasModifiedCreated)
    ) {
=======
    if (policy && isPaidGroupPolicy(policy) && updatedTransaction && (hasModifiedTag || hasModifiedCategory || hasModifiedDistanceRate)) {
>>>>>>> 7b9e55ed
        const currentTransactionViolations = allTransactionViolations[`${ONYXKEYS.COLLECTION.TRANSACTION_VIOLATIONS}${transactionID}`] ?? [];
        optimisticData.push(
            ViolationsUtils.getViolationsOnyxData(
                updatedTransaction,
                currentTransactionViolations,
                policy,
                policyTagList ?? {},
                policyCategories ?? {},
<<<<<<< HEAD
                PolicyUtils.hasDependentTags(policy, policyTagList ?? {}),
                ReportUtils.isInvoiceReport(parentReport),
=======
                hasDependentTags(policy, policyTagList ?? {}),
>>>>>>> 7b9e55ed
            ),
        );
        failureData.push({
            onyxMethod: Onyx.METHOD.MERGE,
            key: `${ONYXKEYS.COLLECTION.TRANSACTION_VIOLATIONS}${transactionID}`,
            value: currentTransactionViolations,
        });
    }

    // Reset the transaction thread to its original state
    failureData.push({
        onyxMethod: Onyx.METHOD.MERGE,
        key: `${ONYXKEYS.COLLECTION.REPORT}${transactionThreadReportID}`,
        value: transactionThread,
    });

    return {
        params,
        onyxData: {optimisticData, successData, failureData},
    };
}

/**
 * @param transactionID
 * @param transactionThreadReportID
 * @param transactionChanges
 * @param [transactionChanges.created] Present when updated the date field
 * @param policy  May be undefined, an empty object, or an object matching the Policy type (src/types/onyx/Policy.ts)
 */
function getUpdateTrackExpenseParams(
    transactionID: string,
    transactionThreadReportID: string,
    transactionChanges: TransactionChanges,
    policy: OnyxEntry<OnyxTypes.Policy>,
): UpdateMoneyRequestData {
    const optimisticData: OnyxUpdate[] = [];
    const successData: OnyxUpdate[] = [];
    const failureData: OnyxUpdate[] = [];

    // Step 1: Set any "pending fields" (ones updated while the user was offline) to have error messages in the failureData
    const pendingFields = Object.fromEntries(Object.keys(transactionChanges).map((key) => [key, CONST.RED_BRICK_ROAD_PENDING_ACTION.UPDATE]));
    const clearedPendingFields = Object.fromEntries(Object.keys(transactionChanges).map((key) => [key, null]));
    const errorFields = Object.fromEntries(Object.keys(pendingFields).map((key) => [key, {[DateUtils.getMicroseconds()]: Localize.translateLocal('iou.error.genericEditFailureMessage')}]));

    // Step 2: Get all the collections being updated
    const transactionThread = allReports?.[`${ONYXKEYS.COLLECTION.REPORT}${transactionThreadReportID}`] ?? null;
    const transaction = allTransactions?.[`${ONYXKEYS.COLLECTION.TRANSACTION}${transactionID}`];
    const chatReport = allReports?.[`${ONYXKEYS.COLLECTION.REPORT}${transactionThread?.parentReportID}`] ?? null;
    const isScanning = hasReceiptTransactionUtils(transaction) && isReceiptBeingScannedTransactionUtils(transaction);
    const updatedTransaction = transaction
        ? getUpdatedTransaction({
              transaction,
              transactionChanges,
              isFromExpenseReport: false,
              policy,
          })
        : null;
    const transactionDetails = getTransactionDetails(updatedTransaction);

    if (transactionDetails?.waypoints) {
        // This needs to be a JSON string since we're sending this to the MapBox API
        transactionDetails.waypoints = JSON.stringify(transactionDetails.waypoints);
    }

    const dataToIncludeInParams: Partial<TransactionDetails> = Object.fromEntries(Object.entries(transactionDetails ?? {}).filter(([key]) => Object.keys(transactionChanges).includes(key)));

    const params: UpdateMoneyRequestParams = {
        ...dataToIncludeInParams,
        reportID: chatReport?.reportID,
        transactionID,
    };

    const hasPendingWaypoints = 'waypoints' in transactionChanges;
    const hasModifiedDistanceRate = 'customUnitRateID' in transactionChanges;
    if (transaction && updatedTransaction && (hasPendingWaypoints || hasModifiedDistanceRate)) {
        // Delete the draft transaction when editing waypoints when the server responds successfully and there are no errors
        successData.push({
            onyxMethod: Onyx.METHOD.SET,
            key: `${ONYXKEYS.COLLECTION.TRANSACTION_DRAFT}${transactionID}`,
            value: null,
        });

        // Revert the transaction's amount to the original value on failure.
        // The IOU Report will be fully reverted in the failureData further below.
        failureData.push({
            onyxMethod: Onyx.METHOD.MERGE,
            key: `${ONYXKEYS.COLLECTION.TRANSACTION}${transactionID}`,
            value: {
                amount: transaction.amount,
                modifiedAmount: transaction.modifiedAmount,
                modifiedMerchant: transaction.modifiedMerchant,
            },
        });
    }

    // Step 3: Build the modified expense report actions
    // We don't create a modified report action if:
    // - we're updating the waypoints
    // - we're updating the distance rate while the waypoints are still pending
    // In these cases, there isn't a valid optimistic mileage data we can use,
    // and the report action is created on the server with the distance-related response from the MapBox API
    const updatedReportAction = buildOptimisticModifiedExpenseReportAction(transactionThread, transaction, transactionChanges, false, policy, updatedTransaction);
    if (!hasPendingWaypoints && !(hasModifiedDistanceRate && isFetchingWaypointsFromServer(transaction))) {
        params.reportActionID = updatedReportAction.reportActionID;

        optimisticData.push({
            onyxMethod: Onyx.METHOD.MERGE,
            key: `${ONYXKEYS.COLLECTION.REPORT_ACTIONS}${transactionThread?.reportID}`,
            value: {
                [updatedReportAction.reportActionID]: updatedReportAction as OnyxTypes.ReportAction,
            },
        });
        successData.push({
            onyxMethod: Onyx.METHOD.MERGE,
            key: `${ONYXKEYS.COLLECTION.REPORT_ACTIONS}${transactionThread?.reportID}`,
            value: {
                [updatedReportAction.reportActionID]: {pendingAction: null},
            },
        });
        failureData.push({
            onyxMethod: Onyx.METHOD.MERGE,
            key: `${ONYXKEYS.COLLECTION.REPORT_ACTIONS}${transactionThread?.reportID}`,
            value: {
                [updatedReportAction.reportActionID]: {
                    ...(updatedReportAction as OnyxTypes.ReportAction),
                    errors: getMicroSecondOnyxErrorWithTranslationKey('iou.error.genericEditFailureMessage'),
                },
            },
        });
    }

    // Step 4: Update the report preview message (and report header) so LHN amount tracked is correct.
    // Optimistically modify the transaction and the transaction thread
    optimisticData.push({
        onyxMethod: Onyx.METHOD.MERGE,
        key: `${ONYXKEYS.COLLECTION.TRANSACTION}${transactionID}`,
        value: {
            ...updatedTransaction,
            pendingFields,
            errorFields: null,
        },
    });

    optimisticData.push({
        onyxMethod: Onyx.METHOD.MERGE,
        key: `${ONYXKEYS.COLLECTION.REPORT}${transactionThreadReportID}`,
        value: {
            lastActorAccountID: updatedReportAction.actorAccountID,
        },
    });

    if (isScanning && ('amount' in transactionChanges || 'currency' in transactionChanges)) {
        optimisticData.push({
            onyxMethod: Onyx.METHOD.MERGE,
            key: `${ONYXKEYS.COLLECTION.REPORT_ACTIONS}${chatReport?.reportID}`,
            value: {
                [transactionThread?.parentReportActionID ?? '-1']: {
                    originalMessage: {
                        whisperedTo: [],
                    },
                },
            },
        });
    }

    // Clear out the error fields and loading states on success
    successData.push({
        onyxMethod: Onyx.METHOD.MERGE,
        key: `${ONYXKEYS.COLLECTION.TRANSACTION}${transactionID}`,
        value: {
            pendingFields: clearedPendingFields,
            isLoading: false,
            errorFields: null,
            routes: null,
        },
    });

    // Clear out loading states, pending fields, and add the error fields
    failureData.push({
        onyxMethod: Onyx.METHOD.MERGE,
        key: `${ONYXKEYS.COLLECTION.TRANSACTION}${transactionID}`,
        value: {
            pendingFields: clearedPendingFields,
            isLoading: false,
            errorFields,
        },
    });

    // Reset the transaction thread to its original state
    failureData.push({
        onyxMethod: Onyx.METHOD.MERGE,
        key: `${ONYXKEYS.COLLECTION.REPORT}${transactionThreadReportID}`,
        value: transactionThread,
    });

    return {
        params,
        onyxData: {optimisticData, successData, failureData},
    };
}

/** Updates the created date of an expense */
function updateMoneyRequestDate(
    transactionID: string,
    transactionThreadReportID: string,
    value: string,
    policy: OnyxEntry<OnyxTypes.Policy>,
    policyTags: OnyxEntry<OnyxTypes.PolicyTagLists>,
    policyCategories: OnyxEntry<OnyxTypes.PolicyCategories>,
) {
    const transactionChanges: TransactionChanges = {
        created: value,
    };
    const transactionThreadReport = allReports?.[`${ONYXKEYS.COLLECTION.REPORT}${transactionThreadReportID}`] ?? null;
    const parentReport = allReports?.[`${ONYXKEYS.COLLECTION.REPORT}${transactionThreadReport?.parentReportID}`] ?? null;
    let data: UpdateMoneyRequestData;
    if (isTrackExpenseReport(transactionThreadReport) && isSelfDM(parentReport)) {
        data = getUpdateTrackExpenseParams(transactionID, transactionThreadReportID, transactionChanges, policy);
    } else {
        data = getUpdateMoneyRequestParams(transactionID, transactionThreadReportID, transactionChanges, policy, policyTags, policyCategories);
    }
    const {params, onyxData} = data;
    API.write(WRITE_COMMANDS.UPDATE_MONEY_REQUEST_DATE, params, onyxData);
}

/** Updates the billable field of an expense */
function updateMoneyRequestBillable(
    transactionID: string,
    transactionThreadReportID: string,
    value: boolean,
    policy: OnyxEntry<OnyxTypes.Policy>,
    policyTagList: OnyxEntry<OnyxTypes.PolicyTagLists>,
    policyCategories: OnyxEntry<OnyxTypes.PolicyCategories>,
) {
    const transactionChanges: TransactionChanges = {
        billable: value,
    };
    const {params, onyxData} = getUpdateMoneyRequestParams(transactionID, transactionThreadReportID, transactionChanges, policy, policyTagList, policyCategories);
    API.write(WRITE_COMMANDS.UPDATE_MONEY_REQUEST_BILLABLE, params, onyxData);
}

/** Updates the merchant field of an expense */
function updateMoneyRequestMerchant(
    transactionID: string,
    transactionThreadReportID: string,
    value: string,
    policy: OnyxEntry<OnyxTypes.Policy>,
    policyTagList: OnyxEntry<OnyxTypes.PolicyTagLists>,
    policyCategories: OnyxEntry<OnyxTypes.PolicyCategories>,
) {
    const transactionChanges: TransactionChanges = {
        merchant: value,
    };
    const transactionThreadReport = allReports?.[`${ONYXKEYS.COLLECTION.REPORT}${transactionThreadReportID}`] ?? null;
    const parentReport = allReports?.[`${ONYXKEYS.COLLECTION.REPORT}${transactionThreadReport?.parentReportID}`] ?? null;
    let data: UpdateMoneyRequestData;
    if (isTrackExpenseReport(transactionThreadReport) && isSelfDM(parentReport)) {
        data = getUpdateTrackExpenseParams(transactionID, transactionThreadReportID, transactionChanges, policy);
    } else {
        data = getUpdateMoneyRequestParams(transactionID, transactionThreadReportID, transactionChanges, policy, policyTagList, policyCategories);
    }
    const {params, onyxData} = data;
    API.write(WRITE_COMMANDS.UPDATE_MONEY_REQUEST_MERCHANT, params, onyxData);
}

/** Updates the attendees list of an expense */
function updateMoneyRequestAttendees(
    transactionID: string,
    transactionThreadReportID: string,
    attendees: Attendee[],
    policy: OnyxEntry<OnyxTypes.Policy>,
    policyTagList: OnyxEntry<OnyxTypes.PolicyTagLists>,
    policyCategories: OnyxEntry<OnyxTypes.PolicyCategories>,
    violations: OnyxEntry<OnyxTypes.TransactionViolations>,
) {
    const transactionChanges: TransactionChanges = {
        attendees,
    };
    const data = getUpdateMoneyRequestParams(transactionID, transactionThreadReportID, transactionChanges, policy, policyTagList, policyCategories, violations);
    const {params, onyxData} = data;
    API.write(WRITE_COMMANDS.UPDATE_MONEY_REQUEST_ATTENDEES, params, onyxData);
}

/** Updates the tag of an expense */
function updateMoneyRequestTag(
    transactionID: string,
    transactionThreadReportID: string,
    tag: string,
    policy: OnyxEntry<OnyxTypes.Policy>,
    policyTagList: OnyxEntry<OnyxTypes.PolicyTagLists>,
    policyCategories: OnyxEntry<OnyxTypes.PolicyCategories>,
) {
    const transactionChanges: TransactionChanges = {
        tag,
    };
    const {params, onyxData} = getUpdateMoneyRequestParams(transactionID, transactionThreadReportID, transactionChanges, policy, policyTagList, policyCategories);
    API.write(WRITE_COMMANDS.UPDATE_MONEY_REQUEST_TAG, params, onyxData);
}

/** Updates the created tax amount of an expense */
function updateMoneyRequestTaxAmount(
    transactionID: string,
    optimisticReportActionID: string,
    taxAmount: number,
    policy: OnyxEntry<OnyxTypes.Policy>,
    policyTagList: OnyxEntry<OnyxTypes.PolicyTagLists>,
    policyCategories: OnyxEntry<OnyxTypes.PolicyCategories>,
) {
    const transactionChanges = {
        taxAmount,
    };
    const {params, onyxData} = getUpdateMoneyRequestParams(transactionID, optimisticReportActionID, transactionChanges, policy, policyTagList, policyCategories);
    API.write('UpdateMoneyRequestTaxAmount', params, onyxData);
}

type UpdateMoneyRequestTaxRateParams = {
    transactionID: string;
    optimisticReportActionID: string;
    taxCode: string;
    taxAmount: number;
    policy: OnyxEntry<OnyxTypes.Policy>;
    policyTagList: OnyxEntry<OnyxTypes.PolicyTagLists>;
    policyCategories: OnyxEntry<OnyxTypes.PolicyCategories>;
};

/** Updates the created tax rate of an expense */
function updateMoneyRequestTaxRate({transactionID, optimisticReportActionID, taxCode, taxAmount, policy, policyTagList, policyCategories}: UpdateMoneyRequestTaxRateParams) {
    const transactionChanges = {
        taxCode,
        taxAmount,
    };
    const {params, onyxData} = getUpdateMoneyRequestParams(transactionID, optimisticReportActionID, transactionChanges, policy, policyTagList, policyCategories);
    API.write('UpdateMoneyRequestTaxRate', params, onyxData);
}

type UpdateMoneyRequestDistanceParams = {
    transactionID: string;
    transactionThreadReportID: string;
    waypoints: WaypointCollection;
    routes?: Routes;
    policy?: OnyxEntry<OnyxTypes.Policy>;
    policyTagList?: OnyxEntry<OnyxTypes.PolicyTagLists>;
    policyCategories?: OnyxEntry<OnyxTypes.PolicyCategories>;
    transactionBackup: OnyxEntry<OnyxTypes.Transaction>;
};

/** Updates the waypoints of a distance expense */
function updateMoneyRequestDistance({
    transactionID,
    transactionThreadReportID,
    waypoints,
    routes = undefined,
    policy = {} as OnyxTypes.Policy,
    policyTagList = {},
    policyCategories = {},
    transactionBackup,
}: UpdateMoneyRequestDistanceParams) {
    const transactionChanges: TransactionChanges = {
        waypoints: sanitizeRecentWaypoints(waypoints),
        routes,
    };
    const transactionThreadReport = allReports?.[`${ONYXKEYS.COLLECTION.REPORT}${transactionThreadReportID}`] ?? null;
    const parentReport = allReports?.[`${ONYXKEYS.COLLECTION.REPORT}${transactionThreadReport?.parentReportID}`] ?? null;
    let data: UpdateMoneyRequestData;
    if (isTrackExpenseReport(transactionThreadReport) && isSelfDM(parentReport)) {
        data = getUpdateTrackExpenseParams(transactionID, transactionThreadReportID, transactionChanges, policy);
    } else {
        data = getUpdateMoneyRequestParams(transactionID, transactionThreadReportID, transactionChanges, policy, policyTagList, policyCategories);
    }
    const {params, onyxData} = data;

    const recentServerValidatedWaypoints = getRecentWaypoints().filter((item) => !item.pendingAction);
    onyxData?.failureData?.push({
        onyxMethod: Onyx.METHOD.SET,
        key: `${ONYXKEYS.NVP_RECENT_WAYPOINTS}`,
        value: recentServerValidatedWaypoints,
    });

    if (transactionBackup) {
        const transaction = allTransactions?.[`${ONYXKEYS.COLLECTION.TRANSACTION}${transactionID}`];

        // We need to include all keys of the optimisticData's waypoints in the failureData for onyx merge to properly reset
        // waypoint keys that do not exist in the failureData's waypoints. For instance, if the optimisticData waypoints had
        // three keys and the failureData waypoint had only 2 keys then the third key that doesn't exist in the failureData
        // waypoints should be explicitly reset otherwise onyx merge will leave it intact.
        const allWaypointKeys = [...new Set([...Object.keys(transactionBackup.comment?.waypoints ?? {}), ...Object.keys(transaction?.comment?.waypoints ?? {})])];
        const onyxWaypoints = allWaypointKeys.reduce((acc: NullishDeep<WaypointCollection>, key) => {
            acc[key] = transactionBackup.comment?.waypoints?.[key] ? {...transactionBackup.comment?.waypoints?.[key]} : null;
            return acc;
        }, {});
        const allModifiedWaypointsKeys = [...new Set([...Object.keys(waypoints ?? {}), ...Object.keys(transaction?.modifiedWaypoints ?? {})])];
        const onyxModifiedWaypoints = allModifiedWaypointsKeys.reduce((acc: NullishDeep<WaypointCollection>, key) => {
            acc[key] = transactionBackup.modifiedWaypoints?.[key] ? {...transactionBackup.modifiedWaypoints?.[key]} : null;
            return acc;
        }, {});
        onyxData?.failureData?.push({
            onyxMethod: Onyx.METHOD.MERGE,
            key: `${ONYXKEYS.COLLECTION.TRANSACTION}${transactionID}`,
            value: {
                comment: {
                    waypoints: onyxWaypoints,
                    customUnit: {
                        quantity: transactionBackup?.comment?.customUnit?.quantity,
                    },
                },
                modifiedWaypoints: onyxModifiedWaypoints,
                routes: null,
            },
        });
    }

    API.write(WRITE_COMMANDS.UPDATE_MONEY_REQUEST_DISTANCE, params, onyxData);
}

/** Updates the category of an expense */
function updateMoneyRequestCategory(
    transactionID: string,
    transactionThreadReportID: string,
    category: string,
    policy: OnyxEntry<OnyxTypes.Policy>,
    policyTagList: OnyxEntry<OnyxTypes.PolicyTagLists>,
    policyCategories: OnyxEntry<OnyxTypes.PolicyCategories>,
) {
    const transactionChanges: TransactionChanges = {
        category,
    };

    const {params, onyxData} = getUpdateMoneyRequestParams(transactionID, transactionThreadReportID, transactionChanges, policy, policyTagList, policyCategories);
    API.write(WRITE_COMMANDS.UPDATE_MONEY_REQUEST_CATEGORY, params, onyxData);
}

/** Updates the description of an expense */
function updateMoneyRequestDescription(
    transactionID: string,
    transactionThreadReportID: string,
    comment: string,
    policy: OnyxEntry<OnyxTypes.Policy>,
    policyTagList: OnyxEntry<OnyxTypes.PolicyTagLists>,
    policyCategories: OnyxEntry<OnyxTypes.PolicyCategories>,
) {
    const transactionChanges: TransactionChanges = {
        comment,
    };
    const transactionThreadReport = allReports?.[`${ONYXKEYS.COLLECTION.REPORT}${transactionThreadReportID}`] ?? null;
    const parentReport = allReports?.[`${ONYXKEYS.COLLECTION.REPORT}${transactionThreadReport?.parentReportID}`] ?? null;
    let data: UpdateMoneyRequestData;
    if (isTrackExpenseReport(transactionThreadReport) && isSelfDM(parentReport)) {
        data = getUpdateTrackExpenseParams(transactionID, transactionThreadReportID, transactionChanges, policy);
    } else {
        data = getUpdateMoneyRequestParams(transactionID, transactionThreadReportID, transactionChanges, policy, policyTagList, policyCategories);
    }
    const {params, onyxData} = data;
    API.write(WRITE_COMMANDS.UPDATE_MONEY_REQUEST_DESCRIPTION, params, onyxData);
}

/** Updates the distance rate of an expense */
function updateMoneyRequestDistanceRate(
    transactionID: string,
    transactionThreadReportID: string,
    rateID: string,
    policy: OnyxEntry<OnyxTypes.Policy>,
    policyTagList: OnyxEntry<OnyxTypes.PolicyTagLists>,
    policyCategories: OnyxEntry<OnyxTypes.PolicyCategories>,
    updatedTaxAmount?: number,
    updatedTaxCode?: string,
) {
    const transactionChanges: TransactionChanges = {
        customUnitRateID: rateID,
        ...(typeof updatedTaxAmount === 'number' ? {taxAmount: updatedTaxAmount} : {}),
        ...(updatedTaxCode ? {taxCode: updatedTaxCode} : {}),
    };
    const transactionThreadReport = allReports?.[`${ONYXKEYS.COLLECTION.REPORT}${transactionThreadReportID}`] ?? null;
    const parentReport = allReports?.[`${ONYXKEYS.COLLECTION.REPORT}${transactionThreadReport?.parentReportID}`] ?? null;

    const transaction = allTransactions?.[`${ONYXKEYS.COLLECTION.TRANSACTION}${transactionID}`];
    if (transaction) {
        const existingDistanceUnit = transaction?.comment?.customUnit?.distanceUnit;
        const newDistanceUnit = DistanceRequestUtils.getRateByCustomUnitRateID({customUnitRateID: rateID, policy})?.unit;

        // If the distanceUnit is set and the rate is changed to one that has a different unit, mark the merchant as modified to make the distance field pending
        if (existingDistanceUnit && newDistanceUnit && newDistanceUnit !== existingDistanceUnit) {
            transactionChanges.merchant = getMerchant(transaction);
        }
    }

    let data: UpdateMoneyRequestData;
    if (isTrackExpenseReport(transactionThreadReport) && isSelfDM(parentReport)) {
        data = getUpdateTrackExpenseParams(transactionID, transactionThreadReportID, transactionChanges, policy);
    } else {
        data = getUpdateMoneyRequestParams(transactionID, transactionThreadReportID, transactionChanges, policy, policyTagList, policyCategories);
    }
    const {params, onyxData} = data;
    // `taxAmount` & `taxCode` only needs to be updated in the optimistic data, so we need to remove them from the params
    const {taxAmount, taxCode, ...paramsWithoutTaxUpdated} = params;
    API.write(WRITE_COMMANDS.UPDATE_MONEY_REQUEST_DISTANCE_RATE, paramsWithoutTaxUpdated, onyxData);
}

const getConvertTrackedExpenseInformation = (
    transactionID: string,
    actionableWhisperReportActionID: string,
    moneyRequestReportID: string,
    linkedTrackedExpenseReportAction: OnyxTypes.ReportAction,
    linkedTrackedExpenseReportID: string,
    transactionThreadReportID: string,
    resolution: IOUAction,
) => {
    const optimisticData: OnyxUpdate[] = [];
    const successData: OnyxUpdate[] = [];
    const failureData: OnyxUpdate[] = [];

    // Delete the transaction from the track expense report
    const {
        optimisticData: deleteOptimisticData,
        successData: deleteSuccessData,
        failureData: deleteFailureData,
    } = getDeleteTrackExpenseInformation(linkedTrackedExpenseReportID, transactionID, linkedTrackedExpenseReportAction, false, true, actionableWhisperReportActionID, resolution);

    optimisticData?.push(...deleteOptimisticData);
    successData?.push(...deleteSuccessData);
    failureData?.push(...deleteFailureData);

    // Build modified expense report action with the transaction changes
    const modifiedExpenseReportAction = buildOptimisticMovedTrackedExpenseModifiedReportAction(transactionThreadReportID, moneyRequestReportID);

    optimisticData?.push({
        onyxMethod: Onyx.METHOD.MERGE,
        key: `${ONYXKEYS.COLLECTION.REPORT_ACTIONS}${transactionThreadReportID}`,
        value: {
            [modifiedExpenseReportAction.reportActionID]: modifiedExpenseReportAction as OnyxTypes.ReportAction,
        },
    });
    successData?.push({
        onyxMethod: Onyx.METHOD.MERGE,
        key: `${ONYXKEYS.COLLECTION.REPORT_ACTIONS}${transactionThreadReportID}`,
        value: {
            [modifiedExpenseReportAction.reportActionID]: {pendingAction: null},
        },
    });
    failureData?.push({
        onyxMethod: Onyx.METHOD.MERGE,
        key: `${ONYXKEYS.COLLECTION.REPORT_ACTIONS}${transactionThreadReportID}`,
        value: {
            [modifiedExpenseReportAction.reportActionID]: {
                ...(modifiedExpenseReportAction as OnyxTypes.ReportAction),
                errors: getMicroSecondOnyxErrorWithTranslationKey('iou.error.genericEditFailureMessage'),
            },
        },
    });

    return {optimisticData, successData, failureData, modifiedExpenseReportActionID: modifiedExpenseReportAction.reportActionID};
};

function convertTrackedExpenseToRequest(
    payerAccountID: number,
    payerEmail: string,
    chatReportID: string,
    transactionID: string,
    actionableWhisperReportActionID: string,
    createdChatReportActionID: string,
    moneyRequestReportID: string,
    moneyRequestCreatedReportActionID: string,
    moneyRequestPreviewReportActionID: string,
    linkedTrackedExpenseReportAction: OnyxTypes.ReportAction,
    linkedTrackedExpenseReportID: string,
    transactionThreadReportID: string,
    reportPreviewReportActionID: string,
    onyxData: OnyxData,
    amount: number,
    currency: string,
    comment: string,
    merchant: string,
    created: string,
    attendees?: Attendee[],
) {
    const {optimisticData, successData, failureData} = onyxData;

    const {
        optimisticData: moveTransactionOptimisticData,
        successData: moveTransactionSuccessData,
        failureData: moveTransactionFailureData,
        modifiedExpenseReportActionID,
    } = getConvertTrackedExpenseInformation(
        transactionID,
        actionableWhisperReportActionID,
        moneyRequestReportID,
        linkedTrackedExpenseReportAction,
        linkedTrackedExpenseReportID,
        transactionThreadReportID,
        CONST.IOU.ACTION.SUBMIT,
    );

    optimisticData?.push(...moveTransactionOptimisticData);
    successData?.push(...moveTransactionSuccessData);
    failureData?.push(...moveTransactionFailureData);

    const parameters = {
        attendees,
        amount,
        currency,
        comment,
        created,
        merchant,
        payerAccountID,
        payerEmail,
        chatReportID,
        transactionID,
        actionableWhisperReportActionID,
        createdChatReportActionID,
        moneyRequestReportID,
        moneyRequestCreatedReportActionID,
        moneyRequestPreviewReportActionID,
        transactionThreadReportID,
        modifiedExpenseReportActionID,
        reportPreviewReportActionID,
    };
    API.write(WRITE_COMMANDS.CONVERT_TRACKED_EXPENSE_TO_REQUEST, parameters, {optimisticData, successData, failureData});
}

function categorizeTrackedExpense(trackedExpenseParams: CategorizeTrackedExpenseParams) {
    const {onyxData, reportInformation, transactionParams, policyParams, createdWorkspaceParams} = trackedExpenseParams;
    const {optimisticData, successData, failureData} = onyxData ?? {};
    const {transactionID} = transactionParams;
    const {isDraftPolicy} = policyParams;
    const {actionableWhisperReportActionID, moneyRequestReportID, linkedTrackedExpenseReportAction, linkedTrackedExpenseReportID, transactionThreadReportID} = reportInformation;
    const {
        optimisticData: moveTransactionOptimisticData,
        successData: moveTransactionSuccessData,
        failureData: moveTransactionFailureData,
        modifiedExpenseReportActionID,
    } = getConvertTrackedExpenseInformation(
        transactionID,
        actionableWhisperReportActionID,
        moneyRequestReportID,
        linkedTrackedExpenseReportAction,
        linkedTrackedExpenseReportID,
        transactionThreadReportID,
        CONST.IOU.ACTION.CATEGORIZE,
    );

    optimisticData?.push(...moveTransactionOptimisticData);
    successData?.push(...moveTransactionSuccessData);
    failureData?.push(...moveTransactionFailureData);
    const parameters = {
        ...reportInformation,
        ...policyParams,
        ...transactionParams,
        linkedTrackedExpenseReportAction: undefined,
        modifiedExpenseReportActionID,
        policyExpenseChatReportID: createdWorkspaceParams?.expenseChatReportID,
        policyExpenseCreatedReportActionID: createdWorkspaceParams?.expenseCreatedReportActionID,
        adminsChatReportID: createdWorkspaceParams?.adminsChatReportID,
        adminsCreatedReportActionID: createdWorkspaceParams?.adminsCreatedReportActionID,
    };

    API.write(WRITE_COMMANDS.CATEGORIZE_TRACKED_EXPENSE, parameters, {optimisticData, successData, failureData});

    // If a draft policy was used, then the CategorizeTrackedExpense command will create a real one
    // so let's track that conversion here
    if (isDraftPolicy) {
        GoogleTagManager.publishEvent(CONST.ANALYTICS.EVENT.WORKSPACE_CREATED, userAccountID);
    }
}

function shareTrackedExpense(
    policyID: string,
    transactionID: string,
    moneyRequestPreviewReportActionID: string,
    moneyRequestReportID: string,
    moneyRequestCreatedReportActionID: string,
    actionableWhisperReportActionID: string,
    linkedTrackedExpenseReportAction: OnyxTypes.ReportAction,
    linkedTrackedExpenseReportID: string,
    transactionThreadReportID: string,
    reportPreviewReportActionID: string,
    onyxData: OnyxData | undefined,
    amount: number,
    currency: string,
    comment: string,
    merchant: string,
    created: string,
    category?: string,
    tag?: string,
    taxCode = '',
    taxAmount = 0,
    billable?: boolean,
    receipt?: Receipt,
    createdWorkspaceParams?: CreateWorkspaceParams,
) {
    const {optimisticData, successData, failureData} = onyxData ?? {};

    const {
        optimisticData: moveTransactionOptimisticData,
        successData: moveTransactionSuccessData,
        failureData: moveTransactionFailureData,
        modifiedExpenseReportActionID,
    } = getConvertTrackedExpenseInformation(
        transactionID,
        actionableWhisperReportActionID,
        moneyRequestReportID,
        linkedTrackedExpenseReportAction,
        linkedTrackedExpenseReportID,
        transactionThreadReportID,
        CONST.IOU.ACTION.SHARE,
    );

    optimisticData?.push(...moveTransactionOptimisticData);
    successData?.push(...moveTransactionSuccessData);
    failureData?.push(...moveTransactionFailureData);

    const parameters = {
        policyID,
        transactionID,
        moneyRequestPreviewReportActionID,
        moneyRequestReportID,
        moneyRequestCreatedReportActionID,
        actionableWhisperReportActionID,
        modifiedExpenseReportActionID,
        reportPreviewReportActionID,
        amount,
        currency,
        comment,
        merchant,
        created,
        category,
        tag,
        taxCode,
        taxAmount,
        billable,
        receipt: receipt instanceof Blob ? receipt : undefined,
        policyExpenseChatReportID: createdWorkspaceParams?.expenseChatReportID,
        policyExpenseCreatedReportActionID: createdWorkspaceParams?.expenseCreatedReportActionID,
        adminsChatReportID: createdWorkspaceParams?.adminsChatReportID,
        adminsCreatedReportActionID: createdWorkspaceParams?.adminsCreatedReportActionID,
    };

    API.write(WRITE_COMMANDS.SHARE_TRACKED_EXPENSE, parameters, {optimisticData, successData, failureData});
}

/**
 * Submit expense to another user
 */
function requestMoney(requestMoneyInformation: RequestMoneyInformation) {
    const {report, participantParams, policyParams = {}, transactionParams, gpsPoints, action, reimbursible} = requestMoneyInformation;
    const {payeeAccountID} = participantParams;
    const {
        amount,
        currency,
        merchant,
        comment = '',
        receipt,
        category,
        tag,
        taxCode = '',
        taxAmount = 0,
        billable,
        created,
        attendees,
        actionableWhisperReportActionID,
        linkedTrackedExpenseReportAction,
        linkedTrackedExpenseReportID,
    } = transactionParams;

    // If the report is iou or expense report, we should get the linked chat report to be passed to the getMoneyRequestInformation function
    const isMoneyRequestReport = isMoneyRequestReportReportUtils(report);
    const currentChatReport = isMoneyRequestReport ? getReportOrDraftReport(report?.chatReportID) : report;
    const moneyRequestReportID = isMoneyRequestReport ? report?.reportID : '';
    const isMovingTransactionFromTrackExpense = isMovingTransactionFromTrackExpenseIOUUtils(action);

    const {
        payerAccountID,
        payerEmail,
        iouReport,
        chatReport,
        transaction,
        iouAction,
        createdChatReportActionID,
        createdIOUReportActionID,
        reportPreviewAction,
        transactionThreadReportID,
        createdReportActionIDForThread,
        onyxData,
    } = getMoneyRequestInformation({
        parentChatReport: isMovingTransactionFromTrackExpense ? undefined : currentChatReport,
        participantParams,
        policyParams,
        transactionParams,
        moneyRequestReportID,
        existingTransactionID:
            isMovingTransactionFromTrackExpense && linkedTrackedExpenseReportAction && isMoneyRequestAction(linkedTrackedExpenseReportAction)
                ? getOriginalMessage(linkedTrackedExpenseReportAction)?.IOUTransactionID
                : undefined,
    });
    const activeReportID = isMoneyRequestReport ? report?.reportID : chatReport.reportID;

    switch (action) {
        case CONST.IOU.ACTION.SUBMIT: {
            if (!linkedTrackedExpenseReportAction || !actionableWhisperReportActionID || !linkedTrackedExpenseReportID) {
                return;
            }

            convertTrackedExpenseToRequest(
                payerAccountID,
                payerEmail,
                chatReport.reportID,
                transaction.transactionID,
                actionableWhisperReportActionID,
                createdChatReportActionID,
                iouReport.reportID,
                createdIOUReportActionID,
                iouAction.reportActionID,
                linkedTrackedExpenseReportAction,
                linkedTrackedExpenseReportID,
                transactionThreadReportID,
                reportPreviewAction.reportActionID,
                onyxData,
                amount,
                currency,
                comment,
                merchant,
                created,
                attendees,
            );
            break;
        }
        default: {
            const parameters: RequestMoneyParams = {
                debtorEmail: payerEmail,
                debtorAccountID: payerAccountID,
                amount,
                currency,
                comment,
                created,
                merchant,
                iouReportID: iouReport.reportID,
                chatReportID: chatReport.reportID,
                transactionID: transaction.transactionID,
                reportActionID: iouAction.reportActionID,
                createdChatReportActionID,
                createdIOUReportActionID,
                reportPreviewReportActionID: reportPreviewAction.reportActionID,
                receipt: receipt instanceof Blob ? receipt : undefined,
                receiptState: receipt?.state,
                category,
                tag,
                taxCode,
                taxAmount,
                billable,
                // This needs to be a string of JSON because of limitations with the fetch() API and nested objects
                receiptGpsPoints: gpsPoints ? JSON.stringify(gpsPoints) : undefined,
                transactionThreadReportID,
                createdReportActionIDForThread,
                reimbursible,
            };

            // eslint-disable-next-line rulesdir/no-multiple-api-calls
            API.write(WRITE_COMMANDS.REQUEST_MONEY, parameters, onyxData);
        }
    }

    InteractionManager.runAfterInteractions(() => removeDraftTransaction(CONST.IOU.OPTIMISTIC_TRANSACTION_ID));
    Navigation.dismissModal(isSearchTopmostCentralPane() ? undefined : activeReportID);
    if (activeReportID) {
        notifyNewAction(activeReportID, payeeAccountID);
    }
}

function sendInvoice(
    currentUserAccountID: number,
    transaction: OnyxEntry<OnyxTypes.Transaction>,
    invoiceChatReport?: OnyxEntry<OnyxTypes.Report>,
    receiptFile?: Receipt,
    policy?: OnyxEntry<OnyxTypes.Policy>,
    policyTagList?: OnyxEntry<OnyxTypes.PolicyTagLists>,
    policyCategories?: OnyxEntry<OnyxTypes.PolicyCategories>,
    companyName?: string,
    companyWebsite?: string,
) {
    const {
        senderWorkspaceID,
        receiver,
        invoiceRoom,
        createdChatReportActionID,
        invoiceReportID,
        reportPreviewReportActionID,
        transactionID,
        transactionThreadReportID,
        createdIOUReportActionID,
        createdReportActionIDForThread,
        reportActionID,
        onyxData,
    } = getSendInvoiceInformation(transaction, currentUserAccountID, invoiceChatReport, receiptFile, policy, policyTagList, policyCategories, companyName, companyWebsite);

    const parameters: SendInvoiceParams = {
        createdIOUReportActionID,
        createdReportActionIDForThread,
        reportActionID,
        senderWorkspaceID,
        accountID: currentUserAccountID,
        amount: transaction?.amount ?? 0,
        currency: transaction?.currency ?? '',
        comment: transaction?.comment?.comment?.trim() ?? '',
        merchant: transaction?.merchant ?? '',
        category: transaction?.category,
        date: transaction?.created ?? '',
        invoiceRoomReportID: invoiceRoom.reportID,
        createdChatReportActionID,
        invoiceReportID,
        reportPreviewReportActionID,
        transactionID,
        transactionThreadReportID,
        companyName,
        companyWebsite,
        ...(invoiceChatReport?.reportID ? {receiverInvoiceRoomID: invoiceChatReport.reportID} : {receiverEmail: receiver.login ?? ''}),
    };

    API.write(WRITE_COMMANDS.SEND_INVOICE, parameters, onyxData);
    InteractionManager.runAfterInteractions(() => removeDraftTransaction(CONST.IOU.OPTIMISTIC_TRANSACTION_ID));

    if (isSearchTopmostCentralPane()) {
        Navigation.dismissModal();
    } else {
        Navigation.dismissModalWithReport(invoiceRoom);
    }

    notifyNewAction(invoiceRoom.reportID, receiver.accountID);
}

/**
 * Track an expense
 */
function trackExpense(
    report: OnyxTypes.Report,
    amount: number,
    currency: string,
    created: string,
    merchant: string,
    payeeEmail: string | undefined,
    payeeAccountID: number,
    participant: Participant,
    comment: string,
    isDraftPolicy: boolean,
    receipt?: Receipt,
    category?: string,
    tag?: string,
    taxCode = '',
    taxAmount = 0,
    billable?: boolean,
    policy?: OnyxEntry<OnyxTypes.Policy>,
    policyTagList?: OnyxEntry<OnyxTypes.PolicyTagLists>,
    policyCategories?: OnyxEntry<OnyxTypes.PolicyCategories>,
    gpsPoints?: GPSPoint,
    validWaypoints?: WaypointCollection,
    action?: IOUAction,
    actionableWhisperReportActionID?: string,
    linkedTrackedExpenseReportAction?: OnyxTypes.ReportAction,
    linkedTrackedExpenseReportID?: string,
    customUnitRateID?: string,
) {
    const isMoneyRequestReport = isMoneyRequestReportReportUtils(report);
    const currentChatReport = isMoneyRequestReport ? getReportOrDraftReport(report.chatReportID) : report;
    const moneyRequestReportID = isMoneyRequestReport ? report.reportID : '';
    const isMovingTransactionFromTrackExpense = isMovingTransactionFromTrackExpenseIOUUtils(action);

    // Pass an open receipt so the distance expense will show a map with the route optimistically
    const trackedReceipt = validWaypoints ? {source: ReceiptGeneric as ReceiptSource, state: CONST.IOU.RECEIPT_STATE.OPEN} : receipt;

    const {
        createdWorkspaceParams,
        iouReport,
        chatReport,
        transaction,
        iouAction,
        createdChatReportActionID,
        createdIOUReportActionID,
        reportPreviewAction,
        transactionThreadReportID,
        createdReportActionIDForThread,
        actionableWhisperReportActionIDParam,
        onyxData,
    } =
        getTrackExpenseInformation(
            currentChatReport,
            participant,
            comment,
            amount,
            currency,
            created,
            merchant,
            trackedReceipt,
            category,
            tag,
            taxCode,
            taxAmount,
            billable,
            policy,
            policyTagList,
            policyCategories,
            payeeEmail,
            payeeAccountID,
            moneyRequestReportID,
            linkedTrackedExpenseReportAction,
            isMovingTransactionFromTrackExpense && linkedTrackedExpenseReportAction && isMoneyRequestAction(linkedTrackedExpenseReportAction)
                ? getOriginalMessage(linkedTrackedExpenseReportAction)?.IOUTransactionID
                : undefined,
        ) ?? {};
    const activeReportID = isMoneyRequestReport ? report.reportID : chatReport?.reportID;

    const recentServerValidatedWaypoints = getRecentWaypoints().filter((item) => !item.pendingAction);
    onyxData?.failureData?.push({
        onyxMethod: Onyx.METHOD.SET,
        key: `${ONYXKEYS.NVP_RECENT_WAYPOINTS}`,
        value: recentServerValidatedWaypoints,
    });

    switch (action) {
        case CONST.IOU.ACTION.CATEGORIZE: {
            if (!linkedTrackedExpenseReportAction || !actionableWhisperReportActionID || !linkedTrackedExpenseReportID) {
                return;
            }
            const transactionParams: CategorizeTrackedExpenseTransactionParams = {
                transactionID: transaction?.transactionID ?? '-1',
                amount,
                currency,
                comment,
                merchant,
                created,
                taxCode,
                taxAmount,
                category,
                tag,
                billable,
                receipt: trackedReceipt instanceof Blob ? trackedReceipt : undefined,
            };
            const policyParams: CategorizeTrackedExpensePolicyParams = {
                policyID: chatReport?.policyID ?? '-1',
                isDraftPolicy,
            };
            const reportInformation: CategorizeTrackedExpenseReportInformation = {
                moneyRequestPreviewReportActionID: iouAction?.reportActionID ?? '-1',
                moneyRequestReportID: iouReport?.reportID ?? '-1',
                moneyRequestCreatedReportActionID: createdIOUReportActionID ?? '-1',
                actionableWhisperReportActionID,
                linkedTrackedExpenseReportAction,
                linkedTrackedExpenseReportID,
                transactionThreadReportID: transactionThreadReportID ?? '-1',
                reportPreviewReportActionID: reportPreviewAction?.reportActionID ?? '-1',
            };
            const trackedExpenseParams: CategorizeTrackedExpenseParams = {
                onyxData,
                reportInformation,
                transactionParams,
                policyParams,
                createdWorkspaceParams,
            };

            categorizeTrackedExpense(trackedExpenseParams);
            break;
        }
        case CONST.IOU.ACTION.SHARE: {
            if (!linkedTrackedExpenseReportAction || !actionableWhisperReportActionID || !linkedTrackedExpenseReportID) {
                return;
            }
            shareTrackedExpense(
                chatReport?.policyID ?? '-1',
                transaction?.transactionID ?? '-1',
                iouAction?.reportActionID ?? '-1',
                iouReport?.reportID ?? '-1',
                createdIOUReportActionID ?? '-1',
                actionableWhisperReportActionID,
                linkedTrackedExpenseReportAction,
                linkedTrackedExpenseReportID,
                transactionThreadReportID ?? '-1',
                reportPreviewAction?.reportActionID ?? '-1',
                onyxData,
                amount,
                currency,
                comment,
                merchant,
                created,
                category,
                tag,
                taxCode,
                taxAmount,
                billable,
                trackedReceipt,
                createdWorkspaceParams,
            );
            break;
        }
        default: {
            const parameters: TrackExpenseParams = {
                amount,
                currency,
                comment,
                created,
                merchant,
                iouReportID: iouReport?.reportID,
                chatReportID: chatReport?.reportID ?? '-1',
                transactionID: transaction?.transactionID ?? '-1',
                reportActionID: iouAction?.reportActionID ?? '-1',
                createdChatReportActionID: createdChatReportActionID ?? '-1',
                createdIOUReportActionID,
                reportPreviewReportActionID: reportPreviewAction?.reportActionID,
                receipt: trackedReceipt instanceof Blob ? trackedReceipt : undefined,
                receiptState: trackedReceipt?.state,
                category,
                tag,
                taxCode,
                taxAmount,
                billable,
                // This needs to be a string of JSON because of limitations with the fetch() API and nested objects
                receiptGpsPoints: gpsPoints ? JSON.stringify(gpsPoints) : undefined,
                transactionThreadReportID: transactionThreadReportID ?? '-1',
                createdReportActionIDForThread: createdReportActionIDForThread ?? '-1',
                waypoints: validWaypoints ? JSON.stringify(sanitizeRecentWaypoints(validWaypoints)) : undefined,
                customUnitRateID,
            };
            if (actionableWhisperReportActionIDParam) {
                parameters.actionableWhisperReportActionID = actionableWhisperReportActionIDParam;
            }
            API.write(WRITE_COMMANDS.TRACK_EXPENSE, parameters, onyxData);
        }
    }
    InteractionManager.runAfterInteractions(() => removeDraftTransaction(CONST.IOU.OPTIMISTIC_TRANSACTION_ID));
    Navigation.dismissModal(isSearchTopmostCentralPane() ? undefined : activeReportID);

    if (action === CONST.IOU.ACTION.SHARE) {
        if (isSearchTopmostCentralPane() && activeReportID) {
            Navigation.goBack();
            Navigation.navigate(ROUTES.REPORT_WITH_ID.getRoute(activeReportID));
        }
        Navigation.setNavigationActionToMicrotaskQueue(() => Navigation.navigate(ROUTES.ROOM_INVITE.getRoute(activeReportID ?? '-1', CONST.IOU.SHARE.ROLE.ACCOUNTANT)));
    }

    notifyNewAction(activeReportID ?? '', payeeAccountID);
}

function getOrCreateOptimisticSplitChatReport(existingSplitChatReportID: string, participants: Participant[], participantAccountIDs: number[], currentUserAccountID: number) {
    // The existing chat report could be passed as reportID or exist on the sole "participant" (in this case a report option)
    const existingChatReportID = existingSplitChatReportID || (participants.at(0)?.reportID ?? '-1');

    // Check if the report is available locally if we do have one
    let existingSplitChatReport = existingChatReportID ? allReports?.[`${ONYXKEYS.COLLECTION.REPORT}${existingChatReportID}`] : null;

    const allParticipantsAccountIDs = [...participantAccountIDs, currentUserAccountID];
    if (!existingSplitChatReport) {
        existingSplitChatReport = getChatByParticipants(allParticipantsAccountIDs, undefined, participantAccountIDs.length > 1);
    }

    // We found an existing chat report we are done...
    if (existingSplitChatReport) {
        // Yes, these are the same, but give the caller a way to identify if we created a new report or not
        return {existingSplitChatReport, splitChatReport: existingSplitChatReport};
    }

    // Create a Group Chat if we have multiple participants
    if (participants.length > 1) {
        const splitChatReport = buildOptimisticChatReport(
            allParticipantsAccountIDs,
            '',
            CONST.REPORT.CHAT_TYPE.GROUP,
            undefined,
            undefined,
            undefined,
            undefined,
            undefined,
            undefined,
            CONST.REPORT.NOTIFICATION_PREFERENCE.ALWAYS,
        );
        return {existingSplitChatReport: null, splitChatReport};
    }

    // Otherwise, create a new 1:1 chat report
    const splitChatReport = buildOptimisticChatReport(participantAccountIDs);
    return {existingSplitChatReport: null, splitChatReport};
}

/**
 * Build the Onyx data and IOU split necessary for splitting a bill with 3+ users.
 * 1. Build the optimistic Onyx data for the group chat, i.e. chatReport and iouReportAction creating the former if it doesn't yet exist.
 * 2. Loop over the group chat participant list, building optimistic or updating existing chatReports, iouReports and iouReportActions between the user and each participant.
 * We build both Onyx data and the IOU split that is sent as a request param and is used by Auth to create the chatReports, iouReports and iouReportActions in the database.
 * The IOU split has the following shape:
 *  [
 *      {email: 'currentUser', amount: 100},
 *      {email: 'user2', amount: 100, iouReportID: '100', chatReportID: '110', transactionID: '120', reportActionID: '130'},
 *      {email: 'user3', amount: 100, iouReportID: '200', chatReportID: '210', transactionID: '220', reportActionID: '230'}
 *  ]
 * @param amount - always in the smallest unit of the currency
 * @param existingSplitChatReportID - the report ID where the split expense happens, could be a group chat or a workspace chat
 */
function createSplitsAndOnyxData(
    participants: Participant[],
    currentUserLogin: string,
    currentUserAccountID: number,
    amount: number,
    comment: string,
    currency: string,
    merchant: string,
    created: string,
    category: string,
    tag: string,
    splitShares: SplitShares = {},
    existingSplitChatReportID = '',
    billable = false,
    iouRequestType: IOURequestType = CONST.IOU.REQUEST_TYPE.MANUAL,
    taxCode = '',
    taxAmount = 0,
): SplitsAndOnyxData {
    const currentUserEmailForIOUSplit = addSMSDomainIfPhoneNumber(currentUserLogin);
    const participantAccountIDs = participants.map((participant) => Number(participant.accountID));

    const {splitChatReport, existingSplitChatReport} = getOrCreateOptimisticSplitChatReport(existingSplitChatReportID, participants, participantAccountIDs, currentUserAccountID);
    const isOwnPolicyExpenseChat = !!splitChatReport.isOwnPolicyExpenseChat;

    // Pass an open receipt so the distance expense will show a map with the route optimistically
    const receipt: Receipt | undefined = iouRequestType === CONST.IOU.REQUEST_TYPE.DISTANCE ? {source: ReceiptGeneric as ReceiptSource, state: CONST.IOU.RECEIPT_STATE.OPEN} : undefined;

    const existingTransaction = allTransactionDrafts[`${ONYXKEYS.COLLECTION.TRANSACTION_DRAFT}${CONST.IOU.OPTIMISTIC_TRANSACTION_ID}`];
    const isDistanceRequest = existingTransaction && existingTransaction.iouRequestType === CONST.IOU.REQUEST_TYPE.DISTANCE;
    let splitTransaction = buildOptimisticTransaction({
        existingTransaction,
        transactionParams: {
            amount,
            currency,
            reportID: CONST.REPORT.SPLIT_REPORTID,
            comment,
            created,
            merchant: merchant || Localize.translateLocal('iou.expense'),
            receipt,
            category,
            tag,
            taxCode,
            taxAmount,
            billable,
            pendingFields: isDistanceRequest ? {waypoints: CONST.RED_BRICK_ROAD_PENDING_ACTION.ADD} : undefined,
        },
    });

    // Important data is set on the draft distance transaction, such as the iouRequestType marking it as a distance request, so merge it into the optimistic split transaction
    if (isDistanceRequest) {
        splitTransaction = fastMerge(existingTransaction, splitTransaction, false);
    }

    // Note: The created action must be optimistically generated before the IOU action so there's no chance that the created action appears after the IOU action in the chat
    const splitCreatedReportAction = buildOptimisticCreatedReportAction(currentUserEmailForIOUSplit);
    const splitIOUReportAction = buildOptimisticIOUReportAction(
        CONST.IOU.REPORT_ACTION_TYPE.SPLIT,
        amount,
        currency,
        comment,
        participants,
        splitTransaction.transactionID,
        undefined,
        '',
        false,
        false,
        isOwnPolicyExpenseChat,
    );

    splitChatReport.lastReadTime = DateUtils.getDBTime();
    splitChatReport.lastMessageText = getReportActionText(splitIOUReportAction);
    splitChatReport.lastMessageHtml = getReportActionHtml(splitIOUReportAction);
    splitChatReport.lastActorAccountID = currentUserAccountID;
    splitChatReport.lastVisibleActionCreated = splitIOUReportAction.created;

    // If we have an existing splitChatReport (group chat or workspace) use it's pending fields, otherwise indicate that we are adding a chat
    if (!existingSplitChatReport) {
        splitChatReport.pendingFields = {
            createChat: CONST.RED_BRICK_ROAD_PENDING_ACTION.ADD,
        };
    }

    const optimisticData: OnyxUpdate[] = [
        {
            // Use set for new reports because it doesn't exist yet, is faster,
            // and we need the data to be available when we navigate to the chat page
            onyxMethod: existingSplitChatReport ? Onyx.METHOD.MERGE : Onyx.METHOD.SET,
            key: `${ONYXKEYS.COLLECTION.REPORT}${splitChatReport.reportID}`,
            value: splitChatReport,
        },
        {
            onyxMethod: Onyx.METHOD.SET,
            key: ONYXKEYS.NVP_QUICK_ACTION_GLOBAL_CREATE,
            value: {
                action: iouRequestType === CONST.IOU.REQUEST_TYPE.DISTANCE ? CONST.QUICK_ACTIONS.SPLIT_DISTANCE : CONST.QUICK_ACTIONS.SPLIT_MANUAL,
                chatReportID: splitChatReport.reportID,
                isFirstQuickAction: isEmptyObject(quickAction),
            },
        },
        existingSplitChatReport
            ? {
                  onyxMethod: Onyx.METHOD.MERGE,
                  key: `${ONYXKEYS.COLLECTION.REPORT_ACTIONS}${splitChatReport.reportID}`,
                  value: {
                      [splitIOUReportAction.reportActionID]: splitIOUReportAction as OnyxTypes.ReportAction,
                  },
              }
            : {
                  onyxMethod: Onyx.METHOD.SET,
                  key: `${ONYXKEYS.COLLECTION.REPORT_ACTIONS}${splitChatReport.reportID}`,
                  value: {
                      [splitCreatedReportAction.reportActionID]: splitCreatedReportAction as OnyxTypes.ReportAction,
                      [splitIOUReportAction.reportActionID]: splitIOUReportAction as OnyxTypes.ReportAction,
                  },
              },
        {
            onyxMethod: Onyx.METHOD.SET,
            key: `${ONYXKEYS.COLLECTION.TRANSACTION}${splitTransaction.transactionID}`,
            value: splitTransaction,
        },
    ];
    const successData: OnyxUpdate[] = [
        {
            onyxMethod: Onyx.METHOD.MERGE,
            key: `${ONYXKEYS.COLLECTION.REPORT_ACTIONS}${splitChatReport.reportID}`,
            value: {
                ...(existingSplitChatReport ? {} : {[splitCreatedReportAction.reportActionID]: {pendingAction: null}}),
                [splitIOUReportAction.reportActionID]: {pendingAction: null},
            },
        },
        {
            onyxMethod: Onyx.METHOD.MERGE,
            key: `${ONYXKEYS.COLLECTION.TRANSACTION}${splitTransaction.transactionID}`,
            value: {pendingAction: null, pendingFields: null},
        },
    ];

    const redundantParticipants: Record<number, null> = {};
    if (!existingSplitChatReport) {
        successData.push({
            onyxMethod: Onyx.METHOD.MERGE,
            key: `${ONYXKEYS.COLLECTION.REPORT}${splitChatReport.reportID}`,
            value: {pendingFields: {createChat: null}, participants: redundantParticipants},
        });
    }

    const failureData: OnyxUpdate[] = [
        {
            onyxMethod: Onyx.METHOD.MERGE,
            key: `${ONYXKEYS.COLLECTION.TRANSACTION}${splitTransaction.transactionID}`,
            value: {
                errors: getMicroSecondOnyxErrorWithTranslationKey('iou.error.genericCreateFailureMessage'),
                pendingAction: null,
                pendingFields: null,
            },
        },
        {
            onyxMethod: Onyx.METHOD.SET,
            key: ONYXKEYS.NVP_QUICK_ACTION_GLOBAL_CREATE,
            value: quickAction ?? null,
        },
    ];

    if (existingSplitChatReport) {
        failureData.push({
            onyxMethod: Onyx.METHOD.MERGE,
            key: `${ONYXKEYS.COLLECTION.REPORT_ACTIONS}${splitChatReport.reportID}`,
            value: {
                [splitIOUReportAction.reportActionID]: {
                    errors: getMicroSecondOnyxErrorWithTranslationKey('iou.error.genericCreateFailureMessage'),
                },
            },
        });
    } else {
        failureData.push(
            {
                onyxMethod: Onyx.METHOD.MERGE,
                key: `${ONYXKEYS.COLLECTION.REPORT}${splitChatReport.reportID}`,
                value: {
                    errorFields: {
                        createChat: getMicroSecondOnyxErrorWithTranslationKey('report.genericCreateReportFailureMessage'),
                    },
                },
            },
            {
                onyxMethod: Onyx.METHOD.MERGE,
                key: `${ONYXKEYS.COLLECTION.REPORT_ACTIONS}${splitChatReport.reportID}`,
                value: {
                    [splitIOUReportAction.reportActionID]: {
                        errors: getMicroSecondOnyxErrorWithTranslationKey('iou.error.genericCreateFailureMessage'),
                    },
                },
            },
        );
    }

    // Loop through participants creating individual chats, iouReports and reportActionIDs as needed
    const currentUserAmount = splitShares?.[currentUserAccountID]?.amount ?? calculateIOUAmount(participants.length, amount, currency, true);
    const currentUserTaxAmount = calculateIOUAmount(participants.length, taxAmount, currency, true);

    const splits: Split[] = [{email: currentUserEmailForIOUSplit, accountID: currentUserAccountID, amount: currentUserAmount, taxAmount: currentUserTaxAmount}];

    const hasMultipleParticipants = participants.length > 1;
    participants.forEach((participant) => {
        // In a case when a participant is a workspace, even when a current user is not an owner of the workspace
        const isPolicyExpenseChat = isPolicyExpenseChatReportUtils(participant);
        const splitAmount = splitShares?.[participant.accountID ?? -1]?.amount ?? calculateIOUAmount(participants.length, amount, currency, false);
        const splitTaxAmount = calculateIOUAmount(participants.length, taxAmount, currency, false);

        // To exclude someone from a split, the amount can be 0. The scenario for this is when creating a split from a group chat, we have remove the option to deselect users to exclude them.
        // We can input '0' next to someone we want to exclude.
        if (splitAmount === 0) {
            return;
        }

        // In case the participant is a workspace, email & accountID should remain undefined and won't be used in the rest of this code
        // participant.login is undefined when the request is initiated from a group DM with an unknown user, so we need to add a default
        const email = isOwnPolicyExpenseChat || isPolicyExpenseChat ? '' : addSMSDomainIfPhoneNumber(participant.login ?? '').toLowerCase();
        const accountID = isOwnPolicyExpenseChat || isPolicyExpenseChat ? 0 : Number(participant.accountID);
        if (email === currentUserEmailForIOUSplit) {
            return;
        }

        // STEP 1: Get existing chat report OR build a new optimistic one
        // If we only have one participant and the request was initiated from the global create menu, i.e. !existingGroupChatReportID, the oneOnOneChatReport is the groupChatReport
        let oneOnOneChatReport: OnyxTypes.Report | OptimisticChatReport;
        let isNewOneOnOneChatReport = false;
        let shouldCreateOptimisticPersonalDetails = false;
        const personalDetailExists = accountID in allPersonalDetails;

        // If this is a split between two people only and the function
        // wasn't provided with an existing group chat report id
        // or, if the split is being made from the workspace chat, then the oneOnOneChatReport is the same as the splitChatReport
        // in this case existingSplitChatReport will belong to the policy expense chat and we won't be
        // entering code that creates optimistic personal details
        if ((!hasMultipleParticipants && !existingSplitChatReportID) || isOwnPolicyExpenseChat) {
            oneOnOneChatReport = splitChatReport;
            shouldCreateOptimisticPersonalDetails = !existingSplitChatReport && !personalDetailExists;
        } else {
            const existingChatReport = getChatByParticipants([accountID, currentUserAccountID]);
            isNewOneOnOneChatReport = !existingChatReport;
            shouldCreateOptimisticPersonalDetails = isNewOneOnOneChatReport && !personalDetailExists;
            oneOnOneChatReport = existingChatReport ?? buildOptimisticChatReport([accountID, currentUserAccountID]);
        }

        // STEP 2: Get existing IOU/Expense report and update its total OR build a new optimistic one
        let oneOnOneIOUReport: OneOnOneIOUReport = oneOnOneChatReport.iouReportID ? allReports?.[`${ONYXKEYS.COLLECTION.REPORT}${oneOnOneChatReport.iouReportID}`] : null;
        const shouldCreateNewOneOnOneIOUReport = shouldCreateNewMoneyRequestReportReportUtils(oneOnOneIOUReport, oneOnOneChatReport);

        if (!oneOnOneIOUReport || shouldCreateNewOneOnOneIOUReport) {
            oneOnOneIOUReport = isOwnPolicyExpenseChat
                ? buildOptimisticExpenseReport(oneOnOneChatReport.reportID, oneOnOneChatReport.policyID ?? '-1', currentUserAccountID, splitAmount, currency)
                : buildOptimisticIOUReport(currentUserAccountID, accountID, splitAmount, oneOnOneChatReport.reportID, currency);
        } else if (isOwnPolicyExpenseChat) {
            // Because of the Expense reports are stored as negative values, we subtract the total from the amount
            if (oneOnOneIOUReport?.currency === currency) {
                if (typeof oneOnOneIOUReport.total === 'number') {
                    oneOnOneIOUReport.total -= splitAmount;
                }

                if (typeof oneOnOneIOUReport.unheldTotal === 'number') {
                    oneOnOneIOUReport.unheldTotal -= splitAmount;
                }
            }
        } else {
            oneOnOneIOUReport = updateIOUOwnerAndTotal(oneOnOneIOUReport, currentUserAccountID, splitAmount, currency);
        }

        // STEP 3: Build optimistic transaction
        const oneOnOneTransaction = buildOptimisticTransaction({
            originalTransactionID: splitTransaction.transactionID,
            transactionParams: {
                amount: isExpenseReport(oneOnOneIOUReport) ? -splitAmount : splitAmount,
                currency,
                reportID: oneOnOneIOUReport.reportID,
                comment,
                created,
                merchant: merchant || Localize.translateLocal('iou.expense'),
                category,
                tag,
                taxCode,
                taxAmount: isExpenseReport(oneOnOneIOUReport) ? -splitTaxAmount : splitTaxAmount,
                billable,
                source: CONST.IOU.TYPE.SPLIT,
            },
        });

        // STEP 4: Build optimistic reportActions. We need:
        // 1. CREATED action for the chatReport
        // 2. CREATED action for the iouReport
        // 3. IOU action for the iouReport
        // 4. Transaction Thread and the CREATED action for it
        // 5. REPORT_PREVIEW action for the chatReport
        const [oneOnOneCreatedActionForChat, oneOnOneCreatedActionForIOU, oneOnOneIOUAction, optimisticTransactionThread, optimisticCreatedActionForTransactionThread] =
            buildOptimisticMoneyRequestEntities(
                oneOnOneIOUReport,
                CONST.IOU.REPORT_ACTION_TYPE.CREATE,
                splitAmount,
                currency,
                comment,
                currentUserEmailForIOUSplit,
                [participant],
                oneOnOneTransaction.transactionID,
            );

        // Add optimistic personal details for new participants
        const oneOnOnePersonalDetailListAction: OnyxTypes.PersonalDetailsList = shouldCreateOptimisticPersonalDetails
            ? {
                  [accountID]: {
                      accountID,
                      // Disabling this line since participant.displayName can be an empty string
                      // eslint-disable-next-line @typescript-eslint/prefer-nullish-coalescing
                      displayName: formatPhoneNumber(participant.displayName || email),
                      login: participant.login,
                      isOptimisticPersonalDetail: true,
                  },
              }
            : {};

        if (shouldCreateOptimisticPersonalDetails) {
            // BE will send different participants. We clear the optimistic ones to avoid duplicated entries
            redundantParticipants[accountID] = null;
        }

        let oneOnOneReportPreviewAction = getReportPreviewAction(oneOnOneChatReport.reportID, oneOnOneIOUReport.reportID);
        if (oneOnOneReportPreviewAction) {
            oneOnOneReportPreviewAction = updateReportPreview(oneOnOneIOUReport, oneOnOneReportPreviewAction);
        } else {
            oneOnOneReportPreviewAction = buildOptimisticReportPreview(oneOnOneChatReport, oneOnOneIOUReport);
        }

        // Add category to optimistic policy recently used categories when a participant is a workspace
        const optimisticPolicyRecentlyUsedCategories = isPolicyExpenseChat ? buildOptimisticPolicyRecentlyUsedCategories(participant.policyID, category) : [];

        const optimisticRecentlyUsedCurrencies = buildOptimisticRecentlyUsedCurrencies(currency);

        // Add tag to optimistic policy recently used tags when a participant is a workspace
        const optimisticPolicyRecentlyUsedTags = isPolicyExpenseChat ? buildOptimisticPolicyRecentlyUsedTags(participant.policyID, tag) : {};

        // STEP 5: Build Onyx Data
        const [oneOnOneOptimisticData, oneOnOneSuccessData, oneOnOneFailureData] = buildOnyxDataForMoneyRequest({
            isNewChatReport: isNewOneOnOneChatReport,
            shouldCreateNewMoneyRequestReport: shouldCreateNewOneOnOneIOUReport,
            isOneOnOneSplit: true,
            optimisticParams: {
                chat: {
                    report: oneOnOneChatReport,
                    createdAction: oneOnOneCreatedActionForChat,
                    reportPreviewAction: oneOnOneReportPreviewAction,
                },
                iou: {
                    report: oneOnOneIOUReport,
                    createdAction: oneOnOneCreatedActionForIOU,
                    action: oneOnOneIOUAction,
                },
                transactionParams: {
                    transaction: oneOnOneTransaction,
                    transactionThreadReport: optimisticTransactionThread,
                    transactionThreadCreatedReportAction: optimisticCreatedActionForTransactionThread,
                },
                policyRecentlyUsed: {
                    categories: optimisticPolicyRecentlyUsedCategories,
                    tags: optimisticPolicyRecentlyUsedTags,
                    currencies: optimisticRecentlyUsedCurrencies,
                },
                personalDetailListAction: oneOnOnePersonalDetailListAction,
            },
        });

        const individualSplit = {
            email,
            accountID,
            isOptimisticAccount: isOptimisticPersonalDetail(accountID),
            amount: splitAmount,
            iouReportID: oneOnOneIOUReport.reportID,
            chatReportID: oneOnOneChatReport.reportID,
            transactionID: oneOnOneTransaction.transactionID,
            reportActionID: oneOnOneIOUAction.reportActionID,
            createdChatReportActionID: oneOnOneCreatedActionForChat.reportActionID,
            createdIOUReportActionID: oneOnOneCreatedActionForIOU.reportActionID,
            reportPreviewReportActionID: oneOnOneReportPreviewAction.reportActionID,
            transactionThreadReportID: optimisticTransactionThread.reportID,
            createdReportActionIDForThread: optimisticCreatedActionForTransactionThread?.reportActionID,
            taxAmount: splitTaxAmount,
        };

        splits.push(individualSplit);
        optimisticData.push(...oneOnOneOptimisticData);
        successData.push(...oneOnOneSuccessData);
        failureData.push(...oneOnOneFailureData);
    });

    optimisticData.push({
        onyxMethod: Onyx.METHOD.MERGE,
        key: `${ONYXKEYS.COLLECTION.TRANSACTION}${splitTransaction.transactionID}`,
        value: {
            comment: {
                splits: splits.map((split) => ({accountID: split.accountID, amount: split.amount})),
            },
        },
    });

    const splitData: SplitData = {
        chatReportID: splitChatReport.reportID,
        transactionID: splitTransaction.transactionID,
        reportActionID: splitIOUReportAction.reportActionID,
        policyID: splitChatReport.policyID,
        chatType: splitChatReport.chatType,
    };

    if (!existingSplitChatReport) {
        splitData.createdReportActionID = splitCreatedReportAction.reportActionID;
    }

    return {
        splitData,
        splits,
        onyxData: {optimisticData, successData, failureData},
    };
}

type SplitBillActionsParams = {
    participants: Participant[];
    currentUserLogin: string;
    currentUserAccountID: number;
    amount: number;
    comment: string;
    currency: string;
    merchant: string;
    created: string;
    category?: string;
    tag?: string;
    billable?: boolean;
    iouRequestType?: IOURequestType;
    existingSplitChatReportID?: string;
    splitShares?: SplitShares;
    splitPayerAccountIDs?: number[];
    taxCode?: string;
    taxAmount?: number;
};

/**
 * @param amount - always in smallest currency unit
 * @param existingSplitChatReportID - Either a group DM or a workspace chat
 */
function splitBill({
    participants,
    currentUserLogin,
    currentUserAccountID,
    amount,
    comment,
    currency,
    merchant,
    created,
    category = '',
    tag = '',
    billable = false,
    iouRequestType = CONST.IOU.REQUEST_TYPE.MANUAL,
    existingSplitChatReportID = '',
    splitShares = {},
    splitPayerAccountIDs = [],
    taxCode = '',
    taxAmount = 0,
}: SplitBillActionsParams) {
    const {splitData, splits, onyxData} = createSplitsAndOnyxData(
        participants,
        currentUserLogin,
        currentUserAccountID,
        amount,
        comment,
        currency,
        merchant,
        created,
        category,
        tag,
        splitShares,
        existingSplitChatReportID,
        billable,
        iouRequestType,
        taxCode,
        taxAmount,
    );

    const parameters: SplitBillParams = {
        reportID: splitData.chatReportID,
        amount,
        splits: JSON.stringify(splits),
        currency,
        comment,
        category,
        merchant,
        created,
        tag,
        billable,
        transactionID: splitData.transactionID,
        reportActionID: splitData.reportActionID,
        createdReportActionID: splitData.createdReportActionID,
        policyID: splitData.policyID,
        chatType: splitData.chatType,
        splitPayerAccountIDs,
        taxCode,
        taxAmount,
    };

    API.write(WRITE_COMMANDS.SPLIT_BILL, parameters, onyxData);
    InteractionManager.runAfterInteractions(() => removeDraftTransaction(CONST.IOU.OPTIMISTIC_TRANSACTION_ID));

    Navigation.dismissModal(isSearchTopmostCentralPane() ? undefined : existingSplitChatReportID);
    notifyNewAction(splitData.chatReportID, currentUserAccountID);
}

/**
 * @param amount - always in the smallest currency unit
 */
function splitBillAndOpenReport({
    participants,
    currentUserLogin,
    currentUserAccountID,
    amount,
    comment,
    currency,
    merchant,
    created,
    category = '',
    tag = '',
    billable = false,
    iouRequestType = CONST.IOU.REQUEST_TYPE.MANUAL,
    splitShares = {},
    splitPayerAccountIDs = [],
    taxCode = '',
    taxAmount = 0,
}: SplitBillActionsParams) {
    const {splitData, splits, onyxData} = createSplitsAndOnyxData(
        participants,
        currentUserLogin,
        currentUserAccountID,
        amount,
        comment,
        currency,
        merchant,
        created,
        category,
        tag,
        splitShares,
        '',
        billable,
        iouRequestType,
        taxCode,
        taxAmount,
    );

    const parameters: SplitBillParams = {
        reportID: splitData.chatReportID,
        amount,
        splits: JSON.stringify(splits),
        currency,
        merchant,
        created,
        comment,
        category,
        tag,
        billable,
        transactionID: splitData.transactionID,
        reportActionID: splitData.reportActionID,
        createdReportActionID: splitData.createdReportActionID,
        policyID: splitData.policyID,
        chatType: splitData.chatType,
        splitPayerAccountIDs,
        taxCode,
        taxAmount,
    };

    API.write(WRITE_COMMANDS.SPLIT_BILL_AND_OPEN_REPORT, parameters, onyxData);
    InteractionManager.runAfterInteractions(() => removeDraftTransaction(CONST.IOU.OPTIMISTIC_TRANSACTION_ID));

    Navigation.dismissModal(isSearchTopmostCentralPane() ? undefined : splitData.chatReportID);
    notifyNewAction(splitData.chatReportID, currentUserAccountID);
}

type StartSplitBilActionParams = {
    participants: Participant[];
    currentUserLogin: string;
    currentUserAccountID: number;
    comment: string;
    receipt: Receipt;
    existingSplitChatReportID?: string;
    billable?: boolean;
    category: string | undefined;
    tag: string | undefined;
    currency: string;
    taxCode: string;
    taxAmount: number;
};

/** Used exclusively for starting a split expense request that contains a receipt, the split request will be completed once the receipt is scanned
 *  or user enters details manually.
 *
 * @param existingSplitChatReportID - Either a group DM or a workspace chat
 */
function startSplitBill({
    participants,
    currentUserLogin,
    currentUserAccountID,
    comment,
    receipt,
    existingSplitChatReportID = '',
    billable = false,
    category = '',
    tag = '',
    currency,
    taxCode = '',
    taxAmount = 0,
}: StartSplitBilActionParams) {
    const currentUserEmailForIOUSplit = addSMSDomainIfPhoneNumber(currentUserLogin);
    const participantAccountIDs = participants.map((participant) => Number(participant.accountID));
    const {splitChatReport, existingSplitChatReport} = getOrCreateOptimisticSplitChatReport(existingSplitChatReportID, participants, participantAccountIDs, currentUserAccountID);
    const isOwnPolicyExpenseChat = !!splitChatReport.isOwnPolicyExpenseChat;

    const {name: filename, source, state = CONST.IOU.RECEIPT_STATE.SCANREADY} = receipt;
    const receiptObject: Receipt = {state, source};

    // ReportID is -2 (aka "deleted") on the group transaction
    const splitTransaction = buildOptimisticTransaction({
        transactionParams: {
            amount: 0,
            currency,
            reportID: CONST.REPORT.SPLIT_REPORTID,
            comment,
            merchant: CONST.TRANSACTION.PARTIAL_TRANSACTION_MERCHANT,
            receipt: receiptObject,
            category,
            tag,
            taxCode,
            taxAmount,
            billable,
            filename,
        },
    });

    // Note: The created action must be optimistically generated before the IOU action so there's no chance that the created action appears after the IOU action in the chat
    const splitChatCreatedReportAction = buildOptimisticCreatedReportAction(currentUserEmailForIOUSplit);
    const splitIOUReportAction = buildOptimisticIOUReportAction(
        CONST.IOU.REPORT_ACTION_TYPE.SPLIT,
        0,
        CONST.CURRENCY.USD,
        comment,
        participants,
        splitTransaction.transactionID,
        undefined,
        '',
        false,
        false,
        isOwnPolicyExpenseChat,
    );

    splitChatReport.lastReadTime = DateUtils.getDBTime();
    splitChatReport.lastMessageText = getReportActionText(splitIOUReportAction);
    splitChatReport.lastMessageHtml = getReportActionHtml(splitIOUReportAction);

    // If we have an existing splitChatReport (group chat or workspace) use it's pending fields, otherwise indicate that we are adding a chat
    if (!existingSplitChatReport) {
        splitChatReport.pendingFields = {
            createChat: CONST.RED_BRICK_ROAD_PENDING_ACTION.ADD,
        };
    }

    const optimisticData: OnyxUpdate[] = [
        {
            // Use set for new reports because it doesn't exist yet, is faster,
            // and we need the data to be available when we navigate to the chat page
            onyxMethod: existingSplitChatReport ? Onyx.METHOD.MERGE : Onyx.METHOD.SET,
            key: `${ONYXKEYS.COLLECTION.REPORT}${splitChatReport.reportID}`,
            value: splitChatReport,
        },
        {
            onyxMethod: Onyx.METHOD.SET,
            key: ONYXKEYS.NVP_QUICK_ACTION_GLOBAL_CREATE,
            value: {
                action: CONST.QUICK_ACTIONS.SPLIT_SCAN,
                chatReportID: splitChatReport.reportID,
                isFirstQuickAction: isEmptyObject(quickAction),
            },
        },
        existingSplitChatReport
            ? {
                  onyxMethod: Onyx.METHOD.MERGE,
                  key: `${ONYXKEYS.COLLECTION.REPORT_ACTIONS}${splitChatReport.reportID}`,
                  value: {
                      [splitIOUReportAction.reportActionID]: splitIOUReportAction as OnyxTypes.ReportAction,
                  },
              }
            : {
                  onyxMethod: Onyx.METHOD.SET,
                  key: `${ONYXKEYS.COLLECTION.REPORT_ACTIONS}${splitChatReport.reportID}`,
                  value: {
                      [splitChatCreatedReportAction.reportActionID]: splitChatCreatedReportAction,
                      [splitIOUReportAction.reportActionID]: splitIOUReportAction as OnyxTypes.ReportAction,
                  },
              },
        {
            onyxMethod: Onyx.METHOD.SET,
            key: `${ONYXKEYS.COLLECTION.TRANSACTION}${splitTransaction.transactionID}`,
            value: splitTransaction,
        },
    ];

    const successData: OnyxUpdate[] = [
        {
            onyxMethod: Onyx.METHOD.MERGE,
            key: `${ONYXKEYS.COLLECTION.REPORT_ACTIONS}${splitChatReport.reportID}`,
            value: {
                ...(existingSplitChatReport ? {} : {[splitChatCreatedReportAction.reportActionID]: {pendingAction: null}}),
                [splitIOUReportAction.reportActionID]: {pendingAction: null},
            },
        },
        {
            onyxMethod: Onyx.METHOD.MERGE,
            key: `${ONYXKEYS.COLLECTION.TRANSACTION}${splitTransaction.transactionID}`,
            value: {pendingAction: null},
        },
    ];

    const redundantParticipants: Record<number, null> = {};
    if (!existingSplitChatReport) {
        successData.push({
            onyxMethod: Onyx.METHOD.MERGE,
            key: `${ONYXKEYS.COLLECTION.REPORT}${splitChatReport.reportID}`,
            value: {pendingFields: {createChat: null}, participants: redundantParticipants},
        });
    }

    const failureData: OnyxUpdate[] = [
        {
            onyxMethod: Onyx.METHOD.MERGE,
            key: `${ONYXKEYS.COLLECTION.TRANSACTION}${splitTransaction.transactionID}`,
            value: {
                errors: getMicroSecondOnyxErrorWithTranslationKey('iou.error.genericCreateFailureMessage'),
            },
        },
        {
            onyxMethod: Onyx.METHOD.SET,
            key: ONYXKEYS.NVP_QUICK_ACTION_GLOBAL_CREATE,
            value: quickAction ?? null,
        },
    ];

    if (existingSplitChatReport) {
        failureData.push({
            onyxMethod: Onyx.METHOD.MERGE,
            key: `${ONYXKEYS.COLLECTION.REPORT_ACTIONS}${splitChatReport.reportID}`,
            value: {
                [splitIOUReportAction.reportActionID]: {
                    errors: getReceiptError(receipt, filename),
                },
            },
        });
    } else {
        failureData.push(
            {
                onyxMethod: Onyx.METHOD.MERGE,
                key: `${ONYXKEYS.COLLECTION.REPORT}${splitChatReport.reportID}`,
                value: {
                    errorFields: {
                        createChat: getMicroSecondOnyxErrorWithTranslationKey('report.genericCreateReportFailureMessage'),
                    },
                },
            },
            {
                onyxMethod: Onyx.METHOD.MERGE,
                key: `${ONYXKEYS.COLLECTION.REPORT_ACTIONS}${splitChatReport.reportID}`,
                value: {
                    [splitChatCreatedReportAction.reportActionID]: {
                        errors: getMicroSecondOnyxErrorWithTranslationKey('report.genericCreateReportFailureMessage'),
                    },
                    [splitIOUReportAction.reportActionID]: {
                        errors: getReceiptError(receipt, filename),
                    },
                },
            },
        );
    }

    const splits: Split[] = [{email: currentUserEmailForIOUSplit, accountID: currentUserAccountID}];

    participants.forEach((participant) => {
        // Disabling this line since participant.login can be an empty string
        // eslint-disable-next-line @typescript-eslint/prefer-nullish-coalescing
        const email = participant.isOwnPolicyExpenseChat ? '' : addSMSDomainIfPhoneNumber(participant.login || participant.text || '').toLowerCase();
        const accountID = participant.isOwnPolicyExpenseChat ? 0 : Number(participant.accountID);
        if (email === currentUserEmailForIOUSplit) {
            return;
        }

        // When splitting with a workspace chat, we only need to supply the policyID and the workspace reportID as it's needed so we can update the report preview
        if (participant.isOwnPolicyExpenseChat) {
            splits.push({
                policyID: participant.policyID,
                chatReportID: splitChatReport.reportID,
            });
            return;
        }

        const participantPersonalDetails = allPersonalDetails[participant?.accountID ?? -1];
        if (!participantPersonalDetails) {
            optimisticData.push({
                onyxMethod: Onyx.METHOD.MERGE,
                key: ONYXKEYS.PERSONAL_DETAILS_LIST,
                value: {
                    [accountID]: {
                        accountID,
                        // Disabling this line since participant.displayName can be an empty string
                        // eslint-disable-next-line @typescript-eslint/prefer-nullish-coalescing
                        displayName: formatPhoneNumber(participant.displayName || email),
                        // Disabling this line since participant.login can be an empty string
                        // eslint-disable-next-line @typescript-eslint/prefer-nullish-coalescing
                        login: participant.login || participant.text,
                        isOptimisticPersonalDetail: true,
                    },
                },
            });
            // BE will send different participants. We clear the optimistic ones to avoid duplicated entries
            redundantParticipants[accountID] = null;
        }

        splits.push({
            email,
            accountID,
        });
    });

    participants.forEach((participant) => {
        const isPolicyExpenseChat = isPolicyExpenseChatReportUtils(participant);
        if (!isPolicyExpenseChat) {
            return;
        }

        const optimisticPolicyRecentlyUsedCategories = buildOptimisticPolicyRecentlyUsedCategories(participant.policyID, category);
        const optimisticPolicyRecentlyUsedTags = buildOptimisticPolicyRecentlyUsedTags(participant.policyID, tag);
        const optimisticRecentlyUsedCurrencies = buildOptimisticRecentlyUsedCurrencies(currency);

        if (optimisticPolicyRecentlyUsedCategories.length > 0) {
            optimisticData.push({
                onyxMethod: Onyx.METHOD.SET,
                key: `${ONYXKEYS.COLLECTION.POLICY_RECENTLY_USED_CATEGORIES}${participant.policyID}`,
                value: optimisticPolicyRecentlyUsedCategories,
            });
        }

        if (optimisticRecentlyUsedCurrencies.length > 0) {
            optimisticData.push({
                onyxMethod: Onyx.METHOD.SET,
                key: ONYXKEYS.RECENTLY_USED_CURRENCIES,
                value: optimisticRecentlyUsedCurrencies,
            });
        }

        if (!isEmptyObject(optimisticPolicyRecentlyUsedTags)) {
            optimisticData.push({
                onyxMethod: Onyx.METHOD.MERGE,
                key: `${ONYXKEYS.COLLECTION.POLICY_RECENTLY_USED_TAGS}${participant.policyID}`,
                value: optimisticPolicyRecentlyUsedTags,
            });
        }
    });

    // Save the new splits array into the transaction's comment in case the user calls CompleteSplitBill while offline
    optimisticData.push({
        onyxMethod: Onyx.METHOD.MERGE,
        key: `${ONYXKEYS.COLLECTION.TRANSACTION}${splitTransaction.transactionID}`,
        value: {
            comment: {
                splits,
            },
        },
    });

    const parameters: StartSplitBillParams = {
        chatReportID: splitChatReport.reportID,
        reportActionID: splitIOUReportAction.reportActionID,
        transactionID: splitTransaction.transactionID,
        splits: JSON.stringify(splits),
        receipt,
        comment,
        category,
        tag,
        currency,
        isFromGroupDM: !existingSplitChatReport,
        billable,
        ...(existingSplitChatReport ? {} : {createdReportActionID: splitChatCreatedReportAction.reportActionID}),
        chatType: splitChatReport?.chatType,
        taxCode,
        taxAmount,
    };

    API.write(WRITE_COMMANDS.START_SPLIT_BILL, parameters, {optimisticData, successData, failureData});

    Navigation.dismissModalWithReport(splitChatReport);
    notifyNewAction(splitChatReport.reportID ?? '-1', currentUserAccountID);
}

/** Used for editing a split expense while it's still scanning or when SmartScan fails, it completes a split expense started by startSplitBill above.
 *
 * @param chatReportID - The group chat or workspace reportID
 * @param reportAction - The split action that lives in the chatReport above
 * @param updatedTransaction - The updated **draft** split transaction
 * @param sessionAccountID - accountID of the current user
 * @param sessionEmail - email of the current user
 */
function completeSplitBill(chatReportID: string, reportAction: OnyxTypes.ReportAction, updatedTransaction: OnyxEntry<OnyxTypes.Transaction>, sessionAccountID: number, sessionEmail: string) {
    const currentUserEmailForIOUSplit = addSMSDomainIfPhoneNumber(sessionEmail);
    const transactionID = updatedTransaction?.transactionID ?? '-1';
    const unmodifiedTransaction = allTransactions[`${ONYXKEYS.COLLECTION.TRANSACTION}${transactionID}`];

    // Save optimistic updated transaction and action
    const optimisticData: OnyxUpdate[] = [
        {
            onyxMethod: Onyx.METHOD.MERGE,
            key: `${ONYXKEYS.COLLECTION.TRANSACTION}${transactionID}`,
            value: {
                ...updatedTransaction,
                receipt: {
                    state: CONST.IOU.RECEIPT_STATE.OPEN,
                },
            },
        },
        {
            onyxMethod: Onyx.METHOD.MERGE,
            key: `${ONYXKEYS.COLLECTION.REPORT_ACTIONS}${chatReportID}`,
            value: {
                [reportAction.reportActionID]: {
                    lastModified: DateUtils.getDBTime(),
                    originalMessage: {
                        whisperedTo: [],
                    },
                },
            },
        },
    ];

    const successData: OnyxUpdate[] = [
        {
            onyxMethod: Onyx.METHOD.MERGE,
            key: `${ONYXKEYS.COLLECTION.TRANSACTION}${transactionID}`,
            value: {pendingAction: null},
        },
        {
            onyxMethod: Onyx.METHOD.MERGE,
            key: `${ONYXKEYS.COLLECTION.SPLIT_TRANSACTION_DRAFT}${transactionID}`,
            value: {pendingAction: null},
        },
    ];

    const failureData: OnyxUpdate[] = [
        {
            onyxMethod: Onyx.METHOD.MERGE,
            key: `${ONYXKEYS.COLLECTION.TRANSACTION}${transactionID}`,
            value: {
                ...unmodifiedTransaction,
                errors: getMicroSecondOnyxErrorWithTranslationKey('iou.error.genericCreateFailureMessage'),
            },
        },
        {
            onyxMethod: Onyx.METHOD.MERGE,
            key: `${ONYXKEYS.COLLECTION.REPORT_ACTIONS}${chatReportID}`,
            value: {
                [reportAction.reportActionID]: {
                    ...reportAction,
                    errors: getMicroSecondOnyxErrorWithTranslationKey('iou.error.genericCreateFailureMessage'),
                },
            },
        },
    ];

    const splitParticipants: Split[] = updatedTransaction?.comment?.splits ?? [];
    const amount = updatedTransaction?.modifiedAmount;
    const currency = updatedTransaction?.modifiedCurrency;

    // Exclude the current user when calculating the split amount, `calculateAmount` takes it into account
    const splitAmount = calculateIOUAmount(splitParticipants.length - 1, amount ?? 0, currency ?? '', false);
    const splitTaxAmount = calculateIOUAmount(splitParticipants.length - 1, updatedTransaction?.taxAmount ?? 0, currency ?? '', false);

    const splits: Split[] = [{email: currentUserEmailForIOUSplit}];
    splitParticipants.forEach((participant) => {
        // Skip creating the transaction for the current user
        if (participant.email === currentUserEmailForIOUSplit) {
            return;
        }
        const isPolicyExpenseChat = !!participant.policyID;

        if (!isPolicyExpenseChat) {
            // In case this is still the optimistic accountID saved in the splits array, return early as we cannot know
            // if there is an existing chat between the split creator and this participant
            // Instead, we will rely on Auth generating the report IDs and the user won't see any optimistic chats or reports created
            const participantPersonalDetails: OnyxTypes.PersonalDetails | null = allPersonalDetails[participant?.accountID ?? -1];
            if (!participantPersonalDetails || participantPersonalDetails.isOptimisticPersonalDetail) {
                splits.push({
                    email: participant.email,
                });
                return;
            }
        }

        let oneOnOneChatReport: OnyxEntry<OnyxTypes.Report>;
        let isNewOneOnOneChatReport = false;
        if (isPolicyExpenseChat) {
            // The workspace chat reportID is saved in the splits array when starting a split expense with a workspace
            oneOnOneChatReport = allReports?.[`${ONYXKEYS.COLLECTION.REPORT}${participant.chatReportID}`];
        } else {
            const existingChatReport = getChatByParticipants(participant.accountID ? [participant.accountID, sessionAccountID] : []);
            isNewOneOnOneChatReport = !existingChatReport;
            oneOnOneChatReport = existingChatReport ?? buildOptimisticChatReport(participant.accountID ? [participant.accountID, sessionAccountID] : []);
        }

        let oneOnOneIOUReport: OneOnOneIOUReport = oneOnOneChatReport?.iouReportID ? allReports?.[`${ONYXKEYS.COLLECTION.REPORT}${oneOnOneChatReport.iouReportID}`] : null;
        const shouldCreateNewOneOnOneIOUReport = shouldCreateNewMoneyRequestReportReportUtils(oneOnOneIOUReport, oneOnOneChatReport);

        if (!oneOnOneIOUReport || shouldCreateNewOneOnOneIOUReport) {
            oneOnOneIOUReport = isPolicyExpenseChat
                ? buildOptimisticExpenseReport(oneOnOneChatReport?.reportID ?? '-1', participant.policyID ?? '-1', sessionAccountID, splitAmount, currency ?? '')
                : buildOptimisticIOUReport(sessionAccountID, participant.accountID ?? -1, splitAmount, oneOnOneChatReport?.reportID ?? '-1', currency ?? '');
        } else if (isPolicyExpenseChat) {
            if (typeof oneOnOneIOUReport?.total === 'number') {
                // Because of the Expense reports are stored as negative values, we subtract the total from the amount
                oneOnOneIOUReport.total -= splitAmount;
            }
        } else {
            oneOnOneIOUReport = updateIOUOwnerAndTotal(oneOnOneIOUReport, sessionAccountID, splitAmount, currency ?? '');
        }

        const oneOnOneTransaction = buildOptimisticTransaction({
            originalTransactionID: transactionID,
            transactionParams: {
                amount: isPolicyExpenseChat ? -splitAmount : splitAmount,
                currency: currency ?? '',
                reportID: oneOnOneIOUReport?.reportID ?? '-1',
                comment: updatedTransaction?.comment?.comment,
                created: updatedTransaction?.modifiedCreated,
                merchant: updatedTransaction?.modifiedMerchant,
                receipt: {...updatedTransaction?.receipt, state: CONST.IOU.RECEIPT_STATE.OPEN},
                category: updatedTransaction?.category,
                tag: updatedTransaction?.tag,
                taxCode: updatedTransaction?.taxCode,
                taxAmount: isPolicyExpenseChat ? -splitTaxAmount : splitAmount,
                billable: updatedTransaction?.billable,
                source: CONST.IOU.TYPE.SPLIT,
                filename: updatedTransaction?.filename,
            },
        });

        const [oneOnOneCreatedActionForChat, oneOnOneCreatedActionForIOU, oneOnOneIOUAction, optimisticTransactionThread, optimisticCreatedActionForTransactionThread] =
            buildOptimisticMoneyRequestEntities(
                oneOnOneIOUReport,
                CONST.IOU.REPORT_ACTION_TYPE.CREATE,
                splitAmount,
                currency ?? '',
                updatedTransaction?.comment?.comment ?? '',
                currentUserEmailForIOUSplit,
                [participant],
                oneOnOneTransaction.transactionID,
                undefined,
            );

        let oneOnOneReportPreviewAction = getReportPreviewAction(oneOnOneChatReport?.reportID ?? '-1', oneOnOneIOUReport?.reportID ?? '-1');
        if (oneOnOneReportPreviewAction) {
            oneOnOneReportPreviewAction = updateReportPreview(oneOnOneIOUReport, oneOnOneReportPreviewAction);
        } else {
            oneOnOneReportPreviewAction = buildOptimisticReportPreview(oneOnOneChatReport, oneOnOneIOUReport, '', oneOnOneTransaction);
        }

        const [oneOnOneOptimisticData, oneOnOneSuccessData, oneOnOneFailureData] = buildOnyxDataForMoneyRequest({
            isNewChatReport: isNewOneOnOneChatReport,
            isOneOnOneSplit: true,
            shouldCreateNewMoneyRequestReport: shouldCreateNewOneOnOneIOUReport,
            optimisticParams: {
                chat: {
                    report: oneOnOneChatReport,
                    createdAction: oneOnOneCreatedActionForChat,
                    reportPreviewAction: oneOnOneReportPreviewAction,
                },
                iou: {
                    report: oneOnOneIOUReport,
                    createdAction: oneOnOneCreatedActionForIOU,
                    action: oneOnOneIOUAction,
                },
                transactionParams: {
                    transaction: oneOnOneTransaction,
                    transactionThreadReport: optimisticTransactionThread,
                    transactionThreadCreatedReportAction: optimisticCreatedActionForTransactionThread,
                },
                policyRecentlyUsed: {},
            },
        });

        splits.push({
            email: participant.email,
            accountID: participant.accountID,
            policyID: participant.policyID,
            iouReportID: oneOnOneIOUReport?.reportID,
            chatReportID: oneOnOneChatReport?.reportID,
            transactionID: oneOnOneTransaction.transactionID,
            reportActionID: oneOnOneIOUAction.reportActionID,
            createdChatReportActionID: oneOnOneCreatedActionForChat.reportActionID,
            createdIOUReportActionID: oneOnOneCreatedActionForIOU.reportActionID,
            reportPreviewReportActionID: oneOnOneReportPreviewAction.reportActionID,
            transactionThreadReportID: optimisticTransactionThread.reportID,
            createdReportActionIDForThread: optimisticCreatedActionForTransactionThread?.reportActionID,
        });

        optimisticData.push(...oneOnOneOptimisticData);
        successData.push(...oneOnOneSuccessData);
        failureData.push(...oneOnOneFailureData);
    });

    const {
        amount: transactionAmount,
        currency: transactionCurrency,
        created: transactionCreated,
        merchant: transactionMerchant,
        comment: transactionComment,
        category: transactionCategory,
        tag: transactionTag,
        taxCode: transactionTaxCode,
        taxAmount: transactionTaxAmount,
        billable: transactionBillable,
    } = getTransactionDetails(updatedTransaction) ?? {};

    const parameters: CompleteSplitBillParams = {
        transactionID,
        amount: transactionAmount,
        currency: transactionCurrency,
        created: transactionCreated,
        merchant: transactionMerchant,
        comment: transactionComment,
        category: transactionCategory,
        tag: transactionTag,
        splits: JSON.stringify(splits),
        taxCode: transactionTaxCode,
        taxAmount: transactionTaxAmount,
        billable: transactionBillable,
    };

    API.write(WRITE_COMMANDS.COMPLETE_SPLIT_BILL, parameters, {optimisticData, successData, failureData});
    InteractionManager.runAfterInteractions(() => removeDraftTransaction(CONST.IOU.OPTIMISTIC_TRANSACTION_ID));
    Navigation.dismissModal(isSearchTopmostCentralPane() ? undefined : chatReportID);
    notifyNewAction(chatReportID, sessionAccountID);
}

function setDraftSplitTransaction(transactionID: string, transactionChanges: TransactionChanges = {}, policy?: OnyxEntry<OnyxTypes.Policy>) {
    let draftSplitTransaction = allDraftSplitTransactions[`${ONYXKEYS.COLLECTION.SPLIT_TRANSACTION_DRAFT}${transactionID}`];

    if (!draftSplitTransaction) {
        draftSplitTransaction = allTransactions[`${ONYXKEYS.COLLECTION.TRANSACTION}${transactionID}`];
    }

    const updatedTransaction = draftSplitTransaction
        ? getUpdatedTransaction({
              transaction: draftSplitTransaction,
              transactionChanges,
              isFromExpenseReport: false,
              shouldUpdateReceiptState: false,
              policy,
          })
        : null;

    Onyx.merge(`${ONYXKEYS.COLLECTION.SPLIT_TRANSACTION_DRAFT}${transactionID}`, updatedTransaction);
}

/** Requests money based on a distance (e.g. mileage from a map) */
function createDistanceRequest(distanceRequestInformation: CreateDistanceRequestInformation) {
    const {
        report,
        participants,
        currentUserLogin = '',
        currentUserAccountID = -1,
        iouType = CONST.IOU.TYPE.SUBMIT,
        existingTransaction,
        transactionParams,
        policyParams = {},
    } = distanceRequestInformation;
    const {policy, policyCategories, policyTagList} = policyParams;
    const {amount, comment, currency, created, category, tag, taxAmount, taxCode, merchant, billable, validWaypoints, customUnitRateID = '', splitShares = {}} = transactionParams;

    // If the report is an iou or expense report, we should get the linked chat report to be passed to the getMoneyRequestInformation function
    const isMoneyRequestReport = isMoneyRequestReportReportUtils(report);
    const currentChatReport = isMoneyRequestReport ? getReportOrDraftReport(report?.chatReportID) : report;
    const moneyRequestReportID = isMoneyRequestReport ? report?.reportID : '';

    const optimisticReceipt: Receipt = {
        source: ReceiptGeneric as ReceiptSource,
        state: CONST.IOU.RECEIPT_STATE.OPEN,
    };

    let parameters: CreateDistanceRequestParams;
    let onyxData: OnyxData;
    const sanitizedWaypoints = sanitizeRecentWaypoints(validWaypoints);
    if (iouType === CONST.IOU.TYPE.SPLIT) {
        const {
            splitData,
            splits,
            onyxData: splitOnyxData,
        } = createSplitsAndOnyxData(
            participants,
            currentUserLogin ?? '',
            currentUserAccountID,
            amount,
            comment,
            currency,
            merchant,
            created,
            category ?? '',
            tag ?? '',
            splitShares,
            report?.reportID ?? '',
            billable,
            CONST.IOU.REQUEST_TYPE.DISTANCE,
            taxCode,
            taxAmount,
        );
        onyxData = splitOnyxData;

        // Splits don't use the IOU report param. The split transaction isn't linked to a report shown in the UI, it's linked to a special default reportID of -2.
        // Therefore, any params related to the IOU report are irrelevant and omitted below.
        parameters = {
            transactionID: splitData.transactionID,
            chatReportID: splitData.chatReportID,
            createdChatReportActionID: splitData.createdReportActionID ?? '',
            reportActionID: splitData.reportActionID,
            waypoints: JSON.stringify(sanitizedWaypoints),
            customUnitRateID,
            comment,
            created,
            category,
            tag,
            taxCode,
            taxAmount,
            billable,
            splits: JSON.stringify(splits),
            chatType: splitData.chatType,
        };
    } else {
        const participant = participants.at(0) ?? {};
        const {
            iouReport,
            chatReport,
            transaction,
            iouAction,
            createdChatReportActionID,
            createdIOUReportActionID,
            reportPreviewAction,
            transactionThreadReportID,
            createdReportActionIDForThread,
            payerEmail,
            onyxData: moneyRequestOnyxData,
        } = getMoneyRequestInformation({
            parentChatReport: currentChatReport,
            existingTransaction,
            moneyRequestReportID,
            participantParams: {
                participant,
                payeeAccountID: userAccountID,
                payeeEmail: currentUserEmail,
            },
            policyParams: {
                policy,
                policyCategories,
                policyTagList,
            },
            transactionParams: {
                amount,
                currency,
                comment,
                created,
                merchant,
                receipt: optimisticReceipt,
                category,
                tag,
                taxCode,
                taxAmount,
                billable,
            },
        });

        onyxData = moneyRequestOnyxData;

        parameters = {
            comment,
            iouReportID: iouReport.reportID,
            chatReportID: chatReport.reportID,
            transactionID: transaction.transactionID,
            reportActionID: iouAction.reportActionID,
            createdChatReportActionID,
            createdIOUReportActionID,
            reportPreviewReportActionID: reportPreviewAction.reportActionID,
            waypoints: JSON.stringify(sanitizedWaypoints),
            created,
            category,
            tag,
            taxCode,
            taxAmount,
            billable,
            transactionThreadReportID,
            createdReportActionIDForThread,
            payerEmail,
            customUnitRateID,
        };
    }

    const recentServerValidatedWaypoints = getRecentWaypoints().filter((item) => !item.pendingAction);
    onyxData?.failureData?.push({
        onyxMethod: Onyx.METHOD.SET,
        key: `${ONYXKEYS.NVP_RECENT_WAYPOINTS}`,
        value: recentServerValidatedWaypoints,
    });

    API.write(WRITE_COMMANDS.CREATE_DISTANCE_REQUEST, parameters, onyxData);
    InteractionManager.runAfterInteractions(() => removeDraftTransaction(CONST.IOU.OPTIMISTIC_TRANSACTION_ID));
    const activeReportID = isMoneyRequestReport ? report?.reportID ?? '-1' : parameters.chatReportID;
    Navigation.dismissModal(isSearchTopmostCentralPane() ? undefined : activeReportID);
    notifyNewAction(activeReportID, userAccountID);
}

type UpdateMoneyRequestAmountAndCurrencyParams = {
    transactionID: string;
    transactionThreadReportID: string;
    currency: string;
    amount: number;
    taxAmount: number;
    policy?: OnyxEntry<OnyxTypes.Policy>;
    policyTagList?: OnyxEntry<OnyxTypes.PolicyTagLists>;
    policyCategories?: OnyxEntry<OnyxTypes.PolicyCategories>;
    taxCode: string;
};

/** Updates the amount and currency fields of an expense */
function updateMoneyRequestAmountAndCurrency({
    transactionID,
    transactionThreadReportID,
    currency,
    amount,
    taxAmount,
    policy,
    policyTagList,
    policyCategories,
    taxCode,
}: UpdateMoneyRequestAmountAndCurrencyParams) {
    const transactionChanges = {
        amount,
        currency,
        taxCode,
        taxAmount,
    };
    const transactionThreadReport = allReports?.[`${ONYXKEYS.COLLECTION.REPORT}${transactionThreadReportID}`] ?? null;
    const parentReport = allReports?.[`${ONYXKEYS.COLLECTION.REPORT}${transactionThreadReport?.parentReportID}`] ?? null;
    let data: UpdateMoneyRequestData;
    if (isTrackExpenseReport(transactionThreadReport) && isSelfDM(parentReport)) {
        data = getUpdateTrackExpenseParams(transactionID, transactionThreadReportID, transactionChanges, policy);
    } else {
        data = getUpdateMoneyRequestParams(transactionID, transactionThreadReportID, transactionChanges, policy, policyTagList ?? null, policyCategories ?? null);
    }
    const {params, onyxData} = data;
    API.write(WRITE_COMMANDS.UPDATE_MONEY_REQUEST_AMOUNT_AND_CURRENCY, params, onyxData);
}

/**
 *
 * @param transactionID  - The transactionID of IOU
 * @param reportAction - The reportAction of the transaction in the IOU report
 * @return the url to navigate back once the money request is deleted
 */
function prepareToCleanUpMoneyRequest(transactionID: string, reportAction: OnyxTypes.ReportAction) {
    // STEP 1: Get all collections we're updating
    const iouReportID = isMoneyRequestAction(reportAction) ? getOriginalMessage(reportAction)?.IOUReportID : '-1';
    const iouReport = allReports?.[`${ONYXKEYS.COLLECTION.REPORT}${iouReportID}`] ?? null;
    const chatReport = allReports?.[`${ONYXKEYS.COLLECTION.REPORT}${iouReport?.chatReportID}`];
    // eslint-disable-next-line @typescript-eslint/no-non-null-assertion
    const reportPreviewAction = getReportPreviewAction(iouReport?.chatReportID ?? '-1', iouReport?.reportID ?? '-1')!;
    const transaction = allTransactions[`${ONYXKEYS.COLLECTION.TRANSACTION}${transactionID}`];
    const isTransactionOnHold = isOnHold(transaction);
    const transactionViolations = allTransactionViolations[`${ONYXKEYS.COLLECTION.TRANSACTION_VIOLATIONS}${transactionID}`];
    const transactionThreadID = reportAction.childReportID;
    let transactionThread = null;
    if (transactionThreadID) {
        transactionThread = allReports?.[`${ONYXKEYS.COLLECTION.REPORT}${transactionThreadID}`] ?? null;
    }

    // STEP 2: Decide if we need to:
    // 1. Delete the transactionThread - delete if there are no visible comments in the thread
    // 2. Update the moneyRequestPreview to show [Deleted expense] - update if the transactionThread exists AND it isn't being deleted
    const shouldDeleteTransactionThread = transactionThreadID ? (reportAction?.childVisibleActionCount ?? 0) === 0 : false;
    const shouldShowDeletedRequestMessage = !!transactionThreadID && !shouldDeleteTransactionThread;

    // STEP 3: Update the IOU reportAction and decide if the iouReport should be deleted. We delete the iouReport if there are no visible comments left in the report.
    const updatedReportAction = {
        [reportAction.reportActionID]: {
            pendingAction: shouldShowDeletedRequestMessage ? CONST.RED_BRICK_ROAD_PENDING_ACTION.UPDATE : CONST.RED_BRICK_ROAD_PENDING_ACTION.DELETE,
            previousMessage: reportAction.message,
            message: [
                {
                    type: 'COMMENT',
                    html: '',
                    text: '',
                    isEdited: true,
                    isDeletedParentAction: shouldShowDeletedRequestMessage,
                },
            ],
            originalMessage: {
                IOUTransactionID: null,
            },
            errors: null,
        },
    } as Record<string, NullishDeep<OnyxTypes.ReportAction>>;

    let canUserPerformWriteAction = true;
    if (chatReport) {
        canUserPerformWriteAction = !!canUserPerformWriteActionReportUtils(chatReport);
    }
    const lastVisibleAction = getLastVisibleAction(iouReport?.reportID ?? '-1', canUserPerformWriteAction, updatedReportAction);
    const iouReportLastMessageText = getLastVisibleMessage(iouReport?.reportID ?? '-1', canUserPerformWriteAction, updatedReportAction).lastMessageText;
    const shouldDeleteIOUReport = iouReportLastMessageText.length === 0 && !isDeletedParentAction(lastVisibleAction) && (!transactionThreadID || shouldDeleteTransactionThread);

    // STEP 4: Update the iouReport and reportPreview with new totals and messages if it wasn't deleted
    let updatedIOUReport: OnyxInputValue<OnyxTypes.Report>;
    const currency = getCurrency(transaction);
    const updatedReportPreviewAction: OnyxTypes.ReportAction<typeof CONST.REPORT.ACTIONS.TYPE.REPORT_PREVIEW> = {...reportPreviewAction};
    updatedReportPreviewAction.pendingAction = shouldDeleteIOUReport ? CONST.RED_BRICK_ROAD_PENDING_ACTION.DELETE : CONST.RED_BRICK_ROAD_PENDING_ACTION.UPDATE;
    if (iouReport && isExpenseReport(iouReport)) {
        updatedIOUReport = {...iouReport};

        if (typeof updatedIOUReport.total === 'number' && currency === iouReport?.currency) {
            // Because of the Expense reports are stored as negative values, we add the total from the amount
            const amountDiff = getAmount(transaction, true);
            updatedIOUReport.total += amountDiff;

            if (!transaction?.reimbursable && typeof updatedIOUReport.nonReimbursableTotal === 'number') {
                updatedIOUReport.nonReimbursableTotal += amountDiff;
            }

            if (!isTransactionOnHold) {
                if (typeof updatedIOUReport.unheldTotal === 'number') {
                    updatedIOUReport.unheldTotal += amountDiff;
                }

                if (!transaction?.reimbursable && typeof updatedIOUReport.unheldNonReimbursableTotal === 'number') {
                    updatedIOUReport.unheldNonReimbursableTotal += amountDiff;
                }
            }
        }
    } else {
        updatedIOUReport = updateIOUOwnerAndTotal(iouReport, reportAction.actorAccountID ?? -1, getAmount(transaction, false), currency, true, false, isTransactionOnHold);
    }

    if (updatedIOUReport) {
        updatedIOUReport.lastMessageText = iouReportLastMessageText;
        updatedIOUReport.lastVisibleActionCreated = lastVisibleAction?.created;
    }

    const hasNonReimbursableTransactions = hasNonReimbursableTransactionsReportUtils(iouReport?.reportID);
    const messageText = Localize.translateLocal(hasNonReimbursableTransactions ? 'iou.payerSpentAmount' : 'iou.payerOwesAmount', {
        payer: getPersonalDetailsForAccountID(updatedIOUReport?.managerID ?? -1).login ?? '',
        amount: convertToDisplayString(updatedIOUReport?.total, updatedIOUReport?.currency),
    });

    if (getReportActionMessage(updatedReportPreviewAction)) {
        if (Array.isArray(updatedReportPreviewAction?.message)) {
            const message = updatedReportPreviewAction.message.at(0);
            if (message) {
                message.text = messageText;
                message.deleted = shouldDeleteIOUReport ? DateUtils.getDBTime() : '';
            }
        } else if (!Array.isArray(updatedReportPreviewAction.message) && updatedReportPreviewAction.message) {
            updatedReportPreviewAction.message.text = messageText;
            updatedReportPreviewAction.message.deleted = shouldDeleteIOUReport ? DateUtils.getDBTime() : '';
        }
    }

    if (updatedReportPreviewAction && reportPreviewAction?.childMoneyRequestCount && reportPreviewAction?.childMoneyRequestCount > 0) {
        updatedReportPreviewAction.childMoneyRequestCount = reportPreviewAction.childMoneyRequestCount - 1;
    }

    return {
        shouldDeleteTransactionThread,
        shouldDeleteIOUReport,
        updatedReportAction,
        updatedIOUReport,
        updatedReportPreviewAction,
        transactionThreadID,
        transactionThread,
        chatReport,
        transaction,
        transactionViolations,
        reportPreviewAction,
        iouReport,
    };
}

/**
 * Calculate the URL to navigate to after a money request deletion
 * @param transactionID - The ID of the money request being deleted
 * @param reportAction - The report action associated with the money request
 * @param isSingleTransactionView - whether we are in the transaction thread report
 * @returns The URL to navigate to
 */
function getNavigationUrlOnMoneyRequestDelete(transactionID: string | undefined, reportAction: OnyxTypes.ReportAction, isSingleTransactionView = false): Route | undefined {
    if (!transactionID) {
        return undefined;
    }

    const {shouldDeleteTransactionThread, shouldDeleteIOUReport, iouReport} = prepareToCleanUpMoneyRequest(transactionID, reportAction);

    // Determine which report to navigate back to
    if (iouReport && isSingleTransactionView && shouldDeleteTransactionThread && !shouldDeleteIOUReport) {
        return ROUTES.REPORT_WITH_ID.getRoute(iouReport.reportID);
    }

    if (iouReport?.chatReportID && shouldDeleteIOUReport) {
        return ROUTES.REPORT_WITH_ID.getRoute(iouReport.chatReportID);
    }

    return undefined;
}

/**
 * Calculate the URL to navigate to after a track expense deletion
 * @param chatReportID - The ID of the chat report containing the track expense
 * @param transactionID - The ID of the track expense being deleted
 * @param reportAction - The report action associated with the track expense
 * @param isSingleTransactionView - Whether we're in single transaction view
 * @returns The URL to navigate to
 */
function getNavigationUrlAfterTrackExpenseDelete(
    chatReportID: string | undefined,
    transactionID: string | undefined,
    reportAction: OnyxTypes.ReportAction,
    isSingleTransactionView = false,
): Route | undefined {
    if (!chatReportID || !transactionID) {
        return undefined;
    }

    const chatReport = allReports?.[`${ONYXKEYS.COLLECTION.REPORT}${chatReportID}`] ?? null;

    // If not a self DM, handle it as a regular money request
    if (!isSelfDM(chatReport)) {
        return getNavigationUrlOnMoneyRequestDelete(transactionID, reportAction, isSingleTransactionView);
    }

    const transactionThreadID = reportAction.childReportID;
    const shouldDeleteTransactionThread = transactionThreadID ? (reportAction?.childVisibleActionCount ?? 0) === 0 : false;

    // Only navigate if in single transaction view and the thread will be deleted
    if (isSingleTransactionView && shouldDeleteTransactionThread && chatReport?.reportID) {
        // Pop the deleted report screen before navigating. This prevents navigating to the Concierge chat due to the missing report.
        return ROUTES.REPORT_WITH_ID.getRoute(chatReport.reportID);
    }

    return undefined;
}

/**
 *
 * @param transactionID  - The transactionID of IOU
 * @param reportAction - The reportAction of the transaction in the IOU report
 * @param isSingleTransactionView - whether we are in the transaction thread report
 * @return the url to navigate back once the money request is deleted
 */
function cleanUpMoneyRequest(transactionID: string, reportAction: OnyxTypes.ReportAction, isSingleTransactionView = false) {
    const {
        shouldDeleteTransactionThread,
        shouldDeleteIOUReport,
        updatedReportAction,
        updatedIOUReport,
        updatedReportPreviewAction,
        transactionThreadID,
        chatReport,
        iouReport,
        reportPreviewAction,
    } = prepareToCleanUpMoneyRequest(transactionID, reportAction);

    const urlToNavigateBack = getNavigationUrlOnMoneyRequestDelete(transactionID, reportAction, isSingleTransactionView);
    // build Onyx data

    // Onyx operations to delete the transaction, update the IOU report action and chat report action
    const reportActionsOnyxUpdates: OnyxUpdate[] = [];
    const onyxUpdates: OnyxUpdate[] = [
        {
            onyxMethod: Onyx.METHOD.SET,
            key: `${ONYXKEYS.COLLECTION.TRANSACTION}${transactionID}`,
            value: null,
        },
    ];
    reportActionsOnyxUpdates.push({
        onyxMethod: Onyx.METHOD.MERGE,
        key: `${ONYXKEYS.COLLECTION.REPORT_ACTIONS}${iouReport?.reportID}`,
        value: {
            [reportAction.reportActionID]: shouldDeleteIOUReport
                ? null
                : {
                      pendingAction: null,
                  },
        },
    });

    if (reportPreviewAction?.reportActionID) {
        reportActionsOnyxUpdates.push({
            onyxMethod: Onyx.METHOD.MERGE,
            key: `${ONYXKEYS.COLLECTION.REPORT_ACTIONS}${chatReport?.reportID}`,
            value: {
                [reportPreviewAction.reportActionID]: {
                    ...updatedReportPreviewAction,
                    pendingAction: null,
                    errors: null,
                },
            },
        });
    }

    // added the operation to delete associated transaction violations
    onyxUpdates.push({
        onyxMethod: Onyx.METHOD.SET,
        key: `${ONYXKEYS.COLLECTION.TRANSACTION_VIOLATIONS}${transactionID}`,
        value: null,
    });

    // added the operation to delete transaction thread
    if (shouldDeleteTransactionThread) {
        onyxUpdates.push(
            {
                onyxMethod: Onyx.METHOD.SET,
                key: `${ONYXKEYS.COLLECTION.REPORT}${transactionThreadID}`,
                value: null,
            },
            {
                onyxMethod: Onyx.METHOD.SET,
                key: `${ONYXKEYS.COLLECTION.REPORT_ACTIONS}${transactionThreadID}`,
                value: null,
            },
        );
    }

    // added operations to update IOU report and chat report
    reportActionsOnyxUpdates.push({
        onyxMethod: Onyx.METHOD.MERGE,
        key: `${ONYXKEYS.COLLECTION.REPORT_ACTIONS}${iouReport?.reportID}`,
        value: updatedReportAction,
    });
    onyxUpdates.push(
        {
            onyxMethod: Onyx.METHOD.MERGE,
            key: `${ONYXKEYS.COLLECTION.REPORT}${iouReport?.reportID}`,
            value: updatedIOUReport,
        },
        {
            onyxMethod: Onyx.METHOD.MERGE,
            key: `${ONYXKEYS.COLLECTION.REPORT}${chatReport?.reportID}`,
            value: getOutstandingChildRequest(updatedIOUReport),
        },
    );

    if (!shouldDeleteIOUReport && updatedReportPreviewAction.childMoneyRequestCount === 0) {
        onyxUpdates.push({
            onyxMethod: Onyx.METHOD.MERGE,
            key: `${ONYXKEYS.COLLECTION.REPORT}${chatReport?.reportID}`,
            value: {
                hasOutstandingChildRequest: false,
            },
        });
    }

    if (shouldDeleteIOUReport) {
        let canUserPerformWriteAction = true;
        if (chatReport) {
            canUserPerformWriteAction = !!canUserPerformWriteActionReportUtils(chatReport);
        }
        onyxUpdates.push(
            {
                onyxMethod: Onyx.METHOD.MERGE,
                key: `${ONYXKEYS.COLLECTION.REPORT}${chatReport?.reportID}`,
                value: {
                    hasOutstandingChildRequest: false,
                    iouReportID: null,
                    lastMessageText: getLastVisibleMessage(iouReport?.chatReportID ?? '-1', canUserPerformWriteAction, {
                        [reportPreviewAction?.reportActionID ?? '-1']: null,
                    })?.lastMessageText,
                    lastVisibleActionCreated: getLastVisibleAction(iouReport?.chatReportID ?? '-1', canUserPerformWriteAction, {
                        [reportPreviewAction?.reportActionID ?? '-1']: null,
                    })?.created,
                },
            },
            {
                onyxMethod: Onyx.METHOD.SET,
                key: `${ONYXKEYS.COLLECTION.REPORT}${iouReport?.reportID}`,
                value: null,
            },
        );
    }

    // First, update the reportActions to ensure related actions are not displayed.
    Onyx.update(reportActionsOnyxUpdates).then(() => {
        Navigation.goBack(urlToNavigateBack);
        InteractionManager.runAfterInteractions(() => {
            // After navigation, update the remaining data.
            Onyx.update(onyxUpdates);
        });
    });
}

/**
 *
 * @param transactionID  - The transactionID of IOU
 * @param reportAction - The reportAction of the transaction in the IOU report
 * @param isSingleTransactionView - whether we are in the transaction thread report
 * @return the url to navigate back once the money request is deleted
 */
function deleteMoneyRequest(transactionID: string | undefined, reportAction: OnyxTypes.ReportAction, isSingleTransactionView = false) {
    if (!transactionID) {
        return;
    }

    // STEP 1: Calculate and prepare the data
    const {
        shouldDeleteTransactionThread,
        shouldDeleteIOUReport,
        updatedReportAction,
        updatedIOUReport,
        updatedReportPreviewAction,
        transactionThreadID,
        transactionThread,
        chatReport,
        transaction,
        transactionViolations,
        iouReport,
        reportPreviewAction,
    } = prepareToCleanUpMoneyRequest(transactionID, reportAction);

    const urlToNavigateBack = getNavigationUrlOnMoneyRequestDelete(transactionID, reportAction, isSingleTransactionView);

    // STEP 2: Build Onyx data
    // The logic mostly resembles the cleanUpMoneyRequest function
    const optimisticData: OnyxUpdate[] = [
        {
            onyxMethod: Onyx.METHOD.SET,
            key: `${ONYXKEYS.COLLECTION.TRANSACTION}${transactionID}`,
            value: null,
        },
    ];

    optimisticData.push({
        onyxMethod: Onyx.METHOD.SET,
        key: `${ONYXKEYS.COLLECTION.TRANSACTION_VIOLATIONS}${transactionID}`,
        value: null,
    });

    if (shouldDeleteTransactionThread) {
        optimisticData.push(
            // Use merge instead of set to avoid deleting the report too quickly, which could cause a brief "not found" page to appear.
            // The remaining parts of the report object will be removed after the API call is successful.
            {
                onyxMethod: Onyx.METHOD.MERGE,
                key: `${ONYXKEYS.COLLECTION.REPORT}${transactionThreadID}`,
                value: {
                    reportID: null,
                    stateNum: CONST.REPORT.STATE_NUM.APPROVED,
                    statusNum: CONST.REPORT.STATUS_NUM.CLOSED,
                    participants: {
                        [userAccountID]: {
                            notificationPreference: CONST.REPORT.NOTIFICATION_PREFERENCE.HIDDEN,
                        },
                    },
                },
            },
            {
                onyxMethod: Onyx.METHOD.SET,
                key: `${ONYXKEYS.COLLECTION.REPORT_ACTIONS}${transactionThreadID}`,
                value: null,
            },
        );
    }

    optimisticData.push(
        {
            onyxMethod: Onyx.METHOD.MERGE,
            key: `${ONYXKEYS.COLLECTION.REPORT_ACTIONS}${iouReport?.reportID}`,
            value: updatedReportAction,
        },
        {
            onyxMethod: Onyx.METHOD.MERGE,
            key: `${ONYXKEYS.COLLECTION.REPORT}${iouReport?.reportID}`,
            value: updatedIOUReport,
        },
        {
            onyxMethod: Onyx.METHOD.MERGE,
            key: `${ONYXKEYS.COLLECTION.REPORT_ACTIONS}${chatReport?.reportID}`,
            value: {
                [reportPreviewAction?.reportActionID ?? '-1']: updatedReportPreviewAction,
            },
        },
        {
            onyxMethod: Onyx.METHOD.MERGE,
            key: `${ONYXKEYS.COLLECTION.REPORT}${chatReport?.reportID}`,
            value: getOutstandingChildRequest(updatedIOUReport),
        },
    );

    if (!shouldDeleteIOUReport && updatedReportPreviewAction?.childMoneyRequestCount === 0) {
        optimisticData.push({
            onyxMethod: Onyx.METHOD.MERGE,
            key: `${ONYXKEYS.COLLECTION.REPORT}${chatReport?.reportID}`,
            value: {
                hasOutstandingChildRequest: false,
            },
        });
    }

    if (shouldDeleteIOUReport) {
        let canUserPerformWriteAction = true;
        if (chatReport) {
            canUserPerformWriteAction = !!canUserPerformWriteActionReportUtils(chatReport);
        }
        optimisticData.push({
            onyxMethod: Onyx.METHOD.MERGE,
            key: `${ONYXKEYS.COLLECTION.REPORT}${chatReport?.reportID}`,
            value: {
                hasOutstandingChildRequest: false,
                iouReportID: null,
                lastMessageText: getLastVisibleMessage(iouReport?.chatReportID ?? '-1', canUserPerformWriteAction, {[reportPreviewAction?.reportActionID ?? '-1']: null})?.lastMessageText,
                lastVisibleActionCreated: getLastVisibleAction(iouReport?.chatReportID ?? '-1', canUserPerformWriteAction, {
                    [reportPreviewAction?.reportActionID ?? '-1']: null,
                })?.created,
            },
        });
        optimisticData.push({
            onyxMethod: Onyx.METHOD.MERGE,
            key: `${ONYXKEYS.COLLECTION.REPORT}${iouReport?.reportID}`,
            value: {
                pendingFields: {
                    preview: CONST.RED_BRICK_ROAD_PENDING_ACTION.DELETE,
                },
            },
        });
    }

    const successData: OnyxUpdate[] = [
        {
            onyxMethod: Onyx.METHOD.MERGE,
            key: `${ONYXKEYS.COLLECTION.REPORT_ACTIONS}${iouReport?.reportID}`,
            value: {
                [reportAction.reportActionID]: shouldDeleteIOUReport
                    ? null
                    : {
                          pendingAction: null,
                      },
            },
        },
        {
            onyxMethod: Onyx.METHOD.MERGE,
            key: `${ONYXKEYS.COLLECTION.REPORT_ACTIONS}${chatReport?.reportID}`,
            value: {
                [reportPreviewAction?.reportActionID ?? '-1']: {
                    pendingAction: null,
                    errors: null,
                },
            },
        },
    ];

    // Ensure that any remaining data is removed upon successful completion, even if the server sends a report removal response.
    // This is done to prevent the removal update from lingering in the applyHTTPSOnyxUpdates function.
    if (shouldDeleteTransactionThread && transactionThread) {
        successData.push({
            onyxMethod: Onyx.METHOD.MERGE,
            key: `${ONYXKEYS.COLLECTION.REPORT}${transactionThreadID}`,
            value: null,
        });
    }

    if (shouldDeleteIOUReport) {
        successData.push({
            onyxMethod: Onyx.METHOD.SET,
            key: `${ONYXKEYS.COLLECTION.REPORT}${iouReport?.reportID}`,
            value: null,
        });
    }

    const failureData: OnyxUpdate[] = [
        {
            onyxMethod: Onyx.METHOD.SET,
            key: `${ONYXKEYS.COLLECTION.TRANSACTION}${transactionID}`,
            value: transaction ?? null,
        },
    ];

    failureData.push({
        onyxMethod: Onyx.METHOD.SET,
        key: `${ONYXKEYS.COLLECTION.TRANSACTION_VIOLATIONS}${transactionID}`,
        value: transactionViolations ?? null,
    });

    if (shouldDeleteTransactionThread) {
        failureData.push({
            onyxMethod: Onyx.METHOD.SET,
            key: `${ONYXKEYS.COLLECTION.REPORT}${transactionThreadID}`,
            value: transactionThread,
        });
    }

    const errorKey = DateUtils.getMicroseconds();

    failureData.push(
        {
            onyxMethod: Onyx.METHOD.MERGE,
            key: `${ONYXKEYS.COLLECTION.REPORT_ACTIONS}${iouReport?.reportID}`,
            value: {
                [reportAction.reportActionID]: {
                    ...reportAction,
                    pendingAction: null,
                    errors: {
                        [errorKey]: Localize.translateLocal('iou.error.genericDeleteFailureMessage'),
                    },
                },
            },
        },
        shouldDeleteIOUReport
            ? {
                  onyxMethod: Onyx.METHOD.SET,
                  key: `${ONYXKEYS.COLLECTION.REPORT}${iouReport?.reportID}`,
                  value: iouReport,
              }
            : {
                  onyxMethod: Onyx.METHOD.MERGE,
                  key: `${ONYXKEYS.COLLECTION.REPORT}${iouReport?.reportID}`,
                  value: iouReport,
              },
        {
            onyxMethod: Onyx.METHOD.MERGE,
            key: `${ONYXKEYS.COLLECTION.REPORT_ACTIONS}${chatReport?.reportID}`,
            value: {
                [reportPreviewAction?.reportActionID ?? '-1']: {
                    ...reportPreviewAction,
                    pendingAction: null,
                    errors: {
                        [errorKey]: Localize.translateLocal('iou.error.genericDeleteFailureMessage'),
                    },
                },
            },
        },
    );

    if (chatReport && shouldDeleteIOUReport) {
        failureData.push({
            onyxMethod: Onyx.METHOD.MERGE,
            key: `${ONYXKEYS.COLLECTION.REPORT}${chatReport.reportID}`,
            value: chatReport,
        });
    }

    if (!shouldDeleteIOUReport && updatedReportPreviewAction?.childMoneyRequestCount === 0) {
        failureData.push({
            onyxMethod: Onyx.METHOD.MERGE,
            key: `${ONYXKEYS.COLLECTION.REPORT}${chatReport?.reportID}`,
            value: {
                hasOutstandingChildRequest: true,
            },
        });
    }

    const parameters: DeleteMoneyRequestParams = {
        transactionID,
        reportActionID: reportAction.reportActionID,
    };

    // STEP 3: Make the API request
    API.write(WRITE_COMMANDS.DELETE_MONEY_REQUEST, parameters, {optimisticData, successData, failureData});
    clearPdfByOnyxKey(transactionID);

    return urlToNavigateBack;
}

function deleteTrackExpense(chatReportID: string | undefined, transactionID: string | undefined, reportAction: OnyxTypes.ReportAction, isSingleTransactionView = false) {
    if (!chatReportID || !transactionID) {
        return;
    }

    const urlToNavigateBack = getNavigationUrlAfterTrackExpenseDelete(chatReportID, transactionID, reportAction, isSingleTransactionView);

    // STEP 1: Get all collections we're updating
    const chatReport = allReports?.[`${ONYXKEYS.COLLECTION.REPORT}${chatReportID}`] ?? null;
    if (!isSelfDM(chatReport)) {
        deleteMoneyRequest(transactionID, reportAction, isSingleTransactionView);
        return urlToNavigateBack;
    }

    const whisperAction = getTrackExpenseActionableWhisper(transactionID, chatReportID);
    const actionableWhisperReportActionID = whisperAction?.reportActionID;
    const {parameters, optimisticData, successData, failureData} = getDeleteTrackExpenseInformation(
        chatReportID,
        transactionID,
        reportAction,
        undefined,
        undefined,
        actionableWhisperReportActionID,
        CONST.REPORT.ACTIONABLE_TRACK_EXPENSE_WHISPER_RESOLUTION.NOTHING,
    );

    // STEP 6: Make the API request
    API.write(WRITE_COMMANDS.DELETE_MONEY_REQUEST, parameters, {optimisticData, successData, failureData});
    clearPdfByOnyxKey(transactionID);

    // STEP 7: Navigate the user depending on which page they are on and which resources were deleted
    return urlToNavigateBack;
}

/**
 * @param managerID - Account ID of the person sending the money
 * @param recipient - The user receiving the money
 */
function getSendMoneyParams(
    report: OnyxEntry<OnyxTypes.Report>,
    amount: number,
    currency: string,
    comment: string,
    paymentMethodType: PaymentMethodType,
    managerID: number,
    recipient: Participant,
): SendMoneyParamsData {
    const recipientEmail = addSMSDomainIfPhoneNumber(recipient.login ?? '');
    const recipientAccountID = Number(recipient.accountID);
    const newIOUReportDetails = JSON.stringify({
        amount,
        currency,
        requestorEmail: recipientEmail,
        requestorAccountID: recipientAccountID,
        comment,
        idempotencyKey: Str.guid(),
    });

    let chatReport = !isEmptyObject(report) && report?.reportID ? report : getChatByParticipants([recipientAccountID, managerID]);
    let isNewChat = false;
    if (!chatReport) {
        chatReport = buildOptimisticChatReport([recipientAccountID, managerID]);
        isNewChat = true;
    }
    const optimisticIOUReport = buildOptimisticIOUReport(recipientAccountID, managerID, amount, chatReport.reportID, currency, true);

    const optimisticTransaction = buildOptimisticTransaction({
        transactionParams: {
            amount,
            currency,
            reportID: optimisticIOUReport.reportID,
            comment,
        },
    });
    const optimisticTransactionData: OnyxUpdate = {
        onyxMethod: Onyx.METHOD.SET,
        key: `${ONYXKEYS.COLLECTION.TRANSACTION}${optimisticTransaction.transactionID}`,
        value: optimisticTransaction,
    };

    const [optimisticCreatedActionForChat, optimisticCreatedActionForIOUReport, optimisticIOUReportAction, optimisticTransactionThread, optimisticCreatedActionForTransactionThread] =
        buildOptimisticMoneyRequestEntities(
            optimisticIOUReport,
            CONST.IOU.REPORT_ACTION_TYPE.PAY,
            amount,
            currency,
            comment,
            recipientEmail,
            [recipient],
            optimisticTransaction.transactionID,
            paymentMethodType,
            false,
            true,
        );

    const reportPreviewAction = buildOptimisticReportPreview(chatReport, optimisticIOUReport);

    // Change the method to set for new reports because it doesn't exist yet, is faster,
    // and we need the data to be available when we navigate to the chat page
    const optimisticChatReportData: OnyxUpdate = isNewChat
        ? {
              onyxMethod: Onyx.METHOD.SET,
              key: `${ONYXKEYS.COLLECTION.REPORT}${chatReport.reportID}`,
              value: {
                  ...chatReport,
                  // Set and clear pending fields on the chat report
                  pendingFields: {createChat: CONST.RED_BRICK_ROAD_PENDING_ACTION.ADD},
                  lastReadTime: DateUtils.getDBTime(),
                  lastVisibleActionCreated: reportPreviewAction.created,
              },
          }
        : {
              onyxMethod: Onyx.METHOD.MERGE,
              key: `${ONYXKEYS.COLLECTION.REPORT}${chatReport.reportID}`,
              value: {
                  ...chatReport,
                  lastReadTime: DateUtils.getDBTime(),
                  lastVisibleActionCreated: reportPreviewAction.created,
              },
          };
    const optimisticQuickActionData: OnyxUpdate = {
        onyxMethod: Onyx.METHOD.SET,
        key: ONYXKEYS.NVP_QUICK_ACTION_GLOBAL_CREATE,
        value: {
            action: CONST.QUICK_ACTIONS.SEND_MONEY,
            chatReportID: chatReport.reportID,
            isFirstQuickAction: isEmptyObject(quickAction),
        },
    };
    const optimisticIOUReportData: OnyxUpdate = {
        onyxMethod: Onyx.METHOD.SET,
        key: `${ONYXKEYS.COLLECTION.REPORT}${optimisticIOUReport.reportID}`,
        value: {
            ...optimisticIOUReport,
            lastMessageText: getReportActionText(optimisticIOUReportAction),
            lastMessageHtml: getReportActionHtml(optimisticIOUReportAction),
        },
    };
    const optimisticTransactionThreadData: OnyxUpdate = {
        onyxMethod: Onyx.METHOD.SET,
        key: `${ONYXKEYS.COLLECTION.REPORT}${optimisticTransactionThread.reportID}`,
        value: optimisticTransactionThread,
    };
    const optimisticIOUReportActionsData: OnyxUpdate = {
        onyxMethod: Onyx.METHOD.MERGE,
        key: `${ONYXKEYS.COLLECTION.REPORT_ACTIONS}${optimisticIOUReport.reportID}`,
        value: {
            [optimisticCreatedActionForIOUReport.reportActionID]: optimisticCreatedActionForIOUReport,
            [optimisticIOUReportAction.reportActionID]: {
                ...(optimisticIOUReportAction as OnyxTypes.ReportAction),
                pendingAction: CONST.RED_BRICK_ROAD_PENDING_ACTION.ADD,
            },
        },
    };
    const optimisticChatReportActionsData: OnyxUpdate = {
        onyxMethod: Onyx.METHOD.MERGE,
        key: `${ONYXKEYS.COLLECTION.REPORT_ACTIONS}${chatReport.reportID}`,
        value: {
            [reportPreviewAction.reportActionID]: reportPreviewAction,
        },
    };
    const optimisticTransactionThreadReportActionsData: OnyxUpdate = {
        onyxMethod: Onyx.METHOD.MERGE,
        key: `${ONYXKEYS.COLLECTION.REPORT_ACTIONS}${optimisticTransactionThread.reportID}`,
        value: {
            [optimisticCreatedActionForTransactionThread?.reportActionID ?? '-1']: optimisticCreatedActionForTransactionThread,
        },
    };

    const successData: OnyxUpdate[] = [];

    // Add optimistic personal details for recipient
    let optimisticPersonalDetailListData: OnyxUpdate | null = null;
    const optimisticPersonalDetailListAction = isNewChat
        ? {
              [recipientAccountID]: {
                  accountID: recipientAccountID,
                  // Disabling this line since participant.displayName can be an empty string
                  // eslint-disable-next-line @typescript-eslint/prefer-nullish-coalescing
                  displayName: recipient.displayName || recipient.login,
                  login: recipient.login,
              },
          }
        : {};

    const redundantParticipants: Record<number, null> = {};
    if (!isEmptyObject(optimisticPersonalDetailListAction)) {
        const successPersonalDetailListAction: Record<number, null> = {};

        // BE will send different participants. We clear the optimistic ones to avoid duplicated entries
        Object.keys(optimisticPersonalDetailListAction).forEach((accountIDKey) => {
            const accountID = Number(accountIDKey);
            successPersonalDetailListAction[accountID] = null;
            redundantParticipants[accountID] = null;
        });

        optimisticPersonalDetailListData = {
            onyxMethod: Onyx.METHOD.MERGE,
            key: ONYXKEYS.PERSONAL_DETAILS_LIST,
            value: optimisticPersonalDetailListAction,
        };
        successData.push({
            onyxMethod: Onyx.METHOD.MERGE,
            key: ONYXKEYS.PERSONAL_DETAILS_LIST,
            value: successPersonalDetailListAction,
        });
    }

    successData.push(
        {
            onyxMethod: Onyx.METHOD.MERGE,
            key: `${ONYXKEYS.COLLECTION.REPORT}${optimisticIOUReport.reportID}`,
            value: {
                participants: redundantParticipants,
            },
        },
        {
            onyxMethod: Onyx.METHOD.MERGE,
            key: `${ONYXKEYS.COLLECTION.REPORT}${optimisticTransactionThread.reportID}`,
            value: {
                participants: redundantParticipants,
            },
        },
        {
            onyxMethod: Onyx.METHOD.MERGE,
            key: `${ONYXKEYS.COLLECTION.REPORT_METADATA}${optimisticTransactionThread.reportID}`,
            value: {
                isOptimisticReport: false,
            },
        },
        {
            onyxMethod: Onyx.METHOD.MERGE,
            key: `${ONYXKEYS.COLLECTION.REPORT_ACTIONS}${optimisticIOUReport.reportID}`,
            value: {
                [optimisticIOUReportAction.reportActionID]: {
                    pendingAction: null,
                },
            },
        },
        {
            onyxMethod: Onyx.METHOD.MERGE,
            key: `${ONYXKEYS.COLLECTION.TRANSACTION}${optimisticTransaction.transactionID}`,
            value: {pendingAction: null},
        },
        {
            onyxMethod: Onyx.METHOD.MERGE,
            key: `${ONYXKEYS.COLLECTION.REPORT_METADATA}${chatReport.reportID}`,
            value: {
                isOptimisticReport: false,
            },
        },
        {
            onyxMethod: Onyx.METHOD.MERGE,
            key: `${ONYXKEYS.COLLECTION.REPORT_ACTIONS}${chatReport.reportID}`,
            value: {
                [reportPreviewAction.reportActionID]: {
                    pendingAction: null,
                },
            },
        },
        {
            onyxMethod: Onyx.METHOD.MERGE,
            key: `${ONYXKEYS.COLLECTION.REPORT_ACTIONS}${optimisticTransactionThread.reportID}`,
            value: {
                [optimisticCreatedActionForTransactionThread?.reportActionID ?? '-1']: {
                    pendingAction: null,
                },
            },
        },
    );

    const failureData: OnyxUpdate[] = [
        {
            onyxMethod: Onyx.METHOD.MERGE,
            key: `${ONYXKEYS.COLLECTION.TRANSACTION}${optimisticTransaction.transactionID}`,
            value: {
                errors: getMicroSecondOnyxErrorWithTranslationKey('iou.error.other'),
            },
        },
        {
            onyxMethod: Onyx.METHOD.MERGE,
            key: `${ONYXKEYS.COLLECTION.REPORT}${optimisticTransactionThread.reportID}`,
            value: {
                errorFields: {
                    createChat: getMicroSecondOnyxErrorWithTranslationKey('report.genericCreateReportFailureMessage'),
                },
            },
        },
        {
            onyxMethod: Onyx.METHOD.MERGE,
            key: `${ONYXKEYS.COLLECTION.REPORT_ACTIONS}${optimisticTransactionThread.reportID}`,
            value: {
                [optimisticCreatedActionForTransactionThread?.reportActionID ?? '-1']: {
                    errors: getMicroSecondOnyxErrorWithTranslationKey('iou.error.genericCreateFailureMessage'),
                },
            },
        },
        {
            onyxMethod: Onyx.METHOD.SET,
            key: ONYXKEYS.NVP_QUICK_ACTION_GLOBAL_CREATE,
            value: quickAction ?? null,
        },
    ];

    // Now, let's add the data we need just when we are creating a new chat report
    if (isNewChat) {
        successData.push({
            onyxMethod: Onyx.METHOD.MERGE,
            key: `${ONYXKEYS.COLLECTION.REPORT}${chatReport.reportID}`,
            value: {pendingFields: null, participants: redundantParticipants},
        });
        failureData.push(
            {
                onyxMethod: Onyx.METHOD.MERGE,
                key: `${ONYXKEYS.COLLECTION.REPORT}${chatReport.reportID}`,
                value: {
                    errorFields: {
                        createChat: getMicroSecondOnyxErrorWithTranslationKey('report.genericCreateReportFailureMessage'),
                    },
                },
            },
            {
                onyxMethod: Onyx.METHOD.MERGE,
                key: `${ONYXKEYS.COLLECTION.REPORT_ACTIONS}${optimisticIOUReport.reportID}`,
                value: {
                    [optimisticIOUReportAction.reportActionID]: {
                        errors: getMicroSecondOnyxErrorWithTranslationKey('iou.error.genericCreateFailureMessage'),
                    },
                },
            },
        );

        const optimisticChatReportActionsValue = optimisticChatReportActionsData.value as Record<string, OnyxTypes.ReportAction>;

        if (optimisticChatReportActionsValue) {
            // Add an optimistic created action to the optimistic chat reportActions data
            optimisticChatReportActionsValue[optimisticCreatedActionForChat.reportActionID] = optimisticCreatedActionForChat;
        }
    } else {
        failureData.push({
            onyxMethod: Onyx.METHOD.MERGE,
            key: `${ONYXKEYS.COLLECTION.REPORT_ACTIONS}${optimisticIOUReport.reportID}`,
            value: {
                [optimisticIOUReportAction.reportActionID]: {
                    errors: getMicroSecondOnyxErrorWithTranslationKey('iou.error.other'),
                },
            },
        });
    }

    const optimisticData: OnyxUpdate[] = [
        optimisticChatReportData,
        optimisticQuickActionData,
        optimisticIOUReportData,
        optimisticChatReportActionsData,
        optimisticIOUReportActionsData,
        optimisticTransactionData,
        optimisticTransactionThreadData,
        optimisticTransactionThreadReportActionsData,
    ];

    if (!isEmptyObject(optimisticPersonalDetailListData)) {
        optimisticData.push(optimisticPersonalDetailListData);
    }

    return {
        params: {
            iouReportID: optimisticIOUReport.reportID,
            chatReportID: chatReport.reportID,
            reportActionID: optimisticIOUReportAction.reportActionID,
            paymentMethodType,
            transactionID: optimisticTransaction.transactionID,
            newIOUReportDetails,
            createdReportActionID: isNewChat ? optimisticCreatedActionForChat.reportActionID : '-1',
            reportPreviewReportActionID: reportPreviewAction.reportActionID,
            createdIOUReportActionID: optimisticCreatedActionForIOUReport.reportActionID,
            transactionThreadReportID: optimisticTransactionThread.reportID,
            createdReportActionIDForThread: optimisticCreatedActionForTransactionThread?.reportActionID ?? '-1',
        },
        optimisticData,
        successData,
        failureData,
    };
}

type OptimisticHoldReportExpenseActionID = {
    optimisticReportActionID: string;
    oldReportActionID: string;
};

function getHoldReportActionsAndTransactions(reportID: string) {
    const iouReportActions = getAllReportActions(reportID);
    const holdReportActions: Array<OnyxTypes.ReportAction<typeof CONST.REPORT.ACTIONS.TYPE.IOU>> = [];
    const holdTransactions: OnyxTypes.Transaction[] = [];

    Object.values(iouReportActions).forEach((action) => {
        const transactionID = isMoneyRequestAction(action) ? getOriginalMessage(action)?.IOUTransactionID ?? null : null;
        const transaction = getTransaction(transactionID ?? '-1');

        if (transaction?.comment?.hold) {
            holdReportActions.push(action as OnyxTypes.ReportAction<typeof CONST.REPORT.ACTIONS.TYPE.IOU>);
            holdTransactions.push(transaction);
        }
    });

    return {holdReportActions, holdTransactions};
}

function getReportFromHoldRequestsOnyxData(
    chatReport: OnyxTypes.Report,
    iouReport: OnyxEntry<OnyxTypes.Report>,
    recipient: Participant,
): {
    optimisticHoldReportID: string;
    optimisticHoldActionID: string;
    optimisticHoldReportExpenseActionIDs: OptimisticHoldReportExpenseActionID[];
    optimisticData: OnyxUpdate[];
    successData: OnyxUpdate[];
    failureData: OnyxUpdate[];
} {
    const {holdReportActions, holdTransactions} = getHoldReportActionsAndTransactions(iouReport?.reportID ?? '');
    const firstHoldTransaction = holdTransactions.at(0);
    const newParentReportActionID = rand64();

    const coefficient = isExpenseReport(iouReport) ? -1 : 1;
    const isPolicyExpenseChat = isPolicyExpenseChatReportUtils(chatReport);
    const holdAmount = ((iouReport?.total ?? 0) - (iouReport?.unheldTotal ?? 0)) * coefficient;
    const holdNonReimbursableAmount = ((iouReport?.nonReimbursableTotal ?? 0) - (iouReport?.unheldNonReimbursableTotal ?? 0)) * coefficient;
    const optimisticExpenseReport = isPolicyExpenseChat
        ? buildOptimisticExpenseReport(
              chatReport.reportID,
              chatReport.policyID ?? iouReport?.policyID ?? '',
              recipient.accountID ?? 1,
              holdAmount,
              iouReport?.currency ?? '',
              holdNonReimbursableAmount,
              newParentReportActionID,
          )
        : buildOptimisticIOUReport(iouReport?.ownerAccountID ?? -1, iouReport?.managerID ?? -1, holdAmount, chatReport.reportID, iouReport?.currency ?? '', false, newParentReportActionID);

    const optimisticExpenseReportPreview = buildOptimisticReportPreview(
        chatReport,
        optimisticExpenseReport,
        '',
        firstHoldTransaction,
        optimisticExpenseReport.reportID,
        newParentReportActionID,
    );

    const updateHeldReports: Record<string, Pick<OnyxTypes.Report, 'parentReportActionID' | 'parentReportID' | 'chatReportID'>> = {};
    const addHoldReportActions: OnyxTypes.ReportActions = {};
    const addHoldReportActionsSuccess: OnyxCollection<NullishDeep<ReportAction>> = {};
    const deleteHoldReportActions: Record<string, Pick<OnyxTypes.ReportAction, 'message'>> = {};
    const optimisticHoldReportExpenseActionIDs: OptimisticHoldReportExpenseActionID[] = [];

    holdReportActions.forEach((holdReportAction) => {
        const originalMessage = getOriginalMessage(holdReportAction);

        deleteHoldReportActions[holdReportAction.reportActionID] = {
            message: [
                {
                    deleted: DateUtils.getDBTime(),
                    type: CONST.REPORT.MESSAGE.TYPE.TEXT,
                    text: '',
                },
            ],
        };

        const reportActionID = rand64();
        addHoldReportActions[reportActionID] = {
            ...holdReportAction,
            reportActionID,
            originalMessage: {
                ...originalMessage,
                IOUReportID: optimisticExpenseReport.reportID,
            },
            pendingAction: CONST.RED_BRICK_ROAD_PENDING_ACTION.ADD,
        };
        addHoldReportActionsSuccess[reportActionID] = {
            pendingAction: null,
        };

        const heldReport = getReportOrDraftReport(holdReportAction.childReportID);
        if (heldReport) {
            optimisticHoldReportExpenseActionIDs.push({optimisticReportActionID: reportActionID, oldReportActionID: holdReportAction.reportActionID});

            updateHeldReports[`${ONYXKEYS.COLLECTION.REPORT}${heldReport.reportID}`] = {
                parentReportActionID: reportActionID,
                parentReportID: optimisticExpenseReport.reportID,
                chatReportID: optimisticExpenseReport.reportID,
            };
        }
    });

    const updateHeldTransactions: Record<string, Pick<OnyxTypes.Transaction, 'reportID'>> = {};
    holdTransactions.forEach((transaction) => {
        updateHeldTransactions[`${ONYXKEYS.COLLECTION.TRANSACTION}${transaction.transactionID}`] = {
            reportID: optimisticExpenseReport.reportID,
        };
    });

    const optimisticData: OnyxUpdate[] = [
        {
            onyxMethod: Onyx.METHOD.MERGE,
            key: `${ONYXKEYS.COLLECTION.REPORT}${chatReport.reportID}`,
            value: {
                iouReportID: optimisticExpenseReport.reportID,
                lastVisibleActionCreated: optimisticExpenseReportPreview.created,
            },
        },
        // add new optimistic expense report
        {
            onyxMethod: Onyx.METHOD.MERGE,
            key: `${ONYXKEYS.COLLECTION.REPORT}${optimisticExpenseReport.reportID}`,
            value: {
                ...optimisticExpenseReport,
                unheldTotal: 0,
                unheldNonReimbursableTotal: 0,
            },
        },
        // add preview report action to main chat
        {
            onyxMethod: Onyx.METHOD.MERGE,
            key: `${ONYXKEYS.COLLECTION.REPORT_ACTIONS}${chatReport.reportID}`,
            value: {
                [optimisticExpenseReportPreview.reportActionID]: optimisticExpenseReportPreview,
            },
        },
        // remove hold report actions from old iou report
        {
            onyxMethod: Onyx.METHOD.MERGE,
            key: `${ONYXKEYS.COLLECTION.REPORT_ACTIONS}${iouReport?.reportID ?? ''}`,
            value: deleteHoldReportActions,
        },
        // add hold report actions to new iou report
        {
            onyxMethod: Onyx.METHOD.MERGE,
            key: `${ONYXKEYS.COLLECTION.REPORT_ACTIONS}${optimisticExpenseReport.reportID}`,
            value: addHoldReportActions,
        },
        // update held reports with new parentReportActionID
        {
            onyxMethod: Onyx.METHOD.MERGE_COLLECTION,
            key: `${ONYXKEYS.COLLECTION.REPORT}`,
            value: updateHeldReports,
        },
        // update transactions with new iouReportID
        {
            onyxMethod: Onyx.METHOD.MERGE_COLLECTION,
            key: `${ONYXKEYS.COLLECTION.TRANSACTION}`,
            value: updateHeldTransactions,
        },
    ];

    const bringReportActionsBack: Record<string, OnyxTypes.ReportAction> = {};
    holdReportActions.forEach((reportAction) => {
        bringReportActionsBack[reportAction.reportActionID] = reportAction;
    });

    const bringHeldTransactionsBack: Record<string, OnyxTypes.Transaction> = {};
    holdTransactions.forEach((transaction) => {
        bringHeldTransactionsBack[`${ONYXKEYS.COLLECTION.TRANSACTION}${transaction.transactionID}`] = transaction;
    });

    const successData: OnyxUpdate[] = [
        {
            onyxMethod: Onyx.METHOD.MERGE,
            key: `${ONYXKEYS.COLLECTION.REPORT_ACTIONS}${chatReport.reportID}`,
            value: {
                [optimisticExpenseReportPreview.reportActionID]: {
                    pendingAction: null,
                },
            },
        },
        {
            onyxMethod: Onyx.METHOD.MERGE,
            key: `${ONYXKEYS.COLLECTION.REPORT_ACTIONS}${optimisticExpenseReport.reportID}`,
            value: addHoldReportActionsSuccess,
        },
    ];

    const failureData: OnyxUpdate[] = [
        {
            onyxMethod: Onyx.METHOD.MERGE,
            key: `${ONYXKEYS.COLLECTION.REPORT}${chatReport.reportID}`,
            value: {
                iouReportID: chatReport.iouReportID,
                lastVisibleActionCreated: chatReport.lastVisibleActionCreated,
            },
        },
        // remove added optimistic expense report
        {
            onyxMethod: Onyx.METHOD.MERGE,
            key: `${ONYXKEYS.COLLECTION.REPORT}${optimisticExpenseReport.reportID}`,
            value: null,
        },
        // remove preview report action from the main chat
        {
            onyxMethod: Onyx.METHOD.MERGE,
            key: `${ONYXKEYS.COLLECTION.REPORT_ACTIONS}${chatReport.reportID}`,
            value: {
                [optimisticExpenseReportPreview.reportActionID]: null,
            },
        },
        // add hold report actions back to old iou report
        {
            onyxMethod: Onyx.METHOD.MERGE,
            key: `${ONYXKEYS.COLLECTION.REPORT_ACTIONS}${iouReport?.reportID ?? ''}`,
            value: bringReportActionsBack,
        },
        // remove hold report actions from the new iou report
        {
            onyxMethod: Onyx.METHOD.MERGE,
            key: `${ONYXKEYS.COLLECTION.REPORT_ACTIONS}${optimisticExpenseReport.reportID}`,
            value: null,
        },
        // add hold transactions back to old iou report
        {
            onyxMethod: Onyx.METHOD.MERGE_COLLECTION,
            key: `${ONYXKEYS.COLLECTION.TRANSACTION}`,
            value: bringHeldTransactionsBack,
        },
    ];

    return {
        optimisticData,
        optimisticHoldActionID: optimisticExpenseReportPreview.reportActionID,
        failureData,
        successData,
        optimisticHoldReportID: optimisticExpenseReport.reportID,
        optimisticHoldReportExpenseActionIDs,
    };
}

function getPayMoneyRequestParams(
    initialChatReport: OnyxTypes.Report,
    iouReport: OnyxEntry<OnyxTypes.Report>,
    recipient: Participant,
    paymentMethodType: PaymentMethodType,
    full: boolean,
    payAsBusiness?: boolean,
): PayMoneyRequestData {
    const isInvoiceReport = isInvoiceReportReportUtils(iouReport);
    const activePolicy = getPolicy(activePolicyID);
    let payerPolicyID = activePolicyID;
    let chatReport = initialChatReport;
    let policyParams = {};
    const optimisticData: OnyxUpdate[] = [];
    const successData: OnyxUpdate[] = [];
    const failureData: OnyxUpdate[] = [];
    const shouldCreatePolicy = !activePolicy || !isPolicyAdmin(activePolicy) || !isPaidGroupPolicy(activePolicy);

    if (isIndividualInvoiceRoom(chatReport) && payAsBusiness && shouldCreatePolicy) {
        payerPolicyID = generatePolicyID();
        const {
            optimisticData: policyOptimisticData,
            failureData: policyFailureData,
            successData: policySuccessData,
            params,
        } = buildPolicyData(currentUserEmail, true, undefined, payerPolicyID);
        const {adminsChatReportID, adminsCreatedReportActionID, expenseChatReportID, expenseCreatedReportActionID, customUnitRateID, customUnitID, ownerEmail, policyName} = params;

        policyParams = {
            policyID: payerPolicyID,
            adminsChatReportID,
            adminsCreatedReportActionID,
            expenseChatReportID,
            expenseCreatedReportActionID,
            customUnitRateID,
            customUnitID,
            ownerEmail,
            policyName,
        };

        optimisticData.push(...policyOptimisticData, {onyxMethod: Onyx.METHOD.MERGE, key: ONYXKEYS.NVP_ACTIVE_POLICY_ID, value: payerPolicyID});
        successData.push(...policySuccessData);
        failureData.push(...policyFailureData, {onyxMethod: Onyx.METHOD.MERGE, key: ONYXKEYS.NVP_ACTIVE_POLICY_ID, value: activePolicyID ?? null});
    }

    if (isIndividualInvoiceRoom(chatReport) && payAsBusiness && activePolicyID) {
        const existingB2BInvoiceRoom = getInvoiceChatByParticipants(activePolicyID, CONST.REPORT.INVOICE_RECEIVER_TYPE.BUSINESS, chatReport.policyID);
        if (existingB2BInvoiceRoom) {
            chatReport = existingB2BInvoiceRoom;
        }
    }

    let total = (iouReport?.total ?? 0) - (iouReport?.nonReimbursableTotal ?? 0);
    if (hasHeldExpensesReportUtils(iouReport?.reportID ?? '') && !full && !!iouReport?.unheldTotal) {
        total = iouReport.unheldTotal - (iouReport?.unheldNonReimbursableTotal ?? 0);
    }

    const optimisticIOUReportAction = buildOptimisticIOUReportAction(
        CONST.IOU.REPORT_ACTION_TYPE.PAY,
        isExpenseReport(iouReport) ? -total : total,
        iouReport?.currency ?? '',
        '',
        [recipient],
        '',
        paymentMethodType,
        iouReport?.reportID,
        true,
    );

    // In some instances, the report preview action might not be available to the payer (only whispered to the requestor)
    // hence we need to make the updates to the action safely.
    let optimisticReportPreviewAction = null;
    const reportPreviewAction = getReportPreviewAction(chatReport.reportID, iouReport?.reportID ?? '');
    if (reportPreviewAction) {
        optimisticReportPreviewAction = updateReportPreview(iouReport, reportPreviewAction, true);
    }
    let currentNextStep = null;
    let optimisticNextStep = null;
    if (!isInvoiceReport) {
        currentNextStep = allNextSteps[`${ONYXKEYS.COLLECTION.NEXT_STEP}${iouReport?.reportID ?? ''}`] ?? null;
        optimisticNextStep = buildNextStep(iouReport, CONST.REPORT.STATUS_NUM.REIMBURSED);
    }

    const optimisticChatReport = {
        ...chatReport,
        lastReadTime: DateUtils.getDBTime(),
        hasOutstandingChildRequest: false,
        iouReportID: null,
        lastMessageText: getReportActionText(optimisticIOUReportAction),
        lastMessageHtml: getReportActionHtml(optimisticIOUReportAction),
    };
    if (isIndividualInvoiceRoom(chatReport) && payAsBusiness && payerPolicyID) {
        optimisticChatReport.invoiceReceiver = {
            type: CONST.REPORT.INVOICE_RECEIVER_TYPE.BUSINESS,
            policyID: payerPolicyID,
        };
    }

    optimisticData.push(
        {
            onyxMethod: Onyx.METHOD.MERGE,
            key: `${ONYXKEYS.COLLECTION.REPORT}${chatReport.reportID}`,
            value: optimisticChatReport,
        },
        {
            onyxMethod: Onyx.METHOD.MERGE,
            key: `${ONYXKEYS.COLLECTION.REPORT_ACTIONS}${iouReport?.reportID ?? ''}`,
            value: {
                [optimisticIOUReportAction.reportActionID]: {
                    ...(optimisticIOUReportAction as OnyxTypes.ReportAction),
                    pendingAction: CONST.RED_BRICK_ROAD_PENDING_ACTION.ADD,
                },
            },
        },
        {
            onyxMethod: Onyx.METHOD.MERGE,
            key: `${ONYXKEYS.COLLECTION.REPORT}${iouReport?.reportID ?? ''}`,
            value: {
                ...iouReport,
                lastMessageText: getReportActionText(optimisticIOUReportAction),
                lastMessageHtml: getReportActionHtml(optimisticIOUReportAction),
                lastVisibleActionCreated: optimisticIOUReportAction.created,
                hasOutstandingChildRequest: false,
                statusNum: CONST.REPORT.STATUS_NUM.REIMBURSED,
                pendingFields: {
                    preview: CONST.RED_BRICK_ROAD_PENDING_ACTION.UPDATE,
                    reimbursed: CONST.RED_BRICK_ROAD_PENDING_ACTION.UPDATE,
                    partial: full ? null : CONST.RED_BRICK_ROAD_PENDING_ACTION.UPDATE,
                },
                errors: null,
            },
        },
        {
            onyxMethod: Onyx.METHOD.MERGE,
            key: ONYXKEYS.NVP_LAST_PAYMENT_METHOD,
            value: {[iouReport?.policyID ?? '-1']: paymentMethodType},
        },
        {
            onyxMethod: Onyx.METHOD.MERGE,
            key: `${ONYXKEYS.COLLECTION.NEXT_STEP}${iouReport?.reportID ?? ''}`,
            value: optimisticNextStep,
        },
    );

    successData.push({
        onyxMethod: Onyx.METHOD.MERGE,
        key: `${ONYXKEYS.COLLECTION.REPORT}${iouReport?.reportID ?? ''}`,
        value: {
            pendingFields: {
                preview: null,
                reimbursed: null,
                partial: null,
            },
            errors: null,
        },
    });

    failureData.push(
        {
            onyxMethod: Onyx.METHOD.MERGE,
            key: `${ONYXKEYS.COLLECTION.REPORT_ACTIONS}${iouReport?.reportID ?? ''}`,
            value: {
                [optimisticIOUReportAction.reportActionID]: {
                    errors: getMicroSecondOnyxErrorWithTranslationKey('iou.error.other'),
                },
            },
        },
        {
            onyxMethod: Onyx.METHOD.MERGE,
            key: `${ONYXKEYS.COLLECTION.REPORT}${iouReport?.reportID ?? ''}`,
            value: {
                ...iouReport,
            },
        },
        {
            onyxMethod: Onyx.METHOD.MERGE,
            key: `${ONYXKEYS.COLLECTION.REPORT}${chatReport.reportID}`,
            value: chatReport,
        },
        {
            onyxMethod: Onyx.METHOD.MERGE,
            key: `${ONYXKEYS.COLLECTION.NEXT_STEP}${iouReport?.reportID ?? ''}`,
            value: currentNextStep,
        },
    );

    // In case the report preview action is loaded locally, let's update it.
    if (optimisticReportPreviewAction) {
        optimisticData.push({
            onyxMethod: Onyx.METHOD.MERGE,
            key: `${ONYXKEYS.COLLECTION.REPORT_ACTIONS}${chatReport.reportID}`,
            value: {
                [optimisticReportPreviewAction.reportActionID]: optimisticReportPreviewAction,
            },
        });
        failureData.push({
            onyxMethod: Onyx.METHOD.MERGE,
            key: `${ONYXKEYS.COLLECTION.REPORT_ACTIONS}${chatReport.reportID}`,
            value: {
                [optimisticReportPreviewAction.reportActionID]: {
                    created: optimisticReportPreviewAction.created,
                },
            },
        });
    }

    // Optimistically unhold all transactions if we pay all requests
    if (full) {
        const reportTransactions = getAllReportTransactions(iouReport?.reportID);
        for (const transaction of reportTransactions) {
            optimisticData.push({
                onyxMethod: Onyx.METHOD.MERGE,
                key: `${ONYXKEYS.COLLECTION.TRANSACTION}${transaction.transactionID}`,
                value: {
                    comment: {
                        hold: null,
                    },
                },
            });
            failureData.push({
                onyxMethod: Onyx.METHOD.MERGE,
                key: `${ONYXKEYS.COLLECTION.TRANSACTION}${transaction.transactionID}`,
                value: {
                    comment: {
                        hold: transaction.comment?.hold,
                    },
                },
            });
        }

        const optimisticTransactionViolations: OnyxUpdate[] = reportTransactions.map(({transactionID}) => {
            return {
                onyxMethod: Onyx.METHOD.MERGE,
                key: `${ONYXKEYS.COLLECTION.TRANSACTION_VIOLATIONS}${transactionID}`,
                value: null,
            };
        });
        optimisticData.push(...optimisticTransactionViolations);

        const failureTransactionViolations: OnyxUpdate[] = reportTransactions.map(({transactionID}) => {
            const violations = allTransactionViolations[`${ONYXKEYS.COLLECTION.TRANSACTION_VIOLATIONS}${transactionID}`] ?? [];
            return {
                onyxMethod: Onyx.METHOD.MERGE,
                key: `${ONYXKEYS.COLLECTION.TRANSACTION_VIOLATIONS}${transactionID}`,
                value: violations,
            };
        });
        failureData.push(...failureTransactionViolations);
    }

    let optimisticHoldReportID;
    let optimisticHoldActionID;
    let optimisticHoldReportExpenseActionIDs;
    if (!full) {
        const holdReportOnyxData = getReportFromHoldRequestsOnyxData(chatReport, iouReport, recipient);

        optimisticData.push(...holdReportOnyxData.optimisticData);
        successData.push(...holdReportOnyxData.successData);
        failureData.push(...holdReportOnyxData.failureData);
        optimisticHoldReportID = holdReportOnyxData.optimisticHoldReportID;
        optimisticHoldActionID = holdReportOnyxData.optimisticHoldActionID;
        optimisticHoldReportExpenseActionIDs = JSON.stringify(holdReportOnyxData.optimisticHoldReportExpenseActionIDs);
    }

    return {
        params: {
            iouReportID: iouReport?.reportID ?? '',
            chatReportID: chatReport.reportID,
            reportActionID: optimisticIOUReportAction.reportActionID,
            paymentMethodType,
            full,
            amount: Math.abs(total),
            optimisticHoldReportID,
            optimisticHoldActionID,
            optimisticHoldReportExpenseActionIDs,
            ...policyParams,
        },
        optimisticData,
        successData,
        failureData,
    };
}

/**
 * @param managerID - Account ID of the person sending the money
 * @param recipient - The user receiving the money
 */
function sendMoneyElsewhere(report: OnyxEntry<OnyxTypes.Report>, amount: number, currency: string, comment: string, managerID: number, recipient: Participant) {
    const {params, optimisticData, successData, failureData} = getSendMoneyParams(report, amount, currency, comment, CONST.IOU.PAYMENT_TYPE.ELSEWHERE, managerID, recipient);

    API.write(WRITE_COMMANDS.SEND_MONEY_ELSEWHERE, params, {optimisticData, successData, failureData});

    Navigation.dismissModal(isSearchTopmostCentralPane() ? undefined : params.chatReportID);
    notifyNewAction(params.chatReportID, managerID);
}

/**
 * @param managerID - Account ID of the person sending the money
 * @param recipient - The user receiving the money
 */
function sendMoneyWithWallet(report: OnyxEntry<OnyxTypes.Report>, amount: number, currency: string, comment: string, managerID: number, recipient: Participant | OptionData) {
    const {params, optimisticData, successData, failureData} = getSendMoneyParams(report, amount, currency, comment, CONST.IOU.PAYMENT_TYPE.EXPENSIFY, managerID, recipient);

    API.write(WRITE_COMMANDS.SEND_MONEY_WITH_WALLET, params, {optimisticData, successData, failureData});

    Navigation.dismissModal(isSearchTopmostCentralPane() ? undefined : params.chatReportID);
    notifyNewAction(params.chatReportID, managerID);
}

function canApproveIOU(
    iouReport: OnyxTypes.OnyxInputOrEntry<OnyxTypes.Report> | SearchReport,
    policy: OnyxTypes.OnyxInputOrEntry<OnyxTypes.Policy> | SearchPolicy,
    chatReportRNVP?: OnyxTypes.ReportNameValuePairs,
) {
    // Only expense reports can be approved
    if (!isExpenseReport(iouReport) || !(policy && isPaidGroupPolicy(policy))) {
        return false;
    }

    const isOnSubmitAndClosePolicy = isSubmitAndClose(policy);
    if (isOnSubmitAndClosePolicy) {
        return false;
    }

    const managerID = iouReport?.managerID ?? -1;
    const isCurrentUserManager = managerID === userAccountID;
    const isOpenExpenseReport = isOpenExpenseReportReportUtils(iouReport);
    const isApproved = isReportApproved(iouReport);
    const iouSettled = isSettled(iouReport?.reportID);
    const reportNameValuePairs = chatReportRNVP ?? getReportNameValuePairs(iouReport?.reportID);
    const isArchivedExpenseReport = isArchivedReport(iouReport, reportNameValuePairs);
    let isTransactionBeingScanned = false;
    const reportTransactions = getAllReportTransactions(iouReport?.reportID);
    for (const transaction of reportTransactions) {
        const hasReceipt = hasReceiptTransactionUtils(transaction);
        const isReceiptBeingScanned = isReceiptBeingScannedTransactionUtils(transaction);

        // If transaction has receipt (scan) and its receipt is being scanned, we shouldn't be able to Approve
        if (hasReceipt && isReceiptBeingScanned) {
            isTransactionBeingScanned = true;
        }
    }
    const isPayAtEndExpenseReport = isPayAtEndExpenseReportReportUtils(iouReport?.reportID, reportTransactions);

    return isCurrentUserManager && !isOpenExpenseReport && !isApproved && !iouSettled && !isArchivedExpenseReport && !isTransactionBeingScanned && !isPayAtEndExpenseReport;
}

function canIOUBePaid(
    iouReport: OnyxTypes.OnyxInputOrEntry<OnyxTypes.Report> | SearchReport,
    chatReport: OnyxTypes.OnyxInputOrEntry<OnyxTypes.Report> | SearchReport,
    policy: OnyxTypes.OnyxInputOrEntry<OnyxTypes.Policy> | SearchPolicy,
    transactions?: OnyxTypes.Transaction[] | SearchTransaction[],
    onlyShowPayElsewhere = false,
    chatReportRNVP?: OnyxTypes.ReportNameValuePairs,
    invoiceReceiverPolicy?: SearchPolicy,
    shouldCheckApprovedState = true,
) {
    const isPolicyExpenseChat = isPolicyExpenseChatReportUtils(chatReport);
    const reportNameValuePairs = chatReportRNVP ?? getReportNameValuePairs(chatReport?.reportID);
    const isChatReportArchived = isArchivedReport(chatReport, reportNameValuePairs);
    const iouSettled = isSettled(iouReport);

    if (isEmptyObject(iouReport)) {
        return false;
    }

    if (policy?.reimbursementChoice === CONST.POLICY.REIMBURSEMENT_CHOICES.REIMBURSEMENT_NO) {
        if (!onlyShowPayElsewhere) {
            return false;
        }
        if (iouReport?.statusNum !== CONST.REPORT.STATUS_NUM.SUBMITTED) {
            return false;
        }
    }

    if (isInvoiceReportReportUtils(iouReport)) {
        if (iouSettled) {
            return false;
        }
        if (chatReport?.invoiceReceiver?.type === CONST.REPORT.INVOICE_RECEIVER_TYPE.INDIVIDUAL) {
            return chatReport?.invoiceReceiver?.accountID === userAccountID;
        }
        return (invoiceReceiverPolicy ?? getPolicy(chatReport?.invoiceReceiver?.policyID))?.role === CONST.POLICY.ROLE.ADMIN;
    }

    const isPayer = isPayerReportUtils(
        {
            email: currentUserEmail,
            accountID: userAccountID,
        },
        iouReport,
        onlyShowPayElsewhere,
        policy,
    );

    const isOpenExpenseReport = isPolicyExpenseChat && isOpenExpenseReportReportUtils(iouReport);

    const {reimbursableSpend} = getMoneyRequestSpendBreakdown(iouReport);
    const isAutoReimbursable = policy?.reimbursementChoice === CONST.POLICY.REIMBURSEMENT_CHOICES.REIMBURSEMENT_YES ? false : canBeAutoReimbursed(iouReport, policy);
    const shouldBeApproved = canApproveIOU(iouReport, policy);

    const isPayAtEndExpenseReport = isPayAtEndExpenseReportReportUtils(iouReport?.reportID, transactions);
    return (
        isPayer &&
        !isOpenExpenseReport &&
        !iouSettled &&
        !iouReport?.isWaitingOnBankAccount &&
        reimbursableSpend !== 0 &&
        !isChatReportArchived &&
        !isAutoReimbursable &&
        (!shouldBeApproved || !shouldCheckApprovedState) &&
        !isPayAtEndExpenseReport
    );
}

function canSubmitReport(report: OnyxEntry<OnyxTypes.Report> | SearchReport, policy: OnyxEntry<OnyxTypes.Policy> | SearchPolicy) {
    const currentUserAccountID = getCurrentUserAccountID();
    const isOpenExpenseReport = isOpenExpenseReportReportUtils(report);
    const {reimbursableSpend} = getMoneyRequestSpendBreakdown(report);
    const isAdmin = policy?.role === CONST.POLICY.ROLE.ADMIN;

    // This logic differs from the one in MoneyRequestHeader
    // We are intentionally doing this for now because Auth violations are not ready and thus not returned by Search results. Additionally, the risk of a customer having either RTER or Broken connection violation is really small in the current cohort.
    return isOpenExpenseReport && reimbursableSpend !== 0 && (report?.ownerAccountID === currentUserAccountID || isAdmin || report?.managerID === currentUserAccountID);
}

function getIOUReportActionToApproveOrPay(chatReport: OnyxEntry<OnyxTypes.Report>, excludedIOUReportID: string): OnyxEntry<ReportAction> {
    const chatReportActions = allReportActions?.[`${ONYXKEYS.COLLECTION.REPORT_ACTIONS}${chatReport?.reportID}`] ?? {};

    return Object.values(chatReportActions).find((action) => {
        const iouReport = getReportOrDraftReport(action.childReportID ?? '-1');
        const policy = getPolicy(iouReport?.policyID);
        const shouldShowSettlementButton = canIOUBePaid(iouReport, chatReport, policy) || canApproveIOU(iouReport, policy);
        return action.childReportID?.toString() !== excludedIOUReportID && action.actionName === CONST.REPORT.ACTIONS.TYPE.REPORT_PREVIEW && shouldShowSettlementButton;
    });
}

function hasIOUToApproveOrPay(chatReport: OnyxEntry<OnyxTypes.Report>, excludedIOUReportID: string): boolean {
    return !!getIOUReportActionToApproveOrPay(chatReport, excludedIOUReportID);
}

function isLastApprover(approvalChain: string[]): boolean {
    if (approvalChain.length === 0) {
        return true;
    }
    return approvalChain.at(-1) === currentUserEmail;
}

function getNextApproverAccountID(report: OnyxEntry<OnyxTypes.Report>) {
    const policy = getPolicy(report?.policyID);
    const approvalChain = getApprovalChain(policy, report);
    const submitToAccountID = getSubmitToAccountID(policy, report);

    if (approvalChain.length === 0) {
        return submitToAccountID;
    }

    const nextApproverEmail = approvalChain.length === 1 ? approvalChain.at(0) : approvalChain.at(approvalChain.indexOf(currentUserEmail) + 1);
    if (!nextApproverEmail) {
        return submitToAccountID;
    }

    return getAccountIDsByLogins([nextApproverEmail]).at(0);
}

function approveMoneyRequest(expenseReport: OnyxEntry<OnyxTypes.Report>, full?: boolean) {
    if (expenseReport?.policyID && shouldRestrictUserBillableActions(expenseReport.policyID)) {
        Navigation.navigate(ROUTES.RESTRICTED_ACTION.getRoute(expenseReport.policyID));
        return;
    }

    const currentNextStep = allNextSteps[`${ONYXKEYS.COLLECTION.NEXT_STEP}${expenseReport?.reportID}`] ?? null;
    let total = expenseReport?.total ?? 0;
    const hasHeldExpenses = hasHeldExpensesReportUtils(expenseReport?.reportID);
    if (hasHeldExpenses && !full && !!expenseReport?.unheldTotal) {
        total = expenseReport?.unheldTotal;
    }
    const optimisticApprovedReportAction = buildOptimisticApprovedReportAction(total, expenseReport?.currency ?? '', expenseReport?.reportID ?? '-1');

    const approvalChain = getApprovalChain(getPolicy(expenseReport?.policyID), expenseReport);

    const predictedNextStatus = isLastApprover(approvalChain) ? CONST.REPORT.STATUS_NUM.APPROVED : CONST.REPORT.STATUS_NUM.SUBMITTED;
    const predictedNextState = isLastApprover(approvalChain) ? CONST.REPORT.STATE_NUM.APPROVED : CONST.REPORT.STATE_NUM.SUBMITTED;
    const managerID = isLastApprover(approvalChain) ? expenseReport?.managerID : getNextApproverAccountID(expenseReport);

    const optimisticNextStep = buildNextStep(expenseReport, predictedNextStatus);
    const chatReport = getReportOrDraftReport(expenseReport?.chatReportID);

    const optimisticReportActionsData: OnyxUpdate = {
        onyxMethod: Onyx.METHOD.MERGE,
        key: `${ONYXKEYS.COLLECTION.REPORT_ACTIONS}${expenseReport?.reportID}`,
        value: {
            [optimisticApprovedReportAction.reportActionID]: {
                ...(optimisticApprovedReportAction as OnyxTypes.ReportAction),
                pendingAction: CONST.RED_BRICK_ROAD_PENDING_ACTION.ADD,
            },
        },
    };
    const optimisticIOUReportData: OnyxUpdate = {
        onyxMethod: Onyx.METHOD.MERGE,
        key: `${ONYXKEYS.COLLECTION.REPORT}${expenseReport?.reportID}`,
        value: {
            ...expenseReport,
            lastMessageText: getReportActionText(optimisticApprovedReportAction),
            lastMessageHtml: getReportActionHtml(optimisticApprovedReportAction),
            stateNum: predictedNextState,
            statusNum: predictedNextStatus,
            managerID,
            pendingFields: {
                partial: full ? null : CONST.RED_BRICK_ROAD_PENDING_ACTION.UPDATE,
            },
        },
    };

    const optimisticChatReportData: OnyxUpdate = {
        onyxMethod: Onyx.METHOD.MERGE,
        key: `${ONYXKEYS.COLLECTION.REPORT}${expenseReport?.chatReportID}`,
        value: {
            hasOutstandingChildRequest: hasIOUToApproveOrPay(chatReport, expenseReport?.reportID ?? '-1'),
        },
    };

    const optimisticNextStepData: OnyxUpdate = {
        onyxMethod: Onyx.METHOD.MERGE,
        key: `${ONYXKEYS.COLLECTION.NEXT_STEP}${expenseReport?.reportID}`,
        value: optimisticNextStep,
    };
    const optimisticData: OnyxUpdate[] = [optimisticIOUReportData, optimisticReportActionsData, optimisticNextStepData, optimisticChatReportData];

    const successData: OnyxUpdate[] = [
        {
            onyxMethod: Onyx.METHOD.MERGE,
            key: `${ONYXKEYS.COLLECTION.REPORT_ACTIONS}${expenseReport?.reportID}`,
            value: {
                [optimisticApprovedReportAction.reportActionID]: {
                    pendingAction: null,
                },
            },
        },
        {
            onyxMethod: Onyx.METHOD.MERGE,
            key: `${ONYXKEYS.COLLECTION.REPORT}${expenseReport?.reportID}`,
            value: {
                pendingFields: {
                    partial: null,
                },
            },
        },
    ];

    const failureData: OnyxUpdate[] = [
        {
            onyxMethod: Onyx.METHOD.MERGE,
            key: `${ONYXKEYS.COLLECTION.REPORT_ACTIONS}${expenseReport?.reportID}`,
            value: {
                [optimisticApprovedReportAction.reportActionID]: {
                    errors: getMicroSecondOnyxErrorWithTranslationKey('iou.error.other'),
                },
            },
        },
        {
            onyxMethod: Onyx.METHOD.MERGE,
            key: `${ONYXKEYS.COLLECTION.REPORT}${expenseReport?.chatReportID}`,
            value: {
                hasOutstandingChildRequest: chatReport?.hasOutstandingChildRequest,
                pendingFields: {
                    partial: null,
                },
            },
        },
        {
            onyxMethod: Onyx.METHOD.MERGE,
            key: `${ONYXKEYS.COLLECTION.NEXT_STEP}${expenseReport?.reportID}`,
            value: currentNextStep,
        },
    ];

    // Clear hold reason of all transactions if we approve all requests
    if (full && hasHeldExpenses) {
        const heldTransactions = getAllHeldTransactionsReportUtils(expenseReport?.reportID);
        heldTransactions.forEach((heldTransaction) => {
            optimisticData.push({
                onyxMethod: Onyx.METHOD.MERGE,
                key: `${ONYXKEYS.COLLECTION.TRANSACTION}${heldTransaction.transactionID}`,
                value: {
                    comment: {
                        hold: '',
                    },
                },
            });
            failureData.push({
                onyxMethod: Onyx.METHOD.MERGE,
                key: `${ONYXKEYS.COLLECTION.TRANSACTION}${heldTransaction.transactionID}`,
                value: {
                    comment: {
                        hold: heldTransaction.comment?.hold,
                    },
                },
            });
        });
    }

    let optimisticHoldReportID;
    let optimisticHoldActionID;
    let optimisticHoldReportExpenseActionIDs;
    if (!full && !!chatReport && !!expenseReport) {
        const holdReportOnyxData = getReportFromHoldRequestsOnyxData(chatReport, expenseReport, {accountID: expenseReport.ownerAccountID});

        optimisticData.push(...holdReportOnyxData.optimisticData);
        successData.push(...holdReportOnyxData.successData);
        failureData.push(...holdReportOnyxData.failureData);
        optimisticHoldReportID = holdReportOnyxData.optimisticHoldReportID;
        optimisticHoldActionID = holdReportOnyxData.optimisticHoldActionID;
        optimisticHoldReportExpenseActionIDs = JSON.stringify(holdReportOnyxData.optimisticHoldReportExpenseActionIDs);
    }

    const parameters: ApproveMoneyRequestParams = {
        reportID: expenseReport?.reportID ?? '-1',
        approvedReportActionID: optimisticApprovedReportAction.reportActionID,
        full,
        optimisticHoldReportID,
        optimisticHoldActionID,
        optimisticHoldReportExpenseActionIDs,
    };

    API.write(WRITE_COMMANDS.APPROVE_MONEY_REQUEST, parameters, {optimisticData, successData, failureData});
}

function unapproveExpenseReport(expenseReport: OnyxEntry<OnyxTypes.Report>) {
    if (isEmptyObject(expenseReport)) {
        return;
    }

    const currentNextStep = allNextSteps[`${ONYXKEYS.COLLECTION.NEXT_STEP}${expenseReport.reportID}`] ?? null;

    const optimisticUnapprovedReportAction = buildOptimisticUnapprovedReportAction(expenseReport.total ?? 0, expenseReport.currency ?? '', expenseReport.reportID);
    const optimisticNextStep = buildNextStep(expenseReport, CONST.REPORT.STATUS_NUM.SUBMITTED);

    const optimisticReportActionData: OnyxUpdate = {
        onyxMethod: Onyx.METHOD.MERGE,
        key: `${ONYXKEYS.COLLECTION.REPORT_ACTIONS}${expenseReport.reportID}`,
        value: {
            [optimisticUnapprovedReportAction.reportActionID]: {
                ...(optimisticUnapprovedReportAction as OnyxTypes.ReportAction),
                pendingAction: CONST.RED_BRICK_ROAD_PENDING_ACTION.ADD,
            },
        },
    };
    const optimisticIOUReportData: OnyxUpdate = {
        onyxMethod: Onyx.METHOD.MERGE,
        key: `${ONYXKEYS.COLLECTION.REPORT}${expenseReport.reportID}`,
        value: {
            ...expenseReport,
            lastMessageText: getReportActionText(optimisticUnapprovedReportAction),
            lastMessageHtml: getReportActionHtml(optimisticUnapprovedReportAction),
            stateNum: CONST.REPORT.STATE_NUM.SUBMITTED,
            statusNum: CONST.REPORT.STATUS_NUM.SUBMITTED,
            pendingFields: {
                partial: CONST.RED_BRICK_ROAD_PENDING_ACTION.UPDATE,
            },
        },
    };

    const optimisticNextStepData: OnyxUpdate = {
        onyxMethod: Onyx.METHOD.MERGE,
        key: `${ONYXKEYS.COLLECTION.NEXT_STEP}${expenseReport.reportID}`,
        value: optimisticNextStep,
    };

    const optimisticData: OnyxUpdate[] = [optimisticIOUReportData, optimisticReportActionData, optimisticNextStepData];

    const successData: OnyxUpdate[] = [
        {
            onyxMethod: Onyx.METHOD.MERGE,
            key: `${ONYXKEYS.COLLECTION.REPORT_ACTIONS}${expenseReport.reportID}`,
            value: {
                [optimisticUnapprovedReportAction.reportActionID]: {
                    pendingAction: null,
                },
            },
        },
        {
            onyxMethod: Onyx.METHOD.MERGE,
            key: `${ONYXKEYS.COLLECTION.REPORT}${expenseReport.reportID}`,
            value: {
                pendingFields: {
                    partial: null,
                },
            },
        },
    ];

    const failureData: OnyxUpdate[] = [
        {
            onyxMethod: Onyx.METHOD.MERGE,
            key: `${ONYXKEYS.COLLECTION.REPORT_ACTIONS}${expenseReport.reportID}`,
            value: {
                [optimisticUnapprovedReportAction.reportActionID]: {
                    errors: getMicroSecondOnyxErrorWithTranslationKey('iou.error.other'),
                },
            },
        },
        {
            onyxMethod: Onyx.METHOD.MERGE,
            key: `${ONYXKEYS.COLLECTION.NEXT_STEP}${expenseReport.reportID}`,
            value: currentNextStep,
        },
    ];

    if (expenseReport.parentReportID && expenseReport.parentReportActionID) {
        optimisticData.push({
            onyxMethod: Onyx.METHOD.MERGE,
            key: `${ONYXKEYS.COLLECTION.REPORT_ACTIONS}${expenseReport.parentReportID}`,
            value: {
                [expenseReport.parentReportActionID]: {
                    childStateNum: CONST.REPORT.STATE_NUM.SUBMITTED,
                    childStatusNum: CONST.REPORT.STATUS_NUM.SUBMITTED,
                },
            },
        });

        failureData.push({
            onyxMethod: Onyx.METHOD.MERGE,
            key: `${ONYXKEYS.COLLECTION.REPORT_ACTIONS}${expenseReport.parentReportID}`,
            value: {
                [expenseReport.parentReportActionID]: {
                    childStateNum: expenseReport.stateNum,
                    childStatusNum: expenseReport.statusNum,
                },
            },
        });
    }

    const parameters: UnapproveExpenseReportParams = {
        reportID: expenseReport.reportID,
        reportActionID: optimisticUnapprovedReportAction.reportActionID,
    };

    API.write(WRITE_COMMANDS.UNAPPROVE_EXPENSE_REPORT, parameters, {optimisticData, successData, failureData});
}

function submitReport(expenseReport: OnyxTypes.Report) {
    if (expenseReport.policyID && shouldRestrictUserBillableActions(expenseReport.policyID)) {
        Navigation.navigate(ROUTES.RESTRICTED_ACTION.getRoute(expenseReport.policyID));
        return;
    }

    const currentNextStep = allNextSteps[`${ONYXKEYS.COLLECTION.NEXT_STEP}${expenseReport.reportID}`] ?? null;
    const parentReport = getReportOrDraftReport(expenseReport.parentReportID);
    const policy = getPolicy(expenseReport.policyID);
    const isCurrentUserManager = currentUserPersonalDetails?.accountID === expenseReport.managerID;
    const isSubmitAndClosePolicy = isSubmitAndClose(policy);
    const adminAccountID = policy?.role === CONST.POLICY.ROLE.ADMIN ? currentUserPersonalDetails?.accountID : undefined;
    const optimisticSubmittedReportAction = buildOptimisticSubmittedReportAction(expenseReport?.total ?? 0, expenseReport.currency ?? '', expenseReport.reportID, adminAccountID);
    const optimisticNextStep = buildNextStep(expenseReport, isSubmitAndClosePolicy ? CONST.REPORT.STATUS_NUM.CLOSED : CONST.REPORT.STATUS_NUM.SUBMITTED);
    const approvalChain = getApprovalChain(policy, expenseReport);
    const managerID = getAccountIDsByLogins(approvalChain).at(0);

    const optimisticData: OnyxUpdate[] = !isSubmitAndClosePolicy
        ? [
              {
                  onyxMethod: Onyx.METHOD.MERGE,
                  key: `${ONYXKEYS.COLLECTION.REPORT_ACTIONS}${expenseReport.reportID}`,
                  value: {
                      [optimisticSubmittedReportAction.reportActionID]: {
                          ...(optimisticSubmittedReportAction as OnyxTypes.ReportAction),
                          pendingAction: CONST.RED_BRICK_ROAD_PENDING_ACTION.ADD,
                      },
                  },
              },
              {
                  onyxMethod: Onyx.METHOD.MERGE,
                  key: `${ONYXKEYS.COLLECTION.REPORT}${expenseReport.reportID}`,
                  value: {
                      ...expenseReport,
                      managerID,
                      lastMessageText: getReportActionText(optimisticSubmittedReportAction),
                      lastMessageHtml: getReportActionHtml(optimisticSubmittedReportAction),
                      stateNum: CONST.REPORT.STATE_NUM.SUBMITTED,
                      statusNum: CONST.REPORT.STATUS_NUM.SUBMITTED,
                  },
              },
          ]
        : [
              {
                  onyxMethod: Onyx.METHOD.MERGE,
                  key: `${ONYXKEYS.COLLECTION.REPORT}${expenseReport.reportID}`,
                  value: {
                      ...expenseReport,
                      stateNum: CONST.REPORT.STATE_NUM.APPROVED,
                      statusNum: CONST.REPORT.STATUS_NUM.CLOSED,
                  },
              },
          ];

    optimisticData.push({
        onyxMethod: Onyx.METHOD.MERGE,
        key: `${ONYXKEYS.COLLECTION.NEXT_STEP}${expenseReport.reportID}`,
        value: optimisticNextStep,
    });

    if (parentReport?.reportID) {
        optimisticData.push({
            onyxMethod: Onyx.METHOD.MERGE,
            key: `${ONYXKEYS.COLLECTION.REPORT}${parentReport.reportID}`,
            value: {
                ...parentReport,
                // In case its a manager who force submitted the report, they are the next user who needs to take an action
                hasOutstandingChildRequest: isCurrentUserManager,
                iouReportID: null,
            },
        });
    }

    const successData: OnyxUpdate[] = [];
    if (!isSubmitAndClosePolicy) {
        successData.push({
            onyxMethod: Onyx.METHOD.MERGE,
            key: `${ONYXKEYS.COLLECTION.REPORT_ACTIONS}${expenseReport.reportID}`,
            value: {
                [optimisticSubmittedReportAction.reportActionID]: {
                    pendingAction: null,
                },
            },
        });
    }

    const failureData: OnyxUpdate[] = [
        {
            onyxMethod: Onyx.METHOD.MERGE,
            key: `${ONYXKEYS.COLLECTION.REPORT}${expenseReport.reportID}`,
            value: {
                statusNum: CONST.REPORT.STATUS_NUM.OPEN,
                stateNum: CONST.REPORT.STATE_NUM.OPEN,
            },
        },
        {
            onyxMethod: Onyx.METHOD.MERGE,
            key: `${ONYXKEYS.COLLECTION.NEXT_STEP}${expenseReport.reportID}`,
            value: currentNextStep,
        },
    ];
    if (!isSubmitAndClosePolicy) {
        failureData.push({
            onyxMethod: Onyx.METHOD.MERGE,
            key: `${ONYXKEYS.COLLECTION.REPORT_ACTIONS}${expenseReport.reportID}`,
            value: {
                [optimisticSubmittedReportAction.reportActionID]: {
                    errors: getMicroSecondOnyxErrorWithTranslationKey('iou.error.other'),
                },
            },
        });
    }

    if (parentReport?.reportID) {
        failureData.push({
            onyxMethod: Onyx.METHOD.MERGE,
            key: `${ONYXKEYS.COLLECTION.REPORT}${parentReport.reportID}`,
            value: {
                hasOutstandingChildRequest: parentReport.hasOutstandingChildRequest,
                iouReportID: expenseReport.reportID,
            },
        });
    }

    const parameters: SubmitReportParams = {
        reportID: expenseReport.reportID,
        managerAccountID: getSubmitToAccountID(policy, expenseReport) ?? expenseReport.managerID,
        reportActionID: optimisticSubmittedReportAction.reportActionID,
    };

    API.write(WRITE_COMMANDS.SUBMIT_REPORT, parameters, {optimisticData, successData, failureData});
}

function cancelPayment(expenseReport: OnyxEntry<OnyxTypes.Report>, chatReport: OnyxTypes.Report) {
    if (isEmptyObject(expenseReport)) {
        return;
    }

    const optimisticReportAction = buildOptimisticCancelPaymentReportAction(expenseReport.reportID, -(expenseReport.total ?? 0), expenseReport.currency ?? '');
    const policy = getPolicy(chatReport.policyID);
    const approvalMode = policy?.approvalMode ?? CONST.POLICY.APPROVAL_MODE.BASIC;
    const stateNum: ValueOf<typeof CONST.REPORT.STATE_NUM> = approvalMode === CONST.POLICY.APPROVAL_MODE.OPTIONAL ? CONST.REPORT.STATE_NUM.SUBMITTED : CONST.REPORT.STATE_NUM.APPROVED;
    const statusNum: ValueOf<typeof CONST.REPORT.STATUS_NUM> = approvalMode === CONST.POLICY.APPROVAL_MODE.OPTIONAL ? CONST.REPORT.STATUS_NUM.CLOSED : CONST.REPORT.STATUS_NUM.APPROVED;
    const optimisticNextStep = buildNextStep(expenseReport, statusNum);
    const iouReportActions = getAllReportActions(chatReport.iouReportID ?? '-1');
    const expenseReportActions = getAllReportActions(expenseReport.reportID ?? '-1');
    const iouCreatedAction = Object.values(iouReportActions).find((action) => isCreatedAction(action));
    const expenseCreatedAction = Object.values(expenseReportActions).find((action) => isCreatedAction(action));
    const optimisticData: OnyxUpdate[] = [
        {
            onyxMethod: Onyx.METHOD.MERGE,
            key: `${ONYXKEYS.COLLECTION.REPORT_ACTIONS}${expenseReport.reportID}`,
            value: {
                [optimisticReportAction.reportActionID]: {
                    ...(optimisticReportAction as OnyxTypes.ReportAction),
                    pendingAction: CONST.RED_BRICK_ROAD_PENDING_ACTION.ADD,
                },
            },
        },
        {
            onyxMethod: Onyx.METHOD.MERGE,
            key: `${ONYXKEYS.COLLECTION.REPORT}${chatReport.reportID}`,
            value: {
                // The report created later will become the iouReportID of the chat report
                iouReportID: (iouCreatedAction?.created ?? '') > (expenseCreatedAction?.created ?? '') ? chatReport?.iouReportID : expenseReport.reportID,
            },
        },
        {
            onyxMethod: Onyx.METHOD.MERGE,
            key: `${ONYXKEYS.COLLECTION.REPORT}${expenseReport.reportID}`,
            value: {
                ...expenseReport,
                lastVisibleActionCreated: optimisticReportAction?.created,
                lastMessageText: getReportActionText(optimisticReportAction),
                lastMessageHtml: getReportActionHtml(optimisticReportAction),
                stateNum,
                statusNum,
            },
        },
    ];

    optimisticData.push({
        onyxMethod: Onyx.METHOD.MERGE,
        key: `${ONYXKEYS.COLLECTION.NEXT_STEP}${expenseReport.reportID}`,
        value: optimisticNextStep,
    });

    const successData: OnyxUpdate[] = [
        {
            onyxMethod: Onyx.METHOD.MERGE,
            key: `${ONYXKEYS.COLLECTION.REPORT_ACTIONS}${expenseReport.reportID}`,
            value: {
                [optimisticReportAction.reportActionID]: {
                    pendingAction: null,
                },
            },
        },
    ];

    const failureData: OnyxUpdate[] = [
        {
            onyxMethod: Onyx.METHOD.MERGE,
            key: `${ONYXKEYS.COLLECTION.REPORT_ACTIONS}${expenseReport.reportID}`,
            value: {
                [optimisticReportAction.reportActionID ?? '-1']: {
                    errors: getMicroSecondOnyxErrorWithTranslationKey('iou.error.other'),
                },
            },
        },
        {
            onyxMethod: Onyx.METHOD.MERGE,
            key: `${ONYXKEYS.COLLECTION.REPORT}${expenseReport.reportID}`,
            value: {
                statusNum: CONST.REPORT.STATUS_NUM.REIMBURSED,
            },
        },
    ];

    if (expenseReport.parentReportID && expenseReport.parentReportActionID) {
        optimisticData.push({
            onyxMethod: Onyx.METHOD.MERGE,
            key: `${ONYXKEYS.COLLECTION.REPORT_ACTIONS}${expenseReport.parentReportID}`,
            value: {
                [expenseReport.parentReportActionID]: {
                    childStateNum: stateNum,
                    childStatusNum: statusNum,
                },
            },
        });

        failureData.push({
            onyxMethod: Onyx.METHOD.MERGE,
            key: `${ONYXKEYS.COLLECTION.REPORT_ACTIONS}${expenseReport.parentReportID}`,
            value: {
                [expenseReport.parentReportActionID]: {
                    childStateNum: expenseReport.stateNum,
                    childStatusNum: expenseReport.statusNum,
                },
            },
        });
    }

    if (chatReport?.reportID) {
        optimisticData.push({
            onyxMethod: Onyx.METHOD.MERGE,
            key: `${ONYXKEYS.COLLECTION.REPORT}${chatReport.reportID}`,
            value: {
                hasOutstandingChildRequest: true,
                iouReportID: expenseReport.reportID,
            },
        });
        failureData.push({
            onyxMethod: Onyx.METHOD.MERGE,
            key: `${ONYXKEYS.COLLECTION.REPORT}${chatReport.reportID}`,
            value: {
                hasOutstandingChildRequest: chatReport.hasOutstandingChildRequest,
                iouReportID: chatReport.iouReportID,
            },
        });
    }
    failureData.push({
        onyxMethod: Onyx.METHOD.MERGE,
        key: `${ONYXKEYS.COLLECTION.NEXT_STEP}${expenseReport.reportID}`,
        value: buildNextStep(expenseReport, CONST.REPORT.STATUS_NUM.REIMBURSED),
    });

    API.write(
        WRITE_COMMANDS.CANCEL_PAYMENT,
        {
            iouReportID: expenseReport.reportID,
            chatReportID: chatReport.reportID,
            managerAccountID: expenseReport.managerID ?? -1,
            reportActionID: optimisticReportAction.reportActionID,
        },
        {optimisticData, successData, failureData},
    );
    Navigation.dismissModal();
    notifyNewAction(expenseReport.reportID, userAccountID);
}

/**
 * Completes onboarding for invite link flow based on the selected payment option
 *
 * @param paymentSelected based on which we choose the onboarding choice and concierge message
 */
function completePaymentOnboarding(paymentSelected: ValueOf<typeof CONST.PAYMENT_SELECTED>, adminsChatReportID?: string, onboardingPolicyID?: string) {
    const isInviteOnboardingComplete = introSelected?.isInviteOnboardingComplete ?? false;

    if (isInviteOnboardingComplete || !introSelected?.choice || !introSelected?.inviteType) {
        return;
    }

    const session = getSession();

    const personalDetailsListValues = Object.values(getPersonalDetailsForAccountIDs(session?.accountID ? [session.accountID] : [], personalDetailsList));
    const personalDetails = personalDetailsListValues.at(0);

    let onboardingPurpose = introSelected?.choice;
    if (introSelected?.inviteType === CONST.ONBOARDING_INVITE_TYPES.IOU && paymentSelected === CONST.IOU.PAYMENT_SELECTED.BBA) {
        onboardingPurpose = CONST.ONBOARDING_CHOICES.MANAGE_TEAM;
    }

    if (introSelected?.inviteType === CONST.ONBOARDING_INVITE_TYPES.INVOICE && paymentSelected !== CONST.IOU.PAYMENT_SELECTED.BBA) {
        onboardingPurpose = CONST.ONBOARDING_CHOICES.CHAT_SPLIT;
    }

    completeOnboarding(
        onboardingPurpose,
        CONST.ONBOARDING_MESSAGES[onboardingPurpose],
        personalDetails?.firstName ?? '',
        personalDetails?.lastName ?? '',
        adminsChatReportID,
        onboardingPolicyID,
        paymentSelected,
        undefined,
        undefined,
        true,
    );
}
function payMoneyRequest(paymentType: PaymentMethodType, chatReport: OnyxTypes.Report, iouReport: OnyxEntry<OnyxTypes.Report>, full = true) {
    if (chatReport.policyID && shouldRestrictUserBillableActions(chatReport.policyID)) {
        Navigation.navigate(ROUTES.RESTRICTED_ACTION.getRoute(chatReport.policyID));
        return;
    }

    const paymentSelected = paymentType === CONST.IOU.PAYMENT_TYPE.VBBA ? CONST.IOU.PAYMENT_SELECTED.BBA : CONST.IOU.PAYMENT_SELECTED.PBA;
    completePaymentOnboarding(paymentSelected);

    const recipient = {accountID: iouReport?.ownerAccountID ?? -1};
    const {params, optimisticData, successData, failureData} = getPayMoneyRequestParams(chatReport, iouReport, recipient, paymentType, full);

    // For now, we need to call the PayMoneyRequestWithWallet API since PayMoneyRequest was not updated to work with
    // Expensify Wallets.
    const apiCommand = paymentType === CONST.IOU.PAYMENT_TYPE.EXPENSIFY ? WRITE_COMMANDS.PAY_MONEY_REQUEST_WITH_WALLET : WRITE_COMMANDS.PAY_MONEY_REQUEST;

    playSound(SOUNDS.SUCCESS);
    API.write(apiCommand, params, {optimisticData, successData, failureData});
    notifyNewAction(Navigation.getTopmostReportId() ?? iouReport?.reportID ?? '', userAccountID);
}

function payInvoice(paymentMethodType: PaymentMethodType, chatReport: OnyxTypes.Report, invoiceReport: OnyxEntry<OnyxTypes.Report>, payAsBusiness = false) {
    const recipient = {accountID: invoiceReport?.ownerAccountID ?? -1};
    const {
        optimisticData,
        successData,
        failureData,
        params: {
            reportActionID,
            policyID,
            adminsChatReportID,
            adminsCreatedReportActionID,
            expenseChatReportID,
            expenseCreatedReportActionID,
            customUnitRateID,
            customUnitID,
            ownerEmail,
            policyName,
        },
    } = getPayMoneyRequestParams(chatReport, invoiceReport, recipient, paymentMethodType, true, payAsBusiness);

    const paymentSelected = paymentMethodType === CONST.IOU.PAYMENT_TYPE.VBBA ? CONST.IOU.PAYMENT_SELECTED.BBA : CONST.IOU.PAYMENT_SELECTED.PBA;
    completePaymentOnboarding(paymentSelected);

    let params: PayInvoiceParams = {
        reportID: invoiceReport?.reportID ?? '',
        reportActionID,
        paymentMethodType,
        payAsBusiness,
    };

    if (policyID) {
        params = {
            ...params,
            policyID,
            adminsChatReportID,
            adminsCreatedReportActionID,
            expenseChatReportID,
            expenseCreatedReportActionID,
            customUnitRateID,
            customUnitID,
            ownerEmail,
            policyName,
        };
    }

    playSound(SOUNDS.SUCCESS);
    API.write(WRITE_COMMANDS.PAY_INVOICE, params, {optimisticData, successData, failureData});
}

function detachReceipt(transactionID: string) {
    const transaction = allTransactions[`${ONYXKEYS.COLLECTION.TRANSACTION}${transactionID}`];
    const newTransaction = transaction
        ? {
              ...transaction,
              filename: '',
              receipt: {
                  source: '',
              },
          }
        : null;

    const optimisticData: OnyxUpdate[] = [
        {
            onyxMethod: Onyx.METHOD.SET,
            key: `${ONYXKEYS.COLLECTION.TRANSACTION}${transactionID}`,
            value: {
                ...newTransaction,
                pendingFields: {
                    receipt: CONST.RED_BRICK_ROAD_PENDING_ACTION.UPDATE,
                },
            },
        },
    ];

    const successData: OnyxUpdate[] = [
        {
            onyxMethod: Onyx.METHOD.MERGE,
            key: `${ONYXKEYS.COLLECTION.TRANSACTION}${transactionID}`,
            value: {
                pendingFields: {
                    receipt: null,
                },
            },
        },
    ];
    const failureData: OnyxUpdate[] = [
        {
            onyxMethod: Onyx.METHOD.MERGE,
            key: `${ONYXKEYS.COLLECTION.TRANSACTION}${transactionID}`,
            value: {
                ...(transaction ?? null),
                errors: getMicroSecondOnyxErrorWithTranslationKey('iou.error.receiptDeleteFailureError'),
                pendingFields: {
                    receipt: null,
                },
            },
        },
    ];

    const parameters: DetachReceiptParams = {transactionID};

    API.write(WRITE_COMMANDS.DETACH_RECEIPT, parameters, {optimisticData, successData, failureData});
}

function replaceReceipt(transactionID: string, file: File, source: string) {
    const transaction = allTransactions[`${ONYXKEYS.COLLECTION.TRANSACTION}${transactionID}`];
    const oldReceipt = transaction?.receipt ?? {};
    const receiptOptimistic = {
        source,
        state: CONST.IOU.RECEIPT_STATE.OPEN,
    };

    const optimisticData: OnyxUpdate[] = [
        {
            onyxMethod: Onyx.METHOD.MERGE,
            key: `${ONYXKEYS.COLLECTION.TRANSACTION}${transactionID}`,
            value: {
                receipt: receiptOptimistic,
                filename: file.name,
                pendingFields: {
                    receipt: CONST.RED_BRICK_ROAD_PENDING_ACTION.UPDATE,
                },
            },
        },
    ];

    const successData: OnyxUpdate[] = [
        {
            onyxMethod: Onyx.METHOD.MERGE,
            key: `${ONYXKEYS.COLLECTION.TRANSACTION}${transactionID}`,
            value: {
                pendingFields: {
                    receipt: null,
                },
            },
        },
    ];

    const failureData: OnyxUpdate[] = [
        {
            onyxMethod: Onyx.METHOD.MERGE,
            key: `${ONYXKEYS.COLLECTION.TRANSACTION}${transactionID}`,
            value: {
                receipt: !isEmptyObject(oldReceipt) ? oldReceipt : null,
                filename: transaction?.filename,
                errors: getReceiptError(receiptOptimistic, file.name),
                pendingFields: {
                    receipt: null,
                },
            },
        },
    ];

    const parameters: ReplaceReceiptParams = {
        transactionID,
        receipt: file,
    };

    API.write(WRITE_COMMANDS.REPLACE_RECEIPT, parameters, {optimisticData, successData, failureData});
}

/**
 * Finds the participants for an IOU based on the attached report
 * @param transactionID of the transaction to set the participants of
 * @param report attached to the transaction
 */
function setMoneyRequestParticipantsFromReport(transactionID: string, report: OnyxEntry<OnyxTypes.Report>): Participant[] {
    // If the report is iou or expense report, we should get the chat report to set participant for request money
    const chatReport = isMoneyRequestReportReportUtils(report) ? getReportOrDraftReport(report?.chatReportID) : report;
    const currentUserAccountID = currentUserPersonalDetails?.accountID;
    const shouldAddAsReport = !isEmptyObject(chatReport) && isSelfDM(chatReport);
    let participants: Participant[] = [];

    if (isPolicyExpenseChatReportUtils(chatReport) || shouldAddAsReport) {
        participants = [{accountID: 0, reportID: chatReport?.reportID, isPolicyExpenseChat: isPolicyExpenseChatReportUtils(chatReport), selected: true}];
    } else if (isInvoiceRoom(chatReport)) {
        participants = [
            {reportID: chatReport?.reportID, selected: true},
            {
                policyID: chatReport?.policyID,
                isSender: true,
                selected: false,
            },
        ];
    } else {
        const chatReportOtherParticipants = Object.keys(chatReport?.participants ?? {})
            .map(Number)
            .filter((accountID) => accountID !== currentUserAccountID);
        participants = chatReportOtherParticipants.map((accountID) => ({accountID, selected: true}));
    }

    Onyx.merge(`${ONYXKEYS.COLLECTION.TRANSACTION_DRAFT}${transactionID}`, {participants, participantsAutoAssigned: true});

    return participants;
}

function setMoneyRequestTaxRate(transactionID: string, taxCode: string) {
    Onyx.merge(`${ONYXKEYS.COLLECTION.TRANSACTION_DRAFT}${transactionID}`, {taxCode});
}

function setMoneyRequestTaxAmount(transactionID: string, taxAmount: number | null) {
    Onyx.merge(`${ONYXKEYS.COLLECTION.TRANSACTION_DRAFT}${transactionID}`, {taxAmount});
}

function dismissHoldUseExplanation() {
    const parameters: SetNameValuePairParams = {
        name: ONYXKEYS.NVP_DISMISSED_HOLD_USE_EXPLANATION,
        value: true,
    };

    const optimisticData: OnyxUpdate[] = [
        {
            onyxMethod: Onyx.METHOD.MERGE,
            key: ONYXKEYS.NVP_DISMISSED_HOLD_USE_EXPLANATION,
            value: true,
        },
    ];

    API.write(WRITE_COMMANDS.SET_NAME_VALUE_PAIR, parameters, {
        optimisticData,
    });
}

/**
 * Sets the `splitShares` map that holds individual shares of a split bill
 */
function setSplitShares(transaction: OnyxEntry<OnyxTypes.Transaction>, amount: number, currency: string, newAccountIDs: number[]) {
    if (!transaction) {
        return;
    }
    const oldAccountIDs = Object.keys(transaction.splitShares ?? {}).map((key) => Number(key));

    // Create an array containing unique IDs of the current transaction participants and the new ones
    // The current userAccountID might not be included in newAccountIDs if this is called from the participants step using Global Create
    // If this is called from an existing group chat, it'll be included. So we manually add them to account for both cases.
    const accountIDs = [...new Set<number>([userAccountID, ...newAccountIDs, ...oldAccountIDs])];

    const splitShares: SplitShares = accountIDs.reduce((acc: SplitShares, accountID): SplitShares => {
        // We want to replace the contents of splitShares to contain only `newAccountIDs` entries
        // In the case of going back to the participants page and removing a participant
        // a simple merge will have the previous participant still present in the splitshares object
        // So we manually set their entry to null
        if (!newAccountIDs.includes(accountID) && accountID !== userAccountID) {
            acc[accountID] = null;
            return acc;
        }

        const isPayer = accountID === userAccountID;
        const participantsLength = newAccountIDs.includes(userAccountID) ? newAccountIDs.length - 1 : newAccountIDs.length;
        const splitAmount = calculateIOUAmount(participantsLength, amount, currency, isPayer);
        acc[accountID] = {
            amount: splitAmount,
            isModified: false,
        };
        return acc;
    }, {});

    Onyx.merge(`${ONYXKEYS.COLLECTION.TRANSACTION_DRAFT}${transaction.transactionID}`, {splitShares});
}

function resetSplitShares(transaction: OnyxEntry<OnyxTypes.Transaction>, newAmount?: number, currency?: string) {
    if (!transaction) {
        return;
    }
    const accountIDs = Object.keys(transaction.splitShares ?? {}).map((key) => Number(key));
    if (!accountIDs) {
        return;
    }
    setSplitShares(transaction, newAmount ?? transaction.amount, currency ?? transaction.currency, accountIDs);
}

/**
 * Sets an individual split share of the participant accountID supplied
 */
function setIndividualShare(transactionID: string, participantAccountID: number, participantShare: number) {
    Onyx.merge(`${ONYXKEYS.COLLECTION.TRANSACTION_DRAFT}${transactionID}`, {
        splitShares: {
            [participantAccountID]: {amount: participantShare, isModified: true},
        },
    });
}

/**
 * Adjusts remaining unmodified shares when another share is modified
 * E.g. if total bill is $100 and split between 3 participants, when the user changes the first share to $50, the remaining unmodified shares will become $25 each.
 */
function adjustRemainingSplitShares(transaction: NonNullable<OnyxTypes.Transaction>) {
    const modifiedShares = Object.keys(transaction.splitShares ?? {}).filter((key: string) => transaction?.splitShares?.[Number(key)]?.isModified);

    if (!modifiedShares.length) {
        return;
    }

    const sumOfManualShares = modifiedShares
        .map((key: string): number => transaction?.splitShares?.[Number(key)]?.amount ?? 0)
        .reduce((prev: number, current: number): number => prev + current, 0);

    const unmodifiedSharesAccountIDs = Object.keys(transaction.splitShares ?? {})
        .filter((key: string) => !transaction?.splitShares?.[Number(key)]?.isModified)
        .map((key: string) => Number(key));

    const remainingTotal = transaction.amount - sumOfManualShares;
    if (remainingTotal < 0) {
        return;
    }

    const splitShares: SplitShares = unmodifiedSharesAccountIDs.reduce((acc: SplitShares, accountID: number, index: number): SplitShares => {
        const splitAmount = calculateIOUAmount(unmodifiedSharesAccountIDs.length - 1, remainingTotal, transaction.currency, index === 0);
        acc[accountID] = {
            amount: splitAmount,
        };
        return acc;
    }, {});

    Onyx.merge(`${ONYXKEYS.COLLECTION.TRANSACTION_DRAFT}${transaction.transactionID}`, {splitShares});
}

/**
 * Put expense on HOLD
 */
function putOnHold(transactionID: string, comment: string, reportID: string, searchHash?: number) {
    const currentTime = DateUtils.getDBTime();
    const createdReportAction = buildOptimisticHoldReportAction(currentTime);
    const createdReportActionComment = buildOptimisticHoldReportActionComment(comment, DateUtils.addMillisecondsFromDateTime(currentTime, 1));
    const newViolation = {name: CONST.VIOLATIONS.HOLD, type: CONST.VIOLATION_TYPES.VIOLATION};
    const transactionViolations = allTransactionViolations[`${ONYXKEYS.COLLECTION.TRANSACTION_VIOLATIONS}${transactionID}`] ?? [];
    const updatedViolations = [...transactionViolations, newViolation];
    const parentReportActionOptimistic = getOptimisticDataForParentReportAction(reportID, createdReportActionComment.created, CONST.RED_BRICK_ROAD_PENDING_ACTION.ADD);
    const transaction = allTransactions[`${ONYXKEYS.COLLECTION.TRANSACTION}${transactionID}`];
    const iouReport = allReports?.[`${ONYXKEYS.COLLECTION.REPORT}${transaction?.reportID}`];
    const report = allReports?.[`${ONYXKEYS.COLLECTION.REPORT}${reportID}`];

    const optimisticData: OnyxUpdate[] = [
        {
            onyxMethod: Onyx.METHOD.MERGE,
            key: `${ONYXKEYS.COLLECTION.REPORT_ACTIONS}${reportID}`,
            value: {
                [createdReportAction.reportActionID]: createdReportAction as ReportAction,
                [createdReportActionComment.reportActionID]: createdReportActionComment as ReportAction,
            },
        },
        {
            onyxMethod: Onyx.METHOD.MERGE,
            key: `${ONYXKEYS.COLLECTION.TRANSACTION}${transactionID}`,
            value: {
                pendingAction: CONST.RED_BRICK_ROAD_PENDING_ACTION.UPDATE,
                comment: {
                    hold: createdReportAction.reportActionID,
                },
            },
        },
        {
            onyxMethod: Onyx.METHOD.MERGE,
            key: `${ONYXKEYS.COLLECTION.TRANSACTION_VIOLATIONS}${transactionID}`,
            value: updatedViolations,
        },
        {
            onyxMethod: Onyx.METHOD.MERGE,
            key: `${ONYXKEYS.COLLECTION.REPORT}${reportID}`,
            value: {
                lastVisibleActionCreated: createdReportActionComment.created,
            },
        },
    ];

    if (iouReport && iouReport.currency === transaction?.currency) {
        const isExpenseReportLocal = isExpenseReport(iouReport);
        const coefficient = isExpenseReportLocal ? -1 : 1;
        const transactionAmount = getAmount(transaction, isExpenseReportLocal) * coefficient;
        optimisticData.push({
            onyxMethod: Onyx.METHOD.MERGE,
            key: `${ONYXKEYS.COLLECTION.REPORT}${iouReport.reportID}`,
            value: {
                unheldTotal: (iouReport.unheldTotal ?? 0) - transactionAmount,
                unheldNonReimbursableTotal: !transaction?.reimbursable ? (iouReport.unheldNonReimbursableTotal ?? 0) - transactionAmount : iouReport.unheldNonReimbursableTotal,
            },
        });
    }

    parentReportActionOptimistic.forEach((parentActionData) => {
        if (!parentActionData) {
            return;
        }
        optimisticData.push(parentActionData);
    });

    const successData: OnyxUpdate[] = [
        {
            onyxMethod: Onyx.METHOD.MERGE,
            key: `${ONYXKEYS.COLLECTION.TRANSACTION}${transactionID}`,
            value: {
                pendingAction: null,
            },
        },
    ];

    const failureData: OnyxUpdate[] = [
        {
            onyxMethod: Onyx.METHOD.MERGE,
            key: `${ONYXKEYS.COLLECTION.TRANSACTION}${transactionID}`,
            value: {
                pendingAction: null,
                comment: {
                    hold: null,
                },
                errors: getMicroSecondOnyxErrorWithTranslationKey('iou.error.genericHoldExpenseFailureMessage'),
            },
        },
        {
            onyxMethod: Onyx.METHOD.MERGE,
            key: `${ONYXKEYS.COLLECTION.REPORT_ACTIONS}${reportID}`,
            value: {
                [createdReportAction.reportActionID]: null,
                [createdReportActionComment.reportActionID]: null,
            },
        },
        {
            onyxMethod: Onyx.METHOD.MERGE,
            key: `${ONYXKEYS.COLLECTION.REPORT}${reportID}`,
            value: {
                lastVisibleActionCreated: report?.lastVisibleActionCreated,
            },
        },
    ];

    // If we are holding from the search page, we optimistically update the snapshot data that search uses so that it is kept in sync
    if (searchHash) {
        optimisticData.push({
            onyxMethod: Onyx.METHOD.MERGE,
            key: `${ONYXKEYS.COLLECTION.SNAPSHOT}${searchHash}`,
            value: {
                data: {
                    [`${ONYXKEYS.COLLECTION.TRANSACTION}${transactionID}`]: {
                        canHold: false,
                        canUnhold: true,
                    },
                },
            } as Record<string, Record<string, Partial<SearchTransaction>>>,
        });
        failureData.push({
            onyxMethod: Onyx.METHOD.MERGE,
            key: `${ONYXKEYS.COLLECTION.SNAPSHOT}${searchHash}`,
            value: {
                data: {
                    [`${ONYXKEYS.COLLECTION.TRANSACTION}${transactionID}`]: {
                        canHold: true,
                        canUnhold: false,
                    },
                },
            } as Record<string, Record<string, Partial<SearchTransaction>>>,
        });
    }

    API.write(
        'HoldRequest',
        {
            transactionID,
            comment,
            reportActionID: createdReportAction.reportActionID,
            commentReportActionID: createdReportActionComment.reportActionID,
        },
        {optimisticData, successData, failureData},
    );

    const currentReportID = getDisplayedReportID(reportID);
    notifyNewAction(currentReportID, userAccountID);
}

/**
 * Remove expense from HOLD
 */
function unholdRequest(transactionID: string, reportID: string, searchHash?: number) {
    const createdReportAction = buildOptimisticUnHoldReportAction();
    const transactionViolations = allTransactionViolations[`${ONYXKEYS.COLLECTION.TRANSACTION_VIOLATIONS}${transactionID}`];
    const transaction = allTransactions[`${ONYXKEYS.COLLECTION.TRANSACTION}${transactionID}`];
    const iouReport = allReports?.[`${ONYXKEYS.COLLECTION.REPORT}${transaction?.reportID}`];
    const report = allReports?.[`${ONYXKEYS.COLLECTION.REPORT}${reportID}`];

    const optimisticData: OnyxUpdate[] = [
        {
            onyxMethod: Onyx.METHOD.MERGE,
            key: `${ONYXKEYS.COLLECTION.REPORT_ACTIONS}${reportID}`,
            value: {
                [createdReportAction.reportActionID]: createdReportAction as ReportAction,
            },
        },
        {
            onyxMethod: Onyx.METHOD.MERGE,
            key: `${ONYXKEYS.COLLECTION.TRANSACTION}${transactionID}`,
            value: {
                pendingAction: CONST.RED_BRICK_ROAD_PENDING_ACTION.UPDATE,
                comment: {
                    hold: null,
                },
            },
        },
        {
            onyxMethod: Onyx.METHOD.SET,
            key: `${ONYXKEYS.COLLECTION.TRANSACTION_VIOLATIONS}${transactionID}`,
            value: transactionViolations?.filter((violation) => violation.name !== CONST.VIOLATIONS.HOLD) ?? [],
        },
        {
            onyxMethod: Onyx.METHOD.MERGE,
            key: `${ONYXKEYS.COLLECTION.REPORT}${reportID}`,
            value: {
                lastVisibleActionCreated: createdReportAction.created,
            },
        },
    ];

    if (iouReport && iouReport.currency === transaction?.currency) {
        const isExpenseReportLocal = isExpenseReport(iouReport);
        const coefficient = isExpenseReportLocal ? -1 : 1;
        const transactionAmount = getAmount(transaction, isExpenseReportLocal) * coefficient;
        optimisticData.push({
            onyxMethod: Onyx.METHOD.MERGE,
            key: `${ONYXKEYS.COLLECTION.REPORT}${iouReport.reportID}`,
            value: {
                unheldTotal: (iouReport.unheldTotal ?? 0) + transactionAmount,
                unheldNonReimbursableTotal: !transaction?.reimbursable ? (iouReport.unheldNonReimbursableTotal ?? 0) + transactionAmount : iouReport.unheldNonReimbursableTotal,
            },
        });
    }

    const successData: OnyxUpdate[] = [
        {
            onyxMethod: Onyx.METHOD.MERGE,
            key: `${ONYXKEYS.COLLECTION.TRANSACTION}${transactionID}`,
            value: {
                pendingAction: null,
                comment: {
                    hold: null,
                },
            },
        },
    ];

    const failureData: OnyxUpdate[] = [
        {
            onyxMethod: Onyx.METHOD.MERGE,
            key: `${ONYXKEYS.COLLECTION.REPORT_ACTIONS}${reportID}`,
            value: {
                [createdReportAction.reportActionID]: null,
            },
        },
        {
            onyxMethod: Onyx.METHOD.MERGE,
            key: `${ONYXKEYS.COLLECTION.TRANSACTION}${transactionID}`,
            value: {
                pendingAction: null,
                errors: getMicroSecondOnyxErrorWithTranslationKey('iou.error.genericUnholdExpenseFailureMessage'),
            },
        },
        {
            onyxMethod: Onyx.METHOD.SET,
            key: `${ONYXKEYS.COLLECTION.TRANSACTION_VIOLATIONS}${transactionID}`,
            value: transactionViolations ?? null,
        },
        {
            onyxMethod: Onyx.METHOD.MERGE,
            key: `${ONYXKEYS.COLLECTION.REPORT}${reportID}`,
            value: {
                lastVisibleActionCreated: report?.lastVisibleActionCreated,
            },
        },
    ];

    // If we are unholding from the search page, we optimistically update the snapshot data that search uses so that it is kept in sync
    if (searchHash) {
        optimisticData.push({
            onyxMethod: Onyx.METHOD.MERGE,
            key: `${ONYXKEYS.COLLECTION.SNAPSHOT}${searchHash}`,
            value: {
                data: {
                    [`${ONYXKEYS.COLLECTION.TRANSACTION}${transactionID}`]: {
                        canHold: true,
                        canUnhold: false,
                    },
                },
            } as Record<string, Record<string, Partial<SearchTransaction>>>,
        });
        failureData.push({
            onyxMethod: Onyx.METHOD.MERGE,
            key: `${ONYXKEYS.COLLECTION.SNAPSHOT}${searchHash}`,
            value: {
                data: {
                    [`${ONYXKEYS.COLLECTION.TRANSACTION}${transactionID}`]: {
                        canHold: false,
                        canUnhold: true,
                    },
                },
            } as Record<string, Record<string, Partial<SearchTransaction>>>,
        });
    }

    API.write(
        'UnHoldRequest',
        {
            transactionID,
            reportActionID: createdReportAction.reportActionID,
        },
        {optimisticData, successData, failureData},
    );

    const currentReportID = getDisplayedReportID(reportID);
    notifyNewAction(currentReportID, userAccountID);
}
// eslint-disable-next-line rulesdir/no-negated-variables
function navigateToStartStepIfScanFileCannotBeRead(
    receiptFilename: string | undefined,
    receiptPath: ReceiptSource | undefined,
    onSuccess: (file: File) => void,
    requestType: IOURequestType,
    iouType: IOUType,
    transactionID: string,
    reportID: string,
    receiptType: string | undefined,
) {
    if (!receiptFilename || !receiptPath) {
        return;
    }

    const onFailure = () => {
        setMoneyRequestReceipt(transactionID, '', '', true);
        if (requestType === CONST.IOU.REQUEST_TYPE.MANUAL) {
            Navigation.navigate(ROUTES.MONEY_REQUEST_STEP_SCAN.getRoute(CONST.IOU.ACTION.CREATE, iouType, transactionID, reportID, Navigation.getActiveRouteWithoutParams()));
            return;
        }
        navigateToStartMoneyRequestStep(requestType, iouType, transactionID, reportID);
    };
    readFileAsync(receiptPath.toString(), receiptFilename, onSuccess, onFailure, receiptType);
}

/** Save the preferred payment method for a policy */
function savePreferredPaymentMethod(policyID: string, paymentMethod: PaymentMethodType) {
    Onyx.merge(`${ONYXKEYS.NVP_LAST_PAYMENT_METHOD}`, {[policyID]: paymentMethod});
}

/** Get report policy id of IOU request */
function getIOURequestPolicyID(transaction: OnyxEntry<OnyxTypes.Transaction>, report: OnyxEntry<OnyxTypes.Report>): string {
    // Workspace sender will exist for invoices
    const workspaceSender = transaction?.participants?.find((participant) => participant.isSender);
    return workspaceSender?.policyID ?? report?.policyID ?? '-1';
}

function getIOUActionForTransactions(transactionIDList: Array<string | undefined>, iouReportID: string | undefined): Array<ReportAction<typeof CONST.REPORT.ACTIONS.TYPE.IOU>> {
    return Object.values(allReportActions?.[`${ONYXKEYS.COLLECTION.REPORT_ACTIONS}${iouReportID}`] ?? {})?.filter(
        (reportAction): reportAction is ReportAction<typeof CONST.REPORT.ACTIONS.TYPE.IOU> => {
            if (!isMoneyRequestAction(reportAction)) {
                return false;
            }
            const message = getOriginalMessage(reportAction);
            if (!message?.IOUTransactionID) {
                return false;
            }
            return transactionIDList.includes(message.IOUTransactionID);
        },
    );
}

/** Merge several transactions into one by updating the fields of the one we want to keep and deleting the rest */
function mergeDuplicates(params: TransactionMergeParams) {
    const originalSelectedTransaction = allTransactions[`${ONYXKEYS.COLLECTION.TRANSACTION}${params.transactionID}`];

    const optimisticTransactionData: OnyxUpdate = {
        onyxMethod: Onyx.METHOD.MERGE,
        key: `${ONYXKEYS.COLLECTION.TRANSACTION}${params.transactionID}`,
        value: {
            ...originalSelectedTransaction,
            billable: params.billable,
            comment: {
                comment: params.comment,
            },
            category: params.category,
            created: params.created,
            currency: params.currency,
            modifiedMerchant: params.merchant,
            reimbursable: params.reimbursable,
            tag: params.tag,
        },
    };

    const failureTransactionData: OnyxUpdate = {
        onyxMethod: Onyx.METHOD.MERGE,
        key: `${ONYXKEYS.COLLECTION.TRANSACTION}${params.transactionID}`,
        // eslint-disable-next-line @typescript-eslint/non-nullable-type-assertion-style
        value: originalSelectedTransaction as OnyxTypes.Transaction,
    };

    const optimisticTransactionDuplicatesData: OnyxUpdate[] = params.transactionIDList.map((id) => ({
        onyxMethod: Onyx.METHOD.SET,
        key: `${ONYXKEYS.COLLECTION.TRANSACTION}${id}`,
        value: null,
    }));

    const failureTransactionDuplicatesData: OnyxUpdate[] = params.transactionIDList.map((id) => ({
        onyxMethod: Onyx.METHOD.MERGE,
        key: `${ONYXKEYS.COLLECTION.TRANSACTION}${id}`,
        // eslint-disable-next-line @typescript-eslint/non-nullable-type-assertion-style
        value: allTransactions[`${ONYXKEYS.COLLECTION.TRANSACTION}${id}`] as OnyxTypes.Transaction,
    }));

    const optimisticTransactionViolations: OnyxUpdate[] = [...params.transactionIDList, params.transactionID].map((id) => {
        const violations = allTransactionViolations[`${ONYXKEYS.COLLECTION.TRANSACTION_VIOLATIONS}${id}`] ?? [];
        return {
            onyxMethod: Onyx.METHOD.MERGE,
            key: `${ONYXKEYS.COLLECTION.TRANSACTION_VIOLATIONS}${id}`,
            value: violations.filter((violation) => violation.name !== CONST.VIOLATIONS.DUPLICATED_TRANSACTION),
        };
    });

    const failureTransactionViolations: OnyxUpdate[] = [...params.transactionIDList, params.transactionID].map((id) => {
        const violations = allTransactionViolations[`${ONYXKEYS.COLLECTION.TRANSACTION_VIOLATIONS}${id}`] ?? [];
        return {
            onyxMethod: Onyx.METHOD.MERGE,
            key: `${ONYXKEYS.COLLECTION.TRANSACTION_VIOLATIONS}${id}`,
            value: violations,
        };
    });

    const duplicateTransactionTotals = params.transactionIDList.reduce((total, id) => {
        const duplicateTransaction = allTransactions[`${ONYXKEYS.COLLECTION.TRANSACTION}${id}`];
        if (!duplicateTransaction) {
            return total;
        }
        return total + duplicateTransaction.amount;
    }, 0);

    const expenseReport = allReports?.[`${ONYXKEYS.COLLECTION.REPORT}${params.reportID}`];
    const expenseReportOptimisticData: OnyxUpdate = {
        onyxMethod: Onyx.METHOD.MERGE,
        key: `${ONYXKEYS.COLLECTION.REPORT}${params.reportID}`,
        value: {
            total: (expenseReport?.total ?? 0) - duplicateTransactionTotals,
        },
    };
    const expenseReportFailureData: OnyxUpdate = {
        onyxMethod: Onyx.METHOD.MERGE,
        key: `${ONYXKEYS.COLLECTION.REPORT}${params.reportID}`,
        value: {
            total: expenseReport?.total,
        },
    };

    const iouActionsToDelete = params.reportID ? getIOUActionForTransactions(params.transactionIDList, params.reportID) : [];

    const deletedTime = DateUtils.getDBTime();
    const expenseReportActionsOptimisticData: OnyxUpdate = {
        onyxMethod: Onyx.METHOD.MERGE,
        key: `${ONYXKEYS.COLLECTION.REPORT_ACTIONS}${params.reportID}`,
        value: iouActionsToDelete.reduce<Record<string, PartialDeep<ReportAction<typeof CONST.REPORT.ACTIONS.TYPE.IOU>>>>((val, reportAction) => {
            const firstMessage = Array.isArray(reportAction.message) ? reportAction.message.at(0) : null;
            // eslint-disable-next-line no-param-reassign
            val[reportAction.reportActionID] = {
                originalMessage: {
                    deleted: deletedTime,
                },
                ...(firstMessage && {
                    message: [
                        {
                            ...firstMessage,
                            deleted: deletedTime,
                        },
                        ...(Array.isArray(reportAction.message) ? reportAction.message.slice(1) : []),
                    ],
                }),
                ...(!Array.isArray(reportAction.message) && {
                    message: {
                        deleted: deletedTime,
                    },
                }),
            };
            return val;
        }, {}),
    };
    const expenseReportActionsFailureData: OnyxUpdate = {
        onyxMethod: Onyx.METHOD.MERGE,
        key: `${ONYXKEYS.COLLECTION.REPORT_ACTIONS}${params.reportID}`,
        value: iouActionsToDelete.reduce<Record<string, NullishDeep<PartialDeep<ReportAction<typeof CONST.REPORT.ACTIONS.TYPE.IOU>>>>>((val, reportAction) => {
            // eslint-disable-next-line no-param-reassign
            val[reportAction.reportActionID] = {
                originalMessage: {
                    deleted: null,
                },
                message: reportAction.message,
            };
            return val;
        }, {}),
    };

    const optimisticData: OnyxUpdate[] = [];
    const failureData: OnyxUpdate[] = [];

    optimisticData.push(
        optimisticTransactionData,
        ...optimisticTransactionDuplicatesData,
        ...optimisticTransactionViolations,
        expenseReportOptimisticData,
        expenseReportActionsOptimisticData,
    );
    failureData.push(failureTransactionData, ...failureTransactionDuplicatesData, ...failureTransactionViolations, expenseReportFailureData, expenseReportActionsFailureData);

    API.write(WRITE_COMMANDS.TRANSACTION_MERGE, params, {optimisticData, failureData});
}

function updateLastLocationPermissionPrompt() {
    Onyx.set(ONYXKEYS.NVP_LAST_LOCATION_PERMISSION_PROMPT, new Date().toISOString());
}

/** Instead of merging the duplicates, it updates the transaction we want to keep and puts the others on hold without deleting them */
function resolveDuplicates(params: TransactionMergeParams) {
    if (!params.transactionID) {
        return;
    }

    const originalSelectedTransaction = allTransactions[`${ONYXKEYS.COLLECTION.TRANSACTION}${params.transactionID}`];

    const optimisticTransactionData: OnyxUpdate = {
        onyxMethod: Onyx.METHOD.MERGE,
        key: `${ONYXKEYS.COLLECTION.TRANSACTION}${params.transactionID}`,
        value: {
            ...originalSelectedTransaction,
            billable: params.billable,
            comment: {
                comment: params.comment,
            },
            category: params.category,
            created: params.created,
            currency: params.currency,
            modifiedMerchant: params.merchant,
            reimbursable: params.reimbursable,
            tag: params.tag,
        },
    };

    const failureTransactionData: OnyxUpdate = {
        onyxMethod: Onyx.METHOD.MERGE,
        key: `${ONYXKEYS.COLLECTION.TRANSACTION}${params.transactionID}`,
        // eslint-disable-next-line @typescript-eslint/non-nullable-type-assertion-style
        value: originalSelectedTransaction as OnyxTypes.Transaction,
    };

    const optimisticTransactionViolations: OnyxUpdate[] = [...params.transactionIDList, params.transactionID].map((id) => {
        const violations = allTransactionViolations[`${ONYXKEYS.COLLECTION.TRANSACTION_VIOLATIONS}${id}`] ?? [];
        const newViolation = {name: CONST.VIOLATIONS.HOLD, type: CONST.VIOLATION_TYPES.VIOLATION};
        const updatedViolations = id === params.transactionID ? violations : [...violations, newViolation];
        return {
            onyxMethod: Onyx.METHOD.MERGE,
            key: `${ONYXKEYS.COLLECTION.TRANSACTION_VIOLATIONS}${id}`,
            value: updatedViolations.filter((violation) => violation.name !== CONST.VIOLATIONS.DUPLICATED_TRANSACTION),
        };
    });

    const failureTransactionViolations: OnyxUpdate[] = [...params.transactionIDList, params.transactionID].map((id) => {
        const violations = allTransactionViolations[`${ONYXKEYS.COLLECTION.TRANSACTION_VIOLATIONS}${id}`] ?? [];
        return {
            onyxMethod: Onyx.METHOD.MERGE,
            key: `${ONYXKEYS.COLLECTION.TRANSACTION_VIOLATIONS}${id}`,
            value: violations,
        };
    });

    const iouActionList = params.reportID ? getIOUActionForTransactions(params.transactionIDList, params.reportID) : [];
    const orderedTransactionIDList = iouActionList.map((action) => {
        const message = getOriginalMessage(action);
        return message?.IOUTransactionID ?? '';
    });

    const optimisticHoldActions: OnyxUpdate[] = [];
    const failureHoldActions: OnyxUpdate[] = [];
    const reportActionIDList: string[] = [];
    const optimisticHoldTransactionActions: OnyxUpdate[] = [];
    const failureHoldTransactionActions: OnyxUpdate[] = [];
    iouActionList.forEach((action) => {
        const transactionThreadReportID = action?.childReportID;
        const createdReportAction = buildOptimisticHoldReportAction();
        reportActionIDList.push(createdReportAction.reportActionID);
        const transactionID = isMoneyRequestAction(action) ? getOriginalMessage(action)?.IOUTransactionID ?? CONST.DEFAULT_NUMBER_ID : CONST.DEFAULT_NUMBER_ID;
        optimisticHoldTransactionActions.push({
            onyxMethod: Onyx.METHOD.MERGE,
            key: `${ONYXKEYS.COLLECTION.TRANSACTION}${transactionID}`,
            value: {
                comment: {
                    hold: createdReportAction.reportActionID,
                },
            },
        });
        failureHoldTransactionActions.push({
            onyxMethod: Onyx.METHOD.MERGE,
            key: `${ONYXKEYS.COLLECTION.TRANSACTION}${transactionID}`,
            value: {
                comment: {
                    hold: null,
                },
            },
        });
        optimisticHoldActions.push({
            onyxMethod: Onyx.METHOD.MERGE,
            key: `${ONYXKEYS.COLLECTION.REPORT_ACTIONS}${transactionThreadReportID}`,
            value: {
                [createdReportAction.reportActionID]: createdReportAction,
            },
        });
        failureHoldActions.push({
            onyxMethod: Onyx.METHOD.MERGE,
            key: `${ONYXKEYS.COLLECTION.REPORT_ACTIONS}${transactionThreadReportID}`,
            value: {
                [createdReportAction.reportActionID]: {
                    errors: getMicroSecondOnyxErrorWithTranslationKey('iou.error.genericHoldExpenseFailureMessage'),
                },
            },
        });
    });

    const transactionThreadReportID = params.reportID ? getIOUActionForTransactions([params.transactionID], params.reportID).at(0)?.childReportID : undefined;
    const optimisticReportAction = buildOptimisticDismissedViolationReportAction({
        reason: 'manual',
        violationName: CONST.VIOLATIONS.DUPLICATED_TRANSACTION,
    });

    const optimisticReportActionData: OnyxUpdate = {
        onyxMethod: Onyx.METHOD.MERGE,
        key: `${ONYXKEYS.COLLECTION.REPORT_ACTIONS}${transactionThreadReportID}`,
        value: {
            [optimisticReportAction.reportActionID]: optimisticReportAction,
        },
    };

    const failureReportActionData: OnyxUpdate = {
        onyxMethod: Onyx.METHOD.MERGE,
        key: `${ONYXKEYS.COLLECTION.REPORT_ACTIONS}${transactionThreadReportID}`,
        value: {
            [optimisticReportAction.reportActionID]: null,
        },
    };

    const optimisticData: OnyxUpdate[] = [];
    const failureData: OnyxUpdate[] = [];

    optimisticData.push(optimisticTransactionData, ...optimisticTransactionViolations, ...optimisticHoldActions, ...optimisticHoldTransactionActions, optimisticReportActionData);
    failureData.push(failureTransactionData, ...failureTransactionViolations, ...failureHoldActions, ...failureHoldTransactionActions, failureReportActionData);
    const {reportID, transactionIDList, receiptID, ...otherParams} = params;

    const parameters: ResolveDuplicatesParams = {
        ...otherParams,
        transactionID: params.transactionID,
        reportActionIDList,
        transactionIDList: orderedTransactionIDList,
        dismissedViolationReportActionID: optimisticReportAction.reportActionID,
    };

    API.write(WRITE_COMMANDS.RESOLVE_DUPLICATES, parameters, {optimisticData, failureData});
}

export {
    adjustRemainingSplitShares,
    getNextApproverAccountID,
    approveMoneyRequest,
    canApproveIOU,
    cancelPayment,
    canIOUBePaid,
    cleanUpMoneyRequest,
    clearMoneyRequest,
    completeSplitBill,
    createDistanceRequest,
    createDraftTransaction,
    deleteMoneyRequest,
    deleteTrackExpense,
    detachReceipt,
    dismissHoldUseExplanation,
    getIOURequestPolicyID,
    initMoneyRequest,
    navigateToStartStepIfScanFileCannotBeRead,
    completePaymentOnboarding,
    payInvoice,
    payMoneyRequest,
    putOnHold,
    replaceReceipt,
    requestMoney,
    resetSplitShares,
    savePreferredPaymentMethod,
    sendInvoice,
    sendMoneyElsewhere,
    sendMoneyWithWallet,
    setCustomUnitRateID,
    setCustomUnitID,
    removeSubrate,
    addSubrate,
    updateSubrate,
    clearSubrates,
    setDraftSplitTransaction,
    setIndividualShare,
    setMoneyRequestAmount,
    setMoneyRequestAttendees,
    setMoneyRequestBillable,
    setMoneyRequestCategory,
    setMoneyRequestCreated,
    setMoneyRequestDateAttribute,
    setMoneyRequestCurrency,
    setMoneyRequestDescription,
    setMoneyRequestDistanceRate,
    setMoneyRequestMerchant,
    setMoneyRequestParticipants,
    setMoneyRequestParticipantsFromReport,
    setMoneyRequestPendingFields,
    setMoneyRequestReceipt,
    setMoneyRequestTag,
    setMoneyRequestTaxAmount,
    setMoneyRequestTaxRate,
    setSplitPayer,
    setSplitShares,
    splitBill,
    splitBillAndOpenReport,
    startMoneyRequest,
    startSplitBill,
    submitReport,
    trackExpense,
    unapproveExpenseReport,
    unholdRequest,
    updateMoneyRequestAttendees,
    updateMoneyRequestAmountAndCurrency,
    updateMoneyRequestBillable,
    updateMoneyRequestCategory,
    updateMoneyRequestDate,
    updateMoneyRequestDescription,
    updateMoneyRequestDistance,
    updateMoneyRequestDistanceRate,
    updateMoneyRequestMerchant,
    updateMoneyRequestTag,
    updateMoneyRequestTaxAmount,
    updateMoneyRequestTaxRate,
    mergeDuplicates,
    updateLastLocationPermissionPrompt,
    resolveDuplicates,
    getIOUReportActionToApproveOrPay,
    getNavigationUrlOnMoneyRequestDelete,
    getNavigationUrlAfterTrackExpenseDelete,
    canSubmitReport,
};
export type {GPSPoint as GpsPoint, IOURequestType};<|MERGE_RESOLUTION|>--- conflicted
+++ resolved
@@ -112,6 +112,7 @@
     isDraftReport,
     isExpenseReport,
     isIndividualInvoiceRoom,
+    isInvoiceReport,
     isInvoiceReport as isInvoiceReportReportUtils,
     isInvoiceRoom,
     isMoneyRequestReport as isMoneyRequestReportReportUtils,
@@ -1298,19 +1299,7 @@
         return [optimisticData, successData, failureData];
     }
 
-<<<<<<< HEAD
-    const violationsOnyxData = ViolationsUtils.getViolationsOnyxData(
-        transaction,
-        [],
-        policy,
-        policyTagList ?? {},
-        policyCategories ?? {},
-        PolicyUtils.hasDependentTags(policy, policyTagList ?? {}),
-        false,
-    );
-=======
-    const violationsOnyxData = ViolationsUtils.getViolationsOnyxData(transaction, [], policy, policyTagList ?? {}, policyCategories ?? {}, hasDependentTags(policy, policyTagList ?? {}));
->>>>>>> 7b9e55ed
+    const violationsOnyxData = ViolationsUtils.getViolationsOnyxData(transaction, [], policy, policyTagList ?? {}, policyCategories ?? {}, hasDependentTags(policy, policyTagList ?? {}), false);
 
     if (violationsOnyxData) {
         optimisticData.push(violationsOnyxData);
@@ -1690,19 +1679,7 @@
         return [optimisticData, successData, failureData];
     }
 
-<<<<<<< HEAD
-    const violationsOnyxData = ViolationsUtils.getViolationsOnyxData(
-        transaction,
-        [],
-        policy,
-        policyTagList ?? {},
-        policyCategories ?? {},
-        PolicyUtils.hasDependentTags(policy, policyTagList ?? {}),
-        true,
-    );
-=======
-    const violationsOnyxData = ViolationsUtils.getViolationsOnyxData(transaction, [], policy, policyTagList ?? {}, policyCategories ?? {}, hasDependentTags(policy, policyTagList ?? {}));
->>>>>>> 7b9e55ed
+    const violationsOnyxData = ViolationsUtils.getViolationsOnyxData(transaction, [], policy, policyTagList ?? {}, policyCategories ?? {}, hasDependentTags(policy, policyTagList ?? {}), false);
 
     if (violationsOnyxData) {
         optimisticData.push(violationsOnyxData);
@@ -2072,19 +2049,7 @@
         return [optimisticData, successData, failureData];
     }
 
-<<<<<<< HEAD
-    const violationsOnyxData = ViolationsUtils.getViolationsOnyxData(
-        transaction,
-        [],
-        policy,
-        policyTagList ?? {},
-        policyCategories ?? {},
-        PolicyUtils.hasDependentTags(policy, policyTagList ?? {}),
-        false,
-    );
-=======
-    const violationsOnyxData = ViolationsUtils.getViolationsOnyxData(transaction, [], policy, policyTagList ?? {}, policyCategories ?? {}, hasDependentTags(policy, policyTagList ?? {}));
->>>>>>> 7b9e55ed
+    const violationsOnyxData = ViolationsUtils.getViolationsOnyxData(transaction, [], policy, policyTagList ?? {}, policyCategories ?? {}, hasDependentTags(policy, policyTagList ?? {}), false);
 
     if (violationsOnyxData) {
         optimisticData.push(violationsOnyxData);
@@ -3252,17 +3217,14 @@
         });
     }
 
-<<<<<<< HEAD
     const parentReport = allReports?.[`${ONYXKEYS.COLLECTION.REPORT}${transaction?.reportID}`];
     if (
         policy &&
-        PolicyUtils.isPaidGroupPolicy(policy) &&
+        isPaidGroupPolicy(policy) &&
         updatedTransaction &&
         (hasModifiedTag || hasModifiedCategory || hasModifiedDistanceRate || hasModifiedAmount || hasModifiedCreated)
     ) {
-=======
     if (policy && isPaidGroupPolicy(policy) && updatedTransaction && (hasModifiedTag || hasModifiedCategory || hasModifiedDistanceRate)) {
->>>>>>> 7b9e55ed
         const currentTransactionViolations = allTransactionViolations[`${ONYXKEYS.COLLECTION.TRANSACTION_VIOLATIONS}${transactionID}`] ?? [];
         optimisticData.push(
             ViolationsUtils.getViolationsOnyxData(
@@ -3271,12 +3233,8 @@
                 policy,
                 policyTagList ?? {},
                 policyCategories ?? {},
-<<<<<<< HEAD
-                PolicyUtils.hasDependentTags(policy, policyTagList ?? {}),
-                ReportUtils.isInvoiceReport(parentReport),
-=======
                 hasDependentTags(policy, policyTagList ?? {}),
->>>>>>> 7b9e55ed
+                isInvoiceReport(parentReport),
             ),
         );
         failureData.push({
