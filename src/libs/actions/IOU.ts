--- conflicted
+++ resolved
@@ -1633,13 +1633,8 @@
             onyxMethod: Onyx.METHOD.MERGE,
             key: `${ONYXKEYS.COLLECTION.REPORT_ACTIONS}${transactionThreadReport.reportID}`,
             value: {
-<<<<<<< HEAD
                 [transactionThreadCreatedReportAction.reportActionID]: {
-                    errors: ErrorUtils.getMicroSecondOnyxErrorWithTranslationKey('iou.error.genericCreateInvoiceFailureMessage', errorKey),
-=======
-                [transactionThreadCreatedReportAction?.reportActionID ?? '-1']: {
                     errors: getMicroSecondOnyxErrorWithTranslationKey('iou.error.genericCreateInvoiceFailureMessage', errorKey),
->>>>>>> 51330908
                 },
             },
         });
@@ -2054,13 +2049,8 @@
             onyxMethod: Onyx.METHOD.MERGE,
             key: `${ONYXKEYS.COLLECTION.REPORT_ACTIONS}${transactionThreadReport?.reportID}`,
             value: {
-<<<<<<< HEAD
                 [transactionThreadCreatedReportAction?.reportActionID]: {
-                    errors: ErrorUtils.getMicroSecondOnyxErrorWithTranslationKey('iou.error.genericCreateFailureMessage'),
-=======
-                [transactionThreadCreatedReportAction?.reportActionID ?? '-1']: {
                     errors: getMicroSecondOnyxErrorWithTranslationKey('iou.error.genericCreateFailureMessage'),
->>>>>>> 51330908
                 },
             },
         });
@@ -2143,13 +2133,8 @@
     if (chatReport) {
         canUserPerformWriteAction = !!canUserPerformWriteActionReportUtils(chatReport);
     }
-<<<<<<< HEAD
-    const lastVisibleAction = ReportActionsUtils.getLastVisibleAction(chatReportID, canUserPerformWriteAction, updatedReportAction);
-    const {lastMessageText = '', lastMessageHtml = ''} = ReportActionsUtils.getLastVisibleMessage(chatReportID, canUserPerformWriteAction, updatedReportAction);
-=======
-    const lastVisibleAction = getLastVisibleAction(chatReport?.reportID ?? '-1', canUserPerformWriteAction, updatedReportAction);
-    const {lastMessageText = '', lastMessageHtml = ''} = getLastVisibleMessage(chatReport?.reportID ?? '-1', canUserPerformWriteAction, updatedReportAction);
->>>>>>> 51330908
+    const lastVisibleAction = getLastVisibleAction(chatReportID, canUserPerformWriteAction, updatedReportAction);
+    const {lastMessageText = '', lastMessageHtml = ''} = getLastVisibleMessage(chatReportID, canUserPerformWriteAction, updatedReportAction);
 
     // STEP 4: Build Onyx data
     const optimisticData: OnyxUpdate[] = [];
@@ -2334,13 +2319,8 @@
     const trimmedComment = (comment?.comment ?? '').trim();
     const senderWorkspaceID = participants?.find((participant) => participant?.isSender)?.policyID;
     const receiverParticipant: Participant | InvoiceReceiver | undefined = participants?.find((participant) => participant?.accountID) ?? invoiceChatReport?.invoiceReceiver;
-<<<<<<< HEAD
     const receiverAccountID = receiverParticipant && 'accountID' in receiverParticipant && receiverParticipant.accountID ? receiverParticipant.accountID : CONST.DEFAULT_NUMBER_ID;
-    let receiver = ReportUtils.getPersonalDetailsForAccountID(receiverAccountID);
-=======
-    const receiverAccountID = receiverParticipant && 'accountID' in receiverParticipant && receiverParticipant.accountID ? receiverParticipant.accountID : -1;
     let receiver = getPersonalDetailsForAccountID(receiverAccountID);
->>>>>>> 51330908
     let optimisticPersonalDetailListAction = {};
     const receiverType = getReceiverType(receiverParticipant);
 
@@ -2521,13 +2501,8 @@
 
     if (!iouReport || shouldCreateNewMoneyRequestReport) {
         iouReport = isPolicyExpenseChat
-<<<<<<< HEAD
-            ? ReportUtils.buildOptimisticExpenseReport(chatReport.reportID, chatReport.policyID, payeeAccountID, amount, currency)
-            : ReportUtils.buildOptimisticIOUReport(payeeAccountID, payerAccountID, amount, chatReport.reportID, currency);
-=======
-            ? buildOptimisticExpenseReport(chatReport.reportID, chatReport.policyID ?? '-1', payeeAccountID, amount, currency)
+            ? buildOptimisticExpenseReport(chatReport.reportID, chatReport.policyID, payeeAccountID, amount, currency)
             : buildOptimisticIOUReport(payeeAccountID, payerAccountID, amount, chatReport.reportID, currency);
->>>>>>> 51330908
     } else if (isPolicyExpenseChat) {
         iouReport = {...iouReport};
         // Because of the Expense reports are stored as negative values, we subtract the total from the amount
@@ -2768,11 +2743,7 @@
 
         shouldCreateNewMoneyRequestReport = shouldCreateNewMoneyRequestReportReportUtils(iouReport, chatReport);
         if (!iouReport || shouldCreateNewMoneyRequestReport) {
-<<<<<<< HEAD
-            iouReport = ReportUtils.buildOptimisticExpenseReport(chatReport.reportID, chatReport.policyID, payeeAccountID, amount, currency, amount);
-=======
-            iouReport = buildOptimisticExpenseReport(chatReport.reportID, chatReport.policyID ?? '-1', payeeAccountID, amount, currency, amount);
->>>>>>> 51330908
+            iouReport = buildOptimisticExpenseReport(chatReport.reportID, chatReport.policyID, payeeAccountID, amount, currency, amount);
         } else {
             iouReport = {...iouReport};
             // Because of the Expense reports are stored as negative values, we subtract the total from the amount
@@ -3105,19 +3076,7 @@
             }
         }
     } else {
-<<<<<<< HEAD
-        updatedMoneyRequestReport = IOUUtils.updateIOUOwnerAndTotal(
-            iouReport,
-            updatedReportAction.actorAccountID ?? CONST.DEFAULT_NUMBER_ID,
-            diff,
-            TransactionUtils.getCurrency(transaction),
-            false,
-            true,
-            isTransactionOnHold,
-        );
-=======
-        updatedMoneyRequestReport = updateIOUOwnerAndTotal(iouReport, updatedReportAction.actorAccountID ?? -1, diff, getCurrency(transaction), false, true, isTransactionOnHold);
->>>>>>> 51330908
+        updatedMoneyRequestReport = updateIOUOwnerAndTotal(iouReport, updatedReportAction.actorAccountID ?? CONST.DEFAULT_NUMBER_ID, diff, getCurrency(transaction), false, true, isTransactionOnHold);
     }
 
     optimisticData.push(
@@ -4408,11 +4367,7 @@
         Navigation.setNavigationActionToMicrotaskQueue(() => Navigation.navigate(ROUTES.ROOM_INVITE.getRoute(activeReportID, CONST.IOU.SHARE.ROLE.ACCOUNTANT)));
     }
 
-<<<<<<< HEAD
-    Report.notifyNewAction(activeReportID, payeeAccountID);
-=======
-    notifyNewAction(activeReportID ?? '', payeeAccountID);
->>>>>>> 51330908
+    notifyNewAction(activeReportID, payeeAccountID);
 }
 
 function getOrCreateOptimisticSplitChatReport(existingSplitChatReportID: string, participants: Participant[], participantAccountIDs: number[], currentUserAccountID: number) {
@@ -4674,15 +4629,9 @@
     const hasMultipleParticipants = participants.length > 1;
     participants.forEach((participant) => {
         // In a case when a participant is a workspace, even when a current user is not an owner of the workspace
-<<<<<<< HEAD
-        const isPolicyExpenseChat = ReportUtils.isPolicyExpenseChat(participant);
-        const splitAmount = splitShares?.[participant.accountID ?? CONST.DEFAULT_NUMBER_ID]?.amount ?? IOUUtils.calculateAmount(participants.length, amount, currency, false);
-        const splitTaxAmount = IOUUtils.calculateAmount(participants.length, taxAmount, currency, false);
-=======
         const isPolicyExpenseChat = isPolicyExpenseChatReportUtils(participant);
-        const splitAmount = splitShares?.[participant.accountID ?? -1]?.amount ?? calculateIOUAmount(participants.length, amount, currency, false);
+        const splitAmount = splitShares?.[participant.accountID ?? CONST.DEFAULT_NUMBER_ID]?.amount ?? calculateIOUAmount(participants.length, amount, currency, false);
         const splitTaxAmount = calculateIOUAmount(participants.length, taxAmount, currency, false);
->>>>>>> 51330908
 
         // To exclude someone from a split, the amount can be 0. The scenario for this is when creating a split from a group chat, we have remove the option to deselect users to exclude them.
         // We can input '0' next to someone we want to exclude.
@@ -4726,13 +4675,8 @@
 
         if (!oneOnOneIOUReport || shouldCreateNewOneOnOneIOUReport) {
             oneOnOneIOUReport = isOwnPolicyExpenseChat
-<<<<<<< HEAD
-                ? ReportUtils.buildOptimisticExpenseReport(oneOnOneChatReport.reportID, oneOnOneChatReport.policyID, currentUserAccountID, splitAmount, currency)
-                : ReportUtils.buildOptimisticIOUReport(currentUserAccountID, accountID, splitAmount, oneOnOneChatReport.reportID, currency);
-=======
-                ? buildOptimisticExpenseReport(oneOnOneChatReport.reportID, oneOnOneChatReport.policyID ?? '-1', currentUserAccountID, splitAmount, currency)
+                ? buildOptimisticExpenseReport(oneOnOneChatReport.reportID, oneOnOneChatReport.policyID, currentUserAccountID, splitAmount, currency)
                 : buildOptimisticIOUReport(currentUserAccountID, accountID, splitAmount, oneOnOneChatReport.reportID, currency);
->>>>>>> 51330908
         } else if (isOwnPolicyExpenseChat) {
             // Because of the Expense reports are stored as negative values, we subtract the total from the amount
             if (oneOnOneIOUReport?.currency === currency) {
@@ -5377,11 +5321,7 @@
     API.write(WRITE_COMMANDS.START_SPLIT_BILL, parameters, {optimisticData, successData, failureData});
 
     Navigation.dismissModalWithReport(splitChatReport);
-<<<<<<< HEAD
-    Report.notifyNewAction(splitChatReport.reportID, currentUserAccountID);
-=======
-    notifyNewAction(splitChatReport.reportID ?? '-1', currentUserAccountID);
->>>>>>> 51330908
+    notifyNewAction(splitChatReport.reportID, currentUserAccountID);
 }
 
 /** Used for editing a split expense while it's still scanning or when SmartScan fails, it completes a split expense started by startSplitBill above.
@@ -5393,13 +5333,8 @@
  * @param sessionEmail - email of the current user
  */
 function completeSplitBill(chatReportID: string, reportAction: OnyxTypes.ReportAction, updatedTransaction: OnyxEntry<OnyxTypes.Transaction>, sessionAccountID: number, sessionEmail: string) {
-<<<<<<< HEAD
-    const currentUserEmailForIOUSplit = PhoneNumber.addSMSDomainIfPhoneNumber(sessionEmail);
+    const currentUserEmailForIOUSplit = addSMSDomainIfPhoneNumber(sessionEmail);
     const transactionID = updatedTransaction?.transactionID;
-=======
-    const currentUserEmailForIOUSplit = addSMSDomainIfPhoneNumber(sessionEmail);
-    const transactionID = updatedTransaction?.transactionID ?? '-1';
->>>>>>> 51330908
     const unmodifiedTransaction = allTransactions[`${ONYXKEYS.COLLECTION.TRANSACTION}${transactionID}`];
 
     // Save optimistic updated transaction and action
@@ -5507,13 +5442,8 @@
 
         if (!oneOnOneIOUReport || shouldCreateNewOneOnOneIOUReport) {
             oneOnOneIOUReport = isPolicyExpenseChat
-<<<<<<< HEAD
-                ? ReportUtils.buildOptimisticExpenseReport(oneOnOneChatReport?.reportID, participant.policyID, sessionAccountID, splitAmount, currency ?? '')
-                : ReportUtils.buildOptimisticIOUReport(sessionAccountID, participant.accountID ?? CONST.DEFAULT_NUMBER_ID, splitAmount, oneOnOneChatReport?.reportID, currency ?? '');
-=======
-                ? buildOptimisticExpenseReport(oneOnOneChatReport?.reportID ?? '-1', participant.policyID ?? '-1', sessionAccountID, splitAmount, currency ?? '')
-                : buildOptimisticIOUReport(sessionAccountID, participant.accountID ?? -1, splitAmount, oneOnOneChatReport?.reportID ?? '-1', currency ?? '');
->>>>>>> 51330908
+                ? buildOptimisticExpenseReport(oneOnOneChatReport?.reportID, participant.policyID, sessionAccountID, splitAmount, currency ?? '')
+                : buildOptimisticIOUReport(sessionAccountID, participant.accountID ?? CONST.DEFAULT_NUMBER_ID, splitAmount, oneOnOneChatReport?.reportID, currency ?? '');
         } else if (isPolicyExpenseChat) {
             if (typeof oneOnOneIOUReport?.total === 'number') {
                 // Because of the Expense reports are stored as negative values, we subtract the total from the amount
@@ -5809,13 +5739,8 @@
     });
 
     API.write(WRITE_COMMANDS.CREATE_DISTANCE_REQUEST, parameters, onyxData);
-<<<<<<< HEAD
-    InteractionManager.runAfterInteractions(() => TransactionEdit.removeDraftTransaction(CONST.IOU.OPTIMISTIC_TRANSACTION_ID));
+    InteractionManager.runAfterInteractions(() => removeDraftTransaction(CONST.IOU.OPTIMISTIC_TRANSACTION_ID));
     const activeReportID = isMoneyRequestReport && report?.reportID ? report.reportID : parameters.chatReportID;
-=======
-    InteractionManager.runAfterInteractions(() => removeDraftTransaction(CONST.IOU.OPTIMISTIC_TRANSACTION_ID));
-    const activeReportID = isMoneyRequestReport ? report?.reportID ?? '-1' : parameters.chatReportID;
->>>>>>> 51330908
     Navigation.dismissModal(isSearchTopmostCentralPane() ? undefined : activeReportID);
     notifyNewAction(activeReportID, userAccountID);
 }
@@ -5870,11 +5795,7 @@
  */
 function prepareToCleanUpMoneyRequest(transactionID: string, reportAction: OnyxTypes.ReportAction) {
     // STEP 1: Get all collections we're updating
-<<<<<<< HEAD
-    const iouReportID = ReportActionsUtils.isMoneyRequestAction(reportAction) ? ReportActionsUtils.getOriginalMessage(reportAction)?.IOUReportID : undefined;
-=======
-    const iouReportID = isMoneyRequestAction(reportAction) ? getOriginalMessage(reportAction)?.IOUReportID : '-1';
->>>>>>> 51330908
+    const iouReportID = isMoneyRequestAction(reportAction) ? getOriginalMessage(reportAction)?.IOUReportID : undefined;
     const iouReport = allReports?.[`${ONYXKEYS.COLLECTION.REPORT}${iouReportID}`] ?? null;
     const chatReport = allReports?.[`${ONYXKEYS.COLLECTION.REPORT}${iouReport?.chatReportID}`];
     const reportPreviewAction = getReportPreviewAction(iouReport?.chatReportID, iouReport?.reportID);
@@ -5918,26 +5839,14 @@
     if (chatReport) {
         canUserPerformWriteAction = !!canUserPerformWriteActionReportUtils(chatReport);
     }
-<<<<<<< HEAD
-    const lastVisibleAction = ReportActionsUtils.getLastVisibleAction(iouReport?.reportID, canUserPerformWriteAction, updatedReportAction);
-    const iouReportLastMessageText = ReportActionsUtils.getLastVisibleMessage(iouReport?.reportID, canUserPerformWriteAction, updatedReportAction).lastMessageText;
-    const shouldDeleteIOUReport =
-        iouReportLastMessageText.length === 0 && !ReportActionsUtils.isDeletedParentAction(lastVisibleAction) && (!transactionThreadID || shouldDeleteTransactionThread);
-
-    // STEP 4: Update the iouReport and reportPreview with new totals and messages if it wasn't deleted
-    let updatedIOUReport: OnyxInputValue<OnyxTypes.Report>;
-    const currency = TransactionUtils.getCurrency(transaction);
-    const updatedReportPreviewAction: Partial<OnyxTypes.ReportAction<typeof CONST.REPORT.ACTIONS.TYPE.REPORT_PREVIEW>> = {...reportPreviewAction};
-=======
-    const lastVisibleAction = getLastVisibleAction(iouReport?.reportID ?? '-1', canUserPerformWriteAction, updatedReportAction);
-    const iouReportLastMessageText = getLastVisibleMessage(iouReport?.reportID ?? '-1', canUserPerformWriteAction, updatedReportAction).lastMessageText;
+    const lastVisibleAction = getLastVisibleAction(iouReport?.reportID, canUserPerformWriteAction, updatedReportAction);
+    const iouReportLastMessageText = getLastVisibleMessage(iouReport?.reportID, canUserPerformWriteAction, updatedReportAction).lastMessageText;
     const shouldDeleteIOUReport = iouReportLastMessageText.length === 0 && !isDeletedParentAction(lastVisibleAction) && (!transactionThreadID || shouldDeleteTransactionThread);
 
     // STEP 4: Update the iouReport and reportPreview with new totals and messages if it wasn't deleted
     let updatedIOUReport: OnyxInputValue<OnyxTypes.Report>;
     const currency = getCurrency(transaction);
-    const updatedReportPreviewAction: OnyxTypes.ReportAction<typeof CONST.REPORT.ACTIONS.TYPE.REPORT_PREVIEW> = {...reportPreviewAction};
->>>>>>> 51330908
+    const updatedReportPreviewAction: Partial<OnyxTypes.ReportAction<typeof CONST.REPORT.ACTIONS.TYPE.REPORT_PREVIEW>> = {...reportPreviewAction};
     updatedReportPreviewAction.pendingAction = shouldDeleteIOUReport ? CONST.RED_BRICK_ROAD_PENDING_ACTION.DELETE : CONST.RED_BRICK_ROAD_PENDING_ACTION.UPDATE;
     if (iouReport && isExpenseReport(iouReport)) {
         updatedIOUReport = {...iouReport};
@@ -5962,19 +5871,7 @@
             }
         }
     } else {
-<<<<<<< HEAD
-        updatedIOUReport = IOUUtils.updateIOUOwnerAndTotal(
-            iouReport,
-            reportAction.actorAccountID ?? CONST.DEFAULT_NUMBER_ID,
-            TransactionUtils.getAmount(transaction, false),
-            currency,
-            true,
-            false,
-            isTransactionOnHold,
-        );
-=======
-        updatedIOUReport = updateIOUOwnerAndTotal(iouReport, reportAction.actorAccountID ?? -1, getAmount(transaction, false), currency, true, false, isTransactionOnHold);
->>>>>>> 51330908
+        updatedIOUReport = updateIOUOwnerAndTotal(iouReport, reportAction.actorAccountID ?? CONST.DEFAULT_NUMBER_ID, getAmount(transaction, false), currency, true, false, isTransactionOnHold);
     }
 
     if (updatedIOUReport) {
@@ -5984,13 +5881,8 @@
 
     const hasNonReimbursableTransactions = hasNonReimbursableTransactionsReportUtils(iouReport?.reportID);
     const messageText = Localize.translateLocal(hasNonReimbursableTransactions ? 'iou.payerSpentAmount' : 'iou.payerOwesAmount', {
-<<<<<<< HEAD
-        payer: ReportUtils.getPersonalDetailsForAccountID(updatedIOUReport?.managerID ?? CONST.DEFAULT_NUMBER_ID).login ?? '',
-        amount: CurrencyUtils.convertToDisplayString(updatedIOUReport?.total, updatedIOUReport?.currency),
-=======
-        payer: getPersonalDetailsForAccountID(updatedIOUReport?.managerID ?? -1).login ?? '',
+        payer: getPersonalDetailsForAccountID(updatedIOUReport?.managerID ?? CONST.DEFAULT_NUMBER_ID).login ?? '',
         amount: convertToDisplayString(updatedIOUReport?.total, updatedIOUReport?.currency),
->>>>>>> 51330908
     });
 
     if (getReportActionMessage(updatedReportPreviewAction)) {
@@ -6211,25 +6103,16 @@
                 value: {
                     hasOutstandingChildRequest: false,
                     iouReportID: null,
-<<<<<<< HEAD
-                    lastMessageText: ReportActionsUtils.getLastVisibleMessage(
+                    lastMessageText: getLastVisibleMessage(
                         iouReport?.chatReportID,
                         canUserPerformWriteAction,
                         reportPreviewAction?.reportActionID ? {[reportPreviewAction.reportActionID]: null} : {},
                     )?.lastMessageText,
-                    lastVisibleActionCreated: ReportActionsUtils.getLastVisibleAction(
+                    lastVisibleActionCreated: getLastVisibleAction(
                         iouReport?.chatReportID,
                         canUserPerformWriteAction,
                         reportPreviewAction?.reportActionID ? {[reportPreviewAction.reportActionID]: null} : {},
                     )?.created,
-=======
-                    lastMessageText: getLastVisibleMessage(iouReport?.chatReportID ?? '-1', canUserPerformWriteAction, {
-                        [reportPreviewAction?.reportActionID ?? '-1']: null,
-                    })?.lastMessageText,
-                    lastVisibleActionCreated: getLastVisibleAction(iouReport?.chatReportID ?? '-1', canUserPerformWriteAction, {
-                        [reportPreviewAction?.reportActionID ?? '-1']: null,
-                    })?.created,
->>>>>>> 51330908
                 },
             },
             {
@@ -6366,23 +6249,16 @@
             value: {
                 hasOutstandingChildRequest: false,
                 iouReportID: null,
-<<<<<<< HEAD
-                lastMessageText: ReportActionsUtils.getLastVisibleMessage(
+                lastMessageText: getLastVisibleMessage(
                     iouReport?.chatReportID,
                     canUserPerformWriteAction,
                     reportPreviewAction?.reportActionID ? {[reportPreviewAction.reportActionID]: null} : {},
                 )?.lastMessageText,
-                lastVisibleActionCreated: ReportActionsUtils.getLastVisibleAction(
+                lastVisibleActionCreated: getLastVisibleAction(
                     iouReport?.chatReportID,
                     canUserPerformWriteAction,
                     reportPreviewAction?.reportActionID ? {[reportPreviewAction.reportActionID]: null} : {},
                 )?.created,
-=======
-                lastMessageText: getLastVisibleMessage(iouReport?.chatReportID ?? '-1', canUserPerformWriteAction, {[reportPreviewAction?.reportActionID ?? '-1']: null})?.lastMessageText,
-                lastVisibleActionCreated: getLastVisibleAction(iouReport?.chatReportID ?? '-1', canUserPerformWriteAction, {
-                    [reportPreviewAction?.reportActionID ?? '-1']: null,
-                })?.created,
->>>>>>> 51330908
             },
         });
         optimisticData.push({
@@ -6821,17 +6697,9 @@
         {
             onyxMethod: Onyx.METHOD.MERGE,
             key: `${ONYXKEYS.COLLECTION.REPORT_ACTIONS}${optimisticTransactionThread.reportID}`,
-<<<<<<< HEAD
             value: optimisticCreatedActionForTransactionThread?.reportActionID
-                ? {[optimisticCreatedActionForTransactionThread?.reportActionID]: {errors: ErrorUtils.getMicroSecondOnyxErrorWithTranslationKey('iou.error.genericCreateFailureMessage')}}
+                ? {[optimisticCreatedActionForTransactionThread?.reportActionID]: {errors: getMicroSecondOnyxErrorWithTranslationKey('iou.error.genericCreateFailureMessage')}}
                 : {},
-=======
-            value: {
-                [optimisticCreatedActionForTransactionThread?.reportActionID ?? '-1']: {
-                    errors: getMicroSecondOnyxErrorWithTranslationKey('iou.error.genericCreateFailureMessage'),
-                },
-            },
->>>>>>> 51330908
         },
         {
             onyxMethod: Onyx.METHOD.SET,
@@ -6926,24 +6794,14 @@
     oldReportActionID: string;
 };
 
-<<<<<<< HEAD
 function getHoldReportActionsAndTransactions(reportID: string | undefined) {
-    const iouReportActions = ReportActionsUtils.getAllReportActions(reportID);
-=======
-function getHoldReportActionsAndTransactions(reportID: string) {
     const iouReportActions = getAllReportActions(reportID);
->>>>>>> 51330908
     const holdReportActions: Array<OnyxTypes.ReportAction<typeof CONST.REPORT.ACTIONS.TYPE.IOU>> = [];
     const holdTransactions: OnyxTypes.Transaction[] = [];
 
     Object.values(iouReportActions).forEach((action) => {
-<<<<<<< HEAD
-        const transactionID = ReportActionsUtils.isMoneyRequestAction(action) ? ReportActionsUtils.getOriginalMessage(action)?.IOUTransactionID : undefined;
+        const transactionID = isMoneyRequestAction(action) ? getOriginalMessage(action)?.IOUTransactionID : undefined;
         const transaction = getTransaction(transactionID);
-=======
-        const transactionID = isMoneyRequestAction(action) ? getOriginalMessage(action)?.IOUTransactionID ?? null : null;
-        const transaction = getTransaction(transactionID ?? '-1');
->>>>>>> 51330908
 
         if (transaction?.comment?.hold) {
             holdReportActions.push(action as OnyxTypes.ReportAction<typeof CONST.REPORT.ACTIONS.TYPE.IOU>);
@@ -6984,19 +6842,7 @@
               holdNonReimbursableAmount,
               newParentReportActionID,
           )
-<<<<<<< HEAD
-        : ReportUtils.buildOptimisticIOUReport(
-              iouReport?.ownerAccountID ?? CONST.DEFAULT_NUMBER_ID,
-              iouReport?.managerID ?? CONST.DEFAULT_NUMBER_ID,
-              holdAmount,
-              chatReport.reportID,
-              iouReport?.currency ?? '',
-              false,
-              newParentReportActionID,
-          );
-=======
-        : buildOptimisticIOUReport(iouReport?.ownerAccountID ?? -1, iouReport?.managerID ?? -1, holdAmount, chatReport.reportID, iouReport?.currency ?? '', false, newParentReportActionID);
->>>>>>> 51330908
+        : buildOptimisticIOUReport(iouReport?.ownerAccountID ?? CONST.DEFAULT_NUMBER_ID, iouReport?.managerID ?? CONST.DEFAULT_NUMBER_ID, holdAmount, chatReport.reportID, iouReport?.currency ?? '', false, newParentReportActionID);
 
     const optimisticExpenseReportPreview = buildOptimisticReportPreview(
         chatReport,
@@ -7245,11 +7091,7 @@
     }
 
     let total = (iouReport?.total ?? 0) - (iouReport?.nonReimbursableTotal ?? 0);
-<<<<<<< HEAD
-    if (ReportUtils.hasHeldExpenses(iouReport?.reportID) && !full && !!iouReport?.unheldTotal) {
-=======
-    if (hasHeldExpensesReportUtils(iouReport?.reportID ?? '') && !full && !!iouReport?.unheldTotal) {
->>>>>>> 51330908
+    if (hasHeldExpensesReportUtils(iouReport?.reportID) && !full && !!iouReport?.unheldTotal) {
         total = iouReport.unheldTotal - (iouReport?.unheldNonReimbursableTotal ?? 0);
     }
 
@@ -7275,13 +7117,8 @@
     let currentNextStep = null;
     let optimisticNextStep = null;
     if (!isInvoiceReport) {
-<<<<<<< HEAD
         currentNextStep = allNextSteps[`${ONYXKEYS.COLLECTION.NEXT_STEP}${iouReport?.reportID}`] ?? null;
-        optimisticNextStep = NextStepUtils.buildNextStep(iouReport, CONST.REPORT.STATUS_NUM.REIMBURSED);
-=======
-        currentNextStep = allNextSteps[`${ONYXKEYS.COLLECTION.NEXT_STEP}${iouReport?.reportID ?? ''}`] ?? null;
         optimisticNextStep = buildNextStep(iouReport, CONST.REPORT.STATUS_NUM.REIMBURSED);
->>>>>>> 51330908
     }
 
     const optimisticChatReport = {
@@ -7636,13 +7473,8 @@
     const chatReportActions = allReportActions?.[`${ONYXKEYS.COLLECTION.REPORT_ACTIONS}${chatReport?.reportID}`] ?? {};
 
     return Object.values(chatReportActions).find((action) => {
-<<<<<<< HEAD
-        const iouReport = ReportUtils.getReportOrDraftReport(action.childReportID);
-        const policy = PolicyUtils.getPolicy(iouReport?.policyID);
-=======
-        const iouReport = getReportOrDraftReport(action.childReportID ?? '-1');
+        const iouReport = getReportOrDraftReport(action.childReportID);
         const policy = getPolicy(iouReport?.policyID);
->>>>>>> 51330908
         const shouldShowSettlementButton = canIOUBePaid(iouReport, chatReport, policy) || canApproveIOU(iouReport, policy);
         return action.childReportID?.toString() !== excludedIOUReportID && action.actionName === CONST.REPORT.ACTIONS.TYPE.REPORT_PREVIEW && shouldShowSettlementButton;
     });
@@ -7677,52 +7509,31 @@
 }
 
 function approveMoneyRequest(expenseReport: OnyxEntry<OnyxTypes.Report>, full?: boolean) {
-<<<<<<< HEAD
     if (!expenseReport) {
         return;
     }
 
-    if (expenseReport.policyID && SubscriptionUtils.shouldRestrictUserBillableActions(expenseReport.policyID)) {
-=======
-    if (expenseReport?.policyID && shouldRestrictUserBillableActions(expenseReport.policyID)) {
->>>>>>> 51330908
+    if (expenseReport.policyID && shouldRestrictUserBillableActions(expenseReport.policyID)) {
         Navigation.navigate(ROUTES.RESTRICTED_ACTION.getRoute(expenseReport.policyID));
         return;
     }
 
-<<<<<<< HEAD
     const currentNextStep = allNextSteps[`${ONYXKEYS.COLLECTION.NEXT_STEP}${expenseReport.reportID}`] ?? null;
     let total = expenseReport.total ?? 0;
-    const hasHeldExpenses = ReportUtils.hasHeldExpenses(expenseReport.reportID);
+    const hasHeldExpenses = hasHeldExpensesReportUtils(expenseReport.reportID);
     if (hasHeldExpenses && !full && !!expenseReport.unheldTotal) {
         total = expenseReport.unheldTotal;
     }
-    const optimisticApprovedReportAction = ReportUtils.buildOptimisticApprovedReportAction(total, expenseReport.currency ?? '', expenseReport.reportID);
-
-    const approvalChain = ReportUtils.getApprovalChain(PolicyUtils.getPolicy(expenseReport.policyID), expenseReport);
-=======
-    const currentNextStep = allNextSteps[`${ONYXKEYS.COLLECTION.NEXT_STEP}${expenseReport?.reportID}`] ?? null;
-    let total = expenseReport?.total ?? 0;
-    const hasHeldExpenses = hasHeldExpensesReportUtils(expenseReport?.reportID);
-    if (hasHeldExpenses && !full && !!expenseReport?.unheldTotal) {
-        total = expenseReport?.unheldTotal;
-    }
-    const optimisticApprovedReportAction = buildOptimisticApprovedReportAction(total, expenseReport?.currency ?? '', expenseReport?.reportID ?? '-1');
-
-    const approvalChain = getApprovalChain(getPolicy(expenseReport?.policyID), expenseReport);
->>>>>>> 51330908
+    const optimisticApprovedReportAction = buildOptimisticApprovedReportAction(total, expenseReport.currency ?? '', expenseReport.reportID);
+
+    const approvalChain = getApprovalChain(getPolicy(expenseReport.policyID), expenseReport);
 
     const predictedNextStatus = isLastApprover(approvalChain) ? CONST.REPORT.STATUS_NUM.APPROVED : CONST.REPORT.STATUS_NUM.SUBMITTED;
     const predictedNextState = isLastApprover(approvalChain) ? CONST.REPORT.STATE_NUM.APPROVED : CONST.REPORT.STATE_NUM.SUBMITTED;
     const managerID = isLastApprover(approvalChain) ? expenseReport.managerID : getNextApproverAccountID(expenseReport);
 
-<<<<<<< HEAD
-    const optimisticNextStep = NextStepUtils.buildNextStep(expenseReport, predictedNextStatus);
-    const chatReport = ReportUtils.getReportOrDraftReport(expenseReport.chatReportID);
-=======
     const optimisticNextStep = buildNextStep(expenseReport, predictedNextStatus);
-    const chatReport = getReportOrDraftReport(expenseReport?.chatReportID);
->>>>>>> 51330908
+    const chatReport = getReportOrDraftReport(expenseReport.chatReportID);
 
     const optimisticReportActionsData: OnyxUpdate = {
         onyxMethod: Onyx.METHOD.MERGE,
@@ -7815,11 +7626,7 @@
 
     // Clear hold reason of all transactions if we approve all requests
     if (full && hasHeldExpenses) {
-<<<<<<< HEAD
-        const heldTransactions = ReportUtils.getAllHeldTransactions(expenseReport.reportID);
-=======
-        const heldTransactions = getAllHeldTransactionsReportUtils(expenseReport?.reportID);
->>>>>>> 51330908
+        const heldTransactions = getAllHeldTransactionsReportUtils(expenseReport.reportID);
         heldTransactions.forEach((heldTransaction) => {
             optimisticData.push({
                 onyxMethod: Onyx.METHOD.MERGE,
@@ -8124,19 +7931,11 @@
     const approvalMode = policy?.approvalMode ?? CONST.POLICY.APPROVAL_MODE.BASIC;
     const stateNum: ValueOf<typeof CONST.REPORT.STATE_NUM> = approvalMode === CONST.POLICY.APPROVAL_MODE.OPTIONAL ? CONST.REPORT.STATE_NUM.SUBMITTED : CONST.REPORT.STATE_NUM.APPROVED;
     const statusNum: ValueOf<typeof CONST.REPORT.STATUS_NUM> = approvalMode === CONST.POLICY.APPROVAL_MODE.OPTIONAL ? CONST.REPORT.STATUS_NUM.CLOSED : CONST.REPORT.STATUS_NUM.APPROVED;
-<<<<<<< HEAD
-    const optimisticNextStep = NextStepUtils.buildNextStep(expenseReport, statusNum);
-    const iouReportActions = ReportActionsUtils.getAllReportActions(chatReport.iouReportID);
-    const expenseReportActions = ReportActionsUtils.getAllReportActions(expenseReport.reportID);
-    const iouCreatedAction = Object.values(iouReportActions).find((action) => ReportActionsUtils.isCreatedAction(action));
-    const expenseCreatedAction = Object.values(expenseReportActions).find((action) => ReportActionsUtils.isCreatedAction(action));
-=======
     const optimisticNextStep = buildNextStep(expenseReport, statusNum);
-    const iouReportActions = getAllReportActions(chatReport.iouReportID ?? '-1');
-    const expenseReportActions = getAllReportActions(expenseReport.reportID ?? '-1');
+    const iouReportActions = getAllReportActions(chatReport.iouReportID);
+    const expenseReportActions = getAllReportActions(expenseReport.reportID);
     const iouCreatedAction = Object.values(iouReportActions).find((action) => isCreatedAction(action));
     const expenseCreatedAction = Object.values(expenseReportActions).find((action) => isCreatedAction(action));
->>>>>>> 51330908
     const optimisticData: OnyxUpdate[] = [
         {
             onyxMethod: Onyx.METHOD.MERGE,
@@ -8193,13 +7992,8 @@
             onyxMethod: Onyx.METHOD.MERGE,
             key: `${ONYXKEYS.COLLECTION.REPORT_ACTIONS}${expenseReport.reportID}`,
             value: {
-<<<<<<< HEAD
                 [optimisticReportAction.reportActionID]: {
-                    errors: ErrorUtils.getMicroSecondOnyxErrorWithTranslationKey('iou.error.other'),
-=======
-                [optimisticReportAction.reportActionID ?? '-1']: {
                     errors: getMicroSecondOnyxErrorWithTranslationKey('iou.error.other'),
->>>>>>> 51330908
                 },
             },
         },
@@ -8331,11 +8125,7 @@
 
     playSound(SOUNDS.SUCCESS);
     API.write(apiCommand, params, {optimisticData, successData, failureData});
-<<<<<<< HEAD
-    Report.notifyNewAction(iouReport?.reportID, userAccountID);
-=======
-    notifyNewAction(Navigation.getTopmostReportId() ?? iouReport?.reportID ?? '', userAccountID);
->>>>>>> 51330908
+    notifyNewAction(Navigation.getTopmostReportId() ?? iouReport?.reportID, userAccountID);
 }
 
 function payInvoice(paymentMethodType: PaymentMethodType, chatReport: OnyxTypes.Report, invoiceReport: OnyxEntry<OnyxTypes.Report>, payAsBusiness = false) {
@@ -9201,19 +8991,12 @@
     });
 
     const iouActionList = params.reportID ? getIOUActionForTransactions(params.transactionIDList, params.reportID) : [];
-<<<<<<< HEAD
     const orderedTransactionIDList = iouActionList
         .map((action) => {
-            const message = ReportActionsUtils.getOriginalMessage(action);
+            const message = getOriginalMessage(action);
             return message?.IOUTransactionID;
         })
         .filter((id): id is string => !!id);
-=======
-    const orderedTransactionIDList = iouActionList.map((action) => {
-        const message = getOriginalMessage(action);
-        return message?.IOUTransactionID ?? '';
-    });
->>>>>>> 51330908
 
     const optimisticHoldActions: OnyxUpdate[] = [];
     const failureHoldActions: OnyxUpdate[] = [];
