--- conflicted
+++ resolved
@@ -4092,12 +4092,9 @@
     detachReceipt,
     getIOUReportID,
     editMoneyRequest,
-<<<<<<< HEAD
     putOnHold,
     unholdRequest,
-=======
     cancelPayment,
->>>>>>> a6fe0141
     navigateToStartStepIfScanFileCannotBeRead,
     savePreferredPaymentMethod,
 };