import {format} from 'date-fns';
import {fastMerge, Str} from 'expensify-common';
import {InteractionManager} from 'react-native';
import type {NullishDeep, OnyxCollection, OnyxEntry, OnyxInputValue, OnyxUpdate} from 'react-native-onyx';
import Onyx from 'react-native-onyx';
import type {PartialDeep, SetRequired, ValueOf} from 'type-fest';
import ReceiptGeneric from '@assets/images/receipt-generic.png';
import * as API from '@libs/API';
import type {
    ApproveMoneyRequestParams,
    CompleteSplitBillParams,
    CreateDistanceRequestParams,
    CreateWorkspaceParams,
    DeleteMoneyRequestParams,
    DetachReceiptParams,
    PayInvoiceParams,
    PayMoneyRequestParams,
    ReplaceReceiptParams,
    RequestMoneyParams,
    ResolveDuplicatesParams,
    SendInvoiceParams,
    SendMoneyParams,
    SetNameValuePairParams,
    SplitBillParams,
    StartSplitBillParams,
    SubmitReportParams,
    TrackExpenseParams,
    TransactionMergeParams,
    UnapproveExpenseReportParams,
    UpdateMoneyRequestParams,
} from '@libs/API/parameters';
import {WRITE_COMMANDS} from '@libs/API/types';
import * as CurrencyUtils from '@libs/CurrencyUtils';
import DateUtils from '@libs/DateUtils';
import DistanceRequestUtils from '@libs/DistanceRequestUtils';
import * as ErrorUtils from '@libs/ErrorUtils';
import * as FileUtils from '@libs/fileDownload/FileUtils';
import GoogleTagManager from '@libs/GoogleTagManager';
import * as IOUUtils from '@libs/IOUUtils';
import * as LocalePhoneNumber from '@libs/LocalePhoneNumber';
import * as Localize from '@libs/Localize';
import isSearchTopmostFullScreenRoute from '@libs/Navigation/isSearchTopmostFullScreenRoute';
import Navigation from '@libs/Navigation/Navigation';
import * as NextStepUtils from '@libs/NextStepUtils';
import {rand64} from '@libs/NumberUtils';
import * as OptionsListUtils from '@libs/OptionsListUtils';
import * as PersonalDetailsUtils from '@libs/PersonalDetailsUtils';
import * as PhoneNumber from '@libs/PhoneNumber';
import * as PolicyUtils from '@libs/PolicyUtils';
import * as ReportActionsUtils from '@libs/ReportActionsUtils';
import * as ReportConnection from '@libs/ReportConnection';
import type {OptimisticChatReport, OptimisticCreatedReportAction, OptimisticIOUReportAction, TransactionDetails} from '@libs/ReportUtils';
import * as ReportUtils from '@libs/ReportUtils';
import * as SessionUtils from '@libs/SessionUtils';
import * as SubscriptionUtils from '@libs/SubscriptionUtils';
import * as TransactionUtils from '@libs/TransactionUtils';
import {getCurrency, getTransaction} from '@libs/TransactionUtils';
import ViolationsUtils from '@libs/Violations/ViolationsUtils';
import type {IOUAction, IOUType} from '@src/CONST';
import CONST from '@src/CONST';
import ONYXKEYS from '@src/ONYXKEYS';
import ROUTES from '@src/ROUTES';
import type * as OnyxTypes from '@src/types/onyx';
import type {Attendee, Participant, Split} from '@src/types/onyx/IOU';
import type {ErrorFields, Errors} from '@src/types/onyx/OnyxCommon';
import type {PaymentMethodType} from '@src/types/onyx/OriginalMessage';
import type ReportAction from '@src/types/onyx/ReportAction';
import type {OnyxData} from '@src/types/onyx/Request';
import type {SearchPolicy, SearchReport, SearchTransaction} from '@src/types/onyx/SearchResults';
import type {Comment, Receipt, ReceiptSource, Routes, SplitShares, TransactionChanges, WaypointCollection} from '@src/types/onyx/Transaction';
import {isEmptyObject} from '@src/types/utils/EmptyObject';
import * as CachedPDFPaths from './CachedPDFPaths';
import * as Category from './Policy/Category';
import * as Policy from './Policy/Policy';
import * as Tag from './Policy/Tag';
import * as Report from './Report';
import {getRecentWaypoints, sanitizeRecentWaypoints} from './Transaction';
import * as TransactionEdit from './TransactionEdit';

type IOURequestType = ValueOf<typeof CONST.IOU.REQUEST_TYPE>;

type OneOnOneIOUReport = OnyxTypes.Report | undefined | null;

type MoneyRequestInformation = {
    payerAccountID: number;
    payerEmail: string;
    iouReport: OnyxTypes.Report;
    chatReport: OnyxTypes.Report;
    transaction: OnyxTypes.Transaction;
    iouAction: OptimisticIOUReportAction;
    createdChatReportActionID: string;
    createdIOUReportActionID: string;
    reportPreviewAction: OnyxTypes.ReportAction;
    transactionThreadReportID: string;
    createdReportActionIDForThread: string;
    onyxData: OnyxData;
};

type TrackExpenseInformation = {
    createdWorkspaceParams?: CreateWorkspaceParams;
    iouReport?: OnyxTypes.Report;
    chatReport: OnyxTypes.Report;
    transaction: OnyxTypes.Transaction;
    iouAction: OptimisticIOUReportAction;
    createdChatReportActionID: string;
    createdIOUReportActionID?: string;
    reportPreviewAction?: OnyxTypes.ReportAction;
    transactionThreadReportID: string;
    createdReportActionIDForThread: string;
    actionableWhisperReportActionIDParam?: string;
    onyxData: OnyxData;
};

type SendInvoiceInformation = {
    senderWorkspaceID: string;
    receiver: Partial<OnyxTypes.PersonalDetails>;
    invoiceRoom: OnyxTypes.Report;
    createdChatReportActionID: string;
    invoiceReportID: string;
    reportPreviewReportActionID: string;
    transactionID: string;
    transactionThreadReportID: string;
    createdIOUReportActionID: string;
    createdReportActionIDForThread: string;
    reportActionID: string;
    onyxData: OnyxData;
};

type SplitData = {
    chatReportID: string;
    transactionID: string;
    reportActionID: string;
    policyID?: string;
    createdReportActionID?: string;
    chatType?: string;
};

type SplitsAndOnyxData = {
    splitData: SplitData;
    splits: Split[];
    onyxData: OnyxData;
};

type UpdateMoneyRequestData = {
    params: UpdateMoneyRequestParams;
    onyxData: OnyxData;
};

type PayMoneyRequestData = {
    params: PayMoneyRequestParams & Partial<PayInvoiceParams>;
    optimisticData: OnyxUpdate[];
    successData: OnyxUpdate[];
    failureData: OnyxUpdate[];
};

type SendMoneyParamsData = {
    params: SendMoneyParams;
    optimisticData: OnyxUpdate[];
    successData: OnyxUpdate[];
    failureData: OnyxUpdate[];
};

type GPSPoint = {
    lat: number;
    long: number;
};

type RequestMoneyTransactionParams = {
    attendees: Attendee[] | undefined;
    amount: number;
    currency: string;
    comment?: string;
    receipt?: Receipt;
    category?: string;
    tag?: string;
    taxCode?: string;
    taxAmount?: number;
    billable?: boolean;
    merchant: string;
    created: string;
    actionableWhisperReportActionID?: string;
    linkedTrackedExpenseReportAction?: OnyxTypes.ReportAction;
    linkedTrackedExpenseReportID?: string;
};

type RequestMoneyPolicyParams = {
    policy?: OnyxEntry<OnyxTypes.Policy>;
    policyTagList?: OnyxEntry<OnyxTypes.PolicyTagLists>;
    policyCategories?: OnyxEntry<OnyxTypes.PolicyCategories>;
};

type RequestMoneyParticipantParams = {
    payeeEmail: string | undefined;
    payeeAccountID: number;
    participant: Participant;
};

type RequestMoneyInformation = {
    report: OnyxEntry<OnyxTypes.Report>;
    participantParams: RequestMoneyParticipantParams;
    policyParams?: RequestMoneyPolicyParams;
    gpsPoints?: GPSPoint;
    action?: IOUAction;
    reimbursible?: boolean;
    transactionParams: RequestMoneyTransactionParams;
};

let allPersonalDetails: OnyxTypes.PersonalDetailsList = {};
Onyx.connect({
    key: ONYXKEYS.PERSONAL_DETAILS_LIST,
    callback: (value) => {
        allPersonalDetails = value ?? {};
    },
});

let allTransactions: NonNullable<OnyxCollection<OnyxTypes.Transaction>> = {};
Onyx.connect({
    key: ONYXKEYS.COLLECTION.TRANSACTION,
    waitForCollectionCallback: true,
    callback: (value) => {
        if (!value) {
            allTransactions = {};
            return;
        }

        allTransactions = value;
    },
});

let allTransactionDrafts: NonNullable<OnyxCollection<OnyxTypes.Transaction>> = {};
Onyx.connect({
    key: ONYXKEYS.COLLECTION.TRANSACTION_DRAFT,
    waitForCollectionCallback: true,
    callback: (value) => {
        allTransactionDrafts = value ?? {};
    },
});

let allTransactionViolations: NonNullable<OnyxCollection<OnyxTypes.TransactionViolations>> = {};
Onyx.connect({
    key: ONYXKEYS.COLLECTION.TRANSACTION_VIOLATIONS,
    waitForCollectionCallback: true,
    callback: (value) => {
        if (!value) {
            allTransactionViolations = {};
            return;
        }

        allTransactionViolations = value;
    },
});

let allDraftSplitTransactions: NonNullable<OnyxCollection<OnyxTypes.Transaction>> = {};
Onyx.connect({
    key: ONYXKEYS.COLLECTION.SPLIT_TRANSACTION_DRAFT,
    waitForCollectionCallback: true,
    callback: (value) => {
        allDraftSplitTransactions = value ?? {};
    },
});

let allNextSteps: NonNullable<OnyxCollection<OnyxTypes.ReportNextStep>> = {};
Onyx.connect({
    key: ONYXKEYS.COLLECTION.NEXT_STEP,
    waitForCollectionCallback: true,
    callback: (value) => {
        allNextSteps = value ?? {};
    },
});

let userAccountID = -1;
let currentUserEmail = '';
Onyx.connect({
    key: ONYXKEYS.SESSION,
    callback: (value) => {
        currentUserEmail = value?.email ?? '';
        userAccountID = value?.accountID ?? -1;
    },
});

let currentUserPersonalDetails: OnyxEntry<OnyxTypes.PersonalDetails>;
Onyx.connect({
    key: ONYXKEYS.PERSONAL_DETAILS_LIST,
    callback: (value) => {
        currentUserPersonalDetails = value?.[userAccountID] ?? undefined;
    },
});

let currentDate: OnyxEntry<string> = '';
Onyx.connect({
    key: ONYXKEYS.CURRENT_DATE,
    callback: (value) => {
        currentDate = value;
    },
});

let quickAction: OnyxEntry<OnyxTypes.QuickAction> = {};
Onyx.connect({
    key: ONYXKEYS.NVP_QUICK_ACTION_GLOBAL_CREATE,
    callback: (value) => {
        quickAction = value;
    },
});

let allReportActions: OnyxCollection<OnyxTypes.ReportActions>;
Onyx.connect({
    key: ONYXKEYS.COLLECTION.REPORT_ACTIONS,
    waitForCollectionCallback: true,
    callback: (actions) => {
        if (!actions) {
            return;
        }
        allReportActions = actions;
    },
});

let activePolicyID: OnyxEntry<string>;
Onyx.connect({
    key: ONYXKEYS.NVP_ACTIVE_POLICY_ID,
    callback: (value) => (activePolicyID = value),
});

let introSelected: OnyxEntry<OnyxTypes.IntroSelected>;
Onyx.connect({
    key: ONYXKEYS.NVP_INTRO_SELECTED,
    callback: (value) => (introSelected = value),
});

let personalDetailsList: OnyxEntry<OnyxTypes.PersonalDetailsList>;
Onyx.connect({
    key: ONYXKEYS.PERSONAL_DETAILS_LIST,
    callback: (value) => (personalDetailsList = value),
});

/**
 * Find the report preview action from given chat report and iou report
 */
function getReportPreviewAction(chatReportID: string, iouReportID: string): OnyxInputValue<ReportAction<typeof CONST.REPORT.ACTIONS.TYPE.REPORT_PREVIEW>> {
    const reportActions = allReportActions?.[`${ONYXKEYS.COLLECTION.REPORT_ACTIONS}${chatReportID}`] ?? {};

    // Find the report preview action from the chat report
    return (
        Object.values(reportActions).find(
            (reportAction): reportAction is ReportAction<typeof CONST.REPORT.ACTIONS.TYPE.REPORT_PREVIEW> =>
                reportAction && ReportActionsUtils.isReportPreviewAction(reportAction) && ReportActionsUtils.getOriginalMessage(reportAction)?.linkedReportID === iouReportID,
        ) ?? null
    );
}

/**
 * Initialize expense info
 * @param reportID to attach the transaction to
 * @param policy
 * @param isFromGlobalCreate
 * @param iouRequestType one of manual/scan/distance
 */
function initMoneyRequest(
    reportID: string,
    policy: OnyxEntry<OnyxTypes.Policy>,
    isFromGlobalCreate: boolean,
    currentIouRequestType: IOURequestType | undefined,
    newIouRequestType: IOURequestType,
) {
    // Generate a brand new transactionID
    const newTransactionID = CONST.IOU.OPTIMISTIC_TRANSACTION_ID;
    const currency = policy?.outputCurrency ?? currentUserPersonalDetails?.localCurrencyCode ?? CONST.CURRENCY.USD;
    // Disabling this line since currentDate can be an empty string
    // eslint-disable-next-line @typescript-eslint/prefer-nullish-coalescing
    const created = currentDate || format(new Date(), 'yyyy-MM-dd');

    // in case we have to re-init money request, but the IOU request type is the same with the old draft transaction,
    // we should keep most of the existing data by using the ONYX MERGE operation
    if (currentIouRequestType === newIouRequestType) {
        // so, we just need to update the reportID, isFromGlobalCreate, created, currency
        Onyx.merge(`${ONYXKEYS.COLLECTION.TRANSACTION_DRAFT}${newTransactionID}`, {
            reportID,
            isFromGlobalCreate,
            created,
            currency,
            transactionID: newTransactionID,
        });
        return;
    }

    const comment: Comment = {};

    // Add initial empty waypoints when starting a distance expense
    if (newIouRequestType === CONST.IOU.REQUEST_TYPE.DISTANCE) {
        comment.waypoints = {
            waypoint0: {keyForList: 'start_waypoint'},
            waypoint1: {keyForList: 'stop_waypoint'},
        };
        if (!isFromGlobalCreate) {
            const customUnitRateID = DistanceRequestUtils.getCustomUnitRateID(reportID);
            comment.customUnit = {customUnitRateID};
        }
    }

    // Store the transaction in Onyx and mark it as not saved so it can be cleaned up later
    // Use set() here so that there is no way that data will be leaked between objects when it gets reset
    Onyx.set(`${ONYXKEYS.COLLECTION.TRANSACTION_DRAFT}${newTransactionID}`, {
        amount: 0,
        attendees: IOUUtils.formatCurrentUserToAttendee(currentUserPersonalDetails, reportID),
        comment,
        created,
        currency,
        iouRequestType: newIouRequestType,
        reportID,
        transactionID: newTransactionID,
        isFromGlobalCreate,
        merchant: CONST.TRANSACTION.PARTIAL_TRANSACTION_MERCHANT,
        splitPayerAccountIDs: currentUserPersonalDetails ? [currentUserPersonalDetails.accountID] : undefined,
    });
}

function createDraftTransaction(transaction: OnyxTypes.Transaction) {
    if (!transaction) {
        return;
    }

    const newTransaction = {
        ...transaction,
    };

    Onyx.set(`${ONYXKEYS.COLLECTION.TRANSACTION_DRAFT}${transaction.transactionID}`, newTransaction);
}

function clearMoneyRequest(transactionID: string, skipConfirmation = false) {
    Onyx.set(`${ONYXKEYS.COLLECTION.SKIP_CONFIRMATION}${transactionID}`, skipConfirmation);
    Onyx.set(`${ONYXKEYS.COLLECTION.TRANSACTION_DRAFT}${transactionID}`, null);
}

function startMoneyRequest(iouType: ValueOf<typeof CONST.IOU.TYPE>, reportID: string, requestType?: IOURequestType, skipConfirmation = false) {
    clearMoneyRequest(CONST.IOU.OPTIMISTIC_TRANSACTION_ID, skipConfirmation);
    switch (requestType) {
        case CONST.IOU.REQUEST_TYPE.MANUAL:
            Navigation.navigate(ROUTES.MONEY_REQUEST_CREATE_TAB_MANUAL.getRoute(CONST.IOU.ACTION.CREATE, iouType, CONST.IOU.OPTIMISTIC_TRANSACTION_ID, reportID));
            return;
        case CONST.IOU.REQUEST_TYPE.SCAN:
            Navigation.navigate(ROUTES.MONEY_REQUEST_CREATE_TAB_SCAN.getRoute(CONST.IOU.ACTION.CREATE, iouType, CONST.IOU.OPTIMISTIC_TRANSACTION_ID, reportID));
            return;
        case CONST.IOU.REQUEST_TYPE.DISTANCE:
            Navigation.navigate(ROUTES.MONEY_REQUEST_CREATE_TAB_DISTANCE.getRoute(CONST.IOU.ACTION.CREATE, iouType, CONST.IOU.OPTIMISTIC_TRANSACTION_ID, reportID));
            return;
        default:
            Navigation.navigate(ROUTES.MONEY_REQUEST_CREATE.getRoute(CONST.IOU.ACTION.CREATE, iouType, CONST.IOU.OPTIMISTIC_TRANSACTION_ID, reportID));
    }
}

function setMoneyRequestAmount(transactionID: string, amount: number, currency: string, shouldShowOriginalAmount = false) {
    Onyx.merge(`${ONYXKEYS.COLLECTION.TRANSACTION_DRAFT}${transactionID}`, {amount, currency, shouldShowOriginalAmount});
}

function setMoneyRequestCreated(transactionID: string, created: string, isDraft: boolean) {
    Onyx.merge(`${isDraft ? ONYXKEYS.COLLECTION.TRANSACTION_DRAFT : ONYXKEYS.COLLECTION.TRANSACTION}${transactionID}`, {created});
}

function setMoneyRequestCurrency(transactionID: string, currency: string, isEditing = false) {
    const fieldToUpdate = isEditing ? 'modifiedCurrency' : 'currency';
    Onyx.merge(`${ONYXKEYS.COLLECTION.TRANSACTION_DRAFT}${transactionID}`, {[fieldToUpdate]: currency});
}

function setMoneyRequestDescription(transactionID: string, comment: string, isDraft: boolean) {
    Onyx.merge(`${isDraft ? ONYXKEYS.COLLECTION.TRANSACTION_DRAFT : ONYXKEYS.COLLECTION.TRANSACTION}${transactionID}`, {comment: {comment: comment.trim()}});
}

function setMoneyRequestMerchant(transactionID: string, merchant: string, isDraft: boolean) {
    Onyx.merge(`${isDraft ? ONYXKEYS.COLLECTION.TRANSACTION_DRAFT : ONYXKEYS.COLLECTION.TRANSACTION}${transactionID}`, {merchant});
}

function setMoneyRequestAttendees(transactionID: string, attendees: Attendee[], isDraft: boolean) {
    Onyx.merge(`${isDraft ? ONYXKEYS.COLLECTION.TRANSACTION_DRAFT : ONYXKEYS.COLLECTION.TRANSACTION}${transactionID}`, {attendees});
}

function setMoneyRequestPendingFields(transactionID: string, pendingFields: OnyxTypes.Transaction['pendingFields']) {
    Onyx.merge(`${ONYXKEYS.COLLECTION.TRANSACTION_DRAFT}${transactionID}`, {pendingFields});
}

function setMoneyRequestCategory(transactionID: string, category: string) {
    Onyx.merge(`${ONYXKEYS.COLLECTION.TRANSACTION_DRAFT}${transactionID}`, {category});
}

function setMoneyRequestTag(transactionID: string, tag: string) {
    Onyx.merge(`${ONYXKEYS.COLLECTION.TRANSACTION_DRAFT}${transactionID}`, {tag});
}

function setMoneyRequestBillable(transactionID: string, billable: boolean) {
    Onyx.merge(`${ONYXKEYS.COLLECTION.TRANSACTION_DRAFT}${transactionID}`, {billable});
}

function setMoneyRequestParticipants(transactionID: string, participants: Participant[] = []) {
    Onyx.merge(`${ONYXKEYS.COLLECTION.TRANSACTION_DRAFT}${transactionID}`, {participants});
}

function setSplitPayer(transactionID: string, payerAccountID: number) {
    Onyx.merge(`${ONYXKEYS.COLLECTION.TRANSACTION_DRAFT}${transactionID}`, {splitPayerAccountIDs: [payerAccountID]});
}

function setMoneyRequestReceipt(transactionID: string, source: string, filename: string, isDraft: boolean, type?: string) {
    Onyx.merge(`${isDraft ? ONYXKEYS.COLLECTION.TRANSACTION_DRAFT : ONYXKEYS.COLLECTION.TRANSACTION}${transactionID}`, {
        receipt: {source, type: type ?? ''},
        filename,
    });
}

/**
 * Set custom unit rateID for the transaction draft
 */
function setCustomUnitRateID(transactionID: string, customUnitRateID: string) {
    Onyx.merge(`${ONYXKEYS.COLLECTION.TRANSACTION_DRAFT}${transactionID}`, {comment: {customUnit: {customUnitRateID}}});
}

/** Set the distance rate of a new  transaction */
function setMoneyRequestDistanceRate(transactionID: string, rateID: string, policyID: string, isDraft: boolean) {
    Onyx.merge(ONYXKEYS.NVP_LAST_SELECTED_DISTANCE_RATES, {[policyID]: rateID});
    Onyx.merge(`${isDraft ? ONYXKEYS.COLLECTION.TRANSACTION_DRAFT : ONYXKEYS.COLLECTION.TRANSACTION}${transactionID}`, {comment: {customUnit: {customUnitRateID: rateID}}});
}

/** Helper function to get the receipt error for expenses, or the generic error if there's no receipt */
function getReceiptError(receipt: OnyxEntry<Receipt>, filename?: string, isScanRequest = true, errorKey?: number): Errors | ErrorFields {
    return isEmptyObject(receipt) || !isScanRequest
        ? ErrorUtils.getMicroSecondOnyxErrorWithTranslationKey('iou.error.genericCreateFailureMessage', errorKey)
        : ErrorUtils.getMicroSecondOnyxErrorObject({error: CONST.IOU.RECEIPT_ERROR, source: receipt.source?.toString() ?? '', filename: filename ?? ''}, errorKey);
}

/** Helper function to get optimistic fields violations onyx data */
function getFieldViolationsOnyxData(iouReport: OnyxTypes.Report): SetRequired<OnyxData, 'optimisticData' | 'failureData'> {
    const missingFields: OnyxTypes.ReportFieldsViolations = {};
    const excludedFields = Object.values(CONST.REPORT_VIOLATIONS_EXCLUDED_FIELDS) as string[];

    Object.values(iouReport.fieldList ?? {}).forEach((field) => {
        if (excludedFields.includes(field.fieldID) || !!field.value || !!field.defaultValue) {
            return;
        }
        // in case of missing field violation the empty object is indicator.
        missingFields[field.fieldID] = {};
    });

    return {
        optimisticData: [
            {
                onyxMethod: Onyx.METHOD.SET,
                key: `${ONYXKEYS.COLLECTION.REPORT_VIOLATIONS}${iouReport.reportID}`,
                value: {
                    fieldRequired: missingFields,
                },
            },
        ],
        failureData: [
            {
                onyxMethod: Onyx.METHOD.SET,
                key: `${ONYXKEYS.COLLECTION.REPORT_VIOLATIONS}${iouReport.reportID}`,
                value: null,
            },
        ],
    };
}

/** Builds the Onyx data for an expense */
function buildOnyxDataForMoneyRequest(
    chatReport: OnyxTypes.OnyxInputOrEntry<OnyxTypes.Report>,
    iouReport: OnyxTypes.Report,
    transaction: OnyxTypes.Transaction,
    chatCreatedAction: OptimisticCreatedReportAction,
    iouCreatedAction: OptimisticCreatedReportAction,
    iouAction: OptimisticIOUReportAction,
    optimisticPersonalDetailListAction: OnyxTypes.PersonalDetailsList,
    reportPreviewAction: ReportAction,
    optimisticPolicyRecentlyUsedCategories: string[],
    optimisticPolicyRecentlyUsedTags: OnyxTypes.RecentlyUsedTags,
    isNewChatReport: boolean,
    transactionThreadReport: OptimisticChatReport | null,
    transactionThreadCreatedReportAction: OptimisticCreatedReportAction | null,
    shouldCreateNewMoneyRequestReport: boolean,
    policy?: OnyxTypes.OnyxInputOrEntry<OnyxTypes.Policy>,
    policyTagList?: OnyxTypes.OnyxInputOrEntry<OnyxTypes.PolicyTagLists>,
    policyCategories?: OnyxTypes.OnyxInputOrEntry<OnyxTypes.PolicyCategories>,
    optimisticNextStep?: OnyxTypes.ReportNextStep | null,
    isOneOnOneSplit = false,
    existingTransactionThreadReportID?: string,
    optimisticRecentlyUsedCurrencies?: string[],
): [OnyxUpdate[], OnyxUpdate[], OnyxUpdate[]] {
    const isScanRequest = TransactionUtils.isScanRequest(transaction);
    const outstandingChildRequest = ReportUtils.getOutstandingChildRequest(iouReport);
    const clearedPendingFields = Object.fromEntries(Object.keys(transaction.pendingFields ?? {}).map((key) => [key, null]));
    const optimisticData: OnyxUpdate[] = [];
    const successData: OnyxUpdate[] = [];
    let newQuickAction: ValueOf<typeof CONST.QUICK_ACTIONS> = isScanRequest ? CONST.QUICK_ACTIONS.REQUEST_SCAN : CONST.QUICK_ACTIONS.REQUEST_MANUAL;
    if (TransactionUtils.isDistanceRequest(transaction)) {
        newQuickAction = CONST.QUICK_ACTIONS.REQUEST_DISTANCE;
    }
    const existingTransactionThreadReport = ReportConnection.getAllReports()?.[`${ONYXKEYS.COLLECTION.REPORT}${existingTransactionThreadReportID}`] ?? null;

    if (chatReport) {
        optimisticData.push({
            // Use SET for new reports because it doesn't exist yet, is faster and we need the data to be available when we navigate to the chat page
            onyxMethod: isNewChatReport ? Onyx.METHOD.SET : Onyx.METHOD.MERGE,
            key: `${ONYXKEYS.COLLECTION.REPORT}${chatReport.reportID}`,
            value: {
                ...chatReport,
                lastReadTime: DateUtils.getDBTime(),
                lastMessageTranslationKey: '',
                iouReportID: iouReport.reportID,
                ...outstandingChildRequest,
                ...(isNewChatReport ? {pendingFields: {createChat: CONST.RED_BRICK_ROAD_PENDING_ACTION.ADD}} : {}),
            },
        });
    }

    optimisticData.push(
        {
            onyxMethod: shouldCreateNewMoneyRequestReport ? Onyx.METHOD.SET : Onyx.METHOD.MERGE,
            key: `${ONYXKEYS.COLLECTION.REPORT}${iouReport.reportID}`,
            value: {
                ...iouReport,
                lastMessageText: ReportActionsUtils.getReportActionText(iouAction),
                lastMessageHtml: ReportActionsUtils.getReportActionHtml(iouAction),
                lastVisibleActionCreated: iouAction.created,
                pendingFields: {
                    ...(shouldCreateNewMoneyRequestReport ? {createChat: CONST.RED_BRICK_ROAD_PENDING_ACTION.ADD} : {preview: CONST.RED_BRICK_ROAD_PENDING_ACTION.UPDATE}),
                },
            },
        },
        {
            onyxMethod: Onyx.METHOD.SET,
            key: `${ONYXKEYS.COLLECTION.TRANSACTION}${transaction.transactionID}`,
            value: transaction,
        },
        isNewChatReport
            ? {
                  onyxMethod: Onyx.METHOD.SET,
                  key: `${ONYXKEYS.COLLECTION.REPORT_ACTIONS}${chatReport?.reportID}`,
                  value: {
                      [chatCreatedAction.reportActionID]: chatCreatedAction,
                      [reportPreviewAction.reportActionID]: reportPreviewAction,
                  },
              }
            : {
                  onyxMethod: Onyx.METHOD.MERGE,
                  key: `${ONYXKEYS.COLLECTION.REPORT_ACTIONS}${chatReport?.reportID}`,
                  value: {
                      [reportPreviewAction.reportActionID]: reportPreviewAction,
                  },
              },
        shouldCreateNewMoneyRequestReport
            ? {
                  onyxMethod: Onyx.METHOD.SET,
                  key: `${ONYXKEYS.COLLECTION.REPORT_ACTIONS}${iouReport.reportID}`,
                  value: {
                      [iouCreatedAction.reportActionID]: iouCreatedAction as OnyxTypes.ReportAction,
                      [iouAction.reportActionID]: iouAction as OnyxTypes.ReportAction,
                  },
              }
            : {
                  onyxMethod: Onyx.METHOD.MERGE,
                  key: `${ONYXKEYS.COLLECTION.REPORT_ACTIONS}${iouReport.reportID}`,
                  value: {
                      [iouAction.reportActionID]: iouAction as OnyxTypes.ReportAction,
                  },
              },
        {
            onyxMethod: Onyx.METHOD.MERGE,
            key: `${ONYXKEYS.COLLECTION.REPORT}${transactionThreadReport?.reportID}`,
            value: {
                ...transactionThreadReport,
                pendingFields: {createChat: CONST.RED_BRICK_ROAD_PENDING_ACTION.ADD},
            },
        },
    );

    if (!isEmptyObject(transactionThreadCreatedReportAction)) {
        optimisticData.push({
            onyxMethod: Onyx.METHOD.MERGE,
            key: `${ONYXKEYS.COLLECTION.REPORT_ACTIONS}${transactionThreadReport?.reportID}`,
            value: {
                [transactionThreadCreatedReportAction.reportActionID]: transactionThreadCreatedReportAction,
            },
        });
    }

    if (optimisticPolicyRecentlyUsedCategories.length) {
        optimisticData.push({
            onyxMethod: Onyx.METHOD.SET,
            key: `${ONYXKEYS.COLLECTION.POLICY_RECENTLY_USED_CATEGORIES}${iouReport.policyID}`,
            value: optimisticPolicyRecentlyUsedCategories,
        });
    }

    if (optimisticRecentlyUsedCurrencies?.length) {
        optimisticData.push({
            onyxMethod: Onyx.METHOD.SET,
            key: ONYXKEYS.RECENTLY_USED_CURRENCIES,
            value: optimisticRecentlyUsedCurrencies,
        });
    }

    if (!isEmptyObject(optimisticPolicyRecentlyUsedTags)) {
        optimisticData.push({
            onyxMethod: Onyx.METHOD.MERGE,
            key: `${ONYXKEYS.COLLECTION.POLICY_RECENTLY_USED_TAGS}${iouReport.policyID}`,
            value: optimisticPolicyRecentlyUsedTags,
        });
    }

    const redundantParticipants: Record<number, null> = {};
    if (!isEmptyObject(optimisticPersonalDetailListAction)) {
        const successPersonalDetailListAction: Record<number, null> = {};

        // BE will send different participants. We clear the optimistic ones to avoid duplicated entries
        Object.keys(optimisticPersonalDetailListAction).forEach((accountIDKey) => {
            const accountID = Number(accountIDKey);
            successPersonalDetailListAction[accountID] = null;
            redundantParticipants[accountID] = null;
        });

        optimisticData.push({
            onyxMethod: Onyx.METHOD.MERGE,
            key: ONYXKEYS.PERSONAL_DETAILS_LIST,
            value: optimisticPersonalDetailListAction,
        });
        successData.push({
            onyxMethod: Onyx.METHOD.MERGE,
            key: ONYXKEYS.PERSONAL_DETAILS_LIST,
            value: successPersonalDetailListAction,
        });
    }

    if (!isEmptyObject(optimisticNextStep)) {
        optimisticData.push({
            onyxMethod: Onyx.METHOD.MERGE,
            key: `${ONYXKEYS.COLLECTION.NEXT_STEP}${iouReport.reportID}`,
            value: optimisticNextStep,
        });
    }

    if (isNewChatReport) {
        successData.push({
            onyxMethod: Onyx.METHOD.MERGE,
            key: `${ONYXKEYS.COLLECTION.REPORT}${chatReport?.reportID}`,
            value: {
                participants: redundantParticipants,
                pendingFields: null,
                errorFields: null,
                isOptimisticReport: false,
            },
        });
    }

    successData.push(
        {
            onyxMethod: Onyx.METHOD.MERGE,
            key: `${ONYXKEYS.COLLECTION.REPORT}${iouReport.reportID}`,
            value: {
                participants: redundantParticipants,
                pendingFields: null,
                errorFields: null,
                isOptimisticReport: false,
            },
        },
        {
            onyxMethod: Onyx.METHOD.MERGE,
            key: `${ONYXKEYS.COLLECTION.REPORT}${transactionThreadReport?.reportID}`,
            value: {
                participants: redundantParticipants,
                pendingFields: null,
                errorFields: null,
                isOptimisticReport: false,
            },
        },
        {
            onyxMethod: Onyx.METHOD.MERGE,
            key: `${ONYXKEYS.COLLECTION.TRANSACTION}${transaction.transactionID}`,
            value: {
                pendingAction: null,
                pendingFields: clearedPendingFields,
                // The routes contains the distance in meters. Clearing the routes ensures we use the distance
                // in the correct unit stored under the transaction customUnit once the request is created.
                // The route is also not saved in the backend, so we can't rely on it.
                routes: null,
            },
        },

        {
            onyxMethod: Onyx.METHOD.MERGE,
            key: `${ONYXKEYS.COLLECTION.REPORT_ACTIONS}${chatReport?.reportID}`,
            value: {
                ...(isNewChatReport
                    ? {
                          [chatCreatedAction.reportActionID]: {
                              pendingAction: null,
                              errors: null,
                          },
                      }
                    : {}),
                [reportPreviewAction.reportActionID]: {
                    pendingAction: null,
                },
            },
        },
        {
            onyxMethod: Onyx.METHOD.MERGE,
            key: `${ONYXKEYS.COLLECTION.REPORT_ACTIONS}${iouReport.reportID}`,
            value: {
                ...(shouldCreateNewMoneyRequestReport
                    ? {
                          [iouCreatedAction.reportActionID]: {
                              pendingAction: null,
                              errors: null,
                          },
                      }
                    : {}),
                [iouAction.reportActionID]: {
                    pendingAction: null,
                    errors: null,
                },
            },
        },
    );

    if (!isEmptyObject(transactionThreadCreatedReportAction)) {
        successData.push({
            onyxMethod: Onyx.METHOD.MERGE,
            key: `${ONYXKEYS.COLLECTION.REPORT_ACTIONS}${transactionThreadReport?.reportID}`,
            value: {
                [transactionThreadCreatedReportAction.reportActionID]: {
                    pendingAction: null,
                    errors: null,
                },
            },
        });
    }

    const errorKey = DateUtils.getMicroseconds();

    const failureData: OnyxUpdate[] = [
        {
            onyxMethod: Onyx.METHOD.MERGE,
            key: `${ONYXKEYS.COLLECTION.REPORT}${chatReport?.reportID}`,
            value: {
                iouReportID: chatReport?.iouReportID,
                lastReadTime: chatReport?.lastReadTime,
                pendingFields: null,
                hasOutstandingChildRequest: chatReport?.hasOutstandingChildRequest,
                ...(isNewChatReport
                    ? {
                          errorFields: {
                              createChat: ErrorUtils.getMicroSecondOnyxErrorWithTranslationKey('report.genericCreateReportFailureMessage'),
                          },
                      }
                    : {}),
            },
        },
        {
            onyxMethod: Onyx.METHOD.MERGE,
            key: `${ONYXKEYS.COLLECTION.REPORT}${iouReport.reportID}`,
            value: {
                pendingFields: null,
                errorFields: {
                    ...(shouldCreateNewMoneyRequestReport ? {createChat: ErrorUtils.getMicroSecondOnyxErrorWithTranslationKey('report.genericCreateReportFailureMessage')} : {}),
                },
            },
        },
        {
            onyxMethod: Onyx.METHOD.MERGE,
            key: `${ONYXKEYS.COLLECTION.REPORT}${transactionThreadReport?.reportID}`,
            value: {
                pendingFields: null,
                errorFields: existingTransactionThreadReport
                    ? null
                    : {
                          createChat: ErrorUtils.getMicroSecondOnyxErrorWithTranslationKey('report.genericCreateReportFailureMessage'),
                      },
            },
        },
        {
            onyxMethod: Onyx.METHOD.MERGE,
            key: `${ONYXKEYS.COLLECTION.TRANSACTION}${transaction.transactionID}`,
            value: {
                // Disabling this line since transaction.filename can be an empty string
                // eslint-disable-next-line @typescript-eslint/prefer-nullish-coalescing
                errors: getReceiptError(transaction.receipt, transaction.filename || transaction.receipt?.filename, isScanRequest, errorKey),
                pendingFields: clearedPendingFields,
            },
        },
        {
            onyxMethod: Onyx.METHOD.MERGE,
            key: `${ONYXKEYS.COLLECTION.REPORT_ACTIONS}${iouReport.reportID}`,
            value: {
                ...(shouldCreateNewMoneyRequestReport
                    ? {
                          [iouCreatedAction.reportActionID]: {
                              // Disabling this line since transaction.filename can be an empty string
                              // eslint-disable-next-line @typescript-eslint/prefer-nullish-coalescing
                              errors: getReceiptError(transaction.receipt, transaction.filename || transaction.receipt?.filename, isScanRequest, errorKey),
                          },
                          [iouAction.reportActionID]: {
                              errors: ErrorUtils.getMicroSecondOnyxErrorWithTranslationKey('iou.error.genericCreateFailureMessage'),
                          },
                      }
                    : {
                          [iouAction.reportActionID]: {
                              // Disabling this line since transaction.filename can be an empty string
                              // eslint-disable-next-line @typescript-eslint/prefer-nullish-coalescing
                              errors: getReceiptError(transaction.receipt, transaction.filename || transaction.receipt?.filename, isScanRequest, errorKey),
                          },
                      }),
            },
        },
    ];

    if (!isOneOnOneSplit) {
        optimisticData.push({
            onyxMethod: Onyx.METHOD.SET,
            key: ONYXKEYS.NVP_QUICK_ACTION_GLOBAL_CREATE,
            value: {
                action: newQuickAction,
                chatReportID: chatReport?.reportID,
                isFirstQuickAction: isEmptyObject(quickAction),
            },
        });
        failureData.push({
            onyxMethod: Onyx.METHOD.SET,
            key: ONYXKEYS.NVP_QUICK_ACTION_GLOBAL_CREATE,
            value: quickAction ?? null,
        });
    }

    if (!isEmptyObject(transactionThreadCreatedReportAction)) {
        failureData.push({
            onyxMethod: Onyx.METHOD.MERGE,
            key: `${ONYXKEYS.COLLECTION.REPORT_ACTIONS}${transactionThreadReport?.reportID}`,
            value: {
                [transactionThreadCreatedReportAction.reportActionID]: {
                    errors: ErrorUtils.getMicroSecondOnyxErrorWithTranslationKey('iou.error.genericCreateFailureMessage'),
                },
            },
        });
    }

    // We don't need to compute violations unless we're on a paid policy
    if (!policy || !PolicyUtils.isPaidGroupPolicy(policy)) {
        return [optimisticData, successData, failureData];
    }

    const violationsOnyxData = ViolationsUtils.getViolationsOnyxData(
        transaction,
        [],
        policy,
        policyTagList ?? {},
        policyCategories ?? {},
        PolicyUtils.hasDependentTags(policy, policyTagList ?? {}),
    );

    if (violationsOnyxData) {
        optimisticData.push(violationsOnyxData);
        failureData.push({
            onyxMethod: Onyx.METHOD.SET,
            key: `${ONYXKEYS.COLLECTION.TRANSACTION_VIOLATIONS}${transaction.transactionID}`,
            value: [],
        });
    }

    return [optimisticData, successData, failureData];
}

/** Builds the Onyx data for an invoice */
function buildOnyxDataForInvoice(
    chatReport: OnyxEntry<OnyxTypes.Report>,
    iouReport: OnyxTypes.Report,
    transaction: OnyxTypes.Transaction,
    chatCreatedAction: OptimisticCreatedReportAction,
    iouCreatedAction: OptimisticCreatedReportAction,
    iouAction: OptimisticIOUReportAction,
    optimisticPersonalDetailListAction: OnyxTypes.PersonalDetailsList,
    reportPreviewAction: ReportAction,
    optimisticPolicyRecentlyUsedCategories: string[],
    optimisticPolicyRecentlyUsedTags: OnyxTypes.RecentlyUsedTags,
    isNewChatReport: boolean,
    transactionThreadReport: OptimisticChatReport,
    transactionThreadCreatedReportAction: OptimisticCreatedReportAction | null,
    policy?: OnyxEntry<OnyxTypes.Policy>,
    policyTagList?: OnyxEntry<OnyxTypes.PolicyTagLists>,
    policyCategories?: OnyxEntry<OnyxTypes.PolicyCategories>,
    optimisticRecentlyUsedCurrencies?: string[],
    companyName?: string,
    companyWebsite?: string,
): [OnyxUpdate[], OnyxUpdate[], OnyxUpdate[]] {
    const clearedPendingFields = Object.fromEntries(Object.keys(transaction.pendingFields ?? {}).map((key) => [key, null]));
    const optimisticData: OnyxUpdate[] = [
        {
            onyxMethod: Onyx.METHOD.SET,
            key: `${ONYXKEYS.COLLECTION.REPORT}${iouReport.reportID}`,
            value: {
                ...iouReport,
                lastMessageText: ReportActionsUtils.getReportActionText(iouAction),
                lastMessageHtml: ReportActionsUtils.getReportActionHtml(iouAction),
                pendingFields: {
                    createChat: CONST.RED_BRICK_ROAD_PENDING_ACTION.ADD,
                },
            },
        },
        {
            onyxMethod: Onyx.METHOD.SET,
            key: `${ONYXKEYS.COLLECTION.TRANSACTION}${transaction.transactionID}`,
            value: transaction,
        },
        isNewChatReport
            ? {
                  onyxMethod: Onyx.METHOD.SET,
                  key: `${ONYXKEYS.COLLECTION.REPORT_ACTIONS}${chatReport?.reportID}`,
                  value: {
                      [chatCreatedAction.reportActionID]: chatCreatedAction,
                      [reportPreviewAction.reportActionID]: reportPreviewAction,
                  },
              }
            : {
                  onyxMethod: Onyx.METHOD.MERGE,
                  key: `${ONYXKEYS.COLLECTION.REPORT_ACTIONS}${chatReport?.reportID}`,
                  value: {
                      [reportPreviewAction.reportActionID]: reportPreviewAction,
                  },
              },
        {
            onyxMethod: Onyx.METHOD.MERGE,
            key: `${ONYXKEYS.COLLECTION.REPORT_ACTIONS}${iouReport.reportID}`,
            value: {
                [iouCreatedAction.reportActionID]: iouCreatedAction as OnyxTypes.ReportAction,
                [iouAction.reportActionID]: iouAction as OnyxTypes.ReportAction,
            },
        },
        {
            onyxMethod: Onyx.METHOD.MERGE,
            key: `${ONYXKEYS.COLLECTION.REPORT}${transactionThreadReport.reportID}`,
            value: transactionThreadReport,
        },
        {
            onyxMethod: Onyx.METHOD.MERGE,
            key: `${ONYXKEYS.COLLECTION.REPORT_ACTIONS}${transactionThreadReport.reportID}`,
            value: {
                [transactionThreadCreatedReportAction?.reportActionID ?? '-1']: transactionThreadCreatedReportAction,
            },
        },
    ];
    const successData: OnyxUpdate[] = [];

    if (chatReport) {
        optimisticData.push({
            // Use SET for new reports because it doesn't exist yet, is faster and we need the data to be available when we navigate to the chat page
            onyxMethod: isNewChatReport ? Onyx.METHOD.SET : Onyx.METHOD.MERGE,
            key: `${ONYXKEYS.COLLECTION.REPORT}${chatReport.reportID}`,
            value: {
                ...chatReport,
                lastReadTime: DateUtils.getDBTime(),
                lastMessageTranslationKey: '',
                iouReportID: iouReport.reportID,
                ...(isNewChatReport ? {pendingFields: {createChat: CONST.RED_BRICK_ROAD_PENDING_ACTION.ADD}} : {}),
            },
        });
    }

    if (optimisticPolicyRecentlyUsedCategories.length) {
        optimisticData.push({
            onyxMethod: Onyx.METHOD.SET,
            key: `${ONYXKEYS.COLLECTION.POLICY_RECENTLY_USED_CATEGORIES}${iouReport.policyID}`,
            value: optimisticPolicyRecentlyUsedCategories,
        });
    }

    if (optimisticRecentlyUsedCurrencies?.length) {
        optimisticData.push({
            onyxMethod: Onyx.METHOD.SET,
            key: ONYXKEYS.RECENTLY_USED_CURRENCIES,
            value: optimisticRecentlyUsedCurrencies,
        });
    }

    if (!isEmptyObject(optimisticPolicyRecentlyUsedTags)) {
        optimisticData.push({
            onyxMethod: Onyx.METHOD.MERGE,
            key: `${ONYXKEYS.COLLECTION.POLICY_RECENTLY_USED_TAGS}${iouReport.policyID}`,
            value: optimisticPolicyRecentlyUsedTags,
        });
    }

    const redundantParticipants: Record<number, null> = {};
    if (!isEmptyObject(optimisticPersonalDetailListAction)) {
        const successPersonalDetailListAction: Record<number, null> = {};

        // BE will send different participants. We clear the optimistic ones to avoid duplicated entries
        Object.keys(optimisticPersonalDetailListAction).forEach((accountIDKey) => {
            const accountID = Number(accountIDKey);
            successPersonalDetailListAction[accountID] = null;
            redundantParticipants[accountID] = null;
        });

        optimisticData.push({
            onyxMethod: Onyx.METHOD.MERGE,
            key: ONYXKEYS.PERSONAL_DETAILS_LIST,
            value: optimisticPersonalDetailListAction,
        });
        successData.push({
            onyxMethod: Onyx.METHOD.MERGE,
            key: ONYXKEYS.PERSONAL_DETAILS_LIST,
            value: successPersonalDetailListAction,
        });
    }

    successData.push(
        {
            onyxMethod: Onyx.METHOD.MERGE,
            key: `${ONYXKEYS.COLLECTION.REPORT}${iouReport.reportID}`,
            value: {
                participants: redundantParticipants,
                pendingFields: null,
                errorFields: null,
                isOptimisticReport: false,
            },
        },
        {
            onyxMethod: Onyx.METHOD.MERGE,
            key: `${ONYXKEYS.COLLECTION.REPORT}${transactionThreadReport.reportID}`,
            value: {
                participants: redundantParticipants,
                pendingFields: null,
                errorFields: null,
                isOptimisticReport: false,
            },
        },
        {
            onyxMethod: Onyx.METHOD.MERGE,
            key: `${ONYXKEYS.COLLECTION.TRANSACTION}${transaction.transactionID}`,
            value: {
                pendingAction: null,
                pendingFields: clearedPendingFields,
            },
        },
        {
            onyxMethod: Onyx.METHOD.MERGE,
            key: `${ONYXKEYS.COLLECTION.REPORT_ACTIONS}${chatReport?.reportID}`,
            value: {
                ...(isNewChatReport
                    ? {
                          [chatCreatedAction.reportActionID]: {
                              pendingAction: null,
                              errors: null,
                          },
                      }
                    : {}),
                [reportPreviewAction.reportActionID]: {
                    pendingAction: null,
                },
            },
        },
        {
            onyxMethod: Onyx.METHOD.MERGE,
            key: `${ONYXKEYS.COLLECTION.REPORT_ACTIONS}${iouReport.reportID}`,
            value: {
                [iouCreatedAction.reportActionID]: {
                    pendingAction: null,
                    errors: null,
                },
                [iouAction.reportActionID]: {
                    pendingAction: null,
                    errors: null,
                },
            },
        },
        {
            onyxMethod: Onyx.METHOD.MERGE,
            key: `${ONYXKEYS.COLLECTION.REPORT_ACTIONS}${transactionThreadReport.reportID}`,
            value: {
                [transactionThreadCreatedReportAction?.reportActionID ?? '-1']: {
                    pendingAction: null,
                    errors: null,
                },
            },
        },
    );

    if (isNewChatReport) {
        successData.push({
            onyxMethod: Onyx.METHOD.MERGE,
            key: `${ONYXKEYS.COLLECTION.REPORT}${chatReport?.reportID}`,
            value: {
                participants: redundantParticipants,
                pendingFields: null,
                errorFields: null,
                isOptimisticReport: false,
            },
        });
    }

    const errorKey = DateUtils.getMicroseconds();

    const failureData: OnyxUpdate[] = [
        {
            onyxMethod: Onyx.METHOD.MERGE,
            key: `${ONYXKEYS.COLLECTION.REPORT}${chatReport?.reportID}`,
            value: {
                iouReportID: chatReport?.iouReportID,
                lastReadTime: chatReport?.lastReadTime,
                pendingFields: null,
                hasOutstandingChildRequest: chatReport?.hasOutstandingChildRequest,
                ...(isNewChatReport
                    ? {
                          errorFields: {
                              createChat: ErrorUtils.getMicroSecondOnyxErrorWithTranslationKey('report.genericCreateReportFailureMessage'),
                          },
                      }
                    : {}),
            },
        },
        {
            onyxMethod: Onyx.METHOD.MERGE,
            key: `${ONYXKEYS.COLLECTION.REPORT}${iouReport.reportID}`,
            value: {
                pendingFields: null,
                errorFields: {
                    createChat: ErrorUtils.getMicroSecondOnyxErrorWithTranslationKey('report.genericCreateReportFailureMessage'),
                },
            },
        },
        {
            onyxMethod: Onyx.METHOD.MERGE,
            key: `${ONYXKEYS.COLLECTION.REPORT}${transactionThreadReport.reportID}`,
            value: {
                errorFields: {
                    createChat: ErrorUtils.getMicroSecondOnyxErrorWithTranslationKey('report.genericCreateReportFailureMessage'),
                },
            },
        },
        {
            onyxMethod: Onyx.METHOD.MERGE,
            key: `${ONYXKEYS.COLLECTION.TRANSACTION}${transaction.transactionID}`,
            value: {
                errors: ErrorUtils.getMicroSecondOnyxErrorWithTranslationKey('iou.error.genericCreateInvoiceFailureMessage'),
                pendingAction: null,
                pendingFields: clearedPendingFields,
            },
        },
        {
            onyxMethod: Onyx.METHOD.MERGE,
            key: `${ONYXKEYS.COLLECTION.REPORT_ACTIONS}${iouReport.reportID}`,
            value: {
                [iouCreatedAction.reportActionID]: {
                    // Disabling this line since transaction.filename can be an empty string
                    // eslint-disable-next-line @typescript-eslint/prefer-nullish-coalescing
                    errors: getReceiptError(transaction.receipt, transaction.filename || transaction.receipt?.filename, false, errorKey),
                },
                [iouAction.reportActionID]: {
                    errors: ErrorUtils.getMicroSecondOnyxErrorWithTranslationKey('iou.error.genericCreateInvoiceFailureMessage'),
                },
            },
        },
        {
            onyxMethod: Onyx.METHOD.MERGE,
            key: `${ONYXKEYS.COLLECTION.REPORT_ACTIONS}${transactionThreadReport.reportID}`,
            value: {
                [transactionThreadCreatedReportAction?.reportActionID ?? '-1']: {
                    errors: ErrorUtils.getMicroSecondOnyxErrorWithTranslationKey('iou.error.genericCreateInvoiceFailureMessage', errorKey),
                },
            },
        },
    ];

    if (companyName && companyWebsite) {
        optimisticData.push({
            onyxMethod: Onyx.METHOD.MERGE,
            key: `${ONYXKEYS.COLLECTION.POLICY}${policy?.id}`,
            value: {
                invoice: {
                    companyName,
                    companyWebsite,
                    pendingFields: {
                        companyName: CONST.RED_BRICK_ROAD_PENDING_ACTION.UPDATE,
                        companyWebsite: CONST.RED_BRICK_ROAD_PENDING_ACTION.UPDATE,
                    },
                },
            },
        });
        successData.push({
            onyxMethod: Onyx.METHOD.MERGE,
            key: `${ONYXKEYS.COLLECTION.POLICY}${policy?.id}`,
            value: {
                invoice: {
                    pendingFields: {
                        companyName: null,
                        companyWebsite: null,
                    },
                },
            },
        });
        failureData.push({
            onyxMethod: Onyx.METHOD.MERGE,
            key: `${ONYXKEYS.COLLECTION.POLICY}${policy?.id}`,
            value: {
                invoice: {
                    companyName: null,
                    companyWebsite: null,
                    pendingFields: {
                        companyName: null,
                        companyWebsite: null,
                    },
                },
            },
        });
    }

    // We don't need to compute violations unless we're on a paid policy
    if (!policy || !PolicyUtils.isPaidGroupPolicy(policy)) {
        return [optimisticData, successData, failureData];
    }

    const violationsOnyxData = ViolationsUtils.getViolationsOnyxData(
        transaction,
        [],
        policy,
        policyTagList ?? {},
        policyCategories ?? {},
        PolicyUtils.hasDependentTags(policy, policyTagList ?? {}),
    );

    if (violationsOnyxData) {
        optimisticData.push(violationsOnyxData);
        failureData.push({
            onyxMethod: Onyx.METHOD.SET,
            key: `${ONYXKEYS.COLLECTION.TRANSACTION_VIOLATIONS}${transaction.transactionID}`,
            value: [],
        });
    }

    return [optimisticData, successData, failureData];
}

/** Builds the Onyx data for track expense */
function buildOnyxDataForTrackExpense(
    chatReport: OnyxInputValue<OnyxTypes.Report>,
    iouReport: OnyxInputValue<OnyxTypes.Report>,
    transaction: OnyxTypes.Transaction,
    iouCreatedAction: OptimisticCreatedReportAction,
    iouAction: OptimisticIOUReportAction,
    reportPreviewAction: OnyxInputValue<ReportAction>,
    transactionThreadReport: OptimisticChatReport | null,
    transactionThreadCreatedReportAction: OptimisticCreatedReportAction | null,
    shouldCreateNewMoneyRequestReport: boolean,
    policy?: OnyxInputValue<OnyxTypes.Policy>,
    policyTagList?: OnyxInputValue<OnyxTypes.PolicyTagLists>,
    policyCategories?: OnyxInputValue<OnyxTypes.PolicyCategories>,
    existingTransactionThreadReportID?: string,
    actionableTrackExpenseWhisper?: OnyxInputValue<OnyxTypes.ReportAction>,
): [OnyxUpdate[], OnyxUpdate[], OnyxUpdate[]] {
    const isScanRequest = TransactionUtils.isScanRequest(transaction);
    const isDistanceRequest = TransactionUtils.isDistanceRequest(transaction);
    const clearedPendingFields = Object.fromEntries(Object.keys(transaction.pendingFields ?? {}).map((key) => [key, null]));
    const optimisticData: OnyxUpdate[] = [];
    const successData: OnyxUpdate[] = [];
    const failureData: OnyxUpdate[] = [];

    let newQuickAction: ValueOf<typeof CONST.QUICK_ACTIONS> = CONST.QUICK_ACTIONS.TRACK_MANUAL;
    if (isScanRequest) {
        newQuickAction = CONST.QUICK_ACTIONS.TRACK_SCAN;
    } else if (isDistanceRequest) {
        newQuickAction = CONST.QUICK_ACTIONS.TRACK_DISTANCE;
    }
    const existingTransactionThreadReport = ReportConnection.getAllReports()?.[`${ONYXKEYS.COLLECTION.REPORT}${existingTransactionThreadReportID}`] ?? null;

    if (chatReport) {
        optimisticData.push(
            {
                onyxMethod: Onyx.METHOD.MERGE,
                key: `${ONYXKEYS.COLLECTION.REPORT}${chatReport.reportID}`,
                value: {
                    ...chatReport,
                    lastMessageText: ReportActionsUtils.getReportActionText(iouAction),
                    lastMessageHtml: ReportActionsUtils.getReportActionHtml(iouAction),
                    lastReadTime: DateUtils.getDBTime(),
                    iouReportID: iouReport?.reportID,
                },
            },
            {
                onyxMethod: Onyx.METHOD.SET,
                key: ONYXKEYS.NVP_QUICK_ACTION_GLOBAL_CREATE,
                value: {
                    action: newQuickAction,
                    chatReportID: chatReport.reportID,
                    isFirstQuickAction: isEmptyObject(quickAction),
                },
            },
        );

        if (actionableTrackExpenseWhisper && !iouReport) {
            optimisticData.push({
                onyxMethod: Onyx.METHOD.MERGE,
                key: `${ONYXKEYS.COLLECTION.REPORT_ACTIONS}${chatReport?.reportID}`,
                value: {
                    [actionableTrackExpenseWhisper.reportActionID]: actionableTrackExpenseWhisper,
                },
            });
            optimisticData.push({
                onyxMethod: Onyx.METHOD.MERGE,
                key: `${ONYXKEYS.COLLECTION.REPORT}${chatReport.reportID}`,
                value: {
                    lastVisibleActionCreated: actionableTrackExpenseWhisper.created,
                    lastMessageText: CONST.ACTIONABLE_TRACK_EXPENSE_WHISPER_MESSAGE,
                },
            });
            successData.push({
                onyxMethod: Onyx.METHOD.MERGE,
                key: `${ONYXKEYS.COLLECTION.REPORT_ACTIONS}${chatReport?.reportID}`,
                value: {
                    [actionableTrackExpenseWhisper.reportActionID]: {pendingAction: null, errors: null},
                },
            });
            failureData.push({
                onyxMethod: Onyx.METHOD.SET,
                key: `${ONYXKEYS.COLLECTION.REPORT_ACTIONS}${chatReport?.reportID}`,
                value: {[actionableTrackExpenseWhisper.reportActionID]: {} as ReportAction},
            });
        }
    }

    if (iouReport) {
        optimisticData.push(
            {
                onyxMethod: shouldCreateNewMoneyRequestReport ? Onyx.METHOD.SET : Onyx.METHOD.MERGE,
                key: `${ONYXKEYS.COLLECTION.REPORT}${iouReport.reportID}`,
                value: {
                    ...iouReport,
                    lastMessageText: ReportActionsUtils.getReportActionText(iouAction),
                    lastMessageHtml: ReportActionsUtils.getReportActionHtml(iouAction),
                    pendingFields: {
                        ...(shouldCreateNewMoneyRequestReport ? {createChat: CONST.RED_BRICK_ROAD_PENDING_ACTION.ADD} : {preview: CONST.RED_BRICK_ROAD_PENDING_ACTION.UPDATE}),
                    },
                },
            },
            shouldCreateNewMoneyRequestReport
                ? {
                      onyxMethod: Onyx.METHOD.SET,
                      key: `${ONYXKEYS.COLLECTION.REPORT_ACTIONS}${iouReport.reportID}`,
                      value: {
                          [iouCreatedAction.reportActionID]: iouCreatedAction as OnyxTypes.ReportAction,
                          [iouAction.reportActionID]: iouAction as OnyxTypes.ReportAction,
                      },
                  }
                : {
                      onyxMethod: Onyx.METHOD.MERGE,
                      key: `${ONYXKEYS.COLLECTION.REPORT_ACTIONS}${iouReport.reportID}`,
                      value: {
                          [iouAction.reportActionID]: iouAction as OnyxTypes.ReportAction,
                      },
                  },
            {
                onyxMethod: Onyx.METHOD.MERGE,
                key: `${ONYXKEYS.COLLECTION.REPORT_ACTIONS}${chatReport?.reportID}`,
                value: {
                    ...(reportPreviewAction && {[reportPreviewAction.reportActionID]: reportPreviewAction}),
                },
            },
        );
    } else {
        optimisticData.push({
            onyxMethod: Onyx.METHOD.MERGE,
            key: `${ONYXKEYS.COLLECTION.REPORT_ACTIONS}${chatReport?.reportID}`,
            value: {
                [iouAction.reportActionID]: iouAction as OnyxTypes.ReportAction,
            },
        });
    }

    optimisticData.push(
        {
            onyxMethod: Onyx.METHOD.SET,
            key: `${ONYXKEYS.COLLECTION.TRANSACTION}${transaction.transactionID}`,
            value: transaction,
        },
        {
            onyxMethod: Onyx.METHOD.MERGE,
            key: `${ONYXKEYS.COLLECTION.REPORT}${transactionThreadReport?.reportID}`,
            value: {
                ...transactionThreadReport,
                pendingFields: {createChat: CONST.RED_BRICK_ROAD_PENDING_ACTION.ADD},
            },
        },
    );

    if (!isEmptyObject(transactionThreadCreatedReportAction)) {
        optimisticData.push({
            onyxMethod: Onyx.METHOD.MERGE,
            key: `${ONYXKEYS.COLLECTION.REPORT_ACTIONS}${transactionThreadReport?.reportID}`,
            value: {
                [transactionThreadCreatedReportAction.reportActionID]: transactionThreadCreatedReportAction,
            },
        });
    }

    if (iouReport) {
        successData.push(
            {
                onyxMethod: Onyx.METHOD.MERGE,
                key: `${ONYXKEYS.COLLECTION.REPORT}${iouReport?.reportID}`,
                value: {
                    pendingFields: null,
                    errorFields: null,
                },
            },
            {
                onyxMethod: Onyx.METHOD.MERGE,
                key: `${ONYXKEYS.COLLECTION.REPORT_ACTIONS}${iouReport?.reportID}`,
                value: {
                    ...(shouldCreateNewMoneyRequestReport
                        ? {
                              [iouCreatedAction.reportActionID]: {
                                  pendingAction: null,
                                  errors: null,
                              },
                          }
                        : {}),
                    [iouAction.reportActionID]: {
                        pendingAction: null,
                        errors: null,
                    },
                },
            },
            {
                onyxMethod: Onyx.METHOD.MERGE,
                key: `${ONYXKEYS.COLLECTION.REPORT_ACTIONS}${chatReport?.reportID}`,
                value: {
                    ...(reportPreviewAction && {[reportPreviewAction.reportActionID]: {pendingAction: null}}),
                },
            },
        );
    } else {
        successData.push({
            onyxMethod: Onyx.METHOD.MERGE,
            key: `${ONYXKEYS.COLLECTION.REPORT_ACTIONS}${chatReport?.reportID}`,
            value: {
                [iouAction.reportActionID]: {
                    pendingAction: null,
                    errors: null,
                },
                ...(reportPreviewAction && {[reportPreviewAction.reportActionID]: {pendingAction: null}}),
            },
        });
    }

    successData.push(
        {
            onyxMethod: Onyx.METHOD.MERGE,
            key: `${ONYXKEYS.COLLECTION.REPORT}${transactionThreadReport?.reportID}`,
            value: {
                pendingFields: null,
                errorFields: null,
                isOptimisticReport: false,
            },
        },
        {
            onyxMethod: Onyx.METHOD.MERGE,
            key: `${ONYXKEYS.COLLECTION.TRANSACTION}${transaction.transactionID}`,
            value: {
                pendingAction: null,
                pendingFields: clearedPendingFields,
                routes: null,
            },
        },
    );

    if (!isEmptyObject(transactionThreadCreatedReportAction)) {
        successData.push({
            onyxMethod: Onyx.METHOD.MERGE,
            key: `${ONYXKEYS.COLLECTION.REPORT_ACTIONS}${transactionThreadReport?.reportID}`,
            value: {
                [transactionThreadCreatedReportAction.reportActionID]: {
                    pendingAction: null,
                    errors: null,
                },
            },
        });
    }

    failureData.push({
        onyxMethod: Onyx.METHOD.SET,
        key: ONYXKEYS.NVP_QUICK_ACTION_GLOBAL_CREATE,
        value: quickAction ?? null,
    });

    if (iouReport) {
        failureData.push(
            {
                onyxMethod: Onyx.METHOD.MERGE,
                key: `${ONYXKEYS.COLLECTION.REPORT}${iouReport.reportID}`,
                value: {
                    pendingFields: null,
                    errorFields: {
                        ...(shouldCreateNewMoneyRequestReport ? {createChat: ErrorUtils.getMicroSecondOnyxErrorWithTranslationKey('report.genericCreateReportFailureMessage')} : {}),
                    },
                },
            },
            {
                onyxMethod: Onyx.METHOD.MERGE,
                key: `${ONYXKEYS.COLLECTION.REPORT_ACTIONS}${iouReport.reportID}`,
                value: {
                    ...(shouldCreateNewMoneyRequestReport
                        ? {
                              [iouCreatedAction.reportActionID]: {
                                  // Disabling this line since transaction.filename can be an empty string
                                  // eslint-disable-next-line @typescript-eslint/prefer-nullish-coalescing
                                  errors: getReceiptError(transaction.receipt, transaction.filename || transaction.receipt?.filename, isScanRequest),
                              },
                              [iouAction.reportActionID]: {
                                  errors: ErrorUtils.getMicroSecondOnyxErrorWithTranslationKey('iou.error.genericCreateFailureMessage'),
                              },
                          }
                        : {
                              [iouAction.reportActionID]: {
                                  // Disabling this line since transaction.filename can be an empty string
                                  // eslint-disable-next-line @typescript-eslint/prefer-nullish-coalescing
                                  errors: getReceiptError(transaction.receipt, transaction.filename || transaction.receipt?.filename, isScanRequest),
                              },
                          }),
                },
            },
        );
    } else {
        failureData.push({
            onyxMethod: Onyx.METHOD.MERGE,
            key: `${ONYXKEYS.COLLECTION.REPORT_ACTIONS}${chatReport?.reportID}`,
            value: {
                [iouAction.reportActionID]: {
                    // Disabling this line since transaction.filename can be an empty string
                    // eslint-disable-next-line @typescript-eslint/prefer-nullish-coalescing
                    errors: getReceiptError(transaction.receipt, transaction.filename || transaction.receipt?.filename, isScanRequest),
                },
            },
        });
    }

    failureData.push(
        {
            onyxMethod: Onyx.METHOD.MERGE,
            key: `${ONYXKEYS.COLLECTION.REPORT}${chatReport?.reportID}`,
            value: {
                lastReadTime: chatReport?.lastReadTime,
                lastMessageText: chatReport?.lastMessageText,
                lastMessageHtml: chatReport?.lastMessageHtml,
            },
        },
        {
            onyxMethod: Onyx.METHOD.MERGE,
            key: `${ONYXKEYS.COLLECTION.REPORT}${transactionThreadReport?.reportID}`,
            value: {
                pendingFields: null,
                errorFields: existingTransactionThreadReport
                    ? null
                    : {
                          createChat: ErrorUtils.getMicroSecondOnyxErrorWithTranslationKey('report.genericCreateReportFailureMessage'),
                      },
            },
        },
        {
            onyxMethod: Onyx.METHOD.MERGE,
            key: `${ONYXKEYS.COLLECTION.TRANSACTION}${transaction.transactionID}`,
            value: {
                // Disabling this line since transaction.filename can be an empty string
                // eslint-disable-next-line @typescript-eslint/prefer-nullish-coalescing
                errors: getReceiptError(transaction.receipt, transaction.filename || transaction.receipt?.filename, isScanRequest),
                pendingFields: clearedPendingFields,
            },
        },
        {
            onyxMethod: Onyx.METHOD.MERGE,
            key: `${ONYXKEYS.COLLECTION.REPORT_ACTIONS}${transactionThreadReport?.reportID}`,
            value: {
                [transactionThreadCreatedReportAction?.reportActionID ?? '-1']: {
                    errors: ErrorUtils.getMicroSecondOnyxErrorWithTranslationKey('iou.error.genericCreateFailureMessage'),
                },
            },
        },
    );

    // We don't need to compute violations unless we're on a paid policy
    if (!policy || !PolicyUtils.isPaidGroupPolicy(policy)) {
        return [optimisticData, successData, failureData];
    }

    const violationsOnyxData = ViolationsUtils.getViolationsOnyxData(
        transaction,
        [],
        policy,
        policyTagList ?? {},
        policyCategories ?? {},
        PolicyUtils.hasDependentTags(policy, policyTagList ?? {}),
    );

    if (violationsOnyxData) {
        optimisticData.push(violationsOnyxData);
        failureData.push({
            onyxMethod: Onyx.METHOD.SET,
            key: `${ONYXKEYS.COLLECTION.TRANSACTION_VIOLATIONS}${transaction.transactionID}`,
            value: [],
        });
    }

    // Show field violations only for control policies
    if (PolicyUtils.isControlPolicy(policy) && iouReport) {
        const {optimisticData: fieldViolationsOptimisticData, failureData: fieldViolationsFailureData} = getFieldViolationsOnyxData(iouReport);
        optimisticData.push(...fieldViolationsOptimisticData);
        failureData.push(...fieldViolationsFailureData);
    }

    return [optimisticData, successData, failureData];
}

function getDeleteTrackExpenseInformation(
    chatReportID: string,
    transactionID: string,
    reportAction: OnyxTypes.ReportAction,
    shouldDeleteTransactionFromOnyx = true,
    isMovingTransactionFromTrackExpense = false,
    actionableWhisperReportActionID = '',
    resolution = '',
) {
    const allReports = ReportConnection.getAllReports();
    // STEP 1: Get all collections we're updating
    const chatReport = allReports?.[`${ONYXKEYS.COLLECTION.REPORT}${chatReportID}`] ?? null;
    const transaction = allTransactions[`${ONYXKEYS.COLLECTION.TRANSACTION}${transactionID}`];
    const transactionViolations = allTransactionViolations[`${ONYXKEYS.COLLECTION.TRANSACTION_VIOLATIONS}${transactionID}`];
    const transactionThreadID = reportAction.childReportID;
    let transactionThread = null;
    if (transactionThreadID) {
        transactionThread = allReports?.[`${ONYXKEYS.COLLECTION.REPORT}${transactionThreadID}`] ?? null;
    }

    // STEP 2: Decide if we need to:
    // 1. Delete the transactionThread - delete if there are no visible comments in the thread and we're not moving the transaction
    // 2. Update the moneyRequestPreview to show [Deleted expense] - update if the transactionThread exists AND it isn't being deleted and we're not moving the transaction
    const shouldDeleteTransactionThread = !isMovingTransactionFromTrackExpense && (transactionThreadID ? (reportAction?.childVisibleActionCount ?? 0) === 0 : false);

    const shouldShowDeletedRequestMessage = !isMovingTransactionFromTrackExpense && !!transactionThreadID && !shouldDeleteTransactionThread;

    // STEP 3: Update the IOU reportAction.
    const updatedReportAction = {
        [reportAction.reportActionID]: {
            pendingAction: shouldShowDeletedRequestMessage ? CONST.RED_BRICK_ROAD_PENDING_ACTION.UPDATE : CONST.RED_BRICK_ROAD_PENDING_ACTION.DELETE,
            previousMessage: reportAction.message,
            message: [
                {
                    type: 'COMMENT',
                    html: '',
                    text: '',
                    isEdited: true,
                    isDeletedParentAction: shouldShowDeletedRequestMessage,
                },
            ],
            originalMessage: {
                IOUTransactionID: null,
            },
            errors: undefined,
        },
        ...(actionableWhisperReportActionID && {[actionableWhisperReportActionID]: {originalMessage: {resolution}}}),
    } as OnyxTypes.ReportActions;
    let canUserPerformWriteAction = true;
    if (chatReport) {
        canUserPerformWriteAction = !!ReportUtils.canUserPerformWriteAction(chatReport);
    }
    const lastVisibleAction = ReportActionsUtils.getLastVisibleAction(chatReport?.reportID ?? '-1', canUserPerformWriteAction, updatedReportAction);
    const {lastMessageText = '', lastMessageHtml = ''} = ReportActionsUtils.getLastVisibleMessage(chatReport?.reportID ?? '-1', canUserPerformWriteAction, updatedReportAction);

    // STEP 4: Build Onyx data
    const optimisticData: OnyxUpdate[] = [];

    if (shouldDeleteTransactionFromOnyx) {
        optimisticData.push({
            onyxMethod: Onyx.METHOD.SET,
            key: `${ONYXKEYS.COLLECTION.TRANSACTION}${transactionID}`,
            value: null,
        });
    }

    optimisticData.push({
        onyxMethod: Onyx.METHOD.SET,
        key: `${ONYXKEYS.COLLECTION.TRANSACTION_VIOLATIONS}${transactionID}`,
        value: null,
    });

    if (shouldDeleteTransactionThread) {
        optimisticData.push(
            {
                onyxMethod: Onyx.METHOD.SET,
                key: `${ONYXKEYS.COLLECTION.REPORT}${transactionThreadID}`,
                value: null,
            },
            {
                onyxMethod: Onyx.METHOD.SET,
                key: `${ONYXKEYS.COLLECTION.REPORT_ACTIONS}${transactionThreadID}`,
                value: null,
            },
        );
    }

    optimisticData.push(
        {
            onyxMethod: Onyx.METHOD.MERGE,
            key: `${ONYXKEYS.COLLECTION.REPORT_ACTIONS}${chatReport?.reportID}`,
            value: updatedReportAction,
        },
        {
            onyxMethod: Onyx.METHOD.MERGE,
            key: `${ONYXKEYS.COLLECTION.REPORT}${chatReport?.reportID}`,
            value: {
                lastMessageText,
                lastVisibleActionCreated: lastVisibleAction?.created,
                lastMessageHtml: !lastMessageHtml ? lastMessageText : lastMessageHtml,
            },
        },
    );

    const successData: OnyxUpdate[] = [
        {
            onyxMethod: Onyx.METHOD.MERGE,
            key: `${ONYXKEYS.COLLECTION.REPORT_ACTIONS}${chatReport?.reportID}`,
            value: {
                [reportAction.reportActionID]: {
                    pendingAction: null,
                    errors: null,
                },
            },
        },
    ];

    const failureData: OnyxUpdate[] = [];

    if (shouldDeleteTransactionFromOnyx) {
        failureData.push({
            onyxMethod: Onyx.METHOD.SET,
            key: `${ONYXKEYS.COLLECTION.TRANSACTION}${transactionID}`,
            value: transaction ?? null,
        });
    }

    failureData.push({
        onyxMethod: Onyx.METHOD.SET,
        key: `${ONYXKEYS.COLLECTION.TRANSACTION_VIOLATIONS}${transactionID}`,
        value: transactionViolations ?? null,
    });

    if (shouldDeleteTransactionThread) {
        failureData.push({
            onyxMethod: Onyx.METHOD.SET,
            key: `${ONYXKEYS.COLLECTION.REPORT}${transactionThreadID}`,
            value: transactionThread,
        });
    }

    if (actionableWhisperReportActionID) {
        const actionableWhisperReportAction = ReportActionsUtils.getReportAction(chatReportID, actionableWhisperReportActionID);
        failureData.push({
            onyxMethod: Onyx.METHOD.MERGE,
            key: `${ONYXKEYS.COLLECTION.REPORT_ACTIONS}${chatReport?.reportID}`,
            value: {
                [actionableWhisperReportActionID]: {
                    originalMessage: {
                        resolution: ReportActionsUtils.isActionableTrackExpense(actionableWhisperReportAction)
                            ? ReportActionsUtils.getOriginalMessage(actionableWhisperReportAction)?.resolution ?? null
                            : null,
                    },
                },
            },
        });
    }
    failureData.push(
        {
            onyxMethod: Onyx.METHOD.MERGE,
            key: `${ONYXKEYS.COLLECTION.REPORT_ACTIONS}${chatReport?.reportID}`,
            value: {
                [reportAction.reportActionID]: {
                    ...reportAction,
                    pendingAction: null,
                    errors: ErrorUtils.getMicroSecondOnyxErrorWithTranslationKey('iou.error.genericDeleteFailureMessage'),
                },
            },
        },
        {
            onyxMethod: Onyx.METHOD.MERGE,
            key: `${ONYXKEYS.COLLECTION.REPORT}${chatReport?.reportID}`,
            value: chatReport,
        },
    );

    const parameters: DeleteMoneyRequestParams = {
        transactionID,
        reportActionID: reportAction.reportActionID,
    };

    return {parameters, optimisticData, successData, failureData, shouldDeleteTransactionThread, chatReport};
}

/** Gathers all the data needed to create an invoice. */
function getSendInvoiceInformation(
    transaction: OnyxEntry<OnyxTypes.Transaction>,
    currentUserAccountID: number,
    invoiceChatReport?: OnyxEntry<OnyxTypes.Report>,
    receipt?: Receipt,
    policy?: OnyxEntry<OnyxTypes.Policy>,
    policyTagList?: OnyxEntry<OnyxTypes.PolicyTagLists>,
    policyCategories?: OnyxEntry<OnyxTypes.PolicyCategories>,
    companyName?: string,
    companyWebsite?: string,
): SendInvoiceInformation {
    const {amount = 0, currency = '', created = '', merchant = '', category = '', tag = '', taxCode = '', taxAmount = 0, billable, comment, participants} = transaction ?? {};
    const trimmedComment = (comment?.comment ?? '').trim();
    const senderWorkspaceID = participants?.find((participant) => participant?.isSender)?.policyID ?? '-1';
    const receiverParticipant = participants?.find((participant) => participant?.accountID) ?? invoiceChatReport?.invoiceReceiver;
    const receiverAccountID = receiverParticipant && 'accountID' in receiverParticipant && receiverParticipant.accountID ? receiverParticipant.accountID : -1;
    let receiver = ReportUtils.getPersonalDetailsForAccountID(receiverAccountID);
    let optimisticPersonalDetailListAction = {};

    // STEP 1: Get existing chat report OR build a new optimistic one
    let isNewChatReport = false;
    let chatReport = !isEmptyObject(invoiceChatReport) && invoiceChatReport?.reportID ? invoiceChatReport : null;

    if (!chatReport) {
        chatReport = ReportUtils.getInvoiceChatByParticipants(senderWorkspaceID, receiverAccountID) ?? null;
    }

    if (!chatReport) {
        isNewChatReport = true;
        chatReport = ReportUtils.buildOptimisticChatReport([receiverAccountID, currentUserAccountID], CONST.REPORT.DEFAULT_REPORT_NAME, CONST.REPORT.CHAT_TYPE.INVOICE, senderWorkspaceID);
    }

    // STEP 2: Create a new optimistic invoice report.
    const optimisticInvoiceReport = ReportUtils.buildOptimisticInvoiceReport(chatReport.reportID, senderWorkspaceID, receiverAccountID, receiver.displayName ?? '', amount, currency);

    // STEP 3: Build optimistic receipt and transaction
    const receiptObject: Receipt = {};
    let filename;
    if (receipt?.source) {
        receiptObject.source = receipt.source;
        receiptObject.state = receipt.state ?? CONST.IOU.RECEIPT_STATE.SCANREADY;
        filename = receipt.name;
    }
    const optimisticTransaction = TransactionUtils.buildOptimisticTransaction(
        amount,
        currency,
        optimisticInvoiceReport.reportID,
        trimmedComment,
        [],
        created,
        '',
        '',
        merchant,
        receiptObject,
        filename,
        undefined,
        category,
        tag,
        taxCode,
        taxAmount,
        billable,
    );

    const optimisticPolicyRecentlyUsedCategories = Category.buildOptimisticPolicyRecentlyUsedCategories(optimisticInvoiceReport.policyID, category);
    const optimisticPolicyRecentlyUsedTags = Tag.buildOptimisticPolicyRecentlyUsedTags(optimisticInvoiceReport.policyID, tag);
    const optimisticRecentlyUsedCurrencies = Policy.buildOptimisticRecentlyUsedCurrencies(currency);

    // STEP 4: Add optimistic personal details for participant
    const shouldCreateOptimisticPersonalDetails = isNewChatReport && !allPersonalDetails[receiverAccountID];
    if (shouldCreateOptimisticPersonalDetails) {
        const receiverLogin = receiverParticipant && 'login' in receiverParticipant && receiverParticipant.login ? receiverParticipant.login : '';
        receiver = {
            accountID: receiverAccountID,
            displayName: LocalePhoneNumber.formatPhoneNumber(receiverLogin),
            login: receiverLogin,
            isOptimisticPersonalDetail: true,
        };

        optimisticPersonalDetailListAction = {[receiverAccountID]: receiver};
    }

    // STEP 5: Build optimistic reportActions.
    const reportPreviewAction = ReportUtils.buildOptimisticReportPreview(chatReport, optimisticInvoiceReport, trimmedComment, optimisticTransaction);
    optimisticInvoiceReport.parentReportActionID = reportPreviewAction.reportActionID;
    chatReport.lastVisibleActionCreated = reportPreviewAction.created;
    const [optimisticCreatedActionForChat, optimisticCreatedActionForIOUReport, iouAction, optimisticTransactionThread, optimisticCreatedActionForTransactionThread] =
        ReportUtils.buildOptimisticMoneyRequestEntities(
            optimisticInvoiceReport,
            CONST.IOU.REPORT_ACTION_TYPE.CREATE,
            amount,
            currency,
            trimmedComment,
            receiver.login ?? '',
            [receiver],
            optimisticTransaction.transactionID,
            undefined,
            false,
            false,
            false,
        );

    // STEP 6: Build Onyx Data
    const [optimisticData, successData, failureData] = buildOnyxDataForInvoice(
        chatReport,
        optimisticInvoiceReport,
        optimisticTransaction,
        optimisticCreatedActionForChat,
        optimisticCreatedActionForIOUReport,
        iouAction,
        optimisticPersonalDetailListAction,
        reportPreviewAction,
        optimisticPolicyRecentlyUsedCategories,
        optimisticPolicyRecentlyUsedTags,
        isNewChatReport,
        optimisticTransactionThread,
        optimisticCreatedActionForTransactionThread,
        policy,
        policyTagList,
        policyCategories,
        optimisticRecentlyUsedCurrencies,
        companyName,
        companyWebsite,
    );

    return {
        createdIOUReportActionID: optimisticCreatedActionForIOUReport.reportActionID,
        createdReportActionIDForThread: optimisticCreatedActionForTransactionThread?.reportActionID ?? '-1',
        reportActionID: iouAction.reportActionID,
        senderWorkspaceID,
        receiver,
        invoiceRoom: chatReport,
        createdChatReportActionID: optimisticCreatedActionForChat.reportActionID,
        invoiceReportID: optimisticInvoiceReport.reportID,
        reportPreviewReportActionID: reportPreviewAction.reportActionID,
        transactionID: optimisticTransaction.transactionID,
        transactionThreadReportID: optimisticTransactionThread.reportID,
        onyxData: {
            optimisticData,
            successData,
            failureData,
        },
    };
}

/**
 * Gathers all the data needed to submit an expense. It attempts to find existing reports, iouReports, and receipts. If it doesn't find them, then
 * it creates optimistic versions of them and uses those instead
 */
function getMoneyRequestInformation(
    parentChatReport: OnyxEntry<OnyxTypes.Report>,
    participant: Participant,
    comment: string,
    amount: number,
    currency: string,
    created: string,
    merchant: string,
    receipt: Receipt | undefined,
    existingTransactionID: string | undefined,
    category: string | undefined,
    tag: string | undefined,
    taxCode: string | undefined,
    taxAmount: number | undefined,
    billable: boolean | undefined,
    policy: OnyxEntry<OnyxTypes.Policy> | undefined,
    policyTagList: OnyxEntry<OnyxTypes.PolicyTagLists> | undefined,
    policyCategories: OnyxEntry<OnyxTypes.PolicyCategories> | undefined,
    payeeAccountID = userAccountID,
    payeeEmail = currentUserEmail,
    moneyRequestReportID = '',
    linkedTrackedExpenseReportAction?: OnyxTypes.ReportAction,
    attendees?: Attendee[],
    existingTransaction: OnyxEntry<OnyxTypes.Transaction> | undefined = undefined,
): MoneyRequestInformation {
    const payerEmail = PhoneNumber.addSMSDomainIfPhoneNumber(participant.login ?? '');
    const payerAccountID = Number(participant.accountID);
    const isPolicyExpenseChat = participant.isPolicyExpenseChat;

    // STEP 1: Get existing chat report OR build a new optimistic one
    let isNewChatReport = false;
    let chatReport = !isEmptyObject(parentChatReport) && parentChatReport?.reportID ? parentChatReport : null;

    const allReports = ReportConnection.getAllReports();
    // If this is a policyExpenseChat, the chatReport must exist and we can get it from Onyx.
    // report is null if the flow is initiated from the global create menu. However, participant always stores the reportID if it exists, which is the case for policyExpenseChats
    if (!chatReport && isPolicyExpenseChat) {
        chatReport = allReports?.[`${ONYXKEYS.COLLECTION.REPORT}${participant.reportID}`] ?? null;
    }

    if (!chatReport) {
        chatReport = ReportUtils.getChatByParticipants([payerAccountID, payeeAccountID]) ?? null;
    }

    // If we still don't have a report, it likely doens't exist and we need to build an optimistic one
    if (!chatReport) {
        isNewChatReport = true;
        chatReport = ReportUtils.buildOptimisticChatReport([payerAccountID, payeeAccountID]);
    }

    // STEP 2: Get the Expense/IOU report. If the moneyRequestReportID has been provided, we want to add the transaction to this specific report.
    // If no such reportID has been provided, let's use the chatReport.iouReportID property. In case that is not present, build a new optimistic Expense/IOU report.
    let iouReport: OnyxInputValue<OnyxTypes.Report> = null;
    if (moneyRequestReportID) {
        iouReport = allReports?.[`${ONYXKEYS.COLLECTION.REPORT}${moneyRequestReportID}`] ?? null;
    } else {
        iouReport = allReports?.[`${ONYXKEYS.COLLECTION.REPORT}${chatReport.iouReportID}`] ?? null;
    }

    const shouldCreateNewMoneyRequestReport = ReportUtils.shouldCreateNewMoneyRequestReport(iouReport, chatReport);

    if (!iouReport || shouldCreateNewMoneyRequestReport) {
        iouReport = isPolicyExpenseChat
            ? ReportUtils.buildOptimisticExpenseReport(chatReport.reportID, chatReport.policyID ?? '-1', payeeAccountID, amount, currency)
            : ReportUtils.buildOptimisticIOUReport(payeeAccountID, payerAccountID, amount, chatReport.reportID, currency);
    } else if (isPolicyExpenseChat) {
        iouReport = {...iouReport};
        if (iouReport?.currency === currency && typeof iouReport.total === 'number') {
            // Because of the Expense reports are stored as negative values, we subtract the total from the amount
            iouReport.total -= amount;
        }
    } else {
        iouReport = IOUUtils.updateIOUOwnerAndTotal(iouReport, payeeAccountID, amount, currency);
    }

    // STEP 3: Build an optimistic transaction with the receipt
    const isDistanceRequest = existingTransaction && existingTransaction.iouRequestType === CONST.IOU.REQUEST_TYPE.DISTANCE;
    let optimisticTransaction = TransactionUtils.buildOptimisticTransaction(
        ReportUtils.isExpenseReport(iouReport) ? -amount : amount,
        currency,
        iouReport.reportID,
        comment,
        attendees,
        created,
        '',
        '',
        merchant,
        receipt,
        '',
        existingTransactionID,
        category,
        tag,
        taxCode,
        ReportUtils.isExpenseReport(iouReport) ? -(taxAmount ?? 0) : taxAmount,
        billable,
        isDistanceRequest ? {waypoints: CONST.RED_BRICK_ROAD_PENDING_ACTION.ADD} : undefined,
        undefined,
        existingTransaction,
        policy,
    );

    const optimisticPolicyRecentlyUsedCategories = Category.buildOptimisticPolicyRecentlyUsedCategories(iouReport.policyID, category);
    const optimisticPolicyRecentlyUsedTags = Tag.buildOptimisticPolicyRecentlyUsedTags(iouReport.policyID, tag);
    const optimisticPolicyRecentluUsedCurrencies = Policy.buildOptimisticRecentlyUsedCurrencies(currency);

    // If there is an existing transaction (which is the case for distance requests), then the data from the existing transaction
    // needs to be manually merged into the optimistic transaction. This is because buildOnyxDataForMoneyRequest() uses `Onyx.set()` for the transaction
    // data. This is a big can of worms to change it to `Onyx.merge()` as explored in https://expensify.slack.com/archives/C05DWUDHVK7/p1692139468252109.
    // I want to clean this up at some point, but it's possible this will live in the code for a while so I've created https://github.com/Expensify/App/issues/25417
    // to remind me to do this.
    if (isDistanceRequest) {
        optimisticTransaction = fastMerge(existingTransaction, optimisticTransaction, false);
    }

    // STEP 4: Build optimistic reportActions. We need:
    // 1. CREATED action for the chatReport
    // 2. CREATED action for the iouReport
    // 3. IOU action for the iouReport
    // 4. The transaction thread, which requires the iouAction, and CREATED action for the transaction thread
    // 5. REPORT_PREVIEW action for the chatReport
    // Note: The CREATED action for the IOU report must be optimistically generated before the IOU action so there's no chance that it appears after the IOU action in the chat
    const [optimisticCreatedActionForChat, optimisticCreatedActionForIOUReport, iouAction, optimisticTransactionThread, optimisticCreatedActionForTransactionThread] =
        ReportUtils.buildOptimisticMoneyRequestEntities(
            iouReport,
            CONST.IOU.REPORT_ACTION_TYPE.CREATE,
            amount,
            currency,
            comment,
            payeeEmail,
            [participant],
            optimisticTransaction.transactionID,
            undefined,
            false,
            false,
            false,
            undefined,
            linkedTrackedExpenseReportAction?.childReportID,
            linkedTrackedExpenseReportAction,
        );

    let reportPreviewAction = shouldCreateNewMoneyRequestReport ? null : getReportPreviewAction(chatReport.reportID, iouReport.reportID);

    if (reportPreviewAction) {
        reportPreviewAction = ReportUtils.updateReportPreview(iouReport, reportPreviewAction, false, comment, optimisticTransaction);
    } else {
        reportPreviewAction = ReportUtils.buildOptimisticReportPreview(chatReport, iouReport, comment, optimisticTransaction);
        chatReport.lastVisibleActionCreated = reportPreviewAction.created;

        // Generated ReportPreview action is a parent report action of the iou report.
        // We are setting the iou report's parentReportActionID to display subtitle correctly in IOU page when offline.
        iouReport.parentReportActionID = reportPreviewAction.reportActionID;
    }

    const shouldCreateOptimisticPersonalDetails = isNewChatReport && !allPersonalDetails[payerAccountID];
    // Add optimistic personal details for participant
    const optimisticPersonalDetailListAction = shouldCreateOptimisticPersonalDetails
        ? {
              [payerAccountID]: {
                  accountID: payerAccountID,
                  // Disabling this line since participant.displayName can be an empty string
                  // eslint-disable-next-line @typescript-eslint/prefer-nullish-coalescing
                  displayName: LocalePhoneNumber.formatPhoneNumber(participant.displayName || payerEmail),
                  login: participant.login,
                  isOptimisticPersonalDetail: true,
              },
          }
        : {};

    const predictedNextStatus = policy?.reimbursementChoice === CONST.POLICY.REIMBURSEMENT_CHOICES.REIMBURSEMENT_NO ? CONST.REPORT.STATUS_NUM.CLOSED : CONST.REPORT.STATUS_NUM.OPEN;
    const optimisticNextStep = NextStepUtils.buildNextStep(iouReport, predictedNextStatus);

    // STEP 5: Build Onyx Data
    const [optimisticData, successData, failureData] = buildOnyxDataForMoneyRequest(
        chatReport,
        iouReport,
        optimisticTransaction,
        optimisticCreatedActionForChat,
        optimisticCreatedActionForIOUReport,
        iouAction,
        optimisticPersonalDetailListAction,
        reportPreviewAction,
        optimisticPolicyRecentlyUsedCategories,
        optimisticPolicyRecentlyUsedTags,
        isNewChatReport,
        optimisticTransactionThread ?? {},
        optimisticCreatedActionForTransactionThread,
        shouldCreateNewMoneyRequestReport,
        policy,
        policyTagList,
        policyCategories,
        optimisticNextStep,
        undefined,
        undefined,
        optimisticPolicyRecentluUsedCurrencies,
    );

    return {
        payerAccountID,
        payerEmail,
        iouReport,
        chatReport,
        transaction: optimisticTransaction,
        iouAction,
        createdChatReportActionID: isNewChatReport ? optimisticCreatedActionForChat.reportActionID : '-1',
        createdIOUReportActionID: shouldCreateNewMoneyRequestReport ? optimisticCreatedActionForIOUReport.reportActionID : '-1',
        reportPreviewAction,
        transactionThreadReportID: optimisticTransactionThread?.reportID ?? '-1',
        createdReportActionIDForThread: optimisticCreatedActionForTransactionThread?.reportActionID ?? '-1',
        onyxData: {
            optimisticData,
            successData,
            failureData,
        },
    };
}

/**
 * Gathers all the data needed to make an expense. It attempts to find existing reports, iouReports, and receipts. If it doesn't find them, then
 * it creates optimistic versions of them and uses those instead
 */
function getTrackExpenseInformation(
    parentChatReport: OnyxEntry<OnyxTypes.Report>,
    participant: Participant,
    comment: string,
    amount: number,
    currency: string,
    created: string,
    merchant: string,
    receipt: OnyxEntry<Receipt>,
    category: string | undefined,
    tag: string | undefined,
    taxCode: string | undefined,
    taxAmount: number | undefined,
    billable: boolean | undefined,
    policy: OnyxEntry<OnyxTypes.Policy> | undefined,
    policyTagList: OnyxEntry<OnyxTypes.PolicyTagLists> | undefined,
    policyCategories: OnyxEntry<OnyxTypes.PolicyCategories> | undefined,
    payeeEmail = currentUserEmail,
    payeeAccountID = userAccountID,
    moneyRequestReportID = '',
    linkedTrackedExpenseReportAction?: OnyxTypes.ReportAction,
    existingTransactionID?: string,
): TrackExpenseInformation | null {
    const optimisticData: OnyxUpdate[] = [];
    const successData: OnyxUpdate[] = [];
    const failureData: OnyxUpdate[] = [];

    const isPolicyExpenseChat = participant.isPolicyExpenseChat;

    // STEP 1: Get existing chat report
    let chatReport = !isEmptyObject(parentChatReport) && parentChatReport?.reportID ? parentChatReport : null;
    const allReports = ReportConnection.getAllReports();
    // The chatReport always exists, and we can get it from Onyx if chatReport is null.
    if (!chatReport) {
        chatReport = allReports?.[`${ONYXKEYS.COLLECTION.REPORT}${participant.reportID}`] ?? null;
    }

    // If we still don't have a report, it likely doesn't exist, and we will early return here as it should not happen
    // Maybe later, we can build an optimistic selfDM chat.
    if (!chatReport) {
        return null;
    }

    // Check if the report is a draft
    const isDraftReport = ReportUtils.isDraftReport(chatReport?.reportID);

    let createdWorkspaceParams: CreateWorkspaceParams | undefined;

    if (isDraftReport) {
        const workspaceData = Policy.buildPolicyData(undefined, policy?.makeMeAdmin, policy?.name, policy?.id, chatReport?.reportID);
        createdWorkspaceParams = workspaceData.params;
        optimisticData.push(...workspaceData.optimisticData);
        successData.push(...workspaceData.successData);
        failureData.push(...workspaceData.failureData);
    }

    // STEP 2: If not in the self-DM flow, we need to use the expense report.
    // For this, first use the chatReport.iouReportID property. Build a new optimistic expense report if needed.
    const shouldUseMoneyReport = !!isPolicyExpenseChat;

    let iouReport: OnyxInputValue<OnyxTypes.Report> = null;
    let shouldCreateNewMoneyRequestReport = false;

    if (shouldUseMoneyReport) {
        if (moneyRequestReportID) {
            iouReport = allReports?.[`${ONYXKEYS.COLLECTION.REPORT}${moneyRequestReportID}`] ?? null;
        } else {
            iouReport = allReports?.[`${ONYXKEYS.COLLECTION.REPORT}${chatReport.iouReportID}`] ?? null;
        }

        shouldCreateNewMoneyRequestReport = ReportUtils.shouldCreateNewMoneyRequestReport(iouReport, chatReport);
        if (!iouReport || shouldCreateNewMoneyRequestReport) {
            iouReport = ReportUtils.buildOptimisticExpenseReport(chatReport.reportID, chatReport.policyID ?? '-1', payeeAccountID, amount, currency, false);
        } else {
            iouReport = {...iouReport};
            if (iouReport?.currency === currency && typeof iouReport.total === 'number' && typeof iouReport.nonReimbursableTotal === 'number') {
                // Because of the Expense reports are stored as negative values, we subtract the total from the amount
                iouReport.total -= amount;
                iouReport.nonReimbursableTotal -= amount;
            }
        }
    }

    // If shouldUseMoneyReport is true, the iouReport was defined.
    // But we'll use the `shouldUseMoneyReport && iouReport` check further instead of `shouldUseMoneyReport` to avoid TS errors.

    // STEP 3: Build optimistic receipt and transaction
    const receiptObject: Receipt = {};
    let filename;
    if (receipt?.source) {
        receiptObject.source = receipt.source;
        receiptObject.state = receipt.state ?? CONST.IOU.RECEIPT_STATE.SCANREADY;
        filename = receipt.name;
    }
    const existingTransaction = allTransactionDrafts[`${ONYXKEYS.COLLECTION.TRANSACTION_DRAFT}${existingTransactionID ?? CONST.IOU.OPTIMISTIC_TRANSACTION_ID}`];
    if (!filename) {
        filename = existingTransaction?.filename;
    }
    const isDistanceRequest = existingTransaction && existingTransaction.iouRequestType === CONST.IOU.REQUEST_TYPE.DISTANCE;
    let optimisticTransaction = TransactionUtils.buildOptimisticTransaction(
        ReportUtils.isExpenseReport(iouReport) ? -amount : amount,
        currency,
        shouldUseMoneyReport && iouReport ? iouReport.reportID : '-1',
        comment,
        [],
        created,
        '',
        '',
        merchant,
        receiptObject,
        filename,
        existingTransactionID ?? null,
        category,
        tag,
        taxCode,
        taxAmount,
        billable,
        isDistanceRequest ? {waypoints: CONST.RED_BRICK_ROAD_PENDING_ACTION.ADD} : undefined,
        false,
        existingTransaction,
        policy,
    );

    // If there is an existing transaction (which is the case for distance requests), then the data from the existing transaction
    // needs to be manually merged into the optimistic transaction. This is because buildOnyxDataForMoneyRequest() uses `Onyx.set()` for the transaction
    // data. This is a big can of worms to change it to `Onyx.merge()` as explored in https://expensify.slack.com/archives/C05DWUDHVK7/p1692139468252109.
    // I want to clean this up at some point, but it's possible this will live in the code for a while so I've created https://github.com/Expensify/App/issues/25417
    // to remind me to do this.
    if (isDistanceRequest) {
        optimisticTransaction = fastMerge(existingTransaction, optimisticTransaction, false);
    }

    // STEP 4: Build optimistic reportActions. We need:
    // 1. CREATED action for the iouReport (if tracking in the Expense chat)
    // 2. IOU action for the iouReport (if tracking in the Expense chat), otherwise – for chatReport
    // 3. The transaction thread, which requires the iouAction, and CREATED action for the transaction thread
    // 4. REPORT_PREVIEW action for the chatReport (if tracking in the Expense chat)
    const [, optimisticCreatedActionForIOUReport, iouAction, optimisticTransactionThread, optimisticCreatedActionForTransactionThread] = ReportUtils.buildOptimisticMoneyRequestEntities(
        shouldUseMoneyReport && iouReport ? iouReport : chatReport,
        CONST.IOU.REPORT_ACTION_TYPE.TRACK,
        amount,
        currency,
        comment,
        payeeEmail,
        [participant],
        optimisticTransaction.transactionID,
        undefined,
        false,
        false,
        false,
        !shouldUseMoneyReport,
        linkedTrackedExpenseReportAction?.childReportID,
        linkedTrackedExpenseReportAction,
    );

    let reportPreviewAction: OnyxInputValue<OnyxTypes.ReportAction<typeof CONST.REPORT.ACTIONS.TYPE.REPORT_PREVIEW>> = null;
    if (shouldUseMoneyReport && iouReport) {
        reportPreviewAction = shouldCreateNewMoneyRequestReport ? null : getReportPreviewAction(chatReport.reportID, iouReport.reportID);

        if (reportPreviewAction) {
            reportPreviewAction = ReportUtils.updateReportPreview(iouReport, reportPreviewAction, false, comment, optimisticTransaction);
        } else {
            reportPreviewAction = ReportUtils.buildOptimisticReportPreview(chatReport, iouReport, comment, optimisticTransaction);
            // Generated ReportPreview action is a parent report action of the iou report.
            // We are setting the iou report's parentReportActionID to display subtitle correctly in IOU page when offline.
            iouReport.parentReportActionID = reportPreviewAction.reportActionID;
        }
    }

    let actionableTrackExpenseWhisper: OnyxInputValue<OnyxTypes.ReportAction> = null;
    if (!isPolicyExpenseChat) {
        actionableTrackExpenseWhisper = ReportUtils.buildOptimisticActionableTrackExpenseWhisper(iouAction, optimisticTransaction.transactionID);
    }

    // STEP 5: Build Onyx Data
    const trackExpenseOnyxData = buildOnyxDataForTrackExpense(
        chatReport,
        iouReport,
        optimisticTransaction,
        optimisticCreatedActionForIOUReport,
        iouAction,
        reportPreviewAction,
        optimisticTransactionThread ?? {},
        optimisticCreatedActionForTransactionThread,
        shouldCreateNewMoneyRequestReport,
        policy,
        policyTagList,
        policyCategories,
        undefined,
        actionableTrackExpenseWhisper,
    );

    return {
        createdWorkspaceParams,
        chatReport,
        iouReport: iouReport ?? undefined,
        transaction: optimisticTransaction,
        iouAction,
        createdChatReportActionID: '-1',
        createdIOUReportActionID: shouldCreateNewMoneyRequestReport ? optimisticCreatedActionForIOUReport.reportActionID : '-1',
        reportPreviewAction: reportPreviewAction ?? undefined,
        transactionThreadReportID: optimisticTransactionThread.reportID,
        createdReportActionIDForThread: optimisticCreatedActionForTransactionThread?.reportActionID ?? '-1',
        actionableWhisperReportActionIDParam: actionableTrackExpenseWhisper?.reportActionID ?? '',
        onyxData: {
            optimisticData: optimisticData.concat(trackExpenseOnyxData[0]),
            successData: successData.concat(trackExpenseOnyxData[1]),
            failureData: failureData.concat(trackExpenseOnyxData[2]),
        },
    };
}

/**
 * Compute the diff amount when we update the transaction
 */
function calculateDiffAmount(
    iouReport: OnyxTypes.OnyxInputOrEntry<OnyxTypes.Report>,
    updatedTransaction: OnyxTypes.OnyxInputOrEntry<OnyxTypes.Transaction>,
    transaction: OnyxEntry<OnyxTypes.Transaction>,
): number {
    if (!iouReport) {
        return 0;
    }
    const isExpenseReport = ReportUtils.isExpenseReport(iouReport);
    const updatedCurrency = TransactionUtils.getCurrency(updatedTransaction);
    const currentCurrency = TransactionUtils.getCurrency(transaction);

    const currentAmount = TransactionUtils.getAmount(transaction, isExpenseReport);
    const updatedAmount = TransactionUtils.getAmount(updatedTransaction, isExpenseReport);

    if (updatedCurrency === iouReport?.currency && currentCurrency !== iouReport?.currency) {
        // Add the diff to the total if we change the currency from a different currency to the currency of the IOU report
        return updatedAmount;
    }

    if (updatedCurrency === iouReport?.currency && updatedAmount !== currentAmount) {
        // Calculate the diff between the updated amount and the current amount if we change the amount and the currency of the transaction is the currency of the report
        return updatedAmount - currentAmount;
    }

    return 0;
}

/**
 * @param transactionID
 * @param transactionThreadReportID
 * @param transactionChanges
 * @param [transactionChanges.created] Present when updated the date field
 * @param policy  May be undefined, an empty object, or an object matching the Policy type (src/types/onyx/Policy.ts)
 * @param policyTagList
 * @param policyCategories
 */
function getUpdateMoneyRequestParams(
    transactionID: string,
    transactionThreadReportID: string,
    transactionChanges: TransactionChanges,
    policy: OnyxEntry<OnyxTypes.Policy>,
    policyTagList: OnyxTypes.OnyxInputOrEntry<OnyxTypes.PolicyTagLists>,
    policyCategories: OnyxTypes.OnyxInputOrEntry<OnyxTypes.PolicyCategories>,
    violations?: OnyxEntry<OnyxTypes.TransactionViolations>,
): UpdateMoneyRequestData {
    const optimisticData: OnyxUpdate[] = [];
    const successData: OnyxUpdate[] = [];
    const failureData: OnyxUpdate[] = [];

    // Step 1: Set any "pending fields" (ones updated while the user was offline) to have error messages in the failureData
    const pendingFields: OnyxTypes.Transaction['pendingFields'] = Object.fromEntries(Object.keys(transactionChanges).map((key) => [key, CONST.RED_BRICK_ROAD_PENDING_ACTION.UPDATE]));
    const clearedPendingFields = Object.fromEntries(Object.keys(transactionChanges).map((key) => [key, null]));
    const errorFields = Object.fromEntries(Object.keys(pendingFields).map((key) => [key, {[DateUtils.getMicroseconds()]: Localize.translateLocal('iou.error.genericEditFailureMessage')}]));

    const allReports = ReportConnection.getAllReports();
    // Step 2: Get all the collections being updated
    const transactionThread = allReports?.[`${ONYXKEYS.COLLECTION.REPORT}${transactionThreadReportID}`] ?? null;
    const transaction = allTransactions?.[`${ONYXKEYS.COLLECTION.TRANSACTION}${transactionID}`];
    const iouReport = allReports?.[`${ONYXKEYS.COLLECTION.REPORT}${transactionThread?.parentReportID}`] ?? null;
    const isFromExpenseReport = ReportUtils.isExpenseReport(iouReport);
    const isScanning = TransactionUtils.hasReceipt(transaction) && TransactionUtils.isReceiptBeingScanned(transaction);
    const updatedTransaction: OnyxEntry<OnyxTypes.Transaction> = transaction
        ? TransactionUtils.getUpdatedTransaction({
              transaction,
              transactionChanges,
              isFromExpenseReport,
              policy,
          })
        : undefined;
    const transactionDetails = ReportUtils.getTransactionDetails(updatedTransaction);

    if (transactionDetails?.waypoints) {
        // This needs to be a JSON string since we're sending this to the MapBox API
        transactionDetails.waypoints = JSON.stringify(transactionDetails.waypoints);
    }

    const dataToIncludeInParams: Partial<TransactionDetails> = Object.fromEntries(Object.entries(transactionDetails ?? {}).filter(([key]) => Object.keys(transactionChanges).includes(key)));

    const params: UpdateMoneyRequestParams = {
        ...dataToIncludeInParams,
        reportID: iouReport?.reportID,
        transactionID,
    };

    const hasPendingWaypoints = 'waypoints' in transactionChanges;
    const hasModifiedDistanceRate = 'customUnitRateID' in transactionChanges;
    if (transaction && updatedTransaction && (hasPendingWaypoints || hasModifiedDistanceRate)) {
        // Delete the draft transaction when editing waypoints when the server responds successfully and there are no errors
        successData.push({
            onyxMethod: Onyx.METHOD.SET,
            key: `${ONYXKEYS.COLLECTION.TRANSACTION_DRAFT}${transactionID}`,
            value: null,
        });

        // Revert the transaction's amount to the original value on failure.
        // The IOU Report will be fully reverted in the failureData further below.
        failureData.push({
            onyxMethod: Onyx.METHOD.MERGE,
            key: `${ONYXKEYS.COLLECTION.TRANSACTION}${transactionID}`,
            value: {
                amount: transaction.amount,
                modifiedAmount: transaction.modifiedAmount,
                modifiedMerchant: transaction.modifiedMerchant,
                modifiedCurrency: transaction.modifiedCurrency,
            },
        });
    }

    // Step 3: Build the modified expense report actions
    // We don't create a modified report action if:
    // - we're updating the waypoints
    // - we're updating the distance rate while the waypoints are still pending
    // In these cases, there isn't a valid optimistic mileage data we can use,
    // and the report action is created on the server with the distance-related response from the MapBox API
    const updatedReportAction = ReportUtils.buildOptimisticModifiedExpenseReportAction(transactionThread, transaction, transactionChanges, isFromExpenseReport, policy, updatedTransaction);
    if (!hasPendingWaypoints && !(hasModifiedDistanceRate && TransactionUtils.isFetchingWaypointsFromServer(transaction))) {
        params.reportActionID = updatedReportAction.reportActionID;

        optimisticData.push({
            onyxMethod: Onyx.METHOD.MERGE,
            key: `${ONYXKEYS.COLLECTION.REPORT_ACTIONS}${transactionThread?.reportID}`,
            value: {
                [updatedReportAction.reportActionID]: updatedReportAction as OnyxTypes.ReportAction,
            },
        });
        optimisticData.push({
            onyxMethod: Onyx.METHOD.MERGE,
            key: `${ONYXKEYS.COLLECTION.REPORT}${transactionThread?.reportID}`,
            value: {
                lastVisibleActionCreated: updatedReportAction.created,
                lastReadTime: updatedReportAction.created,
            },
        });
        failureData.push({
            onyxMethod: Onyx.METHOD.MERGE,
            key: `${ONYXKEYS.COLLECTION.REPORT}${transactionThread?.reportID}`,
            value: {
                lastVisibleActionCreated: transactionThread?.lastVisibleActionCreated,
                lastReadTime: transactionThread?.lastReadTime,
            },
        });
        successData.push({
            onyxMethod: Onyx.METHOD.MERGE,
            key: `${ONYXKEYS.COLLECTION.REPORT_ACTIONS}${transactionThread?.reportID}`,
            value: {
                [updatedReportAction.reportActionID]: {pendingAction: null},
            },
        });
        failureData.push({
            onyxMethod: Onyx.METHOD.MERGE,
            key: `${ONYXKEYS.COLLECTION.REPORT_ACTIONS}${transactionThread?.reportID}`,
            value: {
                [updatedReportAction.reportActionID]: {
                    ...(updatedReportAction as OnyxTypes.ReportAction),
                    errors: ErrorUtils.getMicroSecondOnyxErrorWithTranslationKey('iou.error.genericEditFailureMessage'),
                },
            },
        });
    }

    // Step 4: Compute the IOU total and update the report preview message (and report header) so LHN amount owed is correct.
    const diff = calculateDiffAmount(iouReport, updatedTransaction, transaction);

    let updatedMoneyRequestReport: OnyxTypes.OnyxInputOrEntry<OnyxTypes.Report>;
    if (!iouReport) {
        updatedMoneyRequestReport = null;
    } else if ((ReportUtils.isExpenseReport(iouReport) || ReportUtils.isInvoiceReport(iouReport)) && typeof iouReport.total === 'number') {
        // For expense report, the amount is negative, so we should subtract total from diff
        updatedMoneyRequestReport = {
            ...iouReport,
            total: iouReport.total - diff,
        };
        if (!transaction?.reimbursable && typeof updatedMoneyRequestReport.nonReimbursableTotal === 'number') {
            updatedMoneyRequestReport.nonReimbursableTotal -= diff;
        }
    } else {
        updatedMoneyRequestReport = IOUUtils.updateIOUOwnerAndTotal(iouReport, updatedReportAction.actorAccountID ?? -1, diff, TransactionUtils.getCurrency(transaction), false, true);
    }

    optimisticData.push(
        {
            onyxMethod: Onyx.METHOD.MERGE,
            key: `${ONYXKEYS.COLLECTION.REPORT}${iouReport?.reportID}`,
            value: updatedMoneyRequestReport,
        },
        {
            onyxMethod: Onyx.METHOD.MERGE,
            key: `${ONYXKEYS.COLLECTION.REPORT}${iouReport?.parentReportID}`,
            value: ReportUtils.getOutstandingChildRequest(updatedMoneyRequestReport),
        },
    );
    successData.push({
        onyxMethod: Onyx.METHOD.MERGE,
        key: `${ONYXKEYS.COLLECTION.REPORT}${iouReport?.reportID}`,
        value: {pendingAction: null},
    });

    // Optimistically modify the transaction and the transaction thread
    optimisticData.push({
        onyxMethod: Onyx.METHOD.MERGE,
        key: `${ONYXKEYS.COLLECTION.TRANSACTION}${transactionID}`,
        value: {
            ...updatedTransaction,
            pendingFields,
            errorFields: null,
        },
    });

    optimisticData.push({
        onyxMethod: Onyx.METHOD.MERGE,
        key: `${ONYXKEYS.COLLECTION.REPORT}${transactionThreadReportID}`,
        value: {
            lastActorAccountID: updatedReportAction.actorAccountID,
        },
    });

    if (isScanning && ('amount' in transactionChanges || 'currency' in transactionChanges)) {
        optimisticData.push(
            {
                onyxMethod: Onyx.METHOD.MERGE,
                key: `${ONYXKEYS.COLLECTION.REPORT_ACTIONS}${iouReport?.reportID}`,
                value: {
                    [transactionThread?.parentReportActionID ?? '-1']: {
                        originalMessage: {
                            whisperedTo: [],
                        },
                    },
                },
            },
            {
                onyxMethod: Onyx.METHOD.MERGE,
                key: `${ONYXKEYS.COLLECTION.REPORT_ACTIONS}${iouReport?.parentReportID}`,
                value: {
                    [iouReport?.parentReportActionID ?? '-1']: {
                        originalMessage: {
                            whisperedTo: [],
                        },
                    },
                },
            },
        );
    }

    // Update recently used categories if the category is changed
    const hasModifiedCategory = 'category' in transactionChanges;
    if (hasModifiedCategory) {
        const optimisticPolicyRecentlyUsedCategories = Category.buildOptimisticPolicyRecentlyUsedCategories(iouReport?.policyID, transactionChanges.category);
        if (optimisticPolicyRecentlyUsedCategories.length) {
            optimisticData.push({
                onyxMethod: Onyx.METHOD.SET,
                key: `${ONYXKEYS.COLLECTION.POLICY_RECENTLY_USED_CATEGORIES}${iouReport?.policyID}`,
                value: optimisticPolicyRecentlyUsedCategories,
            });
        }
    }

    // Update recently used currencies if the currency is changed
    if ('currency' in transactionChanges) {
        const optimisticRecentlyUsedCurrencies = Policy.buildOptimisticRecentlyUsedCurrencies(transactionChanges.currency);
        if (optimisticRecentlyUsedCurrencies.length) {
            optimisticData.push({
                onyxMethod: Onyx.METHOD.SET,
                key: ONYXKEYS.RECENTLY_USED_CURRENCIES,
                value: optimisticRecentlyUsedCurrencies,
            });
        }
    }

    // Update recently used categories if the tag is changed
    const hasModifiedTag = 'tag' in transactionChanges;
    if (hasModifiedTag) {
        const optimisticPolicyRecentlyUsedTags = Tag.buildOptimisticPolicyRecentlyUsedTags(iouReport?.policyID, transactionChanges.tag);
        if (!isEmptyObject(optimisticPolicyRecentlyUsedTags)) {
            optimisticData.push({
                onyxMethod: Onyx.METHOD.MERGE,
                key: `${ONYXKEYS.COLLECTION.POLICY_RECENTLY_USED_TAGS}${iouReport?.policyID}`,
                value: optimisticPolicyRecentlyUsedTags,
            });
        }
    }

    const overLimitViolation = violations?.find((violation) => violation.name === 'overLimit');
    // Update violation limit, if we modify attendees. The given limit value is for a single attendee, if we have multiple attendees we should multpiply limit by attende count
    if ('attendees' in transactionChanges && !!overLimitViolation) {
        const limitForSingleAttendee = ViolationsUtils.getViolationAmountLimit(overLimitViolation);
        if (limitForSingleAttendee * (transactionChanges?.attendees?.length ?? 1) > Math.abs(TransactionUtils.getAmount(transaction))) {
            optimisticData.push({
                onyxMethod: Onyx.METHOD.MERGE,
                key: `${ONYXKEYS.COLLECTION.TRANSACTION_VIOLATIONS}${transactionID}`,
                value: violations?.filter((violation) => violation.name !== 'overLimit') ?? [],
            });
        }
    }

    // Clear out the error fields and loading states on success
    successData.push({
        onyxMethod: Onyx.METHOD.MERGE,
        key: `${ONYXKEYS.COLLECTION.TRANSACTION}${transactionID}`,
        value: {
            pendingFields: clearedPendingFields,
            isLoading: false,
            errorFields: null,
            routes: null,
        },
    });

    // Clear out loading states, pending fields, and add the error fields
    failureData.push({
        onyxMethod: Onyx.METHOD.MERGE,
        key: `${ONYXKEYS.COLLECTION.TRANSACTION}${transactionID}`,
        value: {
            pendingFields: clearedPendingFields,
            isLoading: false,
            errorFields,
        },
    });

    if (iouReport) {
        // Reset the iouReport to its original state
        failureData.push({
            onyxMethod: Onyx.METHOD.MERGE,
            key: `${ONYXKEYS.COLLECTION.REPORT}${iouReport.reportID}`,
            value: iouReport,
        });
    }

    if (policy && PolicyUtils.isPaidGroupPolicy(policy) && updatedTransaction && (hasModifiedTag || hasModifiedCategory || hasModifiedDistanceRate)) {
        const currentTransactionViolations = allTransactionViolations[`${ONYXKEYS.COLLECTION.TRANSACTION_VIOLATIONS}${transactionID}`] ?? [];
        optimisticData.push(
            ViolationsUtils.getViolationsOnyxData(
                updatedTransaction,
                currentTransactionViolations,
                policy,
                policyTagList ?? {},
                policyCategories ?? {},
                PolicyUtils.hasDependentTags(policy, policyTagList ?? {}),
            ),
        );
        failureData.push({
            onyxMethod: Onyx.METHOD.MERGE,
            key: `${ONYXKEYS.COLLECTION.TRANSACTION_VIOLATIONS}${transactionID}`,
            value: currentTransactionViolations,
        });
    }

    // Reset the transaction thread to its original state
    failureData.push({
        onyxMethod: Onyx.METHOD.MERGE,
        key: `${ONYXKEYS.COLLECTION.REPORT}${transactionThreadReportID}`,
        value: transactionThread,
    });

    return {
        params,
        onyxData: {optimisticData, successData, failureData},
    };
}

/**
 * @param transactionID
 * @param transactionThreadReportID
 * @param transactionChanges
 * @param [transactionChanges.created] Present when updated the date field
 * @param policy  May be undefined, an empty object, or an object matching the Policy type (src/types/onyx/Policy.ts)
 */
function getUpdateTrackExpenseParams(
    transactionID: string,
    transactionThreadReportID: string,
    transactionChanges: TransactionChanges,
    policy: OnyxEntry<OnyxTypes.Policy>,
): UpdateMoneyRequestData {
    const optimisticData: OnyxUpdate[] = [];
    const successData: OnyxUpdate[] = [];
    const failureData: OnyxUpdate[] = [];

    // Step 1: Set any "pending fields" (ones updated while the user was offline) to have error messages in the failureData
    const pendingFields = Object.fromEntries(Object.keys(transactionChanges).map((key) => [key, CONST.RED_BRICK_ROAD_PENDING_ACTION.UPDATE]));
    const clearedPendingFields = Object.fromEntries(Object.keys(transactionChanges).map((key) => [key, null]));
    const errorFields = Object.fromEntries(Object.keys(pendingFields).map((key) => [key, {[DateUtils.getMicroseconds()]: Localize.translateLocal('iou.error.genericEditFailureMessage')}]));

    const allReports = ReportConnection.getAllReports();
    // Step 2: Get all the collections being updated
    const transactionThread = allReports?.[`${ONYXKEYS.COLLECTION.REPORT}${transactionThreadReportID}`] ?? null;
    const transaction = allTransactions?.[`${ONYXKEYS.COLLECTION.TRANSACTION}${transactionID}`];
    const chatReport = allReports?.[`${ONYXKEYS.COLLECTION.REPORT}${transactionThread?.parentReportID}`] ?? null;
    const isScanning = TransactionUtils.hasReceipt(transaction) && TransactionUtils.isReceiptBeingScanned(transaction);
    const updatedTransaction = transaction
        ? TransactionUtils.getUpdatedTransaction({
              transaction,
              transactionChanges,
              isFromExpenseReport: false,
              policy,
          })
        : null;
    const transactionDetails = ReportUtils.getTransactionDetails(updatedTransaction);

    if (transactionDetails?.waypoints) {
        // This needs to be a JSON string since we're sending this to the MapBox API
        transactionDetails.waypoints = JSON.stringify(transactionDetails.waypoints);
    }

    const dataToIncludeInParams: Partial<TransactionDetails> = Object.fromEntries(Object.entries(transactionDetails ?? {}).filter(([key]) => Object.keys(transactionChanges).includes(key)));

    const params: UpdateMoneyRequestParams = {
        ...dataToIncludeInParams,
        reportID: chatReport?.reportID,
        transactionID,
    };

    const hasPendingWaypoints = 'waypoints' in transactionChanges;
    const hasModifiedDistanceRate = 'customUnitRateID' in transactionChanges;
    if (transaction && updatedTransaction && (hasPendingWaypoints || hasModifiedDistanceRate)) {
        // Delete the draft transaction when editing waypoints when the server responds successfully and there are no errors
        successData.push({
            onyxMethod: Onyx.METHOD.SET,
            key: `${ONYXKEYS.COLLECTION.TRANSACTION_DRAFT}${transactionID}`,
            value: null,
        });

        // Revert the transaction's amount to the original value on failure.
        // The IOU Report will be fully reverted in the failureData further below.
        failureData.push({
            onyxMethod: Onyx.METHOD.MERGE,
            key: `${ONYXKEYS.COLLECTION.TRANSACTION}${transactionID}`,
            value: {
                amount: transaction.amount,
                modifiedAmount: transaction.modifiedAmount,
                modifiedMerchant: transaction.modifiedMerchant,
            },
        });
    }

    // Step 3: Build the modified expense report actions
    // We don't create a modified report action if:
    // - we're updating the waypoints
    // - we're updating the distance rate while the waypoints are still pending
    // In these cases, there isn't a valid optimistic mileage data we can use,
    // and the report action is created on the server with the distance-related response from the MapBox API
    const updatedReportAction = ReportUtils.buildOptimisticModifiedExpenseReportAction(transactionThread, transaction, transactionChanges, false, policy, updatedTransaction);
    if (!hasPendingWaypoints && !(hasModifiedDistanceRate && TransactionUtils.isFetchingWaypointsFromServer(transaction))) {
        params.reportActionID = updatedReportAction.reportActionID;

        optimisticData.push({
            onyxMethod: Onyx.METHOD.MERGE,
            key: `${ONYXKEYS.COLLECTION.REPORT_ACTIONS}${transactionThread?.reportID}`,
            value: {
                [updatedReportAction.reportActionID]: updatedReportAction as OnyxTypes.ReportAction,
            },
        });
        successData.push({
            onyxMethod: Onyx.METHOD.MERGE,
            key: `${ONYXKEYS.COLLECTION.REPORT_ACTIONS}${transactionThread?.reportID}`,
            value: {
                [updatedReportAction.reportActionID]: {pendingAction: null},
            },
        });
        failureData.push({
            onyxMethod: Onyx.METHOD.MERGE,
            key: `${ONYXKEYS.COLLECTION.REPORT_ACTIONS}${transactionThread?.reportID}`,
            value: {
                [updatedReportAction.reportActionID]: {
                    ...(updatedReportAction as OnyxTypes.ReportAction),
                    errors: ErrorUtils.getMicroSecondOnyxErrorWithTranslationKey('iou.error.genericEditFailureMessage'),
                },
            },
        });
    }

    // Step 4: Update the report preview message (and report header) so LHN amount tracked is correct.
    // Optimistically modify the transaction and the transaction thread
    optimisticData.push({
        onyxMethod: Onyx.METHOD.MERGE,
        key: `${ONYXKEYS.COLLECTION.TRANSACTION}${transactionID}`,
        value: {
            ...updatedTransaction,
            pendingFields,
            errorFields: null,
        },
    });

    optimisticData.push({
        onyxMethod: Onyx.METHOD.MERGE,
        key: `${ONYXKEYS.COLLECTION.REPORT}${transactionThreadReportID}`,
        value: {
            lastActorAccountID: updatedReportAction.actorAccountID,
        },
    });

    if (isScanning && ('amount' in transactionChanges || 'currency' in transactionChanges)) {
        optimisticData.push({
            onyxMethod: Onyx.METHOD.MERGE,
            key: `${ONYXKEYS.COLLECTION.REPORT_ACTIONS}${chatReport?.reportID}`,
            value: {
                [transactionThread?.parentReportActionID ?? '-1']: {
                    originalMessage: {
                        whisperedTo: [],
                    },
                },
            },
        });
    }

    // Clear out the error fields and loading states on success
    successData.push({
        onyxMethod: Onyx.METHOD.MERGE,
        key: `${ONYXKEYS.COLLECTION.TRANSACTION}${transactionID}`,
        value: {
            pendingFields: clearedPendingFields,
            isLoading: false,
            errorFields: null,
            routes: null,
        },
    });

    // Clear out loading states, pending fields, and add the error fields
    failureData.push({
        onyxMethod: Onyx.METHOD.MERGE,
        key: `${ONYXKEYS.COLLECTION.TRANSACTION}${transactionID}`,
        value: {
            pendingFields: clearedPendingFields,
            isLoading: false,
            errorFields,
        },
    });

    // Reset the transaction thread to its original state
    failureData.push({
        onyxMethod: Onyx.METHOD.MERGE,
        key: `${ONYXKEYS.COLLECTION.REPORT}${transactionThreadReportID}`,
        value: transactionThread,
    });

    return {
        params,
        onyxData: {optimisticData, successData, failureData},
    };
}

/** Updates the created date of an expense */
function updateMoneyRequestDate(
    transactionID: string,
    transactionThreadReportID: string,
    value: string,
    policy: OnyxEntry<OnyxTypes.Policy>,
    policyTags: OnyxEntry<OnyxTypes.PolicyTagLists>,
    policyCategories: OnyxEntry<OnyxTypes.PolicyCategories>,
) {
    const transactionChanges: TransactionChanges = {
        created: value,
    };
    const allReports = ReportConnection.getAllReports();
    const transactionThreadReport = allReports?.[`${ONYXKEYS.COLLECTION.REPORT}${transactionThreadReportID}`] ?? null;
    const parentReport = allReports?.[`${ONYXKEYS.COLLECTION.REPORT}${transactionThreadReport?.parentReportID}`] ?? null;
    let data: UpdateMoneyRequestData;
    if (ReportUtils.isTrackExpenseReport(transactionThreadReport) && ReportUtils.isSelfDM(parentReport)) {
        data = getUpdateTrackExpenseParams(transactionID, transactionThreadReportID, transactionChanges, policy);
    } else {
        data = getUpdateMoneyRequestParams(transactionID, transactionThreadReportID, transactionChanges, policy, policyTags, policyCategories);
    }
    const {params, onyxData} = data;
    API.write(WRITE_COMMANDS.UPDATE_MONEY_REQUEST_DATE, params, onyxData);
}

/** Updates the billable field of an expense */
function updateMoneyRequestBillable(
    transactionID: string,
    transactionThreadReportID: string,
    value: boolean,
    policy: OnyxEntry<OnyxTypes.Policy>,
    policyTagList: OnyxEntry<OnyxTypes.PolicyTagLists>,
    policyCategories: OnyxEntry<OnyxTypes.PolicyCategories>,
) {
    const transactionChanges: TransactionChanges = {
        billable: value,
    };
    const {params, onyxData} = getUpdateMoneyRequestParams(transactionID, transactionThreadReportID, transactionChanges, policy, policyTagList, policyCategories);
    API.write(WRITE_COMMANDS.UPDATE_MONEY_REQUEST_BILLABLE, params, onyxData);
}

/** Updates the merchant field of an expense */
function updateMoneyRequestMerchant(
    transactionID: string,
    transactionThreadReportID: string,
    value: string,
    policy: OnyxEntry<OnyxTypes.Policy>,
    policyTagList: OnyxEntry<OnyxTypes.PolicyTagLists>,
    policyCategories: OnyxEntry<OnyxTypes.PolicyCategories>,
) {
    const transactionChanges: TransactionChanges = {
        merchant: value,
    };
    const allReports = ReportConnection.getAllReports();
    const transactionThreadReport = allReports?.[`${ONYXKEYS.COLLECTION.REPORT}${transactionThreadReportID}`] ?? null;
    const parentReport = allReports?.[`${ONYXKEYS.COLLECTION.REPORT}${transactionThreadReport?.parentReportID}`] ?? null;
    let data: UpdateMoneyRequestData;
    if (ReportUtils.isTrackExpenseReport(transactionThreadReport) && ReportUtils.isSelfDM(parentReport)) {
        data = getUpdateTrackExpenseParams(transactionID, transactionThreadReportID, transactionChanges, policy);
    } else {
        data = getUpdateMoneyRequestParams(transactionID, transactionThreadReportID, transactionChanges, policy, policyTagList, policyCategories);
    }
    const {params, onyxData} = data;
    API.write(WRITE_COMMANDS.UPDATE_MONEY_REQUEST_MERCHANT, params, onyxData);
}

/** Updates the attendees list of an expense */
function updateMoneyRequestAttendees(
    transactionID: string,
    transactionThreadReportID: string,
    attendees: Attendee[],
    policy: OnyxEntry<OnyxTypes.Policy>,
    policyTagList: OnyxEntry<OnyxTypes.PolicyTagLists>,
    policyCategories: OnyxEntry<OnyxTypes.PolicyCategories>,
    violations: OnyxEntry<OnyxTypes.TransactionViolations>,
) {
    const transactionChanges: TransactionChanges = {
        attendees,
    };
    const data = getUpdateMoneyRequestParams(transactionID, transactionThreadReportID, transactionChanges, policy, policyTagList, policyCategories, violations);
    const {params, onyxData} = data;
    API.write(WRITE_COMMANDS.UPDATE_MONEY_REQUEST_ATTENDEES, params, onyxData);
}

/** Updates the tag of an expense */
function updateMoneyRequestTag(
    transactionID: string,
    transactionThreadReportID: string,
    tag: string,
    policy: OnyxEntry<OnyxTypes.Policy>,
    policyTagList: OnyxEntry<OnyxTypes.PolicyTagLists>,
    policyCategories: OnyxEntry<OnyxTypes.PolicyCategories>,
) {
    const transactionChanges: TransactionChanges = {
        tag,
    };
    const {params, onyxData} = getUpdateMoneyRequestParams(transactionID, transactionThreadReportID, transactionChanges, policy, policyTagList, policyCategories);
    API.write(WRITE_COMMANDS.UPDATE_MONEY_REQUEST_TAG, params, onyxData);
}

/** Updates the created tax amount of an expense */
function updateMoneyRequestTaxAmount(
    transactionID: string,
    optimisticReportActionID: string,
    taxAmount: number,
    policy: OnyxEntry<OnyxTypes.Policy>,
    policyTagList: OnyxEntry<OnyxTypes.PolicyTagLists>,
    policyCategories: OnyxEntry<OnyxTypes.PolicyCategories>,
) {
    const transactionChanges = {
        taxAmount,
    };
    const {params, onyxData} = getUpdateMoneyRequestParams(transactionID, optimisticReportActionID, transactionChanges, policy, policyTagList, policyCategories);
    API.write('UpdateMoneyRequestTaxAmount', params, onyxData);
}

type UpdateMoneyRequestTaxRateParams = {
    transactionID: string;
    optimisticReportActionID: string;
    taxCode: string;
    taxAmount: number;
    policy: OnyxEntry<OnyxTypes.Policy>;
    policyTagList: OnyxEntry<OnyxTypes.PolicyTagLists>;
    policyCategories: OnyxEntry<OnyxTypes.PolicyCategories>;
};

/** Updates the created tax rate of an expense */
function updateMoneyRequestTaxRate({transactionID, optimisticReportActionID, taxCode, taxAmount, policy, policyTagList, policyCategories}: UpdateMoneyRequestTaxRateParams) {
    const transactionChanges = {
        taxCode,
        taxAmount,
    };
    const {params, onyxData} = getUpdateMoneyRequestParams(transactionID, optimisticReportActionID, transactionChanges, policy, policyTagList, policyCategories);
    API.write('UpdateMoneyRequestTaxRate', params, onyxData);
}

type UpdateMoneyRequestDistanceParams = {
    transactionID: string;
    transactionThreadReportID: string;
    waypoints: WaypointCollection;
    routes?: Routes;
    policy?: OnyxEntry<OnyxTypes.Policy>;
    policyTagList?: OnyxEntry<OnyxTypes.PolicyTagLists>;
    policyCategories?: OnyxEntry<OnyxTypes.PolicyCategories>;
};

/** Updates the waypoints of a distance expense */
function updateMoneyRequestDistance({
    transactionID,
    transactionThreadReportID,
    waypoints,
    routes = undefined,
    policy = {} as OnyxTypes.Policy,
    policyTagList = {},
    policyCategories = {},
}: UpdateMoneyRequestDistanceParams) {
    const transactionChanges: TransactionChanges = {
        waypoints: sanitizeRecentWaypoints(waypoints),
        routes,
    };
    const allReports = ReportConnection.getAllReports();
    const transactionThreadReport = allReports?.[`${ONYXKEYS.COLLECTION.REPORT}${transactionThreadReportID}`] ?? null;
    const parentReport = allReports?.[`${ONYXKEYS.COLLECTION.REPORT}${transactionThreadReport?.parentReportID}`] ?? null;
    let data: UpdateMoneyRequestData;
    if (ReportUtils.isTrackExpenseReport(transactionThreadReport) && ReportUtils.isSelfDM(parentReport)) {
        data = getUpdateTrackExpenseParams(transactionID, transactionThreadReportID, transactionChanges, policy);
    } else {
        data = getUpdateMoneyRequestParams(transactionID, transactionThreadReportID, transactionChanges, policy, policyTagList, policyCategories);
    }
    const {params, onyxData} = data;

    const recentServerValidatedWaypoints = getRecentWaypoints().filter((item) => !item.pendingAction);
    onyxData?.failureData?.push({
        onyxMethod: Onyx.METHOD.SET,
        key: `${ONYXKEYS.NVP_RECENT_WAYPOINTS}`,
        value: recentServerValidatedWaypoints,
    });

    API.write(WRITE_COMMANDS.UPDATE_MONEY_REQUEST_DISTANCE, params, onyxData);
}

/** Updates the category of an expense */
function updateMoneyRequestCategory(
    transactionID: string,
    transactionThreadReportID: string,
    category: string,
    policy: OnyxEntry<OnyxTypes.Policy>,
    policyTagList: OnyxEntry<OnyxTypes.PolicyTagLists>,
    policyCategories: OnyxEntry<OnyxTypes.PolicyCategories>,
) {
    const transactionChanges: TransactionChanges = {
        category,
    };
    const {params, onyxData} = getUpdateMoneyRequestParams(transactionID, transactionThreadReportID, transactionChanges, policy, policyTagList, policyCategories);
    API.write(WRITE_COMMANDS.UPDATE_MONEY_REQUEST_CATEGORY, params, onyxData);
}

/** Updates the description of an expense */
function updateMoneyRequestDescription(
    transactionID: string,
    transactionThreadReportID: string,
    comment: string,
    policy: OnyxEntry<OnyxTypes.Policy>,
    policyTagList: OnyxEntry<OnyxTypes.PolicyTagLists>,
    policyCategories: OnyxEntry<OnyxTypes.PolicyCategories>,
) {
    const transactionChanges: TransactionChanges = {
        comment,
    };
    const allReports = ReportConnection.getAllReports();
    const transactionThreadReport = allReports?.[`${ONYXKEYS.COLLECTION.REPORT}${transactionThreadReportID}`] ?? null;
    const parentReport = allReports?.[`${ONYXKEYS.COLLECTION.REPORT}${transactionThreadReport?.parentReportID}`] ?? null;
    let data: UpdateMoneyRequestData;
    if (ReportUtils.isTrackExpenseReport(transactionThreadReport) && ReportUtils.isSelfDM(parentReport)) {
        data = getUpdateTrackExpenseParams(transactionID, transactionThreadReportID, transactionChanges, policy);
    } else {
        data = getUpdateMoneyRequestParams(transactionID, transactionThreadReportID, transactionChanges, policy, policyTagList, policyCategories);
    }
    const {params, onyxData} = data;
    API.write(WRITE_COMMANDS.UPDATE_MONEY_REQUEST_DESCRIPTION, params, onyxData);
}

/** Updates the distance rate of an expense */
function updateMoneyRequestDistanceRate(
    transactionID: string,
    transactionThreadReportID: string,
    rateID: string,
    policy: OnyxEntry<OnyxTypes.Policy>,
    policyTagList: OnyxEntry<OnyxTypes.PolicyTagLists>,
    policyCategories: OnyxEntry<OnyxTypes.PolicyCategories>,
    updatedTaxAmount?: number,
    updatedTaxCode?: string,
) {
    const transactionChanges: TransactionChanges = {
        customUnitRateID: rateID,
        ...(typeof updatedTaxAmount === 'number' ? {taxAmount: updatedTaxAmount} : {}),
        ...(updatedTaxCode ? {taxCode: updatedTaxCode} : {}),
    };
    const allReports = ReportConnection.getAllReports();
    const transactionThreadReport = allReports?.[`${ONYXKEYS.COLLECTION.REPORT}${transactionThreadReportID}`] ?? null;
    const parentReport = allReports?.[`${ONYXKEYS.COLLECTION.REPORT}${transactionThreadReport?.parentReportID}`] ?? null;

    const transaction = allTransactions?.[`${ONYXKEYS.COLLECTION.TRANSACTION}${transactionID}`];
    if (transaction) {
        const existingDistanceUnit = transaction?.comment?.customUnit?.distanceUnit;
        const newDistanceUnit = DistanceRequestUtils.getRateByCustomUnitRateID({customUnitRateID: rateID, policy})?.unit;

        // If the distanceUnit is set and the rate is changed to one that has a different unit, mark the merchant as modified to make the distance field pending
        if (existingDistanceUnit && newDistanceUnit && newDistanceUnit !== existingDistanceUnit) {
            transactionChanges.merchant = TransactionUtils.getMerchant(transaction);
        }
    }

    let data: UpdateMoneyRequestData;
    if (ReportUtils.isTrackExpenseReport(transactionThreadReport) && ReportUtils.isSelfDM(parentReport)) {
        data = getUpdateTrackExpenseParams(transactionID, transactionThreadReportID, transactionChanges, policy);
    } else {
        data = getUpdateMoneyRequestParams(transactionID, transactionThreadReportID, transactionChanges, policy, policyTagList, policyCategories);
    }
    const {params, onyxData} = data;
    // `taxAmount` & `taxCode` only needs to be updated in the optimistic data, so we need to remove them from the params
    const {taxAmount, taxCode, ...paramsWithoutTaxUpdated} = params;
    API.write(WRITE_COMMANDS.UPDATE_MONEY_REQUEST_DISTANCE_RATE, paramsWithoutTaxUpdated, onyxData);
}

const getConvertTrackedExpenseInformation = (
    transactionID: string,
    actionableWhisperReportActionID: string,
    moneyRequestReportID: string,
    linkedTrackedExpenseReportAction: OnyxTypes.ReportAction,
    linkedTrackedExpenseReportID: string,
    transactionThreadReportID: string,
    resolution: IOUAction,
) => {
    const optimisticData: OnyxUpdate[] = [];
    const successData: OnyxUpdate[] = [];
    const failureData: OnyxUpdate[] = [];

    // Delete the transaction from the track expense report
    const {
        optimisticData: deleteOptimisticData,
        successData: deleteSuccessData,
        failureData: deleteFailureData,
    } = getDeleteTrackExpenseInformation(linkedTrackedExpenseReportID, transactionID, linkedTrackedExpenseReportAction, false, true, actionableWhisperReportActionID, resolution);

    optimisticData?.push(...deleteOptimisticData);
    successData?.push(...deleteSuccessData);
    failureData?.push(...deleteFailureData);

    // Build modified expense report action with the transaction changes
    const modifiedExpenseReportAction = ReportUtils.buildOptimisticMovedTrackedExpenseModifiedReportAction(transactionThreadReportID, moneyRequestReportID);

    optimisticData?.push({
        onyxMethod: Onyx.METHOD.MERGE,
        key: `${ONYXKEYS.COLLECTION.REPORT_ACTIONS}${transactionThreadReportID}`,
        value: {
            [modifiedExpenseReportAction.reportActionID]: modifiedExpenseReportAction as OnyxTypes.ReportAction,
        },
    });
    successData?.push({
        onyxMethod: Onyx.METHOD.MERGE,
        key: `${ONYXKEYS.COLLECTION.REPORT_ACTIONS}${transactionThreadReportID}`,
        value: {
            [modifiedExpenseReportAction.reportActionID]: {pendingAction: null},
        },
    });
    failureData?.push({
        onyxMethod: Onyx.METHOD.MERGE,
        key: `${ONYXKEYS.COLLECTION.REPORT_ACTIONS}${transactionThreadReportID}`,
        value: {
            [modifiedExpenseReportAction.reportActionID]: {
                ...(modifiedExpenseReportAction as OnyxTypes.ReportAction),
                errors: ErrorUtils.getMicroSecondOnyxErrorWithTranslationKey('iou.error.genericEditFailureMessage'),
            },
        },
    });

    return {optimisticData, successData, failureData, modifiedExpenseReportActionID: modifiedExpenseReportAction.reportActionID};
};

function convertTrackedExpenseToRequest(
    payerAccountID: number,
    payerEmail: string,
    chatReportID: string,
    transactionID: string,
    actionableWhisperReportActionID: string,
    createdChatReportActionID: string,
    moneyRequestReportID: string,
    moneyRequestCreatedReportActionID: string,
    moneyRequestPreviewReportActionID: string,
    linkedTrackedExpenseReportAction: OnyxTypes.ReportAction,
    linkedTrackedExpenseReportID: string,
    transactionThreadReportID: string,
    reportPreviewReportActionID: string,
    onyxData: OnyxData,
    amount: number,
    currency: string,
    comment: string,
    merchant: string,
    created: string,
    attendees?: Attendee[],
    receipt?: Receipt,
) {
    const {optimisticData, successData, failureData} = onyxData;

    const {
        optimisticData: moveTransactionOptimisticData,
        successData: moveTransactionSuccessData,
        failureData: moveTransactionFailureData,
        modifiedExpenseReportActionID,
    } = getConvertTrackedExpenseInformation(
        transactionID,
        actionableWhisperReportActionID,
        moneyRequestReportID,
        linkedTrackedExpenseReportAction,
        linkedTrackedExpenseReportID,
        transactionThreadReportID,
        CONST.IOU.ACTION.SUBMIT,
    );

    optimisticData?.push(...moveTransactionOptimisticData);
    successData?.push(...moveTransactionSuccessData);
    failureData?.push(...moveTransactionFailureData);

    const parameters = {
        attendees,
        amount,
        currency,
        comment,
        created,
        merchant,
        receipt,
        payerAccountID,
        payerEmail,
        chatReportID,
        transactionID,
        actionableWhisperReportActionID,
        createdChatReportActionID,
        moneyRequestReportID,
        moneyRequestCreatedReportActionID,
        moneyRequestPreviewReportActionID,
        transactionThreadReportID,
        modifiedExpenseReportActionID,
        reportPreviewReportActionID,
    };
    API.write(WRITE_COMMANDS.CONVERT_TRACKED_EXPENSE_TO_REQUEST, parameters, {optimisticData, successData, failureData});
}

function categorizeTrackedExpense(
    policyID: string,
    transactionID: string,
    moneyRequestPreviewReportActionID: string,
    moneyRequestReportID: string,
    moneyRequestCreatedReportActionID: string,
    actionableWhisperReportActionID: string,
    linkedTrackedExpenseReportAction: OnyxTypes.ReportAction,
    linkedTrackedExpenseReportID: string,
    transactionThreadReportID: string,
    reportPreviewReportActionID: string,
    onyxData: OnyxData | undefined,
    amount: number,
    currency: string,
    comment: string,
    merchant: string,
    created: string,
    isDraftPolicy: boolean,
    category?: string,
    tag?: string,
    taxCode = '',
    taxAmount = 0,
    billable?: boolean,
    receipt?: Receipt,
    createdWorkspaceParams?: CreateWorkspaceParams,
) {
    const {optimisticData, successData, failureData} = onyxData ?? {};

    const {
        optimisticData: moveTransactionOptimisticData,
        successData: moveTransactionSuccessData,
        failureData: moveTransactionFailureData,
        modifiedExpenseReportActionID,
    } = getConvertTrackedExpenseInformation(
        transactionID,
        actionableWhisperReportActionID,
        moneyRequestReportID,
        linkedTrackedExpenseReportAction,
        linkedTrackedExpenseReportID,
        transactionThreadReportID,
        CONST.IOU.ACTION.CATEGORIZE,
    );

    optimisticData?.push(...moveTransactionOptimisticData);
    successData?.push(...moveTransactionSuccessData);
    failureData?.push(...moveTransactionFailureData);

    const parameters = {
        policyID,
        transactionID,
        moneyRequestPreviewReportActionID,
        moneyRequestReportID,
        moneyRequestCreatedReportActionID,
        actionableWhisperReportActionID,
        modifiedExpenseReportActionID,
        reportPreviewReportActionID,
        amount,
        currency,
        comment,
        merchant,
        category,
        tag,
        taxCode,
        taxAmount,
        billable,
        created,
        receipt,
        policyExpenseChatReportID: createdWorkspaceParams?.expenseChatReportID,
        policyExpenseCreatedReportActionID: createdWorkspaceParams?.expenseCreatedReportActionID,
        adminsChatReportID: createdWorkspaceParams?.adminsChatReportID,
        adminsCreatedReportActionID: createdWorkspaceParams?.adminsCreatedReportActionID,
    };

    API.write(WRITE_COMMANDS.CATEGORIZE_TRACKED_EXPENSE, parameters, {optimisticData, successData, failureData});

    // If a draft policy was used, then the CategorizeTrackedExpense command will create a real one
    // so let's track that conversion here
    if (isDraftPolicy) {
        GoogleTagManager.publishEvent(CONST.ANALYTICS.EVENT.WORKSPACE_CREATED, userAccountID);
    }
}

function shareTrackedExpense(
    policyID: string,
    transactionID: string,
    moneyRequestPreviewReportActionID: string,
    moneyRequestReportID: string,
    moneyRequestCreatedReportActionID: string,
    actionableWhisperReportActionID: string,
    linkedTrackedExpenseReportAction: OnyxTypes.ReportAction,
    linkedTrackedExpenseReportID: string,
    transactionThreadReportID: string,
    reportPreviewReportActionID: string,
    onyxData: OnyxData | undefined,
    amount: number,
    currency: string,
    comment: string,
    merchant: string,
    created: string,
    category?: string,
    tag?: string,
    taxCode = '',
    taxAmount = 0,
    billable?: boolean,
    receipt?: Receipt,
    createdWorkspaceParams?: CreateWorkspaceParams,
) {
    const {optimisticData, successData, failureData} = onyxData ?? {};

    const {
        optimisticData: moveTransactionOptimisticData,
        successData: moveTransactionSuccessData,
        failureData: moveTransactionFailureData,
        modifiedExpenseReportActionID,
    } = getConvertTrackedExpenseInformation(
        transactionID,
        actionableWhisperReportActionID,
        moneyRequestReportID,
        linkedTrackedExpenseReportAction,
        linkedTrackedExpenseReportID,
        transactionThreadReportID,
        CONST.IOU.ACTION.SHARE,
    );

    optimisticData?.push(...moveTransactionOptimisticData);
    successData?.push(...moveTransactionSuccessData);
    failureData?.push(...moveTransactionFailureData);

    const parameters = {
        policyID,
        transactionID,
        moneyRequestPreviewReportActionID,
        moneyRequestReportID,
        moneyRequestCreatedReportActionID,
        actionableWhisperReportActionID,
        modifiedExpenseReportActionID,
        reportPreviewReportActionID,
        amount,
        currency,
        comment,
        merchant,
        created,
        category,
        tag,
        taxCode,
        taxAmount,
        billable,
        receipt,
        policyExpenseChatReportID: createdWorkspaceParams?.expenseChatReportID,
        policyExpenseCreatedReportActionID: createdWorkspaceParams?.expenseCreatedReportActionID,
        adminsChatReportID: createdWorkspaceParams?.adminsChatReportID,
        adminsCreatedReportActionID: createdWorkspaceParams?.adminsCreatedReportActionID,
    };

    API.write(WRITE_COMMANDS.SHARE_TRACKED_EXPENSE, parameters, {optimisticData, successData, failureData});
}

/**
 * Submit expense to another user
 */
function requestMoney(requestMoneyInformation: RequestMoneyInformation) {
    const {report, participantParams, policyParams = {}, transactionParams, gpsPoints, action, reimbursible} = requestMoneyInformation;
    const {participant, payeeAccountID, payeeEmail} = participantParams;
    const {policy, policyCategories, policyTagList} = policyParams;
    const {
        amount,
        currency,
        merchant,
        comment = '',
        receipt,
        category,
        tag,
        taxCode = '',
        taxAmount = 0,
        billable,
        created,
        attendees,
        actionableWhisperReportActionID,
        linkedTrackedExpenseReportAction,
        linkedTrackedExpenseReportID,
    } = transactionParams;

    // If the report is iou or expense report, we should get the linked chat report to be passed to the getMoneyRequestInformation function
    const isMoneyRequestReport = ReportUtils.isMoneyRequestReport(report);
    const currentChatReport = isMoneyRequestReport ? ReportUtils.getReportOrDraftReport(report?.chatReportID) : report;
    const moneyRequestReportID = isMoneyRequestReport ? report?.reportID : '';
    const isMovingTransactionFromTrackExpense = IOUUtils.isMovingTransactionFromTrackExpense(action);

    const {
        payerAccountID,
        payerEmail,
        iouReport,
        chatReport,
        transaction,
        iouAction,
        createdChatReportActionID,
        createdIOUReportActionID,
        reportPreviewAction,
        transactionThreadReportID,
        createdReportActionIDForThread,
        onyxData,
    } = getMoneyRequestInformation(
        isMovingTransactionFromTrackExpense ? undefined : currentChatReport,
        participant,
        comment,
        amount,
        currency,
        created,
        merchant,
        receipt,
        isMovingTransactionFromTrackExpense && linkedTrackedExpenseReportAction && ReportActionsUtils.isMoneyRequestAction(linkedTrackedExpenseReportAction)
            ? ReportActionsUtils.getOriginalMessage(linkedTrackedExpenseReportAction)?.IOUTransactionID
            : undefined,
        category,
        tag,
        taxCode,
        taxAmount,
        billable,
        policy,
        policyTagList,
        policyCategories,
        payeeAccountID,
        payeeEmail,
        moneyRequestReportID,
        linkedTrackedExpenseReportAction,
        attendees,
    );
    const activeReportID = isMoneyRequestReport ? report?.reportID : chatReport.reportID;

    switch (action) {
        case CONST.IOU.ACTION.SUBMIT: {
            if (!linkedTrackedExpenseReportAction || !actionableWhisperReportActionID || !linkedTrackedExpenseReportID) {
                return;
            }

            convertTrackedExpenseToRequest(
                payerAccountID,
                payerEmail,
                chatReport.reportID,
                transaction.transactionID,
                actionableWhisperReportActionID,
                createdChatReportActionID,
                iouReport.reportID,
                createdIOUReportActionID,
                iouAction.reportActionID,
                linkedTrackedExpenseReportAction,
                linkedTrackedExpenseReportID,
                transactionThreadReportID,
                reportPreviewAction.reportActionID,
                onyxData,
                amount,
                currency,
                comment,
                merchant,
                created,
                attendees,
                receipt,
            );
            break;
        }
        default: {
            const parameters: RequestMoneyParams = {
                debtorEmail: payerEmail,
                debtorAccountID: payerAccountID,
                amount,
                currency,
                comment,
                created,
                merchant,
                iouReportID: iouReport.reportID,
                chatReportID: chatReport.reportID,
                transactionID: transaction.transactionID,
                reportActionID: iouAction.reportActionID,
                createdChatReportActionID,
                createdIOUReportActionID,
                reportPreviewReportActionID: reportPreviewAction.reportActionID,
                receipt,
                receiptState: receipt?.state,
                category,
                tag,
                taxCode,
                taxAmount,
                billable,
                // This needs to be a string of JSON because of limitations with the fetch() API and nested objects
                receiptGpsPoints: gpsPoints ? JSON.stringify(gpsPoints) : undefined,
                transactionThreadReportID,
                createdReportActionIDForThread,
                reimbursible,
            };

            // eslint-disable-next-line rulesdir/no-multiple-api-calls
            API.write(WRITE_COMMANDS.REQUEST_MONEY, parameters, onyxData);
        }
    }

<<<<<<< HEAD
    Navigation.dismissModal(isSearchTopmostFullScreenRoute() ? undefined : activeReportID);
=======
    InteractionManager.runAfterInteractions(() => TransactionEdit.removeDraftTransaction(CONST.IOU.OPTIMISTIC_TRANSACTION_ID));
    Navigation.dismissModal(isSearchTopmostCentralPane() ? undefined : activeReportID);
>>>>>>> 3cc88f5a
    if (activeReportID) {
        Report.notifyNewAction(activeReportID, payeeAccountID);
    }
}

function sendInvoice(
    currentUserAccountID: number,
    transaction: OnyxEntry<OnyxTypes.Transaction>,
    invoiceChatReport?: OnyxEntry<OnyxTypes.Report>,
    receiptFile?: Receipt,
    policy?: OnyxEntry<OnyxTypes.Policy>,
    policyTagList?: OnyxEntry<OnyxTypes.PolicyTagLists>,
    policyCategories?: OnyxEntry<OnyxTypes.PolicyCategories>,
    companyName?: string,
    companyWebsite?: string,
) {
    const {
        senderWorkspaceID,
        receiver,
        invoiceRoom,
        createdChatReportActionID,
        invoiceReportID,
        reportPreviewReportActionID,
        transactionID,
        transactionThreadReportID,
        createdIOUReportActionID,
        createdReportActionIDForThread,
        reportActionID,
        onyxData,
    } = getSendInvoiceInformation(transaction, currentUserAccountID, invoiceChatReport, receiptFile, policy, policyTagList, policyCategories, companyName, companyWebsite);

    const parameters: SendInvoiceParams = {
        createdIOUReportActionID,
        createdReportActionIDForThread,
        reportActionID,
        senderWorkspaceID,
        accountID: currentUserAccountID,
        amount: transaction?.amount ?? 0,
        currency: transaction?.currency ?? '',
        comment: transaction?.comment?.comment?.trim() ?? '',
        merchant: transaction?.merchant ?? '',
        category: transaction?.category,
        date: transaction?.created ?? '',
        invoiceRoomReportID: invoiceRoom.reportID,
        createdChatReportActionID,
        invoiceReportID,
        reportPreviewReportActionID,
        transactionID,
        transactionThreadReportID,
        companyName,
        companyWebsite,
        ...(invoiceChatReport?.reportID ? {receiverInvoiceRoomID: invoiceChatReport.reportID} : {receiverEmail: receiver.login ?? ''}),
    };

    API.write(WRITE_COMMANDS.SEND_INVOICE, parameters, onyxData);
    InteractionManager.runAfterInteractions(() => TransactionEdit.removeDraftTransaction(CONST.IOU.OPTIMISTIC_TRANSACTION_ID));

    if (isSearchTopmostFullScreenRoute()) {
        Navigation.dismissModal();
    } else {
        Navigation.dismissModalWithReport(invoiceRoom);
    }

    Report.notifyNewAction(invoiceRoom.reportID, receiver.accountID);
}

/**
 * Track an expense
 */
function trackExpense(
    report: OnyxTypes.Report,
    amount: number,
    currency: string,
    created: string,
    merchant: string,
    payeeEmail: string | undefined,
    payeeAccountID: number,
    participant: Participant,
    comment: string,
    isDraftPolicy: boolean,
    receipt?: Receipt,
    category?: string,
    tag?: string,
    taxCode = '',
    taxAmount = 0,
    billable?: boolean,
    policy?: OnyxEntry<OnyxTypes.Policy>,
    policyTagList?: OnyxEntry<OnyxTypes.PolicyTagLists>,
    policyCategories?: OnyxEntry<OnyxTypes.PolicyCategories>,
    gpsPoints?: GPSPoint,
    validWaypoints?: WaypointCollection,
    action?: IOUAction,
    actionableWhisperReportActionID?: string,
    linkedTrackedExpenseReportAction?: OnyxTypes.ReportAction,
    linkedTrackedExpenseReportID?: string,
    customUnitRateID?: string,
) {
    const isMoneyRequestReport = ReportUtils.isMoneyRequestReport(report);
    const currentChatReport = isMoneyRequestReport ? ReportUtils.getReportOrDraftReport(report.chatReportID) : report;
    const moneyRequestReportID = isMoneyRequestReport ? report.reportID : '';
    const isMovingTransactionFromTrackExpense = IOUUtils.isMovingTransactionFromTrackExpense(action);

    // Pass an open receipt so the distance expense will show a map with the route optimistically
    const trackedReceipt = validWaypoints ? {source: ReceiptGeneric as ReceiptSource, state: CONST.IOU.RECEIPT_STATE.OPEN} : receipt;

    const {
        createdWorkspaceParams,
        iouReport,
        chatReport,
        transaction,
        iouAction,
        createdChatReportActionID,
        createdIOUReportActionID,
        reportPreviewAction,
        transactionThreadReportID,
        createdReportActionIDForThread,
        actionableWhisperReportActionIDParam,
        onyxData,
    } =
        getTrackExpenseInformation(
            currentChatReport,
            participant,
            comment,
            amount,
            currency,
            created,
            merchant,
            trackedReceipt,
            category,
            tag,
            taxCode,
            taxAmount,
            billable,
            policy,
            policyTagList,
            policyCategories,
            payeeEmail,
            payeeAccountID,
            moneyRequestReportID,
            linkedTrackedExpenseReportAction,
            isMovingTransactionFromTrackExpense && linkedTrackedExpenseReportAction && ReportActionsUtils.isMoneyRequestAction(linkedTrackedExpenseReportAction)
                ? ReportActionsUtils.getOriginalMessage(linkedTrackedExpenseReportAction)?.IOUTransactionID
                : undefined,
        ) ?? {};
    const activeReportID = isMoneyRequestReport ? report.reportID : chatReport?.reportID;

    const recentServerValidatedWaypoints = getRecentWaypoints().filter((item) => !item.pendingAction);
    onyxData?.failureData?.push({
        onyxMethod: Onyx.METHOD.SET,
        key: `${ONYXKEYS.NVP_RECENT_WAYPOINTS}`,
        value: recentServerValidatedWaypoints,
    });

    switch (action) {
        case CONST.IOU.ACTION.CATEGORIZE: {
            if (!linkedTrackedExpenseReportAction || !actionableWhisperReportActionID || !linkedTrackedExpenseReportID) {
                return;
            }
            categorizeTrackedExpense(
                chatReport?.policyID ?? '-1',
                transaction?.transactionID ?? '-1',
                iouAction?.reportActionID ?? '-1',
                iouReport?.reportID ?? '-1',
                createdIOUReportActionID ?? '-1',
                actionableWhisperReportActionID,
                linkedTrackedExpenseReportAction,
                linkedTrackedExpenseReportID,
                transactionThreadReportID ?? '-1',
                reportPreviewAction?.reportActionID ?? '-1',
                onyxData,
                amount,
                currency,
                comment,
                merchant,
                created,
                isDraftPolicy,
                category,
                tag,
                taxCode,
                taxAmount,
                billable,
                trackedReceipt,
                createdWorkspaceParams,
            );
            break;
        }
        case CONST.IOU.ACTION.SHARE: {
            if (!linkedTrackedExpenseReportAction || !actionableWhisperReportActionID || !linkedTrackedExpenseReportID) {
                return;
            }
            shareTrackedExpense(
                chatReport?.policyID ?? '-1',
                transaction?.transactionID ?? '-1',
                iouAction?.reportActionID ?? '-1',
                iouReport?.reportID ?? '-1',
                createdIOUReportActionID ?? '-1',
                actionableWhisperReportActionID,
                linkedTrackedExpenseReportAction,
                linkedTrackedExpenseReportID,
                transactionThreadReportID ?? '-1',
                reportPreviewAction?.reportActionID ?? '-1',
                onyxData,
                amount,
                currency,
                comment,
                merchant,
                created,
                category,
                tag,
                taxCode,
                taxAmount,
                billable,
                trackedReceipt,
                createdWorkspaceParams,
            );
            break;
        }
        default: {
            const parameters: TrackExpenseParams = {
                amount,
                currency,
                comment,
                created,
                merchant,
                iouReportID: iouReport?.reportID,
                chatReportID: chatReport?.reportID ?? '-1',
                transactionID: transaction?.transactionID ?? '-1',
                reportActionID: iouAction?.reportActionID ?? '-1',
                createdChatReportActionID: createdChatReportActionID ?? '-1',
                createdIOUReportActionID,
                reportPreviewReportActionID: reportPreviewAction?.reportActionID,
                receipt: trackedReceipt,
                receiptState: trackedReceipt?.state,
                category,
                tag,
                taxCode,
                taxAmount,
                billable,
                // This needs to be a string of JSON because of limitations with the fetch() API and nested objects
                receiptGpsPoints: gpsPoints ? JSON.stringify(gpsPoints) : undefined,
                transactionThreadReportID: transactionThreadReportID ?? '-1',
                createdReportActionIDForThread: createdReportActionIDForThread ?? '-1',
                waypoints: validWaypoints ? JSON.stringify(sanitizeRecentWaypoints(validWaypoints)) : undefined,
                customUnitRateID,
            };
            if (actionableWhisperReportActionIDParam) {
                parameters.actionableWhisperReportActionID = actionableWhisperReportActionIDParam;
            }
            API.write(WRITE_COMMANDS.TRACK_EXPENSE, parameters, onyxData);
        }
    }
<<<<<<< HEAD
    Navigation.dismissModal(isSearchTopmostFullScreenRoute() ? undefined : activeReportID);
=======
    InteractionManager.runAfterInteractions(() => TransactionEdit.removeDraftTransaction(CONST.IOU.OPTIMISTIC_TRANSACTION_ID));
    Navigation.dismissModal(isSearchTopmostCentralPane() ? undefined : activeReportID);
>>>>>>> 3cc88f5a

    if (action === CONST.IOU.ACTION.SHARE) {
        if (isSearchTopmostCentralPane() && activeReportID) {
            Navigation.goBack();
            Navigation.navigate(ROUTES.REPORT_WITH_ID.getRoute(activeReportID));
        }
        Navigation.setNavigationActionToMicrotaskQueue(() => Navigation.navigate(ROUTES.ROOM_INVITE.getRoute(activeReportID ?? '-1', CONST.IOU.SHARE.ROLE.ACCOUNTANT)));
    }

    Report.notifyNewAction(activeReportID ?? '', payeeAccountID);
}

function getOrCreateOptimisticSplitChatReport(existingSplitChatReportID: string, participants: Participant[], participantAccountIDs: number[], currentUserAccountID: number) {
    // The existing chat report could be passed as reportID or exist on the sole "participant" (in this case a report option)
    const existingChatReportID = existingSplitChatReportID || (participants.at(0)?.reportID ?? '-1');

    // Check if the report is available locally if we do have one
    let existingSplitChatReport = existingChatReportID ? ReportConnection.getAllReports()?.[`${ONYXKEYS.COLLECTION.REPORT}${existingChatReportID}`] : null;

    const allParticipantsAccountIDs = [...participantAccountIDs, currentUserAccountID];
    if (!existingSplitChatReport) {
        existingSplitChatReport = ReportUtils.getChatByParticipants(allParticipantsAccountIDs, undefined, participantAccountIDs.length > 1);
    }

    // We found an existing chat report we are done...
    if (existingSplitChatReport) {
        // Yes, these are the same, but give the caller a way to identify if we created a new report or not
        return {existingSplitChatReport, splitChatReport: existingSplitChatReport};
    }

    // Create a Group Chat if we have multiple participants
    if (participants.length > 1) {
        const splitChatReport = ReportUtils.buildOptimisticChatReport(
            allParticipantsAccountIDs,
            '',
            CONST.REPORT.CHAT_TYPE.GROUP,
            undefined,
            undefined,
            undefined,
            undefined,
            undefined,
            undefined,
            CONST.REPORT.NOTIFICATION_PREFERENCE.ALWAYS,
        );
        return {existingSplitChatReport: null, splitChatReport};
    }

    // Otherwise, create a new 1:1 chat report
    const splitChatReport = ReportUtils.buildOptimisticChatReport(participantAccountIDs);
    return {existingSplitChatReport: null, splitChatReport};
}

/**
 * Build the Onyx data and IOU split necessary for splitting a bill with 3+ users.
 * 1. Build the optimistic Onyx data for the group chat, i.e. chatReport and iouReportAction creating the former if it doesn't yet exist.
 * 2. Loop over the group chat participant list, building optimistic or updating existing chatReports, iouReports and iouReportActions between the user and each participant.
 * We build both Onyx data and the IOU split that is sent as a request param and is used by Auth to create the chatReports, iouReports and iouReportActions in the database.
 * The IOU split has the following shape:
 *  [
 *      {email: 'currentUser', amount: 100},
 *      {email: 'user2', amount: 100, iouReportID: '100', chatReportID: '110', transactionID: '120', reportActionID: '130'},
 *      {email: 'user3', amount: 100, iouReportID: '200', chatReportID: '210', transactionID: '220', reportActionID: '230'}
 *  ]
 * @param amount - always in the smallest unit of the currency
 * @param existingSplitChatReportID - the report ID where the split expense happens, could be a group chat or a workspace chat
 */
function createSplitsAndOnyxData(
    participants: Participant[],
    currentUserLogin: string,
    currentUserAccountID: number,
    amount: number,
    comment: string,
    currency: string,
    merchant: string,
    created: string,
    category: string,
    tag: string,
    splitShares: SplitShares = {},
    existingSplitChatReportID = '',
    billable = false,
    iouRequestType: IOURequestType = CONST.IOU.REQUEST_TYPE.MANUAL,
    taxCode = '',
    taxAmount = 0,
): SplitsAndOnyxData {
    const currentUserEmailForIOUSplit = PhoneNumber.addSMSDomainIfPhoneNumber(currentUserLogin);
    const participantAccountIDs = participants.map((participant) => Number(participant.accountID));

    const {splitChatReport, existingSplitChatReport} = getOrCreateOptimisticSplitChatReport(existingSplitChatReportID, participants, participantAccountIDs, currentUserAccountID);
    const isOwnPolicyExpenseChat = !!splitChatReport.isOwnPolicyExpenseChat;

    // Pass an open receipt so the distance expense will show a map with the route optimistically
    const receipt: Receipt | undefined = iouRequestType === CONST.IOU.REQUEST_TYPE.DISTANCE ? {source: ReceiptGeneric as ReceiptSource, state: CONST.IOU.RECEIPT_STATE.OPEN} : undefined;

    const existingTransaction = allTransactionDrafts[`${ONYXKEYS.COLLECTION.TRANSACTION_DRAFT}${CONST.IOU.OPTIMISTIC_TRANSACTION_ID}`];
    const isDistanceRequest = existingTransaction && existingTransaction.iouRequestType === CONST.IOU.REQUEST_TYPE.DISTANCE;
    let splitTransaction = TransactionUtils.buildOptimisticTransaction(
        amount,
        currency,
        CONST.REPORT.SPLIT_REPORTID,
        comment,
        [],
        created,
        '',
        '',
        merchant || Localize.translateLocal('iou.expense'),
        receipt,
        undefined,
        undefined,
        category,
        tag,
        taxCode,
        taxAmount,
        billable,
        isDistanceRequest ? {waypoints: CONST.RED_BRICK_ROAD_PENDING_ACTION.ADD} : undefined,
        undefined,
        existingTransaction,
    );

    // Important data is set on the draft distance transaction, such as the iouRequestType marking it as a distance request, so merge it into the optimistic split transaction
    if (isDistanceRequest) {
        splitTransaction = fastMerge(existingTransaction, splitTransaction, false);
    }

    // Note: The created action must be optimistically generated before the IOU action so there's no chance that the created action appears after the IOU action in the chat
    const splitCreatedReportAction = ReportUtils.buildOptimisticCreatedReportAction(currentUserEmailForIOUSplit);
    const splitIOUReportAction = ReportUtils.buildOptimisticIOUReportAction(
        CONST.IOU.REPORT_ACTION_TYPE.SPLIT,
        amount,
        currency,
        comment,
        participants,
        splitTransaction.transactionID,
        undefined,
        '',
        false,
        false,
        isOwnPolicyExpenseChat,
    );

    splitChatReport.lastReadTime = DateUtils.getDBTime();
    splitChatReport.lastMessageText = ReportActionsUtils.getReportActionText(splitIOUReportAction);
    splitChatReport.lastMessageHtml = ReportActionsUtils.getReportActionHtml(splitIOUReportAction);
    splitChatReport.lastActorAccountID = currentUserAccountID;
    splitChatReport.lastVisibleActionCreated = splitIOUReportAction.created;

    // If we have an existing splitChatReport (group chat or workspace) use it's pending fields, otherwise indicate that we are adding a chat
    if (!existingSplitChatReport) {
        splitChatReport.pendingFields = {
            createChat: CONST.RED_BRICK_ROAD_PENDING_ACTION.ADD,
        };
    }

    const optimisticData: OnyxUpdate[] = [
        {
            // Use set for new reports because it doesn't exist yet, is faster,
            // and we need the data to be available when we navigate to the chat page
            onyxMethod: existingSplitChatReport ? Onyx.METHOD.MERGE : Onyx.METHOD.SET,
            key: `${ONYXKEYS.COLLECTION.REPORT}${splitChatReport.reportID}`,
            value: splitChatReport,
        },
        {
            onyxMethod: Onyx.METHOD.SET,
            key: ONYXKEYS.NVP_QUICK_ACTION_GLOBAL_CREATE,
            value: {
                action: iouRequestType === CONST.IOU.REQUEST_TYPE.DISTANCE ? CONST.QUICK_ACTIONS.SPLIT_DISTANCE : CONST.QUICK_ACTIONS.SPLIT_MANUAL,
                chatReportID: splitChatReport.reportID,
                isFirstQuickAction: isEmptyObject(quickAction),
            },
        },
        existingSplitChatReport
            ? {
                  onyxMethod: Onyx.METHOD.MERGE,
                  key: `${ONYXKEYS.COLLECTION.REPORT_ACTIONS}${splitChatReport.reportID}`,
                  value: {
                      [splitIOUReportAction.reportActionID]: splitIOUReportAction as OnyxTypes.ReportAction,
                  },
              }
            : {
                  onyxMethod: Onyx.METHOD.SET,
                  key: `${ONYXKEYS.COLLECTION.REPORT_ACTIONS}${splitChatReport.reportID}`,
                  value: {
                      [splitCreatedReportAction.reportActionID]: splitCreatedReportAction as OnyxTypes.ReportAction,
                      [splitIOUReportAction.reportActionID]: splitIOUReportAction as OnyxTypes.ReportAction,
                  },
              },
        {
            onyxMethod: Onyx.METHOD.SET,
            key: `${ONYXKEYS.COLLECTION.TRANSACTION}${splitTransaction.transactionID}`,
            value: splitTransaction,
        },
    ];
    const successData: OnyxUpdate[] = [
        {
            onyxMethod: Onyx.METHOD.MERGE,
            key: `${ONYXKEYS.COLLECTION.REPORT_ACTIONS}${splitChatReport.reportID}`,
            value: {
                ...(existingSplitChatReport ? {} : {[splitCreatedReportAction.reportActionID]: {pendingAction: null}}),
                [splitIOUReportAction.reportActionID]: {pendingAction: null},
            },
        },
        {
            onyxMethod: Onyx.METHOD.MERGE,
            key: `${ONYXKEYS.COLLECTION.TRANSACTION}${splitTransaction.transactionID}`,
            value: {pendingAction: null, pendingFields: null},
        },
    ];

    const redundantParticipants: Record<number, null> = {};
    if (!existingSplitChatReport) {
        successData.push({
            onyxMethod: Onyx.METHOD.MERGE,
            key: `${ONYXKEYS.COLLECTION.REPORT}${splitChatReport.reportID}`,
            value: {pendingFields: {createChat: null}, participants: redundantParticipants},
        });
    }

    const failureData: OnyxUpdate[] = [
        {
            onyxMethod: Onyx.METHOD.MERGE,
            key: `${ONYXKEYS.COLLECTION.TRANSACTION}${splitTransaction.transactionID}`,
            value: {
                errors: ErrorUtils.getMicroSecondOnyxErrorWithTranslationKey('iou.error.genericCreateFailureMessage'),
                pendingAction: null,
                pendingFields: null,
            },
        },
        {
            onyxMethod: Onyx.METHOD.SET,
            key: ONYXKEYS.NVP_QUICK_ACTION_GLOBAL_CREATE,
            value: quickAction ?? null,
        },
    ];

    if (existingSplitChatReport) {
        failureData.push({
            onyxMethod: Onyx.METHOD.MERGE,
            key: `${ONYXKEYS.COLLECTION.REPORT_ACTIONS}${splitChatReport.reportID}`,
            value: {
                [splitIOUReportAction.reportActionID]: {
                    errors: ErrorUtils.getMicroSecondOnyxErrorWithTranslationKey('iou.error.genericCreateFailureMessage'),
                },
            },
        });
    } else {
        failureData.push(
            {
                onyxMethod: Onyx.METHOD.MERGE,
                key: `${ONYXKEYS.COLLECTION.REPORT}${splitChatReport.reportID}`,
                value: {
                    errorFields: {
                        createChat: ErrorUtils.getMicroSecondOnyxErrorWithTranslationKey('report.genericCreateReportFailureMessage'),
                    },
                },
            },
            {
                onyxMethod: Onyx.METHOD.MERGE,
                key: `${ONYXKEYS.COLLECTION.REPORT_ACTIONS}${splitChatReport.reportID}`,
                value: {
                    [splitIOUReportAction.reportActionID]: {
                        errors: ErrorUtils.getMicroSecondOnyxErrorWithTranslationKey('iou.error.genericCreateFailureMessage'),
                    },
                },
            },
        );
    }

    // Loop through participants creating individual chats, iouReports and reportActionIDs as needed
    const currentUserAmount = splitShares?.[currentUserAccountID]?.amount ?? IOUUtils.calculateAmount(participants.length, amount, currency, true);
    const currentUserTaxAmount = IOUUtils.calculateAmount(participants.length, taxAmount, currency, true);

    const splits: Split[] = [{email: currentUserEmailForIOUSplit, accountID: currentUserAccountID, amount: currentUserAmount, taxAmount: currentUserTaxAmount}];

    const hasMultipleParticipants = participants.length > 1;
    participants.forEach((participant) => {
        // In a case when a participant is a workspace, even when a current user is not an owner of the workspace
        const isPolicyExpenseChat = ReportUtils.isPolicyExpenseChat(participant);
        const splitAmount = splitShares?.[participant.accountID ?? -1]?.amount ?? IOUUtils.calculateAmount(participants.length, amount, currency, false);
        const splitTaxAmount = IOUUtils.calculateAmount(participants.length, taxAmount, currency, false);

        // To exclude someone from a split, the amount can be 0. The scenario for this is when creating a split from a group chat, we have remove the option to deselect users to exclude them.
        // We can input '0' next to someone we want to exclude.
        if (splitAmount === 0) {
            return;
        }

        // In case the participant is a workspace, email & accountID should remain undefined and won't be used in the rest of this code
        // participant.login is undefined when the request is initiated from a group DM with an unknown user, so we need to add a default
        const email = isOwnPolicyExpenseChat || isPolicyExpenseChat ? '' : PhoneNumber.addSMSDomainIfPhoneNumber(participant.login ?? '').toLowerCase();
        const accountID = isOwnPolicyExpenseChat || isPolicyExpenseChat ? 0 : Number(participant.accountID);
        if (email === currentUserEmailForIOUSplit) {
            return;
        }

        // STEP 1: Get existing chat report OR build a new optimistic one
        // If we only have one participant and the request was initiated from the global create menu, i.e. !existingGroupChatReportID, the oneOnOneChatReport is the groupChatReport
        let oneOnOneChatReport: OnyxTypes.Report | OptimisticChatReport;
        let isNewOneOnOneChatReport = false;
        let shouldCreateOptimisticPersonalDetails = false;
        const personalDetailExists = accountID in allPersonalDetails;

        // If this is a split between two people only and the function
        // wasn't provided with an existing group chat report id
        // or, if the split is being made from the workspace chat, then the oneOnOneChatReport is the same as the splitChatReport
        // in this case existingSplitChatReport will belong to the policy expense chat and we won't be
        // entering code that creates optimistic personal details
        if ((!hasMultipleParticipants && !existingSplitChatReportID) || isOwnPolicyExpenseChat) {
            oneOnOneChatReport = splitChatReport;
            shouldCreateOptimisticPersonalDetails = !existingSplitChatReport && !personalDetailExists;
        } else {
            const existingChatReport = ReportUtils.getChatByParticipants([accountID, currentUserAccountID]);
            isNewOneOnOneChatReport = !existingChatReport;
            shouldCreateOptimisticPersonalDetails = isNewOneOnOneChatReport && !personalDetailExists;
            oneOnOneChatReport = existingChatReport ?? ReportUtils.buildOptimisticChatReport([accountID, currentUserAccountID]);
        }

        // STEP 2: Get existing IOU/Expense report and update its total OR build a new optimistic one
        let oneOnOneIOUReport: OneOnOneIOUReport = oneOnOneChatReport.iouReportID
            ? ReportConnection.getAllReports()?.[`${ONYXKEYS.COLLECTION.REPORT}${oneOnOneChatReport.iouReportID}`]
            : null;
        const shouldCreateNewOneOnOneIOUReport = ReportUtils.shouldCreateNewMoneyRequestReport(oneOnOneIOUReport, oneOnOneChatReport);

        if (!oneOnOneIOUReport || shouldCreateNewOneOnOneIOUReport) {
            oneOnOneIOUReport = isOwnPolicyExpenseChat
                ? ReportUtils.buildOptimisticExpenseReport(oneOnOneChatReport.reportID, oneOnOneChatReport.policyID ?? '-1', currentUserAccountID, splitAmount, currency)
                : ReportUtils.buildOptimisticIOUReport(currentUserAccountID, accountID, splitAmount, oneOnOneChatReport.reportID, currency);
        } else if (isOwnPolicyExpenseChat) {
            if (typeof oneOnOneIOUReport?.total === 'number') {
                // Because of the Expense reports are stored as negative values, we subtract the total from the amount
                oneOnOneIOUReport.total -= splitAmount;
            }
        } else {
            oneOnOneIOUReport = IOUUtils.updateIOUOwnerAndTotal(oneOnOneIOUReport, currentUserAccountID, splitAmount, currency);
        }

        // STEP 3: Build optimistic transaction
        const oneOnOneTransaction = TransactionUtils.buildOptimisticTransaction(
            ReportUtils.isExpenseReport(oneOnOneIOUReport) ? -splitAmount : splitAmount,
            currency,
            oneOnOneIOUReport.reportID,
            comment,
            [],
            created,
            CONST.IOU.TYPE.SPLIT,
            splitTransaction.transactionID,
            merchant || Localize.translateLocal('iou.expense'),
            undefined,
            undefined,
            undefined,
            category,
            tag,
            taxCode,
            ReportUtils.isExpenseReport(oneOnOneIOUReport) ? -splitTaxAmount : splitTaxAmount,
            billable,
        );

        // STEP 4: Build optimistic reportActions. We need:
        // 1. CREATED action for the chatReport
        // 2. CREATED action for the iouReport
        // 3. IOU action for the iouReport
        // 4. Transaction Thread and the CREATED action for it
        // 5. REPORT_PREVIEW action for the chatReport
        const [oneOnOneCreatedActionForChat, oneOnOneCreatedActionForIOU, oneOnOneIOUAction, optimisticTransactionThread, optimisticCreatedActionForTransactionThread] =
            ReportUtils.buildOptimisticMoneyRequestEntities(
                oneOnOneIOUReport,
                CONST.IOU.REPORT_ACTION_TYPE.CREATE,
                splitAmount,
                currency,
                comment,
                currentUserEmailForIOUSplit,
                [participant],
                oneOnOneTransaction.transactionID,
            );

        // Add optimistic personal details for new participants
        const oneOnOnePersonalDetailListAction: OnyxTypes.PersonalDetailsList = shouldCreateOptimisticPersonalDetails
            ? {
                  [accountID]: {
                      accountID,
                      // Disabling this line since participant.displayName can be an empty string
                      // eslint-disable-next-line @typescript-eslint/prefer-nullish-coalescing
                      displayName: LocalePhoneNumber.formatPhoneNumber(participant.displayName || email),
                      login: participant.login,
                      isOptimisticPersonalDetail: true,
                  },
              }
            : {};

        if (shouldCreateOptimisticPersonalDetails) {
            // BE will send different participants. We clear the optimistic ones to avoid duplicated entries
            redundantParticipants[accountID] = null;
        }

        let oneOnOneReportPreviewAction = getReportPreviewAction(oneOnOneChatReport.reportID, oneOnOneIOUReport.reportID);
        if (oneOnOneReportPreviewAction) {
            oneOnOneReportPreviewAction = ReportUtils.updateReportPreview(oneOnOneIOUReport, oneOnOneReportPreviewAction);
        } else {
            oneOnOneReportPreviewAction = ReportUtils.buildOptimisticReportPreview(oneOnOneChatReport, oneOnOneIOUReport);
        }

        // Add category to optimistic policy recently used categories when a participant is a workspace
        const optimisticPolicyRecentlyUsedCategories = isPolicyExpenseChat ? Category.buildOptimisticPolicyRecentlyUsedCategories(participant.policyID, category) : [];

        const optimisticRecentlyUsedCurrencies = Policy.buildOptimisticRecentlyUsedCurrencies(currency);

        // Add tag to optimistic policy recently used tags when a participant is a workspace
        const optimisticPolicyRecentlyUsedTags = isPolicyExpenseChat ? Tag.buildOptimisticPolicyRecentlyUsedTags(participant.policyID, tag) : {};

        // STEP 5: Build Onyx Data
        const [oneOnOneOptimisticData, oneOnOneSuccessData, oneOnOneFailureData] = buildOnyxDataForMoneyRequest(
            oneOnOneChatReport,
            oneOnOneIOUReport,
            oneOnOneTransaction,
            oneOnOneCreatedActionForChat,
            oneOnOneCreatedActionForIOU,
            oneOnOneIOUAction,
            oneOnOnePersonalDetailListAction,
            oneOnOneReportPreviewAction,
            optimisticPolicyRecentlyUsedCategories,
            optimisticPolicyRecentlyUsedTags,
            isNewOneOnOneChatReport,
            optimisticTransactionThread,
            optimisticCreatedActionForTransactionThread,
            shouldCreateNewOneOnOneIOUReport,
            null,
            null,
            null,
            null,
            true,
            undefined,
            optimisticRecentlyUsedCurrencies,
        );

        const individualSplit = {
            email,
            accountID,
            isOptimisticAccount: ReportUtils.isOptimisticPersonalDetail(accountID),
            amount: splitAmount,
            iouReportID: oneOnOneIOUReport.reportID,
            chatReportID: oneOnOneChatReport.reportID,
            transactionID: oneOnOneTransaction.transactionID,
            reportActionID: oneOnOneIOUAction.reportActionID,
            createdChatReportActionID: oneOnOneCreatedActionForChat.reportActionID,
            createdIOUReportActionID: oneOnOneCreatedActionForIOU.reportActionID,
            reportPreviewReportActionID: oneOnOneReportPreviewAction.reportActionID,
            transactionThreadReportID: optimisticTransactionThread.reportID,
            createdReportActionIDForThread: optimisticCreatedActionForTransactionThread?.reportActionID,
            taxAmount: splitTaxAmount,
        };

        splits.push(individualSplit);
        optimisticData.push(...oneOnOneOptimisticData);
        successData.push(...oneOnOneSuccessData);
        failureData.push(...oneOnOneFailureData);
    });

    optimisticData.push({
        onyxMethod: Onyx.METHOD.MERGE,
        key: `${ONYXKEYS.COLLECTION.TRANSACTION}${splitTransaction.transactionID}`,
        value: {
            comment: {
                splits: splits.map((split) => ({accountID: split.accountID, amount: split.amount})),
            },
        },
    });

    const splitData: SplitData = {
        chatReportID: splitChatReport.reportID,
        transactionID: splitTransaction.transactionID,
        reportActionID: splitIOUReportAction.reportActionID,
        policyID: splitChatReport.policyID,
        chatType: splitChatReport.chatType,
    };

    if (!existingSplitChatReport) {
        splitData.createdReportActionID = splitCreatedReportAction.reportActionID;
    }

    return {
        splitData,
        splits,
        onyxData: {optimisticData, successData, failureData},
    };
}

type SplitBillActionsParams = {
    participants: Participant[];
    currentUserLogin: string;
    currentUserAccountID: number;
    amount: number;
    comment: string;
    currency: string;
    merchant: string;
    created: string;
    category?: string;
    tag?: string;
    billable?: boolean;
    iouRequestType?: IOURequestType;
    existingSplitChatReportID?: string;
    splitShares?: SplitShares;
    splitPayerAccountIDs?: number[];
    taxCode?: string;
    taxAmount?: number;
};

/**
 * @param amount - always in smallest currency unit
 * @param existingSplitChatReportID - Either a group DM or a workspace chat
 */
function splitBill({
    participants,
    currentUserLogin,
    currentUserAccountID,
    amount,
    comment,
    currency,
    merchant,
    created,
    category = '',
    tag = '',
    billable = false,
    iouRequestType = CONST.IOU.REQUEST_TYPE.MANUAL,
    existingSplitChatReportID = '',
    splitShares = {},
    splitPayerAccountIDs = [],
    taxCode = '',
    taxAmount = 0,
}: SplitBillActionsParams) {
    const {splitData, splits, onyxData} = createSplitsAndOnyxData(
        participants,
        currentUserLogin,
        currentUserAccountID,
        amount,
        comment,
        currency,
        merchant,
        created,
        category,
        tag,
        splitShares,
        existingSplitChatReportID,
        billable,
        iouRequestType,
        taxCode,
        taxAmount,
    );

    const parameters: SplitBillParams = {
        reportID: splitData.chatReportID,
        amount,
        splits: JSON.stringify(splits),
        currency,
        comment,
        category,
        merchant,
        created,
        tag,
        billable,
        transactionID: splitData.transactionID,
        reportActionID: splitData.reportActionID,
        createdReportActionID: splitData.createdReportActionID,
        policyID: splitData.policyID,
        chatType: splitData.chatType,
        splitPayerAccountIDs,
        taxCode,
        taxAmount,
    };

    API.write(WRITE_COMMANDS.SPLIT_BILL, parameters, onyxData);
    InteractionManager.runAfterInteractions(() => TransactionEdit.removeDraftTransaction(CONST.IOU.OPTIMISTIC_TRANSACTION_ID));

    Navigation.dismissModal(isSearchTopmostFullScreenRoute() ? undefined : existingSplitChatReportID);
    Report.notifyNewAction(splitData.chatReportID, currentUserAccountID);
}

/**
 * @param amount - always in the smallest currency unit
 */
function splitBillAndOpenReport({
    participants,
    currentUserLogin,
    currentUserAccountID,
    amount,
    comment,
    currency,
    merchant,
    created,
    category = '',
    tag = '',
    billable = false,
    iouRequestType = CONST.IOU.REQUEST_TYPE.MANUAL,
    splitShares = {},
    splitPayerAccountIDs = [],
    taxCode = '',
    taxAmount = 0,
}: SplitBillActionsParams) {
    const {splitData, splits, onyxData} = createSplitsAndOnyxData(
        participants,
        currentUserLogin,
        currentUserAccountID,
        amount,
        comment,
        currency,
        merchant,
        created,
        category,
        tag,
        splitShares,
        '',
        billable,
        iouRequestType,
        taxCode,
        taxAmount,
    );

    const parameters: SplitBillParams = {
        reportID: splitData.chatReportID,
        amount,
        splits: JSON.stringify(splits),
        currency,
        merchant,
        created,
        comment,
        category,
        tag,
        billable,
        transactionID: splitData.transactionID,
        reportActionID: splitData.reportActionID,
        createdReportActionID: splitData.createdReportActionID,
        policyID: splitData.policyID,
        chatType: splitData.chatType,
        splitPayerAccountIDs,
        taxCode,
        taxAmount,
    };

    API.write(WRITE_COMMANDS.SPLIT_BILL_AND_OPEN_REPORT, parameters, onyxData);
    InteractionManager.runAfterInteractions(() => TransactionEdit.removeDraftTransaction(CONST.IOU.OPTIMISTIC_TRANSACTION_ID));

    Navigation.dismissModal(isSearchTopmostFullScreenRoute() ? undefined : splitData.chatReportID);
    Report.notifyNewAction(splitData.chatReportID, currentUserAccountID);
}

type StartSplitBilActionParams = {
    participants: Participant[];
    currentUserLogin: string;
    currentUserAccountID: number;
    comment: string;
    receipt: Receipt;
    existingSplitChatReportID?: string;
    billable?: boolean;
    category: string | undefined;
    tag: string | undefined;
    currency: string;
    taxCode: string;
    taxAmount: number;
};

/** Used exclusively for starting a split expense request that contains a receipt, the split request will be completed once the receipt is scanned
 *  or user enters details manually.
 *
 * @param existingSplitChatReportID - Either a group DM or a workspace chat
 */
function startSplitBill({
    participants,
    currentUserLogin,
    currentUserAccountID,
    comment,
    receipt,
    existingSplitChatReportID = '',
    billable = false,
    category = '',
    tag = '',
    currency,
    taxCode = '',
    taxAmount = 0,
}: StartSplitBilActionParams) {
    const currentUserEmailForIOUSplit = PhoneNumber.addSMSDomainIfPhoneNumber(currentUserLogin);
    const participantAccountIDs = participants.map((participant) => Number(participant.accountID));
    const {splitChatReport, existingSplitChatReport} = getOrCreateOptimisticSplitChatReport(existingSplitChatReportID, participants, participantAccountIDs, currentUserAccountID);
    const isOwnPolicyExpenseChat = !!splitChatReport.isOwnPolicyExpenseChat;

    const {name: filename, source, state = CONST.IOU.RECEIPT_STATE.SCANREADY} = receipt;
    const receiptObject: Receipt = {state, source};

    // ReportID is -2 (aka "deleted") on the group transaction
    const splitTransaction = TransactionUtils.buildOptimisticTransaction(
        0,
        currency,
        CONST.REPORT.SPLIT_REPORTID,
        comment,
        [],
        '',
        '',
        '',
        CONST.TRANSACTION.PARTIAL_TRANSACTION_MERCHANT,
        receiptObject,
        filename,
        undefined,
        category,
        tag,
        taxCode,
        taxAmount,
        billable,
    );

    // Note: The created action must be optimistically generated before the IOU action so there's no chance that the created action appears after the IOU action in the chat
    const splitChatCreatedReportAction = ReportUtils.buildOptimisticCreatedReportAction(currentUserEmailForIOUSplit);
    const splitIOUReportAction = ReportUtils.buildOptimisticIOUReportAction(
        CONST.IOU.REPORT_ACTION_TYPE.SPLIT,
        0,
        CONST.CURRENCY.USD,
        comment,
        participants,
        splitTransaction.transactionID,
        undefined,
        '',
        false,
        false,
        isOwnPolicyExpenseChat,
    );

    splitChatReport.lastReadTime = DateUtils.getDBTime();
    splitChatReport.lastMessageText = ReportActionsUtils.getReportActionText(splitIOUReportAction);
    splitChatReport.lastMessageHtml = ReportActionsUtils.getReportActionHtml(splitIOUReportAction);

    // If we have an existing splitChatReport (group chat or workspace) use it's pending fields, otherwise indicate that we are adding a chat
    if (!existingSplitChatReport) {
        splitChatReport.pendingFields = {
            createChat: CONST.RED_BRICK_ROAD_PENDING_ACTION.ADD,
        };
    }

    const optimisticData: OnyxUpdate[] = [
        {
            // Use set for new reports because it doesn't exist yet, is faster,
            // and we need the data to be available when we navigate to the chat page
            onyxMethod: existingSplitChatReport ? Onyx.METHOD.MERGE : Onyx.METHOD.SET,
            key: `${ONYXKEYS.COLLECTION.REPORT}${splitChatReport.reportID}`,
            value: splitChatReport,
        },
        {
            onyxMethod: Onyx.METHOD.SET,
            key: ONYXKEYS.NVP_QUICK_ACTION_GLOBAL_CREATE,
            value: {
                action: CONST.QUICK_ACTIONS.SPLIT_SCAN,
                chatReportID: splitChatReport.reportID,
                isFirstQuickAction: isEmptyObject(quickAction),
            },
        },
        existingSplitChatReport
            ? {
                  onyxMethod: Onyx.METHOD.MERGE,
                  key: `${ONYXKEYS.COLLECTION.REPORT_ACTIONS}${splitChatReport.reportID}`,
                  value: {
                      [splitIOUReportAction.reportActionID]: splitIOUReportAction as OnyxTypes.ReportAction,
                  },
              }
            : {
                  onyxMethod: Onyx.METHOD.SET,
                  key: `${ONYXKEYS.COLLECTION.REPORT_ACTIONS}${splitChatReport.reportID}`,
                  value: {
                      [splitChatCreatedReportAction.reportActionID]: splitChatCreatedReportAction,
                      [splitIOUReportAction.reportActionID]: splitIOUReportAction as OnyxTypes.ReportAction,
                  },
              },
        {
            onyxMethod: Onyx.METHOD.SET,
            key: `${ONYXKEYS.COLLECTION.TRANSACTION}${splitTransaction.transactionID}`,
            value: splitTransaction,
        },
    ];

    const successData: OnyxUpdate[] = [
        {
            onyxMethod: Onyx.METHOD.MERGE,
            key: `${ONYXKEYS.COLLECTION.REPORT_ACTIONS}${splitChatReport.reportID}`,
            value: {
                ...(existingSplitChatReport ? {} : {[splitChatCreatedReportAction.reportActionID]: {pendingAction: null}}),
                [splitIOUReportAction.reportActionID]: {pendingAction: null},
            },
        },
        {
            onyxMethod: Onyx.METHOD.MERGE,
            key: `${ONYXKEYS.COLLECTION.TRANSACTION}${splitTransaction.transactionID}`,
            value: {pendingAction: null},
        },
    ];

    const redundantParticipants: Record<number, null> = {};
    if (!existingSplitChatReport) {
        successData.push({
            onyxMethod: Onyx.METHOD.MERGE,
            key: `${ONYXKEYS.COLLECTION.REPORT}${splitChatReport.reportID}`,
            value: {pendingFields: {createChat: null}, participants: redundantParticipants},
        });
    }

    const failureData: OnyxUpdate[] = [
        {
            onyxMethod: Onyx.METHOD.MERGE,
            key: `${ONYXKEYS.COLLECTION.TRANSACTION}${splitTransaction.transactionID}`,
            value: {
                errors: ErrorUtils.getMicroSecondOnyxErrorWithTranslationKey('iou.error.genericCreateFailureMessage'),
            },
        },
        {
            onyxMethod: Onyx.METHOD.SET,
            key: ONYXKEYS.NVP_QUICK_ACTION_GLOBAL_CREATE,
            value: quickAction ?? null,
        },
    ];

    if (existingSplitChatReport) {
        failureData.push({
            onyxMethod: Onyx.METHOD.MERGE,
            key: `${ONYXKEYS.COLLECTION.REPORT_ACTIONS}${splitChatReport.reportID}`,
            value: {
                [splitIOUReportAction.reportActionID]: {
                    errors: getReceiptError(receipt, filename),
                },
            },
        });
    } else {
        failureData.push(
            {
                onyxMethod: Onyx.METHOD.MERGE,
                key: `${ONYXKEYS.COLLECTION.REPORT}${splitChatReport.reportID}`,
                value: {
                    errorFields: {
                        createChat: ErrorUtils.getMicroSecondOnyxErrorWithTranslationKey('report.genericCreateReportFailureMessage'),
                    },
                },
            },
            {
                onyxMethod: Onyx.METHOD.MERGE,
                key: `${ONYXKEYS.COLLECTION.REPORT_ACTIONS}${splitChatReport.reportID}`,
                value: {
                    [splitChatCreatedReportAction.reportActionID]: {
                        errors: ErrorUtils.getMicroSecondOnyxErrorWithTranslationKey('report.genericCreateReportFailureMessage'),
                    },
                    [splitIOUReportAction.reportActionID]: {
                        errors: getReceiptError(receipt, filename),
                    },
                },
            },
        );
    }

    const splits: Split[] = [{email: currentUserEmailForIOUSplit, accountID: currentUserAccountID}];

    participants.forEach((participant) => {
        // Disabling this line since participant.login can be an empty string
        // eslint-disable-next-line @typescript-eslint/prefer-nullish-coalescing
        const email = participant.isOwnPolicyExpenseChat ? '' : PhoneNumber.addSMSDomainIfPhoneNumber(participant.login || participant.text || '').toLowerCase();
        const accountID = participant.isOwnPolicyExpenseChat ? 0 : Number(participant.accountID);
        if (email === currentUserEmailForIOUSplit) {
            return;
        }

        // When splitting with a workspace chat, we only need to supply the policyID and the workspace reportID as it's needed so we can update the report preview
        if (participant.isOwnPolicyExpenseChat) {
            splits.push({
                policyID: participant.policyID,
                chatReportID: splitChatReport.reportID,
            });
            return;
        }

        const participantPersonalDetails = allPersonalDetails[participant?.accountID ?? -1];
        if (!participantPersonalDetails) {
            optimisticData.push({
                onyxMethod: Onyx.METHOD.MERGE,
                key: ONYXKEYS.PERSONAL_DETAILS_LIST,
                value: {
                    [accountID]: {
                        accountID,
                        // Disabling this line since participant.displayName can be an empty string
                        // eslint-disable-next-line @typescript-eslint/prefer-nullish-coalescing
                        displayName: LocalePhoneNumber.formatPhoneNumber(participant.displayName || email),
                        // Disabling this line since participant.login can be an empty string
                        // eslint-disable-next-line @typescript-eslint/prefer-nullish-coalescing
                        login: participant.login || participant.text,
                        isOptimisticPersonalDetail: true,
                    },
                },
            });
            // BE will send different participants. We clear the optimistic ones to avoid duplicated entries
            redundantParticipants[accountID] = null;
        }

        splits.push({
            email,
            accountID,
        });
    });

    participants.forEach((participant) => {
        const isPolicyExpenseChat = ReportUtils.isPolicyExpenseChat(participant);
        if (!isPolicyExpenseChat) {
            return;
        }

        const optimisticPolicyRecentlyUsedCategories = Category.buildOptimisticPolicyRecentlyUsedCategories(participant.policyID, category);
        const optimisticPolicyRecentlyUsedTags = Tag.buildOptimisticPolicyRecentlyUsedTags(participant.policyID, tag);
        const optimisticRecentlyUsedCurrencies = Policy.buildOptimisticRecentlyUsedCurrencies(currency);

        if (optimisticPolicyRecentlyUsedCategories.length > 0) {
            optimisticData.push({
                onyxMethod: Onyx.METHOD.SET,
                key: `${ONYXKEYS.COLLECTION.POLICY_RECENTLY_USED_CATEGORIES}${participant.policyID}`,
                value: optimisticPolicyRecentlyUsedCategories,
            });
        }

        if (optimisticRecentlyUsedCurrencies.length > 0) {
            optimisticData.push({
                onyxMethod: Onyx.METHOD.SET,
                key: ONYXKEYS.RECENTLY_USED_CURRENCIES,
                value: optimisticRecentlyUsedCurrencies,
            });
        }

        if (!isEmptyObject(optimisticPolicyRecentlyUsedTags)) {
            optimisticData.push({
                onyxMethod: Onyx.METHOD.MERGE,
                key: `${ONYXKEYS.COLLECTION.POLICY_RECENTLY_USED_TAGS}${participant.policyID}`,
                value: optimisticPolicyRecentlyUsedTags,
            });
        }
    });

    // Save the new splits array into the transaction's comment in case the user calls CompleteSplitBill while offline
    optimisticData.push({
        onyxMethod: Onyx.METHOD.MERGE,
        key: `${ONYXKEYS.COLLECTION.TRANSACTION}${splitTransaction.transactionID}`,
        value: {
            comment: {
                splits,
            },
        },
    });

    const parameters: StartSplitBillParams = {
        chatReportID: splitChatReport.reportID,
        reportActionID: splitIOUReportAction.reportActionID,
        transactionID: splitTransaction.transactionID,
        splits: JSON.stringify(splits),
        receipt,
        comment,
        category,
        tag,
        currency,
        isFromGroupDM: !existingSplitChatReport,
        billable,
        ...(existingSplitChatReport ? {} : {createdReportActionID: splitChatCreatedReportAction.reportActionID}),
        chatType: splitChatReport?.chatType,
        taxCode,
        taxAmount,
    };

    API.write(WRITE_COMMANDS.START_SPLIT_BILL, parameters, {optimisticData, successData, failureData});

    Navigation.dismissModalWithReport(splitChatReport);
    Report.notifyNewAction(splitChatReport.reportID ?? '-1', currentUserAccountID);
}

/** Used for editing a split expense while it's still scanning or when SmartScan fails, it completes a split expense started by startSplitBill above.
 *
 * @param chatReportID - The group chat or workspace reportID
 * @param reportAction - The split action that lives in the chatReport above
 * @param updatedTransaction - The updated **draft** split transaction
 * @param sessionAccountID - accountID of the current user
 * @param sessionEmail - email of the current user
 */
function completeSplitBill(chatReportID: string, reportAction: OnyxTypes.ReportAction, updatedTransaction: OnyxEntry<OnyxTypes.Transaction>, sessionAccountID: number, sessionEmail: string) {
    const currentUserEmailForIOUSplit = PhoneNumber.addSMSDomainIfPhoneNumber(sessionEmail);
    const transactionID = updatedTransaction?.transactionID ?? '-1';
    const unmodifiedTransaction = allTransactions[`${ONYXKEYS.COLLECTION.TRANSACTION}${transactionID}`];

    // Save optimistic updated transaction and action
    const optimisticData: OnyxUpdate[] = [
        {
            onyxMethod: Onyx.METHOD.MERGE,
            key: `${ONYXKEYS.COLLECTION.TRANSACTION}${transactionID}`,
            value: {
                ...updatedTransaction,
                receipt: {
                    state: CONST.IOU.RECEIPT_STATE.OPEN,
                },
            },
        },
        {
            onyxMethod: Onyx.METHOD.MERGE,
            key: `${ONYXKEYS.COLLECTION.REPORT_ACTIONS}${chatReportID}`,
            value: {
                [reportAction.reportActionID]: {
                    lastModified: DateUtils.getDBTime(),
                    originalMessage: {
                        whisperedTo: [],
                    },
                },
            },
        },
    ];

    const successData: OnyxUpdate[] = [
        {
            onyxMethod: Onyx.METHOD.MERGE,
            key: `${ONYXKEYS.COLLECTION.TRANSACTION}${transactionID}`,
            value: {pendingAction: null},
        },
        {
            onyxMethod: Onyx.METHOD.MERGE,
            key: `${ONYXKEYS.COLLECTION.SPLIT_TRANSACTION_DRAFT}${transactionID}`,
            value: {pendingAction: null},
        },
    ];

    const failureData: OnyxUpdate[] = [
        {
            onyxMethod: Onyx.METHOD.MERGE,
            key: `${ONYXKEYS.COLLECTION.TRANSACTION}${transactionID}`,
            value: {
                ...unmodifiedTransaction,
                errors: ErrorUtils.getMicroSecondOnyxErrorWithTranslationKey('iou.error.genericCreateFailureMessage'),
            },
        },
        {
            onyxMethod: Onyx.METHOD.MERGE,
            key: `${ONYXKEYS.COLLECTION.REPORT_ACTIONS}${chatReportID}`,
            value: {
                [reportAction.reportActionID]: {
                    ...reportAction,
                    errors: ErrorUtils.getMicroSecondOnyxErrorWithTranslationKey('iou.error.genericCreateFailureMessage'),
                },
            },
        },
    ];

    const splitParticipants: Split[] = updatedTransaction?.comment?.splits ?? [];
    const amount = updatedTransaction?.modifiedAmount;
    const currency = updatedTransaction?.modifiedCurrency;

    // Exclude the current user when calculating the split amount, `calculateAmount` takes it into account
    const splitAmount = IOUUtils.calculateAmount(splitParticipants.length - 1, amount ?? 0, currency ?? '', false);
    const splitTaxAmount = IOUUtils.calculateAmount(splitParticipants.length - 1, updatedTransaction?.taxAmount ?? 0, currency ?? '', false);

    const splits: Split[] = [{email: currentUserEmailForIOUSplit}];
    splitParticipants.forEach((participant) => {
        // Skip creating the transaction for the current user
        if (participant.email === currentUserEmailForIOUSplit) {
            return;
        }
        const isPolicyExpenseChat = !!participant.policyID;

        if (!isPolicyExpenseChat) {
            // In case this is still the optimistic accountID saved in the splits array, return early as we cannot know
            // if there is an existing chat between the split creator and this participant
            // Instead, we will rely on Auth generating the report IDs and the user won't see any optimistic chats or reports created
            const participantPersonalDetails: OnyxTypes.PersonalDetails | null = allPersonalDetails[participant?.accountID ?? -1];
            if (!participantPersonalDetails || participantPersonalDetails.isOptimisticPersonalDetail) {
                splits.push({
                    email: participant.email,
                });
                return;
            }
        }

        let oneOnOneChatReport: OnyxEntry<OnyxTypes.Report>;
        let isNewOneOnOneChatReport = false;
        const allReports = ReportConnection.getAllReports();
        if (isPolicyExpenseChat) {
            // The workspace chat reportID is saved in the splits array when starting a split expense with a workspace
            oneOnOneChatReport = allReports?.[`${ONYXKEYS.COLLECTION.REPORT}${participant.chatReportID}`];
        } else {
            const existingChatReport = ReportUtils.getChatByParticipants(participant.accountID ? [participant.accountID, sessionAccountID] : []);
            isNewOneOnOneChatReport = !existingChatReport;
            oneOnOneChatReport = existingChatReport ?? ReportUtils.buildOptimisticChatReport(participant.accountID ? [participant.accountID, sessionAccountID] : []);
        }

        let oneOnOneIOUReport: OneOnOneIOUReport = oneOnOneChatReport?.iouReportID ? allReports?.[`${ONYXKEYS.COLLECTION.REPORT}${oneOnOneChatReport.iouReportID}`] : null;
        const shouldCreateNewOneOnOneIOUReport = ReportUtils.shouldCreateNewMoneyRequestReport(oneOnOneIOUReport, oneOnOneChatReport);

        if (!oneOnOneIOUReport || shouldCreateNewOneOnOneIOUReport) {
            oneOnOneIOUReport = isPolicyExpenseChat
                ? ReportUtils.buildOptimisticExpenseReport(oneOnOneChatReport?.reportID ?? '-1', participant.policyID ?? '-1', sessionAccountID, splitAmount, currency ?? '')
                : ReportUtils.buildOptimisticIOUReport(sessionAccountID, participant.accountID ?? -1, splitAmount, oneOnOneChatReport?.reportID ?? '-1', currency ?? '');
        } else if (isPolicyExpenseChat) {
            if (typeof oneOnOneIOUReport?.total === 'number') {
                // Because of the Expense reports are stored as negative values, we subtract the total from the amount
                oneOnOneIOUReport.total -= splitAmount;
            }
        } else {
            oneOnOneIOUReport = IOUUtils.updateIOUOwnerAndTotal(oneOnOneIOUReport, sessionAccountID, splitAmount, currency ?? '');
        }

        const oneOnOneTransaction = TransactionUtils.buildOptimisticTransaction(
            isPolicyExpenseChat ? -splitAmount : splitAmount,
            currency ?? '',
            oneOnOneIOUReport?.reportID ?? '-1',
            updatedTransaction?.comment?.comment,
            [],
            updatedTransaction?.modifiedCreated,
            CONST.IOU.TYPE.SPLIT,
            transactionID,
            updatedTransaction?.modifiedMerchant,
            {...updatedTransaction?.receipt, state: CONST.IOU.RECEIPT_STATE.OPEN},
            updatedTransaction?.filename,
            undefined,
            updatedTransaction?.category,
            updatedTransaction?.tag,
            updatedTransaction?.taxCode,
            isPolicyExpenseChat ? -splitTaxAmount : splitAmount,
            updatedTransaction?.billable,
        );

        const [oneOnOneCreatedActionForChat, oneOnOneCreatedActionForIOU, oneOnOneIOUAction, optimisticTransactionThread, optimisticCreatedActionForTransactionThread] =
            ReportUtils.buildOptimisticMoneyRequestEntities(
                oneOnOneIOUReport,
                CONST.IOU.REPORT_ACTION_TYPE.CREATE,
                splitAmount,
                currency ?? '',
                updatedTransaction?.comment?.comment ?? '',
                currentUserEmailForIOUSplit,
                [participant],
                oneOnOneTransaction.transactionID,
                undefined,
            );

        let oneOnOneReportPreviewAction = getReportPreviewAction(oneOnOneChatReport?.reportID ?? '-1', oneOnOneIOUReport?.reportID ?? '-1');
        if (oneOnOneReportPreviewAction) {
            oneOnOneReportPreviewAction = ReportUtils.updateReportPreview(oneOnOneIOUReport, oneOnOneReportPreviewAction);
        } else {
            oneOnOneReportPreviewAction = ReportUtils.buildOptimisticReportPreview(oneOnOneChatReport, oneOnOneIOUReport, '', oneOnOneTransaction);
        }

        const [oneOnOneOptimisticData, oneOnOneSuccessData, oneOnOneFailureData] = buildOnyxDataForMoneyRequest(
            oneOnOneChatReport,
            oneOnOneIOUReport,
            oneOnOneTransaction,
            oneOnOneCreatedActionForChat,
            oneOnOneCreatedActionForIOU,
            oneOnOneIOUAction,
            {},
            oneOnOneReportPreviewAction,
            [],
            {},
            isNewOneOnOneChatReport,
            optimisticTransactionThread,
            optimisticCreatedActionForTransactionThread,
            shouldCreateNewOneOnOneIOUReport,
            null,
            null,
            null,
            null,
            true,
        );

        splits.push({
            email: participant.email,
            accountID: participant.accountID,
            policyID: participant.policyID,
            iouReportID: oneOnOneIOUReport?.reportID,
            chatReportID: oneOnOneChatReport?.reportID,
            transactionID: oneOnOneTransaction.transactionID,
            reportActionID: oneOnOneIOUAction.reportActionID,
            createdChatReportActionID: oneOnOneCreatedActionForChat.reportActionID,
            createdIOUReportActionID: oneOnOneCreatedActionForIOU.reportActionID,
            reportPreviewReportActionID: oneOnOneReportPreviewAction.reportActionID,
            transactionThreadReportID: optimisticTransactionThread.reportID,
            createdReportActionIDForThread: optimisticCreatedActionForTransactionThread?.reportActionID,
        });

        optimisticData.push(...oneOnOneOptimisticData);
        successData.push(...oneOnOneSuccessData);
        failureData.push(...oneOnOneFailureData);
    });

    const {
        amount: transactionAmount,
        currency: transactionCurrency,
        created: transactionCreated,
        merchant: transactionMerchant,
        comment: transactionComment,
        category: transactionCategory,
        tag: transactionTag,
        taxCode: transactionTaxCode,
        taxAmount: transactionTaxAmount,
        billable: transactionBillable,
    } = ReportUtils.getTransactionDetails(updatedTransaction) ?? {};

    const parameters: CompleteSplitBillParams = {
        transactionID,
        amount: transactionAmount,
        currency: transactionCurrency,
        created: transactionCreated,
        merchant: transactionMerchant,
        comment: transactionComment,
        category: transactionCategory,
        tag: transactionTag,
        splits: JSON.stringify(splits),
        taxCode: transactionTaxCode,
        taxAmount: transactionTaxAmount,
        billable: transactionBillable,
    };

    API.write(WRITE_COMMANDS.COMPLETE_SPLIT_BILL, parameters, {optimisticData, successData, failureData});
<<<<<<< HEAD
    Navigation.dismissModal(isSearchTopmostFullScreenRoute() ? undefined : chatReportID);
=======
    InteractionManager.runAfterInteractions(() => TransactionEdit.removeDraftTransaction(CONST.IOU.OPTIMISTIC_TRANSACTION_ID));
    Navigation.dismissModal(isSearchTopmostCentralPane() ? undefined : chatReportID);
>>>>>>> 3cc88f5a
    Report.notifyNewAction(chatReportID, sessionAccountID);
}

function setDraftSplitTransaction(transactionID: string, transactionChanges: TransactionChanges = {}) {
    let draftSplitTransaction = allDraftSplitTransactions[`${ONYXKEYS.COLLECTION.SPLIT_TRANSACTION_DRAFT}${transactionID}`];

    if (!draftSplitTransaction) {
        draftSplitTransaction = allTransactions[`${ONYXKEYS.COLLECTION.TRANSACTION}${transactionID}`];
    }

    const updatedTransaction = draftSplitTransaction
        ? TransactionUtils.getUpdatedTransaction({
              transaction: draftSplitTransaction,
              transactionChanges,
              isFromExpenseReport: false,
              shouldUpdateReceiptState: false,
          })
        : null;

    Onyx.merge(`${ONYXKEYS.COLLECTION.SPLIT_TRANSACTION_DRAFT}${transactionID}`, updatedTransaction);
}

/** Requests money based on a distance (e.g. mileage from a map) */
function createDistanceRequest(
    report: OnyxEntry<OnyxTypes.Report>,
    participants: Participant[],
    comment: string,
    created: string,
    category: string | undefined,
    tag: string | undefined,
    taxCode: string | undefined,
    taxAmount: number | undefined,
    amount: number,
    currency: string,
    merchant: string,
    billable: boolean | undefined,
    validWaypoints: WaypointCollection,
    policy?: OnyxEntry<OnyxTypes.Policy>,
    policyTagList?: OnyxEntry<OnyxTypes.PolicyTagLists>,
    policyCategories?: OnyxEntry<OnyxTypes.PolicyCategories>,
    customUnitRateID = '',
    currentUserLogin = '',
    currentUserAccountID = -1,
    splitShares: SplitShares = {},
    iouType: ValueOf<typeof CONST.IOU.TYPE> = CONST.IOU.TYPE.SUBMIT,
    existingTransaction: OnyxEntry<OnyxTypes.Transaction> | undefined = undefined,
) {
    // If the report is an iou or expense report, we should get the linked chat report to be passed to the getMoneyRequestInformation function
    const isMoneyRequestReport = ReportUtils.isMoneyRequestReport(report);
    const currentChatReport = isMoneyRequestReport ? ReportUtils.getReportOrDraftReport(report?.chatReportID) : report;
    const moneyRequestReportID = isMoneyRequestReport ? report?.reportID : '';

    const optimisticReceipt: Receipt = {
        source: ReceiptGeneric as ReceiptSource,
        state: CONST.IOU.RECEIPT_STATE.OPEN,
    };

    let parameters: CreateDistanceRequestParams;
    let onyxData: OnyxData;
    const sanitizedWaypoints = sanitizeRecentWaypoints(validWaypoints);
    if (iouType === CONST.IOU.TYPE.SPLIT) {
        const {
            splitData,
            splits,
            onyxData: splitOnyxData,
        } = createSplitsAndOnyxData(
            participants,
            currentUserLogin ?? '',
            currentUserAccountID,
            amount,
            comment,
            currency,
            merchant,
            created,
            category ?? '',
            tag ?? '',
            splitShares,
            report?.reportID ?? '',
            billable,
            CONST.IOU.REQUEST_TYPE.DISTANCE,
            taxCode,
            taxAmount,
        );
        onyxData = splitOnyxData;

        // Splits don't use the IOU report param. The split transaction isn't linked to a report shown in the UI, it's linked to a special default reportID of -2.
        // Therefore, any params related to the IOU report are irrelevant and omitted below.
        parameters = {
            transactionID: splitData.transactionID,
            chatReportID: splitData.chatReportID,
            createdChatReportActionID: splitData.createdReportActionID ?? '',
            reportActionID: splitData.reportActionID,
            waypoints: JSON.stringify(sanitizedWaypoints),
            customUnitRateID,
            comment,
            created,
            category,
            tag,
            taxCode,
            taxAmount,
            billable,
            splits: JSON.stringify(splits),
            chatType: splitData.chatType,
        };
    } else {
        const participant = participants.at(0) ?? {};
        const {
            iouReport,
            chatReport,
            transaction,
            iouAction,
            createdChatReportActionID,
            createdIOUReportActionID,
            reportPreviewAction,
            transactionThreadReportID,
            createdReportActionIDForThread,
            payerEmail,
            onyxData: moneyRequestOnyxData,
        } = getMoneyRequestInformation(
            currentChatReport,
            participant,
            comment,
            amount,
            currency,
            created,
            merchant,
            optimisticReceipt,
            undefined,
            category,
            tag,
            taxCode,
            taxAmount,
            billable,
            policy,
            policyTagList,
            policyCategories,
            userAccountID,
            currentUserEmail,
            moneyRequestReportID,
            undefined,
            undefined,
            existingTransaction,
        );
        onyxData = moneyRequestOnyxData;

        parameters = {
            comment,
            iouReportID: iouReport.reportID,
            chatReportID: chatReport.reportID,
            transactionID: transaction.transactionID,
            reportActionID: iouAction.reportActionID,
            createdChatReportActionID,
            createdIOUReportActionID,
            reportPreviewReportActionID: reportPreviewAction.reportActionID,
            waypoints: JSON.stringify(sanitizedWaypoints),
            created,
            category,
            tag,
            taxCode,
            taxAmount,
            billable,
            transactionThreadReportID,
            createdReportActionIDForThread,
            payerEmail,
            customUnitRateID,
        };
    }

    const recentServerValidatedWaypoints = getRecentWaypoints().filter((item) => !item.pendingAction);
    onyxData?.failureData?.push({
        onyxMethod: Onyx.METHOD.SET,
        key: `${ONYXKEYS.NVP_RECENT_WAYPOINTS}`,
        value: recentServerValidatedWaypoints,
    });

    API.write(WRITE_COMMANDS.CREATE_DISTANCE_REQUEST, parameters, onyxData);
    InteractionManager.runAfterInteractions(() => TransactionEdit.removeDraftTransaction(CONST.IOU.OPTIMISTIC_TRANSACTION_ID));
    const activeReportID = isMoneyRequestReport ? report?.reportID ?? '-1' : parameters.chatReportID;
    Navigation.dismissModal(isSearchTopmostFullScreenRoute() ? undefined : activeReportID);
    Report.notifyNewAction(activeReportID, userAccountID);
}

type UpdateMoneyRequestAmountAndCurrencyParams = {
    transactionID: string;
    transactionThreadReportID: string;
    currency: string;
    amount: number;
    taxAmount: number;
    policy?: OnyxEntry<OnyxTypes.Policy>;
    policyTagList?: OnyxEntry<OnyxTypes.PolicyTagLists>;
    policyCategories?: OnyxEntry<OnyxTypes.PolicyCategories>;
    taxCode: string;
};

/** Updates the amount and currency fields of an expense */
function updateMoneyRequestAmountAndCurrency({
    transactionID,
    transactionThreadReportID,
    currency,
    amount,
    taxAmount,
    policy,
    policyTagList,
    policyCategories,
    taxCode,
}: UpdateMoneyRequestAmountAndCurrencyParams) {
    const transactionChanges = {
        amount,
        currency,
        taxCode,
        taxAmount,
    };
    const allReports = ReportConnection.getAllReports();
    const transactionThreadReport = allReports?.[`${ONYXKEYS.COLLECTION.REPORT}${transactionThreadReportID}`] ?? null;
    const parentReport = allReports?.[`${ONYXKEYS.COLLECTION.REPORT}${transactionThreadReport?.parentReportID}`] ?? null;
    let data: UpdateMoneyRequestData;
    if (ReportUtils.isTrackExpenseReport(transactionThreadReport) && ReportUtils.isSelfDM(parentReport)) {
        data = getUpdateTrackExpenseParams(transactionID, transactionThreadReportID, transactionChanges, policy);
    } else {
        data = getUpdateMoneyRequestParams(transactionID, transactionThreadReportID, transactionChanges, policy, policyTagList ?? null, policyCategories ?? null);
    }
    const {params, onyxData} = data;
    API.write(WRITE_COMMANDS.UPDATE_MONEY_REQUEST_AMOUNT_AND_CURRENCY, params, onyxData);
}

/**
 *
 * @param transactionID  - The transactionID of IOU
 * @param reportAction - The reportAction of the transaction in the IOU report
 * @param isSingleTransactionView - whether we are in the transaction thread report
 * @return the url to navigate back once the money request is deleted
 */
function prepareToCleanUpMoneyRequest(transactionID: string, reportAction: OnyxTypes.ReportAction, isSingleTransactionView = false) {
    // STEP 1: Get all collections we're updating
    const allReports = ReportConnection.getAllReports();
    const iouReportID = ReportActionsUtils.isMoneyRequestAction(reportAction) ? ReportActionsUtils.getOriginalMessage(reportAction)?.IOUReportID : '-1';
    const iouReport = allReports?.[`${ONYXKEYS.COLLECTION.REPORT}${iouReportID}`] ?? null;
    const chatReport = allReports?.[`${ONYXKEYS.COLLECTION.REPORT}${iouReport?.chatReportID}`];
    // eslint-disable-next-line @typescript-eslint/no-non-null-assertion
    const reportPreviewAction = getReportPreviewAction(iouReport?.chatReportID ?? '-1', iouReport?.reportID ?? '-1')!;
    const transaction = allTransactions[`${ONYXKEYS.COLLECTION.TRANSACTION}${transactionID}`];
    const transactionViolations = allTransactionViolations[`${ONYXKEYS.COLLECTION.TRANSACTION_VIOLATIONS}${transactionID}`];
    const transactionThreadID = reportAction.childReportID;
    let transactionThread = null;
    if (transactionThreadID) {
        transactionThread = allReports?.[`${ONYXKEYS.COLLECTION.REPORT}${transactionThreadID}`] ?? null;
    }

    // STEP 2: Decide if we need to:
    // 1. Delete the transactionThread - delete if there are no visible comments in the thread
    // 2. Update the moneyRequestPreview to show [Deleted expense] - update if the transactionThread exists AND it isn't being deleted
    const shouldDeleteTransactionThread = transactionThreadID ? (reportAction?.childVisibleActionCount ?? 0) === 0 : false;
    const shouldShowDeletedRequestMessage = !!transactionThreadID && !shouldDeleteTransactionThread;

    // STEP 3: Update the IOU reportAction and decide if the iouReport should be deleted. We delete the iouReport if there are no visible comments left in the report.
    const updatedReportAction = {
        [reportAction.reportActionID]: {
            pendingAction: shouldShowDeletedRequestMessage ? CONST.RED_BRICK_ROAD_PENDING_ACTION.UPDATE : CONST.RED_BRICK_ROAD_PENDING_ACTION.DELETE,
            previousMessage: reportAction.message,
            message: [
                {
                    type: 'COMMENT',
                    html: '',
                    text: '',
                    isEdited: true,
                    isDeletedParentAction: shouldShowDeletedRequestMessage,
                },
            ],
            originalMessage: {
                IOUTransactionID: null,
            },
            errors: null,
        },
    } as Record<string, NullishDeep<OnyxTypes.ReportAction>>;

    let canUserPerformWriteAction = true;
    if (chatReport) {
        canUserPerformWriteAction = !!ReportUtils.canUserPerformWriteAction(chatReport);
    }
    const lastVisibleAction = ReportActionsUtils.getLastVisibleAction(iouReport?.reportID ?? '-1', canUserPerformWriteAction, updatedReportAction);
    const iouReportLastMessageText = ReportActionsUtils.getLastVisibleMessage(iouReport?.reportID ?? '-1', canUserPerformWriteAction, updatedReportAction).lastMessageText;
    const shouldDeleteIOUReport =
        iouReportLastMessageText.length === 0 && !ReportActionsUtils.isDeletedParentAction(lastVisibleAction) && (!transactionThreadID || shouldDeleteTransactionThread);

    // STEP 4: Update the iouReport and reportPreview with new totals and messages if it wasn't deleted
    let updatedIOUReport: OnyxInputValue<OnyxTypes.Report>;
    const currency = TransactionUtils.getCurrency(transaction);
    const updatedReportPreviewAction: OnyxTypes.ReportAction<typeof CONST.REPORT.ACTIONS.TYPE.REPORT_PREVIEW> = {...reportPreviewAction};
    updatedReportPreviewAction.pendingAction = shouldDeleteIOUReport ? CONST.RED_BRICK_ROAD_PENDING_ACTION.DELETE : CONST.RED_BRICK_ROAD_PENDING_ACTION.UPDATE;
    if (iouReport && ReportUtils.isExpenseReport(iouReport)) {
        updatedIOUReport = {...iouReport};

        if (typeof updatedIOUReport.total === 'number' && currency === iouReport?.currency) {
            // Because of the Expense reports are stored as negative values, we add the total from the amount
            const amountDiff = TransactionUtils.getAmount(transaction, true);
            updatedIOUReport.total += amountDiff;

            if (!transaction?.reimbursable && typeof updatedIOUReport.nonReimbursableTotal === 'number') {
                updatedIOUReport.nonReimbursableTotal += amountDiff;
            }
        }
    } else {
        updatedIOUReport = IOUUtils.updateIOUOwnerAndTotal(iouReport, reportAction.actorAccountID ?? -1, TransactionUtils.getAmount(transaction, false), currency, true);
    }

    if (updatedIOUReport) {
        updatedIOUReport.lastMessageText = iouReportLastMessageText;
        updatedIOUReport.lastVisibleActionCreated = lastVisibleAction?.created;
    }

    const hasNonReimbursableTransactions = ReportUtils.hasNonReimbursableTransactions(iouReport?.reportID);
    const messageText = Localize.translateLocal(hasNonReimbursableTransactions ? 'iou.payerSpentAmount' : 'iou.payerOwesAmount', {
        payer: ReportUtils.getPersonalDetailsForAccountID(updatedIOUReport?.managerID ?? -1).login ?? '',
        amount: CurrencyUtils.convertToDisplayString(updatedIOUReport?.total, updatedIOUReport?.currency),
    });

    if (ReportActionsUtils.getReportActionMessage(updatedReportPreviewAction)) {
        if (Array.isArray(updatedReportPreviewAction?.message)) {
            const message = updatedReportPreviewAction.message.at(0);
            if (message) {
                message.text = messageText;
                message.deleted = shouldDeleteIOUReport ? DateUtils.getDBTime() : '';
            }
        } else if (!Array.isArray(updatedReportPreviewAction.message) && updatedReportPreviewAction.message) {
            updatedReportPreviewAction.message.text = messageText;
            updatedReportPreviewAction.message.deleted = shouldDeleteIOUReport ? DateUtils.getDBTime() : '';
        }
    }

    if (updatedReportPreviewAction && reportPreviewAction?.childMoneyRequestCount && reportPreviewAction?.childMoneyRequestCount > 0) {
        updatedReportPreviewAction.childMoneyRequestCount = reportPreviewAction.childMoneyRequestCount - 1;
    }

    // STEP 5: Calculate the url that the user will be navigated back to
    // This depends on which page they are on and which resources were deleted
    let reportIDToNavigateBack: string | undefined;
    if (iouReport && isSingleTransactionView && shouldDeleteTransactionThread && !shouldDeleteIOUReport) {
        reportIDToNavigateBack = iouReport.reportID;
    }

    if (iouReport?.chatReportID && shouldDeleteIOUReport) {
        reportIDToNavigateBack = iouReport.chatReportID;
    }

    const urlToNavigateBack = reportIDToNavigateBack ? ROUTES.REPORT_WITH_ID.getRoute(reportIDToNavigateBack) : undefined;

    return {
        shouldDeleteTransactionThread,
        shouldDeleteIOUReport,
        updatedReportAction,
        updatedIOUReport,
        updatedReportPreviewAction,
        transactionThreadID,
        transactionThread,
        chatReport,
        transaction,
        transactionViolations,
        reportPreviewAction,
        iouReport,
        urlToNavigateBack,
    };
}

/**
 *
 * @param transactionID  - The transactionID of IOU
 * @param reportAction - The reportAction of the transaction in the IOU report
 * @param isSingleTransactionView - whether we are in the transaction thread report
 * @return the url to navigate back once the money request is deleted
 */
function cleanUpMoneyRequest(transactionID: string, reportAction: OnyxTypes.ReportAction, isSingleTransactionView = false) {
    const {
        shouldDeleteTransactionThread,
        shouldDeleteIOUReport,
        updatedReportAction,
        updatedIOUReport,
        updatedReportPreviewAction,
        transactionThreadID,
        chatReport,
        iouReport,
        reportPreviewAction,
        urlToNavigateBack,
    } = prepareToCleanUpMoneyRequest(transactionID, reportAction, isSingleTransactionView);

    // build Onyx data

    // Onyx operations to delete the transaction, update the IOU report action and chat report action
    const onyxUpdates: OnyxUpdate[] = [
        {
            onyxMethod: Onyx.METHOD.SET,
            key: `${ONYXKEYS.COLLECTION.TRANSACTION}${transactionID}`,
            value: null,
        },
        {
            onyxMethod: Onyx.METHOD.MERGE,
            key: `${ONYXKEYS.COLLECTION.REPORT_ACTIONS}${iouReport?.reportID}`,
            value: {
                [reportAction.reportActionID]: shouldDeleteIOUReport
                    ? null
                    : {
                          pendingAction: null,
                      },
            },
        },
    ];

    if (reportPreviewAction?.reportActionID) {
        onyxUpdates.push({
            onyxMethod: Onyx.METHOD.MERGE,
            key: `${ONYXKEYS.COLLECTION.REPORT_ACTIONS}${chatReport?.reportID}`,
            value: {
                [reportPreviewAction.reportActionID]: {
                    ...updatedReportPreviewAction,
                    pendingAction: null,
                    errors: null,
                },
            },
        });
    }

    // added the operation to delete associated transaction violations
    onyxUpdates.push({
        onyxMethod: Onyx.METHOD.SET,
        key: `${ONYXKEYS.COLLECTION.TRANSACTION_VIOLATIONS}${transactionID}`,
        value: null,
    });

    // added the operation to delete transaction thread
    if (shouldDeleteTransactionThread) {
        onyxUpdates.push(
            {
                onyxMethod: Onyx.METHOD.SET,
                key: `${ONYXKEYS.COLLECTION.REPORT}${transactionThreadID}`,
                value: null,
            },
            {
                onyxMethod: Onyx.METHOD.SET,
                key: `${ONYXKEYS.COLLECTION.REPORT_ACTIONS}${transactionThreadID}`,
                value: null,
            },
        );
    }

    // added operations to update IOU report and chat report
    onyxUpdates.push(
        {
            onyxMethod: Onyx.METHOD.MERGE,
            key: `${ONYXKEYS.COLLECTION.REPORT_ACTIONS}${iouReport?.reportID}`,
            value: updatedReportAction,
        },
        {
            onyxMethod: Onyx.METHOD.MERGE,
            key: `${ONYXKEYS.COLLECTION.REPORT}${iouReport?.reportID}`,
            value: updatedIOUReport,
        },
        {
            onyxMethod: Onyx.METHOD.MERGE,
            key: `${ONYXKEYS.COLLECTION.REPORT}${chatReport?.reportID}`,
            value: ReportUtils.getOutstandingChildRequest(updatedIOUReport),
        },
    );

    if (!shouldDeleteIOUReport && updatedReportPreviewAction.childMoneyRequestCount === 0) {
        onyxUpdates.push({
            onyxMethod: Onyx.METHOD.MERGE,
            key: `${ONYXKEYS.COLLECTION.REPORT}${chatReport?.reportID}`,
            value: {
                hasOutstandingChildRequest: false,
            },
        });
    }

    if (shouldDeleteIOUReport) {
        let canUserPerformWriteAction = true;
        if (chatReport) {
            canUserPerformWriteAction = !!ReportUtils.canUserPerformWriteAction(chatReport);
        }
        onyxUpdates.push(
            {
                onyxMethod: Onyx.METHOD.MERGE,
                key: `${ONYXKEYS.COLLECTION.REPORT}${chatReport?.reportID}`,
                value: {
                    hasOutstandingChildRequest: false,
                    iouReportID: null,
                    lastMessageText: ReportActionsUtils.getLastVisibleMessage(iouReport?.chatReportID ?? '-1', canUserPerformWriteAction, {
                        [reportPreviewAction?.reportActionID ?? '-1']: null,
                    })?.lastMessageText,
                    lastVisibleActionCreated: ReportActionsUtils.getLastVisibleAction(iouReport?.chatReportID ?? '-1', canUserPerformWriteAction, {
                        [reportPreviewAction?.reportActionID ?? '-1']: null,
                    })?.created,
                },
            },
            {
                onyxMethod: Onyx.METHOD.SET,
                key: `${ONYXKEYS.COLLECTION.REPORT}${iouReport?.reportID}`,
                value: null,
            },
        );
    }

    Onyx.update(onyxUpdates);

    return urlToNavigateBack;
}

/**
 *
 * @param transactionID  - The transactionID of IOU
 * @param reportAction - The reportAction of the transaction in the IOU report
 * @param isSingleTransactionView - whether we are in the transaction thread report
 * @return the url to navigate back once the money request is deleted
 */
function deleteMoneyRequest(transactionID: string, reportAction: OnyxTypes.ReportAction, isSingleTransactionView = false) {
    // STEP 1: Calculate and prepare the data
    const {
        shouldDeleteTransactionThread,
        shouldDeleteIOUReport,
        updatedReportAction,
        updatedIOUReport,
        updatedReportPreviewAction,
        transactionThreadID,
        transactionThread,
        chatReport,
        transaction,
        transactionViolations,
        iouReport,
        reportPreviewAction,
        urlToNavigateBack,
    } = prepareToCleanUpMoneyRequest(transactionID, reportAction, isSingleTransactionView);

    // STEP 2: Build Onyx data
    // The logic mostly resembles the cleanUpMoneyRequest function
    const optimisticData: OnyxUpdate[] = [
        {
            onyxMethod: Onyx.METHOD.SET,
            key: `${ONYXKEYS.COLLECTION.TRANSACTION}${transactionID}`,
            value: null,
        },
    ];

    optimisticData.push({
        onyxMethod: Onyx.METHOD.SET,
        key: `${ONYXKEYS.COLLECTION.TRANSACTION_VIOLATIONS}${transactionID}`,
        value: null,
    });

    if (shouldDeleteTransactionThread) {
        optimisticData.push(
            {
                onyxMethod: Onyx.METHOD.SET,
                key: `${ONYXKEYS.COLLECTION.REPORT}${transactionThreadID}`,
                value: null,
            },
            {
                onyxMethod: Onyx.METHOD.SET,
                key: `${ONYXKEYS.COLLECTION.REPORT_ACTIONS}${transactionThreadID}`,
                value: null,
            },
        );
    }

    optimisticData.push(
        {
            onyxMethod: Onyx.METHOD.MERGE,
            key: `${ONYXKEYS.COLLECTION.REPORT_ACTIONS}${iouReport?.reportID}`,
            value: updatedReportAction,
        },
        {
            onyxMethod: Onyx.METHOD.MERGE,
            key: `${ONYXKEYS.COLLECTION.REPORT}${iouReport?.reportID}`,
            value: updatedIOUReport,
        },
        {
            onyxMethod: Onyx.METHOD.MERGE,
            key: `${ONYXKEYS.COLLECTION.REPORT_ACTIONS}${chatReport?.reportID}`,
            value: {
                [reportPreviewAction?.reportActionID ?? '-1']: updatedReportPreviewAction,
            },
        },
        {
            onyxMethod: Onyx.METHOD.MERGE,
            key: `${ONYXKEYS.COLLECTION.REPORT}${chatReport?.reportID}`,
            value: ReportUtils.getOutstandingChildRequest(updatedIOUReport),
        },
    );

    if (!shouldDeleteIOUReport && updatedReportPreviewAction?.childMoneyRequestCount === 0) {
        optimisticData.push({
            onyxMethod: Onyx.METHOD.MERGE,
            key: `${ONYXKEYS.COLLECTION.REPORT}${chatReport?.reportID}`,
            value: {
                hasOutstandingChildRequest: false,
            },
        });
    }

    if (shouldDeleteIOUReport) {
        let canUserPerformWriteAction = true;
        if (chatReport) {
            canUserPerformWriteAction = !!ReportUtils.canUserPerformWriteAction(chatReport);
        }
        optimisticData.push({
            onyxMethod: Onyx.METHOD.MERGE,
            key: `${ONYXKEYS.COLLECTION.REPORT}${chatReport?.reportID}`,
            value: {
                hasOutstandingChildRequest: false,
                iouReportID: null,
                lastMessageText: ReportActionsUtils.getLastVisibleMessage(iouReport?.chatReportID ?? '-1', canUserPerformWriteAction, {[reportPreviewAction?.reportActionID ?? '-1']: null})
                    ?.lastMessageText,
                lastVisibleActionCreated: ReportActionsUtils.getLastVisibleAction(iouReport?.chatReportID ?? '-1', canUserPerformWriteAction, {
                    [reportPreviewAction?.reportActionID ?? '-1']: null,
                })?.created,
            },
        });
        optimisticData.push({
            onyxMethod: Onyx.METHOD.MERGE,
            key: `${ONYXKEYS.COLLECTION.REPORT}${iouReport?.reportID}`,
            value: {
                pendingFields: {
                    preview: CONST.RED_BRICK_ROAD_PENDING_ACTION.DELETE,
                },
            },
        });
    }

    const successData: OnyxUpdate[] = [
        {
            onyxMethod: Onyx.METHOD.MERGE,
            key: `${ONYXKEYS.COLLECTION.REPORT_ACTIONS}${iouReport?.reportID}`,
            value: {
                [reportAction.reportActionID]: shouldDeleteIOUReport
                    ? null
                    : {
                          pendingAction: null,
                      },
            },
        },
        {
            onyxMethod: Onyx.METHOD.MERGE,
            key: `${ONYXKEYS.COLLECTION.REPORT_ACTIONS}${chatReport?.reportID}`,
            value: {
                [reportPreviewAction?.reportActionID ?? '-1']: {
                    pendingAction: null,
                    errors: null,
                },
            },
        },
    ];

    if (shouldDeleteIOUReport) {
        successData.push({
            onyxMethod: Onyx.METHOD.SET,
            key: `${ONYXKEYS.COLLECTION.REPORT}${iouReport?.reportID}`,
            value: null,
        });
    }

    const failureData: OnyxUpdate[] = [
        {
            onyxMethod: Onyx.METHOD.SET,
            key: `${ONYXKEYS.COLLECTION.TRANSACTION}${transactionID}`,
            value: transaction ?? null,
        },
    ];

    failureData.push({
        onyxMethod: Onyx.METHOD.SET,
        key: `${ONYXKEYS.COLLECTION.TRANSACTION_VIOLATIONS}${transactionID}`,
        value: transactionViolations ?? null,
    });

    if (shouldDeleteTransactionThread) {
        failureData.push({
            onyxMethod: Onyx.METHOD.SET,
            key: `${ONYXKEYS.COLLECTION.REPORT}${transactionThreadID}`,
            value: transactionThread,
        });
    }

    const errorKey = DateUtils.getMicroseconds();

    failureData.push(
        {
            onyxMethod: Onyx.METHOD.MERGE,
            key: `${ONYXKEYS.COLLECTION.REPORT_ACTIONS}${iouReport?.reportID}`,
            value: {
                [reportAction.reportActionID]: {
                    ...reportAction,
                    pendingAction: null,
                    errors: {
                        [errorKey]: Localize.translateLocal('iou.error.genericDeleteFailureMessage'),
                    },
                },
            },
        },
        shouldDeleteIOUReport
            ? {
                  onyxMethod: Onyx.METHOD.SET,
                  key: `${ONYXKEYS.COLLECTION.REPORT}${iouReport?.reportID}`,
                  value: iouReport,
              }
            : {
                  onyxMethod: Onyx.METHOD.MERGE,
                  key: `${ONYXKEYS.COLLECTION.REPORT}${iouReport?.reportID}`,
                  value: iouReport,
              },
        {
            onyxMethod: Onyx.METHOD.MERGE,
            key: `${ONYXKEYS.COLLECTION.REPORT_ACTIONS}${chatReport?.reportID}`,
            value: {
                [reportPreviewAction?.reportActionID ?? '-1']: {
                    ...reportPreviewAction,
                    pendingAction: null,
                    errors: {
                        [errorKey]: Localize.translateLocal('iou.error.genericDeleteFailureMessage'),
                    },
                },
            },
        },
    );

    if (chatReport && shouldDeleteIOUReport) {
        failureData.push({
            onyxMethod: Onyx.METHOD.MERGE,
            key: `${ONYXKEYS.COLLECTION.REPORT}${chatReport.reportID}`,
            value: chatReport,
        });
    }

    if (!shouldDeleteIOUReport && updatedReportPreviewAction?.childMoneyRequestCount === 0) {
        failureData.push({
            onyxMethod: Onyx.METHOD.MERGE,
            key: `${ONYXKEYS.COLLECTION.REPORT}${chatReport?.reportID}`,
            value: {
                hasOutstandingChildRequest: true,
            },
        });
    }

    const parameters: DeleteMoneyRequestParams = {
        transactionID,
        reportActionID: reportAction.reportActionID,
    };

    // STEP 3: Make the API request
    API.write(WRITE_COMMANDS.DELETE_MONEY_REQUEST, parameters, {optimisticData, successData, failureData});
    CachedPDFPaths.clearByKey(transactionID);

    return urlToNavigateBack;
}

function deleteTrackExpense(chatReportID: string, transactionID: string, reportAction: OnyxTypes.ReportAction, isSingleTransactionView = false) {
    // STEP 1: Get all collections we're updating
    const chatReport = ReportConnection.getAllReports()?.[`${ONYXKEYS.COLLECTION.REPORT}${chatReportID}`] ?? null;
    if (!ReportUtils.isSelfDM(chatReport)) {
        return deleteMoneyRequest(transactionID, reportAction, isSingleTransactionView);
    }

    const whisperAction = ReportActionsUtils.getTrackExpenseActionableWhisper(transactionID, chatReportID);
    const actionableWhisperReportActionID = whisperAction?.reportActionID;
    const {parameters, optimisticData, successData, failureData, shouldDeleteTransactionThread} = getDeleteTrackExpenseInformation(
        chatReportID,
        transactionID,
        reportAction,
        undefined,
        undefined,
        actionableWhisperReportActionID,
        CONST.REPORT.ACTIONABLE_TRACK_EXPENSE_WHISPER_RESOLUTION.NOTHING,
    );

    // STEP 6: Make the API request
    API.write(WRITE_COMMANDS.DELETE_MONEY_REQUEST, parameters, {optimisticData, successData, failureData});
    CachedPDFPaths.clearByKey(transactionID);

    // STEP 7: Navigate the user depending on which page they are on and which resources were deleted
    if (isSingleTransactionView && shouldDeleteTransactionThread) {
        // Pop the deleted report screen before navigating. This prevents navigating to the Concierge chat due to the missing report.
        return ROUTES.REPORT_WITH_ID.getRoute(chatReport?.reportID ?? '-1');
    }
}

/**
 * @param managerID - Account ID of the person sending the money
 * @param recipient - The user receiving the money
 */
function getSendMoneyParams(
    report: OnyxEntry<OnyxTypes.Report>,
    amount: number,
    currency: string,
    comment: string,
    paymentMethodType: PaymentMethodType,
    managerID: number,
    recipient: Participant,
): SendMoneyParamsData {
    const recipientEmail = PhoneNumber.addSMSDomainIfPhoneNumber(recipient.login ?? '');
    const recipientAccountID = Number(recipient.accountID);
    const newIOUReportDetails = JSON.stringify({
        amount,
        currency,
        requestorEmail: recipientEmail,
        requestorAccountID: recipientAccountID,
        comment,
        idempotencyKey: Str.guid(),
    });

    let chatReport = !isEmptyObject(report) && report?.reportID ? report : ReportUtils.getChatByParticipants([recipientAccountID, managerID]);
    let isNewChat = false;
    if (!chatReport) {
        chatReport = ReportUtils.buildOptimisticChatReport([recipientAccountID, managerID]);
        isNewChat = true;
    }
    const optimisticIOUReport = ReportUtils.buildOptimisticIOUReport(recipientAccountID, managerID, amount, chatReport.reportID, currency, true);

    const optimisticTransaction = TransactionUtils.buildOptimisticTransaction(amount, currency, optimisticIOUReport.reportID, comment);
    const optimisticTransactionData: OnyxUpdate = {
        onyxMethod: Onyx.METHOD.SET,
        key: `${ONYXKEYS.COLLECTION.TRANSACTION}${optimisticTransaction.transactionID}`,
        value: optimisticTransaction,
    };

    const [optimisticCreatedActionForChat, optimisticCreatedActionForIOUReport, optimisticIOUReportAction, optimisticTransactionThread, optimisticCreatedActionForTransactionThread] =
        ReportUtils.buildOptimisticMoneyRequestEntities(
            optimisticIOUReport,
            CONST.IOU.REPORT_ACTION_TYPE.PAY,
            amount,
            currency,
            comment,
            recipientEmail,
            [recipient],
            optimisticTransaction.transactionID,
            paymentMethodType,
            false,
            true,
        );

    const reportPreviewAction = ReportUtils.buildOptimisticReportPreview(chatReport, optimisticIOUReport);

    // Change the method to set for new reports because it doesn't exist yet, is faster,
    // and we need the data to be available when we navigate to the chat page
    const optimisticChatReportData: OnyxUpdate = isNewChat
        ? {
              onyxMethod: Onyx.METHOD.SET,
              key: `${ONYXKEYS.COLLECTION.REPORT}${chatReport.reportID}`,
              value: {
                  ...chatReport,
                  // Set and clear pending fields on the chat report
                  pendingFields: {createChat: CONST.RED_BRICK_ROAD_PENDING_ACTION.ADD},
                  lastReadTime: DateUtils.getDBTime(),
                  lastVisibleActionCreated: reportPreviewAction.created,
              },
          }
        : {
              onyxMethod: Onyx.METHOD.MERGE,
              key: `${ONYXKEYS.COLLECTION.REPORT}${chatReport.reportID}`,
              value: {
                  ...chatReport,
                  lastReadTime: DateUtils.getDBTime(),
                  lastVisibleActionCreated: reportPreviewAction.created,
              },
          };
    const optimisticQuickActionData: OnyxUpdate = {
        onyxMethod: Onyx.METHOD.SET,
        key: ONYXKEYS.NVP_QUICK_ACTION_GLOBAL_CREATE,
        value: {
            action: CONST.QUICK_ACTIONS.SEND_MONEY,
            chatReportID: chatReport.reportID,
            isFirstQuickAction: isEmptyObject(quickAction),
        },
    };
    const optimisticIOUReportData: OnyxUpdate = {
        onyxMethod: Onyx.METHOD.SET,
        key: `${ONYXKEYS.COLLECTION.REPORT}${optimisticIOUReport.reportID}`,
        value: {
            ...optimisticIOUReport,
            lastMessageText: ReportActionsUtils.getReportActionText(optimisticIOUReportAction),
            lastMessageHtml: ReportActionsUtils.getReportActionHtml(optimisticIOUReportAction),
        },
    };
    const optimisticTransactionThreadData: OnyxUpdate = {
        onyxMethod: Onyx.METHOD.SET,
        key: `${ONYXKEYS.COLLECTION.REPORT}${optimisticTransactionThread.reportID}`,
        value: optimisticTransactionThread,
    };
    const optimisticIOUReportActionsData: OnyxUpdate = {
        onyxMethod: Onyx.METHOD.MERGE,
        key: `${ONYXKEYS.COLLECTION.REPORT_ACTIONS}${optimisticIOUReport.reportID}`,
        value: {
            [optimisticCreatedActionForIOUReport.reportActionID]: optimisticCreatedActionForIOUReport,
            [optimisticIOUReportAction.reportActionID]: {
                ...(optimisticIOUReportAction as OnyxTypes.ReportAction),
                pendingAction: CONST.RED_BRICK_ROAD_PENDING_ACTION.ADD,
            },
        },
    };
    const optimisticChatReportActionsData: OnyxUpdate = {
        onyxMethod: Onyx.METHOD.MERGE,
        key: `${ONYXKEYS.COLLECTION.REPORT_ACTIONS}${chatReport.reportID}`,
        value: {
            [reportPreviewAction.reportActionID]: reportPreviewAction,
        },
    };
    const optimisticTransactionThreadReportActionsData: OnyxUpdate = {
        onyxMethod: Onyx.METHOD.MERGE,
        key: `${ONYXKEYS.COLLECTION.REPORT_ACTIONS}${optimisticTransactionThread.reportID}`,
        value: {
            [optimisticCreatedActionForTransactionThread?.reportActionID ?? '-1']: optimisticCreatedActionForTransactionThread,
        },
    };

    const successData: OnyxUpdate[] = [];

    // Add optimistic personal details for recipient
    let optimisticPersonalDetailListData: OnyxUpdate | null = null;
    const optimisticPersonalDetailListAction = isNewChat
        ? {
              [recipientAccountID]: {
                  accountID: recipientAccountID,
                  // Disabling this line since participant.displayName can be an empty string
                  // eslint-disable-next-line @typescript-eslint/prefer-nullish-coalescing
                  displayName: recipient.displayName || recipient.login,
                  login: recipient.login,
              },
          }
        : {};

    const redundantParticipants: Record<number, null> = {};
    if (!isEmptyObject(optimisticPersonalDetailListAction)) {
        const successPersonalDetailListAction: Record<number, null> = {};

        // BE will send different participants. We clear the optimistic ones to avoid duplicated entries
        Object.keys(optimisticPersonalDetailListAction).forEach((accountIDKey) => {
            const accountID = Number(accountIDKey);
            successPersonalDetailListAction[accountID] = null;
            redundantParticipants[accountID] = null;
        });

        optimisticPersonalDetailListData = {
            onyxMethod: Onyx.METHOD.MERGE,
            key: ONYXKEYS.PERSONAL_DETAILS_LIST,
            value: optimisticPersonalDetailListAction,
        };
        successData.push({
            onyxMethod: Onyx.METHOD.MERGE,
            key: ONYXKEYS.PERSONAL_DETAILS_LIST,
            value: successPersonalDetailListAction,
        });
    }

    successData.push(
        {
            onyxMethod: Onyx.METHOD.MERGE,
            key: `${ONYXKEYS.COLLECTION.REPORT}${optimisticIOUReport.reportID}`,
            value: {
                participants: redundantParticipants,
            },
        },
        {
            onyxMethod: Onyx.METHOD.MERGE,
            key: `${ONYXKEYS.COLLECTION.REPORT}${optimisticTransactionThread.reportID}`,
            value: {
                participants: redundantParticipants,
                isOptimisticReport: false,
            },
        },
        {
            onyxMethod: Onyx.METHOD.MERGE,
            key: `${ONYXKEYS.COLLECTION.REPORT_ACTIONS}${optimisticIOUReport.reportID}`,
            value: {
                [optimisticIOUReportAction.reportActionID]: {
                    pendingAction: null,
                },
            },
        },
        {
            onyxMethod: Onyx.METHOD.MERGE,
            key: `${ONYXKEYS.COLLECTION.TRANSACTION}${optimisticTransaction.transactionID}`,
            value: {pendingAction: null},
        },
        {
            onyxMethod: Onyx.METHOD.MERGE,
            key: `${ONYXKEYS.COLLECTION.REPORT}${chatReport.reportID}`,
            value: {
                isOptimisticReport: false,
            },
        },
        {
            onyxMethod: Onyx.METHOD.MERGE,
            key: `${ONYXKEYS.COLLECTION.REPORT_ACTIONS}${chatReport.reportID}`,
            value: {
                [reportPreviewAction.reportActionID]: {
                    pendingAction: null,
                },
            },
        },
        {
            onyxMethod: Onyx.METHOD.MERGE,
            key: `${ONYXKEYS.COLLECTION.REPORT_ACTIONS}${optimisticTransactionThread.reportID}`,
            value: {
                [optimisticCreatedActionForTransactionThread?.reportActionID ?? '-1']: {
                    pendingAction: null,
                },
            },
        },
    );

    const failureData: OnyxUpdate[] = [
        {
            onyxMethod: Onyx.METHOD.MERGE,
            key: `${ONYXKEYS.COLLECTION.TRANSACTION}${optimisticTransaction.transactionID}`,
            value: {
                errors: ErrorUtils.getMicroSecondOnyxErrorWithTranslationKey('iou.error.other'),
            },
        },
        {
            onyxMethod: Onyx.METHOD.MERGE,
            key: `${ONYXKEYS.COLLECTION.REPORT}${optimisticTransactionThread.reportID}`,
            value: {
                errorFields: {
                    createChat: ErrorUtils.getMicroSecondOnyxErrorWithTranslationKey('report.genericCreateReportFailureMessage'),
                },
            },
        },
        {
            onyxMethod: Onyx.METHOD.MERGE,
            key: `${ONYXKEYS.COLLECTION.REPORT_ACTIONS}${optimisticTransactionThread.reportID}`,
            value: {
                [optimisticCreatedActionForTransactionThread?.reportActionID ?? '-1']: {
                    errors: ErrorUtils.getMicroSecondOnyxErrorWithTranslationKey('iou.error.genericCreateFailureMessage'),
                },
            },
        },
        {
            onyxMethod: Onyx.METHOD.SET,
            key: ONYXKEYS.NVP_QUICK_ACTION_GLOBAL_CREATE,
            value: quickAction ?? null,
        },
    ];

    // Now, let's add the data we need just when we are creating a new chat report
    if (isNewChat) {
        successData.push({
            onyxMethod: Onyx.METHOD.MERGE,
            key: `${ONYXKEYS.COLLECTION.REPORT}${chatReport.reportID}`,
            value: {pendingFields: null, participants: redundantParticipants},
        });
        failureData.push(
            {
                onyxMethod: Onyx.METHOD.MERGE,
                key: `${ONYXKEYS.COLLECTION.REPORT}${chatReport.reportID}`,
                value: {
                    errorFields: {
                        createChat: ErrorUtils.getMicroSecondOnyxErrorWithTranslationKey('report.genericCreateReportFailureMessage'),
                    },
                },
            },
            {
                onyxMethod: Onyx.METHOD.MERGE,
                key: `${ONYXKEYS.COLLECTION.REPORT_ACTIONS}${optimisticIOUReport.reportID}`,
                value: {
                    [optimisticIOUReportAction.reportActionID]: {
                        errors: ErrorUtils.getMicroSecondOnyxErrorWithTranslationKey('iou.error.genericCreateFailureMessage'),
                    },
                },
            },
        );

        const optimisticChatReportActionsValue = optimisticChatReportActionsData.value as Record<string, OnyxTypes.ReportAction>;

        if (optimisticChatReportActionsValue) {
            // Add an optimistic created action to the optimistic chat reportActions data
            optimisticChatReportActionsValue[optimisticCreatedActionForChat.reportActionID] = optimisticCreatedActionForChat;
        }
    } else {
        failureData.push({
            onyxMethod: Onyx.METHOD.MERGE,
            key: `${ONYXKEYS.COLLECTION.REPORT_ACTIONS}${optimisticIOUReport.reportID}`,
            value: {
                [optimisticIOUReportAction.reportActionID]: {
                    errors: ErrorUtils.getMicroSecondOnyxErrorWithTranslationKey('iou.error.other'),
                },
            },
        });
    }

    const optimisticData: OnyxUpdate[] = [
        optimisticChatReportData,
        optimisticQuickActionData,
        optimisticIOUReportData,
        optimisticChatReportActionsData,
        optimisticIOUReportActionsData,
        optimisticTransactionData,
        optimisticTransactionThreadData,
        optimisticTransactionThreadReportActionsData,
    ];

    if (!isEmptyObject(optimisticPersonalDetailListData)) {
        optimisticData.push(optimisticPersonalDetailListData);
    }

    return {
        params: {
            iouReportID: optimisticIOUReport.reportID,
            chatReportID: chatReport.reportID,
            reportActionID: optimisticIOUReportAction.reportActionID,
            paymentMethodType,
            transactionID: optimisticTransaction.transactionID,
            newIOUReportDetails,
            createdReportActionID: isNewChat ? optimisticCreatedActionForChat.reportActionID : '-1',
            reportPreviewReportActionID: reportPreviewAction.reportActionID,
            createdIOUReportActionID: optimisticCreatedActionForIOUReport.reportActionID,
            transactionThreadReportID: optimisticTransactionThread.reportID,
            createdReportActionIDForThread: optimisticCreatedActionForTransactionThread?.reportActionID ?? '-1',
        },
        optimisticData,
        successData,
        failureData,
    };
}

type OptimisticHoldReportExpenseActionID = {
    optimisticReportActionID: string;
    oldReportActionID: string;
};

function getHoldReportActionsAndTransactions(reportID: string) {
    const iouReportActions = ReportActionsUtils.getAllReportActions(reportID);
    const holdReportActions: Array<OnyxTypes.ReportAction<typeof CONST.REPORT.ACTIONS.TYPE.IOU>> = [];
    const holdTransactions: OnyxTypes.Transaction[] = [];

    Object.values(iouReportActions).forEach((action) => {
        const transactionID = ReportActionsUtils.isMoneyRequestAction(action) ? ReportActionsUtils.getOriginalMessage(action)?.IOUTransactionID ?? null : null;
        const transaction = getTransaction(transactionID ?? '-1');

        if (transaction?.comment?.hold) {
            holdReportActions.push(action as OnyxTypes.ReportAction<typeof CONST.REPORT.ACTIONS.TYPE.IOU>);
            holdTransactions.push(transaction);
        }
    });

    return {holdReportActions, holdTransactions};
}

function getReportFromHoldRequestsOnyxData(
    chatReport: OnyxTypes.Report,
    iouReport: OnyxEntry<OnyxTypes.Report>,
    recipient: Participant,
): {
    optimisticHoldReportID: string;
    optimisticHoldActionID: string;
    optimisticHoldReportExpenseActionIDs: OptimisticHoldReportExpenseActionID[];
    optimisticData: OnyxUpdate[];
    failureData: OnyxUpdate[];
} {
    const {holdReportActions, holdTransactions} = getHoldReportActionsAndTransactions(iouReport?.reportID ?? '');
    const firstHoldTransaction = holdTransactions.at(0);
    const newParentReportActionID = rand64();

    const isPolicyExpenseChat = ReportUtils.isPolicyExpenseChat(chatReport);
    const holdTransactionAmount = holdTransactions.reduce((acc, transaction) => acc + TransactionUtils.getAmount(transaction), 0);
    const optimisticExpenseReport = isPolicyExpenseChat
        ? ReportUtils.buildOptimisticExpenseReport(
              chatReport.reportID,
              chatReport.policyID ?? iouReport?.policyID ?? '',
              recipient.accountID ?? 1,
              holdTransactionAmount,
              getCurrency(firstHoldTransaction),
              false,
              newParentReportActionID,
          )
        : ReportUtils.buildOptimisticIOUReport(
              iouReport?.ownerAccountID ?? -1,
              iouReport?.managerID ?? -1,
              holdTransactionAmount,
              chatReport.reportID,
              getCurrency(firstHoldTransaction),
              false,
              newParentReportActionID,
          );

    const optimisticExpenseReportPreview = ReportUtils.buildOptimisticReportPreview(
        chatReport,
        optimisticExpenseReport,
        '',
        firstHoldTransaction,
        optimisticExpenseReport.reportID,
        newParentReportActionID,
    );

    const updateHeldReports: Record<string, Pick<OnyxTypes.Report, 'parentReportActionID' | 'parentReportID' | 'chatReportID'>> = {};
    const addHoldReportActions: OnyxTypes.ReportActions = {};
    const deleteHoldReportActions: Record<string, Pick<OnyxTypes.ReportAction, 'message'>> = {};
    const optimisticHoldReportExpenseActionIDs: OptimisticHoldReportExpenseActionID[] = [];

    holdReportActions.forEach((holdReportAction) => {
        const originalMessage = ReportActionsUtils.getOriginalMessage(holdReportAction);

        deleteHoldReportActions[holdReportAction.reportActionID] = {
            message: [
                {
                    deleted: DateUtils.getDBTime(),
                    type: CONST.REPORT.MESSAGE.TYPE.TEXT,
                    text: '',
                },
            ],
        };

        const reportActionID = rand64();
        addHoldReportActions[reportActionID] = {
            ...holdReportAction,
            reportActionID,
            originalMessage: {
                ...originalMessage,
                IOUReportID: optimisticExpenseReport.reportID,
            },
            pendingAction: CONST.RED_BRICK_ROAD_PENDING_ACTION.ADD,
        };

        const heldReport = ReportUtils.getReportOrDraftReport(holdReportAction.childReportID);
        if (heldReport) {
            optimisticHoldReportExpenseActionIDs.push({optimisticReportActionID: reportActionID, oldReportActionID: holdReportAction.reportActionID});

            updateHeldReports[`${ONYXKEYS.COLLECTION.REPORT}${heldReport.reportID}`] = {
                parentReportActionID: reportActionID,
                parentReportID: optimisticExpenseReport.reportID,
                chatReportID: optimisticExpenseReport.reportID,
            };
        }
    });

    const updateHeldTransactions: Record<string, Pick<OnyxTypes.Transaction, 'reportID'>> = {};
    holdTransactions.forEach((transaction) => {
        updateHeldTransactions[`${ONYXKEYS.COLLECTION.TRANSACTION}${transaction.transactionID}`] = {
            reportID: optimisticExpenseReport.reportID,
        };
    });

    const optimisticData: OnyxUpdate[] = [
        {
            onyxMethod: Onyx.METHOD.MERGE,
            key: `${ONYXKEYS.COLLECTION.REPORT}${chatReport.reportID}`,
            value: {
                iouReportID: optimisticExpenseReport.reportID,
            },
        },
        // add new optimistic expense report
        {
            onyxMethod: Onyx.METHOD.MERGE,
            key: `${ONYXKEYS.COLLECTION.REPORT}${optimisticExpenseReport.reportID}`,
            value: {
                ...optimisticExpenseReport,
                unheldTotal: 0,
            },
        },
        // add preview report action to main chat
        {
            onyxMethod: Onyx.METHOD.MERGE,
            key: `${ONYXKEYS.COLLECTION.REPORT_ACTIONS}${chatReport.reportID}`,
            value: {
                [optimisticExpenseReportPreview.reportActionID]: optimisticExpenseReportPreview,
            },
        },
        // remove hold report actions from old iou report
        {
            onyxMethod: Onyx.METHOD.MERGE,
            key: `${ONYXKEYS.COLLECTION.REPORT_ACTIONS}${iouReport?.reportID ?? ''}`,
            value: deleteHoldReportActions,
        },
        // add hold report actions to new iou report
        {
            onyxMethod: Onyx.METHOD.MERGE,
            key: `${ONYXKEYS.COLLECTION.REPORT_ACTIONS}${optimisticExpenseReport.reportID}`,
            value: addHoldReportActions,
        },
        // update held reports with new parentReportActionID
        {
            onyxMethod: Onyx.METHOD.MERGE_COLLECTION,
            key: `${ONYXKEYS.COLLECTION.REPORT}`,
            value: updateHeldReports,
        },
        // update transactions with new iouReportID
        {
            onyxMethod: Onyx.METHOD.MERGE_COLLECTION,
            key: `${ONYXKEYS.COLLECTION.TRANSACTION}`,
            value: updateHeldTransactions,
        },
    ];

    const bringReportActionsBack: Record<string, OnyxTypes.ReportAction> = {};
    holdReportActions.forEach((reportAction) => {
        bringReportActionsBack[reportAction.reportActionID] = reportAction;
    });

    const bringHeldTransactionsBack: Record<string, OnyxTypes.Transaction> = {};
    holdTransactions.forEach((transaction) => {
        bringHeldTransactionsBack[`${ONYXKEYS.COLLECTION.TRANSACTION}${transaction.transactionID}`] = transaction;
    });

    const failureData: OnyxUpdate[] = [
        // remove added optimistic expense report
        {
            onyxMethod: Onyx.METHOD.MERGE,
            key: `${ONYXKEYS.COLLECTION.REPORT}${optimisticExpenseReport.reportID}`,
            value: null,
        },
        // remove preview report action from the main chat
        {
            onyxMethod: Onyx.METHOD.MERGE,
            key: `${ONYXKEYS.COLLECTION.REPORT_ACTIONS}${chatReport.reportID}`,
            value: {
                [optimisticExpenseReportPreview.reportActionID]: null,
            },
        },
        // add hold report actions back to old iou report
        {
            onyxMethod: Onyx.METHOD.MERGE,
            key: `${ONYXKEYS.COLLECTION.REPORT_ACTIONS}${iouReport?.reportID ?? ''}`,
            value: bringReportActionsBack,
        },
        // remove hold report actions from the new iou report
        {
            onyxMethod: Onyx.METHOD.MERGE,
            key: `${ONYXKEYS.COLLECTION.REPORT_ACTIONS}${optimisticExpenseReport.reportID}`,
            value: null,
        },
        // add hold transactions back to old iou report
        {
            onyxMethod: Onyx.METHOD.MERGE_COLLECTION,
            key: `${ONYXKEYS.COLLECTION.TRANSACTION}`,
            value: bringHeldTransactionsBack,
        },
    ];

    return {
        optimisticData,
        optimisticHoldActionID: optimisticExpenseReportPreview.reportActionID,
        failureData,
        optimisticHoldReportID: optimisticExpenseReport.reportID,
        optimisticHoldReportExpenseActionIDs,
    };
}

function getPayMoneyRequestParams(
    initialChatReport: OnyxTypes.Report,
    iouReport: OnyxEntry<OnyxTypes.Report>,
    recipient: Participant,
    paymentMethodType: PaymentMethodType,
    full: boolean,
    payAsBusiness?: boolean,
): PayMoneyRequestData {
    const isInvoiceReport = ReportUtils.isInvoiceReport(iouReport);
    const activePolicy = PolicyUtils.getPolicy(activePolicyID);
    let payerPolicyID = activePolicyID;
    let chatReport = initialChatReport;
    let policyParams = {};
    const optimisticData: OnyxUpdate[] = [];
    const successData: OnyxUpdate[] = [];
    const failureData: OnyxUpdate[] = [];
    const shouldCreatePolicy = !activePolicy || !PolicyUtils.isPolicyAdmin(activePolicy) || !PolicyUtils.isPaidGroupPolicy(activePolicy);

    if (ReportUtils.isIndividualInvoiceRoom(chatReport) && payAsBusiness && shouldCreatePolicy) {
        payerPolicyID = Policy.generatePolicyID();
        const {
            optimisticData: policyOptimisticData,
            failureData: policyFailureData,
            successData: policySuccessData,
            params,
        } = Policy.buildPolicyData(currentUserEmail, true, undefined, payerPolicyID);
        const {adminsChatReportID, adminsCreatedReportActionID, expenseChatReportID, expenseCreatedReportActionID, customUnitRateID, customUnitID, ownerEmail, policyName} = params;

        policyParams = {
            policyID: payerPolicyID,
            adminsChatReportID,
            adminsCreatedReportActionID,
            expenseChatReportID,
            expenseCreatedReportActionID,
            customUnitRateID,
            customUnitID,
            ownerEmail,
            policyName,
        };

        optimisticData.push(...policyOptimisticData, {onyxMethod: Onyx.METHOD.MERGE, key: ONYXKEYS.NVP_ACTIVE_POLICY_ID, value: payerPolicyID});
        successData.push(...policySuccessData);
        failureData.push(...policyFailureData, {onyxMethod: Onyx.METHOD.MERGE, key: ONYXKEYS.NVP_ACTIVE_POLICY_ID, value: activePolicyID ?? null});
    }

    if (ReportUtils.isIndividualInvoiceRoom(chatReport) && payAsBusiness && activePolicyID) {
        const existingB2BInvoiceRoom = ReportUtils.getInvoiceChatByParticipants(chatReport.policyID ?? '', activePolicyID);
        if (existingB2BInvoiceRoom) {
            chatReport = existingB2BInvoiceRoom;
        }
    }

    let total = (iouReport?.total ?? 0) - (iouReport?.nonReimbursableTotal ?? 0);
    if (ReportUtils.hasHeldExpenses(iouReport?.reportID ?? '') && !full && !!iouReport?.unheldTotal) {
        total = iouReport?.unheldTotal;
    }

    const optimisticIOUReportAction = ReportUtils.buildOptimisticIOUReportAction(
        CONST.IOU.REPORT_ACTION_TYPE.PAY,
        ReportUtils.isExpenseReport(iouReport) ? -total : total,
        iouReport?.currency ?? '',
        '',
        [recipient],
        '',
        paymentMethodType,
        iouReport?.reportID,
        true,
    );

    // In some instances, the report preview action might not be available to the payer (only whispered to the requestor)
    // hence we need to make the updates to the action safely.
    let optimisticReportPreviewAction = null;
    const reportPreviewAction = getReportPreviewAction(chatReport.reportID, iouReport?.reportID ?? '');
    if (reportPreviewAction) {
        optimisticReportPreviewAction = ReportUtils.updateReportPreview(iouReport, reportPreviewAction, true);
    }
    let currentNextStep = null;
    let optimisticNextStep = null;
    if (!isInvoiceReport) {
        currentNextStep = allNextSteps[`${ONYXKEYS.COLLECTION.NEXT_STEP}${iouReport?.reportID ?? ''}`] ?? null;
        optimisticNextStep = NextStepUtils.buildNextStep(iouReport, CONST.REPORT.STATUS_NUM.REIMBURSED);
    }

    const optimisticChatReport = {
        ...chatReport,
        lastReadTime: DateUtils.getDBTime(),
        lastVisibleActionCreated: optimisticIOUReportAction.created,
        hasOutstandingChildRequest: false,
        iouReportID: null,
        lastMessageText: ReportActionsUtils.getReportActionText(optimisticIOUReportAction),
        lastMessageHtml: ReportActionsUtils.getReportActionHtml(optimisticIOUReportAction),
    };
    if (ReportUtils.isIndividualInvoiceRoom(chatReport) && payAsBusiness && payerPolicyID) {
        optimisticChatReport.invoiceReceiver = {
            type: CONST.REPORT.INVOICE_RECEIVER_TYPE.BUSINESS,
            policyID: payerPolicyID,
        };
    }

    optimisticData.push(
        {
            onyxMethod: Onyx.METHOD.MERGE,
            key: `${ONYXKEYS.COLLECTION.REPORT}${chatReport.reportID}`,
            value: optimisticChatReport,
        },
        {
            onyxMethod: Onyx.METHOD.MERGE,
            key: `${ONYXKEYS.COLLECTION.REPORT_ACTIONS}${iouReport?.reportID ?? ''}`,
            value: {
                [optimisticIOUReportAction.reportActionID]: {
                    ...(optimisticIOUReportAction as OnyxTypes.ReportAction),
                    pendingAction: CONST.RED_BRICK_ROAD_PENDING_ACTION.ADD,
                },
            },
        },
        {
            onyxMethod: Onyx.METHOD.MERGE,
            key: `${ONYXKEYS.COLLECTION.REPORT}${iouReport?.reportID ?? ''}`,
            value: {
                ...iouReport,
                lastMessageText: ReportActionsUtils.getReportActionText(optimisticIOUReportAction),
                lastMessageHtml: ReportActionsUtils.getReportActionHtml(optimisticIOUReportAction),
                hasOutstandingChildRequest: false,
                statusNum: CONST.REPORT.STATUS_NUM.REIMBURSED,
                pendingFields: {
                    preview: CONST.RED_BRICK_ROAD_PENDING_ACTION.UPDATE,
                    reimbursed: CONST.RED_BRICK_ROAD_PENDING_ACTION.UPDATE,
                    partial: full ? null : CONST.RED_BRICK_ROAD_PENDING_ACTION.UPDATE,
                },
            },
        },
        {
            onyxMethod: Onyx.METHOD.MERGE,
            key: ONYXKEYS.NVP_LAST_PAYMENT_METHOD,
            value: {[iouReport?.policyID ?? '-1']: paymentMethodType},
        },
        {
            onyxMethod: Onyx.METHOD.MERGE,
            key: `${ONYXKEYS.COLLECTION.NEXT_STEP}${iouReport?.reportID ?? ''}`,
            value: optimisticNextStep,
        },
    );

    successData.push({
        onyxMethod: Onyx.METHOD.MERGE,
        key: `${ONYXKEYS.COLLECTION.REPORT}${iouReport?.reportID ?? ''}`,
        value: {
            pendingFields: {
                preview: null,
                reimbursed: null,
                partial: null,
            },
        },
    });

    failureData.push(
        {
            onyxMethod: Onyx.METHOD.MERGE,
            key: `${ONYXKEYS.COLLECTION.REPORT_ACTIONS}${iouReport?.reportID ?? ''}`,
            value: {
                [optimisticIOUReportAction.reportActionID]: {
                    errors: ErrorUtils.getMicroSecondOnyxErrorWithTranslationKey('iou.error.other'),
                },
            },
        },
        {
            onyxMethod: Onyx.METHOD.MERGE,
            key: `${ONYXKEYS.COLLECTION.REPORT}${iouReport?.reportID ?? ''}`,
            value: {
                ...iouReport,
            },
        },
        {
            onyxMethod: Onyx.METHOD.MERGE,
            key: `${ONYXKEYS.COLLECTION.REPORT}${chatReport.reportID}`,
            value: chatReport,
        },
        {
            onyxMethod: Onyx.METHOD.MERGE,
            key: `${ONYXKEYS.COLLECTION.NEXT_STEP}${iouReport?.reportID ?? ''}`,
            value: currentNextStep,
        },
    );

    // In case the report preview action is loaded locally, let's update it.
    if (optimisticReportPreviewAction) {
        optimisticData.push({
            onyxMethod: Onyx.METHOD.MERGE,
            key: `${ONYXKEYS.COLLECTION.REPORT_ACTIONS}${chatReport.reportID}`,
            value: {
                [optimisticReportPreviewAction.reportActionID]: optimisticReportPreviewAction,
            },
        });
        failureData.push({
            onyxMethod: Onyx.METHOD.MERGE,
            key: `${ONYXKEYS.COLLECTION.REPORT_ACTIONS}${chatReport.reportID}`,
            value: {
                [optimisticReportPreviewAction.reportActionID]: {
                    created: optimisticReportPreviewAction.created,
                },
            },
        });
    }

    // Optimistically unhold all transactions if we pay all requests
    if (full) {
        const reportTransactions = TransactionUtils.getAllReportTransactions(iouReport?.reportID);
        for (const transaction of reportTransactions) {
            optimisticData.push({
                onyxMethod: Onyx.METHOD.MERGE,
                key: `${ONYXKEYS.COLLECTION.TRANSACTION}${transaction.transactionID}`,
                value: {
                    comment: {
                        hold: null,
                    },
                },
            });
            failureData.push({
                onyxMethod: Onyx.METHOD.MERGE,
                key: `${ONYXKEYS.COLLECTION.TRANSACTION}${transaction.transactionID}`,
                value: {
                    comment: {
                        hold: transaction.comment?.hold,
                    },
                },
            });
        }

        const optimisticTransactionViolations: OnyxUpdate[] = reportTransactions.map(({transactionID}) => {
            return {
                onyxMethod: Onyx.METHOD.MERGE,
                key: `${ONYXKEYS.COLLECTION.TRANSACTION_VIOLATIONS}${transactionID}`,
                value: null,
            };
        });
        optimisticData.push(...optimisticTransactionViolations);

        const failureTransactionViolations: OnyxUpdate[] = reportTransactions.map(({transactionID}) => {
            const violations = allTransactionViolations[`${ONYXKEYS.COLLECTION.TRANSACTION_VIOLATIONS}${transactionID}`] ?? [];
            return {
                onyxMethod: Onyx.METHOD.MERGE,
                key: `${ONYXKEYS.COLLECTION.TRANSACTION_VIOLATIONS}${transactionID}`,
                value: violations,
            };
        });
        failureData.push(...failureTransactionViolations);
    }

    let optimisticHoldReportID;
    let optimisticHoldActionID;
    let optimisticHoldReportExpenseActionIDs;
    if (!full) {
        const holdReportOnyxData = getReportFromHoldRequestsOnyxData(chatReport, iouReport, recipient);

        optimisticData.push(...holdReportOnyxData.optimisticData);
        failureData.push(...holdReportOnyxData.failureData);
        optimisticHoldReportID = holdReportOnyxData.optimisticHoldReportID;
        optimisticHoldActionID = holdReportOnyxData.optimisticHoldActionID;
        optimisticHoldReportExpenseActionIDs = JSON.stringify(holdReportOnyxData.optimisticHoldReportExpenseActionIDs);
    }

    return {
        params: {
            iouReportID: iouReport?.reportID ?? '',
            chatReportID: chatReport.reportID,
            reportActionID: optimisticIOUReportAction.reportActionID,
            paymentMethodType,
            full,
            amount: Math.abs(total),
            optimisticHoldReportID,
            optimisticHoldActionID,
            optimisticHoldReportExpenseActionIDs,
            ...policyParams,
        },
        optimisticData,
        successData,
        failureData,
    };
}

/**
 * @param managerID - Account ID of the person sending the money
 * @param recipient - The user receiving the money
 */
function sendMoneyElsewhere(report: OnyxEntry<OnyxTypes.Report>, amount: number, currency: string, comment: string, managerID: number, recipient: Participant) {
    const {params, optimisticData, successData, failureData} = getSendMoneyParams(report, amount, currency, comment, CONST.IOU.PAYMENT_TYPE.ELSEWHERE, managerID, recipient);

    API.write(WRITE_COMMANDS.SEND_MONEY_ELSEWHERE, params, {optimisticData, successData, failureData});

    Navigation.dismissModal(isSearchTopmostFullScreenRoute() ? undefined : params.chatReportID);
    Report.notifyNewAction(params.chatReportID, managerID);
}

/**
 * @param managerID - Account ID of the person sending the money
 * @param recipient - The user receiving the money
 */
function sendMoneyWithWallet(report: OnyxEntry<OnyxTypes.Report>, amount: number, currency: string, comment: string, managerID: number, recipient: Participant | ReportUtils.OptionData) {
    const {params, optimisticData, successData, failureData} = getSendMoneyParams(report, amount, currency, comment, CONST.IOU.PAYMENT_TYPE.EXPENSIFY, managerID, recipient);

    API.write(WRITE_COMMANDS.SEND_MONEY_WITH_WALLET, params, {optimisticData, successData, failureData});

    Navigation.dismissModal(isSearchTopmostFullScreenRoute() ? undefined : params.chatReportID);
    Report.notifyNewAction(params.chatReportID, managerID);
}

function canApproveIOU(
    iouReport: OnyxTypes.OnyxInputOrEntry<OnyxTypes.Report> | SearchReport,
    policy: OnyxTypes.OnyxInputOrEntry<OnyxTypes.Policy> | SearchPolicy,
    chatReportRNVP?: OnyxTypes.ReportNameValuePairs,
) {
    // Only expense reports can be approved
    const isPaidGroupPolicy = policy && PolicyUtils.isPaidGroupPolicy(policy);
    if (!isPaidGroupPolicy) {
        return false;
    }

    const isOnSubmitAndClosePolicy = PolicyUtils.isSubmitAndClose(policy);
    if (isOnSubmitAndClosePolicy) {
        return false;
    }

    const managerID = iouReport?.managerID ?? -1;
    const isCurrentUserManager = managerID === userAccountID;
    const isOpenExpenseReport = ReportUtils.isOpenExpenseReport(iouReport);
    const isApproved = ReportUtils.isReportApproved(iouReport);
    const iouSettled = ReportUtils.isSettled(iouReport?.reportID);
    const reportNameValuePairs = chatReportRNVP ?? ReportUtils.getReportNameValuePairs(iouReport?.reportID);
    const isArchivedReport = ReportUtils.isArchivedRoom(iouReport, reportNameValuePairs);
    let isTransactionBeingScanned = false;
    const reportTransactions = TransactionUtils.getAllReportTransactions(iouReport?.reportID);
    for (const transaction of reportTransactions) {
        const hasReceipt = TransactionUtils.hasReceipt(transaction);
        const isReceiptBeingScanned = TransactionUtils.isReceiptBeingScanned(transaction);

        // If transaction has receipt (scan) and its receipt is being scanned, we shouldn't be able to Approve
        if (hasReceipt && isReceiptBeingScanned) {
            isTransactionBeingScanned = true;
        }
    }

    return isCurrentUserManager && !isOpenExpenseReport && !isApproved && !iouSettled && !isArchivedReport && !isTransactionBeingScanned;
}

function canIOUBePaid(
    iouReport: OnyxTypes.OnyxInputOrEntry<OnyxTypes.Report> | SearchReport,
    chatReport: OnyxTypes.OnyxInputOrEntry<OnyxTypes.Report> | SearchReport,
    policy: OnyxTypes.OnyxInputOrEntry<OnyxTypes.Policy> | SearchPolicy,
    transactions?: OnyxTypes.Transaction[] | SearchTransaction[],
    onlyShowPayElsewhere = false,
    chatReportRNVP?: OnyxTypes.ReportNameValuePairs,
    invoiceReceiverPolicy?: SearchPolicy,
) {
    const isPolicyExpenseChat = ReportUtils.isPolicyExpenseChat(chatReport);
    const reportNameValuePairs = chatReportRNVP ?? ReportUtils.getReportNameValuePairs(chatReport?.reportID);
    const isChatReportArchived = ReportUtils.isArchivedRoom(chatReport, reportNameValuePairs);
    const iouSettled = ReportUtils.isSettled(iouReport);

    if (isEmptyObject(iouReport)) {
        return false;
    }

    if (policy?.reimbursementChoice === CONST.POLICY.REIMBURSEMENT_CHOICES.REIMBURSEMENT_NO) {
        if (!onlyShowPayElsewhere) {
            return false;
        }
        if (iouReport?.statusNum !== CONST.REPORT.STATUS_NUM.SUBMITTED) {
            return false;
        }
    }

    if (ReportUtils.isInvoiceReport(iouReport)) {
        if (iouSettled) {
            return false;
        }
        if (chatReport?.invoiceReceiver?.type === CONST.REPORT.INVOICE_RECEIVER_TYPE.INDIVIDUAL) {
            return chatReport?.invoiceReceiver?.accountID === userAccountID;
        }
        return (invoiceReceiverPolicy ?? PolicyUtils.getPolicy(chatReport?.invoiceReceiver?.policyID))?.role === CONST.POLICY.ROLE.ADMIN;
    }

    const isPayer = ReportUtils.isPayer(
        {
            email: currentUserEmail,
            accountID: userAccountID,
        },
        iouReport,
        onlyShowPayElsewhere,
        policy,
    );

    const isOpenExpenseReport = isPolicyExpenseChat && ReportUtils.isOpenExpenseReport(iouReport);

    const {reimbursableSpend} = ReportUtils.getMoneyRequestSpendBreakdown(iouReport);
    const isAutoReimbursable = policy?.reimbursementChoice === CONST.POLICY.REIMBURSEMENT_CHOICES.REIMBURSEMENT_YES ? false : ReportUtils.canBeAutoReimbursed(iouReport, policy);
    const shouldBeApproved = canApproveIOU(iouReport, policy);

    const isPayAtEndExpenseReport = ReportUtils.isPayAtEndExpenseReport(iouReport?.reportID, transactions);
    return (
        isPayer &&
        !isOpenExpenseReport &&
        !iouSettled &&
        !iouReport?.isWaitingOnBankAccount &&
        reimbursableSpend !== 0 &&
        !isChatReportArchived &&
        !isAutoReimbursable &&
        !shouldBeApproved &&
        !isPayAtEndExpenseReport
    );
}

function getIOUReportActionToApproveOrPay(chatReport: OnyxEntry<OnyxTypes.Report>, excludedIOUReportID: string): OnyxEntry<ReportAction> {
    const chatReportActions = allReportActions?.[`${ONYXKEYS.COLLECTION.REPORT_ACTIONS}${chatReport?.reportID}`] ?? {};

    return Object.values(chatReportActions).find((action) => {
        const iouReport = ReportUtils.getReportOrDraftReport(action.childReportID ?? '-1');
        const policy = PolicyUtils.getPolicy(iouReport?.policyID);
        const shouldShowSettlementButton = canIOUBePaid(iouReport, chatReport, policy) || canApproveIOU(iouReport, policy);
        return action.childReportID?.toString() !== excludedIOUReportID && action.actionName === CONST.REPORT.ACTIONS.TYPE.REPORT_PREVIEW && shouldShowSettlementButton;
    });
}

function hasIOUToApproveOrPay(chatReport: OnyxEntry<OnyxTypes.Report>, excludedIOUReportID: string): boolean {
    return !!getIOUReportActionToApproveOrPay(chatReport, excludedIOUReportID);
}

function isLastApprover(approvalChain: string[]): boolean {
    if (approvalChain.length === 0) {
        return true;
    }
    return approvalChain.at(-1) === currentUserEmail;
}

function getNextApproverAccountID(report: OnyxEntry<OnyxTypes.Report>) {
    const policy = PolicyUtils.getPolicy(report?.policyID);
    const approvalChain = ReportUtils.getApprovalChain(policy, report);
    const submitToAccountID = PolicyUtils.getSubmitToAccountID(policy, report);

    if (approvalChain.length === 0) {
        return submitToAccountID;
    }

    const nextApproverEmail = approvalChain.length === 1 ? approvalChain.at(0) : approvalChain.at(approvalChain.indexOf(currentUserEmail) + 1);
    if (!nextApproverEmail) {
        return submitToAccountID;
    }

    return PersonalDetailsUtils.getAccountIDsByLogins([nextApproverEmail]).at(0);
}

function approveMoneyRequest(expenseReport: OnyxEntry<OnyxTypes.Report>, full?: boolean) {
    if (expenseReport?.policyID && SubscriptionUtils.shouldRestrictUserBillableActions(expenseReport.policyID)) {
        Navigation.navigate(ROUTES.RESTRICTED_ACTION.getRoute(expenseReport.policyID));
        return;
    }

    const currentNextStep = allNextSteps[`${ONYXKEYS.COLLECTION.NEXT_STEP}${expenseReport?.reportID}`] ?? null;
    let total = expenseReport?.total ?? 0;
    const hasHeldExpenses = ReportUtils.hasHeldExpenses(expenseReport?.reportID);
    if (hasHeldExpenses && !full && !!expenseReport?.unheldTotal) {
        total = expenseReport?.unheldTotal;
    }
    const optimisticApprovedReportAction = ReportUtils.buildOptimisticApprovedReportAction(total, expenseReport?.currency ?? '', expenseReport?.reportID ?? '-1');

    const approvalChain = ReportUtils.getApprovalChain(PolicyUtils.getPolicy(expenseReport?.policyID), expenseReport);

    const predictedNextStatus = isLastApprover(approvalChain) ? CONST.REPORT.STATUS_NUM.APPROVED : CONST.REPORT.STATUS_NUM.SUBMITTED;
    const predictedNextState = isLastApprover(approvalChain) ? CONST.REPORT.STATE_NUM.APPROVED : CONST.REPORT.STATE_NUM.SUBMITTED;
    const managerID = isLastApprover(approvalChain) ? expenseReport?.managerID : getNextApproverAccountID(expenseReport);

    const optimisticNextStep = NextStepUtils.buildNextStep(expenseReport, predictedNextStatus);
    const chatReport = ReportUtils.getReportOrDraftReport(expenseReport?.chatReportID);

    const optimisticReportActionsData: OnyxUpdate = {
        onyxMethod: Onyx.METHOD.MERGE,
        key: `${ONYXKEYS.COLLECTION.REPORT_ACTIONS}${expenseReport?.reportID}`,
        value: {
            [optimisticApprovedReportAction.reportActionID]: {
                ...(optimisticApprovedReportAction as OnyxTypes.ReportAction),
                pendingAction: CONST.RED_BRICK_ROAD_PENDING_ACTION.ADD,
            },
        },
    };
    const optimisticIOUReportData: OnyxUpdate = {
        onyxMethod: Onyx.METHOD.MERGE,
        key: `${ONYXKEYS.COLLECTION.REPORT}${expenseReport?.reportID}`,
        value: {
            ...expenseReport,
            lastMessageText: ReportActionsUtils.getReportActionText(optimisticApprovedReportAction),
            lastMessageHtml: ReportActionsUtils.getReportActionHtml(optimisticApprovedReportAction),
            stateNum: predictedNextState,
            statusNum: predictedNextStatus,
            managerID,
            pendingFields: {
                partial: full ? null : CONST.RED_BRICK_ROAD_PENDING_ACTION.UPDATE,
            },
        },
    };

    const optimisticChatReportData: OnyxUpdate = {
        onyxMethod: Onyx.METHOD.MERGE,
        key: `${ONYXKEYS.COLLECTION.REPORT}${expenseReport?.chatReportID}`,
        value: {
            hasOutstandingChildRequest: hasIOUToApproveOrPay(chatReport, expenseReport?.reportID ?? '-1'),
        },
    };

    const optimisticNextStepData: OnyxUpdate = {
        onyxMethod: Onyx.METHOD.MERGE,
        key: `${ONYXKEYS.COLLECTION.NEXT_STEP}${expenseReport?.reportID}`,
        value: optimisticNextStep,
    };
    const optimisticData: OnyxUpdate[] = [optimisticIOUReportData, optimisticReportActionsData, optimisticNextStepData, optimisticChatReportData];

    const successData: OnyxUpdate[] = [
        {
            onyxMethod: Onyx.METHOD.MERGE,
            key: `${ONYXKEYS.COLLECTION.REPORT_ACTIONS}${expenseReport?.reportID}`,
            value: {
                [optimisticApprovedReportAction.reportActionID]: {
                    pendingAction: null,
                },
            },
        },
        {
            onyxMethod: Onyx.METHOD.MERGE,
            key: `${ONYXKEYS.COLLECTION.REPORT}${expenseReport?.reportID}`,
            value: {
                pendingFields: {
                    partial: null,
                },
            },
        },
    ];

    const failureData: OnyxUpdate[] = [
        {
            onyxMethod: Onyx.METHOD.MERGE,
            key: `${ONYXKEYS.COLLECTION.REPORT_ACTIONS}${expenseReport?.reportID}`,
            value: {
                [optimisticApprovedReportAction.reportActionID]: {
                    errors: ErrorUtils.getMicroSecondOnyxErrorWithTranslationKey('iou.error.other'),
                },
            },
        },
        {
            onyxMethod: Onyx.METHOD.MERGE,
            key: `${ONYXKEYS.COLLECTION.REPORT}${expenseReport?.chatReportID}`,
            value: {
                hasOutstandingChildRequest: chatReport?.hasOutstandingChildRequest,
                pendingFields: {
                    partial: null,
                },
            },
        },
        {
            onyxMethod: Onyx.METHOD.MERGE,
            key: `${ONYXKEYS.COLLECTION.NEXT_STEP}${expenseReport?.reportID}`,
            value: currentNextStep,
        },
    ];

    // Clear hold reason of all transactions if we approve all requests
    if (full && hasHeldExpenses) {
        const heldTransactions = ReportUtils.getAllHeldTransactions(expenseReport?.reportID);
        heldTransactions.forEach((heldTransaction) => {
            optimisticData.push({
                onyxMethod: Onyx.METHOD.MERGE,
                key: `${ONYXKEYS.COLLECTION.TRANSACTION}${heldTransaction.transactionID}`,
                value: {
                    comment: {
                        hold: '',
                    },
                },
            });
            failureData.push({
                onyxMethod: Onyx.METHOD.MERGE,
                key: `${ONYXKEYS.COLLECTION.TRANSACTION}${heldTransaction.transactionID}`,
                value: {
                    comment: {
                        hold: heldTransaction.comment?.hold,
                    },
                },
            });
        });
    }

    let optimisticHoldReportID;
    let optimisticHoldActionID;
    let optimisticHoldReportExpenseActionIDs;
    if (!full && !!chatReport && !!expenseReport) {
        const holdReportOnyxData = getReportFromHoldRequestsOnyxData(chatReport, expenseReport, {accountID: expenseReport.ownerAccountID});

        optimisticData.push(...holdReportOnyxData.optimisticData);
        failureData.push(...holdReportOnyxData.failureData);
        optimisticHoldReportID = holdReportOnyxData.optimisticHoldReportID;
        optimisticHoldActionID = holdReportOnyxData.optimisticHoldActionID;
        optimisticHoldReportExpenseActionIDs = JSON.stringify(holdReportOnyxData.optimisticHoldReportExpenseActionIDs);
    }

    const parameters: ApproveMoneyRequestParams = {
        reportID: expenseReport?.reportID ?? '-1',
        approvedReportActionID: optimisticApprovedReportAction.reportActionID,
        full,
        optimisticHoldReportID,
        optimisticHoldActionID,
        optimisticHoldReportExpenseActionIDs,
    };

    API.write(WRITE_COMMANDS.APPROVE_MONEY_REQUEST, parameters, {optimisticData, successData, failureData});
}

function unapproveExpenseReport(expenseReport: OnyxEntry<OnyxTypes.Report>) {
    if (isEmptyObject(expenseReport)) {
        return;
    }

    const currentNextStep = allNextSteps[`${ONYXKEYS.COLLECTION.NEXT_STEP}${expenseReport.reportID}`] ?? null;

    const optimisticUnapprovedReportAction = ReportUtils.buildOptimisticUnapprovedReportAction(expenseReport.total ?? 0, expenseReport.currency ?? '', expenseReport.reportID);
    const optimisticNextStep = NextStepUtils.buildNextStep(expenseReport, CONST.REPORT.STATUS_NUM.SUBMITTED);

    const optimisticReportActionData: OnyxUpdate = {
        onyxMethod: Onyx.METHOD.MERGE,
        key: `${ONYXKEYS.COLLECTION.REPORT_ACTIONS}${expenseReport.reportID}`,
        value: {
            [optimisticUnapprovedReportAction.reportActionID]: {
                ...(optimisticUnapprovedReportAction as OnyxTypes.ReportAction),
                pendingAction: CONST.RED_BRICK_ROAD_PENDING_ACTION.ADD,
            },
        },
    };
    const optimisticIOUReportData: OnyxUpdate = {
        onyxMethod: Onyx.METHOD.MERGE,
        key: `${ONYXKEYS.COLLECTION.REPORT}${expenseReport.reportID}`,
        value: {
            ...expenseReport,
            lastMessageText: ReportActionsUtils.getReportActionText(optimisticUnapprovedReportAction),
            lastMessageHtml: ReportActionsUtils.getReportActionHtml(optimisticUnapprovedReportAction),
            stateNum: CONST.REPORT.STATE_NUM.SUBMITTED,
            statusNum: CONST.REPORT.STATUS_NUM.SUBMITTED,
            pendingFields: {
                partial: CONST.RED_BRICK_ROAD_PENDING_ACTION.UPDATE,
            },
        },
    };

    const optimisticNextStepData: OnyxUpdate = {
        onyxMethod: Onyx.METHOD.MERGE,
        key: `${ONYXKEYS.COLLECTION.NEXT_STEP}${expenseReport.reportID}`,
        value: optimisticNextStep,
    };

    const optimisticData: OnyxUpdate[] = [optimisticIOUReportData, optimisticReportActionData, optimisticNextStepData];

    const successData: OnyxUpdate[] = [
        {
            onyxMethod: Onyx.METHOD.MERGE,
            key: `${ONYXKEYS.COLLECTION.REPORT_ACTIONS}${expenseReport.reportID}`,
            value: {
                [optimisticUnapprovedReportAction.reportActionID]: {
                    pendingAction: null,
                },
            },
        },
        {
            onyxMethod: Onyx.METHOD.MERGE,
            key: `${ONYXKEYS.COLLECTION.REPORT}${expenseReport.reportID}`,
            value: {
                pendingFields: {
                    partial: null,
                },
            },
        },
    ];

    const failureData: OnyxUpdate[] = [
        {
            onyxMethod: Onyx.METHOD.MERGE,
            key: `${ONYXKEYS.COLLECTION.REPORT_ACTIONS}${expenseReport.reportID}`,
            value: {
                [optimisticUnapprovedReportAction.reportActionID]: {
                    errors: ErrorUtils.getMicroSecondOnyxErrorWithTranslationKey('iou.error.other'),
                },
            },
        },
        {
            onyxMethod: Onyx.METHOD.MERGE,
            key: `${ONYXKEYS.COLLECTION.NEXT_STEP}${expenseReport.reportID}`,
            value: currentNextStep,
        },
    ];

    if (expenseReport.parentReportID && expenseReport.parentReportActionID) {
        optimisticData.push({
            onyxMethod: Onyx.METHOD.MERGE,
            key: `${ONYXKEYS.COLLECTION.REPORT_ACTIONS}${expenseReport.parentReportID}`,
            value: {
                [expenseReport.parentReportActionID]: {
                    childStateNum: CONST.REPORT.STATE_NUM.SUBMITTED,
                    childStatusNum: CONST.REPORT.STATUS_NUM.SUBMITTED,
                },
            },
        });

        failureData.push({
            onyxMethod: Onyx.METHOD.MERGE,
            key: `${ONYXKEYS.COLLECTION.REPORT_ACTIONS}${expenseReport.parentReportID}`,
            value: {
                [expenseReport.parentReportActionID]: {
                    childStateNum: expenseReport.stateNum,
                    childStatusNum: expenseReport.statusNum,
                },
            },
        });
    }

    const parameters: UnapproveExpenseReportParams = {
        reportID: expenseReport.reportID,
        reportActionID: optimisticUnapprovedReportAction.reportActionID,
    };

    API.write(WRITE_COMMANDS.UNAPPROVE_EXPENSE_REPORT, parameters, {optimisticData, successData, failureData});
}

function submitReport(expenseReport: OnyxTypes.Report) {
    if (expenseReport.policyID && SubscriptionUtils.shouldRestrictUserBillableActions(expenseReport.policyID)) {
        Navigation.navigate(ROUTES.RESTRICTED_ACTION.getRoute(expenseReport.policyID));
        return;
    }

    const currentNextStep = allNextSteps[`${ONYXKEYS.COLLECTION.NEXT_STEP}${expenseReport.reportID}`] ?? null;
    const parentReport = ReportUtils.getReportOrDraftReport(expenseReport.parentReportID);
    const policy = PolicyUtils.getPolicy(expenseReport.policyID);
    const isCurrentUserManager = currentUserPersonalDetails?.accountID === expenseReport.managerID;
    const isSubmitAndClosePolicy = PolicyUtils.isSubmitAndClose(policy);
    const adminAccountID = policy?.role === CONST.POLICY.ROLE.ADMIN ? currentUserPersonalDetails?.accountID : undefined;
    const optimisticSubmittedReportAction = ReportUtils.buildOptimisticSubmittedReportAction(expenseReport?.total ?? 0, expenseReport.currency ?? '', expenseReport.reportID, adminAccountID);
    const optimisticNextStep = NextStepUtils.buildNextStep(expenseReport, isSubmitAndClosePolicy ? CONST.REPORT.STATUS_NUM.CLOSED : CONST.REPORT.STATUS_NUM.SUBMITTED);

    const optimisticData: OnyxUpdate[] = !isSubmitAndClosePolicy
        ? [
              {
                  onyxMethod: Onyx.METHOD.MERGE,
                  key: `${ONYXKEYS.COLLECTION.REPORT_ACTIONS}${expenseReport.reportID}`,
                  value: {
                      [optimisticSubmittedReportAction.reportActionID]: {
                          ...(optimisticSubmittedReportAction as OnyxTypes.ReportAction),
                          pendingAction: CONST.RED_BRICK_ROAD_PENDING_ACTION.ADD,
                      },
                  },
              },
              {
                  onyxMethod: Onyx.METHOD.MERGE,
                  key: `${ONYXKEYS.COLLECTION.REPORT}${expenseReport.reportID}`,
                  value: {
                      ...expenseReport,
                      lastMessageText: ReportActionsUtils.getReportActionText(optimisticSubmittedReportAction),
                      lastMessageHtml: ReportActionsUtils.getReportActionHtml(optimisticSubmittedReportAction),
                      stateNum: CONST.REPORT.STATE_NUM.SUBMITTED,
                      statusNum: CONST.REPORT.STATUS_NUM.SUBMITTED,
                  },
              },
          ]
        : [
              {
                  onyxMethod: Onyx.METHOD.MERGE,
                  key: `${ONYXKEYS.COLLECTION.REPORT}${expenseReport.reportID}`,
                  value: {
                      ...expenseReport,
                      stateNum: CONST.REPORT.STATE_NUM.APPROVED,
                      statusNum: CONST.REPORT.STATUS_NUM.CLOSED,
                  },
              },
          ];

    optimisticData.push({
        onyxMethod: Onyx.METHOD.MERGE,
        key: `${ONYXKEYS.COLLECTION.NEXT_STEP}${expenseReport.reportID}`,
        value: optimisticNextStep,
    });

    if (parentReport?.reportID) {
        optimisticData.push({
            onyxMethod: Onyx.METHOD.MERGE,
            key: `${ONYXKEYS.COLLECTION.REPORT}${parentReport.reportID}`,
            value: {
                ...parentReport,
                // In case its a manager who force submitted the report, they are the next user who needs to take an action
                hasOutstandingChildRequest: isCurrentUserManager,
                iouReportID: null,
            },
        });
    }

    const successData: OnyxUpdate[] = [];
    if (!isSubmitAndClosePolicy) {
        successData.push({
            onyxMethod: Onyx.METHOD.MERGE,
            key: `${ONYXKEYS.COLLECTION.REPORT_ACTIONS}${expenseReport.reportID}`,
            value: {
                [optimisticSubmittedReportAction.reportActionID]: {
                    pendingAction: null,
                },
            },
        });
    }

    const failureData: OnyxUpdate[] = [
        {
            onyxMethod: Onyx.METHOD.MERGE,
            key: `${ONYXKEYS.COLLECTION.REPORT}${expenseReport.reportID}`,
            value: {
                statusNum: CONST.REPORT.STATUS_NUM.OPEN,
                stateNum: CONST.REPORT.STATE_NUM.OPEN,
            },
        },
        {
            onyxMethod: Onyx.METHOD.MERGE,
            key: `${ONYXKEYS.COLLECTION.NEXT_STEP}${expenseReport.reportID}`,
            value: currentNextStep,
        },
    ];
    if (!isSubmitAndClosePolicy) {
        failureData.push({
            onyxMethod: Onyx.METHOD.MERGE,
            key: `${ONYXKEYS.COLLECTION.REPORT_ACTIONS}${expenseReport.reportID}`,
            value: {
                [optimisticSubmittedReportAction.reportActionID]: {
                    errors: ErrorUtils.getMicroSecondOnyxErrorWithTranslationKey('iou.error.other'),
                },
            },
        });
    }

    if (parentReport?.reportID) {
        failureData.push({
            onyxMethod: Onyx.METHOD.MERGE,
            key: `${ONYXKEYS.COLLECTION.REPORT}${parentReport.reportID}`,
            value: {
                hasOutstandingChildRequest: parentReport.hasOutstandingChildRequest,
                iouReportID: expenseReport.reportID,
            },
        });
    }

    const parameters: SubmitReportParams = {
        reportID: expenseReport.reportID,
        managerAccountID: PolicyUtils.getSubmitToAccountID(policy, expenseReport) ?? expenseReport.managerID,
        reportActionID: optimisticSubmittedReportAction.reportActionID,
    };

    API.write(WRITE_COMMANDS.SUBMIT_REPORT, parameters, {optimisticData, successData, failureData});
}

function cancelPayment(expenseReport: OnyxEntry<OnyxTypes.Report>, chatReport: OnyxTypes.Report) {
    if (isEmptyObject(expenseReport)) {
        return;
    }

    const optimisticReportAction = ReportUtils.buildOptimisticCancelPaymentReportAction(expenseReport.reportID, -(expenseReport.total ?? 0), expenseReport.currency ?? '');
    const policy = PolicyUtils.getPolicy(chatReport.policyID);
    const approvalMode = policy?.approvalMode ?? CONST.POLICY.APPROVAL_MODE.BASIC;
    const stateNum: ValueOf<typeof CONST.REPORT.STATE_NUM> = approvalMode === CONST.POLICY.APPROVAL_MODE.OPTIONAL ? CONST.REPORT.STATE_NUM.SUBMITTED : CONST.REPORT.STATE_NUM.APPROVED;
    const statusNum: ValueOf<typeof CONST.REPORT.STATUS_NUM> = approvalMode === CONST.POLICY.APPROVAL_MODE.OPTIONAL ? CONST.REPORT.STATUS_NUM.CLOSED : CONST.REPORT.STATUS_NUM.APPROVED;
    const optimisticNextStep = NextStepUtils.buildNextStep(expenseReport, statusNum);
    const optimisticData: OnyxUpdate[] = [
        {
            onyxMethod: Onyx.METHOD.MERGE,
            key: `${ONYXKEYS.COLLECTION.REPORT_ACTIONS}${expenseReport.reportID}`,
            value: {
                [optimisticReportAction.reportActionID]: {
                    ...(optimisticReportAction as OnyxTypes.ReportAction),
                    pendingAction: CONST.RED_BRICK_ROAD_PENDING_ACTION.ADD,
                },
            },
        },
        {
            onyxMethod: Onyx.METHOD.MERGE,
            key: `${ONYXKEYS.COLLECTION.REPORT}${expenseReport.reportID}`,
            value: {
                ...expenseReport,
                lastMessageText: ReportActionsUtils.getReportActionText(optimisticReportAction),
                lastMessageHtml: ReportActionsUtils.getReportActionHtml(optimisticReportAction),
                stateNum,
                statusNum,
            },
        },
    ];

    optimisticData.push({
        onyxMethod: Onyx.METHOD.MERGE,
        key: `${ONYXKEYS.COLLECTION.NEXT_STEP}${expenseReport.reportID}`,
        value: optimisticNextStep,
    });

    const successData: OnyxUpdate[] = [
        {
            onyxMethod: Onyx.METHOD.MERGE,
            key: `${ONYXKEYS.COLLECTION.REPORT_ACTIONS}${expenseReport.reportID}`,
            value: {
                [optimisticReportAction.reportActionID]: {
                    pendingAction: null,
                },
            },
        },
    ];

    const failureData: OnyxUpdate[] = [
        {
            onyxMethod: Onyx.METHOD.MERGE,
            key: `${ONYXKEYS.COLLECTION.REPORT_ACTIONS}${expenseReport.reportID}`,
            value: {
                [optimisticReportAction.reportActionID ?? '-1']: {
                    errors: ErrorUtils.getMicroSecondOnyxErrorWithTranslationKey('iou.error.other'),
                },
            },
        },
        {
            onyxMethod: Onyx.METHOD.MERGE,
            key: `${ONYXKEYS.COLLECTION.REPORT}${expenseReport.reportID}`,
            value: {
                statusNum: CONST.REPORT.STATUS_NUM.REIMBURSED,
            },
        },
    ];

    if (expenseReport.parentReportID && expenseReport.parentReportActionID) {
        optimisticData.push({
            onyxMethod: Onyx.METHOD.MERGE,
            key: `${ONYXKEYS.COLLECTION.REPORT_ACTIONS}${expenseReport.parentReportID}`,
            value: {
                [expenseReport.parentReportActionID]: {
                    childStateNum: stateNum,
                    childStatusNum: statusNum,
                },
            },
        });

        failureData.push({
            onyxMethod: Onyx.METHOD.MERGE,
            key: `${ONYXKEYS.COLLECTION.REPORT_ACTIONS}${expenseReport.parentReportID}`,
            value: {
                [expenseReport.parentReportActionID]: {
                    childStateNum: expenseReport.stateNum,
                    childStatusNum: expenseReport.statusNum,
                },
            },
        });
    }

    if (chatReport?.reportID) {
        failureData.push({
            onyxMethod: Onyx.METHOD.MERGE,
            key: `${ONYXKEYS.COLLECTION.REPORT}${chatReport.reportID}`,
            value: {
                hasOutstandingChildRequest: true,
                iouReportID: expenseReport.reportID,
            },
        });
    }
    failureData.push({
        onyxMethod: Onyx.METHOD.MERGE,
        key: `${ONYXKEYS.COLLECTION.NEXT_STEP}${expenseReport.reportID}`,
        value: NextStepUtils.buildNextStep(expenseReport, CONST.REPORT.STATUS_NUM.REIMBURSED),
    });

    API.write(
        WRITE_COMMANDS.CANCEL_PAYMENT,
        {
            iouReportID: expenseReport.reportID,
            chatReportID: chatReport.reportID,
            managerAccountID: expenseReport.managerID ?? -1,
            reportActionID: optimisticReportAction.reportActionID,
        },
        {optimisticData, successData, failureData},
    );
}

/**
 * Completes onboarding for invite link flow based on the selected payment option
 *
 * @param paymentSelected based on which we choose the onboarding choice and concierge message
 */
function completePaymentOnboarding(paymentSelected: ValueOf<typeof CONST.PAYMENT_SELECTED>, adminsChatReportID?: string, onboardingPolicyID?: string) {
    const isInviteOnboardingComplete = introSelected?.isInviteOnboardingComplete ?? false;

    if (isInviteOnboardingComplete || !introSelected?.choice || !introSelected?.inviteType) {
        return;
    }

    const session = SessionUtils.getSession();

    const personalDetailsListValues = Object.values(OptionsListUtils.getPersonalDetailsForAccountIDs(session?.accountID ? [session.accountID] : [], personalDetailsList));
    const personalDetails = personalDetailsListValues.at(0);

    let onboardingPurpose = introSelected?.choice;
    if (introSelected?.inviteType === CONST.ONBOARDING_INVITE_TYPES.IOU && paymentSelected === CONST.IOU.PAYMENT_SELECTED.BBA) {
        onboardingPurpose = CONST.ONBOARDING_CHOICES.MANAGE_TEAM;
    }

    if (introSelected?.inviteType === CONST.ONBOARDING_INVITE_TYPES.INVOICE && paymentSelected !== CONST.IOU.PAYMENT_SELECTED.BBA) {
        onboardingPurpose = CONST.ONBOARDING_CHOICES.CHAT_SPLIT;
    }

    Report.completeOnboarding(
        onboardingPurpose,
        CONST.ONBOARDING_MESSAGES[onboardingPurpose],
        personalDetails?.firstName ?? '',
        personalDetails?.lastName ?? '',
        adminsChatReportID,
        onboardingPolicyID,
        paymentSelected,
        undefined,
        undefined,
        true,
    );
}
function payMoneyRequest(paymentType: PaymentMethodType, chatReport: OnyxTypes.Report, iouReport: OnyxEntry<OnyxTypes.Report>, full = true) {
    if (chatReport.policyID && SubscriptionUtils.shouldRestrictUserBillableActions(chatReport.policyID)) {
        Navigation.navigate(ROUTES.RESTRICTED_ACTION.getRoute(chatReport.policyID));
        return;
    }

    const paymentSelected = paymentType === CONST.IOU.PAYMENT_TYPE.VBBA ? CONST.IOU.PAYMENT_SELECTED.BBA : CONST.IOU.PAYMENT_SELECTED.PBA;
    completePaymentOnboarding(paymentSelected);

    const recipient = {accountID: iouReport?.ownerAccountID ?? -1};
    const {params, optimisticData, successData, failureData} = getPayMoneyRequestParams(chatReport, iouReport, recipient, paymentType, full);

    // For now, we need to call the PayMoneyRequestWithWallet API since PayMoneyRequest was not updated to work with
    // Expensify Wallets.
    const apiCommand = paymentType === CONST.IOU.PAYMENT_TYPE.EXPENSIFY ? WRITE_COMMANDS.PAY_MONEY_REQUEST_WITH_WALLET : WRITE_COMMANDS.PAY_MONEY_REQUEST;

    API.write(apiCommand, params, {optimisticData, successData, failureData});
}

function payInvoice(paymentMethodType: PaymentMethodType, chatReport: OnyxTypes.Report, invoiceReport: OnyxEntry<OnyxTypes.Report>, payAsBusiness = false) {
    const recipient = {accountID: invoiceReport?.ownerAccountID ?? -1};
    const {
        optimisticData,
        successData,
        failureData,
        params: {
            reportActionID,
            policyID,
            adminsChatReportID,
            adminsCreatedReportActionID,
            expenseChatReportID,
            expenseCreatedReportActionID,
            customUnitRateID,
            customUnitID,
            ownerEmail,
            policyName,
        },
    } = getPayMoneyRequestParams(chatReport, invoiceReport, recipient, paymentMethodType, true, payAsBusiness);

    const paymentSelected = paymentMethodType === CONST.IOU.PAYMENT_TYPE.VBBA ? CONST.IOU.PAYMENT_SELECTED.BBA : CONST.IOU.PAYMENT_SELECTED.PBA;
    completePaymentOnboarding(paymentSelected);

    let params: PayInvoiceParams = {
        reportID: invoiceReport?.reportID ?? '',
        reportActionID,
        paymentMethodType,
        payAsBusiness,
    };

    if (policyID) {
        params = {
            ...params,
            policyID,
            adminsChatReportID,
            adminsCreatedReportActionID,
            expenseChatReportID,
            expenseCreatedReportActionID,
            customUnitRateID,
            customUnitID,
            ownerEmail,
            policyName,
        };
    }

    API.write(WRITE_COMMANDS.PAY_INVOICE, params, {optimisticData, successData, failureData});
}

function detachReceipt(transactionID: string) {
    const transaction = allTransactions[`${ONYXKEYS.COLLECTION.TRANSACTION}${transactionID}`];
    const newTransaction = transaction
        ? {
              ...transaction,
              filename: '',
              receipt: {
                  source: '',
              },
          }
        : null;

    const optimisticData: OnyxUpdate[] = [
        {
            onyxMethod: Onyx.METHOD.SET,
            key: `${ONYXKEYS.COLLECTION.TRANSACTION}${transactionID}`,
            value: {
                ...newTransaction,
                pendingFields: {
                    receipt: CONST.RED_BRICK_ROAD_PENDING_ACTION.UPDATE,
                },
            },
        },
    ];

    const successData: OnyxUpdate[] = [
        {
            onyxMethod: Onyx.METHOD.MERGE,
            key: `${ONYXKEYS.COLLECTION.TRANSACTION}${transactionID}`,
            value: {
                pendingFields: {
                    receipt: null,
                },
            },
        },
    ];
    const failureData: OnyxUpdate[] = [
        {
            onyxMethod: Onyx.METHOD.MERGE,
            key: `${ONYXKEYS.COLLECTION.TRANSACTION}${transactionID}`,
            value: {
                ...(transaction ?? null),
                errors: ErrorUtils.getMicroSecondOnyxErrorWithTranslationKey('iou.error.receiptDeleteFailureError'),
                pendingFields: {
                    receipt: null,
                },
            },
        },
    ];

    const parameters: DetachReceiptParams = {transactionID};

    API.write(WRITE_COMMANDS.DETACH_RECEIPT, parameters, {optimisticData, successData, failureData});
}

function replaceReceipt(transactionID: string, file: File, source: string) {
    const transaction = allTransactions[`${ONYXKEYS.COLLECTION.TRANSACTION}${transactionID}`];
    const oldReceipt = transaction?.receipt ?? {};
    const receiptOptimistic = {
        source,
        state: CONST.IOU.RECEIPT_STATE.OPEN,
    };

    const optimisticData: OnyxUpdate[] = [
        {
            onyxMethod: Onyx.METHOD.MERGE,
            key: `${ONYXKEYS.COLLECTION.TRANSACTION}${transactionID}`,
            value: {
                receipt: receiptOptimistic,
                filename: file.name,
                pendingFields: {
                    receipt: CONST.RED_BRICK_ROAD_PENDING_ACTION.UPDATE,
                },
            },
        },
    ];

    const successData: OnyxUpdate[] = [
        {
            onyxMethod: Onyx.METHOD.MERGE,
            key: `${ONYXKEYS.COLLECTION.TRANSACTION}${transactionID}`,
            value: {
                pendingFields: {
                    receipt: null,
                },
            },
        },
    ];

    const failureData: OnyxUpdate[] = [
        {
            onyxMethod: Onyx.METHOD.MERGE,
            key: `${ONYXKEYS.COLLECTION.TRANSACTION}${transactionID}`,
            value: {
                receipt: !isEmptyObject(oldReceipt) ? oldReceipt : null,
                filename: transaction?.filename,
                errors: getReceiptError(receiptOptimistic, file.name),
                pendingFields: {
                    receipt: null,
                },
            },
        },
    ];

    const parameters: ReplaceReceiptParams = {
        transactionID,
        receipt: file,
    };

    API.write(WRITE_COMMANDS.REPLACE_RECEIPT, parameters, {optimisticData, successData, failureData});
}

/**
 * Finds the participants for an IOU based on the attached report
 * @param transactionID of the transaction to set the participants of
 * @param report attached to the transaction
 */
function setMoneyRequestParticipantsFromReport(transactionID: string, report: OnyxEntry<OnyxTypes.Report>): Participant[] {
    // If the report is iou or expense report, we should get the chat report to set participant for request money
    const chatReport = ReportUtils.isMoneyRequestReport(report) ? ReportUtils.getReportOrDraftReport(report?.chatReportID) : report;
    const currentUserAccountID = currentUserPersonalDetails?.accountID;
    const shouldAddAsReport = !isEmptyObject(chatReport) && ReportUtils.isSelfDM(chatReport);
    let participants: Participant[] = [];

    if (ReportUtils.isPolicyExpenseChat(chatReport) || shouldAddAsReport) {
        participants = [{accountID: 0, reportID: chatReport?.reportID, isPolicyExpenseChat: ReportUtils.isPolicyExpenseChat(chatReport), selected: true}];
    } else if (ReportUtils.isInvoiceRoom(chatReport)) {
        participants = [
            {reportID: chatReport?.reportID, selected: true},
            {
                policyID: chatReport?.policyID,
                isSender: true,
                selected: false,
            },
        ];
    } else {
        const chatReportOtherParticipants = Object.keys(chatReport?.participants ?? {})
            .map(Number)
            .filter((accountID) => accountID !== currentUserAccountID);
        participants = chatReportOtherParticipants.map((accountID) => ({accountID, selected: true}));
    }

    Onyx.merge(`${ONYXKEYS.COLLECTION.TRANSACTION_DRAFT}${transactionID}`, {participants, participantsAutoAssigned: true});

    return participants;
}

function setMoneyRequestTaxRate(transactionID: string, taxCode: string) {
    Onyx.merge(`${ONYXKEYS.COLLECTION.TRANSACTION_DRAFT}${transactionID}`, {taxCode});
}

function setMoneyRequestTaxAmount(transactionID: string, taxAmount: number | null) {
    Onyx.merge(`${ONYXKEYS.COLLECTION.TRANSACTION_DRAFT}${transactionID}`, {taxAmount});
}

function dismissHoldUseExplanation() {
    const parameters: SetNameValuePairParams = {
        name: ONYXKEYS.NVP_DISMISSED_HOLD_USE_EXPLANATION,
        value: true,
    };

    const optimisticData: OnyxUpdate[] = [
        {
            onyxMethod: Onyx.METHOD.MERGE,
            key: ONYXKEYS.NVP_DISMISSED_HOLD_USE_EXPLANATION,
            value: true,
        },
    ];

    API.write(WRITE_COMMANDS.SET_NAME_VALUE_PAIR, parameters, {
        optimisticData,
    });
}

/**
 * Sets the `splitShares` map that holds individual shares of a split bill
 */
function setSplitShares(transaction: OnyxEntry<OnyxTypes.Transaction>, amount: number, currency: string, newAccountIDs: number[]) {
    if (!transaction) {
        return;
    }
    const oldAccountIDs = Object.keys(transaction.splitShares ?? {}).map((key) => Number(key));

    // Create an array containing unique IDs of the current transaction participants and the new ones
    // The current userAccountID might not be included in newAccountIDs if this is called from the participants step using Global Create
    // If this is called from an existing group chat, it'll be included. So we manually add them to account for both cases.
    const accountIDs = [...new Set<number>([userAccountID, ...newAccountIDs, ...oldAccountIDs])];

    const splitShares: SplitShares = accountIDs.reduce((acc: SplitShares, accountID): SplitShares => {
        // We want to replace the contents of splitShares to contain only `newAccountIDs` entries
        // In the case of going back to the participants page and removing a participant
        // a simple merge will have the previous participant still present in the splitshares object
        // So we manually set their entry to null
        if (!newAccountIDs.includes(accountID) && accountID !== userAccountID) {
            acc[accountID] = null;
            return acc;
        }

        const isPayer = accountID === userAccountID;
        const participantsLength = newAccountIDs.includes(userAccountID) ? newAccountIDs.length - 1 : newAccountIDs.length;
        const splitAmount = IOUUtils.calculateAmount(participantsLength, amount, currency, isPayer);
        acc[accountID] = {
            amount: splitAmount,
            isModified: false,
        };
        return acc;
    }, {});

    Onyx.merge(`${ONYXKEYS.COLLECTION.TRANSACTION_DRAFT}${transaction.transactionID}`, {splitShares});
}

function resetSplitShares(transaction: OnyxEntry<OnyxTypes.Transaction>, newAmount?: number, currency?: string) {
    if (!transaction) {
        return;
    }
    const accountIDs = Object.keys(transaction.splitShares ?? {}).map((key) => Number(key));
    if (!accountIDs) {
        return;
    }
    setSplitShares(transaction, newAmount ?? transaction.amount, currency ?? transaction.currency, accountIDs);
}

/**
 * Sets an individual split share of the participant accountID supplied
 */
function setIndividualShare(transactionID: string, participantAccountID: number, participantShare: number) {
    Onyx.merge(`${ONYXKEYS.COLLECTION.TRANSACTION_DRAFT}${transactionID}`, {
        splitShares: {
            [participantAccountID]: {amount: participantShare, isModified: true},
        },
    });
}

/**
 * Adjusts remaining unmodified shares when another share is modified
 * E.g. if total bill is $100 and split between 3 participants, when the user changes the first share to $50, the remaining unmodified shares will become $25 each.
 */
function adjustRemainingSplitShares(transaction: NonNullable<OnyxTypes.Transaction>) {
    const modifiedShares = Object.keys(transaction.splitShares ?? {}).filter((key: string) => transaction?.splitShares?.[Number(key)]?.isModified);

    if (!modifiedShares.length) {
        return;
    }

    const sumOfManualShares = modifiedShares
        .map((key: string): number => transaction?.splitShares?.[Number(key)]?.amount ?? 0)
        .reduce((prev: number, current: number): number => prev + current, 0);

    const unmodifiedSharesAccountIDs = Object.keys(transaction.splitShares ?? {})
        .filter((key: string) => !transaction?.splitShares?.[Number(key)]?.isModified)
        .map((key: string) => Number(key));

    const remainingTotal = transaction.amount - sumOfManualShares;
    if (remainingTotal < 0) {
        return;
    }

    const splitShares: SplitShares = unmodifiedSharesAccountIDs.reduce((acc: SplitShares, accountID: number, index: number): SplitShares => {
        const splitAmount = IOUUtils.calculateAmount(unmodifiedSharesAccountIDs.length - 1, remainingTotal, transaction.currency, index === 0);
        acc[accountID] = {
            amount: splitAmount,
        };
        return acc;
    }, {});

    Onyx.merge(`${ONYXKEYS.COLLECTION.TRANSACTION_DRAFT}${transaction.transactionID}`, {splitShares});
}

/**
 * Put expense on HOLD
 */
function putOnHold(transactionID: string, comment: string, reportID: string, searchHash?: number) {
    const currentTime = DateUtils.getDBTime();
    const createdReportAction = ReportUtils.buildOptimisticHoldReportAction(currentTime);
    const createdReportActionComment = ReportUtils.buildOptimisticHoldReportActionComment(comment, DateUtils.addMillisecondsFromDateTime(currentTime, 1));
    const newViolation = {name: CONST.VIOLATIONS.HOLD, type: CONST.VIOLATION_TYPES.VIOLATION};
    const transactionViolations = allTransactionViolations[`${ONYXKEYS.COLLECTION.TRANSACTION_VIOLATIONS}${transactionID}`] ?? [];
    const updatedViolations = [...transactionViolations, newViolation];
    const parentReportActionOptimistic = ReportUtils.getOptimisticDataForParentReportAction(reportID, createdReportActionComment.created, CONST.RED_BRICK_ROAD_PENDING_ACTION.ADD);

    const optimisticData: OnyxUpdate[] = [
        {
            onyxMethod: Onyx.METHOD.MERGE,
            key: `${ONYXKEYS.COLLECTION.REPORT_ACTIONS}${reportID}`,
            value: {
                [createdReportAction.reportActionID]: createdReportAction as ReportAction,
                [createdReportActionComment.reportActionID]: createdReportActionComment as ReportAction,
            },
        },
        {
            onyxMethod: Onyx.METHOD.MERGE,
            key: `${ONYXKEYS.COLLECTION.TRANSACTION}${transactionID}`,
            value: {
                pendingAction: CONST.RED_BRICK_ROAD_PENDING_ACTION.UPDATE,
                comment: {
                    hold: createdReportAction.reportActionID,
                },
            },
        },
        {
            onyxMethod: Onyx.METHOD.MERGE,
            key: `${ONYXKEYS.COLLECTION.TRANSACTION_VIOLATIONS}${transactionID}`,
            value: updatedViolations,
        },
    ];

    parentReportActionOptimistic.forEach((parentActionData) => {
        if (!parentActionData) {
            return;
        }
        optimisticData.push(parentActionData);
    });

    const successData: OnyxUpdate[] = [
        {
            onyxMethod: Onyx.METHOD.MERGE,
            key: `${ONYXKEYS.COLLECTION.TRANSACTION}${transactionID}`,
            value: {
                pendingAction: null,
            },
        },
    ];

    const failureData: OnyxUpdate[] = [
        {
            onyxMethod: Onyx.METHOD.MERGE,
            key: `${ONYXKEYS.COLLECTION.TRANSACTION}${transactionID}`,
            value: {
                pendingAction: null,
                comment: {
                    hold: null,
                },
                errors: ErrorUtils.getMicroSecondOnyxErrorWithTranslationKey('iou.error.genericHoldExpenseFailureMessage'),
            },
        },
    ];

    // If we are holding from the search page, we optimistically update the snapshot data that search uses so that it is kept in sync
    if (searchHash) {
        optimisticData.push({
            onyxMethod: Onyx.METHOD.MERGE,
            key: `${ONYXKEYS.COLLECTION.SNAPSHOT}${searchHash}`,
            value: {
                data: {
                    [`${ONYXKEYS.COLLECTION.TRANSACTION}${transactionID}`]: {
                        canHold: false,
                        canUnhold: true,
                    },
                },
            } as Record<string, Record<string, Partial<SearchTransaction>>>,
        });
        failureData.push({
            onyxMethod: Onyx.METHOD.MERGE,
            key: `${ONYXKEYS.COLLECTION.SNAPSHOT}${searchHash}`,
            value: {
                data: {
                    [`${ONYXKEYS.COLLECTION.TRANSACTION}${transactionID}`]: {
                        canHold: true,
                        canUnhold: false,
                    },
                },
            } as Record<string, Record<string, Partial<SearchTransaction>>>,
        });
    }

    API.write(
        'HoldRequest',
        {
            transactionID,
            comment,
            reportActionID: createdReportAction.reportActionID,
            commentReportActionID: createdReportActionComment.reportActionID,
        },
        {optimisticData, successData, failureData},
    );

    const currentReportID = ReportUtils.getDisplayedReportID(reportID);
    Report.notifyNewAction(currentReportID, userAccountID);
}

/**
 * Remove expense from HOLD
 */
function unholdRequest(transactionID: string, reportID: string, searchHash?: number) {
    const createdReportAction = ReportUtils.buildOptimisticUnHoldReportAction();
    const transactionViolations = allTransactionViolations[`${ONYXKEYS.COLLECTION.TRANSACTION_VIOLATIONS}${transactionID}`];

    const optimisticData: OnyxUpdate[] = [
        {
            onyxMethod: Onyx.METHOD.MERGE,
            key: `${ONYXKEYS.COLLECTION.REPORT_ACTIONS}${reportID}`,
            value: {
                [createdReportAction.reportActionID]: createdReportAction as ReportAction,
            },
        },
        {
            onyxMethod: Onyx.METHOD.MERGE,
            key: `${ONYXKEYS.COLLECTION.TRANSACTION}${transactionID}`,
            value: {
                pendingAction: CONST.RED_BRICK_ROAD_PENDING_ACTION.UPDATE,
                comment: {
                    hold: null,
                },
            },
        },
        {
            onyxMethod: Onyx.METHOD.SET,
            key: `${ONYXKEYS.COLLECTION.TRANSACTION_VIOLATIONS}${transactionID}`,
            value: transactionViolations?.filter((violation) => violation.name !== CONST.VIOLATIONS.HOLD) ?? [],
        },
    ];

    const successData: OnyxUpdate[] = [
        {
            onyxMethod: Onyx.METHOD.MERGE,
            key: `${ONYXKEYS.COLLECTION.TRANSACTION}${transactionID}`,
            value: {
                pendingAction: null,
                comment: {
                    hold: null,
                },
            },
        },
    ];

    const failureData: OnyxUpdate[] = [
        {
            onyxMethod: Onyx.METHOD.MERGE,
            key: `${ONYXKEYS.COLLECTION.TRANSACTION}${transactionID}`,
            value: {
                pendingAction: null,
                errors: ErrorUtils.getMicroSecondOnyxErrorWithTranslationKey('iou.error.genericUnholdExpenseFailureMessage'),
            },
        },
        {
            onyxMethod: Onyx.METHOD.SET,
            key: `${ONYXKEYS.COLLECTION.TRANSACTION_VIOLATIONS}${transactionID}`,
            value: transactionViolations ?? null,
        },
    ];

    // If we are unholding from the search page, we optimistically update the snapshot data that search uses so that it is kept in sync
    if (searchHash) {
        optimisticData.push({
            onyxMethod: Onyx.METHOD.MERGE,
            key: `${ONYXKEYS.COLLECTION.SNAPSHOT}${searchHash}`,
            value: {
                data: {
                    [`${ONYXKEYS.COLLECTION.TRANSACTION}${transactionID}`]: {
                        canHold: true,
                        canUnhold: false,
                    },
                },
            } as Record<string, Record<string, Partial<SearchTransaction>>>,
        });
        failureData.push({
            onyxMethod: Onyx.METHOD.MERGE,
            key: `${ONYXKEYS.COLLECTION.SNAPSHOT}${searchHash}`,
            value: {
                data: {
                    [`${ONYXKEYS.COLLECTION.TRANSACTION}${transactionID}`]: {
                        canHold: false,
                        canUnhold: true,
                    },
                },
            } as Record<string, Record<string, Partial<SearchTransaction>>>,
        });
    }

    API.write(
        'UnHoldRequest',
        {
            transactionID,
            reportActionID: createdReportAction.reportActionID,
        },
        {optimisticData, successData, failureData},
    );

    const currentReportID = ReportUtils.getDisplayedReportID(reportID);
    Report.notifyNewAction(currentReportID, userAccountID);
}
// eslint-disable-next-line rulesdir/no-negated-variables
function navigateToStartStepIfScanFileCannotBeRead(
    receiptFilename: string | undefined,
    receiptPath: ReceiptSource | undefined,
    onSuccess: (file: File) => void,
    requestType: IOURequestType,
    iouType: IOUType,
    transactionID: string,
    reportID: string,
    receiptType: string | undefined,
) {
    if (!receiptFilename || !receiptPath) {
        return;
    }

    const onFailure = () => {
        setMoneyRequestReceipt(transactionID, '', '', true);
        if (requestType === CONST.IOU.REQUEST_TYPE.MANUAL) {
            Navigation.navigate(ROUTES.MONEY_REQUEST_STEP_SCAN.getRoute(CONST.IOU.ACTION.CREATE, iouType, transactionID, reportID, Navigation.getActiveRouteWithoutParams()));
            return;
        }
        IOUUtils.navigateToStartMoneyRequestStep(requestType, iouType, transactionID, reportID);
    };
    FileUtils.readFileAsync(receiptPath.toString(), receiptFilename, onSuccess, onFailure, receiptType);
}

/** Save the preferred payment method for a policy */
function savePreferredPaymentMethod(policyID: string, paymentMethod: PaymentMethodType) {
    Onyx.merge(`${ONYXKEYS.NVP_LAST_PAYMENT_METHOD}`, {[policyID]: paymentMethod});
}

/** Get report policy id of IOU request */
function getIOURequestPolicyID(transaction: OnyxEntry<OnyxTypes.Transaction>, report: OnyxEntry<OnyxTypes.Report>): string {
    // Workspace sender will exist for invoices
    const workspaceSender = transaction?.participants?.find((participant) => participant.isSender);
    return workspaceSender?.policyID ?? report?.policyID ?? '-1';
}

function getIOUActionForTransactions(transactionIDList: string[], iouReportID: string): Array<ReportAction<typeof CONST.REPORT.ACTIONS.TYPE.IOU>> {
    return Object.values(allReportActions?.[`${ONYXKEYS.COLLECTION.REPORT_ACTIONS}${iouReportID}`] ?? {})?.filter(
        (reportAction): reportAction is ReportAction<typeof CONST.REPORT.ACTIONS.TYPE.IOU> => {
            if (!ReportActionsUtils.isMoneyRequestAction(reportAction)) {
                return false;
            }
            const message = ReportActionsUtils.getOriginalMessage(reportAction);
            if (!message?.IOUTransactionID) {
                return false;
            }
            return transactionIDList.includes(message.IOUTransactionID);
        },
    );
}

/** Merge several transactions into one by updating the fields of the one we want to keep and deleting the rest */
function mergeDuplicates(params: TransactionMergeParams) {
    const originalSelectedTransaction = allTransactions[`${ONYXKEYS.COLLECTION.TRANSACTION}${params.transactionID}`];

    const optimisticTransactionData: OnyxUpdate = {
        onyxMethod: Onyx.METHOD.MERGE,
        key: `${ONYXKEYS.COLLECTION.TRANSACTION}${params.transactionID}`,
        value: {
            ...originalSelectedTransaction,
            billable: params.billable,
            comment: {
                comment: params.comment,
            },
            category: params.category,
            created: params.created,
            currency: params.currency,
            modifiedMerchant: params.merchant,
            reimbursable: params.reimbursable,
            tag: params.tag,
        },
    };

    const failureTransactionData: OnyxUpdate = {
        onyxMethod: Onyx.METHOD.MERGE,
        key: `${ONYXKEYS.COLLECTION.TRANSACTION}${params.transactionID}`,
        // eslint-disable-next-line @typescript-eslint/non-nullable-type-assertion-style
        value: originalSelectedTransaction as OnyxTypes.Transaction,
    };

    const optimisticTransactionDuplicatesData: OnyxUpdate[] = params.transactionIDList.map((id) => ({
        onyxMethod: Onyx.METHOD.SET,
        key: `${ONYXKEYS.COLLECTION.TRANSACTION}${id}`,
        value: null,
    }));

    const failureTransactionDuplicatesData: OnyxUpdate[] = params.transactionIDList.map((id) => ({
        onyxMethod: Onyx.METHOD.MERGE,
        key: `${ONYXKEYS.COLLECTION.TRANSACTION}${id}`,
        // eslint-disable-next-line @typescript-eslint/non-nullable-type-assertion-style
        value: allTransactions[`${ONYXKEYS.COLLECTION.TRANSACTION}${id}`] as OnyxTypes.Transaction,
    }));

    const optimisticTransactionViolations: OnyxUpdate[] = [...params.transactionIDList, params.transactionID].map((id) => {
        const violations = allTransactionViolations[`${ONYXKEYS.COLLECTION.TRANSACTION_VIOLATIONS}${id}`] ?? [];
        return {
            onyxMethod: Onyx.METHOD.MERGE,
            key: `${ONYXKEYS.COLLECTION.TRANSACTION_VIOLATIONS}${id}`,
            value: violations.filter((violation) => violation.name !== CONST.VIOLATIONS.DUPLICATED_TRANSACTION),
        };
    });

    const failureTransactionViolations: OnyxUpdate[] = [...params.transactionIDList, params.transactionID].map((id) => {
        const violations = allTransactionViolations[`${ONYXKEYS.COLLECTION.TRANSACTION_VIOLATIONS}${id}`] ?? [];
        return {
            onyxMethod: Onyx.METHOD.MERGE,
            key: `${ONYXKEYS.COLLECTION.TRANSACTION_VIOLATIONS}${id}`,
            value: violations,
        };
    });

    const duplicateTransactionTotals = params.transactionIDList.reduce((total, id) => {
        const duplicateTransaction = allTransactions[`${ONYXKEYS.COLLECTION.TRANSACTION}${id}`];
        if (!duplicateTransaction) {
            return total;
        }
        return total + duplicateTransaction.amount;
    }, 0);

    const expenseReport = ReportConnection.getAllReports()?.[`${ONYXKEYS.COLLECTION.REPORT}${params.reportID}`];
    const expenseReportOptimisticData: OnyxUpdate = {
        onyxMethod: Onyx.METHOD.MERGE,
        key: `${ONYXKEYS.COLLECTION.REPORT}${params.reportID}`,
        value: {
            total: (expenseReport?.total ?? 0) - duplicateTransactionTotals,
        },
    };
    const expenseReportFailureData: OnyxUpdate = {
        onyxMethod: Onyx.METHOD.MERGE,
        key: `${ONYXKEYS.COLLECTION.REPORT}${params.reportID}`,
        value: {
            total: expenseReport?.total,
        },
    };

    const iouActionsToDelete = getIOUActionForTransactions(params.transactionIDList, params.reportID);

    const deletedTime = DateUtils.getDBTime();
    const expenseReportActionsOptimisticData: OnyxUpdate = {
        onyxMethod: Onyx.METHOD.MERGE,
        key: `${ONYXKEYS.COLLECTION.REPORT_ACTIONS}${params.reportID}`,
        value: iouActionsToDelete.reduce<Record<string, PartialDeep<ReportAction<typeof CONST.REPORT.ACTIONS.TYPE.IOU>>>>((val, reportAction) => {
            const firstMessage = Array.isArray(reportAction.message) ? reportAction.message.at(0) : null;
            // eslint-disable-next-line no-param-reassign
            val[reportAction.reportActionID] = {
                originalMessage: {
                    deleted: deletedTime,
                },
                ...(firstMessage && {
                    message: [
                        {
                            ...firstMessage,
                            deleted: deletedTime,
                        },
                        ...(Array.isArray(reportAction.message) ? reportAction.message.slice(1) : []),
                    ],
                }),
                ...(!Array.isArray(reportAction.message) && {
                    message: {
                        deleted: deletedTime,
                    },
                }),
            };
            return val;
        }, {}),
    };
    const expenseReportActionsFailureData: OnyxUpdate = {
        onyxMethod: Onyx.METHOD.MERGE,
        key: `${ONYXKEYS.COLLECTION.REPORT_ACTIONS}${params.reportID}`,
        value: iouActionsToDelete.reduce<Record<string, NullishDeep<PartialDeep<ReportAction<typeof CONST.REPORT.ACTIONS.TYPE.IOU>>>>>((val, reportAction) => {
            // eslint-disable-next-line no-param-reassign
            val[reportAction.reportActionID] = {
                originalMessage: {
                    deleted: null,
                },
                message: reportAction.message,
            };
            return val;
        }, {}),
    };

    const optimisticData: OnyxUpdate[] = [];
    const failureData: OnyxUpdate[] = [];

    optimisticData.push(
        optimisticTransactionData,
        ...optimisticTransactionDuplicatesData,
        ...optimisticTransactionViolations,
        expenseReportOptimisticData,
        expenseReportActionsOptimisticData,
    );
    failureData.push(failureTransactionData, ...failureTransactionDuplicatesData, ...failureTransactionViolations, expenseReportFailureData, expenseReportActionsFailureData);

    API.write(WRITE_COMMANDS.TRANSACTION_MERGE, params, {optimisticData, failureData});
}

function updateLastLocationPermissionPrompt() {
    Onyx.set(ONYXKEYS.NVP_LAST_LOCATION_PERMISSION_PROMPT, new Date().toISOString());
}

/** Instead of merging the duplicates, it updates the transaction we want to keep and puts the others on hold without deleting them */
function resolveDuplicates(params: TransactionMergeParams) {
    const originalSelectedTransaction = allTransactions[`${ONYXKEYS.COLLECTION.TRANSACTION}${params.transactionID}`];

    const optimisticTransactionData: OnyxUpdate = {
        onyxMethod: Onyx.METHOD.MERGE,
        key: `${ONYXKEYS.COLLECTION.TRANSACTION}${params.transactionID}`,
        value: {
            ...originalSelectedTransaction,
            billable: params.billable,
            comment: {
                comment: params.comment,
            },
            category: params.category,
            created: params.created,
            currency: params.currency,
            modifiedMerchant: params.merchant,
            reimbursable: params.reimbursable,
            tag: params.tag,
        },
    };

    const failureTransactionData: OnyxUpdate = {
        onyxMethod: Onyx.METHOD.MERGE,
        key: `${ONYXKEYS.COLLECTION.TRANSACTION}${params.transactionID}`,
        // eslint-disable-next-line @typescript-eslint/non-nullable-type-assertion-style
        value: originalSelectedTransaction as OnyxTypes.Transaction,
    };

    const optimisticTransactionViolations: OnyxUpdate[] = [...params.transactionIDList, params.transactionID].map((id) => {
        const violations = allTransactionViolations[`${ONYXKEYS.COLLECTION.TRANSACTION_VIOLATIONS}${id}`] ?? [];
        const newViolation = {name: CONST.VIOLATIONS.HOLD, type: CONST.VIOLATION_TYPES.VIOLATION};
        const updatedViolations = id === params.transactionID ? violations : [...violations, newViolation];
        return {
            onyxMethod: Onyx.METHOD.MERGE,
            key: `${ONYXKEYS.COLLECTION.TRANSACTION_VIOLATIONS}${id}`,
            value: updatedViolations.filter((violation) => violation.name !== CONST.VIOLATIONS.DUPLICATED_TRANSACTION),
        };
    });

    const failureTransactionViolations: OnyxUpdate[] = [...params.transactionIDList, params.transactionID].map((id) => {
        const violations = allTransactionViolations[`${ONYXKEYS.COLLECTION.TRANSACTION_VIOLATIONS}${id}`] ?? [];
        return {
            onyxMethod: Onyx.METHOD.MERGE,
            key: `${ONYXKEYS.COLLECTION.TRANSACTION_VIOLATIONS}${id}`,
            value: violations,
        };
    });

    const iouActionList = getIOUActionForTransactions(params.transactionIDList, params.reportID);
    const transactionThreadReportIDList = iouActionList.map((action) => action?.childReportID);
    const orderedTransactionIDList = iouActionList.map((action) => {
        const message = ReportActionsUtils.getOriginalMessage(action);
        return message?.IOUTransactionID ?? '';
    });

    const optimisticHoldActions: OnyxUpdate[] = [];
    const failureHoldActions: OnyxUpdate[] = [];
    const reportActionIDList: string[] = [];
    const optimisticHoldTransactionActions: OnyxUpdate[] = [];
    const failureHoldTransactionActions: OnyxUpdate[] = [];
    transactionThreadReportIDList.forEach((transactionThreadReportID) => {
        const createdReportAction = ReportUtils.buildOptimisticHoldReportAction();
        reportActionIDList.push(createdReportAction.reportActionID);
        const transactionID = TransactionUtils.getTransactionID(transactionThreadReportID ?? '-1');
        optimisticHoldTransactionActions.push({
            onyxMethod: Onyx.METHOD.MERGE,
            key: `${ONYXKEYS.COLLECTION.TRANSACTION}${transactionID}`,
            value: {
                comment: {
                    hold: createdReportAction.reportActionID,
                },
            },
        });
        failureHoldTransactionActions.push({
            onyxMethod: Onyx.METHOD.MERGE,
            key: `${ONYXKEYS.COLLECTION.TRANSACTION}${transactionID}`,
            value: {
                comment: {
                    hold: null,
                },
            },
        });
        optimisticHoldActions.push({
            onyxMethod: Onyx.METHOD.MERGE,
            key: `${ONYXKEYS.COLLECTION.REPORT_ACTIONS}${transactionThreadReportID}`,
            value: {
                [createdReportAction.reportActionID]: createdReportAction,
            },
        });
        failureHoldActions.push({
            onyxMethod: Onyx.METHOD.MERGE,
            key: `${ONYXKEYS.COLLECTION.REPORT_ACTIONS}${transactionThreadReportID}`,
            value: {
                [createdReportAction.reportActionID]: {
                    errors: ErrorUtils.getMicroSecondOnyxErrorWithTranslationKey('iou.error.genericHoldExpenseFailureMessage'),
                },
            },
        });
    });

    const transactionThreadReportID = getIOUActionForTransactions([params.transactionID], params.reportID).at(0)?.childReportID;
    const optimisticReportAction = ReportUtils.buildOptimisticDismissedViolationReportAction({
        reason: 'manual',
        violationName: CONST.VIOLATIONS.DUPLICATED_TRANSACTION,
    });

    const optimisticReportActionData: OnyxUpdate = {
        onyxMethod: Onyx.METHOD.MERGE,
        key: `${ONYXKEYS.COLLECTION.REPORT_ACTIONS}${transactionThreadReportID}`,
        value: {
            [optimisticReportAction.reportActionID]: optimisticReportAction,
        },
    };

    const failureReportActionData: OnyxUpdate = {
        onyxMethod: Onyx.METHOD.MERGE,
        key: `${ONYXKEYS.COLLECTION.REPORT_ACTIONS}${transactionThreadReportID}`,
        value: {
            [optimisticReportAction.reportActionID]: null,
        },
    };

    const optimisticData: OnyxUpdate[] = [];
    const failureData: OnyxUpdate[] = [];

    optimisticData.push(optimisticTransactionData, ...optimisticTransactionViolations, ...optimisticHoldActions, ...optimisticHoldTransactionActions, optimisticReportActionData);
    failureData.push(failureTransactionData, ...failureTransactionViolations, ...failureHoldActions, ...failureHoldTransactionActions, failureReportActionData);
    const {reportID, transactionIDList, receiptID, ...otherParams} = params;

    const parameters: ResolveDuplicatesParams = {
        ...otherParams,
        reportActionIDList,
        transactionIDList: orderedTransactionIDList,
        dismissedViolationReportActionID: optimisticReportAction.reportActionID,
    };

    API.write(WRITE_COMMANDS.RESOLVE_DUPLICATES, parameters, {optimisticData, failureData});
}

export {
    adjustRemainingSplitShares,
    getNextApproverAccountID,
    approveMoneyRequest,
    canApproveIOU,
    cancelPayment,
    canIOUBePaid,
    cleanUpMoneyRequest,
    clearMoneyRequest,
    completeSplitBill,
    createDistanceRequest,
    createDraftTransaction,
    deleteMoneyRequest,
    deleteTrackExpense,
    detachReceipt,
    dismissHoldUseExplanation,
    getIOURequestPolicyID,
    initMoneyRequest,
    navigateToStartStepIfScanFileCannotBeRead,
    completePaymentOnboarding,
    payInvoice,
    payMoneyRequest,
    putOnHold,
    replaceReceipt,
    requestMoney,
    resetSplitShares,
    savePreferredPaymentMethod,
    sendInvoice,
    sendMoneyElsewhere,
    sendMoneyWithWallet,
    setCustomUnitRateID,
    setDraftSplitTransaction,
    setIndividualShare,
    setMoneyRequestAmount,
    setMoneyRequestAttendees,
    setMoneyRequestBillable,
    setMoneyRequestCategory,
    setMoneyRequestCreated,
    setMoneyRequestCurrency,
    setMoneyRequestDescription,
    setMoneyRequestDistanceRate,
    setMoneyRequestMerchant,
    setMoneyRequestParticipants,
    setMoneyRequestParticipantsFromReport,
    setMoneyRequestPendingFields,
    setMoneyRequestReceipt,
    setMoneyRequestTag,
    setMoneyRequestTaxAmount,
    setMoneyRequestTaxRate,
    setSplitPayer,
    setSplitShares,
    splitBill,
    splitBillAndOpenReport,
    startMoneyRequest,
    startSplitBill,
    submitReport,
    trackExpense,
    unapproveExpenseReport,
    unholdRequest,
    updateMoneyRequestAttendees,
    updateMoneyRequestAmountAndCurrency,
    updateMoneyRequestBillable,
    updateMoneyRequestCategory,
    updateMoneyRequestDate,
    updateMoneyRequestDescription,
    updateMoneyRequestDistance,
    updateMoneyRequestDistanceRate,
    updateMoneyRequestMerchant,
    updateMoneyRequestTag,
    updateMoneyRequestTaxAmount,
    updateMoneyRequestTaxRate,
    mergeDuplicates,
    updateLastLocationPermissionPrompt,
    resolveDuplicates,
    getIOUReportActionToApproveOrPay,
};
export type {GPSPoint as GpsPoint, IOURequestType};<|MERGE_RESOLUTION|>--- conflicted
+++ resolved
@@ -3700,12 +3700,8 @@
         }
     }
 
-<<<<<<< HEAD
+    InteractionManager.runAfterInteractions(() => TransactionEdit.removeDraftTransaction(CONST.IOU.OPTIMISTIC_TRANSACTION_ID));
     Navigation.dismissModal(isSearchTopmostFullScreenRoute() ? undefined : activeReportID);
-=======
-    InteractionManager.runAfterInteractions(() => TransactionEdit.removeDraftTransaction(CONST.IOU.OPTIMISTIC_TRANSACTION_ID));
-    Navigation.dismissModal(isSearchTopmostCentralPane() ? undefined : activeReportID);
->>>>>>> 3cc88f5a
     if (activeReportID) {
         Report.notifyNewAction(activeReportID, payeeAccountID);
     }
@@ -3957,15 +3953,11 @@
             API.write(WRITE_COMMANDS.TRACK_EXPENSE, parameters, onyxData);
         }
     }
-<<<<<<< HEAD
+    InteractionManager.runAfterInteractions(() => TransactionEdit.removeDraftTransaction(CONST.IOU.OPTIMISTIC_TRANSACTION_ID));
     Navigation.dismissModal(isSearchTopmostFullScreenRoute() ? undefined : activeReportID);
-=======
-    InteractionManager.runAfterInteractions(() => TransactionEdit.removeDraftTransaction(CONST.IOU.OPTIMISTIC_TRANSACTION_ID));
-    Navigation.dismissModal(isSearchTopmostCentralPane() ? undefined : activeReportID);
->>>>>>> 3cc88f5a
 
     if (action === CONST.IOU.ACTION.SHARE) {
-        if (isSearchTopmostCentralPane() && activeReportID) {
+        if (isSearchTopmostFullScreenRoute() && activeReportID) {
             Navigation.goBack();
             Navigation.navigate(ROUTES.REPORT_WITH_ID.getRoute(activeReportID));
         }
@@ -5170,12 +5162,8 @@
     };
 
     API.write(WRITE_COMMANDS.COMPLETE_SPLIT_BILL, parameters, {optimisticData, successData, failureData});
-<<<<<<< HEAD
+    InteractionManager.runAfterInteractions(() => TransactionEdit.removeDraftTransaction(CONST.IOU.OPTIMISTIC_TRANSACTION_ID));
     Navigation.dismissModal(isSearchTopmostFullScreenRoute() ? undefined : chatReportID);
-=======
-    InteractionManager.runAfterInteractions(() => TransactionEdit.removeDraftTransaction(CONST.IOU.OPTIMISTIC_TRANSACTION_ID));
-    Navigation.dismissModal(isSearchTopmostCentralPane() ? undefined : chatReportID);
->>>>>>> 3cc88f5a
     Report.notifyNewAction(chatReportID, sessionAccountID);
 }
 
