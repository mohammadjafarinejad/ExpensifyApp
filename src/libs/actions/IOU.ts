import {format} from 'date-fns';
import {fastMerge, Str} from 'expensify-common';
import type {NullishDeep, OnyxCollection, OnyxEntry, OnyxInputValue, OnyxUpdate} from 'react-native-onyx';
import Onyx from 'react-native-onyx';
import type {PartialDeep, SetRequired, ValueOf} from 'type-fest';
import ReceiptGeneric from '@assets/images/receipt-generic.png';
import * as API from '@libs/API';
import type {
    ApproveMoneyRequestParams,
    CompleteSplitBillParams,
    CreateDistanceRequestParams,
    CreateWorkspaceParams,
    DeleteMoneyRequestParams,
    DetachReceiptParams,
    EditMoneyRequestParams,
    PayInvoiceParams,
    PayMoneyRequestParams,
    ReplaceReceiptParams,
    RequestMoneyParams,
    SendInvoiceParams,
    SendMoneyParams,
    SetNameValuePairParams,
    SplitBillParams,
    StartSplitBillParams,
    SubmitReportParams,
    TrackExpenseParams,
    TransactionMergeParams,
    UnapproveExpenseReportParams,
    UpdateMoneyRequestParams,
} from '@libs/API/parameters';
import {WRITE_COMMANDS} from '@libs/API/types';
import * as CurrencyUtils from '@libs/CurrencyUtils';
import DateUtils from '@libs/DateUtils';
import DistanceRequestUtils from '@libs/DistanceRequestUtils';
import * as ErrorUtils from '@libs/ErrorUtils';
import * as FileUtils from '@libs/fileDownload/FileUtils';
import * as IOUUtils from '@libs/IOUUtils';
import * as LocalePhoneNumber from '@libs/LocalePhoneNumber';
import * as Localize from '@libs/Localize';
import isSearchTopmostCentralPane from '@libs/Navigation/isSearchTopmostCentralPane';
import Navigation from '@libs/Navigation/Navigation';
import * as NextStepUtils from '@libs/NextStepUtils';
import {rand64} from '@libs/NumberUtils';
import * as OptionsListUtils from '@libs/OptionsListUtils';
import * as PhoneNumber from '@libs/PhoneNumber';
import * as PolicyUtils from '@libs/PolicyUtils';
import * as ReportActionsUtils from '@libs/ReportActionsUtils';
import * as ReportConnection from '@libs/ReportConnection';
import type {OptimisticChatReport, OptimisticCreatedReportAction, OptimisticIOUReportAction, TransactionDetails} from '@libs/ReportUtils';
import * as ReportUtils from '@libs/ReportUtils';
import * as SessionUtils from '@libs/SessionUtils';
import * as SubscriptionUtils from '@libs/SubscriptionUtils';
import * as TransactionUtils from '@libs/TransactionUtils';
import {getCurrency, getTransaction} from '@libs/TransactionUtils';
import ViolationsUtils from '@libs/Violations/ViolationsUtils';
import type {IOUAction, IOUType} from '@src/CONST';
import CONST from '@src/CONST';
import ONYXKEYS from '@src/ONYXKEYS';
import ROUTES from '@src/ROUTES';
import type * as OnyxTypes from '@src/types/onyx';
import type {Participant, Split} from '@src/types/onyx/IOU';
import type {ErrorFields, Errors} from '@src/types/onyx/OnyxCommon';
import type {PaymentMethodType} from '@src/types/onyx/OriginalMessage';
import type ReportAction from '@src/types/onyx/ReportAction';
import type {OnyxData} from '@src/types/onyx/Request';
import type {Comment, Receipt, ReceiptSource, Routes, SplitShares, TransactionChanges, WaypointCollection} from '@src/types/onyx/Transaction';
import {isEmptyObject} from '@src/types/utils/EmptyObject';
import * as CachedPDFPaths from './CachedPDFPaths';
import * as Category from './Policy/Category';
import * as Policy from './Policy/Policy';
import * as Tag from './Policy/Tag';
import * as Report from './Report';

type IOURequestType = ValueOf<typeof CONST.IOU.REQUEST_TYPE>;

type OneOnOneIOUReport = OnyxTypes.Report | undefined | null;

type MoneyRequestInformation = {
    payerAccountID: number;
    payerEmail: string;
    iouReport: OnyxTypes.Report;
    chatReport: OnyxTypes.Report;
    transaction: OnyxTypes.Transaction;
    iouAction: OptimisticIOUReportAction;
    createdChatReportActionID: string;
    createdIOUReportActionID: string;
    reportPreviewAction: OnyxTypes.ReportAction;
    transactionThreadReportID: string;
    createdReportActionIDForThread: string;
    onyxData: OnyxData;
};

type TrackExpenseInformation = {
    createdWorkspaceParams?: CreateWorkspaceParams;
    iouReport?: OnyxTypes.Report;
    chatReport: OnyxTypes.Report;
    transaction: OnyxTypes.Transaction;
    iouAction: OptimisticIOUReportAction;
    createdChatReportActionID: string;
    createdIOUReportActionID?: string;
    reportPreviewAction?: OnyxTypes.ReportAction;
    transactionThreadReportID: string;
    createdReportActionIDForThread: string;
    actionableWhisperReportActionIDParam?: string;
    onyxData: OnyxData;
};

type SendInvoiceInformation = {
    senderWorkspaceID: string;
    receiver: Partial<OnyxTypes.PersonalDetails>;
    invoiceRoom: OnyxTypes.Report;
    createdChatReportActionID: string;
    invoiceReportID: string;
    reportPreviewReportActionID: string;
    transactionID: string;
    transactionThreadReportID: string;
    createdIOUReportActionID: string;
    createdReportActionIDForThread: string;
    reportActionID: string;
    onyxData: OnyxData;
};

type SplitData = {
    chatReportID: string;
    transactionID: string;
    reportActionID: string;
    policyID?: string;
    createdReportActionID?: string;
    chatType?: string;
};

type SplitsAndOnyxData = {
    splitData: SplitData;
    splits: Split[];
    onyxData: OnyxData;
};

type UpdateMoneyRequestData = {
    params: UpdateMoneyRequestParams;
    onyxData: OnyxData;
};

type PayMoneyRequestData = {
    params: PayMoneyRequestParams & Partial<PayInvoiceParams>;
    optimisticData: OnyxUpdate[];
    successData: OnyxUpdate[];
    failureData: OnyxUpdate[];
};

type SendMoneyParamsData = {
    params: SendMoneyParams;
    optimisticData: OnyxUpdate[];
    successData: OnyxUpdate[];
    failureData: OnyxUpdate[];
};

type GPSPoint = {
    lat: number;
    long: number;
};

let allPersonalDetails: OnyxTypes.PersonalDetailsList = {};
Onyx.connect({
    key: ONYXKEYS.PERSONAL_DETAILS_LIST,
    callback: (value) => {
        allPersonalDetails = value ?? {};
    },
});

let allTransactions: NonNullable<OnyxCollection<OnyxTypes.Transaction>> = {};
Onyx.connect({
    key: ONYXKEYS.COLLECTION.TRANSACTION,
    waitForCollectionCallback: true,
    callback: (value) => {
        if (!value) {
            allTransactions = {};
            return;
        }

        allTransactions = value;
    },
});

let allTransactionDrafts: NonNullable<OnyxCollection<OnyxTypes.Transaction>> = {};
Onyx.connect({
    key: ONYXKEYS.COLLECTION.TRANSACTION_DRAFT,
    waitForCollectionCallback: true,
    callback: (value) => {
        allTransactionDrafts = value ?? {};
    },
});

let allTransactionViolations: NonNullable<OnyxCollection<OnyxTypes.TransactionViolations>> = {};
Onyx.connect({
    key: ONYXKEYS.COLLECTION.TRANSACTION_VIOLATIONS,
    waitForCollectionCallback: true,
    callback: (value) => {
        if (!value) {
            allTransactionViolations = {};
            return;
        }

        allTransactionViolations = value;
    },
});

let allDraftSplitTransactions: NonNullable<OnyxCollection<OnyxTypes.Transaction>> = {};
Onyx.connect({
    key: ONYXKEYS.COLLECTION.SPLIT_TRANSACTION_DRAFT,
    waitForCollectionCallback: true,
    callback: (value) => {
        allDraftSplitTransactions = value ?? {};
    },
});

let allNextSteps: NonNullable<OnyxCollection<OnyxTypes.ReportNextStep>> = {};
Onyx.connect({
    key: ONYXKEYS.COLLECTION.NEXT_STEP,
    waitForCollectionCallback: true,
    callback: (value) => {
        allNextSteps = value ?? {};
    },
});

let userAccountID = -1;
let currentUserEmail = '';
Onyx.connect({
    key: ONYXKEYS.SESSION,
    callback: (value) => {
        currentUserEmail = value?.email ?? '';
        userAccountID = value?.accountID ?? -1;
    },
});

let currentUserPersonalDetails: OnyxEntry<OnyxTypes.PersonalDetails>;
Onyx.connect({
    key: ONYXKEYS.PERSONAL_DETAILS_LIST,
    callback: (value) => {
        currentUserPersonalDetails = value?.[userAccountID] ?? undefined;
    },
});

let currentDate: OnyxEntry<string> = '';
Onyx.connect({
    key: ONYXKEYS.CURRENT_DATE,
    callback: (value) => {
        currentDate = value;
    },
});

let quickAction: OnyxEntry<OnyxTypes.QuickAction> = {};
Onyx.connect({
    key: ONYXKEYS.NVP_QUICK_ACTION_GLOBAL_CREATE,
    callback: (value) => {
        quickAction = value;
    },
});

let allReportActions: OnyxCollection<OnyxTypes.ReportActions>;
Onyx.connect({
    key: ONYXKEYS.COLLECTION.REPORT_ACTIONS,
    waitForCollectionCallback: true,
    callback: (actions) => {
        if (!actions) {
            return;
        }
        allReportActions = actions;
    },
});

let activePolicyID: OnyxEntry<string>;
Onyx.connect({
    key: ONYXKEYS.NVP_ACTIVE_POLICY_ID,
    callback: (value) => (activePolicyID = value),
});

let introSelected: OnyxEntry<OnyxTypes.IntroSelected>;
Onyx.connect({
    key: ONYXKEYS.NVP_INTRO_SELECTED,
    callback: (value) => (introSelected = value),
});

let personalDetailsList: OnyxEntry<OnyxTypes.PersonalDetailsList>;
Onyx.connect({
    key: ONYXKEYS.PERSONAL_DETAILS_LIST,
    callback: (value) => (personalDetailsList = value),
});

/**
 * Find the report preview action from given chat report and iou report
 */
function getReportPreviewAction(chatReportID: string, iouReportID: string): OnyxInputValue<ReportAction<typeof CONST.REPORT.ACTIONS.TYPE.REPORT_PREVIEW>> {
    const reportActions = allReportActions?.[`${ONYXKEYS.COLLECTION.REPORT_ACTIONS}${chatReportID}`] ?? {};

    // Find the report preview action from the chat report
    return (
        Object.values(reportActions).find(
            (reportAction): reportAction is ReportAction<typeof CONST.REPORT.ACTIONS.TYPE.REPORT_PREVIEW> =>
                reportAction && ReportActionsUtils.isReportPreviewAction(reportAction) && ReportActionsUtils.getOriginalMessage(reportAction)?.linkedReportID === iouReportID,
        ) ?? null
    );
}

/**
 * Initialize expense info
 * @param reportID to attach the transaction to
 * @param policy
 * @param isFromGlobalCreate
 * @param iouRequestType one of manual/scan/distance
 */
function initMoneyRequest(reportID: string, policy: OnyxEntry<OnyxTypes.Policy>, isFromGlobalCreate: boolean, iouRequestType: IOURequestType = CONST.IOU.REQUEST_TYPE.MANUAL) {
    // Generate a brand new transactionID
    const newTransactionID = CONST.IOU.OPTIMISTIC_TRANSACTION_ID;
    const currency = policy?.outputCurrency ?? currentUserPersonalDetails?.localCurrencyCode ?? CONST.CURRENCY.USD;
    // Disabling this line since currentDate can be an empty string
    // eslint-disable-next-line @typescript-eslint/prefer-nullish-coalescing
    const created = currentDate || format(new Date(), 'yyyy-MM-dd');

    const currentTransaction = allTransactionDrafts?.[`${ONYXKEYS.COLLECTION.TRANSACTION_DRAFT}${newTransactionID}`];

    // in case we have to re-init money request, but the IOU request type is the same with the old draft transaction,
    // we should keep most of the existing data by using the ONYX MERGE operation
    if (currentTransaction?.iouRequestType === iouRequestType) {
        // so, we just need to update the reportID, isFromGlobalCreate, created, currency
        Onyx.merge(`${ONYXKEYS.COLLECTION.TRANSACTION_DRAFT}${newTransactionID}`, {
            reportID,
            isFromGlobalCreate,
            created,
            currency,
            transactionID: newTransactionID,
        });
        return;
    }

    const comment: Comment = {};

    // Add initial empty waypoints when starting a distance expense
    if (iouRequestType === CONST.IOU.REQUEST_TYPE.DISTANCE) {
        comment.waypoints = {
            waypoint0: {keyForList: 'start_waypoint'},
            waypoint1: {keyForList: 'stop_waypoint'},
        };
        if (!isFromGlobalCreate) {
            const customUnitRateID = DistanceRequestUtils.getCustomUnitRateID(reportID);
            comment.customUnit = {customUnitRateID};
        }
    }

    // Store the transaction in Onyx and mark it as not saved so it can be cleaned up later
    // Use set() here so that there is no way that data will be leaked between objects when it gets reset
    Onyx.set(`${ONYXKEYS.COLLECTION.TRANSACTION_DRAFT}${newTransactionID}`, {
        amount: 0,
        comment,
        created,
        currency,
        iouRequestType,
        reportID,
        transactionID: newTransactionID,
        isFromGlobalCreate,
        merchant: CONST.TRANSACTION.PARTIAL_TRANSACTION_MERCHANT,
        splitPayerAccountIDs: currentUserPersonalDetails ? [currentUserPersonalDetails.accountID] : undefined,
    });
}

function createDraftTransaction(transaction: OnyxTypes.Transaction) {
    if (!transaction) {
        return;
    }

    const newTransaction = {
        ...transaction,
    };

    Onyx.set(`${ONYXKEYS.COLLECTION.TRANSACTION_DRAFT}${transaction.transactionID}`, newTransaction);
}

function clearMoneyRequest(transactionID: string, skipConfirmation = false) {
    Onyx.set(`${ONYXKEYS.COLLECTION.SKIP_CONFIRMATION}${transactionID}`, skipConfirmation);
    Onyx.set(`${ONYXKEYS.COLLECTION.TRANSACTION_DRAFT}${transactionID}`, null);
}

function startMoneyRequest(iouType: ValueOf<typeof CONST.IOU.TYPE>, reportID: string, requestType?: IOURequestType, skipConfirmation = false) {
    clearMoneyRequest(CONST.IOU.OPTIMISTIC_TRANSACTION_ID, skipConfirmation);
    switch (requestType) {
        case CONST.IOU.REQUEST_TYPE.MANUAL:
            Navigation.navigate(ROUTES.MONEY_REQUEST_CREATE_TAB_MANUAL.getRoute(CONST.IOU.ACTION.CREATE, iouType, CONST.IOU.OPTIMISTIC_TRANSACTION_ID, reportID));
            return;
        case CONST.IOU.REQUEST_TYPE.SCAN:
            Navigation.navigate(ROUTES.MONEY_REQUEST_CREATE_TAB_SCAN.getRoute(CONST.IOU.ACTION.CREATE, iouType, CONST.IOU.OPTIMISTIC_TRANSACTION_ID, reportID));
            return;
        case CONST.IOU.REQUEST_TYPE.DISTANCE:
            Navigation.navigate(ROUTES.MONEY_REQUEST_CREATE_TAB_DISTANCE.getRoute(CONST.IOU.ACTION.CREATE, iouType, CONST.IOU.OPTIMISTIC_TRANSACTION_ID, reportID));
            return;
        default:
            Navigation.navigate(ROUTES.MONEY_REQUEST_CREATE.getRoute(CONST.IOU.ACTION.CREATE, iouType, CONST.IOU.OPTIMISTIC_TRANSACTION_ID, reportID));
    }
}

function setMoneyRequestAmount(transactionID: string, amount: number, currency: string, shouldShowOriginalAmount = false) {
    Onyx.merge(`${ONYXKEYS.COLLECTION.TRANSACTION_DRAFT}${transactionID}`, {amount, currency, shouldShowOriginalAmount});
}

function setMoneyRequestCreated(transactionID: string, created: string, isDraft: boolean) {
    Onyx.merge(`${isDraft ? ONYXKEYS.COLLECTION.TRANSACTION_DRAFT : ONYXKEYS.COLLECTION.TRANSACTION}${transactionID}`, {created});
}

function setMoneyRequestCurrency(transactionID: string, currency: string, isEditing = false) {
    const fieldToUpdate = isEditing ? 'modifiedCurrency' : 'currency';
    Onyx.merge(`${ONYXKEYS.COLLECTION.TRANSACTION_DRAFT}${transactionID}`, {[fieldToUpdate]: currency});
}

function setMoneyRequestDescription(transactionID: string, comment: string, isDraft: boolean) {
    Onyx.merge(`${isDraft ? ONYXKEYS.COLLECTION.TRANSACTION_DRAFT : ONYXKEYS.COLLECTION.TRANSACTION}${transactionID}`, {comment: {comment: comment.trim()}});
}

function setMoneyRequestMerchant(transactionID: string, merchant: string, isDraft: boolean) {
    Onyx.merge(`${isDraft ? ONYXKEYS.COLLECTION.TRANSACTION_DRAFT : ONYXKEYS.COLLECTION.TRANSACTION}${transactionID}`, {merchant});
}

function setMoneyRequestPendingFields(transactionID: string, pendingFields: OnyxTypes.Transaction['pendingFields']) {
    Onyx.merge(`${ONYXKEYS.COLLECTION.TRANSACTION_DRAFT}${transactionID}`, {pendingFields});
}

function setMoneyRequestCategory(transactionID: string, category: string) {
    Onyx.merge(`${ONYXKEYS.COLLECTION.TRANSACTION_DRAFT}${transactionID}`, {category});
}

function setMoneyRequestTag(transactionID: string, tag: string) {
    Onyx.merge(`${ONYXKEYS.COLLECTION.TRANSACTION_DRAFT}${transactionID}`, {tag});
}

function setMoneyRequestBillable(transactionID: string, billable: boolean) {
    Onyx.merge(`${ONYXKEYS.COLLECTION.TRANSACTION_DRAFT}${transactionID}`, {billable});
}

function setMoneyRequestParticipants(transactionID: string, participants: Participant[] = []) {
    Onyx.merge(`${ONYXKEYS.COLLECTION.TRANSACTION_DRAFT}${transactionID}`, {participants});
}

function setSplitPayer(transactionID: string, payerAccountID: number) {
    Onyx.merge(`${ONYXKEYS.COLLECTION.TRANSACTION_DRAFT}${transactionID}`, {splitPayerAccountIDs: [payerAccountID]});
}

function setMoneyRequestReceipt(transactionID: string, source: string, filename: string, isDraft: boolean, type?: string) {
    Onyx.merge(`${isDraft ? ONYXKEYS.COLLECTION.TRANSACTION_DRAFT : ONYXKEYS.COLLECTION.TRANSACTION}${transactionID}`, {
        receipt: {source, type: type ?? ''},
        filename,
    });
}

/**
 * Set custom unit rateID for the transaction draft
 */
function setCustomUnitRateID(transactionID: string, customUnitRateID: string) {
    Onyx.merge(`${ONYXKEYS.COLLECTION.TRANSACTION_DRAFT}${transactionID}`, {comment: {customUnit: {customUnitRateID}}});
}

/** Set the distance rate of a new  transaction */
function setMoneyRequestDistanceRate(transactionID: string, rateID: string, policyID: string, isDraft: boolean) {
    Onyx.merge(ONYXKEYS.NVP_LAST_SELECTED_DISTANCE_RATES, {[policyID]: rateID});
    Onyx.merge(`${isDraft ? ONYXKEYS.COLLECTION.TRANSACTION_DRAFT : ONYXKEYS.COLLECTION.TRANSACTION}${transactionID}`, {comment: {customUnit: {customUnitRateID: rateID}}});
}

/** Helper function to get the receipt error for expenses, or the generic error if there's no receipt */
function getReceiptError(receipt: OnyxEntry<Receipt>, filename?: string, isScanRequest = true, errorKey?: number): Errors | ErrorFields {
    return isEmptyObject(receipt) || !isScanRequest
        ? ErrorUtils.getMicroSecondOnyxErrorWithTranslationKey('iou.error.genericCreateFailureMessage', errorKey)
        : ErrorUtils.getMicroSecondOnyxErrorObject({error: CONST.IOU.RECEIPT_ERROR, source: receipt.source?.toString() ?? '', filename: filename ?? ''}, errorKey);
}

/** Helper function to get optimistic fields violations onyx data */
function getFieldViolationsOnyxData(iouReport: OnyxTypes.Report): SetRequired<OnyxData, 'optimisticData' | 'failureData'> {
    const missingFields: OnyxTypes.ReportFieldsViolations = {};
    const excludedFields = Object.values(CONST.REPORT_VIOLATIONS_EXCLUDED_FIELDS) as string[];

    Object.values(iouReport.fieldList ?? {}).forEach((field) => {
        if (excludedFields.includes(field.fieldID) || !!field.value || !!field.defaultValue) {
            return;
        }
        // in case of missing field violation the empty object is indicator.
        missingFields[field.fieldID] = {};
    });

    return {
        optimisticData: [
            {
                onyxMethod: Onyx.METHOD.SET,
                key: `${ONYXKEYS.COLLECTION.REPORT_VIOLATIONS}${iouReport.reportID}`,
                value: {
                    fieldRequired: missingFields,
                },
            },
        ],
        failureData: [
            {
                onyxMethod: Onyx.METHOD.SET,
                key: `${ONYXKEYS.COLLECTION.REPORT_VIOLATIONS}${iouReport.reportID}`,
                value: null,
            },
        ],
    };
}

/** Builds the Onyx data for an expense */
function buildOnyxDataForMoneyRequest(
    chatReport: OnyxTypes.OnyxInputOrEntry<OnyxTypes.Report>,
    iouReport: OnyxTypes.Report,
    transaction: OnyxTypes.Transaction,
    chatCreatedAction: OptimisticCreatedReportAction,
    iouCreatedAction: OptimisticCreatedReportAction,
    iouAction: OptimisticIOUReportAction,
    optimisticPersonalDetailListAction: OnyxTypes.PersonalDetailsList,
    reportPreviewAction: ReportAction,
    optimisticPolicyRecentlyUsedCategories: string[],
    optimisticPolicyRecentlyUsedTags: OnyxTypes.RecentlyUsedTags,
    isNewChatReport: boolean,
    transactionThreadReport: OptimisticChatReport | null,
    transactionThreadCreatedReportAction: OptimisticCreatedReportAction | null,
    shouldCreateNewMoneyRequestReport: boolean,
    policy?: OnyxTypes.OnyxInputOrEntry<OnyxTypes.Policy>,
    policyTagList?: OnyxTypes.OnyxInputOrEntry<OnyxTypes.PolicyTagLists>,
    policyCategories?: OnyxTypes.OnyxInputOrEntry<OnyxTypes.PolicyCategories>,
    optimisticNextStep?: OnyxTypes.ReportNextStep | null,
    isOneOnOneSplit = false,
    existingTransactionThreadReportID?: string,
    optimisticRecentlyUsedCurrencies?: string[],
): [OnyxUpdate[], OnyxUpdate[], OnyxUpdate[]] {
    const isScanRequest = TransactionUtils.isScanRequest(transaction);
    const outstandingChildRequest = ReportUtils.getOutstandingChildRequest(iouReport);
    const clearedPendingFields = Object.fromEntries(Object.keys(transaction.pendingFields ?? {}).map((key) => [key, null]));
    const optimisticData: OnyxUpdate[] = [];
    const successData: OnyxUpdate[] = [];
    let newQuickAction: ValueOf<typeof CONST.QUICK_ACTIONS> = isScanRequest ? CONST.QUICK_ACTIONS.REQUEST_SCAN : CONST.QUICK_ACTIONS.REQUEST_MANUAL;
    if (TransactionUtils.isDistanceRequest(transaction)) {
        newQuickAction = CONST.QUICK_ACTIONS.REQUEST_DISTANCE;
    }
    const existingTransactionThreadReport = ReportConnection.getAllReports()?.[`${ONYXKEYS.COLLECTION.REPORT}${existingTransactionThreadReportID}`] ?? null;

    if (chatReport) {
        optimisticData.push({
            // Use SET for new reports because it doesn't exist yet, is faster and we need the data to be available when we navigate to the chat page
            onyxMethod: isNewChatReport ? Onyx.METHOD.SET : Onyx.METHOD.MERGE,
            key: `${ONYXKEYS.COLLECTION.REPORT}${chatReport.reportID}`,
            value: {
                ...chatReport,
                lastReadTime: DateUtils.getDBTime(),
                lastMessageTranslationKey: '',
                iouReportID: iouReport.reportID,
                ...outstandingChildRequest,
                ...(isNewChatReport ? {pendingFields: {createChat: CONST.RED_BRICK_ROAD_PENDING_ACTION.ADD}} : {}),
            },
        });
    }

    optimisticData.push(
        {
            onyxMethod: shouldCreateNewMoneyRequestReport ? Onyx.METHOD.SET : Onyx.METHOD.MERGE,
            key: `${ONYXKEYS.COLLECTION.REPORT}${iouReport.reportID}`,
            value: {
                ...iouReport,
                lastMessageText: ReportActionsUtils.getReportActionText(iouAction),
                lastMessageHtml: ReportActionsUtils.getReportActionHtml(iouAction),
                lastVisibleActionCreated: iouAction.created,
                pendingFields: {
                    ...(shouldCreateNewMoneyRequestReport ? {createChat: CONST.RED_BRICK_ROAD_PENDING_ACTION.ADD} : {preview: CONST.RED_BRICK_ROAD_PENDING_ACTION.UPDATE}),
                },
            },
        },
        {
            onyxMethod: Onyx.METHOD.SET,
            key: `${ONYXKEYS.COLLECTION.TRANSACTION}${transaction.transactionID}`,
            value: transaction,
        },
        isNewChatReport
            ? {
                  onyxMethod: Onyx.METHOD.SET,
                  key: `${ONYXKEYS.COLLECTION.REPORT_ACTIONS}${chatReport?.reportID}`,
                  value: {
                      [chatCreatedAction.reportActionID]: chatCreatedAction,
                      [reportPreviewAction.reportActionID]: reportPreviewAction,
                  },
              }
            : {
                  onyxMethod: Onyx.METHOD.MERGE,
                  key: `${ONYXKEYS.COLLECTION.REPORT_ACTIONS}${chatReport?.reportID}`,
                  value: {
                      [reportPreviewAction.reportActionID]: reportPreviewAction,
                  },
              },
        shouldCreateNewMoneyRequestReport
            ? {
                  onyxMethod: Onyx.METHOD.SET,
                  key: `${ONYXKEYS.COLLECTION.REPORT_ACTIONS}${iouReport.reportID}`,
                  value: {
                      [iouCreatedAction.reportActionID]: iouCreatedAction as OnyxTypes.ReportAction,
                      [iouAction.reportActionID]: iouAction as OnyxTypes.ReportAction,
                  },
              }
            : {
                  onyxMethod: Onyx.METHOD.MERGE,
                  key: `${ONYXKEYS.COLLECTION.REPORT_ACTIONS}${iouReport.reportID}`,
                  value: {
                      [iouAction.reportActionID]: iouAction as OnyxTypes.ReportAction,
                  },
              },
        {
            onyxMethod: Onyx.METHOD.MERGE,
            key: `${ONYXKEYS.COLLECTION.REPORT}${transactionThreadReport?.reportID}`,
            value: {
                ...transactionThreadReport,
                pendingFields: {createChat: CONST.RED_BRICK_ROAD_PENDING_ACTION.ADD},
            },
        },
        // Remove the temporary transaction used during the creation flow
        {
            onyxMethod: Onyx.METHOD.SET,
            key: `${ONYXKEYS.COLLECTION.TRANSACTION_DRAFT}${CONST.IOU.OPTIMISTIC_TRANSACTION_ID}`,
            value: null,
        },
    );

    if (!isEmptyObject(transactionThreadCreatedReportAction)) {
        optimisticData.push({
            onyxMethod: Onyx.METHOD.MERGE,
            key: `${ONYXKEYS.COLLECTION.REPORT_ACTIONS}${transactionThreadReport?.reportID}`,
            value: {
                [transactionThreadCreatedReportAction.reportActionID]: transactionThreadCreatedReportAction,
            },
        });
    }

    if (!isOneOnOneSplit) {
        optimisticData.push({
            onyxMethod: Onyx.METHOD.SET,
            key: ONYXKEYS.NVP_QUICK_ACTION_GLOBAL_CREATE,
            value: {
                action: newQuickAction,
                chatReportID: chatReport?.reportID,
                isFirstQuickAction: isEmptyObject(quickAction),
            },
        });
    }

    if (optimisticPolicyRecentlyUsedCategories.length) {
        optimisticData.push({
            onyxMethod: Onyx.METHOD.SET,
            key: `${ONYXKEYS.COLLECTION.POLICY_RECENTLY_USED_CATEGORIES}${iouReport.policyID}`,
            value: optimisticPolicyRecentlyUsedCategories,
        });
    }

    if (optimisticRecentlyUsedCurrencies?.length) {
        optimisticData.push({
            onyxMethod: Onyx.METHOD.SET,
            key: ONYXKEYS.RECENTLY_USED_CURRENCIES,
            value: optimisticRecentlyUsedCurrencies,
        });
    }

    if (!isEmptyObject(optimisticPolicyRecentlyUsedTags)) {
        optimisticData.push({
            onyxMethod: Onyx.METHOD.MERGE,
            key: `${ONYXKEYS.COLLECTION.POLICY_RECENTLY_USED_TAGS}${iouReport.policyID}`,
            value: optimisticPolicyRecentlyUsedTags,
        });
    }

    const redundantParticipants: Record<number, null> = {};
    if (!isEmptyObject(optimisticPersonalDetailListAction)) {
        const successPersonalDetailListAction: Record<number, null> = {};

        // BE will send different participants. We clear the optimistic ones to avoid duplicated entries
        Object.keys(optimisticPersonalDetailListAction).forEach((accountIDKey) => {
            const accountID = Number(accountIDKey);
            successPersonalDetailListAction[accountID] = null;
            redundantParticipants[accountID] = null;
        });

        optimisticData.push({
            onyxMethod: Onyx.METHOD.MERGE,
            key: ONYXKEYS.PERSONAL_DETAILS_LIST,
            value: optimisticPersonalDetailListAction,
        });
        successData.push({
            onyxMethod: Onyx.METHOD.MERGE,
            key: ONYXKEYS.PERSONAL_DETAILS_LIST,
            value: successPersonalDetailListAction,
        });
    }

    if (!isEmptyObject(optimisticNextStep)) {
        optimisticData.push({
            onyxMethod: Onyx.METHOD.MERGE,
            key: `${ONYXKEYS.COLLECTION.NEXT_STEP}${iouReport.reportID}`,
            value: optimisticNextStep,
        });
    }

    if (isNewChatReport) {
        successData.push({
            onyxMethod: Onyx.METHOD.MERGE,
            key: `${ONYXKEYS.COLLECTION.REPORT}${chatReport?.reportID}`,
            value: {
                participants: redundantParticipants,
                pendingFields: null,
                errorFields: null,
                isOptimisticReport: false,
            },
        });
    }

    successData.push(
        {
            onyxMethod: Onyx.METHOD.MERGE,
            key: `${ONYXKEYS.COLLECTION.REPORT}${iouReport.reportID}`,
            value: {
                participants: redundantParticipants,
                pendingFields: null,
                errorFields: null,
                isOptimisticReport: false,
            },
        },
        {
            onyxMethod: Onyx.METHOD.MERGE,
            key: `${ONYXKEYS.COLLECTION.REPORT}${transactionThreadReport?.reportID}`,
            value: {
                participants: redundantParticipants,
                pendingFields: null,
                errorFields: null,
                isOptimisticReport: false,
            },
        },
        {
            onyxMethod: Onyx.METHOD.MERGE,
            key: `${ONYXKEYS.COLLECTION.TRANSACTION}${transaction.transactionID}`,
            value: {
                pendingAction: null,
                pendingFields: clearedPendingFields,
                // The routes contains the distance in meters. Clearing the routes ensures we use the distance
                // in the correct unit stored under the transaction customUnit once the request is created.
                // The route is also not saved in the backend, so we can't rely on it.
                routes: null,
            },
        },

        {
            onyxMethod: Onyx.METHOD.MERGE,
            key: `${ONYXKEYS.COLLECTION.REPORT_ACTIONS}${chatReport?.reportID}`,
            value: {
                ...(isNewChatReport
                    ? {
                          [chatCreatedAction.reportActionID]: {
                              pendingAction: null,
                              errors: null,
                          },
                      }
                    : {}),
                [reportPreviewAction.reportActionID]: {
                    pendingAction: null,
                },
            },
        },
        {
            onyxMethod: Onyx.METHOD.MERGE,
            key: `${ONYXKEYS.COLLECTION.REPORT_ACTIONS}${iouReport.reportID}`,
            value: {
                ...(shouldCreateNewMoneyRequestReport
                    ? {
                          [iouCreatedAction.reportActionID]: {
                              pendingAction: null,
                              errors: null,
                          },
                      }
                    : {}),
                [iouAction.reportActionID]: {
                    pendingAction: null,
                    errors: null,
                },
            },
        },
    );

    if (!isEmptyObject(transactionThreadCreatedReportAction)) {
        successData.push({
            onyxMethod: Onyx.METHOD.MERGE,
            key: `${ONYXKEYS.COLLECTION.REPORT_ACTIONS}${transactionThreadReport?.reportID}`,
            value: {
                [transactionThreadCreatedReportAction.reportActionID]: {
                    pendingAction: null,
                    errors: null,
                },
            },
        });
    }

    const errorKey = DateUtils.getMicroseconds();

    const failureData: OnyxUpdate[] = [
        {
            onyxMethod: Onyx.METHOD.MERGE,
            key: `${ONYXKEYS.COLLECTION.REPORT}${chatReport?.reportID}`,
            value: {
                iouReportID: chatReport?.iouReportID,
                lastReadTime: chatReport?.lastReadTime,
                pendingFields: null,
                hasOutstandingChildRequest: chatReport?.hasOutstandingChildRequest,
                ...(isNewChatReport
                    ? {
                          errorFields: {
                              createChat: ErrorUtils.getMicroSecondOnyxErrorWithTranslationKey('report.genericCreateReportFailureMessage'),
                          },
                      }
                    : {}),
            },
        },
        {
            onyxMethod: Onyx.METHOD.MERGE,
            key: `${ONYXKEYS.COLLECTION.REPORT}${iouReport.reportID}`,
            value: {
                pendingFields: null,
                errorFields: {
                    ...(shouldCreateNewMoneyRequestReport ? {createChat: ErrorUtils.getMicroSecondOnyxErrorWithTranslationKey('report.genericCreateReportFailureMessage')} : {}),
                },
            },
        },
        {
            onyxMethod: Onyx.METHOD.MERGE,
            key: `${ONYXKEYS.COLLECTION.REPORT}${transactionThreadReport?.reportID}`,
            value: {
                pendingFields: null,
                errorFields: existingTransactionThreadReport
                    ? null
                    : {
                          createChat: ErrorUtils.getMicroSecondOnyxErrorWithTranslationKey('report.genericCreateReportFailureMessage'),
                      },
            },
        },
        {
            onyxMethod: Onyx.METHOD.MERGE,
            key: `${ONYXKEYS.COLLECTION.TRANSACTION}${transaction.transactionID}`,
            value: {
                // Disabling this line since transaction.filename can be an empty string
                // eslint-disable-next-line @typescript-eslint/prefer-nullish-coalescing
                errors: getReceiptError(transaction.receipt, transaction.filename || transaction.receipt?.filename, isScanRequest, errorKey),
                pendingFields: clearedPendingFields,
            },
        },
        {
            onyxMethod: Onyx.METHOD.MERGE,
            key: `${ONYXKEYS.COLLECTION.REPORT_ACTIONS}${iouReport.reportID}`,
            value: {
                ...(shouldCreateNewMoneyRequestReport
                    ? {
                          [iouCreatedAction.reportActionID]: {
                              // Disabling this line since transaction.filename can be an empty string
                              // eslint-disable-next-line @typescript-eslint/prefer-nullish-coalescing
                              errors: getReceiptError(transaction.receipt, transaction.filename || transaction.receipt?.filename, isScanRequest, errorKey),
                          },
                          [iouAction.reportActionID]: {
                              errors: ErrorUtils.getMicroSecondOnyxErrorWithTranslationKey('iou.error.genericCreateFailureMessage'),
                          },
                      }
                    : {
                          [iouAction.reportActionID]: {
                              // Disabling this line since transaction.filename can be an empty string
                              // eslint-disable-next-line @typescript-eslint/prefer-nullish-coalescing
                              errors: getReceiptError(transaction.receipt, transaction.filename || transaction.receipt?.filename, isScanRequest, errorKey),
                          },
                      }),
            },
        },
    ];

    if (!isEmptyObject(transactionThreadCreatedReportAction)) {
        failureData.push({
            onyxMethod: Onyx.METHOD.MERGE,
            key: `${ONYXKEYS.COLLECTION.REPORT_ACTIONS}${transactionThreadReport?.reportID}`,
            value: {
                [transactionThreadCreatedReportAction.reportActionID]: {
                    errors: ErrorUtils.getMicroSecondOnyxErrorWithTranslationKey('iou.error.genericCreateFailureMessage'),
                },
            },
        });
    }

    // We don't need to compute violations unless we're on a paid policy
    if (!policy || !PolicyUtils.isPaidGroupPolicy(policy)) {
        return [optimisticData, successData, failureData];
    }

    const violationsOnyxData = ViolationsUtils.getViolationsOnyxData(
        transaction,
        [],
        !!policy.requiresTag,
        policyTagList ?? {},
        !!policy.requiresCategory,
        policyCategories ?? {},
        PolicyUtils.hasDependentTags(policy, policyTagList ?? {}),
    );

    if (violationsOnyxData) {
        optimisticData.push(violationsOnyxData);
        failureData.push({
            onyxMethod: Onyx.METHOD.SET,
            key: `${ONYXKEYS.COLLECTION.TRANSACTION_VIOLATIONS}${transaction.transactionID}`,
            value: [],
        });
    }

    return [optimisticData, successData, failureData];
}

/** Builds the Onyx data for an invoice */
function buildOnyxDataForInvoice(
    chatReport: OnyxEntry<OnyxTypes.Report>,
    iouReport: OnyxTypes.Report,
    transaction: OnyxTypes.Transaction,
    chatCreatedAction: OptimisticCreatedReportAction,
    iouCreatedAction: OptimisticCreatedReportAction,
    iouAction: OptimisticIOUReportAction,
    optimisticPersonalDetailListAction: OnyxTypes.PersonalDetailsList,
    reportPreviewAction: ReportAction,
    optimisticPolicyRecentlyUsedCategories: string[],
    optimisticPolicyRecentlyUsedTags: OnyxTypes.RecentlyUsedTags,
    isNewChatReport: boolean,
    transactionThreadReport: OptimisticChatReport,
    transactionThreadCreatedReportAction: OptimisticCreatedReportAction | null,
    policy?: OnyxEntry<OnyxTypes.Policy>,
    policyTagList?: OnyxEntry<OnyxTypes.PolicyTagLists>,
    policyCategories?: OnyxEntry<OnyxTypes.PolicyCategories>,
    optimisticRecentlyUsedCurrencies?: string[],
    companyName?: string,
    companyWebsite?: string,
): [OnyxUpdate[], OnyxUpdate[], OnyxUpdate[]] {
    const clearedPendingFields = Object.fromEntries(Object.keys(transaction.pendingFields ?? {}).map((key) => [key, null]));
    const optimisticData: OnyxUpdate[] = [
        {
            onyxMethod: Onyx.METHOD.SET,
            key: `${ONYXKEYS.COLLECTION.REPORT}${iouReport.reportID}`,
            value: {
                ...iouReport,
                lastMessageText: ReportActionsUtils.getReportActionText(iouAction),
                lastMessageHtml: ReportActionsUtils.getReportActionHtml(iouAction),
                pendingFields: {
                    createChat: CONST.RED_BRICK_ROAD_PENDING_ACTION.ADD,
                },
            },
        },
        {
            onyxMethod: Onyx.METHOD.SET,
            key: `${ONYXKEYS.COLLECTION.TRANSACTION}${transaction.transactionID}`,
            value: transaction,
        },
        isNewChatReport
            ? {
                  onyxMethod: Onyx.METHOD.SET,
                  key: `${ONYXKEYS.COLLECTION.REPORT_ACTIONS}${chatReport?.reportID}`,
                  value: {
                      [chatCreatedAction.reportActionID]: chatCreatedAction,
                      [reportPreviewAction.reportActionID]: reportPreviewAction,
                  },
              }
            : {
                  onyxMethod: Onyx.METHOD.MERGE,
                  key: `${ONYXKEYS.COLLECTION.REPORT_ACTIONS}${chatReport?.reportID}`,
                  value: {
                      [reportPreviewAction.reportActionID]: reportPreviewAction,
                  },
              },
        {
            onyxMethod: Onyx.METHOD.MERGE,
            key: `${ONYXKEYS.COLLECTION.REPORT_ACTIONS}${iouReport.reportID}`,
            value: {
                [iouCreatedAction.reportActionID]: iouCreatedAction as OnyxTypes.ReportAction,
                [iouAction.reportActionID]: iouAction as OnyxTypes.ReportAction,
            },
        },
        {
            onyxMethod: Onyx.METHOD.MERGE,
            key: `${ONYXKEYS.COLLECTION.REPORT}${transactionThreadReport.reportID}`,
            value: transactionThreadReport,
        },
        {
            onyxMethod: Onyx.METHOD.MERGE,
            key: `${ONYXKEYS.COLLECTION.REPORT_ACTIONS}${transactionThreadReport.reportID}`,
            value: {
                [transactionThreadCreatedReportAction?.reportActionID ?? '-1']: transactionThreadCreatedReportAction,
            },
        },
        // Remove the temporary transaction used during the creation flow
        {
            onyxMethod: Onyx.METHOD.SET,
            key: `${ONYXKEYS.COLLECTION.TRANSACTION_DRAFT}${CONST.IOU.OPTIMISTIC_TRANSACTION_ID}`,
            value: null,
        },
    ];
    const successData: OnyxUpdate[] = [];

    if (chatReport) {
        optimisticData.push({
            // Use SET for new reports because it doesn't exist yet, is faster and we need the data to be available when we navigate to the chat page
            onyxMethod: isNewChatReport ? Onyx.METHOD.SET : Onyx.METHOD.MERGE,
            key: `${ONYXKEYS.COLLECTION.REPORT}${chatReport.reportID}`,
            value: {
                ...chatReport,
                lastReadTime: DateUtils.getDBTime(),
                lastMessageTranslationKey: '',
                iouReportID: iouReport.reportID,
                ...(isNewChatReport ? {pendingFields: {createChat: CONST.RED_BRICK_ROAD_PENDING_ACTION.ADD}} : {}),
            },
        });
    }

    if (optimisticPolicyRecentlyUsedCategories.length) {
        optimisticData.push({
            onyxMethod: Onyx.METHOD.SET,
            key: `${ONYXKEYS.COLLECTION.POLICY_RECENTLY_USED_CATEGORIES}${iouReport.policyID}`,
            value: optimisticPolicyRecentlyUsedCategories,
        });
    }

    if (optimisticRecentlyUsedCurrencies?.length) {
        optimisticData.push({
            onyxMethod: Onyx.METHOD.SET,
            key: ONYXKEYS.RECENTLY_USED_CURRENCIES,
            value: optimisticRecentlyUsedCurrencies,
        });
    }

    if (!isEmptyObject(optimisticPolicyRecentlyUsedTags)) {
        optimisticData.push({
            onyxMethod: Onyx.METHOD.MERGE,
            key: `${ONYXKEYS.COLLECTION.POLICY_RECENTLY_USED_TAGS}${iouReport.policyID}`,
            value: optimisticPolicyRecentlyUsedTags,
        });
    }

    const redundantParticipants: Record<number, null> = {};
    if (!isEmptyObject(optimisticPersonalDetailListAction)) {
        const successPersonalDetailListAction: Record<number, null> = {};

        // BE will send different participants. We clear the optimistic ones to avoid duplicated entries
        Object.keys(optimisticPersonalDetailListAction).forEach((accountIDKey) => {
            const accountID = Number(accountIDKey);
            successPersonalDetailListAction[accountID] = null;
            redundantParticipants[accountID] = null;
        });

        optimisticData.push({
            onyxMethod: Onyx.METHOD.MERGE,
            key: ONYXKEYS.PERSONAL_DETAILS_LIST,
            value: optimisticPersonalDetailListAction,
        });
        successData.push({
            onyxMethod: Onyx.METHOD.MERGE,
            key: ONYXKEYS.PERSONAL_DETAILS_LIST,
            value: successPersonalDetailListAction,
        });
    }

    successData.push(
        {
            onyxMethod: Onyx.METHOD.MERGE,
            key: `${ONYXKEYS.COLLECTION.REPORT}${iouReport.reportID}`,
            value: {
                participants: redundantParticipants,
                pendingFields: null,
                errorFields: null,
                isOptimisticReport: false,
            },
        },
        {
            onyxMethod: Onyx.METHOD.MERGE,
            key: `${ONYXKEYS.COLLECTION.REPORT}${transactionThreadReport.reportID}`,
            value: {
                participants: redundantParticipants,
                pendingFields: null,
                errorFields: null,
                isOptimisticReport: false,
            },
        },
        {
            onyxMethod: Onyx.METHOD.MERGE,
            key: `${ONYXKEYS.COLLECTION.TRANSACTION}${transaction.transactionID}`,
            value: {
                pendingAction: null,
                pendingFields: clearedPendingFields,
            },
        },
        {
            onyxMethod: Onyx.METHOD.MERGE,
            key: `${ONYXKEYS.COLLECTION.REPORT_ACTIONS}${chatReport?.reportID}`,
            value: {
                ...(isNewChatReport
                    ? {
                          [chatCreatedAction.reportActionID]: {
                              pendingAction: null,
                              errors: null,
                          },
                      }
                    : {}),
                [reportPreviewAction.reportActionID]: {
                    pendingAction: null,
                },
            },
        },
        {
            onyxMethod: Onyx.METHOD.MERGE,
            key: `${ONYXKEYS.COLLECTION.REPORT_ACTIONS}${iouReport.reportID}`,
            value: {
                [iouCreatedAction.reportActionID]: {
                    pendingAction: null,
                    errors: null,
                },
                [iouAction.reportActionID]: {
                    pendingAction: null,
                    errors: null,
                },
            },
        },
        {
            onyxMethod: Onyx.METHOD.MERGE,
            key: `${ONYXKEYS.COLLECTION.REPORT_ACTIONS}${transactionThreadReport.reportID}`,
            value: {
                [transactionThreadCreatedReportAction?.reportActionID ?? '-1']: {
                    pendingAction: null,
                    errors: null,
                },
            },
        },
    );

    if (isNewChatReport) {
        successData.push({
            onyxMethod: Onyx.METHOD.MERGE,
            key: `${ONYXKEYS.COLLECTION.REPORT}${chatReport?.reportID}`,
            value: {
                participants: redundantParticipants,
                pendingFields: null,
                errorFields: null,
                isOptimisticReport: false,
            },
        });
    }

    const errorKey = DateUtils.getMicroseconds();

    const failureData: OnyxUpdate[] = [
        {
            onyxMethod: Onyx.METHOD.MERGE,
            key: `${ONYXKEYS.COLLECTION.REPORT}${chatReport?.reportID}`,
            value: {
                iouReportID: chatReport?.iouReportID,
                lastReadTime: chatReport?.lastReadTime,
                pendingFields: null,
                hasOutstandingChildRequest: chatReport?.hasOutstandingChildRequest,
                ...(isNewChatReport
                    ? {
                          errorFields: {
                              createChat: ErrorUtils.getMicroSecondOnyxErrorWithTranslationKey('report.genericCreateReportFailureMessage'),
                          },
                      }
                    : {}),
            },
        },
        {
            onyxMethod: Onyx.METHOD.MERGE,
            key: `${ONYXKEYS.COLLECTION.REPORT}${iouReport.reportID}`,
            value: {
                pendingFields: null,
                errorFields: {
                    createChat: ErrorUtils.getMicroSecondOnyxErrorWithTranslationKey('report.genericCreateReportFailureMessage'),
                },
            },
        },
        {
            onyxMethod: Onyx.METHOD.MERGE,
            key: `${ONYXKEYS.COLLECTION.REPORT}${transactionThreadReport.reportID}`,
            value: {
                errorFields: {
                    createChat: ErrorUtils.getMicroSecondOnyxErrorWithTranslationKey('report.genericCreateReportFailureMessage'),
                },
            },
        },
        {
            onyxMethod: Onyx.METHOD.MERGE,
            key: `${ONYXKEYS.COLLECTION.TRANSACTION}${transaction.transactionID}`,
            value: {
                errors: ErrorUtils.getMicroSecondOnyxErrorWithTranslationKey('iou.error.genericCreateInvoiceFailureMessage'),
                pendingAction: null,
                pendingFields: clearedPendingFields,
            },
        },
        {
            onyxMethod: Onyx.METHOD.MERGE,
            key: `${ONYXKEYS.COLLECTION.REPORT_ACTIONS}${iouReport.reportID}`,
            value: {
                [iouCreatedAction.reportActionID]: {
                    // Disabling this line since transaction.filename can be an empty string
                    // eslint-disable-next-line @typescript-eslint/prefer-nullish-coalescing
                    errors: getReceiptError(transaction.receipt, transaction.filename || transaction.receipt?.filename, false, errorKey),
                },
                [iouAction.reportActionID]: {
                    errors: ErrorUtils.getMicroSecondOnyxErrorWithTranslationKey('iou.error.genericCreateInvoiceFailureMessage'),
                },
            },
        },
        {
            onyxMethod: Onyx.METHOD.MERGE,
            key: `${ONYXKEYS.COLLECTION.REPORT_ACTIONS}${transactionThreadReport.reportID}`,
            value: {
                [transactionThreadCreatedReportAction?.reportActionID ?? '-1']: {
                    errors: ErrorUtils.getMicroSecondOnyxErrorWithTranslationKey('iou.error.genericCreateInvoiceFailureMessage', errorKey),
                },
            },
        },
    ];

    if (companyName && companyWebsite) {
        optimisticData.push({
            onyxMethod: Onyx.METHOD.MERGE,
            key: `${ONYXKEYS.COLLECTION.POLICY}${policy?.id}`,
            value: {
                invoice: {
                    companyName,
                    companyWebsite,
                    pendingFields: {
                        companyName: CONST.RED_BRICK_ROAD_PENDING_ACTION.UPDATE,
                        companyWebsite: CONST.RED_BRICK_ROAD_PENDING_ACTION.UPDATE,
                    },
                },
            },
        });
        successData.push({
            onyxMethod: Onyx.METHOD.MERGE,
            key: `${ONYXKEYS.COLLECTION.POLICY}${policy?.id}`,
            value: {
                invoice: {
                    pendingFields: {
                        companyName: null,
                        companyWebsite: null,
                    },
                },
            },
        });
        failureData.push({
            onyxMethod: Onyx.METHOD.MERGE,
            key: `${ONYXKEYS.COLLECTION.POLICY}${policy?.id}`,
            value: {
                invoice: {
                    companyName: undefined,
                    companyWebsite: undefined,
                    pendingFields: {
                        companyName: null,
                        companyWebsite: null,
                    },
                },
            },
        });
    }

    // We don't need to compute violations unless we're on a paid policy
    if (!policy || !PolicyUtils.isPaidGroupPolicy(policy)) {
        return [optimisticData, successData, failureData];
    }

    const violationsOnyxData = ViolationsUtils.getViolationsOnyxData(
        transaction,
        [],
        !!policy.requiresTag,
        policyTagList ?? {},
        !!policy.requiresCategory,
        policyCategories ?? {},
        PolicyUtils.hasDependentTags(policy, policyTagList ?? {}),
    );

    if (violationsOnyxData) {
        optimisticData.push(violationsOnyxData);
        failureData.push({
            onyxMethod: Onyx.METHOD.SET,
            key: `${ONYXKEYS.COLLECTION.TRANSACTION_VIOLATIONS}${transaction.transactionID}`,
            value: [],
        });
    }

    return [optimisticData, successData, failureData];
}

/** Builds the Onyx data for track expense */
function buildOnyxDataForTrackExpense(
    chatReport: OnyxInputValue<OnyxTypes.Report>,
    iouReport: OnyxInputValue<OnyxTypes.Report>,
    transaction: OnyxTypes.Transaction,
    iouCreatedAction: OptimisticCreatedReportAction,
    iouAction: OptimisticIOUReportAction,
    reportPreviewAction: OnyxInputValue<ReportAction>,
    transactionThreadReport: OptimisticChatReport | null,
    transactionThreadCreatedReportAction: OptimisticCreatedReportAction | null,
    shouldCreateNewMoneyRequestReport: boolean,
    policy?: OnyxInputValue<OnyxTypes.Policy>,
    policyTagList?: OnyxInputValue<OnyxTypes.PolicyTagLists>,
    policyCategories?: OnyxInputValue<OnyxTypes.PolicyCategories>,
    existingTransactionThreadReportID?: string,
    actionableTrackExpenseWhisper?: OnyxInputValue<OnyxTypes.ReportAction>,
): [OnyxUpdate[], OnyxUpdate[], OnyxUpdate[]] {
    const isScanRequest = TransactionUtils.isScanRequest(transaction);
    const isDistanceRequest = TransactionUtils.isDistanceRequest(transaction);
    const clearedPendingFields = Object.fromEntries(Object.keys(transaction.pendingFields ?? {}).map((key) => [key, null]));
    const optimisticData: OnyxUpdate[] = [];
    const successData: OnyxUpdate[] = [];
    const failureData: OnyxUpdate[] = [];

    let newQuickAction: ValueOf<typeof CONST.QUICK_ACTIONS> = CONST.QUICK_ACTIONS.TRACK_MANUAL;
    if (isScanRequest) {
        newQuickAction = CONST.QUICK_ACTIONS.TRACK_SCAN;
    } else if (isDistanceRequest) {
        newQuickAction = CONST.QUICK_ACTIONS.TRACK_DISTANCE;
    }
    const existingTransactionThreadReport = ReportConnection.getAllReports()?.[`${ONYXKEYS.COLLECTION.REPORT}${existingTransactionThreadReportID}`] ?? null;

    if (chatReport) {
        optimisticData.push(
            {
                onyxMethod: Onyx.METHOD.MERGE,
                key: `${ONYXKEYS.COLLECTION.REPORT}${chatReport.reportID}`,
                value: {
                    ...chatReport,
                    lastMessageText: ReportActionsUtils.getReportActionText(iouAction),
                    lastMessageHtml: ReportActionsUtils.getReportActionHtml(iouAction),
                    lastReadTime: DateUtils.getDBTime(),
                    iouReportID: iouReport?.reportID,
                },
            },
            {
                onyxMethod: Onyx.METHOD.SET,
                key: ONYXKEYS.NVP_QUICK_ACTION_GLOBAL_CREATE,
                value: {
                    action: newQuickAction,
                    chatReportID: chatReport.reportID,
                    isFirstQuickAction: isEmptyObject(quickAction),
                },
            },
        );

        if (actionableTrackExpenseWhisper && !iouReport) {
            optimisticData.push({
                onyxMethod: Onyx.METHOD.MERGE,
                key: `${ONYXKEYS.COLLECTION.REPORT_ACTIONS}${chatReport?.reportID}`,
                value: {
                    [actionableTrackExpenseWhisper.reportActionID]: actionableTrackExpenseWhisper,
                },
            });
            optimisticData.push({
                onyxMethod: Onyx.METHOD.MERGE,
                key: `${ONYXKEYS.COLLECTION.REPORT}${chatReport.reportID}`,
                value: {
                    lastVisibleActionCreated: actionableTrackExpenseWhisper.created,
                    lastMessageText: CONST.ACTIONABLE_TRACK_EXPENSE_WHISPER_MESSAGE,
                },
            });
            successData.push({
                onyxMethod: Onyx.METHOD.MERGE,
                key: `${ONYXKEYS.COLLECTION.REPORT_ACTIONS}${chatReport?.reportID}`,
                value: {
                    [actionableTrackExpenseWhisper.reportActionID]: {pendingAction: null, errors: null},
                },
            });
            failureData.push({
                onyxMethod: Onyx.METHOD.SET,
                key: `${ONYXKEYS.COLLECTION.REPORT_ACTIONS}${chatReport?.reportID}`,
                value: {[actionableTrackExpenseWhisper.reportActionID]: {} as ReportAction},
            });
        }
    }

    if (iouReport) {
        optimisticData.push(
            {
                onyxMethod: shouldCreateNewMoneyRequestReport ? Onyx.METHOD.SET : Onyx.METHOD.MERGE,
                key: `${ONYXKEYS.COLLECTION.REPORT}${iouReport.reportID}`,
                value: {
                    ...iouReport,
                    lastMessageText: ReportActionsUtils.getReportActionText(iouAction),
                    lastMessageHtml: ReportActionsUtils.getReportActionHtml(iouAction),
                    pendingFields: {
                        ...(shouldCreateNewMoneyRequestReport ? {createChat: CONST.RED_BRICK_ROAD_PENDING_ACTION.ADD} : {preview: CONST.RED_BRICK_ROAD_PENDING_ACTION.UPDATE}),
                    },
                },
            },
            shouldCreateNewMoneyRequestReport
                ? {
                      onyxMethod: Onyx.METHOD.SET,
                      key: `${ONYXKEYS.COLLECTION.REPORT_ACTIONS}${iouReport.reportID}`,
                      value: {
                          [iouCreatedAction.reportActionID]: iouCreatedAction as OnyxTypes.ReportAction,
                          [iouAction.reportActionID]: iouAction as OnyxTypes.ReportAction,
                      },
                  }
                : {
                      onyxMethod: Onyx.METHOD.MERGE,
                      key: `${ONYXKEYS.COLLECTION.REPORT_ACTIONS}${iouReport.reportID}`,
                      value: {
                          [iouAction.reportActionID]: iouAction as OnyxTypes.ReportAction,
                      },
                  },
            {
                onyxMethod: Onyx.METHOD.MERGE,
                key: `${ONYXKEYS.COLLECTION.REPORT_ACTIONS}${chatReport?.reportID}`,
                value: {
                    ...(reportPreviewAction && {[reportPreviewAction.reportActionID]: reportPreviewAction}),
                },
            },
        );
    } else {
        optimisticData.push({
            onyxMethod: Onyx.METHOD.MERGE,
            key: `${ONYXKEYS.COLLECTION.REPORT_ACTIONS}${chatReport?.reportID}`,
            value: {
                [iouAction.reportActionID]: iouAction as OnyxTypes.ReportAction,
            },
        });
    }

    optimisticData.push(
        {
            onyxMethod: Onyx.METHOD.SET,
            key: `${ONYXKEYS.COLLECTION.TRANSACTION}${transaction.transactionID}`,
            value: transaction,
        },
        {
            onyxMethod: Onyx.METHOD.MERGE,
            key: `${ONYXKEYS.COLLECTION.REPORT}${transactionThreadReport?.reportID}`,
            value: {
                ...transactionThreadReport,
                pendingFields: {createChat: CONST.RED_BRICK_ROAD_PENDING_ACTION.ADD},
            },
        },
        // Remove the temporary transaction used during the creation flow
        {
            onyxMethod: Onyx.METHOD.SET,
            key: `${ONYXKEYS.COLLECTION.TRANSACTION_DRAFT}${CONST.IOU.OPTIMISTIC_TRANSACTION_ID}`,
            value: null,
        },
    );

    if (!isEmptyObject(transactionThreadCreatedReportAction)) {
        optimisticData.push({
            onyxMethod: Onyx.METHOD.MERGE,
            key: `${ONYXKEYS.COLLECTION.REPORT_ACTIONS}${transactionThreadReport?.reportID}`,
            value: {
                [transactionThreadCreatedReportAction.reportActionID]: transactionThreadCreatedReportAction,
            },
        });
    }

    if (iouReport) {
        successData.push(
            {
                onyxMethod: Onyx.METHOD.MERGE,
                key: `${ONYXKEYS.COLLECTION.REPORT}${iouReport?.reportID}`,
                value: {
                    pendingFields: null,
                    errorFields: null,
                },
            },
            {
                onyxMethod: Onyx.METHOD.MERGE,
                key: `${ONYXKEYS.COLLECTION.REPORT_ACTIONS}${iouReport?.reportID}`,
                value: {
                    ...(shouldCreateNewMoneyRequestReport
                        ? {
                              [iouCreatedAction.reportActionID]: {
                                  pendingAction: null,
                                  errors: null,
                              },
                          }
                        : {}),
                    [iouAction.reportActionID]: {
                        pendingAction: null,
                        errors: null,
                    },
                },
            },
            {
                onyxMethod: Onyx.METHOD.MERGE,
                key: `${ONYXKEYS.COLLECTION.REPORT_ACTIONS}${chatReport?.reportID}`,
                value: {
                    ...(reportPreviewAction && {[reportPreviewAction.reportActionID]: {pendingAction: null}}),
                },
            },
        );
    } else {
        successData.push({
            onyxMethod: Onyx.METHOD.MERGE,
            key: `${ONYXKEYS.COLLECTION.REPORT_ACTIONS}${chatReport?.reportID}`,
            value: {
                [iouAction.reportActionID]: {
                    pendingAction: null,
                    errors: null,
                },
                ...(reportPreviewAction && {[reportPreviewAction.reportActionID]: {pendingAction: null}}),
            },
        });
    }

    successData.push(
        {
            onyxMethod: Onyx.METHOD.MERGE,
            key: `${ONYXKEYS.COLLECTION.REPORT}${transactionThreadReport?.reportID}`,
            value: {
                pendingFields: null,
                errorFields: null,
            },
        },
        {
            onyxMethod: Onyx.METHOD.MERGE,
            key: `${ONYXKEYS.COLLECTION.TRANSACTION}${transaction.transactionID}`,
            value: {
                pendingAction: null,
                pendingFields: clearedPendingFields,
                routes: null,
            },
        },
    );

    if (!isEmptyObject(transactionThreadCreatedReportAction)) {
        successData.push({
            onyxMethod: Onyx.METHOD.MERGE,
            key: `${ONYXKEYS.COLLECTION.REPORT_ACTIONS}${transactionThreadReport?.reportID}`,
            value: {
                [transactionThreadCreatedReportAction.reportActionID]: {
                    pendingAction: null,
                    errors: null,
                },
            },
        });
    }

    failureData.push({
        onyxMethod: Onyx.METHOD.SET,
        key: ONYXKEYS.NVP_QUICK_ACTION_GLOBAL_CREATE,
        value: quickAction ?? null,
    });

    if (iouReport) {
        failureData.push(
            {
                onyxMethod: Onyx.METHOD.MERGE,
                key: `${ONYXKEYS.COLLECTION.REPORT}${iouReport.reportID}`,
                value: {
                    pendingFields: null,
                    errorFields: {
                        ...(shouldCreateNewMoneyRequestReport ? {createChat: ErrorUtils.getMicroSecondOnyxErrorWithTranslationKey('report.genericCreateReportFailureMessage')} : {}),
                    },
                },
            },
            {
                onyxMethod: Onyx.METHOD.MERGE,
                key: `${ONYXKEYS.COLLECTION.REPORT_ACTIONS}${iouReport.reportID}`,
                value: {
                    ...(shouldCreateNewMoneyRequestReport
                        ? {
                              [iouCreatedAction.reportActionID]: {
                                  // Disabling this line since transaction.filename can be an empty string
                                  // eslint-disable-next-line @typescript-eslint/prefer-nullish-coalescing
                                  errors: getReceiptError(transaction.receipt, transaction.filename || transaction.receipt?.filename, isScanRequest),
                              },
                              [iouAction.reportActionID]: {
                                  errors: ErrorUtils.getMicroSecondOnyxErrorWithTranslationKey('iou.error.genericCreateFailureMessage'),
                              },
                          }
                        : {
                              [iouAction.reportActionID]: {
                                  // Disabling this line since transaction.filename can be an empty string
                                  // eslint-disable-next-line @typescript-eslint/prefer-nullish-coalescing
                                  errors: getReceiptError(transaction.receipt, transaction.filename || transaction.receipt?.filename, isScanRequest),
                              },
                          }),
                },
            },
        );
    } else {
        failureData.push({
            onyxMethod: Onyx.METHOD.MERGE,
            key: `${ONYXKEYS.COLLECTION.REPORT_ACTIONS}${chatReport?.reportID}`,
            value: {
                [iouAction.reportActionID]: {
                    // Disabling this line since transaction.filename can be an empty string
                    // eslint-disable-next-line @typescript-eslint/prefer-nullish-coalescing
                    errors: getReceiptError(transaction.receipt, transaction.filename || transaction.receipt?.filename, isScanRequest),
                },
            },
        });
    }

    failureData.push(
        {
            onyxMethod: Onyx.METHOD.MERGE,
            key: `${ONYXKEYS.COLLECTION.REPORT}${chatReport?.reportID}`,
            value: {
                lastReadTime: chatReport?.lastReadTime,
                lastMessageText: chatReport?.lastMessageText,
                lastMessageHtml: chatReport?.lastMessageHtml,
            },
        },
        {
            onyxMethod: Onyx.METHOD.MERGE,
            key: `${ONYXKEYS.COLLECTION.REPORT}${transactionThreadReport?.reportID}`,
            value: {
                pendingFields: null,
                errorFields: existingTransactionThreadReport
                    ? null
                    : {
                          createChat: ErrorUtils.getMicroSecondOnyxErrorWithTranslationKey('report.genericCreateReportFailureMessage'),
                      },
            },
        },
        {
            onyxMethod: Onyx.METHOD.MERGE,
            key: `${ONYXKEYS.COLLECTION.TRANSACTION}${transaction.transactionID}`,
            value: {
                // Disabling this line since transaction.filename can be an empty string
                // eslint-disable-next-line @typescript-eslint/prefer-nullish-coalescing
                errors: getReceiptError(transaction.receipt, transaction.filename || transaction.receipt?.filename, isScanRequest),
                pendingFields: clearedPendingFields,
            },
        },
        {
            onyxMethod: Onyx.METHOD.MERGE,
            key: `${ONYXKEYS.COLLECTION.REPORT_ACTIONS}${transactionThreadReport?.reportID}`,
            value: {
                [transactionThreadCreatedReportAction?.reportActionID ?? '-1']: {
                    errors: ErrorUtils.getMicroSecondOnyxErrorWithTranslationKey('iou.error.genericCreateFailureMessage'),
                },
            },
        },
    );

    // We don't need to compute violations unless we're on a paid policy
    if (!policy || !PolicyUtils.isPaidGroupPolicy(policy)) {
        return [optimisticData, successData, failureData];
    }

    const violationsOnyxData = ViolationsUtils.getViolationsOnyxData(
        transaction,
        [],
        !!policy.requiresTag,
        policyTagList ?? {},
        !!policy.requiresCategory,
        policyCategories ?? {},
        PolicyUtils.hasDependentTags(policy, policyTagList ?? {}),
    );

    if (violationsOnyxData) {
        optimisticData.push(violationsOnyxData);
        failureData.push({
            onyxMethod: Onyx.METHOD.SET,
            key: `${ONYXKEYS.COLLECTION.TRANSACTION_VIOLATIONS}${transaction.transactionID}`,
            value: [],
        });
    }

    // Show field violations only for control policies
    if (PolicyUtils.isControlPolicy(policy) && iouReport) {
        const {optimisticData: fieldViolationsOptimisticData, failureData: fieldViolationsFailureData} = getFieldViolationsOnyxData(iouReport);
        optimisticData.push(...fieldViolationsOptimisticData);
        failureData.push(...fieldViolationsFailureData);
    }

    return [optimisticData, successData, failureData];
}

function getDeleteTrackExpenseInformation(
    chatReportID: string,
    transactionID: string,
    reportAction: OnyxTypes.ReportAction,
    shouldDeleteTransactionFromOnyx = true,
    isMovingTransactionFromTrackExpense = false,
    actionableWhisperReportActionID = '',
    resolution = '',
) {
    const allReports = ReportConnection.getAllReports();
    // STEP 1: Get all collections we're updating
    const chatReport = allReports?.[`${ONYXKEYS.COLLECTION.REPORT}${chatReportID}`] ?? null;
    const transaction = allTransactions[`${ONYXKEYS.COLLECTION.TRANSACTION}${transactionID}`];
    const transactionViolations = allTransactionViolations[`${ONYXKEYS.COLLECTION.TRANSACTION_VIOLATIONS}${transactionID}`];
    const transactionThreadID = reportAction.childReportID;
    let transactionThread = null;
    if (transactionThreadID) {
        transactionThread = allReports?.[`${ONYXKEYS.COLLECTION.REPORT}${transactionThreadID}`] ?? null;
    }

    // STEP 2: Decide if we need to:
    // 1. Delete the transactionThread - delete if there are no visible comments in the thread and we're not moving the transaction
    // 2. Update the moneyRequestPreview to show [Deleted expense] - update if the transactionThread exists AND it isn't being deleted and we're not moving the transaction
    const shouldDeleteTransactionThread = !isMovingTransactionFromTrackExpense && (transactionThreadID ? (reportAction?.childVisibleActionCount ?? 0) === 0 : false);

    const shouldShowDeletedRequestMessage = !isMovingTransactionFromTrackExpense && !!transactionThreadID && !shouldDeleteTransactionThread;

    // STEP 3: Update the IOU reportAction.
    const updatedReportAction = {
        [reportAction.reportActionID]: {
            pendingAction: shouldShowDeletedRequestMessage ? CONST.RED_BRICK_ROAD_PENDING_ACTION.UPDATE : CONST.RED_BRICK_ROAD_PENDING_ACTION.DELETE,
            previousMessage: reportAction.message,
            message: [
                {
                    type: 'COMMENT',
                    html: '',
                    text: '',
                    isEdited: true,
                    isDeletedParentAction: shouldShowDeletedRequestMessage,
                },
            ],
            originalMessage: {
                IOUTransactionID: null,
            },
            errors: undefined,
        },
        ...(actionableWhisperReportActionID && {[actionableWhisperReportActionID]: {originalMessage: {resolution}}}),
    } as OnyxTypes.ReportActions;
    const lastVisibleAction = ReportActionsUtils.getLastVisibleAction(chatReport?.reportID ?? '-1', updatedReportAction);
    const {lastMessageText = '', lastMessageHtml = ''} = ReportActionsUtils.getLastVisibleMessage(chatReport?.reportID ?? '-1', updatedReportAction);

    // STEP 4: Build Onyx data
    const optimisticData: OnyxUpdate[] = [];

    if (shouldDeleteTransactionFromOnyx) {
        optimisticData.push({
            onyxMethod: Onyx.METHOD.SET,
            key: `${ONYXKEYS.COLLECTION.TRANSACTION}${transactionID}`,
            value: null,
        });
    }

    optimisticData.push({
        onyxMethod: Onyx.METHOD.SET,
        key: `${ONYXKEYS.COLLECTION.TRANSACTION_VIOLATIONS}${transactionID}`,
        value: null,
    });

    if (shouldDeleteTransactionThread) {
        optimisticData.push(
            {
                onyxMethod: Onyx.METHOD.SET,
                key: `${ONYXKEYS.COLLECTION.REPORT}${transactionThreadID}`,
                value: null,
            },
            {
                onyxMethod: Onyx.METHOD.SET,
                key: `${ONYXKEYS.COLLECTION.REPORT_ACTIONS}${transactionThreadID}`,
                value: null,
            },
        );
    }

    optimisticData.push(
        {
            onyxMethod: Onyx.METHOD.MERGE,
            key: `${ONYXKEYS.COLLECTION.REPORT_ACTIONS}${chatReport?.reportID}`,
            value: updatedReportAction,
        },
        {
            onyxMethod: Onyx.METHOD.MERGE,
            key: `${ONYXKEYS.COLLECTION.REPORT}${chatReport?.reportID}`,
            value: {
                lastMessageText,
                lastVisibleActionCreated: lastVisibleAction?.created,
                lastMessageHtml: !lastMessageHtml ? lastMessageText : lastMessageHtml,
            },
        },
    );

    const successData: OnyxUpdate[] = [
        {
            onyxMethod: Onyx.METHOD.MERGE,
            key: `${ONYXKEYS.COLLECTION.REPORT_ACTIONS}${chatReport?.reportID}`,
            value: {
                [reportAction.reportActionID]: {
                    pendingAction: null,
                    errors: null,
                },
            },
        },
    ];

    const failureData: OnyxUpdate[] = [];

    if (shouldDeleteTransactionFromOnyx) {
        failureData.push({
            onyxMethod: Onyx.METHOD.SET,
            key: `${ONYXKEYS.COLLECTION.TRANSACTION}${transactionID}`,
            value: transaction ?? null,
        });
    }

    failureData.push({
        onyxMethod: Onyx.METHOD.SET,
        key: `${ONYXKEYS.COLLECTION.TRANSACTION_VIOLATIONS}${transactionID}`,
        value: transactionViolations ?? null,
    });

    if (shouldDeleteTransactionThread) {
        failureData.push({
            onyxMethod: Onyx.METHOD.SET,
            key: `${ONYXKEYS.COLLECTION.REPORT}${transactionThreadID}`,
            value: transactionThread,
        });
    }

    if (actionableWhisperReportActionID) {
        const actionableWhisperReportAction = ReportActionsUtils.getReportAction(chatReportID, actionableWhisperReportActionID);
        failureData.push({
            onyxMethod: Onyx.METHOD.MERGE,
            key: `${ONYXKEYS.COLLECTION.REPORT_ACTIONS}${chatReport?.reportID}`,
            value: {
                [actionableWhisperReportActionID]: {
                    originalMessage: {
                        resolution: ReportActionsUtils.isActionableTrackExpense(actionableWhisperReportAction)
                            ? ReportActionsUtils.getOriginalMessage(actionableWhisperReportAction)?.resolution ?? null
                            : null,
                    },
                },
            },
        });
    }
    failureData.push(
        {
            onyxMethod: Onyx.METHOD.MERGE,
            key: `${ONYXKEYS.COLLECTION.REPORT_ACTIONS}${chatReport?.reportID}`,
            value: {
                [reportAction.reportActionID]: {
                    ...reportAction,
                    pendingAction: null,
                    errors: ErrorUtils.getMicroSecondOnyxErrorWithTranslationKey('iou.error.genericDeleteFailureMessage'),
                },
            },
        },
        {
            onyxMethod: Onyx.METHOD.MERGE,
            key: `${ONYXKEYS.COLLECTION.REPORT}${chatReport?.reportID}`,
            value: chatReport,
        },
    );

    const parameters: DeleteMoneyRequestParams = {
        transactionID,
        reportActionID: reportAction.reportActionID,
    };

    return {parameters, optimisticData, successData, failureData, shouldDeleteTransactionThread, chatReport};
}

/** Gathers all the data needed to create an invoice. */
function getSendInvoiceInformation(
    transaction: OnyxEntry<OnyxTypes.Transaction>,
    currentUserAccountID: number,
    invoiceChatReport?: OnyxEntry<OnyxTypes.Report>,
    receipt?: Receipt,
    policy?: OnyxEntry<OnyxTypes.Policy>,
    policyTagList?: OnyxEntry<OnyxTypes.PolicyTagLists>,
    policyCategories?: OnyxEntry<OnyxTypes.PolicyCategories>,
    companyName?: string,
    companyWebsite?: string,
): SendInvoiceInformation {
    const {amount = 0, currency = '', created = '', merchant = '', category = '', tag = '', taxCode = '', taxAmount = 0, billable, comment, participants} = transaction ?? {};
    const trimmedComment = (comment?.comment ?? '').trim();
    const senderWorkspaceID = participants?.find((participant) => participant?.isSender)?.policyID ?? '-1';
    const receiverParticipant = participants?.find((participant) => participant?.accountID) ?? invoiceChatReport?.invoiceReceiver;
    const receiverAccountID = receiverParticipant && 'accountID' in receiverParticipant && receiverParticipant.accountID ? receiverParticipant.accountID : -1;
    let receiver = ReportUtils.getPersonalDetailsForAccountID(receiverAccountID);
    let optimisticPersonalDetailListAction = {};

    // STEP 1: Get existing chat report OR build a new optimistic one
    let isNewChatReport = false;
    let chatReport = !isEmptyObject(invoiceChatReport) && invoiceChatReport?.reportID ? invoiceChatReport : null;

    if (!chatReport) {
        chatReport = ReportUtils.getInvoiceChatByParticipants(senderWorkspaceID, receiverAccountID) ?? null;
    }

    if (!chatReport) {
        isNewChatReport = true;
        chatReport = ReportUtils.buildOptimisticChatReport([receiverAccountID, currentUserAccountID], CONST.REPORT.DEFAULT_REPORT_NAME, CONST.REPORT.CHAT_TYPE.INVOICE, senderWorkspaceID);
    }

    // STEP 2: Create a new optimistic invoice report.
    const optimisticInvoiceReport = ReportUtils.buildOptimisticInvoiceReport(chatReport.reportID, senderWorkspaceID, receiverAccountID, receiver.displayName ?? '', amount, currency);

    // STEP 3: Build optimistic receipt and transaction
    const receiptObject: Receipt = {};
    let filename;
    if (receipt?.source) {
        receiptObject.source = receipt.source;
        receiptObject.state = receipt.state ?? CONST.IOU.RECEIPT_STATE.SCANREADY;
        filename = receipt.name;
    }
    const optimisticTransaction = TransactionUtils.buildOptimisticTransaction(
        amount,
        currency,
        optimisticInvoiceReport.reportID,
        trimmedComment,
        created,
        '',
        '',
        merchant,
        receiptObject,
        filename,
        undefined,
        category,
        tag,
        taxCode,
        taxAmount,
        billable,
    );

    const optimisticPolicyRecentlyUsedCategories = Category.buildOptimisticPolicyRecentlyUsedCategories(optimisticInvoiceReport.policyID, category);
    const optimisticPolicyRecentlyUsedTags = Tag.buildOptimisticPolicyRecentlyUsedTags(optimisticInvoiceReport.policyID, tag);
    const optimisticRecentlyUsedCurrencies = Policy.buildOptimisticRecentlyUsedCurrencies(currency);

    // STEP 4: Add optimistic personal details for participant
    const shouldCreateOptimisticPersonalDetails = isNewChatReport && !allPersonalDetails[receiverAccountID];
    if (shouldCreateOptimisticPersonalDetails) {
        const receiverLogin = receiverParticipant && 'login' in receiverParticipant && receiverParticipant.login ? receiverParticipant.login : '';
        receiver = {
            accountID: receiverAccountID,
            displayName: LocalePhoneNumber.formatPhoneNumber(receiverLogin),
            login: receiverLogin,
            isOptimisticPersonalDetail: true,
        };

        optimisticPersonalDetailListAction = {[receiverAccountID]: receiver};
    }

    // STEP 5: Build optimistic reportActions.
    const reportPreviewAction = ReportUtils.buildOptimisticReportPreview(chatReport, optimisticInvoiceReport, trimmedComment, optimisticTransaction);
    optimisticInvoiceReport.parentReportActionID = reportPreviewAction.reportActionID;
    chatReport.lastVisibleActionCreated = reportPreviewAction.created;
    const [optimisticCreatedActionForChat, optimisticCreatedActionForIOUReport, iouAction, optimisticTransactionThread, optimisticCreatedActionForTransactionThread] =
        ReportUtils.buildOptimisticMoneyRequestEntities(
            optimisticInvoiceReport,
            CONST.IOU.REPORT_ACTION_TYPE.CREATE,
            amount,
            currency,
            trimmedComment,
            receiver.login ?? '',
            [receiver],
            optimisticTransaction.transactionID,
            undefined,
            false,
            false,
            false,
        );

    // STEP 6: Build Onyx Data
    const [optimisticData, successData, failureData] = buildOnyxDataForInvoice(
        chatReport,
        optimisticInvoiceReport,
        optimisticTransaction,
        optimisticCreatedActionForChat,
        optimisticCreatedActionForIOUReport,
        iouAction,
        optimisticPersonalDetailListAction,
        reportPreviewAction,
        optimisticPolicyRecentlyUsedCategories,
        optimisticPolicyRecentlyUsedTags,
        isNewChatReport,
        optimisticTransactionThread,
        optimisticCreatedActionForTransactionThread,
        policy,
        policyTagList,
        policyCategories,
        optimisticRecentlyUsedCurrencies,
        companyName,
        companyWebsite,
    );

    return {
        createdIOUReportActionID: optimisticCreatedActionForIOUReport.reportActionID,
        createdReportActionIDForThread: optimisticCreatedActionForTransactionThread?.reportActionID ?? '-1',
        reportActionID: iouAction.reportActionID,
        senderWorkspaceID,
        receiver,
        invoiceRoom: chatReport,
        createdChatReportActionID: optimisticCreatedActionForChat.reportActionID,
        invoiceReportID: optimisticInvoiceReport.reportID,
        reportPreviewReportActionID: reportPreviewAction.reportActionID,
        transactionID: optimisticTransaction.transactionID,
        transactionThreadReportID: optimisticTransactionThread.reportID,
        onyxData: {
            optimisticData,
            successData,
            failureData,
        },
    };
}

/**
 * Gathers all the data needed to submit an expense. It attempts to find existing reports, iouReports, and receipts. If it doesn't find them, then
 * it creates optimistic versions of them and uses those instead
 */
function getMoneyRequestInformation(
    parentChatReport: OnyxEntry<OnyxTypes.Report>,
    participant: Participant,
    comment: string,
    amount: number,
    currency: string,
    created: string,
    merchant: string,
    receipt: Receipt | undefined,
    existingTransactionID: string | undefined,
    category: string | undefined,
    tag: string | undefined,
    taxCode: string | undefined,
    taxAmount: number | undefined,
    billable: boolean | undefined,
    policy: OnyxEntry<OnyxTypes.Policy> | undefined,
    policyTagList: OnyxEntry<OnyxTypes.PolicyTagLists> | undefined,
    policyCategories: OnyxEntry<OnyxTypes.PolicyCategories> | undefined,
    payeeAccountID = userAccountID,
    payeeEmail = currentUserEmail,
    moneyRequestReportID = '',
    linkedTrackedExpenseReportAction?: OnyxTypes.ReportAction,
): MoneyRequestInformation {
    const payerEmail = PhoneNumber.addSMSDomainIfPhoneNumber(participant.login ?? '');
    const payerAccountID = Number(participant.accountID);
    const isPolicyExpenseChat = participant.isPolicyExpenseChat;

    // STEP 1: Get existing chat report OR build a new optimistic one
    let isNewChatReport = false;
    let chatReport = !isEmptyObject(parentChatReport) && parentChatReport?.reportID ? parentChatReport : null;

    const allReports = ReportConnection.getAllReports();
    // If this is a policyExpenseChat, the chatReport must exist and we can get it from Onyx.
    // report is null if the flow is initiated from the global create menu. However, participant always stores the reportID if it exists, which is the case for policyExpenseChats
    if (!chatReport && isPolicyExpenseChat) {
        chatReport = allReports?.[`${ONYXKEYS.COLLECTION.REPORT}${participant.reportID}`] ?? null;
    }

    if (!chatReport) {
        chatReport = ReportUtils.getChatByParticipants([payerAccountID, payeeAccountID]) ?? null;
    }

    // If we still don't have a report, it likely doens't exist and we need to build an optimistic one
    if (!chatReport) {
        isNewChatReport = true;
        chatReport = ReportUtils.buildOptimisticChatReport([payerAccountID, payeeAccountID]);
    }

    // STEP 2: Get the Expense/IOU report. If the moneyRequestReportID has been provided, we want to add the transaction to this specific report.
    // If no such reportID has been provided, let's use the chatReport.iouReportID property. In case that is not present, build a new optimistic Expense/IOU report.
    let iouReport: OnyxInputValue<OnyxTypes.Report> = null;
    if (moneyRequestReportID) {
        iouReport = allReports?.[`${ONYXKEYS.COLLECTION.REPORT}${moneyRequestReportID}`] ?? null;
    } else {
        iouReport = allReports?.[`${ONYXKEYS.COLLECTION.REPORT}${chatReport.iouReportID}`] ?? null;
    }

    const shouldCreateNewMoneyRequestReport = ReportUtils.shouldCreateNewMoneyRequestReport(iouReport, chatReport);

    if (!iouReport || shouldCreateNewMoneyRequestReport) {
        iouReport = isPolicyExpenseChat
            ? ReportUtils.buildOptimisticExpenseReport(chatReport.reportID, chatReport.policyID ?? '-1', payeeAccountID, amount, currency)
            : ReportUtils.buildOptimisticIOUReport(payeeAccountID, payerAccountID, amount, chatReport.reportID, currency);
    } else if (isPolicyExpenseChat) {
        iouReport = {...iouReport};
        if (iouReport?.currency === currency && typeof iouReport.total === 'number') {
            // Because of the Expense reports are stored as negative values, we subtract the total from the amount
            iouReport.total -= amount;
        }
    } else {
        iouReport = IOUUtils.updateIOUOwnerAndTotal(iouReport, payeeAccountID, amount, currency);
    }

    // STEP 3: Build an optimistic transaction with the receipt
    const existingTransaction = allTransactionDrafts[`${ONYXKEYS.COLLECTION.TRANSACTION_DRAFT}${existingTransactionID ?? CONST.IOU.OPTIMISTIC_TRANSACTION_ID}`];
    const isDistanceRequest = existingTransaction && existingTransaction.iouRequestType === CONST.IOU.REQUEST_TYPE.DISTANCE;
    let optimisticTransaction = TransactionUtils.buildOptimisticTransaction(
        ReportUtils.isExpenseReport(iouReport) ? -amount : amount,
        currency,
        iouReport.reportID,
        comment,
        created,
        '',
        '',
        merchant,
        receipt,
        '',
        existingTransactionID,
        category,
        tag,
        taxCode,
        ReportUtils.isExpenseReport(iouReport) ? -(taxAmount ?? 0) : taxAmount,
        billable,
        isDistanceRequest ? {waypoints: CONST.RED_BRICK_ROAD_PENDING_ACTION.ADD} : undefined,
    );

    const optimisticPolicyRecentlyUsedCategories = Category.buildOptimisticPolicyRecentlyUsedCategories(iouReport.policyID, category);
    const optimisticPolicyRecentlyUsedTags = Tag.buildOptimisticPolicyRecentlyUsedTags(iouReport.policyID, tag);
    const optimisticPolicyRecentluUsedCurrencies = Policy.buildOptimisticRecentlyUsedCurrencies(currency);

    // If there is an existing transaction (which is the case for distance requests), then the data from the existing transaction
    // needs to be manually merged into the optimistic transaction. This is because buildOnyxDataForMoneyRequest() uses `Onyx.set()` for the transaction
    // data. This is a big can of worms to change it to `Onyx.merge()` as explored in https://expensify.slack.com/archives/C05DWUDHVK7/p1692139468252109.
    // I want to clean this up at some point, but it's possible this will live in the code for a while so I've created https://github.com/Expensify/App/issues/25417
    // to remind me to do this.
    if (isDistanceRequest) {
        optimisticTransaction = fastMerge(existingTransaction, optimisticTransaction, false);
    }

    // STEP 4: Build optimistic reportActions. We need:
    // 1. CREATED action for the chatReport
    // 2. CREATED action for the iouReport
    // 3. IOU action for the iouReport
    // 4. The transaction thread, which requires the iouAction, and CREATED action for the transaction thread
    // 5. REPORT_PREVIEW action for the chatReport
    // Note: The CREATED action for the IOU report must be optimistically generated before the IOU action so there's no chance that it appears after the IOU action in the chat
    const [optimisticCreatedActionForChat, optimisticCreatedActionForIOUReport, iouAction, optimisticTransactionThread, optimisticCreatedActionForTransactionThread] =
        ReportUtils.buildOptimisticMoneyRequestEntities(
            iouReport,
            CONST.IOU.REPORT_ACTION_TYPE.CREATE,
            amount,
            currency,
            comment,
            payeeEmail,
            [participant],
            optimisticTransaction.transactionID,
            undefined,
            false,
            false,
            false,
            undefined,
            linkedTrackedExpenseReportAction?.childReportID,
            linkedTrackedExpenseReportAction,
        );

    let reportPreviewAction = shouldCreateNewMoneyRequestReport ? null : getReportPreviewAction(chatReport.reportID, iouReport.reportID);

    if (reportPreviewAction) {
        reportPreviewAction = ReportUtils.updateReportPreview(iouReport, reportPreviewAction, false, comment, optimisticTransaction);
    } else {
        reportPreviewAction = ReportUtils.buildOptimisticReportPreview(chatReport, iouReport, comment, optimisticTransaction);
        chatReport.lastVisibleActionCreated = reportPreviewAction.created;

        // Generated ReportPreview action is a parent report action of the iou report.
        // We are setting the iou report's parentReportActionID to display subtitle correctly in IOU page when offline.
        iouReport.parentReportActionID = reportPreviewAction.reportActionID;
    }

    const shouldCreateOptimisticPersonalDetails = isNewChatReport && !allPersonalDetails[payerAccountID];
    // Add optimistic personal details for participant
    const optimisticPersonalDetailListAction = shouldCreateOptimisticPersonalDetails
        ? {
              [payerAccountID]: {
                  accountID: payerAccountID,
                  // Disabling this line since participant.displayName can be an empty string
                  // eslint-disable-next-line @typescript-eslint/prefer-nullish-coalescing
                  displayName: LocalePhoneNumber.formatPhoneNumber(participant.displayName || payerEmail),
                  login: participant.login,
                  isOptimisticPersonalDetail: true,
              },
          }
        : {};

    const optimisticNextStep = NextStepUtils.buildNextStep(iouReport, CONST.REPORT.STATUS_NUM.OPEN);

    // STEP 5: Build Onyx Data
    const [optimisticData, successData, failureData] = buildOnyxDataForMoneyRequest(
        chatReport,
        iouReport,
        optimisticTransaction,
        optimisticCreatedActionForChat,
        optimisticCreatedActionForIOUReport,
        iouAction,
        optimisticPersonalDetailListAction,
        reportPreviewAction,
        optimisticPolicyRecentlyUsedCategories,
        optimisticPolicyRecentlyUsedTags,
        isNewChatReport,
        optimisticTransactionThread ?? {},
        optimisticCreatedActionForTransactionThread,
        shouldCreateNewMoneyRequestReport,
        policy,
        policyTagList,
        policyCategories,
        optimisticNextStep,
        undefined,
        undefined,
        optimisticPolicyRecentluUsedCurrencies,
    );

    return {
        payerAccountID,
        payerEmail,
        iouReport,
        chatReport,
        transaction: optimisticTransaction,
        iouAction,
        createdChatReportActionID: isNewChatReport ? optimisticCreatedActionForChat.reportActionID : '-1',
        createdIOUReportActionID: shouldCreateNewMoneyRequestReport ? optimisticCreatedActionForIOUReport.reportActionID : '-1',
        reportPreviewAction,
        transactionThreadReportID: optimisticTransactionThread?.reportID ?? '-1',
        createdReportActionIDForThread: optimisticCreatedActionForTransactionThread?.reportActionID ?? '-1',
        onyxData: {
            optimisticData,
            successData,
            failureData,
        },
    };
}

/**
 * Gathers all the data needed to make an expense. It attempts to find existing reports, iouReports, and receipts. If it doesn't find them, then
 * it creates optimistic versions of them and uses those instead
 */
function getTrackExpenseInformation(
    parentChatReport: OnyxEntry<OnyxTypes.Report>,
    participant: Participant,
    comment: string,
    amount: number,
    currency: string,
    created: string,
    merchant: string,
    receipt: OnyxEntry<Receipt>,
    category: string | undefined,
    tag: string | undefined,
    taxCode: string | undefined,
    taxAmount: number | undefined,
    billable: boolean | undefined,
    policy: OnyxEntry<OnyxTypes.Policy> | undefined,
    policyTagList: OnyxEntry<OnyxTypes.PolicyTagLists> | undefined,
    policyCategories: OnyxEntry<OnyxTypes.PolicyCategories> | undefined,
    payeeEmail = currentUserEmail,
    payeeAccountID = userAccountID,
    moneyRequestReportID = '',
    linkedTrackedExpenseReportAction?: OnyxTypes.ReportAction,
    existingTransactionID?: string,
): TrackExpenseInformation | null {
    const optimisticData: OnyxUpdate[] = [];
    const successData: OnyxUpdate[] = [];
    const failureData: OnyxUpdate[] = [];

    const isPolicyExpenseChat = participant.isPolicyExpenseChat;

    // STEP 1: Get existing chat report
    let chatReport = !isEmptyObject(parentChatReport) && parentChatReport?.reportID ? parentChatReport : null;
    const allReports = ReportConnection.getAllReports();
    // The chatReport always exists, and we can get it from Onyx if chatReport is null.
    if (!chatReport) {
        chatReport = allReports?.[`${ONYXKEYS.COLLECTION.REPORT}${participant.reportID}`] ?? null;
    }

    // If we still don't have a report, it likely doesn't exist, and we will early return here as it should not happen
    // Maybe later, we can build an optimistic selfDM chat.
    if (!chatReport) {
        return null;
    }

    // Check if the report is a draft
    const isDraftReport = ReportUtils.isDraftReport(chatReport?.reportID);

    let createdWorkspaceParams: CreateWorkspaceParams | undefined;

    if (isDraftReport) {
        const workspaceData = Policy.buildPolicyData(undefined, policy?.makeMeAdmin, policy?.name, policy?.id, chatReport?.reportID);
        createdWorkspaceParams = workspaceData.params;
        optimisticData.push(...workspaceData.optimisticData);
        successData.push(...workspaceData.successData);
        failureData.push(...workspaceData.failureData);
    }

    // STEP 2: If not in the self-DM flow, we need to use the expense report.
    // For this, first use the chatReport.iouReportID property. Build a new optimistic expense report if needed.
    const shouldUseMoneyReport = !!isPolicyExpenseChat;

    let iouReport: OnyxInputValue<OnyxTypes.Report> = null;
    let shouldCreateNewMoneyRequestReport = false;

    if (shouldUseMoneyReport) {
        if (moneyRequestReportID) {
            iouReport = allReports?.[`${ONYXKEYS.COLLECTION.REPORT}${moneyRequestReportID}`] ?? null;
        } else {
            iouReport = allReports?.[`${ONYXKEYS.COLLECTION.REPORT}${chatReport.iouReportID}`] ?? null;
        }

        shouldCreateNewMoneyRequestReport = ReportUtils.shouldCreateNewMoneyRequestReport(iouReport, chatReport);
        if (!iouReport || shouldCreateNewMoneyRequestReport) {
            iouReport = ReportUtils.buildOptimisticExpenseReport(chatReport.reportID, chatReport.policyID ?? '-1', payeeAccountID, amount, currency, false);
        } else {
            iouReport = {...iouReport};
            if (iouReport?.currency === currency && typeof iouReport.total === 'number' && typeof iouReport.nonReimbursableTotal === 'number') {
                // Because of the Expense reports are stored as negative values, we subtract the total from the amount
                iouReport.total -= amount;
                iouReport.nonReimbursableTotal -= amount;
            }
        }
    }

    // If shouldUseMoneyReport is true, the iouReport was defined.
    // But we'll use the `shouldUseMoneyReport && iouReport` check further instead of `shouldUseMoneyReport` to avoid TS errors.

    // STEP 3: Build optimistic receipt and transaction
    const receiptObject: Receipt = {};
    let filename;
    if (receipt?.source) {
        receiptObject.source = receipt.source;
        receiptObject.state = receipt.state ?? CONST.IOU.RECEIPT_STATE.SCANREADY;
        filename = receipt.name;
    }
    const existingTransaction = allTransactionDrafts[`${ONYXKEYS.COLLECTION.TRANSACTION_DRAFT}${existingTransactionID ?? CONST.IOU.OPTIMISTIC_TRANSACTION_ID}`];
    if (!filename) {
        filename = existingTransaction?.filename;
    }
    const isDistanceRequest = existingTransaction && existingTransaction.iouRequestType === CONST.IOU.REQUEST_TYPE.DISTANCE;
    let optimisticTransaction = TransactionUtils.buildOptimisticTransaction(
        ReportUtils.isExpenseReport(iouReport) ? -amount : amount,
        currency,
        shouldUseMoneyReport && iouReport ? iouReport.reportID : '-1',
        comment,
        created,
        '',
        '',
        merchant,
        receiptObject,
        filename,
        existingTransactionID ?? null,
        category,
        tag,
        taxCode,
        taxAmount,
        billable,
        isDistanceRequest ? {waypoints: CONST.RED_BRICK_ROAD_PENDING_ACTION.ADD} : undefined,
        false,
    );

    // If there is an existing transaction (which is the case for distance requests), then the data from the existing transaction
    // needs to be manually merged into the optimistic transaction. This is because buildOnyxDataForMoneyRequest() uses `Onyx.set()` for the transaction
    // data. This is a big can of worms to change it to `Onyx.merge()` as explored in https://expensify.slack.com/archives/C05DWUDHVK7/p1692139468252109.
    // I want to clean this up at some point, but it's possible this will live in the code for a while so I've created https://github.com/Expensify/App/issues/25417
    // to remind me to do this.
    if (isDistanceRequest) {
        optimisticTransaction = fastMerge(existingTransaction, optimisticTransaction, false);
    }

    // STEP 4: Build optimistic reportActions. We need:
    // 1. CREATED action for the iouReport (if tracking in the Expense chat)
    // 2. IOU action for the iouReport (if tracking in the Expense chat), otherwise – for chatReport
    // 3. The transaction thread, which requires the iouAction, and CREATED action for the transaction thread
    // 4. REPORT_PREVIEW action for the chatReport (if tracking in the Expense chat)
    const [, optimisticCreatedActionForIOUReport, iouAction, optimisticTransactionThread, optimisticCreatedActionForTransactionThread] = ReportUtils.buildOptimisticMoneyRequestEntities(
        shouldUseMoneyReport && iouReport ? iouReport : chatReport,
        CONST.IOU.REPORT_ACTION_TYPE.TRACK,
        amount,
        currency,
        comment,
        payeeEmail,
        [participant],
        optimisticTransaction.transactionID,
        undefined,
        false,
        false,
        false,
        !shouldUseMoneyReport,
        linkedTrackedExpenseReportAction?.childReportID,
        linkedTrackedExpenseReportAction,
    );

    let reportPreviewAction: OnyxInputValue<OnyxTypes.ReportAction<typeof CONST.REPORT.ACTIONS.TYPE.REPORT_PREVIEW>> = null;
    if (shouldUseMoneyReport && iouReport) {
        reportPreviewAction = shouldCreateNewMoneyRequestReport ? null : getReportPreviewAction(chatReport.reportID, iouReport.reportID);

        if (reportPreviewAction) {
            reportPreviewAction = ReportUtils.updateReportPreview(iouReport, reportPreviewAction, false, comment, optimisticTransaction);
        } else {
            reportPreviewAction = ReportUtils.buildOptimisticReportPreview(chatReport, iouReport, comment, optimisticTransaction);
            // Generated ReportPreview action is a parent report action of the iou report.
            // We are setting the iou report's parentReportActionID to display subtitle correctly in IOU page when offline.
            iouReport.parentReportActionID = reportPreviewAction.reportActionID;
        }
    }

    let actionableTrackExpenseWhisper: OnyxInputValue<OnyxTypes.ReportAction> = null;
    if (!isPolicyExpenseChat) {
        actionableTrackExpenseWhisper = ReportUtils.buildOptimisticActionableTrackExpenseWhisper(iouAction, optimisticTransaction.transactionID);
    }

    // STEP 5: Build Onyx Data
    const trackExpenseOnyxData = buildOnyxDataForTrackExpense(
        chatReport,
        iouReport,
        optimisticTransaction,
        optimisticCreatedActionForIOUReport,
        iouAction,
        reportPreviewAction,
        optimisticTransactionThread ?? {},
        optimisticCreatedActionForTransactionThread,
        shouldCreateNewMoneyRequestReport,
        policy,
        policyTagList,
        policyCategories,
        undefined,
        actionableTrackExpenseWhisper,
    );

    return {
        createdWorkspaceParams,
        chatReport,
        iouReport: iouReport ?? undefined,
        transaction: optimisticTransaction,
        iouAction,
        createdChatReportActionID: '-1',
        createdIOUReportActionID: shouldCreateNewMoneyRequestReport ? optimisticCreatedActionForIOUReport.reportActionID : '-1',
        reportPreviewAction: reportPreviewAction ?? undefined,
        transactionThreadReportID: optimisticTransactionThread.reportID,
        createdReportActionIDForThread: optimisticCreatedActionForTransactionThread?.reportActionID ?? '-1',
        actionableWhisperReportActionIDParam: actionableTrackExpenseWhisper?.reportActionID ?? '',
        onyxData: {
            optimisticData: optimisticData.concat(trackExpenseOnyxData[0]),
            successData: successData.concat(trackExpenseOnyxData[1]),
            failureData: failureData.concat(trackExpenseOnyxData[2]),
        },
    };
}

/**
 * Compute the diff amount when we update the transaction
 */
function calculateDiffAmount(
    iouReport: OnyxTypes.OnyxInputOrEntry<OnyxTypes.Report>,
    updatedTransaction: OnyxTypes.OnyxInputOrEntry<OnyxTypes.Transaction>,
    transaction: OnyxEntry<OnyxTypes.Transaction>,
): number {
    if (!iouReport) {
        return 0;
    }
    const isExpenseReport = ReportUtils.isExpenseReport(iouReport);
    const updatedCurrency = TransactionUtils.getCurrency(updatedTransaction);
    const currentCurrency = TransactionUtils.getCurrency(transaction);

    const currentAmount = TransactionUtils.getAmount(transaction, isExpenseReport);
    const updatedAmount = TransactionUtils.getAmount(updatedTransaction, isExpenseReport);

    if (updatedCurrency === iouReport?.currency && currentCurrency !== iouReport?.currency) {
        // Add the diff to the total if we change the currency from a different currency to the currency of the IOU report
        return updatedAmount;
    }
    if (updatedCurrency !== iouReport?.currency && currentCurrency === iouReport?.currency) {
        // Subtract the diff from the total if we change the currency from the currency of IOU report to a different currency
        return -updatedAmount;
    }
    if (updatedCurrency === iouReport?.currency && updatedAmount !== currentAmount) {
        // Calculate the diff between the updated amount and the current amount if we change the amount and the currency of the transaction is the currency of the report
        return updatedAmount - currentAmount;
    }

    return 0;
}

/**
 * @param transactionID
 * @param transactionThreadReportID
 * @param transactionChanges
 * @param [transactionChanges.created] Present when updated the date field
 * @param policy  May be undefined, an empty object, or an object matching the Policy type (src/types/onyx/Policy.ts)
 * @param policyTagList
 * @param policyCategories
 * @param onlyIncludeChangedFields
 *               When 'true', then the returned params will only include the transaction details for the fields that were changed.
 *               When `false`, then the returned params will include all the transaction details, regardless of which fields were changed.
 *               This setting is necessary while the UpdateDistanceRequest API is refactored to be fully 1:1:1 in https://github.com/Expensify/App/issues/28358
 */
function getUpdateMoneyRequestParams(
    transactionID: string,
    transactionThreadReportID: string,
    transactionChanges: TransactionChanges,
    policy: OnyxTypes.OnyxInputOrEntry<OnyxTypes.Policy>,
    policyTagList: OnyxTypes.OnyxInputOrEntry<OnyxTypes.PolicyTagLists>,
    policyCategories: OnyxTypes.OnyxInputOrEntry<OnyxTypes.PolicyCategories>,
    onlyIncludeChangedFields: boolean,
): UpdateMoneyRequestData {
    const optimisticData: OnyxUpdate[] = [];
    const successData: OnyxUpdate[] = [];
    const failureData: OnyxUpdate[] = [];

    // Step 1: Set any "pending fields" (ones updated while the user was offline) to have error messages in the failureData
    const pendingFields = Object.fromEntries(Object.keys(transactionChanges).map((key) => [key, CONST.RED_BRICK_ROAD_PENDING_ACTION.UPDATE]));
    const clearedPendingFields = Object.fromEntries(Object.keys(transactionChanges).map((key) => [key, null]));
    const errorFields = Object.fromEntries(Object.keys(pendingFields).map((key) => [key, {[DateUtils.getMicroseconds()]: Localize.translateLocal('iou.error.genericEditFailureMessage')}]));

    const allReports = ReportConnection.getAllReports();
    // Step 2: Get all the collections being updated
    const transactionThread = allReports?.[`${ONYXKEYS.COLLECTION.REPORT}${transactionThreadReportID}`] ?? null;
    const transaction = allTransactions?.[`${ONYXKEYS.COLLECTION.TRANSACTION}${transactionID}`];
    const iouReport = allReports?.[`${ONYXKEYS.COLLECTION.REPORT}${transactionThread?.parentReportID}`] ?? null;
    const isFromExpenseReport = ReportUtils.isExpenseReport(iouReport);
    const isScanning = TransactionUtils.hasReceipt(transaction) && TransactionUtils.isReceiptBeingScanned(transaction);
    let updatedTransaction = transaction ? TransactionUtils.getUpdatedTransaction(transaction, transactionChanges, isFromExpenseReport) : null;
    const transactionDetails = ReportUtils.getTransactionDetails(updatedTransaction);

    if (transactionDetails?.waypoints) {
        // This needs to be a JSON string since we're sending this to the MapBox API
        transactionDetails.waypoints = JSON.stringify(transactionDetails.waypoints);
    }

    const dataToIncludeInParams: Partial<TransactionDetails> | undefined = onlyIncludeChangedFields
        ? Object.fromEntries(Object.entries(transactionDetails ?? {}).filter(([key]) => Object.keys(transactionChanges).includes(key)))
        : transactionDetails;

    const params: UpdateMoneyRequestParams = {
        ...dataToIncludeInParams,
        reportID: iouReport?.reportID,
        transactionID,
    };

    const hasPendingWaypoints = 'waypoints' in transactionChanges;
    const hasModifiedDistanceRate = 'customUnitRateID' in transactionChanges;
    if (transaction && updatedTransaction && (hasPendingWaypoints || hasModifiedDistanceRate)) {
        updatedTransaction = {
            ...updatedTransaction,
            ...TransactionUtils.calculateAmountForUpdatedWaypointOrRate(transaction, transactionChanges, policy, ReportUtils.isExpenseReport(iouReport)),
        };

        // Delete the draft transaction when editing waypoints when the server responds successfully and there are no errors
        successData.push({
            onyxMethod: Onyx.METHOD.SET,
            key: `${ONYXKEYS.COLLECTION.TRANSACTION_DRAFT}${transactionID}`,
            value: null,
        });

        // Revert the transaction's amount to the original value on failure.
        // The IOU Report will be fully reverted in the failureData further below.
        failureData.push({
            onyxMethod: Onyx.METHOD.MERGE,
            key: `${ONYXKEYS.COLLECTION.TRANSACTION}${transactionID}`,
            value: {
                amount: transaction.amount,
                modifiedAmount: transaction.modifiedAmount,
                modifiedMerchant: transaction.modifiedMerchant,
            },
        });
    }

    // Step 3: Build the modified expense report actions
    // We don't create a modified report action if:
    // - we're updating the waypoints
    // - we're updating the distance rate while the waypoints are still pending
    // In these cases, there isn't a valid optimistic mileage data we can use,
    // and the report action is created on the server with the distance-related response from the MapBox API
    const updatedReportAction = ReportUtils.buildOptimisticModifiedExpenseReportAction(transactionThread, transaction, transactionChanges, isFromExpenseReport, policy);
    if (!hasPendingWaypoints && !(hasModifiedDistanceRate && TransactionUtils.isFetchingWaypointsFromServer(transaction))) {
        params.reportActionID = updatedReportAction.reportActionID;

        optimisticData.push({
            onyxMethod: Onyx.METHOD.MERGE,
            key: `${ONYXKEYS.COLLECTION.REPORT_ACTIONS}${transactionThread?.reportID}`,
            value: {
                [updatedReportAction.reportActionID]: updatedReportAction as OnyxTypes.ReportAction,
            },
        });
        optimisticData.push({
            onyxMethod: Onyx.METHOD.MERGE,
            key: `${ONYXKEYS.COLLECTION.REPORT}${transactionThread?.reportID}`,
            value: {
                lastVisibleActionCreated: updatedReportAction.created,
                lastReadTime: updatedReportAction.created,
            },
        });
        failureData.push({
            onyxMethod: Onyx.METHOD.MERGE,
            key: `${ONYXKEYS.COLLECTION.REPORT}${transactionThread?.reportID}`,
            value: {
                lastVisibleActionCreated: transactionThread?.lastVisibleActionCreated,
                lastReadTime: transactionThread?.lastReadTime,
            },
        });
        successData.push({
            onyxMethod: Onyx.METHOD.MERGE,
            key: `${ONYXKEYS.COLLECTION.REPORT_ACTIONS}${transactionThread?.reportID}`,
            value: {
                [updatedReportAction.reportActionID]: {pendingAction: null},
            },
        });
        failureData.push({
            onyxMethod: Onyx.METHOD.MERGE,
            key: `${ONYXKEYS.COLLECTION.REPORT_ACTIONS}${transactionThread?.reportID}`,
            value: {
                [updatedReportAction.reportActionID]: {
                    ...(updatedReportAction as OnyxTypes.ReportAction),
                    errors: ErrorUtils.getMicroSecondOnyxErrorWithTranslationKey('iou.error.genericEditFailureMessage'),
                },
            },
        });
    }

    // Step 4: Compute the IOU total and update the report preview message (and report header) so LHN amount owed is correct.
    const diff = calculateDiffAmount(iouReport, updatedTransaction, transaction);

    let updatedMoneyRequestReport: OnyxTypes.OnyxInputOrEntry<OnyxTypes.Report>;
    if (!iouReport) {
        updatedMoneyRequestReport = null;
    } else if ((ReportUtils.isExpenseReport(iouReport) || ReportUtils.isInvoiceReport(iouReport)) && typeof iouReport.total === 'number') {
        // For expense report, the amount is negative, so we should subtract total from diff
        updatedMoneyRequestReport = {
            ...iouReport,
            total: iouReport.total - diff,
        };
        if (!transaction?.reimbursable && typeof updatedMoneyRequestReport.nonReimbursableTotal === 'number') {
            updatedMoneyRequestReport.nonReimbursableTotal -= diff;
        }
    } else {
        updatedMoneyRequestReport = IOUUtils.updateIOUOwnerAndTotal(iouReport, updatedReportAction.actorAccountID ?? -1, diff, TransactionUtils.getCurrency(transaction), false, true);
    }

    if (updatedMoneyRequestReport) {
        updatedMoneyRequestReport.cachedTotal = CurrencyUtils.convertToDisplayString(updatedMoneyRequestReport.total, transactionDetails?.currency);
    }

    optimisticData.push(
        {
            onyxMethod: Onyx.METHOD.MERGE,
            key: `${ONYXKEYS.COLLECTION.REPORT}${iouReport?.reportID}`,
            value: updatedMoneyRequestReport,
        },
        {
            onyxMethod: Onyx.METHOD.MERGE,
            key: `${ONYXKEYS.COLLECTION.REPORT}${iouReport?.parentReportID}`,
            value: ReportUtils.getOutstandingChildRequest(updatedMoneyRequestReport),
        },
    );
    successData.push({
        onyxMethod: Onyx.METHOD.MERGE,
        key: `${ONYXKEYS.COLLECTION.REPORT}${iouReport?.reportID}`,
        value: {pendingAction: null},
    });

    // Optimistically modify the transaction and the transaction thread
    optimisticData.push({
        onyxMethod: Onyx.METHOD.MERGE,
        key: `${ONYXKEYS.COLLECTION.TRANSACTION}${transactionID}`,
        value: {
            ...updatedTransaction,
            pendingFields,
            isLoading: hasPendingWaypoints,
            errorFields: null,
        },
    });

    optimisticData.push({
        onyxMethod: Onyx.METHOD.MERGE,
        key: `${ONYXKEYS.COLLECTION.REPORT}${transactionThreadReportID}`,
        value: {
            lastActorAccountID: updatedReportAction.actorAccountID,
        },
    });

    if (isScanning && ('amount' in transactionChanges || 'currency' in transactionChanges)) {
        optimisticData.push(
            {
                onyxMethod: Onyx.METHOD.MERGE,
                key: `${ONYXKEYS.COLLECTION.REPORT_ACTIONS}${iouReport?.reportID}`,
                value: {
                    [transactionThread?.parentReportActionID ?? '-1']: {
                        originalMessage: {
                            whisperedTo: [],
                        },
                    },
                },
            },
            {
                onyxMethod: Onyx.METHOD.MERGE,
                key: `${ONYXKEYS.COLLECTION.REPORT_ACTIONS}${iouReport?.parentReportID}`,
                value: {
                    [iouReport?.parentReportActionID ?? '-1']: {
                        originalMessage: {
                            whisperedTo: [],
                        },
                    },
                },
            },
        );
    }

    // Update recently used categories if the category is changed
    if ('category' in transactionChanges) {
        const optimisticPolicyRecentlyUsedCategories = Category.buildOptimisticPolicyRecentlyUsedCategories(iouReport?.policyID, transactionChanges.category);
        if (optimisticPolicyRecentlyUsedCategories.length) {
            optimisticData.push({
                onyxMethod: Onyx.METHOD.SET,
                key: `${ONYXKEYS.COLLECTION.POLICY_RECENTLY_USED_CATEGORIES}${iouReport?.policyID}`,
                value: optimisticPolicyRecentlyUsedCategories,
            });
        }
    }

    // Update recently used currencies if the currency is changed
    if ('currency' in transactionChanges) {
        const optimisticRecentlyUsedCurrencies = Policy.buildOptimisticRecentlyUsedCurrencies(transactionChanges.currency);
        if (optimisticRecentlyUsedCurrencies.length) {
            optimisticData.push({
                onyxMethod: Onyx.METHOD.SET,
                key: ONYXKEYS.RECENTLY_USED_CURRENCIES,
                value: optimisticRecentlyUsedCurrencies,
            });
        }
    }

    // Update recently used categories if the tag is changed
    if ('tag' in transactionChanges) {
        const optimisticPolicyRecentlyUsedTags = Tag.buildOptimisticPolicyRecentlyUsedTags(iouReport?.policyID, transactionChanges.tag);
        if (!isEmptyObject(optimisticPolicyRecentlyUsedTags)) {
            optimisticData.push({
                onyxMethod: Onyx.METHOD.MERGE,
                key: `${ONYXKEYS.COLLECTION.POLICY_RECENTLY_USED_TAGS}${iouReport?.policyID}`,
                value: optimisticPolicyRecentlyUsedTags,
            });
        }
    }

    // Clear out the error fields and loading states on success
    successData.push({
        onyxMethod: Onyx.METHOD.MERGE,
        key: `${ONYXKEYS.COLLECTION.TRANSACTION}${transactionID}`,
        value: {
            pendingFields: clearedPendingFields,
            isLoading: false,
            errorFields: null,
            routes: null,
        },
    });

    // Clear out loading states, pending fields, and add the error fields
    failureData.push({
        onyxMethod: Onyx.METHOD.MERGE,
        key: `${ONYXKEYS.COLLECTION.TRANSACTION}${transactionID}`,
        value: {
            pendingFields: clearedPendingFields,
            isLoading: false,
            errorFields,
        },
    });

    if (iouReport) {
        // Reset the iouReport to its original state
        failureData.push({
            onyxMethod: Onyx.METHOD.MERGE,
            key: `${ONYXKEYS.COLLECTION.REPORT}${iouReport.reportID}`,
            value: iouReport,
        });
    }

    if (policy && PolicyUtils.isPaidGroupPolicy(policy) && updatedTransaction && ('tag' in transactionChanges || 'category' in transactionChanges)) {
        const currentTransactionViolations = allTransactionViolations[`${ONYXKEYS.COLLECTION.TRANSACTION_VIOLATIONS}${transactionID}`] ?? [];
        optimisticData.push(
            ViolationsUtils.getViolationsOnyxData(
                updatedTransaction,
                currentTransactionViolations,
                !!policy.requiresTag,
                policyTagList ?? {},
                !!policy.requiresCategory,
                policyCategories ?? {},
                PolicyUtils.hasDependentTags(policy, policyTagList ?? {}),
            ),
        );
        failureData.push({
            onyxMethod: Onyx.METHOD.MERGE,
            key: `${ONYXKEYS.COLLECTION.TRANSACTION_VIOLATIONS}${transactionID}`,
            value: currentTransactionViolations,
        });
    }

    // Reset the transaction thread to its original state
    failureData.push({
        onyxMethod: Onyx.METHOD.MERGE,
        key: `${ONYXKEYS.COLLECTION.REPORT}${transactionThreadReportID}`,
        value: transactionThread,
    });

    return {
        params,
        onyxData: {optimisticData, successData, failureData},
    };
}

/**
 * @param transactionID
 * @param transactionThreadReportID
 * @param transactionChanges
 * @param [transactionChanges.created] Present when updated the date field
 * @param onlyIncludeChangedFields
 *               When 'true', then the returned params will only include the transaction details for the fields that were changed.
 *               When `false`, then the returned params will include all the transaction details, regardless of which fields were changed.
 *               This setting is necessary while the UpdateDistanceRequest API is refactored to be fully 1:1:1 in https://github.com/Expensify/App/issues/28358
 * @param policy  May be undefined, an empty object, or an object matching the Policy type (src/types/onyx/Policy.ts)
 */
function getUpdateTrackExpenseParams(
    transactionID: string,
    transactionThreadReportID: string,
    transactionChanges: TransactionChanges,
    onlyIncludeChangedFields: boolean,
    policy: OnyxTypes.OnyxInputOrEntry<OnyxTypes.Policy>,
): UpdateMoneyRequestData {
    const optimisticData: OnyxUpdate[] = [];
    const successData: OnyxUpdate[] = [];
    const failureData: OnyxUpdate[] = [];

    // Step 1: Set any "pending fields" (ones updated while the user was offline) to have error messages in the failureData
    const pendingFields = Object.fromEntries(Object.keys(transactionChanges).map((key) => [key, CONST.RED_BRICK_ROAD_PENDING_ACTION.UPDATE]));
    const clearedPendingFields = Object.fromEntries(Object.keys(transactionChanges).map((key) => [key, null]));
    const errorFields = Object.fromEntries(Object.keys(pendingFields).map((key) => [key, {[DateUtils.getMicroseconds()]: Localize.translateLocal('iou.error.genericEditFailureMessage')}]));

    const allReports = ReportConnection.getAllReports();
    // Step 2: Get all the collections being updated
    const transactionThread = allReports?.[`${ONYXKEYS.COLLECTION.REPORT}${transactionThreadReportID}`] ?? null;
    const transaction = allTransactions?.[`${ONYXKEYS.COLLECTION.TRANSACTION}${transactionID}`];
    const chatReport = allReports?.[`${ONYXKEYS.COLLECTION.REPORT}${transactionThread?.parentReportID}`] ?? null;
    const isScanning = TransactionUtils.hasReceipt(transaction) && TransactionUtils.isReceiptBeingScanned(transaction);
    let updatedTransaction = transaction ? TransactionUtils.getUpdatedTransaction(transaction, transactionChanges, false) : null;
    const transactionDetails = ReportUtils.getTransactionDetails(updatedTransaction);

    if (transactionDetails?.waypoints) {
        // This needs to be a JSON string since we're sending this to the MapBox API
        transactionDetails.waypoints = JSON.stringify(transactionDetails.waypoints);
    }

    const dataToIncludeInParams: Partial<TransactionDetails> | undefined = onlyIncludeChangedFields
        ? Object.fromEntries(Object.entries(transactionDetails ?? {}).filter(([key]) => Object.keys(transactionChanges).includes(key)))
        : transactionDetails;

    const params: UpdateMoneyRequestParams = {
        ...dataToIncludeInParams,
        reportID: chatReport?.reportID,
        transactionID,
    };

    const hasPendingWaypoints = 'waypoints' in transactionChanges;
    const hasModifiedDistanceRate = 'customUnitRateID' in transactionChanges;
    if (transaction && updatedTransaction && (hasPendingWaypoints || hasModifiedDistanceRate)) {
        updatedTransaction = {
            ...updatedTransaction,
            ...TransactionUtils.calculateAmountForUpdatedWaypointOrRate(transaction, transactionChanges, policy, false),
        };

        // Delete the draft transaction when editing waypoints when the server responds successfully and there are no errors
        successData.push({
            onyxMethod: Onyx.METHOD.SET,
            key: `${ONYXKEYS.COLLECTION.TRANSACTION_DRAFT}${transactionID}`,
            value: null,
        });

        // Revert the transaction's amount to the original value on failure.
        // The IOU Report will be fully reverted in the failureData further below.
        failureData.push({
            onyxMethod: Onyx.METHOD.MERGE,
            key: `${ONYXKEYS.COLLECTION.TRANSACTION}${transactionID}`,
            value: {
                amount: transaction.amount,
                modifiedAmount: transaction.modifiedAmount,
                modifiedMerchant: transaction.modifiedMerchant,
            },
        });
    }

    // Step 3: Build the modified expense report actions
    // We don't create a modified report action if:
    // - we're updating the waypoints
    // - we're updating the distance rate while the waypoints are still pending
    // In these cases, there isn't a valid optimistic mileage data we can use,
    // and the report action is created on the server with the distance-related response from the MapBox API
    const updatedReportAction = ReportUtils.buildOptimisticModifiedExpenseReportAction(transactionThread, transaction, transactionChanges, false, policy);
    if (!hasPendingWaypoints && !(hasModifiedDistanceRate && TransactionUtils.isFetchingWaypointsFromServer(transaction))) {
        params.reportActionID = updatedReportAction.reportActionID;

        optimisticData.push({
            onyxMethod: Onyx.METHOD.MERGE,
            key: `${ONYXKEYS.COLLECTION.REPORT_ACTIONS}${transactionThread?.reportID}`,
            value: {
                [updatedReportAction.reportActionID]: updatedReportAction as OnyxTypes.ReportAction,
            },
        });
        successData.push({
            onyxMethod: Onyx.METHOD.MERGE,
            key: `${ONYXKEYS.COLLECTION.REPORT_ACTIONS}${transactionThread?.reportID}`,
            value: {
                [updatedReportAction.reportActionID]: {pendingAction: null},
            },
        });
        failureData.push({
            onyxMethod: Onyx.METHOD.MERGE,
            key: `${ONYXKEYS.COLLECTION.REPORT_ACTIONS}${transactionThread?.reportID}`,
            value: {
                [updatedReportAction.reportActionID]: {
                    ...(updatedReportAction as OnyxTypes.ReportAction),
                    errors: ErrorUtils.getMicroSecondOnyxErrorWithTranslationKey('iou.error.genericEditFailureMessage'),
                },
            },
        });
    }

    // Step 4: Update the report preview message (and report header) so LHN amount tracked is correct.
    // Optimistically modify the transaction and the transaction thread
    optimisticData.push({
        onyxMethod: Onyx.METHOD.MERGE,
        key: `${ONYXKEYS.COLLECTION.TRANSACTION}${transactionID}`,
        value: {
            ...updatedTransaction,
            pendingFields,
            isLoading: hasPendingWaypoints,
            errorFields: null,
        },
    });

    optimisticData.push({
        onyxMethod: Onyx.METHOD.MERGE,
        key: `${ONYXKEYS.COLLECTION.REPORT}${transactionThreadReportID}`,
        value: {
            lastActorAccountID: updatedReportAction.actorAccountID,
        },
    });

    if (isScanning && ('amount' in transactionChanges || 'currency' in transactionChanges)) {
        optimisticData.push({
            onyxMethod: Onyx.METHOD.MERGE,
            key: `${ONYXKEYS.COLLECTION.REPORT_ACTIONS}${chatReport?.reportID}`,
            value: {
                [transactionThread?.parentReportActionID ?? '-1']: {
                    originalMessage: {
                        whisperedTo: [],
                    },
                },
            },
        });
    }

    // Clear out the error fields and loading states on success
    successData.push({
        onyxMethod: Onyx.METHOD.MERGE,
        key: `${ONYXKEYS.COLLECTION.TRANSACTION}${transactionID}`,
        value: {
            pendingFields: clearedPendingFields,
            isLoading: false,
            errorFields: null,
            routes: null,
        },
    });

    // Clear out loading states, pending fields, and add the error fields
    failureData.push({
        onyxMethod: Onyx.METHOD.MERGE,
        key: `${ONYXKEYS.COLLECTION.TRANSACTION}${transactionID}`,
        value: {
            pendingFields: clearedPendingFields,
            isLoading: false,
            errorFields,
        },
    });

    // Reset the transaction thread to its original state
    failureData.push({
        onyxMethod: Onyx.METHOD.MERGE,
        key: `${ONYXKEYS.COLLECTION.REPORT}${transactionThreadReportID}`,
        value: transactionThread,
    });

    return {
        params,
        onyxData: {optimisticData, successData, failureData},
    };
}

/** Updates the created date of an expense */
function updateMoneyRequestDate(
    transactionID: string,
    transactionThreadReportID: string,
    value: string,
    policy: OnyxEntry<OnyxTypes.Policy>,
    policyTags: OnyxEntry<OnyxTypes.PolicyTagLists>,
    policyCategories: OnyxEntry<OnyxTypes.PolicyCategories>,
) {
    const transactionChanges: TransactionChanges = {
        created: value,
    };
    const allReports = ReportConnection.getAllReports();
    const transactionThreadReport = allReports?.[`${ONYXKEYS.COLLECTION.REPORT}${transactionThreadReportID}`] ?? null;
    const parentReport = allReports?.[`${ONYXKEYS.COLLECTION.REPORT}${transactionThreadReport?.parentReportID}`] ?? null;
    let data: UpdateMoneyRequestData;
    if (ReportUtils.isTrackExpenseReport(transactionThreadReport) && ReportUtils.isSelfDM(parentReport)) {
        data = getUpdateTrackExpenseParams(transactionID, transactionThreadReportID, transactionChanges, true, policy);
    } else {
        data = getUpdateMoneyRequestParams(transactionID, transactionThreadReportID, transactionChanges, policy, policyTags, policyCategories, true);
    }
    const {params, onyxData} = data;
    API.write(WRITE_COMMANDS.UPDATE_MONEY_REQUEST_DATE, params, onyxData);
}

/** Updates the billable field of an expense */
function updateMoneyRequestBillable(
    transactionID: string,
    transactionThreadReportID: string,
    value: boolean,
    policy: OnyxEntry<OnyxTypes.Policy>,
    policyTagList: OnyxEntry<OnyxTypes.PolicyTagLists>,
    policyCategories: OnyxEntry<OnyxTypes.PolicyCategories>,
) {
    const transactionChanges: TransactionChanges = {
        billable: value,
    };
    const {params, onyxData} = getUpdateMoneyRequestParams(transactionID, transactionThreadReportID, transactionChanges, policy, policyTagList, policyCategories, true);
    API.write(WRITE_COMMANDS.UPDATE_MONEY_REQUEST_BILLABLE, params, onyxData);
}

/** Updates the merchant field of an expense */
function updateMoneyRequestMerchant(
    transactionID: string,
    transactionThreadReportID: string,
    value: string,
    policy: OnyxEntry<OnyxTypes.Policy>,
    policyTagList: OnyxEntry<OnyxTypes.PolicyTagLists>,
    policyCategories: OnyxEntry<OnyxTypes.PolicyCategories>,
) {
    const transactionChanges: TransactionChanges = {
        merchant: value,
    };
    const allReports = ReportConnection.getAllReports();
    const transactionThreadReport = allReports?.[`${ONYXKEYS.COLLECTION.REPORT}${transactionThreadReportID}`] ?? null;
    const parentReport = allReports?.[`${ONYXKEYS.COLLECTION.REPORT}${transactionThreadReport?.parentReportID}`] ?? null;
    let data: UpdateMoneyRequestData;
    if (ReportUtils.isTrackExpenseReport(transactionThreadReport) && ReportUtils.isSelfDM(parentReport)) {
        data = getUpdateTrackExpenseParams(transactionID, transactionThreadReportID, transactionChanges, true, policy);
    } else {
        data = getUpdateMoneyRequestParams(transactionID, transactionThreadReportID, transactionChanges, policy, policyTagList, policyCategories, true);
    }
    const {params, onyxData} = data;
    API.write(WRITE_COMMANDS.UPDATE_MONEY_REQUEST_MERCHANT, params, onyxData);
}

/** Updates the tag of an expense */
function updateMoneyRequestTag(
    transactionID: string,
    transactionThreadReportID: string,
    tag: string,
    policy: OnyxEntry<OnyxTypes.Policy>,
    policyTagList: OnyxEntry<OnyxTypes.PolicyTagLists>,
    policyCategories: OnyxEntry<OnyxTypes.PolicyCategories>,
) {
    const transactionChanges: TransactionChanges = {
        tag,
    };
    const {params, onyxData} = getUpdateMoneyRequestParams(transactionID, transactionThreadReportID, transactionChanges, policy, policyTagList, policyCategories, true);
    API.write(WRITE_COMMANDS.UPDATE_MONEY_REQUEST_TAG, params, onyxData);
}

/** Updates the created tax amount of an expense */
function updateMoneyRequestTaxAmount(
    transactionID: string,
    optimisticReportActionID: string,
    taxAmount: number,
    policy: OnyxEntry<OnyxTypes.Policy>,
    policyTagList: OnyxEntry<OnyxTypes.PolicyTagLists>,
    policyCategories: OnyxEntry<OnyxTypes.PolicyCategories>,
) {
    const transactionChanges = {
        taxAmount,
    };
    const {params, onyxData} = getUpdateMoneyRequestParams(transactionID, optimisticReportActionID, transactionChanges, policy, policyTagList, policyCategories, true);
    API.write('UpdateMoneyRequestTaxAmount', params, onyxData);
}

type UpdateMoneyRequestTaxRateParams = {
    transactionID: string;
    optimisticReportActionID: string;
    taxCode: string;
    taxAmount: number;
    policy: OnyxEntry<OnyxTypes.Policy>;
    policyTagList: OnyxEntry<OnyxTypes.PolicyTagLists>;
    policyCategories: OnyxEntry<OnyxTypes.PolicyCategories>;
};

/** Updates the created tax rate of an expense */
function updateMoneyRequestTaxRate({transactionID, optimisticReportActionID, taxCode, taxAmount, policy, policyTagList, policyCategories}: UpdateMoneyRequestTaxRateParams) {
    const transactionChanges = {
        taxCode,
        taxAmount,
    };
    const {params, onyxData} = getUpdateMoneyRequestParams(transactionID, optimisticReportActionID, transactionChanges, policy, policyTagList, policyCategories, true);
    API.write('UpdateMoneyRequestTaxRate', params, onyxData);
}

type UpdateMoneyRequestDistanceParams = {
    transactionID: string;
    transactionThreadReportID: string;
    waypoints: WaypointCollection;
    routes?: Routes;
    policy?: OnyxEntry<OnyxTypes.Policy>;
    policyTagList?: OnyxEntry<OnyxTypes.PolicyTagLists>;
    policyCategories?: OnyxEntry<OnyxTypes.PolicyCategories>;
};

/** Updates the waypoints of a distance expense */
function updateMoneyRequestDistance({
    transactionID,
    transactionThreadReportID,
    waypoints,
    routes = undefined,
    policy = {} as OnyxTypes.Policy,
    policyTagList = {},
    policyCategories = {},
}: UpdateMoneyRequestDistanceParams) {
    const transactionChanges: TransactionChanges = {
        waypoints,
        routes,
    };
    const allReports = ReportConnection.getAllReports();
    const transactionThreadReport = allReports?.[`${ONYXKEYS.COLLECTION.REPORT}${transactionThreadReportID}`] ?? null;
    const parentReport = allReports?.[`${ONYXKEYS.COLLECTION.REPORT}${transactionThreadReport?.parentReportID}`] ?? null;
    let data: UpdateMoneyRequestData;
    if (ReportUtils.isTrackExpenseReport(transactionThreadReport) && ReportUtils.isSelfDM(parentReport)) {
        data = getUpdateTrackExpenseParams(transactionID, transactionThreadReportID, transactionChanges, true, policy);
    } else {
        data = getUpdateMoneyRequestParams(transactionID, transactionThreadReportID, transactionChanges, policy, policyTagList, policyCategories, true);
    }
    const {params, onyxData} = data;
    API.write(WRITE_COMMANDS.UPDATE_MONEY_REQUEST_DISTANCE, params, onyxData);
}

/** Updates the category of an expense */
function updateMoneyRequestCategory(
    transactionID: string,
    transactionThreadReportID: string,
    category: string,
    policy: OnyxEntry<OnyxTypes.Policy>,
    policyTagList: OnyxEntry<OnyxTypes.PolicyTagLists>,
    policyCategories: OnyxEntry<OnyxTypes.PolicyCategories>,
) {
    const transactionChanges: TransactionChanges = {
        category,
    };
    const {params, onyxData} = getUpdateMoneyRequestParams(transactionID, transactionThreadReportID, transactionChanges, policy, policyTagList, policyCategories, true);
    API.write(WRITE_COMMANDS.UPDATE_MONEY_REQUEST_CATEGORY, params, onyxData);
}

/** Updates the description of an expense */
function updateMoneyRequestDescription(
    transactionID: string,
    transactionThreadReportID: string,
    comment: string,
    policy: OnyxEntry<OnyxTypes.Policy>,
    policyTagList: OnyxEntry<OnyxTypes.PolicyTagLists>,
    policyCategories: OnyxEntry<OnyxTypes.PolicyCategories>,
) {
    const transactionChanges: TransactionChanges = {
        comment,
    };
    const allReports = ReportConnection.getAllReports();
    const transactionThreadReport = allReports?.[`${ONYXKEYS.COLLECTION.REPORT}${transactionThreadReportID}`] ?? null;
    const parentReport = allReports?.[`${ONYXKEYS.COLLECTION.REPORT}${transactionThreadReport?.parentReportID}`] ?? null;
    let data: UpdateMoneyRequestData;
    if (ReportUtils.isTrackExpenseReport(transactionThreadReport) && ReportUtils.isSelfDM(parentReport)) {
        data = getUpdateTrackExpenseParams(transactionID, transactionThreadReportID, transactionChanges, true, policy);
    } else {
        data = getUpdateMoneyRequestParams(transactionID, transactionThreadReportID, transactionChanges, policy, policyTagList, policyCategories, true);
    }
    const {params, onyxData} = data;
    API.write(WRITE_COMMANDS.UPDATE_MONEY_REQUEST_DESCRIPTION, params, onyxData);
}

/** Updates the distance rate of an expense */
function updateMoneyRequestDistanceRate(
    transactionID: string,
    transactionThreadReportID: string,
    rateID: string,
    policy: OnyxEntry<OnyxTypes.Policy>,
    policyTagList: OnyxEntry<OnyxTypes.PolicyTagLists>,
    policyCategories: OnyxEntry<OnyxTypes.PolicyCategories>,
) {
    const transactionChanges: TransactionChanges = {
        customUnitRateID: rateID,
    };
    const allReports = ReportConnection.getAllReports();
    const transactionThreadReport = allReports?.[`${ONYXKEYS.COLLECTION.REPORT}${transactionThreadReportID}`] ?? null;
    const parentReport = allReports?.[`${ONYXKEYS.COLLECTION.REPORT}${transactionThreadReport?.parentReportID}`] ?? null;
    let data: UpdateMoneyRequestData;
    if (ReportUtils.isTrackExpenseReport(transactionThreadReport) && ReportUtils.isSelfDM(parentReport)) {
        data = getUpdateTrackExpenseParams(transactionID, transactionThreadReportID, transactionChanges, true, policy);
    } else {
        data = getUpdateMoneyRequestParams(transactionID, transactionThreadReportID, transactionChanges, policy, policyTagList, policyCategories, true);
    }
    const {params, onyxData} = data;
    API.write(WRITE_COMMANDS.UPDATE_MONEY_REQUEST_DISTANCE_RATE, params, onyxData);
}

/** Edits an existing distance expense */
function updateDistanceRequest(
    transactionID: string,
    transactionThreadReportID: string,
    transactionChanges: TransactionChanges,
    policy: OnyxTypes.Policy,
    policyTagList: OnyxTypes.PolicyTagLists,
    policyCategories: OnyxTypes.PolicyCategories,
) {
    const {params, onyxData} = getUpdateMoneyRequestParams(transactionID, transactionThreadReportID, transactionChanges, policy, policyTagList, policyCategories, false);
    API.write(WRITE_COMMANDS.UPDATE_DISTANCE_REQUEST, params, onyxData);
}

const getConvertTrackedExpenseInformation = (
    transactionID: string,
    actionableWhisperReportActionID: string,
    moneyRequestReportID: string,
    linkedTrackedExpenseReportAction: OnyxTypes.ReportAction,
    linkedTrackedExpenseReportID: string,
    transactionThreadReportID: string,
    resolution: IOUAction,
) => {
    const optimisticData: OnyxUpdate[] = [];
    const successData: OnyxUpdate[] = [];
    const failureData: OnyxUpdate[] = [];

    // Delete the transaction from the track expense report
    const {
        optimisticData: deleteOptimisticData,
        successData: deleteSuccessData,
        failureData: deleteFailureData,
    } = getDeleteTrackExpenseInformation(linkedTrackedExpenseReportID, transactionID, linkedTrackedExpenseReportAction, false, true, actionableWhisperReportActionID, resolution);

    optimisticData?.push(...deleteOptimisticData);
    successData?.push(...deleteSuccessData);
    failureData?.push(...deleteFailureData);

    // Build modified expense report action with the transaction changes
    const modifiedExpenseReportAction = ReportUtils.buildOptimisticMovedTrackedExpenseModifiedReportAction(transactionThreadReportID, moneyRequestReportID);

    optimisticData?.push({
        onyxMethod: Onyx.METHOD.MERGE,
        key: `${ONYXKEYS.COLLECTION.REPORT_ACTIONS}${transactionThreadReportID}`,
        value: {
            [modifiedExpenseReportAction.reportActionID]: modifiedExpenseReportAction as OnyxTypes.ReportAction,
        },
    });
    successData?.push({
        onyxMethod: Onyx.METHOD.MERGE,
        key: `${ONYXKEYS.COLLECTION.REPORT_ACTIONS}${transactionThreadReportID}`,
        value: {
            [modifiedExpenseReportAction.reportActionID]: {pendingAction: null},
        },
    });
    failureData?.push({
        onyxMethod: Onyx.METHOD.MERGE,
        key: `${ONYXKEYS.COLLECTION.REPORT_ACTIONS}${transactionThreadReportID}`,
        value: {
            [modifiedExpenseReportAction.reportActionID]: {
                ...(modifiedExpenseReportAction as OnyxTypes.ReportAction),
                errors: ErrorUtils.getMicroSecondOnyxErrorWithTranslationKey('iou.error.genericEditFailureMessage'),
            },
        },
    });

    return {optimisticData, successData, failureData, modifiedExpenseReportActionID: modifiedExpenseReportAction.reportActionID};
};

function convertTrackedExpenseToRequest(
    payerAccountID: number,
    payerEmail: string,
    chatReportID: string,
    transactionID: string,
    actionableWhisperReportActionID: string,
    createdChatReportActionID: string,
    moneyRequestReportID: string,
    moneyRequestCreatedReportActionID: string,
    moneyRequestPreviewReportActionID: string,
    linkedTrackedExpenseReportAction: OnyxTypes.ReportAction,
    linkedTrackedExpenseReportID: string,
    transactionThreadReportID: string,
    reportPreviewReportActionID: string,
    onyxData: OnyxData,
    amount: number,
    currency: string,
    comment: string,
    merchant: string,
    created: string,
    receipt?: Receipt,
) {
    const {optimisticData, successData, failureData} = onyxData;

    const {
        optimisticData: moveTransactionOptimisticData,
        successData: moveTransactionSuccessData,
        failureData: moveTransactionFailureData,
        modifiedExpenseReportActionID,
    } = getConvertTrackedExpenseInformation(
        transactionID,
        actionableWhisperReportActionID,
        moneyRequestReportID,
        linkedTrackedExpenseReportAction,
        linkedTrackedExpenseReportID,
        transactionThreadReportID,
        CONST.IOU.ACTION.SUBMIT,
    );

    optimisticData?.push(...moveTransactionOptimisticData);
    successData?.push(...moveTransactionSuccessData);
    failureData?.push(...moveTransactionFailureData);

    const parameters = {
        amount,
        currency,
        comment,
        created,
        merchant,
        receipt,
        payerAccountID,
        payerEmail,
        chatReportID,
        transactionID,
        actionableWhisperReportActionID,
        createdChatReportActionID,
        moneyRequestReportID,
        moneyRequestCreatedReportActionID,
        moneyRequestPreviewReportActionID,
        transactionThreadReportID,
        modifiedExpenseReportActionID,
        reportPreviewReportActionID,
    };
    API.write(WRITE_COMMANDS.CONVERT_TRACKED_EXPENSE_TO_REQUEST, parameters, {optimisticData, successData, failureData});
}

function categorizeTrackedExpense(
    policyID: string,
    transactionID: string,
    moneyRequestPreviewReportActionID: string,
    moneyRequestReportID: string,
    moneyRequestCreatedReportActionID: string,
    actionableWhisperReportActionID: string,
    linkedTrackedExpenseReportAction: OnyxTypes.ReportAction,
    linkedTrackedExpenseReportID: string,
    transactionThreadReportID: string,
    reportPreviewReportActionID: string,
    onyxData: OnyxData | undefined,
    amount: number,
    currency: string,
    comment: string,
    merchant: string,
    created: string,
    category?: string,
    tag?: string,
    taxCode = '',
    taxAmount = 0,
    billable?: boolean,
    receipt?: Receipt,
    createdWorkspaceParams?: CreateWorkspaceParams,
) {
    const {optimisticData, successData, failureData} = onyxData ?? {};

    const {
        optimisticData: moveTransactionOptimisticData,
        successData: moveTransactionSuccessData,
        failureData: moveTransactionFailureData,
        modifiedExpenseReportActionID,
    } = getConvertTrackedExpenseInformation(
        transactionID,
        actionableWhisperReportActionID,
        moneyRequestReportID,
        linkedTrackedExpenseReportAction,
        linkedTrackedExpenseReportID,
        transactionThreadReportID,
        CONST.IOU.ACTION.CATEGORIZE,
    );

    optimisticData?.push(...moveTransactionOptimisticData);
    successData?.push(...moveTransactionSuccessData);
    failureData?.push(...moveTransactionFailureData);

    const parameters = {
        policyID,
        transactionID,
        moneyRequestPreviewReportActionID,
        moneyRequestReportID,
        moneyRequestCreatedReportActionID,
        actionableWhisperReportActionID,
        modifiedExpenseReportActionID,
        reportPreviewReportActionID,
        amount,
        currency,
        comment,
        merchant,
        category,
        tag,
        taxCode,
        taxAmount,
        billable,
        created,
        receipt,
        policyExpenseChatReportID: createdWorkspaceParams?.expenseChatReportID,
        policyExpenseCreatedReportActionID: createdWorkspaceParams?.expenseCreatedReportActionID,
        announceChatReportID: createdWorkspaceParams?.announceChatReportID,
        announceCreatedReportActionID: createdWorkspaceParams?.announceCreatedReportActionID,
        adminsChatReportID: createdWorkspaceParams?.adminsChatReportID,
        adminsCreatedReportActionID: createdWorkspaceParams?.adminsCreatedReportActionID,
    };

    API.write(WRITE_COMMANDS.CATEGORIZE_TRACKED_EXPENSE, parameters, {optimisticData, successData, failureData});
}

function shareTrackedExpense(
    policyID: string,
    transactionID: string,
    moneyRequestPreviewReportActionID: string,
    moneyRequestReportID: string,
    moneyRequestCreatedReportActionID: string,
    actionableWhisperReportActionID: string,
    linkedTrackedExpenseReportAction: OnyxTypes.ReportAction,
    linkedTrackedExpenseReportID: string,
    transactionThreadReportID: string,
    reportPreviewReportActionID: string,
    onyxData: OnyxData | undefined,
    amount: number,
    currency: string,
    comment: string,
    merchant: string,
    created: string,
    category?: string,
    tag?: string,
    taxCode = '',
    taxAmount = 0,
    billable?: boolean,
    receipt?: Receipt,
    createdWorkspaceParams?: CreateWorkspaceParams,
) {
    const {optimisticData, successData, failureData} = onyxData ?? {};

    const {
        optimisticData: moveTransactionOptimisticData,
        successData: moveTransactionSuccessData,
        failureData: moveTransactionFailureData,
        modifiedExpenseReportActionID,
    } = getConvertTrackedExpenseInformation(
        transactionID,
        actionableWhisperReportActionID,
        moneyRequestReportID,
        linkedTrackedExpenseReportAction,
        linkedTrackedExpenseReportID,
        transactionThreadReportID,
        CONST.IOU.ACTION.SHARE,
    );

    optimisticData?.push(...moveTransactionOptimisticData);
    successData?.push(...moveTransactionSuccessData);
    failureData?.push(...moveTransactionFailureData);

    const parameters = {
        policyID,
        transactionID,
        moneyRequestPreviewReportActionID,
        moneyRequestReportID,
        moneyRequestCreatedReportActionID,
        actionableWhisperReportActionID,
        modifiedExpenseReportActionID,
        reportPreviewReportActionID,
        amount,
        currency,
        comment,
        merchant,
        created,
        category,
        tag,
        taxCode,
        taxAmount,
        billable,
        receipt,
        policyExpenseChatReportID: createdWorkspaceParams?.expenseChatReportID,
        policyExpenseCreatedReportActionID: createdWorkspaceParams?.expenseCreatedReportActionID,
        announceChatReportID: createdWorkspaceParams?.announceChatReportID,
        announceCreatedReportActionID: createdWorkspaceParams?.announceCreatedReportActionID,
        adminsChatReportID: createdWorkspaceParams?.adminsChatReportID,
        adminsCreatedReportActionID: createdWorkspaceParams?.adminsCreatedReportActionID,
    };

    API.write(WRITE_COMMANDS.SHARE_TRACKED_EXPENSE, parameters, {optimisticData, successData, failureData});
}

/**
 * Submit expense to another user
 */
function requestMoney(
    report: OnyxEntry<OnyxTypes.Report>,
    amount: number,
    currency: string,
    created: string,
    merchant: string,
    payeeEmail: string | undefined,
    payeeAccountID: number,
    participant: Participant,
    comment: string,
    receipt: Receipt | undefined,
    category?: string,
    tag?: string,
    taxCode = '',
    taxAmount = 0,
    billable?: boolean,
    policy?: OnyxEntry<OnyxTypes.Policy>,
    policyTagList?: OnyxEntry<OnyxTypes.PolicyTagLists>,
    policyCategories?: OnyxEntry<OnyxTypes.PolicyCategories>,
    gpsPoints?: GPSPoint,
    action?: IOUAction,
    actionableWhisperReportActionID?: string,
    linkedTrackedExpenseReportAction?: OnyxTypes.ReportAction,
    linkedTrackedExpenseReportID?: string,
    reimbursible?: boolean,
) {
    // If the report is iou or expense report, we should get the linked chat report to be passed to the getMoneyRequestInformation function
    const isMoneyRequestReport = ReportUtils.isMoneyRequestReport(report);
    const currentChatReport = isMoneyRequestReport ? ReportUtils.getReportOrDraftReport(report?.chatReportID) : report;
    const moneyRequestReportID = isMoneyRequestReport ? report?.reportID : '';
    const isMovingTransactionFromTrackExpense = IOUUtils.isMovingTransactionFromTrackExpense(action);

    const {
        payerAccountID,
        payerEmail,
        iouReport,
        chatReport,
        transaction,
        iouAction,
        createdChatReportActionID,
        createdIOUReportActionID,
        reportPreviewAction,
        transactionThreadReportID,
        createdReportActionIDForThread,
        onyxData,
    } = getMoneyRequestInformation(
        isMovingTransactionFromTrackExpense ? undefined : currentChatReport,
        participant,
        comment,
        amount,
        currency,
        created,
        merchant,
        receipt,
        isMovingTransactionFromTrackExpense && linkedTrackedExpenseReportAction && ReportActionsUtils.isMoneyRequestAction(linkedTrackedExpenseReportAction)
            ? ReportActionsUtils.getOriginalMessage(linkedTrackedExpenseReportAction)?.IOUTransactionID
            : undefined,
        category,
        tag,
        taxCode,
        taxAmount,
        billable,
        policy,
        policyTagList,
        policyCategories,
        payeeAccountID,
        payeeEmail,
        moneyRequestReportID,
        linkedTrackedExpenseReportAction,
    );
    const activeReportID = isMoneyRequestReport ? report?.reportID : chatReport.reportID;

    switch (action) {
        case CONST.IOU.ACTION.SUBMIT: {
            if (!linkedTrackedExpenseReportAction || !actionableWhisperReportActionID || !linkedTrackedExpenseReportID) {
                return;
            }

            convertTrackedExpenseToRequest(
                payerAccountID,
                payerEmail,
                chatReport.reportID,
                transaction.transactionID,
                actionableWhisperReportActionID,
                createdChatReportActionID,
                iouReport.reportID,
                createdIOUReportActionID,
                iouAction.reportActionID,
                linkedTrackedExpenseReportAction,
                linkedTrackedExpenseReportID,
                transactionThreadReportID,
                reportPreviewAction.reportActionID,
                onyxData,
                amount,
                currency,
                comment,
                merchant,
                created,
                receipt,
            );
            break;
        }
        default: {
            const parameters: RequestMoneyParams = {
                debtorEmail: payerEmail,
                debtorAccountID: payerAccountID,
                amount,
                currency,
                comment,
                created,
                merchant,
                iouReportID: iouReport.reportID,
                chatReportID: chatReport.reportID,
                transactionID: transaction.transactionID,
                reportActionID: iouAction.reportActionID,
                createdChatReportActionID,
                createdIOUReportActionID,
                reportPreviewReportActionID: reportPreviewAction.reportActionID,
                receipt,
                receiptState: receipt?.state,
                category,
                tag,
                taxCode,
                taxAmount,
                billable,
                // This needs to be a string of JSON because of limitations with the fetch() API and nested objects
                receiptGpsPoints: gpsPoints ? JSON.stringify(gpsPoints) : undefined,
                transactionThreadReportID,
                createdReportActionIDForThread,
                reimbursible,
            };

            // eslint-disable-next-line rulesdir/no-multiple-api-calls
            API.write(WRITE_COMMANDS.REQUEST_MONEY, parameters, onyxData);
        }
    }

    Navigation.dismissModal(isSearchTopmostCentralPane() ? undefined : activeReportID);
    if (activeReportID) {
        Report.notifyNewAction(activeReportID, payeeAccountID);
    }
}

function sendInvoice(
    currentUserAccountID: number,
    transaction: OnyxEntry<OnyxTypes.Transaction>,
    invoiceChatReport?: OnyxEntry<OnyxTypes.Report>,
    receiptFile?: Receipt,
    policy?: OnyxEntry<OnyxTypes.Policy>,
    policyTagList?: OnyxEntry<OnyxTypes.PolicyTagLists>,
    policyCategories?: OnyxEntry<OnyxTypes.PolicyCategories>,
    companyName?: string,
    companyWebsite?: string,
) {
    const {
        senderWorkspaceID,
        receiver,
        invoiceRoom,
        createdChatReportActionID,
        invoiceReportID,
        reportPreviewReportActionID,
        transactionID,
        transactionThreadReportID,
        createdIOUReportActionID,
        createdReportActionIDForThread,
        reportActionID,
        onyxData,
    } = getSendInvoiceInformation(transaction, currentUserAccountID, invoiceChatReport, receiptFile, policy, policyTagList, policyCategories, companyName, companyWebsite);

    const parameters: SendInvoiceParams = {
        createdIOUReportActionID,
        createdReportActionIDForThread,
        reportActionID,
        senderWorkspaceID,
        accountID: currentUserAccountID,
        amount: transaction?.amount ?? 0,
        currency: transaction?.currency ?? '',
        comment: transaction?.comment?.comment?.trim() ?? '',
        merchant: transaction?.merchant ?? '',
        category: transaction?.category,
        date: transaction?.created ?? '',
        invoiceRoomReportID: invoiceRoom.reportID,
        createdChatReportActionID,
        invoiceReportID,
        reportPreviewReportActionID,
        transactionID,
        transactionThreadReportID,
        companyName,
        companyWebsite,
        ...(invoiceChatReport?.reportID ? {receiverInvoiceRoomID: invoiceChatReport.reportID} : {receiverEmail: receiver.login ?? ''}),
    };

    API.write(WRITE_COMMANDS.SEND_INVOICE, parameters, onyxData);

    if (isSearchTopmostCentralPane()) {
        Navigation.dismissModal();
    } else {
        Navigation.dismissModalWithReport(invoiceRoom);
    }

    Report.notifyNewAction(invoiceRoom.reportID, receiver.accountID);
}

/**
 * Track an expense
 */
function trackExpense(
    report: OnyxTypes.Report,
    amount: number,
    currency: string,
    created: string,
    merchant: string,
    payeeEmail: string | undefined,
    payeeAccountID: number,
    participant: Participant,
    comment: string,
    receipt?: Receipt,
    category?: string,
    tag?: string,
    taxCode = '',
    taxAmount = 0,
    billable?: boolean,
    policy?: OnyxEntry<OnyxTypes.Policy>,
    policyTagList?: OnyxEntry<OnyxTypes.PolicyTagLists>,
    policyCategories?: OnyxEntry<OnyxTypes.PolicyCategories>,
    gpsPoints?: GPSPoint,
    validWaypoints?: WaypointCollection,
    action?: IOUAction,
    actionableWhisperReportActionID?: string,
    linkedTrackedExpenseReportAction?: OnyxTypes.ReportAction,
    linkedTrackedExpenseReportID?: string,
    customUnitRateID?: string,
) {
    const isMoneyRequestReport = ReportUtils.isMoneyRequestReport(report);
    const currentChatReport = isMoneyRequestReport ? ReportUtils.getReportOrDraftReport(report.chatReportID) : report;
    const moneyRequestReportID = isMoneyRequestReport ? report.reportID : '';
    const isMovingTransactionFromTrackExpense = IOUUtils.isMovingTransactionFromTrackExpense(action);

    // Pass an open receipt so the distance expense will show a map with the route optimistically
    const trackedReceipt = validWaypoints ? {source: ReceiptGeneric as ReceiptSource, state: CONST.IOU.RECEIPT_STATE.OPEN} : receipt;

    const {
        createdWorkspaceParams,
        iouReport,
        chatReport,
        transaction,
        iouAction,
        createdChatReportActionID,
        createdIOUReportActionID,
        reportPreviewAction,
        transactionThreadReportID,
        createdReportActionIDForThread,
        actionableWhisperReportActionIDParam,
        onyxData,
    } =
        getTrackExpenseInformation(
            currentChatReport,
            participant,
            comment,
            amount,
            currency,
            created,
            merchant,
            trackedReceipt,
            category,
            tag,
            taxCode,
            taxAmount,
            billable,
            policy,
            policyTagList,
            policyCategories,
            payeeEmail,
            payeeAccountID,
            moneyRequestReportID,
            linkedTrackedExpenseReportAction,
            isMovingTransactionFromTrackExpense && linkedTrackedExpenseReportAction && ReportActionsUtils.isMoneyRequestAction(linkedTrackedExpenseReportAction)
                ? ReportActionsUtils.getOriginalMessage(linkedTrackedExpenseReportAction)?.IOUTransactionID
                : undefined,
        ) ?? {};
    const activeReportID = isMoneyRequestReport ? report.reportID : chatReport?.reportID;

    switch (action) {
        case CONST.IOU.ACTION.CATEGORIZE: {
            if (!linkedTrackedExpenseReportAction || !actionableWhisperReportActionID || !linkedTrackedExpenseReportID) {
                return;
            }
            categorizeTrackedExpense(
                chatReport?.policyID ?? '-1',
                transaction?.transactionID ?? '-1',
                iouAction?.reportActionID ?? '-1',
                iouReport?.reportID ?? '-1',
                createdIOUReportActionID ?? '-1',
                actionableWhisperReportActionID,
                linkedTrackedExpenseReportAction,
                linkedTrackedExpenseReportID,
                transactionThreadReportID ?? '-1',
                reportPreviewAction?.reportActionID ?? '-1',
                onyxData,
                amount,
                currency,
                comment,
                merchant,
                created,
                category,
                tag,
                taxCode,
                taxAmount,
                billable,
                trackedReceipt,
                createdWorkspaceParams,
            );
            break;
        }
        case CONST.IOU.ACTION.SHARE: {
            if (!linkedTrackedExpenseReportAction || !actionableWhisperReportActionID || !linkedTrackedExpenseReportID) {
                return;
            }
            shareTrackedExpense(
                chatReport?.policyID ?? '-1',
                transaction?.transactionID ?? '-1',
                iouAction?.reportActionID ?? '-1',
                iouReport?.reportID ?? '-1',
                createdIOUReportActionID ?? '-1',
                actionableWhisperReportActionID,
                linkedTrackedExpenseReportAction,
                linkedTrackedExpenseReportID,
                transactionThreadReportID ?? '-1',
                reportPreviewAction?.reportActionID ?? '-1',
                onyxData,
                amount,
                currency,
                comment,
                merchant,
                created,
                category,
                tag,
                taxCode,
                taxAmount,
                billable,
                trackedReceipt,
                createdWorkspaceParams,
            );
            break;
        }
        default: {
            const parameters: TrackExpenseParams = {
                amount,
                currency,
                comment,
                created,
                merchant,
                iouReportID: iouReport?.reportID,
                chatReportID: chatReport?.reportID ?? '-1',
                transactionID: transaction?.transactionID ?? '-1',
                reportActionID: iouAction?.reportActionID ?? '-1',
                createdChatReportActionID: createdChatReportActionID ?? '-1',
                createdIOUReportActionID,
                reportPreviewReportActionID: reportPreviewAction?.reportActionID,
                receipt: trackedReceipt,
                receiptState: trackedReceipt?.state,
                category,
                tag,
                taxCode,
                taxAmount,
                billable,
                // This needs to be a string of JSON because of limitations with the fetch() API and nested objects
                receiptGpsPoints: gpsPoints ? JSON.stringify(gpsPoints) : undefined,
                transactionThreadReportID: transactionThreadReportID ?? '-1',
                createdReportActionIDForThread: createdReportActionIDForThread ?? '-1',
                waypoints: validWaypoints ? JSON.stringify(validWaypoints) : undefined,
                customUnitRateID,
            };
            if (actionableWhisperReportActionIDParam) {
                parameters.actionableWhisperReportActionID = actionableWhisperReportActionIDParam;
            }
            API.write(WRITE_COMMANDS.TRACK_EXPENSE, parameters, onyxData);
        }
    }
    Navigation.dismissModal(isSearchTopmostCentralPane() ? undefined : activeReportID);

    if (action === CONST.IOU.ACTION.SHARE) {
        Navigation.setNavigationActionToMicrotaskQueue(() => Navigation.navigate(ROUTES.ROOM_INVITE.getRoute(activeReportID ?? '-1', CONST.IOU.SHARE.ROLE.ACCOUNTANT)));
    }

    Report.notifyNewAction(activeReportID ?? '', payeeAccountID);
}

function getOrCreateOptimisticSplitChatReport(existingSplitChatReportID: string, participants: Participant[], participantAccountIDs: number[], currentUserAccountID: number) {
    // The existing chat report could be passed as reportID or exist on the sole "participant" (in this case a report option)
    const existingChatReportID = existingSplitChatReportID || participants[0].reportID;

    // Check if the report is available locally if we do have one
    let existingSplitChatReport = existingChatReportID ? ReportConnection.getAllReports()?.[`${ONYXKEYS.COLLECTION.REPORT}${existingChatReportID}`] : null;

    const allParticipantsAccountIDs = [...participantAccountIDs, currentUserAccountID];
    if (!existingSplitChatReport) {
        existingSplitChatReport = ReportUtils.getChatByParticipants(allParticipantsAccountIDs, undefined, participantAccountIDs.length > 1);
    }

    // We found an existing chat report we are done...
    if (existingSplitChatReport) {
        // Yes, these are the same, but give the caller a way to identify if we created a new report or not
        return {existingSplitChatReport, splitChatReport: existingSplitChatReport};
    }

    // Create a Group Chat if we have multiple participants
    if (participants.length > 1) {
        const splitChatReport = ReportUtils.buildOptimisticChatReport(
            allParticipantsAccountIDs,
            '',
            CONST.REPORT.CHAT_TYPE.GROUP,
            undefined,
            undefined,
            undefined,
            undefined,
            undefined,
            undefined,
            CONST.REPORT.NOTIFICATION_PREFERENCE.ALWAYS,
        );
        return {existingSplitChatReport: null, splitChatReport};
    }

    // Otherwise, create a new 1:1 chat report
    const splitChatReport = ReportUtils.buildOptimisticChatReport(participantAccountIDs);
    return {existingSplitChatReport: null, splitChatReport};
}

/**
 * Build the Onyx data and IOU split necessary for splitting a bill with 3+ users.
 * 1. Build the optimistic Onyx data for the group chat, i.e. chatReport and iouReportAction creating the former if it doesn't yet exist.
 * 2. Loop over the group chat participant list, building optimistic or updating existing chatReports, iouReports and iouReportActions between the user and each participant.
 * We build both Onyx data and the IOU split that is sent as a request param and is used by Auth to create the chatReports, iouReports and iouReportActions in the database.
 * The IOU split has the following shape:
 *  [
 *      {email: 'currentUser', amount: 100},
 *      {email: 'user2', amount: 100, iouReportID: '100', chatReportID: '110', transactionID: '120', reportActionID: '130'},
 *      {email: 'user3', amount: 100, iouReportID: '200', chatReportID: '210', transactionID: '220', reportActionID: '230'}
 *  ]
 * @param amount - always in the smallest unit of the currency
 * @param existingSplitChatReportID - the report ID where the split expense happens, could be a group chat or a workspace chat
 */
function createSplitsAndOnyxData(
    participants: Participant[],
    currentUserLogin: string,
    currentUserAccountID: number,
    amount: number,
    comment: string,
    currency: string,
    merchant: string,
    created: string,
    category: string,
    tag: string,
    splitShares: SplitShares = {},
    existingSplitChatReportID = '',
    billable = false,
    iouRequestType: IOURequestType = CONST.IOU.REQUEST_TYPE.MANUAL,
    taxCode = '',
    taxAmount = 0,
): SplitsAndOnyxData {
    const currentUserEmailForIOUSplit = PhoneNumber.addSMSDomainIfPhoneNumber(currentUserLogin);
    const participantAccountIDs = participants.map((participant) => Number(participant.accountID));

    const {splitChatReport, existingSplitChatReport} = getOrCreateOptimisticSplitChatReport(existingSplitChatReportID, participants, participantAccountIDs, currentUserAccountID);
    const isOwnPolicyExpenseChat = !!splitChatReport.isOwnPolicyExpenseChat;

    // Pass an open receipt so the distance expense will show a map with the route optimistically
    const receipt: Receipt | undefined = iouRequestType === CONST.IOU.REQUEST_TYPE.DISTANCE ? {source: ReceiptGeneric as ReceiptSource, state: CONST.IOU.RECEIPT_STATE.OPEN} : undefined;

    const existingTransaction = allTransactionDrafts[`${ONYXKEYS.COLLECTION.TRANSACTION_DRAFT}${CONST.IOU.OPTIMISTIC_TRANSACTION_ID}`];
    const isDistanceRequest = existingTransaction && existingTransaction.iouRequestType === CONST.IOU.REQUEST_TYPE.DISTANCE;
    let splitTransaction = TransactionUtils.buildOptimisticTransaction(
        amount,
        currency,
        CONST.REPORT.SPLIT_REPORTID,
        comment,
        created,
        '',
        '',
        merchant || Localize.translateLocal('iou.expense'),
        receipt,
        undefined,
        undefined,
        category,
        tag,
        taxCode,
        taxAmount,
        billable,
        isDistanceRequest ? {waypoints: CONST.RED_BRICK_ROAD_PENDING_ACTION.ADD} : undefined,
    );

    // Important data is set on the draft distance transaction, such as the iouRequestType marking it as a distance request, so merge it into the optimistic split transaction
    if (isDistanceRequest) {
        splitTransaction = fastMerge(existingTransaction, splitTransaction, false);
    }

    // Note: The created action must be optimistically generated before the IOU action so there's no chance that the created action appears after the IOU action in the chat
    const splitCreatedReportAction = ReportUtils.buildOptimisticCreatedReportAction(currentUserEmailForIOUSplit);
    const splitIOUReportAction = ReportUtils.buildOptimisticIOUReportAction(
        CONST.IOU.REPORT_ACTION_TYPE.SPLIT,
        amount,
        currency,
        comment,
        participants,
        splitTransaction.transactionID,
        undefined,
        '',
        false,
        false,
        isOwnPolicyExpenseChat,
    );

    splitChatReport.lastReadTime = DateUtils.getDBTime();
    splitChatReport.lastMessageText = ReportActionsUtils.getReportActionText(splitIOUReportAction);
    splitChatReport.lastMessageHtml = ReportActionsUtils.getReportActionHtml(splitIOUReportAction);
    splitChatReport.lastActorAccountID = currentUserAccountID;
    splitChatReport.lastVisibleActionCreated = splitIOUReportAction.created;

    // If we have an existing splitChatReport (group chat or workspace) use it's pending fields, otherwise indicate that we are adding a chat
    if (!existingSplitChatReport) {
        splitChatReport.pendingFields = {
            createChat: CONST.RED_BRICK_ROAD_PENDING_ACTION.ADD,
        };
    }

    const optimisticData: OnyxUpdate[] = [
        {
            // Use set for new reports because it doesn't exist yet, is faster,
            // and we need the data to be available when we navigate to the chat page
            onyxMethod: existingSplitChatReport ? Onyx.METHOD.MERGE : Onyx.METHOD.SET,
            key: `${ONYXKEYS.COLLECTION.REPORT}${splitChatReport.reportID}`,
            value: splitChatReport,
        },
        {
            onyxMethod: Onyx.METHOD.SET,
            key: ONYXKEYS.NVP_QUICK_ACTION_GLOBAL_CREATE,
            value: {
                action: iouRequestType === CONST.IOU.REQUEST_TYPE.DISTANCE ? CONST.QUICK_ACTIONS.SPLIT_DISTANCE : CONST.QUICK_ACTIONS.SPLIT_MANUAL,
                chatReportID: splitChatReport.reportID,
                isFirstQuickAction: isEmptyObject(quickAction),
            },
        },
        existingSplitChatReport
            ? {
                  onyxMethod: Onyx.METHOD.MERGE,
                  key: `${ONYXKEYS.COLLECTION.REPORT_ACTIONS}${splitChatReport.reportID}`,
                  value: {
                      [splitIOUReportAction.reportActionID]: splitIOUReportAction as OnyxTypes.ReportAction,
                  },
              }
            : {
                  onyxMethod: Onyx.METHOD.SET,
                  key: `${ONYXKEYS.COLLECTION.REPORT_ACTIONS}${splitChatReport.reportID}`,
                  value: {
                      [splitCreatedReportAction.reportActionID]: splitCreatedReportAction as OnyxTypes.ReportAction,
                      [splitIOUReportAction.reportActionID]: splitIOUReportAction as OnyxTypes.ReportAction,
                  },
              },
        {
            onyxMethod: Onyx.METHOD.SET,
            key: `${ONYXKEYS.COLLECTION.TRANSACTION}${splitTransaction.transactionID}`,
            value: splitTransaction,
        },
        {
            onyxMethod: Onyx.METHOD.MERGE,
            key: `${ONYXKEYS.COLLECTION.TRANSACTION_DRAFT}${CONST.IOU.OPTIMISTIC_TRANSACTION_ID}`,
            value: null,
        },
    ];
    const successData: OnyxUpdate[] = [
        {
            onyxMethod: Onyx.METHOD.MERGE,
            key: `${ONYXKEYS.COLLECTION.REPORT_ACTIONS}${splitChatReport.reportID}`,
            value: {
                ...(existingSplitChatReport ? {} : {[splitCreatedReportAction.reportActionID]: {pendingAction: null}}),
                [splitIOUReportAction.reportActionID]: {pendingAction: null},
            },
        },
        {
            onyxMethod: Onyx.METHOD.MERGE,
            key: `${ONYXKEYS.COLLECTION.TRANSACTION}${splitTransaction.transactionID}`,
            value: {pendingAction: null, pendingFields: null},
        },
    ];

    const redundantParticipants: Record<number, null> = {};
    if (!existingSplitChatReport) {
        successData.push({
            onyxMethod: Onyx.METHOD.MERGE,
            key: `${ONYXKEYS.COLLECTION.REPORT}${splitChatReport.reportID}`,
            value: {pendingFields: {createChat: null}, participants: redundantParticipants},
        });
    }

    const failureData: OnyxUpdate[] = [
        {
            onyxMethod: Onyx.METHOD.MERGE,
            key: `${ONYXKEYS.COLLECTION.TRANSACTION}${splitTransaction.transactionID}`,
            value: {
                errors: ErrorUtils.getMicroSecondOnyxErrorWithTranslationKey('iou.error.genericCreateFailureMessage'),
                pendingAction: null,
                pendingFields: null,
            },
        },
    ];

    if (existingSplitChatReport) {
        failureData.push({
            onyxMethod: Onyx.METHOD.MERGE,
            key: `${ONYXKEYS.COLLECTION.REPORT_ACTIONS}${splitChatReport.reportID}`,
            value: {
                [splitIOUReportAction.reportActionID]: {
                    errors: ErrorUtils.getMicroSecondOnyxErrorWithTranslationKey('iou.error.genericCreateFailureMessage'),
                },
            },
        });
    } else {
        failureData.push(
            {
                onyxMethod: Onyx.METHOD.MERGE,
                key: `${ONYXKEYS.COLLECTION.REPORT}${splitChatReport.reportID}`,
                value: {
                    errorFields: {
                        createChat: ErrorUtils.getMicroSecondOnyxErrorWithTranslationKey('report.genericCreateReportFailureMessage'),
                    },
                },
            },
            {
                onyxMethod: Onyx.METHOD.MERGE,
                key: `${ONYXKEYS.COLLECTION.REPORT_ACTIONS}${splitChatReport.reportID}`,
                value: {
                    [splitIOUReportAction.reportActionID]: {
                        errors: ErrorUtils.getMicroSecondOnyxErrorWithTranslationKey('iou.error.genericCreateFailureMessage'),
                    },
                },
            },
        );
    }

    // Loop through participants creating individual chats, iouReports and reportActionIDs as needed
    const currentUserAmount = splitShares?.[currentUserAccountID]?.amount ?? IOUUtils.calculateAmount(participants.length, amount, currency, true);
    const currentUserTaxAmount = IOUUtils.calculateAmount(participants.length, taxAmount, currency, true);

    const splits: Split[] = [{email: currentUserEmailForIOUSplit, accountID: currentUserAccountID, amount: currentUserAmount, taxAmount: currentUserTaxAmount}];

    const hasMultipleParticipants = participants.length > 1;
    participants.forEach((participant) => {
        // In a case when a participant is a workspace, even when a current user is not an owner of the workspace
        const isPolicyExpenseChat = ReportUtils.isPolicyExpenseChat(participant);
        const splitAmount = splitShares?.[participant.accountID ?? -1]?.amount ?? IOUUtils.calculateAmount(participants.length, amount, currency, false);
        const splitTaxAmount = IOUUtils.calculateAmount(participants.length, taxAmount, currency, false);

        // To exclude someone from a split, the amount can be 0. The scenario for this is when creating a split from a group chat, we have remove the option to deselect users to exclude them.
        // We can input '0' next to someone we want to exclude.
        if (splitAmount === 0) {
            return;
        }

        // In case the participant is a workspace, email & accountID should remain undefined and won't be used in the rest of this code
        // participant.login is undefined when the request is initiated from a group DM with an unknown user, so we need to add a default
        const email = isOwnPolicyExpenseChat || isPolicyExpenseChat ? '' : PhoneNumber.addSMSDomainIfPhoneNumber(participant.login ?? '').toLowerCase();
        const accountID = isOwnPolicyExpenseChat || isPolicyExpenseChat ? 0 : Number(participant.accountID);
        if (email === currentUserEmailForIOUSplit) {
            return;
        }

        // STEP 1: Get existing chat report OR build a new optimistic one
        // If we only have one participant and the request was initiated from the global create menu, i.e. !existingGroupChatReportID, the oneOnOneChatReport is the groupChatReport
        let oneOnOneChatReport: OnyxTypes.Report | OptimisticChatReport;
        let isNewOneOnOneChatReport = false;
        let shouldCreateOptimisticPersonalDetails = false;
        const personalDetailExists = accountID in allPersonalDetails;

        // If this is a split between two people only and the function
        // wasn't provided with an existing group chat report id
        // or, if the split is being made from the workspace chat, then the oneOnOneChatReport is the same as the splitChatReport
        // in this case existingSplitChatReport will belong to the policy expense chat and we won't be
        // entering code that creates optimistic personal details
        if ((!hasMultipleParticipants && !existingSplitChatReportID) || isOwnPolicyExpenseChat) {
            oneOnOneChatReport = splitChatReport;
            shouldCreateOptimisticPersonalDetails = !existingSplitChatReport && !personalDetailExists;
        } else {
            const existingChatReport = ReportUtils.getChatByParticipants([accountID, currentUserAccountID]);
            isNewOneOnOneChatReport = !existingChatReport;
            shouldCreateOptimisticPersonalDetails = isNewOneOnOneChatReport && !personalDetailExists;
            oneOnOneChatReport = existingChatReport ?? ReportUtils.buildOptimisticChatReport([accountID, currentUserAccountID]);
        }

        // STEP 2: Get existing IOU/Expense report and update its total OR build a new optimistic one
        let oneOnOneIOUReport: OneOnOneIOUReport = oneOnOneChatReport.iouReportID
            ? ReportConnection.getAllReports()?.[`${ONYXKEYS.COLLECTION.REPORT}${oneOnOneChatReport.iouReportID}`]
            : null;
        const shouldCreateNewOneOnOneIOUReport = ReportUtils.shouldCreateNewMoneyRequestReport(oneOnOneIOUReport, oneOnOneChatReport);

        if (!oneOnOneIOUReport || shouldCreateNewOneOnOneIOUReport) {
            oneOnOneIOUReport = isOwnPolicyExpenseChat
                ? ReportUtils.buildOptimisticExpenseReport(oneOnOneChatReport.reportID, oneOnOneChatReport.policyID ?? '-1', currentUserAccountID, splitAmount, currency)
                : ReportUtils.buildOptimisticIOUReport(currentUserAccountID, accountID, splitAmount, oneOnOneChatReport.reportID, currency);
        } else if (isOwnPolicyExpenseChat) {
            if (typeof oneOnOneIOUReport?.total === 'number') {
                // Because of the Expense reports are stored as negative values, we subtract the total from the amount
                oneOnOneIOUReport.total -= splitAmount;
            }
        } else {
            oneOnOneIOUReport = IOUUtils.updateIOUOwnerAndTotal(oneOnOneIOUReport, currentUserAccountID, splitAmount, currency);
        }

        // STEP 3: Build optimistic transaction
        const oneOnOneTransaction = TransactionUtils.buildOptimisticTransaction(
            ReportUtils.isExpenseReport(oneOnOneIOUReport) ? -splitAmount : splitAmount,
            currency,
            oneOnOneIOUReport.reportID,
            comment,
            created,
            CONST.IOU.TYPE.SPLIT,
            splitTransaction.transactionID,
            merchant || Localize.translateLocal('iou.expense'),
            undefined,
            undefined,
            undefined,
            category,
            tag,
            taxCode,
            ReportUtils.isExpenseReport(oneOnOneIOUReport) ? -splitTaxAmount : splitTaxAmount,
            billable,
        );

        // STEP 4: Build optimistic reportActions. We need:
        // 1. CREATED action for the chatReport
        // 2. CREATED action for the iouReport
        // 3. IOU action for the iouReport
        // 4. Transaction Thread and the CREATED action for it
        // 5. REPORT_PREVIEW action for the chatReport
        const [oneOnOneCreatedActionForChat, oneOnOneCreatedActionForIOU, oneOnOneIOUAction, optimisticTransactionThread, optimisticCreatedActionForTransactionThread] =
            ReportUtils.buildOptimisticMoneyRequestEntities(
                oneOnOneIOUReport,
                CONST.IOU.REPORT_ACTION_TYPE.CREATE,
                splitAmount,
                currency,
                comment,
                currentUserEmailForIOUSplit,
                [participant],
                oneOnOneTransaction.transactionID,
            );

        // Add optimistic personal details for new participants
        const oneOnOnePersonalDetailListAction: OnyxTypes.PersonalDetailsList = shouldCreateOptimisticPersonalDetails
            ? {
                  [accountID]: {
                      accountID,
                      // Disabling this line since participant.displayName can be an empty string
                      // eslint-disable-next-line @typescript-eslint/prefer-nullish-coalescing
                      displayName: LocalePhoneNumber.formatPhoneNumber(participant.displayName || email),
                      login: participant.login,
                      isOptimisticPersonalDetail: true,
                  },
              }
            : {};

        if (shouldCreateOptimisticPersonalDetails) {
            // BE will send different participants. We clear the optimistic ones to avoid duplicated entries
            redundantParticipants[accountID] = null;
        }

        let oneOnOneReportPreviewAction = getReportPreviewAction(oneOnOneChatReport.reportID, oneOnOneIOUReport.reportID);
        if (oneOnOneReportPreviewAction) {
            oneOnOneReportPreviewAction = ReportUtils.updateReportPreview(oneOnOneIOUReport, oneOnOneReportPreviewAction);
        } else {
            oneOnOneReportPreviewAction = ReportUtils.buildOptimisticReportPreview(oneOnOneChatReport, oneOnOneIOUReport);
        }

        // Add category to optimistic policy recently used categories when a participant is a workspace
        const optimisticPolicyRecentlyUsedCategories = isPolicyExpenseChat ? Category.buildOptimisticPolicyRecentlyUsedCategories(participant.policyID, category) : [];

        const optimisticRecentlyUsedCurrencies = Policy.buildOptimisticRecentlyUsedCurrencies(currency);

        // Add tag to optimistic policy recently used tags when a participant is a workspace
        const optimisticPolicyRecentlyUsedTags = isPolicyExpenseChat ? Tag.buildOptimisticPolicyRecentlyUsedTags(participant.policyID, tag) : {};

        // STEP 5: Build Onyx Data
        const [oneOnOneOptimisticData, oneOnOneSuccessData, oneOnOneFailureData] = buildOnyxDataForMoneyRequest(
            oneOnOneChatReport,
            oneOnOneIOUReport,
            oneOnOneTransaction,
            oneOnOneCreatedActionForChat,
            oneOnOneCreatedActionForIOU,
            oneOnOneIOUAction,
            oneOnOnePersonalDetailListAction,
            oneOnOneReportPreviewAction,
            optimisticPolicyRecentlyUsedCategories,
            optimisticPolicyRecentlyUsedTags,
            isNewOneOnOneChatReport,
            optimisticTransactionThread,
            optimisticCreatedActionForTransactionThread,
            shouldCreateNewOneOnOneIOUReport,
            null,
            null,
            null,
            null,
            true,
            undefined,
            optimisticRecentlyUsedCurrencies,
        );

        const individualSplit = {
            email,
            accountID,
            isOptimisticAccount: ReportUtils.isOptimisticPersonalDetail(accountID),
            amount: splitAmount,
            iouReportID: oneOnOneIOUReport.reportID,
            chatReportID: oneOnOneChatReport.reportID,
            transactionID: oneOnOneTransaction.transactionID,
            reportActionID: oneOnOneIOUAction.reportActionID,
            createdChatReportActionID: oneOnOneCreatedActionForChat.reportActionID,
            createdIOUReportActionID: oneOnOneCreatedActionForIOU.reportActionID,
            reportPreviewReportActionID: oneOnOneReportPreviewAction.reportActionID,
            transactionThreadReportID: optimisticTransactionThread.reportID,
            createdReportActionIDForThread: optimisticCreatedActionForTransactionThread?.reportActionID,
            taxAmount: splitTaxAmount,
        };

        splits.push(individualSplit);
        optimisticData.push(...oneOnOneOptimisticData);
        successData.push(...oneOnOneSuccessData);
        failureData.push(...oneOnOneFailureData);
    });

    optimisticData.push({
        onyxMethod: Onyx.METHOD.MERGE,
        key: `${ONYXKEYS.COLLECTION.TRANSACTION}${splitTransaction.transactionID}`,
        value: {
            comment: {
                splits: splits.map((split) => ({accountID: split.accountID, amount: split.amount})),
            },
        },
    });

    const splitData: SplitData = {
        chatReportID: splitChatReport.reportID,
        transactionID: splitTransaction.transactionID,
        reportActionID: splitIOUReportAction.reportActionID,
        policyID: splitChatReport.policyID,
        chatType: splitChatReport.chatType,
    };

    if (!existingSplitChatReport) {
        splitData.createdReportActionID = splitCreatedReportAction.reportActionID;
    }

    return {
        splitData,
        splits,
        onyxData: {optimisticData, successData, failureData},
    };
}

type SplitBillActionsParams = {
    participants: Participant[];
    currentUserLogin: string;
    currentUserAccountID: number;
    amount: number;
    comment: string;
    currency: string;
    merchant: string;
    created: string;
    category?: string;
    tag?: string;
    billable?: boolean;
    iouRequestType?: IOURequestType;
    existingSplitChatReportID?: string;
    splitShares?: SplitShares;
    splitPayerAccountIDs?: number[];
    taxCode?: string;
    taxAmount?: number;
};

/**
 * @param amount - always in smallest currency unit
 * @param existingSplitChatReportID - Either a group DM or a workspace chat
 */
function splitBill({
    participants,
    currentUserLogin,
    currentUserAccountID,
    amount,
    comment,
    currency,
    merchant,
    created,
    category = '',
    tag = '',
    billable = false,
    iouRequestType = CONST.IOU.REQUEST_TYPE.MANUAL,
    existingSplitChatReportID = '',
    splitShares = {},
    splitPayerAccountIDs = [],
    taxCode = '',
    taxAmount = 0,
}: SplitBillActionsParams) {
    const {splitData, splits, onyxData} = createSplitsAndOnyxData(
        participants,
        currentUserLogin,
        currentUserAccountID,
        amount,
        comment,
        currency,
        merchant,
        created,
        category,
        tag,
        splitShares,
        existingSplitChatReportID,
        billable,
        iouRequestType,
        taxCode,
        taxAmount,
    );

    const parameters: SplitBillParams = {
        reportID: splitData.chatReportID,
        amount,
        splits: JSON.stringify(splits),
        currency,
        comment,
        category,
        merchant,
        created,
        tag,
        billable,
        transactionID: splitData.transactionID,
        reportActionID: splitData.reportActionID,
        createdReportActionID: splitData.createdReportActionID,
        policyID: splitData.policyID,
        chatType: splitData.chatType,
        splitPayerAccountIDs,
        taxCode,
        taxAmount,
    };

    API.write(WRITE_COMMANDS.SPLIT_BILL, parameters, onyxData);

    Navigation.dismissModal(isSearchTopmostCentralPane() ? undefined : existingSplitChatReportID);
    Report.notifyNewAction(splitData.chatReportID, currentUserAccountID);
}

/**
 * @param amount - always in the smallest currency unit
 */
function splitBillAndOpenReport({
    participants,
    currentUserLogin,
    currentUserAccountID,
    amount,
    comment,
    currency,
    merchant,
    created,
    category = '',
    tag = '',
    billable = false,
    iouRequestType = CONST.IOU.REQUEST_TYPE.MANUAL,
    splitShares = {},
    splitPayerAccountIDs = [],
    taxCode = '',
    taxAmount = 0,
}: SplitBillActionsParams) {
    const {splitData, splits, onyxData} = createSplitsAndOnyxData(
        participants,
        currentUserLogin,
        currentUserAccountID,
        amount,
        comment,
        currency,
        merchant,
        created,
        category,
        tag,
        splitShares,
        '',
        billable,
        iouRequestType,
        taxCode,
        taxAmount,
    );

    const parameters: SplitBillParams = {
        reportID: splitData.chatReportID,
        amount,
        splits: JSON.stringify(splits),
        currency,
        merchant,
        created,
        comment,
        category,
        tag,
        billable,
        transactionID: splitData.transactionID,
        reportActionID: splitData.reportActionID,
        createdReportActionID: splitData.createdReportActionID,
        policyID: splitData.policyID,
        chatType: splitData.chatType,
        splitPayerAccountIDs,
        taxCode,
        taxAmount,
    };

    API.write(WRITE_COMMANDS.SPLIT_BILL_AND_OPEN_REPORT, parameters, onyxData);

    Navigation.dismissModal(isSearchTopmostCentralPane() ? undefined : splitData.chatReportID);
    Report.notifyNewAction(splitData.chatReportID, currentUserAccountID);
}

type StartSplitBilActionParams = {
    participants: Participant[];
    currentUserLogin: string;
    currentUserAccountID: number;
    comment: string;
    receipt: Receipt;
    existingSplitChatReportID?: string;
    billable?: boolean;
    category: string | undefined;
    tag: string | undefined;
    currency: string;
    taxCode: string;
    taxAmount: number;
};

/** Used exclusively for starting a split expense request that contains a receipt, the split request will be completed once the receipt is scanned
 *  or user enters details manually.
 *
 * @param existingSplitChatReportID - Either a group DM or a workspace chat
 */
function startSplitBill({
    participants,
    currentUserLogin,
    currentUserAccountID,
    comment,
    receipt,
    existingSplitChatReportID = '',
    billable = false,
    category = '',
    tag = '',
    currency,
    taxCode = '',
    taxAmount = 0,
}: StartSplitBilActionParams) {
    const currentUserEmailForIOUSplit = PhoneNumber.addSMSDomainIfPhoneNumber(currentUserLogin);
    const participantAccountIDs = participants.map((participant) => Number(participant.accountID));
    const {splitChatReport, existingSplitChatReport} = getOrCreateOptimisticSplitChatReport(existingSplitChatReportID, participants, participantAccountIDs, currentUserAccountID);
    const isOwnPolicyExpenseChat = !!splitChatReport.isOwnPolicyExpenseChat;

    const {name: filename, source, state = CONST.IOU.RECEIPT_STATE.SCANREADY} = receipt;
    const receiptObject: Receipt = {state, source};

    // ReportID is -2 (aka "deleted") on the group transaction
    const splitTransaction = TransactionUtils.buildOptimisticTransaction(
        0,
        currency,
        CONST.REPORT.SPLIT_REPORTID,
        comment,
        '',
        '',
        '',
        CONST.TRANSACTION.PARTIAL_TRANSACTION_MERCHANT,
        receiptObject,
        filename,
        undefined,
        category,
        tag,
        taxCode,
        taxAmount,
        billable,
    );

    // Note: The created action must be optimistically generated before the IOU action so there's no chance that the created action appears after the IOU action in the chat
    const splitChatCreatedReportAction = ReportUtils.buildOptimisticCreatedReportAction(currentUserEmailForIOUSplit);
    const splitIOUReportAction = ReportUtils.buildOptimisticIOUReportAction(
        CONST.IOU.REPORT_ACTION_TYPE.SPLIT,
        0,
        CONST.CURRENCY.USD,
        comment,
        participants,
        splitTransaction.transactionID,
        undefined,
        '',
        false,
        false,
        isOwnPolicyExpenseChat,
    );

    splitChatReport.lastReadTime = DateUtils.getDBTime();
    splitChatReport.lastMessageText = ReportActionsUtils.getReportActionText(splitIOUReportAction);
    splitChatReport.lastMessageHtml = ReportActionsUtils.getReportActionHtml(splitIOUReportAction);

    // If we have an existing splitChatReport (group chat or workspace) use it's pending fields, otherwise indicate that we are adding a chat
    if (!existingSplitChatReport) {
        splitChatReport.pendingFields = {
            createChat: CONST.RED_BRICK_ROAD_PENDING_ACTION.ADD,
        };
    }

    const optimisticData: OnyxUpdate[] = [
        {
            // Use set for new reports because it doesn't exist yet, is faster,
            // and we need the data to be available when we navigate to the chat page
            onyxMethod: existingSplitChatReport ? Onyx.METHOD.MERGE : Onyx.METHOD.SET,
            key: `${ONYXKEYS.COLLECTION.REPORT}${splitChatReport.reportID}`,
            value: splitChatReport,
        },
        {
            onyxMethod: Onyx.METHOD.SET,
            key: ONYXKEYS.NVP_QUICK_ACTION_GLOBAL_CREATE,
            value: {
                action: CONST.QUICK_ACTIONS.SPLIT_SCAN,
                chatReportID: splitChatReport.reportID,
                isFirstQuickAction: isEmptyObject(quickAction),
            },
        },
        existingSplitChatReport
            ? {
                  onyxMethod: Onyx.METHOD.MERGE,
                  key: `${ONYXKEYS.COLLECTION.REPORT_ACTIONS}${splitChatReport.reportID}`,
                  value: {
                      [splitIOUReportAction.reportActionID]: splitIOUReportAction as OnyxTypes.ReportAction,
                  },
              }
            : {
                  onyxMethod: Onyx.METHOD.SET,
                  key: `${ONYXKEYS.COLLECTION.REPORT_ACTIONS}${splitChatReport.reportID}`,
                  value: {
                      [splitChatCreatedReportAction.reportActionID]: splitChatCreatedReportAction,
                      [splitIOUReportAction.reportActionID]: splitIOUReportAction as OnyxTypes.ReportAction,
                  },
              },
        {
            onyxMethod: Onyx.METHOD.SET,
            key: `${ONYXKEYS.COLLECTION.TRANSACTION}${splitTransaction.transactionID}`,
            value: splitTransaction,
        },
    ];

    const successData: OnyxUpdate[] = [
        {
            onyxMethod: Onyx.METHOD.MERGE,
            key: `${ONYXKEYS.COLLECTION.REPORT_ACTIONS}${splitChatReport.reportID}`,
            value: {
                ...(existingSplitChatReport ? {} : {[splitChatCreatedReportAction.reportActionID]: {pendingAction: null}}),
                [splitIOUReportAction.reportActionID]: {pendingAction: null},
            },
        },
        {
            onyxMethod: Onyx.METHOD.MERGE,
            key: `${ONYXKEYS.COLLECTION.TRANSACTION}${splitTransaction.transactionID}`,
            value: {pendingAction: null},
        },
    ];

    const redundantParticipants: Record<number, null> = {};
    if (!existingSplitChatReport) {
        successData.push({
            onyxMethod: Onyx.METHOD.MERGE,
            key: `${ONYXKEYS.COLLECTION.REPORT}${splitChatReport.reportID}`,
            value: {pendingFields: {createChat: null}, participants: redundantParticipants},
        });
    }

    const failureData: OnyxUpdate[] = [
        {
            onyxMethod: Onyx.METHOD.MERGE,
            key: `${ONYXKEYS.COLLECTION.TRANSACTION}${splitTransaction.transactionID}`,
            value: {
                errors: ErrorUtils.getMicroSecondOnyxErrorWithTranslationKey('iou.error.genericCreateFailureMessage'),
            },
        },
    ];

    if (existingSplitChatReport) {
        failureData.push({
            onyxMethod: Onyx.METHOD.MERGE,
            key: `${ONYXKEYS.COLLECTION.REPORT_ACTIONS}${splitChatReport.reportID}`,
            value: {
                [splitIOUReportAction.reportActionID]: {
                    errors: getReceiptError(receipt, filename),
                },
            },
        });
    } else {
        failureData.push(
            {
                onyxMethod: Onyx.METHOD.MERGE,
                key: `${ONYXKEYS.COLLECTION.REPORT}${splitChatReport.reportID}`,
                value: {
                    errorFields: {
                        createChat: ErrorUtils.getMicroSecondOnyxErrorWithTranslationKey('report.genericCreateReportFailureMessage'),
                    },
                },
            },
            {
                onyxMethod: Onyx.METHOD.MERGE,
                key: `${ONYXKEYS.COLLECTION.REPORT_ACTIONS}${splitChatReport.reportID}`,
                value: {
                    [splitChatCreatedReportAction.reportActionID]: {
                        errors: ErrorUtils.getMicroSecondOnyxErrorWithTranslationKey('report.genericCreateReportFailureMessage'),
                    },
                    [splitIOUReportAction.reportActionID]: {
                        errors: getReceiptError(receipt, filename),
                    },
                },
            },
        );
    }

    const splits: Split[] = [{email: currentUserEmailForIOUSplit, accountID: currentUserAccountID}];

    participants.forEach((participant) => {
        // Disabling this line since participant.login can be an empty string
        // eslint-disable-next-line @typescript-eslint/prefer-nullish-coalescing
        const email = participant.isOwnPolicyExpenseChat ? '' : PhoneNumber.addSMSDomainIfPhoneNumber(participant.login || participant.text || '').toLowerCase();
        const accountID = participant.isOwnPolicyExpenseChat ? 0 : Number(participant.accountID);
        if (email === currentUserEmailForIOUSplit) {
            return;
        }

        // When splitting with a workspace chat, we only need to supply the policyID and the workspace reportID as it's needed so we can update the report preview
        if (participant.isOwnPolicyExpenseChat) {
            splits.push({
                policyID: participant.policyID,
                chatReportID: splitChatReport.reportID,
            });
            return;
        }

        const participantPersonalDetails = allPersonalDetails[participant?.accountID ?? -1];
        if (!participantPersonalDetails) {
            optimisticData.push({
                onyxMethod: Onyx.METHOD.MERGE,
                key: ONYXKEYS.PERSONAL_DETAILS_LIST,
                value: {
                    [accountID]: {
                        accountID,
                        // Disabling this line since participant.displayName can be an empty string
                        // eslint-disable-next-line @typescript-eslint/prefer-nullish-coalescing
                        displayName: LocalePhoneNumber.formatPhoneNumber(participant.displayName || email),
                        // Disabling this line since participant.login can be an empty string
                        // eslint-disable-next-line @typescript-eslint/prefer-nullish-coalescing
                        login: participant.login || participant.text,
                        isOptimisticPersonalDetail: true,
                    },
                },
            });
            // BE will send different participants. We clear the optimistic ones to avoid duplicated entries
            redundantParticipants[accountID] = null;
        }

        splits.push({
            email,
            accountID,
        });
    });

    participants.forEach((participant) => {
        const isPolicyExpenseChat = ReportUtils.isPolicyExpenseChat(participant);
        if (!isPolicyExpenseChat) {
            return;
        }

        const optimisticPolicyRecentlyUsedCategories = Category.buildOptimisticPolicyRecentlyUsedCategories(participant.policyID, category);
        const optimisticPolicyRecentlyUsedTags = Tag.buildOptimisticPolicyRecentlyUsedTags(participant.policyID, tag);
        const optimisticRecentlyUsedCurrencies = Policy.buildOptimisticRecentlyUsedCurrencies(currency);

        if (optimisticPolicyRecentlyUsedCategories.length > 0) {
            optimisticData.push({
                onyxMethod: Onyx.METHOD.SET,
                key: `${ONYXKEYS.COLLECTION.POLICY_RECENTLY_USED_CATEGORIES}${participant.policyID}`,
                value: optimisticPolicyRecentlyUsedCategories,
            });
        }

        if (optimisticRecentlyUsedCurrencies.length > 0) {
            optimisticData.push({
                onyxMethod: Onyx.METHOD.SET,
                key: ONYXKEYS.RECENTLY_USED_CURRENCIES,
                value: optimisticRecentlyUsedCurrencies,
            });
        }

        if (!isEmptyObject(optimisticPolicyRecentlyUsedTags)) {
            optimisticData.push({
                onyxMethod: Onyx.METHOD.MERGE,
                key: `${ONYXKEYS.COLLECTION.POLICY_RECENTLY_USED_TAGS}${participant.policyID}`,
                value: optimisticPolicyRecentlyUsedTags,
            });
        }
    });

    // Save the new splits array into the transaction's comment in case the user calls CompleteSplitBill while offline
    optimisticData.push({
        onyxMethod: Onyx.METHOD.MERGE,
        key: `${ONYXKEYS.COLLECTION.TRANSACTION}${splitTransaction.transactionID}`,
        value: {
            comment: {
                splits,
            },
        },
    });

    const parameters: StartSplitBillParams = {
        chatReportID: splitChatReport.reportID,
        reportActionID: splitIOUReportAction.reportActionID,
        transactionID: splitTransaction.transactionID,
        splits: JSON.stringify(splits),
        receipt,
        comment,
        category,
        tag,
        currency,
        isFromGroupDM: !existingSplitChatReport,
        billable,
        ...(existingSplitChatReport ? {} : {createdReportActionID: splitChatCreatedReportAction.reportActionID}),
        chatType: splitChatReport?.chatType,
        taxCode,
        taxAmount,
    };

    API.write(WRITE_COMMANDS.START_SPLIT_BILL, parameters, {optimisticData, successData, failureData});

    Navigation.dismissModalWithReport(splitChatReport);
    Report.notifyNewAction(splitChatReport.reportID ?? '-1', currentUserAccountID);
}

/** Used for editing a split expense while it's still scanning or when SmartScan fails, it completes a split expense started by startSplitBill above.
 *
 * @param chatReportID - The group chat or workspace reportID
 * @param reportAction - The split action that lives in the chatReport above
 * @param updatedTransaction - The updated **draft** split transaction
 * @param sessionAccountID - accountID of the current user
 * @param sessionEmail - email of the current user
 */
function completeSplitBill(chatReportID: string, reportAction: OnyxTypes.ReportAction, updatedTransaction: OnyxEntry<OnyxTypes.Transaction>, sessionAccountID: number, sessionEmail: string) {
    const currentUserEmailForIOUSplit = PhoneNumber.addSMSDomainIfPhoneNumber(sessionEmail);
    const transactionID = updatedTransaction?.transactionID ?? '-1';
    const unmodifiedTransaction = allTransactions[`${ONYXKEYS.COLLECTION.TRANSACTION}${transactionID}`];

    // Save optimistic updated transaction and action
    const optimisticData: OnyxUpdate[] = [
        {
            onyxMethod: Onyx.METHOD.MERGE,
            key: `${ONYXKEYS.COLLECTION.TRANSACTION}${transactionID}`,
            value: {
                ...updatedTransaction,
                receipt: {
                    state: CONST.IOU.RECEIPT_STATE.OPEN,
                },
            },
        },
        {
            onyxMethod: Onyx.METHOD.MERGE,
            key: `${ONYXKEYS.COLLECTION.REPORT_ACTIONS}${chatReportID}`,
            value: {
                [reportAction.reportActionID]: {
                    lastModified: DateUtils.getDBTime(),
                    originalMessage: {
                        whisperedTo: [],
                    },
                },
            },
        },
    ];

    const successData: OnyxUpdate[] = [
        {
            onyxMethod: Onyx.METHOD.MERGE,
            key: `${ONYXKEYS.COLLECTION.TRANSACTION}${transactionID}`,
            value: {pendingAction: null},
        },
        {
            onyxMethod: Onyx.METHOD.MERGE,
            key: `${ONYXKEYS.COLLECTION.SPLIT_TRANSACTION_DRAFT}${transactionID}`,
            value: {pendingAction: null},
        },
    ];

    const failureData: OnyxUpdate[] = [
        {
            onyxMethod: Onyx.METHOD.MERGE,
            key: `${ONYXKEYS.COLLECTION.TRANSACTION}${transactionID}`,
            value: {
                ...unmodifiedTransaction,
                errors: ErrorUtils.getMicroSecondOnyxErrorWithTranslationKey('iou.error.genericCreateFailureMessage'),
            },
        },
        {
            onyxMethod: Onyx.METHOD.MERGE,
            key: `${ONYXKEYS.COLLECTION.REPORT_ACTIONS}${chatReportID}`,
            value: {
                [reportAction.reportActionID]: {
                    ...reportAction,
                    errors: ErrorUtils.getMicroSecondOnyxErrorWithTranslationKey('iou.error.genericCreateFailureMessage'),
                },
            },
        },
    ];

    const splitParticipants: Split[] = updatedTransaction?.comment?.splits ?? [];
    const amount = updatedTransaction?.modifiedAmount;
    const currency = updatedTransaction?.modifiedCurrency;
    console.debug(updatedTransaction);

    // Exclude the current user when calculating the split amount, `calculateAmount` takes it into account
    const splitAmount = IOUUtils.calculateAmount(splitParticipants.length - 1, amount ?? 0, currency ?? '', false);
    const splitTaxAmount = IOUUtils.calculateAmount(splitParticipants.length - 1, updatedTransaction?.taxAmount ?? 0, currency ?? '', false);

    const splits: Split[] = [{email: currentUserEmailForIOUSplit}];
    splitParticipants.forEach((participant) => {
        // Skip creating the transaction for the current user
        if (participant.email === currentUserEmailForIOUSplit) {
            return;
        }
        const isPolicyExpenseChat = !!participant.policyID;

        if (!isPolicyExpenseChat) {
            // In case this is still the optimistic accountID saved in the splits array, return early as we cannot know
            // if there is an existing chat between the split creator and this participant
            // Instead, we will rely on Auth generating the report IDs and the user won't see any optimistic chats or reports created
            const participantPersonalDetails: OnyxTypes.PersonalDetails | null = allPersonalDetails[participant?.accountID ?? -1];
            if (!participantPersonalDetails || participantPersonalDetails.isOptimisticPersonalDetail) {
                splits.push({
                    email: participant.email,
                });
                return;
            }
        }

        let oneOnOneChatReport: OnyxEntry<OnyxTypes.Report>;
        let isNewOneOnOneChatReport = false;
        const allReports = ReportConnection.getAllReports();
        if (isPolicyExpenseChat) {
            // The workspace chat reportID is saved in the splits array when starting a split expense with a workspace
            oneOnOneChatReport = allReports?.[`${ONYXKEYS.COLLECTION.REPORT}${participant.chatReportID}`];
        } else {
            const existingChatReport = ReportUtils.getChatByParticipants(participant.accountID ? [participant.accountID, sessionAccountID] : []);
            isNewOneOnOneChatReport = !existingChatReport;
            oneOnOneChatReport = existingChatReport ?? ReportUtils.buildOptimisticChatReport(participant.accountID ? [participant.accountID, sessionAccountID] : []);
        }

        let oneOnOneIOUReport: OneOnOneIOUReport = oneOnOneChatReport?.iouReportID ? allReports?.[`${ONYXKEYS.COLLECTION.REPORT}${oneOnOneChatReport.iouReportID}`] : null;
        const shouldCreateNewOneOnOneIOUReport = ReportUtils.shouldCreateNewMoneyRequestReport(oneOnOneIOUReport, oneOnOneChatReport);

        if (!oneOnOneIOUReport || shouldCreateNewOneOnOneIOUReport) {
            oneOnOneIOUReport = isPolicyExpenseChat
                ? ReportUtils.buildOptimisticExpenseReport(oneOnOneChatReport?.reportID ?? '-1', participant.policyID ?? '-1', sessionAccountID, splitAmount, currency ?? '')
                : ReportUtils.buildOptimisticIOUReport(sessionAccountID, participant.accountID ?? -1, splitAmount, oneOnOneChatReport?.reportID ?? '-1', currency ?? '');
        } else if (isPolicyExpenseChat) {
            if (typeof oneOnOneIOUReport?.total === 'number') {
                // Because of the Expense reports are stored as negative values, we subtract the total from the amount
                oneOnOneIOUReport.total -= splitAmount;
            }
        } else {
            oneOnOneIOUReport = IOUUtils.updateIOUOwnerAndTotal(oneOnOneIOUReport, sessionAccountID, splitAmount, currency ?? '');
        }

        const oneOnOneTransaction = TransactionUtils.buildOptimisticTransaction(
            isPolicyExpenseChat ? -splitAmount : splitAmount,
            currency ?? '',
            oneOnOneIOUReport?.reportID ?? '-1',
            updatedTransaction?.comment?.comment,
            updatedTransaction?.modifiedCreated,
            CONST.IOU.TYPE.SPLIT,
            transactionID,
            updatedTransaction?.modifiedMerchant,
            {...updatedTransaction?.receipt, state: CONST.IOU.RECEIPT_STATE.OPEN},
            updatedTransaction?.filename,
            undefined,
            updatedTransaction?.category,
            updatedTransaction?.tag,
            updatedTransaction?.taxCode,
            isPolicyExpenseChat ? -splitTaxAmount : splitAmount,
            updatedTransaction?.billable,
        );

        const [oneOnOneCreatedActionForChat, oneOnOneCreatedActionForIOU, oneOnOneIOUAction, optimisticTransactionThread, optimisticCreatedActionForTransactionThread] =
            ReportUtils.buildOptimisticMoneyRequestEntities(
                oneOnOneIOUReport,
                CONST.IOU.REPORT_ACTION_TYPE.CREATE,
                splitAmount,
                currency ?? '',
                updatedTransaction?.comment?.comment ?? '',
                currentUserEmailForIOUSplit,
                [participant],
                oneOnOneTransaction.transactionID,
                undefined,
            );

        let oneOnOneReportPreviewAction = getReportPreviewAction(oneOnOneChatReport?.reportID ?? '-1', oneOnOneIOUReport?.reportID ?? '-1');
        if (oneOnOneReportPreviewAction) {
            oneOnOneReportPreviewAction = ReportUtils.updateReportPreview(oneOnOneIOUReport, oneOnOneReportPreviewAction);
        } else {
            oneOnOneReportPreviewAction = ReportUtils.buildOptimisticReportPreview(oneOnOneChatReport, oneOnOneIOUReport, '', oneOnOneTransaction);
        }

        const [oneOnOneOptimisticData, oneOnOneSuccessData, oneOnOneFailureData] = buildOnyxDataForMoneyRequest(
            oneOnOneChatReport,
            oneOnOneIOUReport,
            oneOnOneTransaction,
            oneOnOneCreatedActionForChat,
            oneOnOneCreatedActionForIOU,
            oneOnOneIOUAction,
            {},
            oneOnOneReportPreviewAction,
            [],
            {},
            isNewOneOnOneChatReport,
            optimisticTransactionThread,
            optimisticCreatedActionForTransactionThread,
            shouldCreateNewOneOnOneIOUReport,
            null,
            null,
            null,
            null,
            true,
        );

        splits.push({
            email: participant.email,
            accountID: participant.accountID,
            policyID: participant.policyID,
            iouReportID: oneOnOneIOUReport?.reportID,
            chatReportID: oneOnOneChatReport?.reportID,
            transactionID: oneOnOneTransaction.transactionID,
            reportActionID: oneOnOneIOUAction.reportActionID,
            createdChatReportActionID: oneOnOneCreatedActionForChat.reportActionID,
            createdIOUReportActionID: oneOnOneCreatedActionForIOU.reportActionID,
            reportPreviewReportActionID: oneOnOneReportPreviewAction.reportActionID,
            transactionThreadReportID: optimisticTransactionThread.reportID,
            createdReportActionIDForThread: optimisticCreatedActionForTransactionThread?.reportActionID,
        });

        optimisticData.push(...oneOnOneOptimisticData);
        successData.push(...oneOnOneSuccessData);
        failureData.push(...oneOnOneFailureData);
    });

    const {
        amount: transactionAmount,
        currency: transactionCurrency,
        created: transactionCreated,
        merchant: transactionMerchant,
        comment: transactionComment,
        category: transactionCategory,
        tag: transactionTag,
        taxCode: transactionTaxCode,
        taxAmount: transactionTaxAmount,
        billable: transactionBillable,
    } = ReportUtils.getTransactionDetails(updatedTransaction) ?? {};

    const parameters: CompleteSplitBillParams = {
        transactionID,
        amount: transactionAmount,
        currency: transactionCurrency,
        created: transactionCreated,
        merchant: transactionMerchant,
        comment: transactionComment,
        category: transactionCategory,
        tag: transactionTag,
        splits: JSON.stringify(splits),
        taxCode: transactionTaxCode,
        taxAmount: transactionTaxAmount,
        billable: transactionBillable,
    };

    API.write(WRITE_COMMANDS.COMPLETE_SPLIT_BILL, parameters, {optimisticData, successData, failureData});
    Navigation.dismissModal(isSearchTopmostCentralPane() ? undefined : chatReportID);
    Report.notifyNewAction(chatReportID, sessionAccountID);
}

function setDraftSplitTransaction(transactionID: string, transactionChanges: TransactionChanges = {}) {
    let draftSplitTransaction = allDraftSplitTransactions[`${ONYXKEYS.COLLECTION.SPLIT_TRANSACTION_DRAFT}${transactionID}`];

    if (!draftSplitTransaction) {
        draftSplitTransaction = allTransactions[`${ONYXKEYS.COLLECTION.TRANSACTION}${transactionID}`];
    }

    const updatedTransaction = draftSplitTransaction ? TransactionUtils.getUpdatedTransaction(draftSplitTransaction, transactionChanges, false, false) : null;

    Onyx.merge(`${ONYXKEYS.COLLECTION.SPLIT_TRANSACTION_DRAFT}${transactionID}`, updatedTransaction);
}

/** Requests money based on a distance (e.g. mileage from a map) */
function createDistanceRequest(
    report: OnyxEntry<OnyxTypes.Report>,
    participants: Participant[],
    comment: string,
    created: string,
    category: string | undefined,
    tag: string | undefined,
    taxCode: string | undefined,
    taxAmount: number | undefined,
    amount: number,
    currency: string,
    merchant: string,
    billable: boolean | undefined,
    validWaypoints: WaypointCollection,
    policy?: OnyxEntry<OnyxTypes.Policy>,
    policyTagList?: OnyxEntry<OnyxTypes.PolicyTagLists>,
    policyCategories?: OnyxEntry<OnyxTypes.PolicyCategories>,
    customUnitRateID = '',
    currentUserLogin = '',
    currentUserAccountID = -1,
    splitShares: SplitShares = {},
    iouType: ValueOf<typeof CONST.IOU.TYPE> = CONST.IOU.TYPE.SUBMIT,
) {
    // If the report is an iou or expense report, we should get the linked chat report to be passed to the getMoneyRequestInformation function
    const isMoneyRequestReport = ReportUtils.isMoneyRequestReport(report);
    const currentChatReport = isMoneyRequestReport ? ReportUtils.getReportOrDraftReport(report?.chatReportID) : report;
    const moneyRequestReportID = isMoneyRequestReport ? report?.reportID : '';

    const optimisticReceipt: Receipt = {
        source: ReceiptGeneric as ReceiptSource,
        state: CONST.IOU.RECEIPT_STATE.OPEN,
    };

    let parameters: CreateDistanceRequestParams;
    let onyxData: OnyxData;
    if (iouType === CONST.IOU.TYPE.SPLIT) {
        const {
            splitData,
            splits,
            onyxData: splitOnyxData,
        } = createSplitsAndOnyxData(
            participants,
            currentUserLogin ?? '',
            currentUserAccountID,
            amount,
            comment,
            currency,
            merchant,
            created,
            category ?? '',
            tag ?? '',
            splitShares,
            report?.reportID ?? '',
            billable,
            CONST.IOU.REQUEST_TYPE.DISTANCE,
            taxCode,
            taxAmount,
        );
        onyxData = splitOnyxData;

        // Splits don't use the IOU report param. The split transaction isn't linked to a report shown in the UI, it's linked to a special default reportID of -2.
        // Therefore, any params related to the IOU report are irrelevant and omitted below.
        parameters = {
            transactionID: splitData.transactionID,
            chatReportID: splitData.chatReportID,
            createdChatReportActionID: splitData.createdReportActionID ?? '',
            reportActionID: splitData.reportActionID,
            waypoints: JSON.stringify(validWaypoints),
            customUnitRateID,
            comment,
            created,
            category,
            tag,
            taxCode,
            taxAmount,
            billable,
            splits: JSON.stringify(splits),
            chatType: splitData.chatType,
        };
    } else {
        const participant = participants[0] ?? {};
        const {
            iouReport,
            chatReport,
            transaction,
            iouAction,
            createdChatReportActionID,
            createdIOUReportActionID,
            reportPreviewAction,
            transactionThreadReportID,
            createdReportActionIDForThread,
            payerEmail,
            onyxData: moneyRequestOnyxData,
        } = getMoneyRequestInformation(
            currentChatReport,
            participant,
            comment,
            amount,
            currency,
            created,
            merchant,
            optimisticReceipt,
            undefined,
            category,
            tag,
            taxCode,
            taxAmount,
            billable,
            policy,
            policyTagList,
            policyCategories,
            userAccountID,
            currentUserEmail,
            moneyRequestReportID,
        );
        onyxData = moneyRequestOnyxData;

        parameters = {
            comment,
            iouReportID: iouReport.reportID,
            chatReportID: chatReport.reportID,
            transactionID: transaction.transactionID,
            reportActionID: iouAction.reportActionID,
            createdChatReportActionID,
            createdIOUReportActionID,
            reportPreviewReportActionID: reportPreviewAction.reportActionID,
            waypoints: JSON.stringify(validWaypoints),
            created,
            category,
            tag,
            taxCode,
            taxAmount,
            billable,
            transactionThreadReportID,
            createdReportActionIDForThread,
            payerEmail,
            customUnitRateID,
        };
    }

    API.write(WRITE_COMMANDS.CREATE_DISTANCE_REQUEST, parameters, onyxData);
    const activeReportID = isMoneyRequestReport ? report?.reportID ?? '-1' : parameters.chatReportID;
    Navigation.dismissModal(isSearchTopmostCentralPane() ? undefined : activeReportID);
    Report.notifyNewAction(activeReportID, userAccountID);
}

function editRegularMoneyRequest(
    transactionID: string,
    transactionThreadReportID: string,
    transactionChanges: TransactionChanges,
    policy: OnyxTypes.Policy,
    policyTags: OnyxTypes.PolicyTagLists,
    policyCategories: OnyxTypes.PolicyCategories,
) {
    const allReports = ReportConnection.getAllReports();
    // STEP 1: Get all collections we're updating
    const transactionThread = allReports?.[`${ONYXKEYS.COLLECTION.REPORT}${transactionThreadReportID}`] ?? null;
    const transaction = allTransactions[`${ONYXKEYS.COLLECTION.TRANSACTION}${transactionID}`];
    const iouReport = allReports?.[`${ONYXKEYS.COLLECTION.REPORT}${transactionThread?.parentReportID}`] ?? null;
    const chatReport = allReports?.[`${ONYXKEYS.COLLECTION.REPORT}${iouReport?.chatReportID}`] ?? null;
    const isFromExpenseReport = ReportUtils.isExpenseReport(iouReport);

    // STEP 2: Build new modified expense report action.
    const updatedReportAction = ReportUtils.buildOptimisticModifiedExpenseReportAction(transactionThread, transaction, transactionChanges, isFromExpenseReport, policy);
    const updatedTransaction = transaction ? TransactionUtils.getUpdatedTransaction(transaction, transactionChanges, isFromExpenseReport) : null;

    // STEP 3: Compute the IOU total and update the report preview message so LHN amount owed is correct
    // Should only update if the transaction matches the currency of the report, else we wait for the update
    // from the server with the currency conversion
    let updatedMoneyRequestReport = {...iouReport};
    const updatedChatReport = {...chatReport};
    const diff = TransactionUtils.getAmount(transaction, true) - TransactionUtils.getAmount(updatedTransaction, true);
    if (updatedTransaction?.currency === iouReport?.currency && updatedTransaction?.modifiedAmount && diff !== 0) {
        if (ReportUtils.isExpenseReport(iouReport) && typeof updatedMoneyRequestReport.total === 'number') {
            updatedMoneyRequestReport.total += diff;
        } else {
            updatedMoneyRequestReport = iouReport
                ? IOUUtils.updateIOUOwnerAndTotal(iouReport, updatedReportAction.actorAccountID ?? -1, diff, TransactionUtils.getCurrency(transaction), false)
                : {};
        }

        updatedMoneyRequestReport.cachedTotal = CurrencyUtils.convertToDisplayString(updatedMoneyRequestReport.total, updatedTransaction.currency);

        // Update the last message of the IOU report
        const lastMessage = ReportUtils.getIOUReportActionMessage(
            iouReport?.reportID ?? '-1',
            CONST.IOU.REPORT_ACTION_TYPE.CREATE,
            updatedMoneyRequestReport.total ?? 0,
            '',
            updatedTransaction.currency,
            '',
            false,
        );
        updatedMoneyRequestReport.lastMessageText = ReportActionsUtils.getTextFromHtml(lastMessage[0].html);
        updatedMoneyRequestReport.lastMessageHtml = lastMessage[0].html;

        // Update the last message of the chat report
        const hasNonReimbursableTransactions = ReportUtils.hasNonReimbursableTransactions(iouReport?.reportID);
        const messageText = Localize.translateLocal(hasNonReimbursableTransactions ? 'iou.payerSpentAmount' : 'iou.payerOwesAmount', {
            payer: ReportUtils.getPersonalDetailsForAccountID(updatedMoneyRequestReport.managerID ?? -1).login ?? '',
            amount: CurrencyUtils.convertToDisplayString(updatedMoneyRequestReport.total, updatedMoneyRequestReport.currency),
        });
        updatedChatReport.lastMessageText = messageText;
        updatedChatReport.lastMessageHtml = messageText;
    }

    const isScanning = TransactionUtils.hasReceipt(updatedTransaction) && TransactionUtils.isReceiptBeingScanned(updatedTransaction);

    // STEP 4: Compose the optimistic data
    const currentTime = DateUtils.getDBTime();
    const optimisticData: OnyxUpdate[] = [
        {
            onyxMethod: Onyx.METHOD.MERGE,
            key: `${ONYXKEYS.COLLECTION.REPORT_ACTIONS}${transactionThread?.reportID}`,
            value: {
                [updatedReportAction.reportActionID]: updatedReportAction as OnyxTypes.ReportAction,
            },
        },
        {
            onyxMethod: Onyx.METHOD.MERGE,
            key: `${ONYXKEYS.COLLECTION.TRANSACTION}${transactionID}`,
            value: updatedTransaction,
        },
        {
            onyxMethod: Onyx.METHOD.MERGE,
            key: `${ONYXKEYS.COLLECTION.REPORT}${iouReport?.reportID}`,
            value: updatedMoneyRequestReport,
        },
        {
            onyxMethod: Onyx.METHOD.MERGE,
            key: `${ONYXKEYS.COLLECTION.REPORT}${iouReport?.chatReportID}`,
            value: updatedChatReport,
        },
        {
            onyxMethod: Onyx.METHOD.MERGE,
            key: `${ONYXKEYS.COLLECTION.REPORT}${transactionThreadReportID}`,
            value: {
                lastReadTime: currentTime,
                lastVisibleActionCreated: currentTime,
            },
        },
    ];

    if (!isScanning) {
        optimisticData.push(
            {
                onyxMethod: Onyx.METHOD.MERGE,
                key: `${ONYXKEYS.COLLECTION.REPORT_ACTIONS}${iouReport?.reportID}`,
                value: {
                    [transactionThread?.parentReportActionID ?? '-1']: {
                        originalMessage: {
                            whisperedTo: [],
                        },
                    },
                },
            },
            {
                onyxMethod: Onyx.METHOD.MERGE,
                key: `${ONYXKEYS.COLLECTION.REPORT_ACTIONS}${iouReport?.parentReportID}`,
                value: {
                    [iouReport?.parentReportActionID ?? '-1']: {
                        originalMessage: {
                            whisperedTo: [],
                        },
                    },
                },
            },
        );
    }

    // Update recently used categories if the category is changed
    if ('category' in transactionChanges) {
        const optimisticPolicyRecentlyUsedCategories = Category.buildOptimisticPolicyRecentlyUsedCategories(iouReport?.policyID, transactionChanges.category);
        if (optimisticPolicyRecentlyUsedCategories.length) {
            optimisticData.push({
                onyxMethod: Onyx.METHOD.SET,
                key: `${ONYXKEYS.COLLECTION.POLICY_RECENTLY_USED_CATEGORIES}${iouReport?.policyID}`,
                value: optimisticPolicyRecentlyUsedCategories,
            });
        }
    }

    // Update recently used currencies if the currency is changed
    if ('currency' in transactionChanges) {
        const optimisticRecentlyUsedCurrencies = Policy.buildOptimisticRecentlyUsedCurrencies(transactionChanges.currency);
        if (optimisticRecentlyUsedCurrencies.length) {
            optimisticData.push({
                onyxMethod: Onyx.METHOD.SET,
                key: ONYXKEYS.RECENTLY_USED_CURRENCIES,
                value: optimisticRecentlyUsedCurrencies,
            });
        }
    }

    // Update recently used categories if the tag is changed
    if ('tag' in transactionChanges) {
        const optimisticPolicyRecentlyUsedTags = Tag.buildOptimisticPolicyRecentlyUsedTags(iouReport?.policyID, transactionChanges.tag);
        if (!isEmptyObject(optimisticPolicyRecentlyUsedTags)) {
            optimisticData.push({
                onyxMethod: Onyx.METHOD.MERGE,
                key: `${ONYXKEYS.COLLECTION.POLICY_RECENTLY_USED_TAGS}${iouReport?.policyID}`,
                value: optimisticPolicyRecentlyUsedTags,
            });
        }
    }

    const successData: OnyxUpdate[] = [
        {
            onyxMethod: Onyx.METHOD.MERGE,
            key: `${ONYXKEYS.COLLECTION.REPORT_ACTIONS}${transactionThread?.reportID}`,
            value: {
                [updatedReportAction.reportActionID]: {pendingAction: null},
            },
        },
        {
            onyxMethod: Onyx.METHOD.MERGE,
            key: `${ONYXKEYS.COLLECTION.TRANSACTION}${transactionID}`,
            value: {
                pendingFields: {
                    comment: null,
                    amount: null,
                    created: null,
                    currency: null,
                    merchant: null,
                    billable: null,
                    category: null,
                    tag: null,
                },
            },
        },
        {
            onyxMethod: Onyx.METHOD.MERGE,
            key: `${ONYXKEYS.COLLECTION.REPORT}${iouReport?.reportID}`,
            value: {pendingAction: null},
        },
    ];

    const failureData: OnyxUpdate[] = [
        {
            onyxMethod: Onyx.METHOD.MERGE,
            key: `${ONYXKEYS.COLLECTION.REPORT_ACTIONS}${transactionThread?.reportID}`,
            value: {
                [updatedReportAction.reportActionID]: {
                    errors: ErrorUtils.getMicroSecondOnyxErrorWithTranslationKey('iou.error.genericEditFailureMessage'),
                },
            },
        },
        {
            onyxMethod: Onyx.METHOD.MERGE,
            key: `${ONYXKEYS.COLLECTION.TRANSACTION}${transactionID}`,
            value: {
                ...transaction,
                modifiedCreated: transaction?.modifiedCreated ? transaction.modifiedCreated : null,
                modifiedAmount: transaction?.modifiedAmount ? transaction.modifiedAmount : null,
                modifiedCurrency: transaction?.modifiedCurrency ? transaction.modifiedCurrency : null,
                modifiedMerchant: transaction?.modifiedMerchant ? transaction.modifiedMerchant : null,
                modifiedWaypoints: transaction?.modifiedWaypoints ? transaction.modifiedWaypoints : null,
                pendingFields: null,
            },
        },
        {
            onyxMethod: Onyx.METHOD.MERGE,
            key: `${ONYXKEYS.COLLECTION.REPORT}${iouReport?.reportID}`,
            value: {
                ...iouReport,
                cachedTotal: iouReport?.cachedTotal ? iouReport?.cachedTotal : null,
            },
        },
        {
            onyxMethod: Onyx.METHOD.MERGE,
            key: `${ONYXKEYS.COLLECTION.REPORT}${iouReport?.chatReportID}`,
            value: chatReport,
        },
        {
            onyxMethod: Onyx.METHOD.MERGE,
            key: `${ONYXKEYS.COLLECTION.REPORT}${transactionThreadReportID}`,
            value: {
                lastReadTime: transactionThread?.lastReadTime,
                lastVisibleActionCreated: transactionThread?.lastVisibleActionCreated,
            },
        },
    ];

    // Add transaction violations if we have a paid policy and an updated transaction
    if (policy && PolicyUtils.isPaidGroupPolicy(policy) && updatedTransaction) {
        const currentTransactionViolations = allTransactionViolations[`${ONYXKEYS.COLLECTION.TRANSACTION_VIOLATIONS}${transactionID}`] ?? [];
        const updatedViolationsOnyxData = ViolationsUtils.getViolationsOnyxData(
            updatedTransaction,
            currentTransactionViolations,
            !!policy.requiresTag,
            policyTags,
            !!policy.requiresCategory,
            policyCategories,
            PolicyUtils.hasDependentTags(policy, policyTags),
        );
        optimisticData.push(updatedViolationsOnyxData);
        failureData.push({
            onyxMethod: Onyx.METHOD.MERGE,
            key: `${ONYXKEYS.COLLECTION.TRANSACTION_VIOLATIONS}${transactionID}`,
            value: currentTransactionViolations,
        });
    }

    // STEP 6: Call the API endpoint
    const {created, amount, currency, comment, merchant, category, billable, tag} = ReportUtils.getTransactionDetails(updatedTransaction) ?? {};

    const parameters: EditMoneyRequestParams = {
        transactionID,
        reportActionID: updatedReportAction.reportActionID,
        created,
        amount,
        currency,
        comment,
        merchant,
        category,
        billable,
        tag,
    };

    API.write(WRITE_COMMANDS.EDIT_MONEY_REQUEST, parameters, {optimisticData, successData, failureData});
}

function editMoneyRequest(
    transaction: OnyxTypes.Transaction,
    transactionThreadReportID: string,
    transactionChanges: TransactionChanges,
    policy: OnyxTypes.Policy,
    policyTags: OnyxTypes.PolicyTagLists,
    policyCategories: OnyxTypes.PolicyCategories,
) {
    if (TransactionUtils.isDistanceRequest(transaction)) {
        updateDistanceRequest(transaction.transactionID, transactionThreadReportID, transactionChanges, policy, policyTags, policyCategories);
    } else {
        editRegularMoneyRequest(transaction.transactionID, transactionThreadReportID, transactionChanges, policy, policyTags, policyCategories);
    }
}

type UpdateMoneyRequestAmountAndCurrencyParams = {
    transactionID: string;
    transactionThreadReportID: string;
    currency: string;
    amount: number;
    taxAmount: number;
    policy?: OnyxEntry<OnyxTypes.Policy>;
    policyTagList?: OnyxEntry<OnyxTypes.PolicyTagLists>;
    policyCategories?: OnyxEntry<OnyxTypes.PolicyCategories>;
    taxCode: string;
};

/** Updates the amount and currency fields of an expense */
function updateMoneyRequestAmountAndCurrency({
    transactionID,
    transactionThreadReportID,
    currency,
    amount,
    taxAmount,
    policy,
    policyTagList,
    policyCategories,
    taxCode,
}: UpdateMoneyRequestAmountAndCurrencyParams) {
    const transactionChanges = {
        amount,
        currency,
        taxCode,
        taxAmount,
    };
    const allReports = ReportConnection.getAllReports();
    const transactionThreadReport = allReports?.[`${ONYXKEYS.COLLECTION.REPORT}${transactionThreadReportID}`] ?? null;
    const parentReport = allReports?.[`${ONYXKEYS.COLLECTION.REPORT}${transactionThreadReport?.parentReportID}`] ?? null;
    let data: UpdateMoneyRequestData;
    if (ReportUtils.isTrackExpenseReport(transactionThreadReport) && ReportUtils.isSelfDM(parentReport)) {
        data = getUpdateTrackExpenseParams(transactionID, transactionThreadReportID, transactionChanges, true, policy ?? null);
    } else {
        data = getUpdateMoneyRequestParams(transactionID, transactionThreadReportID, transactionChanges, policy ?? null, policyTagList ?? null, policyCategories ?? null, true);
    }
    const {params, onyxData} = data;
    API.write(WRITE_COMMANDS.UPDATE_MONEY_REQUEST_AMOUNT_AND_CURRENCY, params, onyxData);
}

/**
 *
 * @param transactionID  - The transactionID of IOU
 * @param reportAction - The reportAction of the transaction in the IOU report
 * @param isSingleTransactionView - whether we are in the transaction thread report
 * @return the url to navigate back once the money request is deleted
 */
function prepareToCleanUpMoneyRequest(transactionID: string, reportAction: OnyxTypes.ReportAction, isSingleTransactionView = false) {
    // STEP 1: Get all collections we're updating
    const allReports = ReportConnection.getAllReports();
    const iouReportID = ReportActionsUtils.isMoneyRequestAction(reportAction) ? ReportActionsUtils.getOriginalMessage(reportAction)?.IOUReportID : '-1';
    const iouReport = allReports?.[`${ONYXKEYS.COLLECTION.REPORT}${iouReportID}`] ?? null;
    const chatReport = allReports?.[`${ONYXKEYS.COLLECTION.REPORT}${iouReport?.chatReportID}`];
    // eslint-disable-next-line @typescript-eslint/no-non-null-assertion
    const reportPreviewAction = getReportPreviewAction(iouReport?.chatReportID ?? '-1', iouReport?.reportID ?? '-1')!;
    const transaction = allTransactions[`${ONYXKEYS.COLLECTION.TRANSACTION}${transactionID}`];
    const transactionViolations = allTransactionViolations[`${ONYXKEYS.COLLECTION.TRANSACTION_VIOLATIONS}${transactionID}`];
    const transactionThreadID = reportAction.childReportID;
    let transactionThread = null;
    if (transactionThreadID) {
        transactionThread = allReports?.[`${ONYXKEYS.COLLECTION.REPORT}${transactionThreadID}`] ?? null;
    }

    // STEP 2: Decide if we need to:
    // 1. Delete the transactionThread - delete if there are no visible comments in the thread
    // 2. Update the moneyRequestPreview to show [Deleted expense] - update if the transactionThread exists AND it isn't being deleted
    const shouldDeleteTransactionThread = transactionThreadID ? (reportAction?.childVisibleActionCount ?? 0) === 0 : false;
    const shouldShowDeletedRequestMessage = !!transactionThreadID && !shouldDeleteTransactionThread;

    // STEP 3: Update the IOU reportAction and decide if the iouReport should be deleted. We delete the iouReport if there are no visible comments left in the report.
    const updatedReportAction = {
        [reportAction.reportActionID]: {
            pendingAction: shouldShowDeletedRequestMessage ? CONST.RED_BRICK_ROAD_PENDING_ACTION.UPDATE : CONST.RED_BRICK_ROAD_PENDING_ACTION.DELETE,
            previousMessage: reportAction.message,
            message: [
                {
                    type: 'COMMENT',
                    html: '',
                    text: '',
                    isEdited: true,
                    isDeletedParentAction: shouldShowDeletedRequestMessage,
                },
            ],
            originalMessage: {
                IOUTransactionID: null,
            },
            errors: null,
        },
    } as Record<string, NullishDeep<OnyxTypes.ReportAction>>;

    const lastVisibleAction = ReportActionsUtils.getLastVisibleAction(iouReport?.reportID ?? '-1', updatedReportAction);
    const iouReportLastMessageText = ReportActionsUtils.getLastVisibleMessage(iouReport?.reportID ?? '-1', updatedReportAction).lastMessageText;
    const shouldDeleteIOUReport =
        iouReportLastMessageText.length === 0 && !ReportActionsUtils.isDeletedParentAction(lastVisibleAction) && (!transactionThreadID || shouldDeleteTransactionThread);

    // STEP 4: Update the iouReport and reportPreview with new totals and messages if it wasn't deleted
    let updatedIOUReport: OnyxInputValue<OnyxTypes.Report>;
    const currency = TransactionUtils.getCurrency(transaction);
    const updatedReportPreviewAction: OnyxTypes.ReportAction<typeof CONST.REPORT.ACTIONS.TYPE.REPORT_PREVIEW> = {...reportPreviewAction};
    updatedReportPreviewAction.pendingAction = shouldDeleteIOUReport ? CONST.RED_BRICK_ROAD_PENDING_ACTION.DELETE : CONST.RED_BRICK_ROAD_PENDING_ACTION.UPDATE;
    if (iouReport && ReportUtils.isExpenseReport(iouReport)) {
        updatedIOUReport = {...iouReport};

        if (typeof updatedIOUReport.total === 'number' && currency === iouReport?.currency) {
            // Because of the Expense reports are stored as negative values, we add the total from the amount
            const amountDiff = TransactionUtils.getAmount(transaction, true);
            updatedIOUReport.total += amountDiff;

            if (!transaction?.reimbursable && typeof updatedIOUReport.nonReimbursableTotal === 'number') {
                updatedIOUReport.nonReimbursableTotal += amountDiff;
            }
        }
    } else {
        updatedIOUReport = IOUUtils.updateIOUOwnerAndTotal(iouReport, reportAction.actorAccountID ?? -1, TransactionUtils.getAmount(transaction, false), currency, true);
    }

    if (updatedIOUReport) {
        updatedIOUReport.lastMessageText = iouReportLastMessageText;
        updatedIOUReport.lastVisibleActionCreated = lastVisibleAction?.created;
    }

    const hasNonReimbursableTransactions = ReportUtils.hasNonReimbursableTransactions(iouReport?.reportID);
    const messageText = Localize.translateLocal(hasNonReimbursableTransactions ? 'iou.payerSpentAmount' : 'iou.payerOwesAmount', {
        payer: ReportUtils.getPersonalDetailsForAccountID(updatedIOUReport?.managerID ?? -1).login ?? '',
        amount: CurrencyUtils.convertToDisplayString(updatedIOUReport?.total, updatedIOUReport?.currency),
    });

    if (ReportActionsUtils.getReportActionMessage(updatedReportPreviewAction)) {
        if (Array.isArray(updatedReportPreviewAction?.message) && updatedReportPreviewAction.message?.[0]) {
            updatedReportPreviewAction.message[0].text = messageText;
            updatedReportPreviewAction.message[0].deleted = shouldDeleteIOUReport ? DateUtils.getDBTime() : '';
        } else if (!Array.isArray(updatedReportPreviewAction.message) && updatedReportPreviewAction.message) {
            updatedReportPreviewAction.message.text = messageText;
            updatedReportPreviewAction.message.deleted = shouldDeleteIOUReport ? DateUtils.getDBTime() : '';
        }
    }

    if (updatedReportPreviewAction && reportPreviewAction?.childMoneyRequestCount && reportPreviewAction?.childMoneyRequestCount > 0) {
        updatedReportPreviewAction.childMoneyRequestCount = reportPreviewAction.childMoneyRequestCount - 1;
    }

    // STEP 5: Calculate the url that the user will be navigated back to
    // This depends on which page they are on and which resources were deleted
    let reportIDToNavigateBack: string | undefined;
    if (iouReport && isSingleTransactionView && shouldDeleteTransactionThread && !shouldDeleteIOUReport) {
        reportIDToNavigateBack = iouReport.reportID;
    }

    if (iouReport?.chatReportID && shouldDeleteIOUReport) {
        reportIDToNavigateBack = iouReport.chatReportID;
    }

    const urlToNavigateBack = reportIDToNavigateBack ? ROUTES.REPORT_WITH_ID.getRoute(reportIDToNavigateBack) : undefined;

    return {
        shouldDeleteTransactionThread,
        shouldDeleteIOUReport,
        updatedReportAction,
        updatedIOUReport,
        updatedReportPreviewAction,
        transactionThreadID,
        transactionThread,
        chatReport,
        transaction,
        transactionViolations,
        reportPreviewAction,
        iouReport,
        urlToNavigateBack,
    };
}

/**
 *
 * @param transactionID  - The transactionID of IOU
 * @param reportAction - The reportAction of the transaction in the IOU report
 * @param isSingleTransactionView - whether we are in the transaction thread report
 * @return the url to navigate back once the money request is deleted
 */
function cleanUpMoneyRequest(transactionID: string, reportAction: OnyxTypes.ReportAction, isSingleTransactionView = false) {
    const {
        shouldDeleteTransactionThread,
        shouldDeleteIOUReport,
        updatedReportAction,
        updatedIOUReport,
        updatedReportPreviewAction,
        transactionThreadID,
        chatReport,
        iouReport,
        reportPreviewAction,
        urlToNavigateBack,
    } = prepareToCleanUpMoneyRequest(transactionID, reportAction, isSingleTransactionView);

    // build Onyx data

    // Onyx operations to delete the transaction, update the IOU report action and chat report action
    const onyxUpdates: OnyxUpdate[] = [
        {
            onyxMethod: Onyx.METHOD.SET,
            key: `${ONYXKEYS.COLLECTION.TRANSACTION}${transactionID}`,
            value: null,
        },
        {
            onyxMethod: Onyx.METHOD.MERGE,
            key: `${ONYXKEYS.COLLECTION.REPORT_ACTIONS}${iouReport?.reportID}`,
            value: {
                [reportAction.reportActionID]: shouldDeleteIOUReport
                    ? null
                    : {
                          pendingAction: null,
                      },
            },
        },
    ];

    if (reportPreviewAction?.reportActionID) {
        onyxUpdates.push({
            onyxMethod: Onyx.METHOD.MERGE,
            key: `${ONYXKEYS.COLLECTION.REPORT_ACTIONS}${chatReport?.reportID}`,
            value: {
                [reportPreviewAction.reportActionID]: {
                    ...updatedReportPreviewAction,
                    pendingAction: null,
                    errors: null,
                },
            },
        });
    }

    // added the operation to delete associated transaction violations
    onyxUpdates.push({
        onyxMethod: Onyx.METHOD.SET,
        key: `${ONYXKEYS.COLLECTION.TRANSACTION_VIOLATIONS}${transactionID}`,
        value: null,
    });

    // added the operation to delete transaction thread
    if (shouldDeleteTransactionThread) {
        onyxUpdates.push(
            {
                onyxMethod: Onyx.METHOD.SET,
                key: `${ONYXKEYS.COLLECTION.REPORT}${transactionThreadID}`,
                value: null,
            },
            {
                onyxMethod: Onyx.METHOD.SET,
                key: `${ONYXKEYS.COLLECTION.REPORT_ACTIONS}${transactionThreadID}`,
                value: null,
            },
        );
    }

    // added operations to update IOU report and chat report
    onyxUpdates.push(
        {
            onyxMethod: Onyx.METHOD.MERGE,
            key: `${ONYXKEYS.COLLECTION.REPORT_ACTIONS}${iouReport?.reportID}`,
            value: updatedReportAction,
        },
        {
            onyxMethod: Onyx.METHOD.MERGE,
            key: `${ONYXKEYS.COLLECTION.REPORT}${iouReport?.reportID}`,
            value: updatedIOUReport,
        },
        {
            onyxMethod: Onyx.METHOD.MERGE,
            key: `${ONYXKEYS.COLLECTION.REPORT}${chatReport?.reportID}`,
            value: ReportUtils.getOutstandingChildRequest(updatedIOUReport),
        },
    );

    if (!shouldDeleteIOUReport && updatedReportPreviewAction.childMoneyRequestCount === 0) {
        onyxUpdates.push({
            onyxMethod: Onyx.METHOD.MERGE,
            key: `${ONYXKEYS.COLLECTION.REPORT}${chatReport?.reportID}`,
            value: {
                hasOutstandingChildRequest: false,
            },
        });
    }

    if (shouldDeleteIOUReport) {
        onyxUpdates.push(
            {
                onyxMethod: Onyx.METHOD.MERGE,
                key: `${ONYXKEYS.COLLECTION.REPORT}${chatReport?.reportID}`,
                value: {
                    hasOutstandingChildRequest: false,
                    iouReportID: null,
                    lastMessageText: ReportActionsUtils.getLastVisibleMessage(iouReport?.chatReportID ?? '-1', {[reportPreviewAction?.reportActionID ?? '-1']: null})?.lastMessageText,
                    lastVisibleActionCreated: ReportActionsUtils.getLastVisibleAction(iouReport?.chatReportID ?? '-1', {[reportPreviewAction?.reportActionID ?? '-1']: null})?.created,
                },
            },
            {
                onyxMethod: Onyx.METHOD.SET,
                key: `${ONYXKEYS.COLLECTION.REPORT}${iouReport?.reportID}`,
                value: null,
            },
        );
    }

    Onyx.update(onyxUpdates);

    return urlToNavigateBack;
}

/**
 *
 * @param transactionID  - The transactionID of IOU
 * @param reportAction - The reportAction of the transaction in the IOU report
 * @param isSingleTransactionView - whether we are in the transaction thread report
 * @return the url to navigate back once the money request is deleted
 */
function deleteMoneyRequest(transactionID: string, reportAction: OnyxTypes.ReportAction, isSingleTransactionView = false) {
    // STEP 1: Calculate and prepare the data
    const {
        shouldDeleteTransactionThread,
        shouldDeleteIOUReport,
        updatedReportAction,
        updatedIOUReport,
        updatedReportPreviewAction,
        transactionThreadID,
        transactionThread,
        chatReport,
        transaction,
        transactionViolations,
        iouReport,
        reportPreviewAction,
        urlToNavigateBack,
    } = prepareToCleanUpMoneyRequest(transactionID, reportAction, isSingleTransactionView);

    // STEP 2: Build Onyx data
    // The logic mostly resembles the cleanUpMoneyRequest function
    const optimisticData: OnyxUpdate[] = [
        {
            onyxMethod: Onyx.METHOD.SET,
            key: `${ONYXKEYS.COLLECTION.TRANSACTION}${transactionID}`,
            value: null,
        },
    ];

    optimisticData.push({
        onyxMethod: Onyx.METHOD.SET,
        key: `${ONYXKEYS.COLLECTION.TRANSACTION_VIOLATIONS}${transactionID}`,
        value: null,
    });

    if (shouldDeleteTransactionThread) {
        optimisticData.push(
            {
                onyxMethod: Onyx.METHOD.SET,
                key: `${ONYXKEYS.COLLECTION.REPORT}${transactionThreadID}`,
                value: null,
            },
            {
                onyxMethod: Onyx.METHOD.SET,
                key: `${ONYXKEYS.COLLECTION.REPORT_ACTIONS}${transactionThreadID}`,
                value: null,
            },
        );
    }

    optimisticData.push(
        {
            onyxMethod: Onyx.METHOD.MERGE,
            key: `${ONYXKEYS.COLLECTION.REPORT_ACTIONS}${iouReport?.reportID}`,
            value: updatedReportAction,
        },
        {
            onyxMethod: Onyx.METHOD.MERGE,
            key: `${ONYXKEYS.COLLECTION.REPORT}${iouReport?.reportID}`,
            value: updatedIOUReport,
        },
        {
            onyxMethod: Onyx.METHOD.MERGE,
            key: `${ONYXKEYS.COLLECTION.REPORT_ACTIONS}${chatReport?.reportID}`,
            value: {
                [reportPreviewAction?.reportActionID ?? '-1']: updatedReportPreviewAction,
            },
        },
        {
            onyxMethod: Onyx.METHOD.MERGE,
            key: `${ONYXKEYS.COLLECTION.REPORT}${chatReport?.reportID}`,
            value: ReportUtils.getOutstandingChildRequest(updatedIOUReport),
        },
    );

    if (!shouldDeleteIOUReport && updatedReportPreviewAction?.childMoneyRequestCount === 0) {
        optimisticData.push({
            onyxMethod: Onyx.METHOD.MERGE,
            key: `${ONYXKEYS.COLLECTION.REPORT}${chatReport?.reportID}`,
            value: {
                hasOutstandingChildRequest: false,
            },
        });
    }

    if (shouldDeleteIOUReport) {
        optimisticData.push({
            onyxMethod: Onyx.METHOD.MERGE,
            key: `${ONYXKEYS.COLLECTION.REPORT}${chatReport?.reportID}`,
            value: {
                hasOutstandingChildRequest: false,
                iouReportID: null,
                lastMessageText: ReportActionsUtils.getLastVisibleMessage(iouReport?.chatReportID ?? '-1', {[reportPreviewAction?.reportActionID ?? '-1']: null})?.lastMessageText,
                lastVisibleActionCreated: ReportActionsUtils.getLastVisibleAction(iouReport?.chatReportID ?? '-1', {[reportPreviewAction?.reportActionID ?? '-1']: null})?.created,
            },
        });
        optimisticData.push({
            onyxMethod: Onyx.METHOD.MERGE,
            key: `${ONYXKEYS.COLLECTION.REPORT}${iouReport?.reportID}`,
            value: {
                pendingFields: {
                    preview: CONST.RED_BRICK_ROAD_PENDING_ACTION.DELETE,
                },
            },
        });
    }

    const successData: OnyxUpdate[] = [
        {
            onyxMethod: Onyx.METHOD.MERGE,
            key: `${ONYXKEYS.COLLECTION.REPORT_ACTIONS}${iouReport?.reportID}`,
            value: {
                [reportAction.reportActionID]: shouldDeleteIOUReport
                    ? null
                    : {
                          pendingAction: null,
                      },
            },
        },
        {
            onyxMethod: Onyx.METHOD.MERGE,
            key: `${ONYXKEYS.COLLECTION.REPORT_ACTIONS}${chatReport?.reportID}`,
            value: {
                [reportPreviewAction?.reportActionID ?? '-1']: {
                    pendingAction: null,
                    errors: null,
                },
            },
        },
    ];

    if (shouldDeleteIOUReport) {
        successData.push({
            onyxMethod: Onyx.METHOD.SET,
            key: `${ONYXKEYS.COLLECTION.REPORT}${iouReport?.reportID}`,
            value: null,
        });
    }

    const failureData: OnyxUpdate[] = [
        {
            onyxMethod: Onyx.METHOD.SET,
            key: `${ONYXKEYS.COLLECTION.TRANSACTION}${transactionID}`,
            value: transaction ?? null,
        },
    ];

    failureData.push({
        onyxMethod: Onyx.METHOD.SET,
        key: `${ONYXKEYS.COLLECTION.TRANSACTION_VIOLATIONS}${transactionID}`,
        value: transactionViolations ?? null,
    });

    if (shouldDeleteTransactionThread) {
        failureData.push({
            onyxMethod: Onyx.METHOD.SET,
            key: `${ONYXKEYS.COLLECTION.REPORT}${transactionThreadID}`,
            value: transactionThread,
        });
    }

    const errorKey = DateUtils.getMicroseconds();

    failureData.push(
        {
            onyxMethod: Onyx.METHOD.MERGE,
            key: `${ONYXKEYS.COLLECTION.REPORT_ACTIONS}${iouReport?.reportID}`,
            value: {
                [reportAction.reportActionID]: {
                    ...reportAction,
                    pendingAction: null,
                    errors: {
                        [errorKey]: Localize.translateLocal('iou.error.genericDeleteFailureMessage'),
                    },
                },
            },
        },
        shouldDeleteIOUReport
            ? {
                  onyxMethod: Onyx.METHOD.SET,
                  key: `${ONYXKEYS.COLLECTION.REPORT}${iouReport?.reportID}`,
                  value: iouReport,
              }
            : {
                  onyxMethod: Onyx.METHOD.MERGE,
                  key: `${ONYXKEYS.COLLECTION.REPORT}${iouReport?.reportID}`,
                  value: iouReport,
              },
        {
            onyxMethod: Onyx.METHOD.MERGE,
            key: `${ONYXKEYS.COLLECTION.REPORT_ACTIONS}${chatReport?.reportID}`,
            value: {
                [reportPreviewAction?.reportActionID ?? '-1']: {
                    ...reportPreviewAction,
                    pendingAction: null,
                    errors: {
                        [errorKey]: Localize.translateLocal('iou.error.genericDeleteFailureMessage'),
                    },
                },
            },
        },
    );

    if (chatReport && shouldDeleteIOUReport) {
        failureData.push({
            onyxMethod: Onyx.METHOD.MERGE,
            key: `${ONYXKEYS.COLLECTION.REPORT}${chatReport.reportID}`,
            value: chatReport,
        });
    }

    if (!shouldDeleteIOUReport && updatedReportPreviewAction?.childMoneyRequestCount === 0) {
        failureData.push({
            onyxMethod: Onyx.METHOD.MERGE,
            key: `${ONYXKEYS.COLLECTION.REPORT}${chatReport?.reportID}`,
            value: {
                hasOutstandingChildRequest: true,
            },
        });
    }

    const parameters: DeleteMoneyRequestParams = {
        transactionID,
        reportActionID: reportAction.reportActionID,
    };

    // STEP 3: Make the API request
    API.write(WRITE_COMMANDS.DELETE_MONEY_REQUEST, parameters, {optimisticData, successData, failureData});
    CachedPDFPaths.clearByKey(transactionID);

    return urlToNavigateBack;
}

function deleteTrackExpense(chatReportID: string, transactionID: string, reportAction: OnyxTypes.ReportAction, isSingleTransactionView = false) {
    // STEP 1: Get all collections we're updating
    const chatReport = ReportConnection.getAllReports()?.[`${ONYXKEYS.COLLECTION.REPORT}${chatReportID}`] ?? null;
    if (!ReportUtils.isSelfDM(chatReport)) {
        return deleteMoneyRequest(transactionID, reportAction, isSingleTransactionView);
    }

    const whisperAction = ReportActionsUtils.getTrackExpenseActionableWhisper(transactionID, chatReportID);
    const actionableWhisperReportActionID = whisperAction?.reportActionID;
    const {parameters, optimisticData, successData, failureData, shouldDeleteTransactionThread} = getDeleteTrackExpenseInformation(
        chatReportID,
        transactionID,
        reportAction,
        undefined,
        undefined,
        actionableWhisperReportActionID,
        CONST.REPORT.ACTIONABLE_TRACK_EXPENSE_WHISPER_RESOLUTION.NOTHING,
    );

    // STEP 6: Make the API request
    API.write(WRITE_COMMANDS.DELETE_MONEY_REQUEST, parameters, {optimisticData, successData, failureData});
    CachedPDFPaths.clearByKey(transactionID);

    // STEP 7: Navigate the user depending on which page they are on and which resources were deleted
    if (isSingleTransactionView && shouldDeleteTransactionThread) {
        // Pop the deleted report screen before navigating. This prevents navigating to the Concierge chat due to the missing report.
        return ROUTES.REPORT_WITH_ID.getRoute(chatReport?.reportID ?? '-1');
    }
}

/**
 * @param managerID - Account ID of the person sending the money
 * @param recipient - The user receiving the money
 */
function getSendMoneyParams(
    report: OnyxEntry<OnyxTypes.Report>,
    amount: number,
    currency: string,
    comment: string,
    paymentMethodType: PaymentMethodType,
    managerID: number,
    recipient: Participant,
): SendMoneyParamsData {
    const recipientEmail = PhoneNumber.addSMSDomainIfPhoneNumber(recipient.login ?? '');
    const recipientAccountID = Number(recipient.accountID);
    const newIOUReportDetails = JSON.stringify({
        amount,
        currency,
        requestorEmail: recipientEmail,
        requestorAccountID: recipientAccountID,
        comment,
        idempotencyKey: Str.guid(),
    });

    let chatReport = !isEmptyObject(report) && report?.reportID ? report : ReportUtils.getChatByParticipants([recipientAccountID, managerID]);
    let isNewChat = false;
    if (!chatReport) {
        chatReport = ReportUtils.buildOptimisticChatReport([recipientAccountID, managerID]);
        isNewChat = true;
    }
    const optimisticIOUReport = ReportUtils.buildOptimisticIOUReport(recipientAccountID, managerID, amount, chatReport.reportID, currency, true);

    const optimisticTransaction = TransactionUtils.buildOptimisticTransaction(amount, currency, optimisticIOUReport.reportID, comment);
    const optimisticTransactionData: OnyxUpdate = {
        onyxMethod: Onyx.METHOD.SET,
        key: `${ONYXKEYS.COLLECTION.TRANSACTION}${optimisticTransaction.transactionID}`,
        value: optimisticTransaction,
    };

    const [optimisticCreatedActionForChat, optimisticCreatedActionForIOUReport, optimisticIOUReportAction, optimisticTransactionThread, optimisticCreatedActionForTransactionThread] =
        ReportUtils.buildOptimisticMoneyRequestEntities(
            optimisticIOUReport,
            CONST.IOU.REPORT_ACTION_TYPE.PAY,
            amount,
            currency,
            comment,
            recipientEmail,
            [recipient],
            optimisticTransaction.transactionID,
            paymentMethodType,
            false,
            true,
        );

    const reportPreviewAction = ReportUtils.buildOptimisticReportPreview(chatReport, optimisticIOUReport);

    // Change the method to set for new reports because it doesn't exist yet, is faster,
    // and we need the data to be available when we navigate to the chat page
    const optimisticChatReportData: OnyxUpdate = isNewChat
        ? {
              onyxMethod: Onyx.METHOD.SET,
              key: `${ONYXKEYS.COLLECTION.REPORT}${chatReport.reportID}`,
              value: {
                  ...chatReport,
                  // Set and clear pending fields on the chat report
                  pendingFields: {createChat: CONST.RED_BRICK_ROAD_PENDING_ACTION.ADD},
                  lastReadTime: DateUtils.getDBTime(),
                  lastVisibleActionCreated: reportPreviewAction.created,
              },
          }
        : {
              onyxMethod: Onyx.METHOD.MERGE,
              key: `${ONYXKEYS.COLLECTION.REPORT}${chatReport.reportID}`,
              value: {
                  ...chatReport,
                  lastReadTime: DateUtils.getDBTime(),
                  lastVisibleActionCreated: reportPreviewAction.created,
              },
          };
    const optimisticQuickActionData: OnyxUpdate = {
        onyxMethod: Onyx.METHOD.SET,
        key: ONYXKEYS.NVP_QUICK_ACTION_GLOBAL_CREATE,
        value: {
            action: CONST.QUICK_ACTIONS.SEND_MONEY,
            chatReportID: chatReport.reportID,
            isFirstQuickAction: isEmptyObject(quickAction),
        },
    };
    const optimisticIOUReportData: OnyxUpdate = {
        onyxMethod: Onyx.METHOD.SET,
        key: `${ONYXKEYS.COLLECTION.REPORT}${optimisticIOUReport.reportID}`,
        value: {
            ...optimisticIOUReport,
            lastMessageText: ReportActionsUtils.getReportActionText(optimisticIOUReportAction),
            lastMessageHtml: ReportActionsUtils.getReportActionHtml(optimisticIOUReportAction),
        },
    };
    const optimisticTransactionThreadData: OnyxUpdate = {
        onyxMethod: Onyx.METHOD.SET,
        key: `${ONYXKEYS.COLLECTION.REPORT}${optimisticTransactionThread.reportID}`,
        value: optimisticTransactionThread,
    };
    const optimisticIOUReportActionsData: OnyxUpdate = {
        onyxMethod: Onyx.METHOD.MERGE,
        key: `${ONYXKEYS.COLLECTION.REPORT_ACTIONS}${optimisticIOUReport.reportID}`,
        value: {
            [optimisticCreatedActionForIOUReport.reportActionID]: optimisticCreatedActionForIOUReport,
            [optimisticIOUReportAction.reportActionID]: {
                ...(optimisticIOUReportAction as OnyxTypes.ReportAction),
                pendingAction: CONST.RED_BRICK_ROAD_PENDING_ACTION.ADD,
            },
        },
    };
    const optimisticChatReportActionsData: OnyxUpdate = {
        onyxMethod: Onyx.METHOD.MERGE,
        key: `${ONYXKEYS.COLLECTION.REPORT_ACTIONS}${chatReport.reportID}`,
        value: {
            [reportPreviewAction.reportActionID]: reportPreviewAction,
        },
    };
    const optimisticTransactionThreadReportActionsData: OnyxUpdate = {
        onyxMethod: Onyx.METHOD.MERGE,
        key: `${ONYXKEYS.COLLECTION.REPORT_ACTIONS}${optimisticTransactionThread.reportID}`,
        value: {
            [optimisticCreatedActionForTransactionThread?.reportActionID ?? '-1']: optimisticCreatedActionForTransactionThread,
        },
    };

    const successData: OnyxUpdate[] = [];

    // Add optimistic personal details for recipient
    let optimisticPersonalDetailListData: OnyxUpdate | null = null;
    const optimisticPersonalDetailListAction = isNewChat
        ? {
              [recipientAccountID]: {
                  accountID: recipientAccountID,
                  // Disabling this line since participant.displayName can be an empty string
                  // eslint-disable-next-line @typescript-eslint/prefer-nullish-coalescing
                  displayName: recipient.displayName || recipient.login,
                  login: recipient.login,
              },
          }
        : {};

    const redundantParticipants: Record<number, null> = {};
    if (!isEmptyObject(optimisticPersonalDetailListAction)) {
        const successPersonalDetailListAction: Record<number, null> = {};

        // BE will send different participants. We clear the optimistic ones to avoid duplicated entries
        Object.keys(optimisticPersonalDetailListAction).forEach((accountIDKey) => {
            const accountID = Number(accountIDKey);
            successPersonalDetailListAction[accountID] = null;
            redundantParticipants[accountID] = null;
        });

        optimisticPersonalDetailListData = {
            onyxMethod: Onyx.METHOD.MERGE,
            key: ONYXKEYS.PERSONAL_DETAILS_LIST,
            value: optimisticPersonalDetailListAction,
        };
        successData.push({
            onyxMethod: Onyx.METHOD.MERGE,
            key: ONYXKEYS.PERSONAL_DETAILS_LIST,
            value: successPersonalDetailListAction,
        });
    }

    successData.push(
        {
            onyxMethod: Onyx.METHOD.MERGE,
            key: `${ONYXKEYS.COLLECTION.REPORT}${optimisticIOUReport.reportID}`,
            value: {
                participants: redundantParticipants,
            },
        },
        {
            onyxMethod: Onyx.METHOD.MERGE,
            key: `${ONYXKEYS.COLLECTION.REPORT}${optimisticTransactionThread.reportID}`,
            value: {
                participants: redundantParticipants,
            },
        },
        {
            onyxMethod: Onyx.METHOD.MERGE,
            key: `${ONYXKEYS.COLLECTION.REPORT_ACTIONS}${optimisticIOUReport.reportID}`,
            value: {
                [optimisticIOUReportAction.reportActionID]: {
                    pendingAction: null,
                },
            },
        },
        {
            onyxMethod: Onyx.METHOD.MERGE,
            key: `${ONYXKEYS.COLLECTION.TRANSACTION}${optimisticTransaction.transactionID}`,
            value: {pendingAction: null},
        },
        {
            onyxMethod: Onyx.METHOD.MERGE,
            key: `${ONYXKEYS.COLLECTION.REPORT_ACTIONS}${chatReport.reportID}`,
            value: {
                [reportPreviewAction.reportActionID]: {
                    pendingAction: null,
                },
            },
        },
        {
            onyxMethod: Onyx.METHOD.MERGE,
            key: `${ONYXKEYS.COLLECTION.REPORT_ACTIONS}${optimisticTransactionThread.reportID}`,
            value: {
                [optimisticCreatedActionForTransactionThread?.reportActionID ?? '-1']: {
                    pendingAction: null,
                },
            },
        },
    );

    const failureData: OnyxUpdate[] = [
        {
            onyxMethod: Onyx.METHOD.MERGE,
            key: `${ONYXKEYS.COLLECTION.TRANSACTION}${optimisticTransaction.transactionID}`,
            value: {
                errors: ErrorUtils.getMicroSecondOnyxErrorWithTranslationKey('iou.error.other'),
            },
        },
        {
            onyxMethod: Onyx.METHOD.MERGE,
            key: `${ONYXKEYS.COLLECTION.REPORT}${optimisticTransactionThread.reportID}`,
            value: {
                errorFields: {
                    createChat: ErrorUtils.getMicroSecondOnyxErrorWithTranslationKey('report.genericCreateReportFailureMessage'),
                },
            },
        },
        {
            onyxMethod: Onyx.METHOD.MERGE,
            key: `${ONYXKEYS.COLLECTION.REPORT_ACTIONS}${optimisticTransactionThread.reportID}`,
            value: {
                [optimisticCreatedActionForTransactionThread?.reportActionID ?? '-1']: {
                    errors: ErrorUtils.getMicroSecondOnyxErrorWithTranslationKey('iou.error.genericCreateFailureMessage'),
                },
            },
        },
    ];

    // Now, let's add the data we need just when we are creating a new chat report
    if (isNewChat) {
        successData.push({
            onyxMethod: Onyx.METHOD.MERGE,
            key: `${ONYXKEYS.COLLECTION.REPORT}${chatReport.reportID}`,
            value: {pendingFields: null, participants: redundantParticipants},
        });
        failureData.push(
            {
                onyxMethod: Onyx.METHOD.MERGE,
                key: `${ONYXKEYS.COLLECTION.REPORT}${chatReport.reportID}`,
                value: {
                    errorFields: {
                        createChat: ErrorUtils.getMicroSecondOnyxErrorWithTranslationKey('report.genericCreateReportFailureMessage'),
                    },
                },
            },
            {
                onyxMethod: Onyx.METHOD.MERGE,
                key: `${ONYXKEYS.COLLECTION.REPORT_ACTIONS}${optimisticIOUReport.reportID}`,
                value: {
                    [optimisticIOUReportAction.reportActionID]: {
                        errors: ErrorUtils.getMicroSecondOnyxErrorWithTranslationKey('iou.error.genericCreateFailureMessage'),
                    },
                },
            },
        );

        if (optimisticChatReportActionsData.value) {
            // Add an optimistic created action to the optimistic chat reportActions data
            optimisticChatReportActionsData.value[optimisticCreatedActionForChat.reportActionID] = optimisticCreatedActionForChat;
        }
    } else {
        failureData.push({
            onyxMethod: Onyx.METHOD.MERGE,
            key: `${ONYXKEYS.COLLECTION.REPORT_ACTIONS}${optimisticIOUReport.reportID}`,
            value: {
                [optimisticIOUReportAction.reportActionID]: {
                    errors: ErrorUtils.getMicroSecondOnyxErrorWithTranslationKey('iou.error.other'),
                },
            },
        });
    }

    const optimisticData: OnyxUpdate[] = [
        optimisticChatReportData,
        optimisticQuickActionData,
        optimisticIOUReportData,
        optimisticChatReportActionsData,
        optimisticIOUReportActionsData,
        optimisticTransactionData,
        optimisticTransactionThreadData,
        optimisticTransactionThreadReportActionsData,
    ];

    if (!isEmptyObject(optimisticPersonalDetailListData)) {
        optimisticData.push(optimisticPersonalDetailListData);
    }

    return {
        params: {
            iouReportID: optimisticIOUReport.reportID,
            chatReportID: chatReport.reportID,
            reportActionID: optimisticIOUReportAction.reportActionID,
            paymentMethodType,
            transactionID: optimisticTransaction.transactionID,
            newIOUReportDetails,
            createdReportActionID: isNewChat ? optimisticCreatedActionForChat.reportActionID : '-1',
            reportPreviewReportActionID: reportPreviewAction.reportActionID,
            createdIOUReportActionID: optimisticCreatedActionForIOUReport.reportActionID,
            transactionThreadReportID: optimisticTransactionThread.reportID,
            createdReportActionIDForThread: optimisticCreatedActionForTransactionThread?.reportActionID ?? '-1',
        },
        optimisticData,
        successData,
        failureData,
    };
}

type OptimisticHoldReportExpenseActionID = {
    optimisticReportActionID: string;
    oldReportActionID: string;
};

function getHoldReportActionsAndTransactions(reportID: string) {
    const iouReportActions = ReportActionsUtils.getAllReportActions(reportID);
    const holdReportActions: Array<OnyxTypes.ReportAction<typeof CONST.REPORT.ACTIONS.TYPE.IOU>> = [];
    const holdTransactions: OnyxTypes.Transaction[] = [];

    Object.values(iouReportActions).forEach((action) => {
        const transactionID = ReportActionsUtils.isMoneyRequestAction(action) ? ReportActionsUtils.getOriginalMessage(action)?.IOUTransactionID ?? null : null;
        const transaction = getTransaction(transactionID ?? '-1');

        if (transaction?.comment?.hold) {
            holdReportActions.push(action as OnyxTypes.ReportAction<typeof CONST.REPORT.ACTIONS.TYPE.IOU>);
            holdTransactions.push(transaction);
        }
    });

    return {holdReportActions, holdTransactions};
}

function getReportFromHoldRequestsOnyxData(
    chatReport: OnyxTypes.Report,
    iouReport: OnyxTypes.Report,
    recipient: Participant,
): {
    optimisticHoldReportID: string;
    optimisticHoldActionID: string;
    optimisticHoldReportExpenseActionIDs: OptimisticHoldReportExpenseActionID[];
    optimisticData: OnyxUpdate[];
    failureData: OnyxUpdate[];
} {
    const {holdReportActions, holdTransactions} = getHoldReportActionsAndTransactions(iouReport.reportID);
    const firstHoldTransaction = holdTransactions[0];
    const newParentReportActionID = rand64();

    const optimisticExpenseReport = ReportUtils.buildOptimisticExpenseReport(
        chatReport.reportID,
        chatReport.policyID ?? iouReport.policyID ?? '',
        recipient.accountID ?? 1,
        (firstHoldTransaction?.amount ?? 0) * -1,
        getCurrency(firstHoldTransaction),
        false,
        newParentReportActionID,
    );
    const optimisticExpenseReportPreview = ReportUtils.buildOptimisticReportPreview(
        chatReport,
        optimisticExpenseReport,
        '',
        firstHoldTransaction,
        optimisticExpenseReport.reportID,
        newParentReportActionID,
    );

    const updateHeldReports: Record<string, Pick<OnyxTypes.Report, 'parentReportActionID' | 'parentReportID' | 'chatReportID'>> = {};
    const addHoldReportActions: OnyxTypes.ReportActions = {};
    const deleteHoldReportActions: Record<string, Pick<OnyxTypes.ReportAction, 'message'>> = {};
    const optimisticHoldReportExpenseActionIDs: OptimisticHoldReportExpenseActionID[] = [];

    holdReportActions.forEach((holdReportAction) => {
        const originalMessage = ReportActionsUtils.getOriginalMessage(holdReportAction);

        deleteHoldReportActions[holdReportAction.reportActionID] = {
            message: [
                {
                    deleted: DateUtils.getDBTime(),
                    type: CONST.REPORT.MESSAGE.TYPE.TEXT,
                    text: '',
                },
            ],
        };

        const reportActionID = rand64();
        addHoldReportActions[reportActionID] = {
            ...holdReportAction,
            reportActionID,
            originalMessage: {
                ...originalMessage,
                IOUReportID: optimisticExpenseReport.reportID,
            },
            pendingAction: CONST.RED_BRICK_ROAD_PENDING_ACTION.ADD,
        };

        const heldReport = ReportUtils.getReportOrDraftReport(holdReportAction.childReportID);
        if (heldReport) {
            optimisticHoldReportExpenseActionIDs.push({optimisticReportActionID: reportActionID, oldReportActionID: holdReportAction.reportActionID});

            updateHeldReports[`${ONYXKEYS.COLLECTION.REPORT}${heldReport.reportID}`] = {
                parentReportActionID: reportActionID,
                parentReportID: optimisticExpenseReport.reportID,
                chatReportID: optimisticExpenseReport.reportID,
            };
        }
    });

    const updateHeldTransactions: Record<string, Pick<OnyxTypes.Transaction, 'reportID'>> = {};
    holdTransactions.forEach((transaction) => {
        updateHeldTransactions[`${ONYXKEYS.COLLECTION.TRANSACTION}${transaction.transactionID}`] = {
            reportID: optimisticExpenseReport.reportID,
        };
    });

    const optimisticData: OnyxUpdate[] = [
        {
            onyxMethod: Onyx.METHOD.MERGE,
            key: `${ONYXKEYS.COLLECTION.REPORT}${chatReport.reportID}`,
            value: {
                iouReportID: optimisticExpenseReport.reportID,
            },
        },
        // add new optimistic expense report
        {
            onyxMethod: Onyx.METHOD.MERGE,
            key: `${ONYXKEYS.COLLECTION.REPORT}${optimisticExpenseReport.reportID}`,
            value: optimisticExpenseReport,
        },
        // add preview report action to main chat
        {
            onyxMethod: Onyx.METHOD.MERGE,
            key: `${ONYXKEYS.COLLECTION.REPORT_ACTIONS}${chatReport.reportID}`,
            value: {
                [optimisticExpenseReportPreview.reportActionID]: optimisticExpenseReportPreview,
            },
        },
        // remove hold report actions from old iou report
        {
            onyxMethod: Onyx.METHOD.MERGE,
            key: `${ONYXKEYS.COLLECTION.REPORT_ACTIONS}${iouReport.reportID}`,
            value: deleteHoldReportActions,
        },
        // add hold report actions to new iou report
        {
            onyxMethod: Onyx.METHOD.MERGE,
            key: `${ONYXKEYS.COLLECTION.REPORT_ACTIONS}${optimisticExpenseReport.reportID}`,
            value: addHoldReportActions,
        },
        // update held reports with new parentReportActionID
        {
            onyxMethod: Onyx.METHOD.MERGE_COLLECTION,
            key: `${ONYXKEYS.COLLECTION.REPORT}`,
            value: updateHeldReports,
        },
        // update transactions with new iouReportID
        {
            onyxMethod: Onyx.METHOD.MERGE_COLLECTION,
            key: `${ONYXKEYS.COLLECTION.TRANSACTION}`,
            value: updateHeldTransactions,
        },
    ];

    const bringReportActionsBack: Record<string, OnyxTypes.ReportAction> = {};
    holdReportActions.forEach((reportAction) => {
        bringReportActionsBack[reportAction.reportActionID] = reportAction;
    });

    const bringHeldTransactionsBack: Record<string, OnyxTypes.Transaction> = {};
    holdTransactions.forEach((transaction) => {
        bringHeldTransactionsBack[`${ONYXKEYS.COLLECTION.TRANSACTION}${transaction.transactionID}`] = transaction;
    });

    const failureData: OnyxUpdate[] = [
        // remove added optimistic expense report
        {
            onyxMethod: Onyx.METHOD.MERGE,
            key: `${ONYXKEYS.COLLECTION.REPORT}${optimisticExpenseReport.reportID}`,
            value: null,
        },
        // remove preview report action from the main chat
        {
            onyxMethod: Onyx.METHOD.MERGE,
            key: `${ONYXKEYS.COLLECTION.REPORT_ACTIONS}${chatReport.reportID}`,
            value: {
                [optimisticExpenseReportPreview.reportActionID]: null,
            },
        },
        // add hold report actions back to old iou report
        {
            onyxMethod: Onyx.METHOD.MERGE,
            key: `${ONYXKEYS.COLLECTION.REPORT_ACTIONS}${iouReport.reportID}`,
            value: bringReportActionsBack,
        },
        // remove hold report actions from the new iou report
        {
            onyxMethod: Onyx.METHOD.MERGE,
            key: `${ONYXKEYS.COLLECTION.REPORT_ACTIONS}${optimisticExpenseReport.reportID}`,
            value: null,
        },
        // add hold transactions back to old iou report
        {
            onyxMethod: Onyx.METHOD.MERGE_COLLECTION,
            key: `${ONYXKEYS.COLLECTION.TRANSACTION}`,
            value: bringHeldTransactionsBack,
        },
    ];

    return {
        optimisticData,
        optimisticHoldActionID: optimisticExpenseReportPreview.reportActionID,
        failureData,
        optimisticHoldReportID: optimisticExpenseReport.reportID,
        optimisticHoldReportExpenseActionIDs,
    };
}

function getPayMoneyRequestParams(
    initialChatReport: OnyxTypes.Report,
    iouReport: OnyxTypes.Report,
    recipient: Participant,
    paymentMethodType: PaymentMethodType,
    full: boolean,
    payAsBusiness?: boolean,
): PayMoneyRequestData {
    const isInvoiceReport = ReportUtils.isInvoiceReport(iouReport);
    const activePolicy = PolicyUtils.getPolicy(activePolicyID);
    let payerPolicyID = activePolicyID;
    let chatReport = initialChatReport;
    let policyParams = {};
    const optimisticData: OnyxUpdate[] = [];
    const successData: OnyxUpdate[] = [];
    const failureData: OnyxUpdate[] = [];
    const shouldCreatePolicy = !activePolicy || !PolicyUtils.isPolicyAdmin(activePolicy) || !PolicyUtils.isPaidGroupPolicy(activePolicy);

    if (ReportUtils.isIndividualInvoiceRoom(chatReport) && payAsBusiness && shouldCreatePolicy) {
        payerPolicyID = Policy.generatePolicyID();
        const {
            optimisticData: policyOptimisticData,
            failureData: policyFailureData,
            successData: policySuccessData,
            params,
        } = Policy.buildPolicyData(currentUserEmail, true, undefined, payerPolicyID);
        const {
            announceChatReportID,
            announceCreatedReportActionID,
            adminsChatReportID,
            adminsCreatedReportActionID,
            expenseChatReportID,
            expenseCreatedReportActionID,
            customUnitRateID,
            customUnitID,
            ownerEmail,
            policyName,
        } = params;

        policyParams = {
            policyID: payerPolicyID,
            announceChatReportID,
            announceCreatedReportActionID,
            adminsChatReportID,
            adminsCreatedReportActionID,
            expenseChatReportID,
            expenseCreatedReportActionID,
            customUnitRateID,
            customUnitID,
            ownerEmail,
            policyName,
        };

        optimisticData.push(...policyOptimisticData, {onyxMethod: Onyx.METHOD.MERGE, key: ONYXKEYS.NVP_ACTIVE_POLICY_ID, value: payerPolicyID});
        successData.push(...policySuccessData);
        failureData.push(...policyFailureData, {onyxMethod: Onyx.METHOD.MERGE, key: ONYXKEYS.NVP_ACTIVE_POLICY_ID, value: activePolicyID ?? null});
    }

    if (ReportUtils.isIndividualInvoiceRoom(chatReport) && payAsBusiness && activePolicyID) {
        const existingB2BInvoiceRoom = ReportUtils.getInvoiceChatByParticipants(chatReport.policyID ?? '', activePolicyID);
        if (existingB2BInvoiceRoom) {
            chatReport = existingB2BInvoiceRoom;
        }
    }

    let total = (iouReport.total ?? 0) - (iouReport.nonReimbursableTotal ?? 0);
    if (ReportUtils.hasHeldExpenses(iouReport.reportID) && !full && !!iouReport.unheldTotal) {
        total = iouReport.unheldTotal;
    }

    const optimisticIOUReportAction = ReportUtils.buildOptimisticIOUReportAction(
        CONST.IOU.REPORT_ACTION_TYPE.PAY,
        ReportUtils.isExpenseReport(iouReport) ? -total : total,
        iouReport.currency ?? '',
        '',
        [recipient],
        '',
        paymentMethodType,
        iouReport.reportID,
        true,
    );

    // In some instances, the report preview action might not be available to the payer (only whispered to the requestor)
    // hence we need to make the updates to the action safely.
    let optimisticReportPreviewAction = null;
    const reportPreviewAction = getReportPreviewAction(chatReport.reportID, iouReport.reportID);
    if (reportPreviewAction) {
        optimisticReportPreviewAction = ReportUtils.updateReportPreview(iouReport, reportPreviewAction, true);
    }
    let currentNextStep = null;
    let optimisticNextStep = null;
    if (!isInvoiceReport) {
        currentNextStep = allNextSteps[`${ONYXKEYS.COLLECTION.NEXT_STEP}${iouReport.reportID}`] ?? null;
        optimisticNextStep = NextStepUtils.buildNextStep(iouReport, CONST.REPORT.STATUS_NUM.REIMBURSED);
    }

    const optimisticChatReport = {
        ...chatReport,
        lastReadTime: DateUtils.getDBTime(),
        lastVisibleActionCreated: optimisticIOUReportAction.created,
        hasOutstandingChildRequest: false,
        iouReportID: null,
        lastMessageText: ReportActionsUtils.getReportActionText(optimisticIOUReportAction),
        lastMessageHtml: ReportActionsUtils.getReportActionHtml(optimisticIOUReportAction),
    };
    if (ReportUtils.isIndividualInvoiceRoom(chatReport) && payAsBusiness && payerPolicyID) {
        optimisticChatReport.invoiceReceiver = {
            type: CONST.REPORT.INVOICE_RECEIVER_TYPE.BUSINESS,
            policyID: payerPolicyID,
        };
    }

    optimisticData.push(
        {
            onyxMethod: Onyx.METHOD.MERGE,
            key: `${ONYXKEYS.COLLECTION.REPORT}${chatReport.reportID}`,
            value: optimisticChatReport,
        },
        {
            onyxMethod: Onyx.METHOD.MERGE,
            key: `${ONYXKEYS.COLLECTION.REPORT_ACTIONS}${iouReport.reportID}`,
            value: {
                [optimisticIOUReportAction.reportActionID]: {
                    ...(optimisticIOUReportAction as OnyxTypes.ReportAction),
                    pendingAction: CONST.RED_BRICK_ROAD_PENDING_ACTION.ADD,
                },
            },
        },
        {
            onyxMethod: Onyx.METHOD.MERGE,
            key: `${ONYXKEYS.COLLECTION.REPORT}${iouReport.reportID}`,
            value: {
                ...iouReport,
                lastMessageText: ReportActionsUtils.getReportActionText(optimisticIOUReportAction),
                lastMessageHtml: ReportActionsUtils.getReportActionHtml(optimisticIOUReportAction),
                hasOutstandingChildRequest: false,
                statusNum: CONST.REPORT.STATUS_NUM.REIMBURSED,
                pendingFields: {
                    preview: CONST.RED_BRICK_ROAD_PENDING_ACTION.UPDATE,
                    reimbursed: CONST.RED_BRICK_ROAD_PENDING_ACTION.UPDATE,
                    partial: full ? null : CONST.RED_BRICK_ROAD_PENDING_ACTION.UPDATE,
                },
            },
        },
        {
            onyxMethod: Onyx.METHOD.MERGE,
            key: ONYXKEYS.NVP_LAST_PAYMENT_METHOD,
            value: {[iouReport.policyID ?? '-1']: paymentMethodType},
        },
        {
            onyxMethod: Onyx.METHOD.MERGE,
            key: `${ONYXKEYS.COLLECTION.NEXT_STEP}${iouReport.reportID}`,
            value: optimisticNextStep,
        },
    );

    successData.push({
        onyxMethod: Onyx.METHOD.MERGE,
        key: `${ONYXKEYS.COLLECTION.REPORT}${iouReport.reportID}`,
        value: {
            pendingFields: {
                preview: null,
                reimbursed: null,
                partial: null,
            },
        },
    });

    failureData.push(
        {
            onyxMethod: Onyx.METHOD.MERGE,
            key: `${ONYXKEYS.COLLECTION.REPORT_ACTIONS}${iouReport.reportID}`,
            value: {
                [optimisticIOUReportAction.reportActionID]: {
                    errors: ErrorUtils.getMicroSecondOnyxErrorWithTranslationKey('iou.error.other'),
                },
            },
        },
        {
            onyxMethod: Onyx.METHOD.MERGE,
            key: `${ONYXKEYS.COLLECTION.REPORT}${iouReport.reportID}`,
            value: {
                ...iouReport,
            },
        },
        {
            onyxMethod: Onyx.METHOD.MERGE,
            key: `${ONYXKEYS.COLLECTION.REPORT}${chatReport.reportID}`,
            value: chatReport,
        },
        {
            onyxMethod: Onyx.METHOD.MERGE,
            key: `${ONYXKEYS.COLLECTION.NEXT_STEP}${iouReport.reportID}`,
            value: currentNextStep,
        },
    );

    // In case the report preview action is loaded locally, let's update it.
    if (optimisticReportPreviewAction) {
        optimisticData.push({
            onyxMethod: Onyx.METHOD.MERGE,
            key: `${ONYXKEYS.COLLECTION.REPORT_ACTIONS}${chatReport.reportID}`,
            value: {
                [optimisticReportPreviewAction.reportActionID]: optimisticReportPreviewAction,
            },
        });
        failureData.push({
            onyxMethod: Onyx.METHOD.MERGE,
            key: `${ONYXKEYS.COLLECTION.REPORT_ACTIONS}${chatReport.reportID}`,
            value: {
                [optimisticReportPreviewAction.reportActionID]: {
                    created: optimisticReportPreviewAction.created,
                },
            },
        });
    }

    // Optimistically unhold all transactions if we pay all requests
    if (full) {
        const reportTransactions = TransactionUtils.getAllReportTransactions(iouReport.reportID);
        for (const transaction of reportTransactions) {
            optimisticData.push({
                onyxMethod: Onyx.METHOD.MERGE,
                key: `${ONYXKEYS.COLLECTION.TRANSACTION}${transaction.transactionID}`,
                value: {
                    comment: {
                        hold: null,
                    },
                },
            });
            failureData.push({
                onyxMethod: Onyx.METHOD.MERGE,
                key: `${ONYXKEYS.COLLECTION.TRANSACTION}${transaction.transactionID}`,
                value: {
                    comment: {
                        hold: transaction.comment?.hold,
                    },
                },
            });
        }
    }

    let optimisticHoldReportID;
    let optimisticHoldActionID;
    let optimisticHoldReportExpenseActionIDs;
    if (!full) {
        const holdReportOnyxData = getReportFromHoldRequestsOnyxData(chatReport, iouReport, recipient);

        optimisticData.push(...holdReportOnyxData.optimisticData);
        failureData.push(...holdReportOnyxData.failureData);
        optimisticHoldReportID = holdReportOnyxData.optimisticHoldReportID;
        optimisticHoldActionID = holdReportOnyxData.optimisticHoldActionID;
        optimisticHoldReportExpenseActionIDs = JSON.stringify(holdReportOnyxData.optimisticHoldReportExpenseActionIDs);
    }

    return {
        params: {
            iouReportID: iouReport.reportID,
            chatReportID: chatReport.reportID,
            reportActionID: optimisticIOUReportAction.reportActionID,
            paymentMethodType,
            full,
            amount: Math.abs(total),
            optimisticHoldReportID,
            optimisticHoldActionID,
            optimisticHoldReportExpenseActionIDs,
            ...policyParams,
        },
        optimisticData,
        successData,
        failureData,
    };
}

/**
 * @param managerID - Account ID of the person sending the money
 * @param recipient - The user receiving the money
 */
function sendMoneyElsewhere(report: OnyxEntry<OnyxTypes.Report>, amount: number, currency: string, comment: string, managerID: number, recipient: Participant) {
    const {params, optimisticData, successData, failureData} = getSendMoneyParams(report, amount, currency, comment, CONST.IOU.PAYMENT_TYPE.ELSEWHERE, managerID, recipient);

    API.write(WRITE_COMMANDS.SEND_MONEY_ELSEWHERE, params, {optimisticData, successData, failureData});

    Navigation.dismissModal(isSearchTopmostCentralPane() ? undefined : params.chatReportID);
    Report.notifyNewAction(params.chatReportID, managerID);
}

/**
 * @param managerID - Account ID of the person sending the money
 * @param recipient - The user receiving the money
 */
function sendMoneyWithWallet(report: OnyxEntry<OnyxTypes.Report>, amount: number, currency: string, comment: string, managerID: number, recipient: Participant | ReportUtils.OptionData) {
    const {params, optimisticData, successData, failureData} = getSendMoneyParams(report, amount, currency, comment, CONST.IOU.PAYMENT_TYPE.EXPENSIFY, managerID, recipient);

    API.write(WRITE_COMMANDS.SEND_MONEY_WITH_WALLET, params, {optimisticData, successData, failureData});

    Navigation.dismissModal(isSearchTopmostCentralPane() ? undefined : params.chatReportID);
    Report.notifyNewAction(params.chatReportID, managerID);
}

function canApproveIOU(iouReport: OnyxTypes.OnyxInputOrEntry<OnyxTypes.Report>, policy: OnyxTypes.OnyxInputOrEntry<OnyxTypes.Policy>) {
    // Only expense reports can be approved
    const isPaidGroupPolicy = policy && PolicyUtils.isPaidGroupPolicy(policy);
    if (!isPaidGroupPolicy) {
        return false;
    }

    const isOnSubmitAndClosePolicy = PolicyUtils.isSubmitAndClose(policy);
    if (isOnSubmitAndClosePolicy) {
        return false;
    }

    const managerID = iouReport?.managerID ?? -1;
    const isCurrentUserManager = managerID === userAccountID;
    const isOpenExpenseReport = ReportUtils.isOpenExpenseReport(iouReport);
    const isApproved = ReportUtils.isReportApproved(iouReport);
    const iouSettled = ReportUtils.isSettled(iouReport?.reportID);
    const reportNameValuePairs = ReportUtils.getReportNameValuePairs(iouReport?.reportID);
    const isArchivedReport = ReportUtils.isArchivedRoom(iouReport, reportNameValuePairs);

    return isCurrentUserManager && !isOpenExpenseReport && !isApproved && !iouSettled && !isArchivedReport;
}

function canIOUBePaid(
    iouReport: OnyxTypes.OnyxInputOrEntry<OnyxTypes.Report>,
    chatReport: OnyxTypes.OnyxInputOrEntry<OnyxTypes.Report>,
    policy: OnyxTypes.OnyxInputOrEntry<OnyxTypes.Policy>,
    transactions?: OnyxTypes.Transaction[],
) {
    const isPolicyExpenseChat = ReportUtils.isPolicyExpenseChat(chatReport);
    const reportNameValuePairs = ReportUtils.getReportNameValuePairs(chatReport?.reportID);
    const isChatReportArchived = ReportUtils.isArchivedRoom(chatReport, reportNameValuePairs);
    const iouSettled = ReportUtils.isSettled(iouReport?.reportID);

    if (isEmptyObject(iouReport)) {
        return false;
    }

    if (policy?.reimbursementChoice === CONST.POLICY.REIMBURSEMENT_CHOICES.REIMBURSEMENT_NO) {
        return false;
    }

    if (ReportUtils.isInvoiceReport(iouReport)) {
        if (iouSettled) {
            return false;
        }
        if (chatReport?.invoiceReceiver?.type === CONST.REPORT.INVOICE_RECEIVER_TYPE.INDIVIDUAL) {
            return chatReport?.invoiceReceiver?.accountID === userAccountID;
        }
        return PolicyUtils.getPolicy(chatReport?.invoiceReceiver?.policyID)?.role === CONST.POLICY.ROLE.ADMIN;
    }

    const isPayer = ReportUtils.isPayer(
        {
            email: currentUserEmail,
            accountID: userAccountID,
        },
        iouReport,
    );

    const isOpenExpenseReport = isPolicyExpenseChat && ReportUtils.isOpenExpenseReport(iouReport);

    const {reimbursableSpend} = ReportUtils.getMoneyRequestSpendBreakdown(iouReport);
    const isAutoReimbursable = policy?.reimbursementChoice === CONST.POLICY.REIMBURSEMENT_CHOICES.REIMBURSEMENT_YES ? false : ReportUtils.canBeAutoReimbursed(iouReport, policy);
    const shouldBeApproved = canApproveIOU(iouReport, policy);

    const isPayAtEndExpenseReport = ReportUtils.isPayAtEndExpenseReport(iouReport?.reportID, transactions);

    return (
        isPayer &&
        !isOpenExpenseReport &&
        !iouSettled &&
        !iouReport?.isWaitingOnBankAccount &&
        reimbursableSpend !== 0 &&
        !isChatReportArchived &&
        !isAutoReimbursable &&
        !shouldBeApproved &&
        !isPayAtEndExpenseReport
    );
}

function hasIOUToApproveOrPay(chatReport: OnyxEntry<OnyxTypes.Report>, excludedIOUReportID: string): boolean {
    const chatReportActions = allReportActions?.[`${ONYXKEYS.COLLECTION.REPORT_ACTIONS}${chatReport?.reportID}`] ?? {};

    return Object.values(chatReportActions).some((action) => {
        const iouReport = ReportUtils.getReportOrDraftReport(action.childReportID ?? '-1');
        const policy = PolicyUtils.getPolicy(iouReport?.policyID);
        const shouldShowSettlementButton = canIOUBePaid(iouReport, chatReport, policy) || canApproveIOU(iouReport, policy);
        return action.childReportID?.toString() !== excludedIOUReportID && action.actionName === CONST.REPORT.ACTIONS.TYPE.REPORT_PREVIEW && shouldShowSettlementButton;
    });
}

function isLastApprover(approvalChain: string[]): boolean {
    if (approvalChain.length === 0) {
        return true;
    }
    return approvalChain[approvalChain.length - 1] === currentUserEmail;
}

function approveMoneyRequest(expenseReport: OnyxEntry<OnyxTypes.Report>, full?: boolean) {
    if (expenseReport?.policyID && SubscriptionUtils.shouldRestrictUserBillableActions(expenseReport.policyID)) {
        Navigation.navigate(ROUTES.RESTRICTED_ACTION.getRoute(expenseReport.policyID));
        return;
    }

    const currentNextStep = allNextSteps[`${ONYXKEYS.COLLECTION.NEXT_STEP}${expenseReport?.reportID}`] ?? null;
    let total = expenseReport?.total ?? 0;
    const hasHeldExpenses = ReportUtils.hasHeldExpenses(expenseReport?.reportID);
    if (hasHeldExpenses && !full && !!expenseReport?.unheldTotal) {
        total = expenseReport?.unheldTotal;
    }
    const optimisticApprovedReportAction = ReportUtils.buildOptimisticApprovedReportAction(total, expenseReport?.currency ?? '', expenseReport?.reportID ?? '-1');

    const approvalChain = ReportUtils.getApprovalChain(PolicyUtils.getPolicy(expenseReport?.policyID), expenseReport?.ownerAccountID ?? -1, expenseReport?.total ?? 0);

    const predictedNextStatus = isLastApprover(approvalChain) ? CONST.REPORT.STATUS_NUM.APPROVED : CONST.REPORT.STATUS_NUM.SUBMITTED;
    const predictedNextState = isLastApprover(approvalChain) ? CONST.REPORT.STATE_NUM.APPROVED : CONST.REPORT.STATE_NUM.SUBMITTED;

    const optimisticNextStep = NextStepUtils.buildNextStep(expenseReport, predictedNextStatus);
    const chatReport = ReportUtils.getReportOrDraftReport(expenseReport?.chatReportID);

    const optimisticReportActionsData: OnyxUpdate = {
        onyxMethod: Onyx.METHOD.MERGE,
        key: `${ONYXKEYS.COLLECTION.REPORT_ACTIONS}${expenseReport?.reportID}`,
        value: {
            [optimisticApprovedReportAction.reportActionID]: {
                ...(optimisticApprovedReportAction as OnyxTypes.ReportAction),
                pendingAction: CONST.RED_BRICK_ROAD_PENDING_ACTION.ADD,
            },
        },
    };
    const optimisticIOUReportData: OnyxUpdate = {
        onyxMethod: Onyx.METHOD.MERGE,
        key: `${ONYXKEYS.COLLECTION.REPORT}${expenseReport?.reportID}`,
        value: {
            ...expenseReport,
            lastMessageText: ReportActionsUtils.getReportActionText(optimisticApprovedReportAction),
            lastMessageHtml: ReportActionsUtils.getReportActionHtml(optimisticApprovedReportAction),
            stateNum: predictedNextState,
            statusNum: predictedNextStatus,
            pendingFields: {
                partial: full ? null : CONST.RED_BRICK_ROAD_PENDING_ACTION.UPDATE,
            },
        },
    };

    const optimisticChatReportData: OnyxUpdate = {
        onyxMethod: Onyx.METHOD.MERGE,
        key: `${ONYXKEYS.COLLECTION.REPORT}${expenseReport?.chatReportID}`,
        value: {
            hasOutstandingChildRequest: hasIOUToApproveOrPay(chatReport, expenseReport?.reportID ?? '-1'),
        },
    };

    const optimisticNextStepData: OnyxUpdate = {
        onyxMethod: Onyx.METHOD.MERGE,
        key: `${ONYXKEYS.COLLECTION.NEXT_STEP}${expenseReport?.reportID}`,
        value: optimisticNextStep,
    };
    const optimisticData: OnyxUpdate[] = [optimisticIOUReportData, optimisticReportActionsData, optimisticNextStepData, optimisticChatReportData];

    const successData: OnyxUpdate[] = [
        {
            onyxMethod: Onyx.METHOD.MERGE,
            key: `${ONYXKEYS.COLLECTION.REPORT_ACTIONS}${expenseReport?.reportID}`,
            value: {
                [optimisticApprovedReportAction.reportActionID]: {
                    pendingAction: null,
                },
            },
        },
        {
            onyxMethod: Onyx.METHOD.MERGE,
            key: `${ONYXKEYS.COLLECTION.REPORT}${expenseReport?.reportID}`,
            value: {
                pendingFields: {
                    partial: null,
                },
            },
        },
    ];

    const failureData: OnyxUpdate[] = [
        {
            onyxMethod: Onyx.METHOD.MERGE,
            key: `${ONYXKEYS.COLLECTION.REPORT_ACTIONS}${expenseReport?.reportID}`,
            value: {
                [optimisticApprovedReportAction.reportActionID]: {
                    errors: ErrorUtils.getMicroSecondOnyxErrorWithTranslationKey('iou.error.other'),
                },
            },
        },
        {
            onyxMethod: Onyx.METHOD.MERGE,
            key: `${ONYXKEYS.COLLECTION.REPORT}${expenseReport?.chatReportID}`,
            value: {
                hasOutstandingChildRequest: chatReport?.hasOutstandingChildRequest,
                pendingFields: {
                    partial: null,
                },
            },
        },
        {
            onyxMethod: Onyx.METHOD.MERGE,
            key: `${ONYXKEYS.COLLECTION.NEXT_STEP}${expenseReport?.reportID}`,
            value: currentNextStep,
        },
    ];

    // Clear hold reason of all transactions if we approve all requests
    if (full && hasHeldExpenses) {
        const heldTransactions = ReportUtils.getAllHeldTransactions(expenseReport?.reportID);
        heldTransactions.forEach((heldTransaction) => {
            optimisticData.push({
                onyxMethod: Onyx.METHOD.MERGE,
                key: `${ONYXKEYS.COLLECTION.TRANSACTION}${heldTransaction.transactionID}`,
                value: {
                    comment: {
                        hold: '',
                    },
                },
            });
            failureData.push({
                onyxMethod: Onyx.METHOD.MERGE,
                key: `${ONYXKEYS.COLLECTION.TRANSACTION}${heldTransaction.transactionID}`,
                value: {
                    comment: {
                        hold: heldTransaction.comment?.hold,
                    },
                },
            });
        });
    }

    let optimisticHoldReportID;
    let optimisticHoldActionID;
    let optimisticHoldReportExpenseActionIDs;
    if (!full && !!chatReport && !!expenseReport) {
        const holdReportOnyxData = getReportFromHoldRequestsOnyxData(chatReport, expenseReport, {accountID: expenseReport.ownerAccountID});

        optimisticData.push(...holdReportOnyxData.optimisticData);
        failureData.push(...holdReportOnyxData.failureData);
        optimisticHoldReportID = holdReportOnyxData.optimisticHoldReportID;
        optimisticHoldActionID = holdReportOnyxData.optimisticHoldActionID;
        optimisticHoldReportExpenseActionIDs = JSON.stringify(holdReportOnyxData.optimisticHoldReportExpenseActionIDs);
    }

    const parameters: ApproveMoneyRequestParams = {
        reportID: expenseReport?.reportID ?? '-1',
        approvedReportActionID: optimisticApprovedReportAction.reportActionID,
        full,
        optimisticHoldReportID,
        optimisticHoldActionID,
        optimisticHoldReportExpenseActionIDs,
        v2: PolicyUtils.isControlOnAdvancedApprovalMode(PolicyUtils.getPolicy(expenseReport?.policyID)),
    };

    API.write(WRITE_COMMANDS.APPROVE_MONEY_REQUEST, parameters, {optimisticData, successData, failureData});
}

function unapproveExpenseReport(expenseReport: OnyxEntry<OnyxTypes.Report>) {
    if (isEmptyObject(expenseReport)) {
        return;
    }

    const currentNextStep = allNextSteps[`${ONYXKEYS.COLLECTION.NEXT_STEP}${expenseReport.reportID}`] ?? null;

    const optimisticUnapprovedReportAction = ReportUtils.buildOptimisticUnapprovedReportAction(expenseReport.total ?? 0, expenseReport.currency ?? '', expenseReport.reportID);
    const optimisticNextStep = NextStepUtils.buildNextStep(expenseReport, CONST.REPORT.STATUS_NUM.SUBMITTED);

    const optimisticReportActionData: OnyxUpdate = {
        onyxMethod: Onyx.METHOD.MERGE,
        key: `${ONYXKEYS.COLLECTION.REPORT_ACTIONS}${expenseReport.reportID}`,
        value: {
            [optimisticUnapprovedReportAction.reportActionID]: {
                ...(optimisticUnapprovedReportAction as OnyxTypes.ReportAction),
                pendingAction: CONST.RED_BRICK_ROAD_PENDING_ACTION.ADD,
            },
        },
    };
    const optimisticIOUReportData: OnyxUpdate = {
        onyxMethod: Onyx.METHOD.MERGE,
        key: `${ONYXKEYS.COLLECTION.REPORT}${expenseReport.reportID}`,
        value: {
            ...expenseReport,
            lastMessageText: ReportActionsUtils.getReportActionText(optimisticUnapprovedReportAction),
            lastMessageHtml: ReportActionsUtils.getReportActionHtml(optimisticUnapprovedReportAction),
            stateNum: CONST.REPORT.STATE_NUM.SUBMITTED,
            statusNum: CONST.REPORT.STATUS_NUM.SUBMITTED,
            pendingFields: {
                partial: CONST.RED_BRICK_ROAD_PENDING_ACTION.UPDATE,
            },
        },
    };

    const optimisticNextStepData: OnyxUpdate = {
        onyxMethod: Onyx.METHOD.MERGE,
        key: `${ONYXKEYS.COLLECTION.NEXT_STEP}${expenseReport.reportID}`,
        value: optimisticNextStep,
    };

    const optimisticData: OnyxUpdate[] = [optimisticIOUReportData, optimisticReportActionData, optimisticNextStepData];

    const successData: OnyxUpdate[] = [
        {
            onyxMethod: Onyx.METHOD.MERGE,
            key: `${ONYXKEYS.COLLECTION.REPORT_ACTIONS}${expenseReport.reportID}`,
            value: {
                [optimisticUnapprovedReportAction.reportActionID]: {
                    pendingAction: null,
                },
            },
        },
        {
            onyxMethod: Onyx.METHOD.MERGE,
            key: `${ONYXKEYS.COLLECTION.REPORT}${expenseReport.reportID}`,
            value: {
                pendingFields: {
                    partial: null,
                },
            },
        },
    ];

    const failureData: OnyxUpdate[] = [
        {
            onyxMethod: Onyx.METHOD.MERGE,
            key: `${ONYXKEYS.COLLECTION.REPORT_ACTIONS}${expenseReport.reportID}`,
            value: {
                [optimisticUnapprovedReportAction.reportActionID]: {
                    errors: ErrorUtils.getMicroSecondOnyxErrorWithTranslationKey('iou.error.other'),
                },
            },
        },
        {
            onyxMethod: Onyx.METHOD.MERGE,
            key: `${ONYXKEYS.COLLECTION.NEXT_STEP}${expenseReport.reportID}`,
            value: currentNextStep,
        },
    ];

    const parameters: UnapproveExpenseReportParams = {
        reportID: expenseReport.reportID,
        reportActionID: optimisticUnapprovedReportAction.reportActionID,
    };

    API.write(WRITE_COMMANDS.UNAPPROVE_EXPENSE_REPORT, parameters, {optimisticData, successData, failureData});
}

function submitReport(expenseReport: OnyxTypes.Report) {
    if (expenseReport.policyID && SubscriptionUtils.shouldRestrictUserBillableActions(expenseReport.policyID)) {
        Navigation.navigate(ROUTES.RESTRICTED_ACTION.getRoute(expenseReport.policyID));
        return;
    }

    const currentNextStep = allNextSteps[`${ONYXKEYS.COLLECTION.NEXT_STEP}${expenseReport.reportID}`] ?? null;
    const parentReport = ReportUtils.getReportOrDraftReport(expenseReport.parentReportID);
    const policy = PolicyUtils.getPolicy(expenseReport.policyID);
    const isCurrentUserManager = currentUserPersonalDetails?.accountID === expenseReport.managerID;
    const isSubmitAndClosePolicy = PolicyUtils.isSubmitAndClose(policy);
    const adminAccountID = policy?.role === CONST.POLICY.ROLE.ADMIN ? currentUserPersonalDetails?.accountID : undefined;
    const optimisticSubmittedReportAction = ReportUtils.buildOptimisticSubmittedReportAction(expenseReport?.total ?? 0, expenseReport.currency ?? '', expenseReport.reportID, adminAccountID);
    const optimisticNextStep = NextStepUtils.buildNextStep(expenseReport, isSubmitAndClosePolicy ? CONST.REPORT.STATUS_NUM.CLOSED : CONST.REPORT.STATUS_NUM.SUBMITTED);

    const optimisticData: OnyxUpdate[] = !isSubmitAndClosePolicy
        ? [
              {
                  onyxMethod: Onyx.METHOD.MERGE,
                  key: `${ONYXKEYS.COLLECTION.REPORT_ACTIONS}${expenseReport.reportID}`,
                  value: {
                      [optimisticSubmittedReportAction.reportActionID]: {
                          ...(optimisticSubmittedReportAction as OnyxTypes.ReportAction),
                          pendingAction: CONST.RED_BRICK_ROAD_PENDING_ACTION.ADD,
                      },
                  },
              },
              {
                  onyxMethod: Onyx.METHOD.MERGE,
                  key: `${ONYXKEYS.COLLECTION.REPORT}${expenseReport.reportID}`,
                  value: {
                      ...expenseReport,
                      lastMessageText: ReportActionsUtils.getReportActionText(optimisticSubmittedReportAction),
                      lastMessageHtml: ReportActionsUtils.getReportActionHtml(optimisticSubmittedReportAction),
                      stateNum: CONST.REPORT.STATE_NUM.SUBMITTED,
                      statusNum: CONST.REPORT.STATUS_NUM.SUBMITTED,
                  },
              },
          ]
        : [
              {
                  onyxMethod: Onyx.METHOD.MERGE,
                  key: `${ONYXKEYS.COLLECTION.REPORT}${expenseReport.reportID}`,
                  value: {
                      ...expenseReport,
                      stateNum: CONST.REPORT.STATE_NUM.APPROVED,
                      statusNum: CONST.REPORT.STATUS_NUM.CLOSED,
                  },
              },
          ];

    optimisticData.push({
        onyxMethod: Onyx.METHOD.MERGE,
        key: `${ONYXKEYS.COLLECTION.NEXT_STEP}${expenseReport.reportID}`,
        value: optimisticNextStep,
    });

    if (parentReport?.reportID) {
        optimisticData.push({
            onyxMethod: Onyx.METHOD.MERGE,
            key: `${ONYXKEYS.COLLECTION.REPORT}${parentReport.reportID}`,
            value: {
                ...parentReport,
                // In case its a manager who force submitted the report, they are the next user who needs to take an action
                hasOutstandingChildRequest: isCurrentUserManager,
                iouReportID: null,
            },
        });
    }

    const successData: OnyxUpdate[] = [];
    if (!isSubmitAndClosePolicy) {
        successData.push({
            onyxMethod: Onyx.METHOD.MERGE,
            key: `${ONYXKEYS.COLLECTION.REPORT_ACTIONS}${expenseReport.reportID}`,
            value: {
                [optimisticSubmittedReportAction.reportActionID]: {
                    pendingAction: null,
                },
            },
        });
    }

    const failureData: OnyxUpdate[] = [
        {
            onyxMethod: Onyx.METHOD.MERGE,
            key: `${ONYXKEYS.COLLECTION.REPORT}${expenseReport.reportID}`,
            value: {
                statusNum: CONST.REPORT.STATUS_NUM.OPEN,
                stateNum: CONST.REPORT.STATE_NUM.OPEN,
            },
        },
        {
            onyxMethod: Onyx.METHOD.MERGE,
            key: `${ONYXKEYS.COLLECTION.NEXT_STEP}${expenseReport.reportID}`,
            value: currentNextStep,
        },
    ];
    if (!isSubmitAndClosePolicy) {
        failureData.push({
            onyxMethod: Onyx.METHOD.MERGE,
            key: `${ONYXKEYS.COLLECTION.REPORT_ACTIONS}${expenseReport.reportID}`,
            value: {
                [optimisticSubmittedReportAction.reportActionID]: {
                    errors: ErrorUtils.getMicroSecondOnyxErrorWithTranslationKey('iou.error.other'),
                },
            },
        });
    }

    if (parentReport?.reportID) {
        failureData.push({
            onyxMethod: Onyx.METHOD.MERGE,
            key: `${ONYXKEYS.COLLECTION.REPORT}${parentReport.reportID}`,
            value: {
                hasOutstandingChildRequest: parentReport.hasOutstandingChildRequest,
                iouReportID: expenseReport.reportID,
            },
        });
    }

    const parameters: SubmitReportParams = {
        reportID: expenseReport.reportID,
        managerAccountID: PolicyUtils.getSubmitToAccountID(policy, expenseReport.ownerAccountID ?? -1) ?? expenseReport.managerID,
        reportActionID: optimisticSubmittedReportAction.reportActionID,
    };

    API.write(WRITE_COMMANDS.SUBMIT_REPORT, parameters, {optimisticData, successData, failureData});
}

function cancelPayment(expenseReport: OnyxEntry<OnyxTypes.Report>, chatReport: OnyxTypes.Report) {
    if (isEmptyObject(expenseReport)) {
        return;
    }

    const optimisticReportAction = ReportUtils.buildOptimisticCancelPaymentReportAction(expenseReport.reportID, -(expenseReport.total ?? 0), expenseReport.currency ?? '');
    const policy = PolicyUtils.getPolicy(chatReport.policyID);
    const isFree = policy && policy.type === CONST.POLICY.TYPE.FREE;
    const approvalMode = policy?.approvalMode ?? CONST.POLICY.APPROVAL_MODE.BASIC;
    let stateNum: ValueOf<typeof CONST.REPORT.STATE_NUM> = CONST.REPORT.STATE_NUM.SUBMITTED;
    let statusNum: ValueOf<typeof CONST.REPORT.STATUS_NUM> = CONST.REPORT.STATUS_NUM.SUBMITTED;
    if (!isFree) {
        stateNum = approvalMode === CONST.POLICY.APPROVAL_MODE.OPTIONAL ? CONST.REPORT.STATE_NUM.SUBMITTED : CONST.REPORT.STATE_NUM.APPROVED;
        statusNum = approvalMode === CONST.POLICY.APPROVAL_MODE.OPTIONAL ? CONST.REPORT.STATUS_NUM.CLOSED : CONST.REPORT.STATUS_NUM.APPROVED;
    }
    const optimisticNextStep = NextStepUtils.buildNextStep(expenseReport, statusNum);
    const optimisticData: OnyxUpdate[] = [
        {
            onyxMethod: Onyx.METHOD.MERGE,
            key: `${ONYXKEYS.COLLECTION.REPORT_ACTIONS}${expenseReport.reportID}`,
            value: {
                [optimisticReportAction.reportActionID]: {
                    ...(optimisticReportAction as OnyxTypes.ReportAction),
                    pendingAction: CONST.RED_BRICK_ROAD_PENDING_ACTION.ADD,
                },
            },
        },
        {
            onyxMethod: Onyx.METHOD.MERGE,
            key: `${ONYXKEYS.COLLECTION.REPORT}${expenseReport.reportID}`,
            value: {
                ...expenseReport,
                lastMessageText: ReportActionsUtils.getReportActionText(optimisticReportAction),
                lastMessageHtml: ReportActionsUtils.getReportActionHtml(optimisticReportAction),
                stateNum,
                statusNum,
            },
        },
    ];

    if (!isFree) {
        optimisticData.push({
            onyxMethod: Onyx.METHOD.MERGE,
            key: `${ONYXKEYS.COLLECTION.NEXT_STEP}${expenseReport.reportID}`,
            value: optimisticNextStep,
        });
    }

    const successData: OnyxUpdate[] = [
        {
            onyxMethod: Onyx.METHOD.MERGE,
            key: `${ONYXKEYS.COLLECTION.REPORT_ACTIONS}${expenseReport.reportID}`,
            value: {
                [optimisticReportAction.reportActionID]: {
                    pendingAction: null,
                },
            },
        },
    ];

    const failureData: OnyxUpdate[] = [
        {
            onyxMethod: Onyx.METHOD.MERGE,
            key: `${ONYXKEYS.COLLECTION.REPORT_ACTIONS}${expenseReport.reportID}`,
            value: {
                [optimisticReportAction.reportActionID ?? '-1']: {
                    errors: ErrorUtils.getMicroSecondOnyxErrorWithTranslationKey('iou.error.other'),
                },
            },
        },
        {
            onyxMethod: Onyx.METHOD.MERGE,
            key: `${ONYXKEYS.COLLECTION.REPORT}${expenseReport.reportID}`,
            value: {
                statusNum: CONST.REPORT.STATUS_NUM.REIMBURSED,
            },
        },
    ];

    if (chatReport?.reportID) {
        failureData.push({
            onyxMethod: Onyx.METHOD.MERGE,
            key: `${ONYXKEYS.COLLECTION.REPORT}${chatReport.reportID}`,
            value: {
                hasOutstandingChildRequest: true,
                iouReportID: expenseReport.reportID,
            },
        });
    }
    if (!isFree) {
        failureData.push({
            onyxMethod: Onyx.METHOD.MERGE,
            key: `${ONYXKEYS.COLLECTION.NEXT_STEP}${expenseReport.reportID}`,
            value: NextStepUtils.buildNextStep(expenseReport, CONST.REPORT.STATUS_NUM.REIMBURSED),
        });
    }

    API.write(
        WRITE_COMMANDS.CANCEL_PAYMENT,
        {
            iouReportID: expenseReport.reportID,
            chatReportID: chatReport.reportID,
            managerAccountID: expenseReport.managerID ?? -1,
            reportActionID: optimisticReportAction.reportActionID,
        },
        {optimisticData, successData, failureData},
    );
}

/**
 * Completes onboarding for invite link flow based on the selected payment option
 *
 * @param paymentSelected based on which we choose the onboarding choice and concierge message
 */
function completePaymentOnboarding(paymentSelected: ValueOf<typeof CONST.PAYMENT_SELECTED>) {
    const isInviteOnboardingComplete = introSelected?.isInviteOnboardingComplete ?? false;

    if (isInviteOnboardingComplete || !introSelected?.choice) {
        return;
    }

    const session = SessionUtils.getSession();

    const personalDetailsListValues = Object.values(OptionsListUtils.getPersonalDetailsForAccountIDs(session?.accountID ? [session.accountID] : [], personalDetailsList));
    const personalDetails = personalDetailsListValues[0] ?? {};

    let onboardingPurpose = introSelected.choice;
    if (introSelected.inviteType === CONST.ONBOARDING_INVITE_TYPES.IOU && paymentSelected === CONST.IOU.PAYMENT_SELECTED.BBA) {
        onboardingPurpose = CONST.ONBOARDING_CHOICES.MANAGE_TEAM;
    }

    if (introSelected.inviteType === CONST.ONBOARDING_INVITE_TYPES.INVOICE && paymentSelected !== CONST.IOU.PAYMENT_SELECTED.BBA) {
        onboardingPurpose = CONST.ONBOARDING_CHOICES.CHAT_SPLIT;
    }

    Report.completeOnboarding(
        onboardingPurpose,
        CONST.ONBOARDING_MESSAGES[onboardingPurpose],
        {
            firstName: personalDetails.firstName ?? '',
            lastName: personalDetails.lastName ?? '',
        },
        paymentSelected,
    );
}

function payMoneyRequest(paymentType: PaymentMethodType, chatReport: OnyxTypes.Report, iouReport: OnyxTypes.Report, full = true) {
    if (chatReport.policyID && SubscriptionUtils.shouldRestrictUserBillableActions(chatReport.policyID)) {
        Navigation.navigate(ROUTES.RESTRICTED_ACTION.getRoute(chatReport.policyID));
        return;
    }

    const paymentSelected = paymentType === CONST.IOU.PAYMENT_TYPE.VBBA ? CONST.IOU.PAYMENT_SELECTED.BBA : CONST.IOU.PAYMENT_SELECTED.PBA;
    completePaymentOnboarding(paymentSelected);

    const recipient = {accountID: iouReport.ownerAccountID};
    const {params, optimisticData, successData, failureData} = getPayMoneyRequestParams(chatReport, iouReport, recipient, paymentType, full);

    // For now, we need to call the PayMoneyRequestWithWallet API since PayMoneyRequest was not updated to work with
    // Expensify Wallets.
    const apiCommand = paymentType === CONST.IOU.PAYMENT_TYPE.EXPENSIFY ? WRITE_COMMANDS.PAY_MONEY_REQUEST_WITH_WALLET : WRITE_COMMANDS.PAY_MONEY_REQUEST;

    API.write(apiCommand, params, {optimisticData, successData, failureData});
}

function payInvoice(paymentMethodType: PaymentMethodType, chatReport: OnyxTypes.Report, invoiceReport: OnyxTypes.Report, payAsBusiness = false) {
    const recipient = {accountID: invoiceReport.ownerAccountID};
    const {
        optimisticData,
        successData,
        failureData,
        params: {
            reportActionID,
            policyID,
            announceChatReportID,
            announceCreatedReportActionID,
            adminsChatReportID,
            adminsCreatedReportActionID,
            expenseChatReportID,
            expenseCreatedReportActionID,
            customUnitRateID,
            customUnitID,
            ownerEmail,
            policyName,
        },
    } = getPayMoneyRequestParams(chatReport, invoiceReport, recipient, paymentMethodType, true, payAsBusiness);

    const paymentSelected = paymentMethodType === CONST.IOU.PAYMENT_TYPE.VBBA ? CONST.IOU.PAYMENT_SELECTED.BBA : CONST.IOU.PAYMENT_SELECTED.PBA;
    completePaymentOnboarding(paymentSelected);

    let params: PayInvoiceParams = {
        reportID: invoiceReport.reportID,
        reportActionID,
        paymentMethodType,
        payAsBusiness,
    };

    if (policyID) {
        params = {
            ...params,
            policyID,
            announceChatReportID,
            announceCreatedReportActionID,
            adminsChatReportID,
            adminsCreatedReportActionID,
            expenseChatReportID,
            expenseCreatedReportActionID,
            customUnitRateID,
            customUnitID,
            ownerEmail,
            policyName,
        };
    }

    API.write(WRITE_COMMANDS.PAY_INVOICE, params, {optimisticData, successData, failureData});
}

function detachReceipt(transactionID: string) {
    const transaction = allTransactions[`${ONYXKEYS.COLLECTION.TRANSACTION}${transactionID}`];
    const newTransaction = transaction
        ? {
              ...transaction,
              filename: '',
              receipt: {
                  source: '',
              },
          }
        : null;

    const optimisticData: OnyxUpdate[] = [
        {
            onyxMethod: Onyx.METHOD.SET,
            key: `${ONYXKEYS.COLLECTION.TRANSACTION}${transactionID}`,
            value: newTransaction,
        },
    ];

    const failureData: OnyxUpdate[] = [
        {
            onyxMethod: Onyx.METHOD.MERGE,
            key: `${ONYXKEYS.COLLECTION.TRANSACTION}${transactionID}`,
            value: {
                ...(transaction ?? null),
                errors: ErrorUtils.getMicroSecondOnyxErrorWithTranslationKey('iou.error.receiptDeleteFailureError'),
            },
        },
    ];

    const parameters: DetachReceiptParams = {transactionID};

    API.write(WRITE_COMMANDS.DETACH_RECEIPT, parameters, {optimisticData, failureData});
}

function replaceReceipt(transactionID: string, file: File, source: string) {
    const transaction = allTransactions[`${ONYXKEYS.COLLECTION.TRANSACTION}${transactionID}`];
    const oldReceipt = transaction?.receipt ?? {};
    const receiptOptimistic = {
        source,
        state: CONST.IOU.RECEIPT_STATE.OPEN,
    };

    const optimisticData: OnyxUpdate[] = [
        {
            onyxMethod: Onyx.METHOD.MERGE,
            key: `${ONYXKEYS.COLLECTION.TRANSACTION}${transactionID}`,
            value: {
                receipt: receiptOptimistic,
                filename: file.name,
            },
        },
    ];
    const failureData: OnyxUpdate[] = [
        {
            onyxMethod: Onyx.METHOD.MERGE,
            key: `${ONYXKEYS.COLLECTION.TRANSACTION}${transactionID}`,
            value: {
                receipt: !isEmptyObject(oldReceipt) ? oldReceipt : null,
                filename: transaction?.filename,
                errors: getReceiptError(receiptOptimistic, file.name),
            },
        },
    ];

    const parameters: ReplaceReceiptParams = {
        transactionID,
        receipt: file,
    };

    API.write(WRITE_COMMANDS.REPLACE_RECEIPT, parameters, {optimisticData, failureData});
}

/**
 * Finds the participants for an IOU based on the attached report
 * @param transactionID of the transaction to set the participants of
 * @param report attached to the transaction
 */
function setMoneyRequestParticipantsFromReport(transactionID: string, report: OnyxEntry<OnyxTypes.Report>): Participant[] {
    // If the report is iou or expense report, we should get the chat report to set participant for request money
    const chatReport = ReportUtils.isMoneyRequestReport(report) ? ReportUtils.getReportOrDraftReport(report?.chatReportID) : report;
    const currentUserAccountID = currentUserPersonalDetails?.accountID;
    const shouldAddAsReport = !isEmptyObject(chatReport) && ReportUtils.isSelfDM(chatReport);
    let participants: Participant[] = [];

    if (ReportUtils.isPolicyExpenseChat(chatReport) || shouldAddAsReport) {
        participants = [{accountID: 0, reportID: chatReport?.reportID, isPolicyExpenseChat: ReportUtils.isPolicyExpenseChat(chatReport), selected: true}];
    } else if (ReportUtils.isInvoiceRoom(chatReport)) {
        participants = [
            {reportID: chatReport?.reportID, selected: true},
            {
                policyID: chatReport?.policyID,
                isSender: true,
                selected: false,
            },
        ];
    } else {
        const chatReportOtherParticipants = Object.keys(chatReport?.participants ?? {})
            .map(Number)
            .filter((accountID) => accountID !== currentUserAccountID);
        participants = chatReportOtherParticipants.map((accountID) => ({accountID, selected: true}));
    }

    Onyx.merge(`${ONYXKEYS.COLLECTION.TRANSACTION_DRAFT}${transactionID}`, {participants, participantsAutoAssigned: true});

    return participants;
}

function setMoneyRequestTaxRate(transactionID: string, taxCode: string) {
    Onyx.merge(`${ONYXKEYS.COLLECTION.TRANSACTION_DRAFT}${transactionID}`, {taxCode});
}

function setMoneyRequestTaxAmount(transactionID: string, taxAmount: number | null) {
    Onyx.merge(`${ONYXKEYS.COLLECTION.TRANSACTION_DRAFT}${transactionID}`, {taxAmount});
}

function dismissHoldUseExplanation() {
    const parameters: SetNameValuePairParams = {
        name: ONYXKEYS.NVP_DISMISSED_HOLD_USE_EXPLANATION,
        value: true,
    };

    const optimisticData: OnyxUpdate[] = [
        {
            onyxMethod: Onyx.METHOD.MERGE,
            key: ONYXKEYS.NVP_DISMISSED_HOLD_USE_EXPLANATION,
            value: true,
        },
    ];

    API.write(WRITE_COMMANDS.SET_NAME_VALUE_PAIR, parameters, {
        optimisticData,
    });
}

/**
 * Sets the `splitShares` map that holds individual shares of a split bill
 */
function setSplitShares(transaction: OnyxEntry<OnyxTypes.Transaction>, amount: number, currency: string, newAccountIDs: number[]) {
    if (!transaction) {
        return;
    }
    const oldAccountIDs = Object.keys(transaction.splitShares ?? {}).map((key) => Number(key));

    // Create an array containing unique IDs of the current transaction participants and the new ones
    // The current userAccountID might not be included in newAccountIDs if this is called from the participants step using Global Create
    // If this is called from an existing group chat, it'll be included. So we manually add them to account for both cases.
    const accountIDs = [...new Set<number>([userAccountID, ...newAccountIDs, ...oldAccountIDs])];

    const splitShares: SplitShares = accountIDs.reduce((acc: SplitShares, accountID): SplitShares => {
        // We want to replace the contents of splitShares to contain only `newAccountIDs` entries
        // In the case of going back to the participants page and removing a participant
        // a simple merge will have the previous participant still present in the splitshares object
        // So we manually set their entry to null
        if (!newAccountIDs.includes(accountID) && accountID !== userAccountID) {
            acc[accountID] = null;
            return acc;
        }

        const isPayer = accountID === userAccountID;
        const participantsLength = newAccountIDs.includes(userAccountID) ? newAccountIDs.length - 1 : newAccountIDs.length;
        const splitAmount = IOUUtils.calculateAmount(participantsLength, amount, currency, isPayer);
        acc[accountID] = {
            amount: splitAmount,
            isModified: false,
        };
        return acc;
    }, {});

    Onyx.merge(`${ONYXKEYS.COLLECTION.TRANSACTION_DRAFT}${transaction.transactionID}`, {splitShares});
}

function resetSplitShares(transaction: OnyxEntry<OnyxTypes.Transaction>, newAmount?: number, currency?: string) {
    if (!transaction) {
        return;
    }
    const accountIDs = Object.keys(transaction.splitShares ?? {}).map((key) => Number(key));
    if (!accountIDs) {
        return;
    }
    setSplitShares(transaction, newAmount ?? transaction.amount, currency ?? transaction.currency, accountIDs);
}

/**
 * Sets an individual split share of the participant accountID supplied
 */
function setIndividualShare(transactionID: string, participantAccountID: number, participantShare: number) {
    Onyx.merge(`${ONYXKEYS.COLLECTION.TRANSACTION_DRAFT}${transactionID}`, {
        splitShares: {
            [participantAccountID]: {amount: participantShare, isModified: true},
        },
    });
}

/**
 * Adjusts remaining unmodified shares when another share is modified
 * E.g. if total bill is $100 and split between 3 participants, when the user changes the first share to $50, the remaining unmodified shares will become $25 each.
 */
function adjustRemainingSplitShares(transaction: NonNullable<OnyxTypes.Transaction>) {
    const modifiedShares = Object.keys(transaction.splitShares ?? {}).filter((key: string) => transaction?.splitShares?.[Number(key)]?.isModified);

    if (!modifiedShares.length) {
        return;
    }

    const sumOfManualShares = modifiedShares
        .map((key: string): number => transaction?.splitShares?.[Number(key)]?.amount ?? 0)
        .reduce((prev: number, current: number): number => prev + current, 0);

    const unmodifiedSharesAccountIDs = Object.keys(transaction.splitShares ?? {})
        .filter((key: string) => !transaction?.splitShares?.[Number(key)]?.isModified)
        .map((key: string) => Number(key));

    const remainingTotal = transaction.amount - sumOfManualShares;
    if (remainingTotal < 0) {
        return;
    }

    const splitShares: SplitShares = unmodifiedSharesAccountIDs.reduce((acc: SplitShares, accountID: number, index: number): SplitShares => {
        const splitAmount = IOUUtils.calculateAmount(unmodifiedSharesAccountIDs.length - 1, remainingTotal, transaction.currency, index === 0);
        acc[accountID] = {
            amount: splitAmount,
        };
        return acc;
    }, {});

    Onyx.merge(`${ONYXKEYS.COLLECTION.TRANSACTION_DRAFT}${transaction.transactionID}`, {splitShares});
}

/**
 * Put expense on HOLD
 */
function putOnHold(transactionID: string, comment: string, reportID: string) {
    const currentTime = DateUtils.getDBTime();
    const createdReportAction = ReportUtils.buildOptimisticHoldReportAction(currentTime);
    const createdReportActionComment = ReportUtils.buildOptimisticHoldReportActionComment(comment, DateUtils.addMillisecondsFromDateTime(currentTime, 1));
    const newViolation = {name: CONST.VIOLATIONS.HOLD, type: CONST.VIOLATION_TYPES.VIOLATION};
    const transactionViolations = allTransactionViolations[`${ONYXKEYS.COLLECTION.TRANSACTION_VIOLATIONS}${transactionID}`] ?? [];
    const updatedViolations = [...transactionViolations, newViolation];
    const optimisticData: OnyxUpdate[] = [
        {
            onyxMethod: Onyx.METHOD.MERGE,
            key: `${ONYXKEYS.COLLECTION.REPORT_ACTIONS}${reportID}`,
            value: {
                [createdReportAction.reportActionID]: createdReportAction as ReportAction,
                [createdReportActionComment.reportActionID]: createdReportActionComment as ReportAction,
            },
        },
        {
            onyxMethod: Onyx.METHOD.MERGE,
            key: `${ONYXKEYS.COLLECTION.TRANSACTION}${transactionID}`,
            value: {
                pendingAction: CONST.RED_BRICK_ROAD_PENDING_ACTION.UPDATE,
                comment: {
                    hold: createdReportAction.reportActionID,
                },
            },
        },
        {
            onyxMethod: Onyx.METHOD.MERGE,
            key: `${ONYXKEYS.COLLECTION.TRANSACTION_VIOLATIONS}${transactionID}`,
            value: updatedViolations,
        },
    ];

    const successData: OnyxUpdate[] = [
        {
            onyxMethod: Onyx.METHOD.MERGE,
            key: `${ONYXKEYS.COLLECTION.TRANSACTION}${transactionID}`,
            value: {
                pendingAction: null,
            },
        },
    ];

    const failureData: OnyxUpdate[] = [
        {
            onyxMethod: Onyx.METHOD.MERGE,
            key: `${ONYXKEYS.COLLECTION.TRANSACTION}${transactionID}`,
            value: {
                pendingAction: null,
                comment: {
                    hold: null,
                },
                errors: ErrorUtils.getMicroSecondOnyxErrorWithTranslationKey('iou.error.genericHoldExpenseFailureMessage'),
            },
        },
    ];

    API.write(
        'HoldRequest',
        {
            transactionID,
            comment,
            reportActionID: createdReportAction.reportActionID,
            commentReportActionID: createdReportActionComment.reportActionID,
        },
        {optimisticData, successData, failureData},
    );
}

/**
 * Remove expense from HOLD
 */
function unholdRequest(transactionID: string, reportID: string) {
    const createdReportAction = ReportUtils.buildOptimisticUnHoldReportAction();
    const transactionViolations = allTransactionViolations[`${ONYXKEYS.COLLECTION.TRANSACTION_VIOLATIONS}${transactionID}`];

    const optimisticData: OnyxUpdate[] = [
        {
            onyxMethod: Onyx.METHOD.MERGE,
            key: `${ONYXKEYS.COLLECTION.REPORT_ACTIONS}${reportID}`,
            value: {
                [createdReportAction.reportActionID]: createdReportAction as ReportAction,
            },
        },
        {
            onyxMethod: Onyx.METHOD.MERGE,
            key: `${ONYXKEYS.COLLECTION.TRANSACTION}${transactionID}`,
            value: {
                pendingAction: CONST.RED_BRICK_ROAD_PENDING_ACTION.UPDATE,
                comment: {
                    hold: null,
                },
            },
        },
        {
            onyxMethod: Onyx.METHOD.SET,
            key: `${ONYXKEYS.COLLECTION.TRANSACTION_VIOLATIONS}${transactionID}`,
            value: transactionViolations?.filter((violation) => violation.name !== CONST.VIOLATIONS.HOLD) ?? [],
        },
    ];

    const successData: OnyxUpdate[] = [
        {
            onyxMethod: Onyx.METHOD.MERGE,
            key: `${ONYXKEYS.COLLECTION.TRANSACTION}${transactionID}`,
            value: {
                pendingAction: null,
                comment: {
                    hold: null,
                },
            },
        },
    ];

    const failureData: OnyxUpdate[] = [
        {
            onyxMethod: Onyx.METHOD.MERGE,
            key: `${ONYXKEYS.COLLECTION.TRANSACTION}${transactionID}`,
            value: {
                pendingAction: null,
                errors: ErrorUtils.getMicroSecondOnyxErrorWithTranslationKey('iou.error.genericUnholdExpenseFailureMessage'),
            },
        },
        {
            onyxMethod: Onyx.METHOD.SET,
            key: `${ONYXKEYS.COLLECTION.TRANSACTION_VIOLATIONS}${transactionID}`,
            value: transactionViolations ?? null,
        },
    ];

    API.write(
        'UnHoldRequest',
        {
            transactionID,
            reportActionID: createdReportAction.reportActionID,
        },
        {optimisticData, successData, failureData},
    );
}
// eslint-disable-next-line rulesdir/no-negated-variables
function navigateToStartStepIfScanFileCannotBeRead(
    receiptFilename: string | undefined,
    receiptPath: ReceiptSource | undefined,
    onSuccess: (file: File) => void,
    requestType: IOURequestType,
    iouType: IOUType,
    transactionID: string,
    reportID: string,
    receiptType: string | undefined,
) {
    if (!receiptFilename || !receiptPath) {
        return;
    }

    const onFailure = () => {
        setMoneyRequestReceipt(transactionID, '', '', true);
        if (requestType === CONST.IOU.REQUEST_TYPE.MANUAL) {
            Navigation.navigate(ROUTES.MONEY_REQUEST_STEP_SCAN.getRoute(CONST.IOU.ACTION.CREATE, iouType, transactionID, reportID, Navigation.getActiveRouteWithoutParams()));
            return;
        }
        IOUUtils.navigateToStartMoneyRequestStep(requestType, iouType, transactionID, reportID);
    };
    FileUtils.readFileAsync(receiptPath.toString(), receiptFilename, onSuccess, onFailure, receiptType);
}

/** Save the preferred payment method for a policy */
function savePreferredPaymentMethod(policyID: string, paymentMethod: PaymentMethodType) {
    Onyx.merge(`${ONYXKEYS.NVP_LAST_PAYMENT_METHOD}`, {[policyID]: paymentMethod});
}

/** Get report policy id of IOU request */
function getIOURequestPolicyID(transaction: OnyxEntry<OnyxTypes.Transaction>, report: OnyxEntry<OnyxTypes.Report>): string {
    // Workspace sender will exist for invoices
    const workspaceSender = transaction?.participants?.find((participant) => participant.isSender);
    return workspaceSender?.policyID ?? report?.policyID ?? '-1';
}

/** Merge several transactions into one by updating the fields of the one we want to keep and deleting the rest */
function mergeDuplicates(params: TransactionMergeParams) {
    const originalSelectedTransaction = allTransactions[`${ONYXKEYS.COLLECTION.TRANSACTION}${params.transactionID}`];

    const optimisticTransactionData: OnyxUpdate = {
        onyxMethod: Onyx.METHOD.MERGE,
        key: `${ONYXKEYS.COLLECTION.TRANSACTION}${params.transactionID}`,
        value: {
            ...originalSelectedTransaction,
            billable: params.billable,
            comment: {
                comment: params.comment,
            },
            category: params.category,
            created: params.created,
            currency: params.currency,
            modifiedMerchant: params.merchant,
            reimbursable: params.reimbursable,
            tag: params.tag,
        },
    };

    const failureTransactionData: OnyxUpdate = {
        onyxMethod: Onyx.METHOD.MERGE,
        key: `${ONYXKEYS.COLLECTION.TRANSACTION}${params.transactionID}`,
        // eslint-disable-next-line @typescript-eslint/non-nullable-type-assertion-style
        value: originalSelectedTransaction as OnyxTypes.Transaction,
    };

    const optimisticTransactionDuplicatesData: OnyxUpdate[] = params.transactionIDList.map((id) => ({
        onyxMethod: Onyx.METHOD.SET,
        key: `${ONYXKEYS.COLLECTION.TRANSACTION}${id}`,
        value: null,
    }));

    const failureTransactionDuplicatesData: OnyxUpdate[] = params.transactionIDList.map((id) => ({
        onyxMethod: Onyx.METHOD.MERGE,
        key: `${ONYXKEYS.COLLECTION.TRANSACTION}${id}`,
        // eslint-disable-next-line @typescript-eslint/non-nullable-type-assertion-style
        value: allTransactions[`${ONYXKEYS.COLLECTION.TRANSACTION}${id}`] as OnyxTypes.Transaction,
    }));

    const optimisticTransactionViolations: OnyxUpdate[] = [...params.transactionIDList, params.transactionID].map((id) => {
        const violations = allTransactionViolations[`${ONYXKEYS.COLLECTION.TRANSACTION_VIOLATIONS}${id}`] ?? [];
        return {
            onyxMethod: Onyx.METHOD.MERGE,
            key: `${ONYXKEYS.COLLECTION.TRANSACTION_VIOLATIONS}${id}`,
            value: violations.filter((violation) => violation.name !== CONST.VIOLATIONS.DUPLICATED_TRANSACTION),
        };
    });

    const failureTransactionViolations: OnyxUpdate[] = [...params.transactionIDList, params.transactionID].map((id) => {
        const violations = allTransactionViolations[`${ONYXKEYS.COLLECTION.TRANSACTION_VIOLATIONS}${id}`] ?? [];
        return {
            onyxMethod: Onyx.METHOD.MERGE,
            key: `${ONYXKEYS.COLLECTION.TRANSACTION_VIOLATIONS}${id}`,
            value: violations,
        };
    });

    const duplicateTransactionTotals = params.transactionIDList.reduce((total, id) => {
        const duplicateTransaction = allTransactions[`${ONYXKEYS.COLLECTION.TRANSACTION}${id}`];
        if (!duplicateTransaction) {
            return total;
        }
        return total + duplicateTransaction.amount;
    }, 0);

    const expenseReport = ReportConnection.getAllReports()?.[`${ONYXKEYS.COLLECTION.REPORT}${params.reportID}`];
    const expenseReportOptimisticData: OnyxUpdate = {
        onyxMethod: Onyx.METHOD.MERGE,
        key: `${ONYXKEYS.COLLECTION.REPORT}${params.reportID}`,
        value: {
            total: (expenseReport?.total ?? 0) - duplicateTransactionTotals,
        },
    };
    const expenseReportFailureData: OnyxUpdate = {
        onyxMethod: Onyx.METHOD.MERGE,
        key: `${ONYXKEYS.COLLECTION.REPORT}${params.reportID}`,
        value: {
            total: expenseReport?.total,
        },
    };

    const iouActionsToDelete = Object.values(allReportActions?.[`${ONYXKEYS.COLLECTION.REPORT_ACTIONS}${params.reportID}`] ?? {})?.filter(
        (reportAction): reportAction is ReportAction<typeof CONST.REPORT.ACTIONS.TYPE.IOU> => {
            if (!ReportActionsUtils.isMoneyRequestAction(reportAction)) {
                return false;
            }
            const message = ReportActionsUtils.getOriginalMessage(reportAction);
            if (!message?.IOUTransactionID) {
                return false;
            }
            return params.transactionIDList.includes(message.IOUTransactionID);
        },
    );

    const deletedTime = DateUtils.getDBTime();
    const expenseReportActionsOptimisticData: OnyxUpdate = {
        onyxMethod: Onyx.METHOD.MERGE,
        key: `${ONYXKEYS.COLLECTION.REPORT_ACTIONS}${params.reportID}`,
        value: iouActionsToDelete.reduce<Record<string, PartialDeep<ReportAction<typeof CONST.REPORT.ACTIONS.TYPE.IOU>>>>((val, reportAction) => {
            // eslint-disable-next-line no-param-reassign
            val[reportAction.reportActionID] = {
                originalMessage: {
                    deleted: deletedTime,
                },
                ...(Array.isArray(reportAction.message) &&
                    !!reportAction.message[0] && {
                        message: [
                            {
                                ...reportAction.message[0],
                                deleted: deletedTime,
                            },
                            ...reportAction.message.slice(1),
                        ],
                    }),
                ...(!Array.isArray(reportAction.message) && {
                    message: {
                        deleted: deletedTime,
                    },
                }),
            };
            return val;
        }, {}),
    };
    const expenseReportActionsFailureData: OnyxUpdate = {
        onyxMethod: Onyx.METHOD.MERGE,
        key: `${ONYXKEYS.COLLECTION.REPORT_ACTIONS}${params.reportID}`,
        value: iouActionsToDelete.reduce<Record<string, NullishDeep<PartialDeep<ReportAction<typeof CONST.REPORT.ACTIONS.TYPE.IOU>>>>>((val, reportAction) => {
            // eslint-disable-next-line no-param-reassign
            val[reportAction.reportActionID] = {
                originalMessage: {
                    deleted: null,
                },
                message: reportAction.message,
            };
            return val;
        }, {}),
    };

    const optimisticData: OnyxUpdate[] = [];
    const failureData: OnyxUpdate[] = [];

    optimisticData.push(
        optimisticTransactionData,
        ...optimisticTransactionDuplicatesData,
        ...optimisticTransactionViolations,
        expenseReportOptimisticData,
        expenseReportActionsOptimisticData,
    );
    failureData.push(failureTransactionData, ...failureTransactionDuplicatesData, ...failureTransactionViolations, expenseReportFailureData, expenseReportActionsFailureData);

    API.write(WRITE_COMMANDS.TRANSACTION_MERGE, params, {optimisticData, failureData});
}

function updateLastLocationPermissionPrompt() {
    Onyx.set(ONYXKEYS.NVP_LAST_LOCATION_PERMISSION_PROMPT, new Date().toISOString());
}

export {
    adjustRemainingSplitShares,
    approveMoneyRequest,
    canApproveIOU,
    cancelPayment,
    canIOUBePaid,
    cleanUpMoneyRequest,
    clearMoneyRequest,
    completeSplitBill,
    createDistanceRequest,
    createDraftTransaction,
    deleteMoneyRequest,
    deleteTrackExpense,
    detachReceipt,
    dismissHoldUseExplanation,
    editMoneyRequest,
    getIOURequestPolicyID,
    initMoneyRequest,
    navigateToStartStepIfScanFileCannotBeRead,
    completePaymentOnboarding,
    payInvoice,
    payMoneyRequest,
    putOnHold,
    replaceReceipt,
    requestMoney,
    resetSplitShares,
    savePreferredPaymentMethod,
    sendInvoice,
    sendMoneyElsewhere,
    sendMoneyWithWallet,
    setCustomUnitRateID,
    setDraftSplitTransaction,
    setIndividualShare,
    setMoneyRequestAmount,
    setMoneyRequestBillable,
    setMoneyRequestCategory,
    setMoneyRequestCreated,
    setMoneyRequestCurrency,
    setMoneyRequestDescription,
    setMoneyRequestDistanceRate,
    setMoneyRequestMerchant,
    setMoneyRequestParticipants,
    setMoneyRequestParticipantsFromReport,
    setMoneyRequestPendingFields,
    setMoneyRequestReceipt,
    setMoneyRequestTag,
    setMoneyRequestTaxAmount,
    setMoneyRequestTaxRate,
    setSplitPayer,
    setSplitShares,
    splitBill,
    splitBillAndOpenReport,
    startMoneyRequest,
    startSplitBill,
    submitReport,
    trackExpense,
    unapproveExpenseReport,
    unholdRequest,
    updateMoneyRequestAmountAndCurrency,
    updateMoneyRequestBillable,
    updateMoneyRequestCategory,
    updateMoneyRequestDate,
    updateMoneyRequestDescription,
    updateMoneyRequestDistance,
    updateMoneyRequestDistanceRate,
    updateMoneyRequestMerchant,
    updateMoneyRequestTag,
    updateMoneyRequestTaxAmount,
    updateMoneyRequestTaxRate,
    mergeDuplicates,
<<<<<<< HEAD
    updateLastLocationPermissionPrompt,
    prepareToCleanUpMoneyRequest,
=======
>>>>>>> 49b00516
};
export type {GPSPoint as GpsPoint, IOURequestType};<|MERGE_RESOLUTION|>--- conflicted
+++ resolved
@@ -8245,10 +8245,6 @@
     updateMoneyRequestTaxAmount,
     updateMoneyRequestTaxRate,
     mergeDuplicates,
-<<<<<<< HEAD
     updateLastLocationPermissionPrompt,
-    prepareToCleanUpMoneyRequest,
-=======
->>>>>>> 49b00516
 };
 export type {GPSPoint as GpsPoint, IOURequestType};