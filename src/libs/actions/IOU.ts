import {format} from 'date-fns';
import fastMerge from 'expensify-common/lib/fastMerge';
import Str from 'expensify-common/lib/str';
import type {OnyxCollection, OnyxEntry, OnyxUpdate} from 'react-native-onyx';
import Onyx from 'react-native-onyx';
import type {ValueOf} from 'type-fest';
import ReceiptGeneric from '@assets/images/receipt-generic.png';
import * as API from '@libs/API';
import type {
    ApproveMoneyRequestParams,
    CompleteSplitBillParams,
    CreateDistanceRequestParams,
    CreateWorkspaceParams,
    DeleteMoneyRequestParams,
    DetachReceiptParams,
    EditMoneyRequestParams,
    PayMoneyRequestParams,
    ReplaceReceiptParams,
    RequestMoneyParams,
    SendInvoiceParams,
    SendMoneyParams,
    SplitBillParams,
    StartSplitBillParams,
    SubmitReportParams,
    TrackExpenseParams,
    UpdateMoneyRequestParams,
} from '@libs/API/parameters';
import {WRITE_COMMANDS} from '@libs/API/types';
import * as CurrencyUtils from '@libs/CurrencyUtils';
import DateUtils from '@libs/DateUtils';
import DistanceRequestUtils from '@libs/DistanceRequestUtils';
import * as ErrorUtils from '@libs/ErrorUtils';
import * as FileUtils from '@libs/fileDownload/FileUtils';
import * as IOUUtils from '@libs/IOUUtils';
import * as LocalePhoneNumber from '@libs/LocalePhoneNumber';
import * as Localize from '@libs/Localize';
import Navigation from '@libs/Navigation/Navigation';
import * as NextStepUtils from '@libs/NextStepUtils';
import Permissions from '@libs/Permissions';
import * as PhoneNumber from '@libs/PhoneNumber';
import * as PolicyUtils from '@libs/PolicyUtils';
import * as ReportActionsUtils from '@libs/ReportActionsUtils';
import type {OptimisticChatReport, OptimisticCreatedReportAction, OptimisticIOUReportAction, TransactionDetails} from '@libs/ReportUtils';
import * as ReportUtils from '@libs/ReportUtils';
import * as TransactionUtils from '@libs/TransactionUtils';
import * as UserUtils from '@libs/UserUtils';
import ViolationsUtils from '@libs/Violations/ViolationsUtils';
import type {IOUAction, IOUType} from '@src/CONST';
import CONST from '@src/CONST';
import ONYXKEYS from '@src/ONYXKEYS';
import ROUTES from '@src/ROUTES';
import type * as OnyxTypes from '@src/types/onyx';
import type {Participant, Split} from '@src/types/onyx/IOU';
import type {ErrorFields, Errors} from '@src/types/onyx/OnyxCommon';
import type {IOUMessage, PaymentMethodType} from '@src/types/onyx/OriginalMessage';
import type ReportAction from '@src/types/onyx/ReportAction';
import type {ReportPreviewAction} from '@src/types/onyx/ReportAction';
import type {OnyxData} from '@src/types/onyx/Request';
import type {Comment, Receipt, ReceiptSource, SplitShares, TransactionChanges, WaypointCollection} from '@src/types/onyx/Transaction';
import type {EmptyObject} from '@src/types/utils/EmptyObject';
import {isEmptyObject} from '@src/types/utils/EmptyObject';
import * as CachedPDFPaths from './CachedPDFPaths';
import * as Policy from './Policy';
import * as Report from './Report';

type IOURequestType = ValueOf<typeof CONST.IOU.REQUEST_TYPE>;

type OneOnOneIOUReport = OnyxTypes.Report | undefined | null;

type MoneyRequestInformation = {
    payerAccountID: number;
    payerEmail: string;
    iouReport: OnyxTypes.Report;
    chatReport: OnyxTypes.Report;
    transaction: OnyxTypes.Transaction;
    iouAction: OptimisticIOUReportAction;
    createdChatReportActionID: string;
    createdIOUReportActionID: string;
    reportPreviewAction: OnyxTypes.ReportAction;
    transactionThreadReportID: string;
    createdReportActionIDForThread: string;
    onyxData: OnyxData;
};

type TrackExpenseInformation = {
    createdWorkspaceParams?: CreateWorkspaceParams;
    iouReport?: OnyxTypes.Report;
    chatReport: OnyxTypes.Report;
    transaction: OnyxTypes.Transaction;
    iouAction: OptimisticIOUReportAction;
    createdChatReportActionID: string;
    createdIOUReportActionID?: string;
    reportPreviewAction?: OnyxTypes.ReportAction;
    transactionThreadReportID: string;
    createdReportActionIDForThread: string;
    onyxData: OnyxData;
};

type SendInvoiceInformation = {
    senderWorkspaceID: string;
    receiver: Partial<OnyxTypes.PersonalDetails>;
    invoiceRoomReportID: string;
    createdChatReportActionID: string;
    invoiceReportID: string;
    reportPreviewReportActionID: string;
    transactionID: string;
    transactionThreadReportID: string;
    onyxData: OnyxData;
};

type SplitData = {
    chatReportID: string;
    transactionID: string;
    reportActionID: string;
    policyID?: string;
    createdReportActionID?: string;
    chatType?: string;
};

type SplitsAndOnyxData = {
    splitData: SplitData;
    splits: Split[];
    onyxData: OnyxData;
};

type UpdateMoneyRequestData = {
    params: UpdateMoneyRequestParams;
    onyxData: OnyxData;
};

type PayMoneyRequestData = {
    params: PayMoneyRequestParams;
    optimisticData: OnyxUpdate[];
    successData: OnyxUpdate[];
    failureData: OnyxUpdate[];
};

type SendMoneyParamsData = {
    params: SendMoneyParams;
    optimisticData: OnyxUpdate[];
    successData: OnyxUpdate[];
    failureData: OnyxUpdate[];
};

type GPSPoint = {
    lat: number;
    long: number;
};

let betas: OnyxTypes.Beta[] = [];
Onyx.connect({
    key: ONYXKEYS.BETAS,
    callback: (value) => (betas = value ?? []),
});

let allPersonalDetails: OnyxTypes.PersonalDetailsList = {};
Onyx.connect({
    key: ONYXKEYS.PERSONAL_DETAILS_LIST,
    callback: (value) => {
        allPersonalDetails = value ?? {};
    },
});

let allReports: OnyxCollection<OnyxTypes.Report> = null;
Onyx.connect({
    key: ONYXKEYS.COLLECTION.REPORT,
    waitForCollectionCallback: true,
    callback: (value) => (allReports = value),
});

let allTransactions: NonNullable<OnyxCollection<OnyxTypes.Transaction>> = {};
Onyx.connect({
    key: ONYXKEYS.COLLECTION.TRANSACTION,
    waitForCollectionCallback: true,
    callback: (value) => {
        if (!value) {
            allTransactions = {};
            return;
        }

        allTransactions = value;
    },
});

let allTransactionDrafts: NonNullable<OnyxCollection<OnyxTypes.Transaction>> = {};
Onyx.connect({
    key: ONYXKEYS.COLLECTION.TRANSACTION_DRAFT,
    waitForCollectionCallback: true,
    callback: (value) => {
        allTransactionDrafts = value ?? {};
    },
});

let allTransactionViolations: NonNullable<OnyxCollection<OnyxTypes.TransactionViolations>> = {};
Onyx.connect({
    key: ONYXKEYS.COLLECTION.TRANSACTION_VIOLATIONS,
    waitForCollectionCallback: true,
    callback: (value) => {
        if (!value) {
            allTransactionViolations = {};
            return;
        }

        allTransactionViolations = value;
    },
});

let allDraftSplitTransactions: NonNullable<OnyxCollection<OnyxTypes.Transaction>> = {};
Onyx.connect({
    key: ONYXKEYS.COLLECTION.SPLIT_TRANSACTION_DRAFT,
    waitForCollectionCallback: true,
    callback: (value) => {
        allDraftSplitTransactions = value ?? {};
    },
});

let allNextSteps: NonNullable<OnyxCollection<OnyxTypes.ReportNextStep>> = {};
Onyx.connect({
    key: ONYXKEYS.COLLECTION.NEXT_STEP,
    waitForCollectionCallback: true,
    callback: (value) => {
        allNextSteps = value ?? {};
    },
});

let userAccountID = -1;
let currentUserEmail = '';
Onyx.connect({
    key: ONYXKEYS.SESSION,
    callback: (value) => {
        currentUserEmail = value?.email ?? '';
        userAccountID = value?.accountID ?? -1;
    },
});

let currentUserPersonalDetails: OnyxTypes.PersonalDetails | EmptyObject = {};
Onyx.connect({
    key: ONYXKEYS.PERSONAL_DETAILS_LIST,
    callback: (value) => {
        currentUserPersonalDetails = value?.[userAccountID] ?? {};
    },
});

let currentDate: OnyxEntry<string> = '';
Onyx.connect({
    key: ONYXKEYS.CURRENT_DATE,
    callback: (value) => {
        currentDate = value;
    },
});

let quickAction: OnyxEntry<OnyxTypes.QuickAction> = {};
Onyx.connect({
    key: ONYXKEYS.NVP_QUICK_ACTION_GLOBAL_CREATE,
    callback: (value) => {
        quickAction = value;
    },
});

let allReportActions: OnyxCollection<OnyxTypes.ReportActions>;
Onyx.connect({
    key: ONYXKEYS.COLLECTION.REPORT_ACTIONS,
    waitForCollectionCallback: true,
    callback: (actions) => {
        if (!actions) {
            return;
        }
        allReportActions = actions;
    },
});

/**
 * Find the report preview action from given chat report and iou report
 */
function getReportPreviewAction(chatReportID: string, iouReportID: string): OnyxEntry<ReportAction> {
    const reportActions = allReportActions?.[`${ONYXKEYS.COLLECTION.REPORT_ACTIONS}${chatReportID}`] ?? {};

    // Find the report preview action from the chat report
    return (
        Object.values(reportActions).find(
            (reportAction) => reportAction && reportAction.actionName === CONST.REPORT.ACTIONS.TYPE.REPORT_PREVIEW && reportAction.originalMessage.linkedReportID === iouReportID,
        ) ?? null
    );
}

/**
 * Initialize expense info
 * @param reportID to attach the transaction to
 * @param policy
 * @param isFromGlobalCreate
 * @param iouRequestType one of manual/scan/distance
 * @param skipConfirmation if true, skip confirmation step
 */
function initMoneyRequest(reportID: string, policy: OnyxEntry<OnyxTypes.Policy>, isFromGlobalCreate: boolean, iouRequestType: IOURequestType = CONST.IOU.REQUEST_TYPE.MANUAL) {
    // Generate a brand new transactionID
    const newTransactionID = CONST.IOU.OPTIMISTIC_TRANSACTION_ID;
    // Disabling this line since currentDate can be an empty string
    // eslint-disable-next-line @typescript-eslint/prefer-nullish-coalescing
    const created = currentDate || format(new Date(), 'yyyy-MM-dd');
    const comment: Comment = {};

    // Add initial empty waypoints when starting a distance expense
    if (iouRequestType === CONST.IOU.REQUEST_TYPE.DISTANCE) {
        comment.waypoints = {
            waypoint0: {},
            waypoint1: {},
        };
        if (!isFromGlobalCreate) {
            const customUnitRateID = DistanceRequestUtils.getCustomUnitRateID(reportID);
            comment.customUnit = {customUnitRateID};
        }
    }

    // Store the transaction in Onyx and mark it as not saved so it can be cleaned up later
    // Use set() here so that there is no way that data will be leaked between objects when it gets reset
    Onyx.set(`${ONYXKEYS.COLLECTION.TRANSACTION_DRAFT}${newTransactionID}`, {
        amount: 0,
        comment,
        created,
        currency: currentUserPersonalDetails.localCurrencyCode ?? CONST.CURRENCY.USD,
        iouRequestType,
        reportID,
        transactionID: newTransactionID,
        isFromGlobalCreate,
        merchant: CONST.TRANSACTION.PARTIAL_TRANSACTION_MERCHANT,
        splitPayerAccountIDs: [currentUserPersonalDetails.accountID],
    });
}

function createDraftTransaction(transaction: OnyxTypes.Transaction) {
    if (!transaction) {
        return;
    }

    const newTransaction = {
        ...transaction,
    };

    Onyx.set(`${ONYXKEYS.COLLECTION.TRANSACTION_DRAFT}${transaction.transactionID}`, newTransaction);
}

function clearMoneyRequest(transactionID: string, skipConfirmation = false) {
    Onyx.set(`${ONYXKEYS.COLLECTION.SKIP_CONFIRMATION}${transactionID}`, skipConfirmation);
    Onyx.set(`${ONYXKEYS.COLLECTION.TRANSACTION_DRAFT}${transactionID}`, null);
}

function startMoneyRequest(iouType: ValueOf<typeof CONST.IOU.TYPE>, reportID: string, requestType?: IOURequestType, skipConfirmation = false) {
    clearMoneyRequest(CONST.IOU.OPTIMISTIC_TRANSACTION_ID, skipConfirmation);
    switch (requestType) {
        case CONST.IOU.REQUEST_TYPE.MANUAL:
            Navigation.navigate(ROUTES.MONEY_REQUEST_CREATE_TAB_MANUAL.getRoute(CONST.IOU.ACTION.CREATE, iouType, CONST.IOU.OPTIMISTIC_TRANSACTION_ID, reportID));
            return;
        case CONST.IOU.REQUEST_TYPE.SCAN:
            Navigation.navigate(ROUTES.MONEY_REQUEST_CREATE_TAB_SCAN.getRoute(CONST.IOU.ACTION.CREATE, iouType, CONST.IOU.OPTIMISTIC_TRANSACTION_ID, reportID));
            return;
        case CONST.IOU.REQUEST_TYPE.DISTANCE:
            Navigation.navigate(ROUTES.MONEY_REQUEST_CREATE_TAB_DISTANCE.getRoute(CONST.IOU.ACTION.CREATE, iouType, CONST.IOU.OPTIMISTIC_TRANSACTION_ID, reportID));
            return;
        default:
            Navigation.navigate(ROUTES.MONEY_REQUEST_CREATE.getRoute(CONST.IOU.ACTION.CREATE, iouType, CONST.IOU.OPTIMISTIC_TRANSACTION_ID, reportID));
    }
}

function setMoneyRequestAmount(transactionID: string, amount: number, currency: string) {
    Onyx.merge(`${ONYXKEYS.COLLECTION.TRANSACTION_DRAFT}${transactionID}`, {amount, currency});
}

function setMoneyRequestCreated(transactionID: string, created: string, isDraft: boolean) {
    Onyx.merge(`${isDraft ? ONYXKEYS.COLLECTION.TRANSACTION_DRAFT : ONYXKEYS.COLLECTION.TRANSACTION}${transactionID}`, {created});
}

function setMoneyRequestCurrency(transactionID: string, currency: string, isEditing = false) {
    const fieldToUpdate = isEditing ? 'modifiedCurrency' : 'currency';
    Onyx.merge(`${ONYXKEYS.COLLECTION.TRANSACTION_DRAFT}${transactionID}`, {[fieldToUpdate]: currency});
}

function setMoneyRequestDescription(transactionID: string, comment: string, isDraft: boolean) {
    Onyx.merge(`${isDraft ? ONYXKEYS.COLLECTION.TRANSACTION_DRAFT : ONYXKEYS.COLLECTION.TRANSACTION}${transactionID}`, {comment: {comment: comment.trim()}});
}

function setMoneyRequestMerchant(transactionID: string, merchant: string, isDraft: boolean) {
    Onyx.merge(`${isDraft ? ONYXKEYS.COLLECTION.TRANSACTION_DRAFT : ONYXKEYS.COLLECTION.TRANSACTION}${transactionID}`, {merchant});
}

function setMoneyRequestPendingFields(transactionID: string, pendingFields: OnyxTypes.Transaction['pendingFields']) {
    Onyx.merge(`${ONYXKEYS.COLLECTION.TRANSACTION_DRAFT}${transactionID}`, {pendingFields});
}

function setMoneyRequestCategory(transactionID: string, category: string) {
    Onyx.merge(`${ONYXKEYS.COLLECTION.TRANSACTION_DRAFT}${transactionID}`, {category});
}

function setMoneyRequestTag(transactionID: string, tag: string) {
    Onyx.merge(`${ONYXKEYS.COLLECTION.TRANSACTION_DRAFT}${transactionID}`, {tag});
}

function setMoneyRequestBillable(transactionID: string, billable: boolean) {
    Onyx.merge(`${ONYXKEYS.COLLECTION.TRANSACTION_DRAFT}${transactionID}`, {billable});
}

function setMoneyRequestParticipants(transactionID: string, participants: Participant[] = []) {
    Onyx.merge(`${ONYXKEYS.COLLECTION.TRANSACTION_DRAFT}${transactionID}`, {participants});
}

function setSplitPayer(transactionID: string, payerAccountID: number) {
    Onyx.merge(`${ONYXKEYS.COLLECTION.TRANSACTION_DRAFT}${transactionID}`, {splitPayerAccountIDs: [payerAccountID]});
}

function setMoneyRequestReceipt(transactionID: string, source: string, filename: string, isDraft: boolean, type?: string) {
    Onyx.merge(`${isDraft ? ONYXKEYS.COLLECTION.TRANSACTION_DRAFT : ONYXKEYS.COLLECTION.TRANSACTION}${transactionID}`, {
        receipt: {source, type: type ?? ''},
        filename,
    });
}

/**
 * Set custom unit rateID for the transaction draft
 */
function setCustomUnitRateID(transactionID: string, customUnitRateID: string) {
    Onyx.merge(`${ONYXKEYS.COLLECTION.TRANSACTION_DRAFT}${transactionID}`, {comment: {customUnit: {customUnitRateID}}});
}

/** Update transaction distance rate */
function updateDistanceRequestRate(transactionID: string, rateID: string, policyID: string) {
    Onyx.merge(ONYXKEYS.NVP_LAST_SELECTED_DISTANCE_RATES, {[policyID]: rateID});
    Onyx.merge(`${ONYXKEYS.COLLECTION.TRANSACTION_DRAFT}${transactionID}`, {comment: {customUnit: {customUnitRateID: rateID}}});
}

/** Helper function to get the receipt error for expenses, or the generic error if there's no receipt */
function getReceiptError(receipt?: Receipt, filename?: string, isScanRequest = true, errorKey?: number): Errors | ErrorFields {
    return isEmptyObject(receipt) || !isScanRequest
        ? ErrorUtils.getMicroSecondOnyxError('iou.error.genericCreateFailureMessage', false, errorKey)
        : ErrorUtils.getMicroSecondOnyxErrorObject({error: CONST.IOU.RECEIPT_ERROR, source: receipt.source?.toString() ?? '', filename: filename ?? ''}, errorKey);
}

/** Builds the Onyx data for an expense */
function buildOnyxDataForMoneyRequest(
    chatReport: OnyxEntry<OnyxTypes.Report>,
    iouReport: OnyxTypes.Report,
    transaction: OnyxTypes.Transaction,
    chatCreatedAction: OptimisticCreatedReportAction,
    iouCreatedAction: OptimisticCreatedReportAction,
    iouAction: OptimisticIOUReportAction,
    optimisticPersonalDetailListAction: OnyxTypes.PersonalDetailsList,
    reportPreviewAction: ReportAction,
    optimisticPolicyRecentlyUsedCategories: string[],
    optimisticPolicyRecentlyUsedTags: OnyxTypes.RecentlyUsedTags,
    isNewChatReport: boolean,
    transactionThreadReport: OptimisticChatReport | EmptyObject,
    transactionThreadCreatedReportAction: OptimisticCreatedReportAction | EmptyObject,
    shouldCreateNewMoneyRequestReport: boolean,
    policy?: OnyxEntry<OnyxTypes.Policy>,
    policyTagList?: OnyxEntry<OnyxTypes.PolicyTagList>,
    policyCategories?: OnyxEntry<OnyxTypes.PolicyCategories>,
    optimisticNextStep?: OnyxTypes.ReportNextStep | null,
    isOneOnOneSplit = false,
    existingTransactionThreadReportID?: string,
): [OnyxUpdate[], OnyxUpdate[], OnyxUpdate[]] {
    const isScanRequest = TransactionUtils.isScanRequest(transaction);
    const outstandingChildRequest = ReportUtils.getOutstandingChildRequest(iouReport);
    const clearedPendingFields = Object.fromEntries(Object.keys(transaction.pendingFields ?? {}).map((key) => [key, null]));
    const optimisticData: OnyxUpdate[] = [];
    const successData: OnyxUpdate[] = [];
    let newQuickAction: ValueOf<typeof CONST.QUICK_ACTIONS> = isScanRequest ? CONST.QUICK_ACTIONS.REQUEST_SCAN : CONST.QUICK_ACTIONS.REQUEST_MANUAL;
    if (TransactionUtils.isDistanceRequest(transaction)) {
        newQuickAction = CONST.QUICK_ACTIONS.REQUEST_DISTANCE;
    }
    const existingTransactionThreadReport = allReports?.[`${ONYXKEYS.COLLECTION.REPORT}${existingTransactionThreadReportID}`] ?? null;

    if (chatReport) {
        optimisticData.push({
            // Use SET for new reports because it doesn't exist yet, is faster and we need the data to be available when we navigate to the chat page
            onyxMethod: isNewChatReport ? Onyx.METHOD.SET : Onyx.METHOD.MERGE,
            key: `${ONYXKEYS.COLLECTION.REPORT}${chatReport.reportID}`,
            value: {
                ...chatReport,
                lastReadTime: DateUtils.getDBTime(),
                lastMessageTranslationKey: '',
                iouReportID: iouReport.reportID,
                ...outstandingChildRequest,
                ...(isNewChatReport ? {pendingFields: {createChat: CONST.RED_BRICK_ROAD_PENDING_ACTION.ADD}} : {}),
            },
        });
    }

    optimisticData.push(
        {
            onyxMethod: shouldCreateNewMoneyRequestReport ? Onyx.METHOD.SET : Onyx.METHOD.MERGE,
            key: `${ONYXKEYS.COLLECTION.REPORT}${iouReport.reportID}`,
            value: {
                ...iouReport,
                lastMessageText: iouAction.message?.[0]?.text,
                lastMessageHtml: iouAction.message?.[0]?.html,
                pendingFields: {
                    ...(shouldCreateNewMoneyRequestReport ? {createChat: CONST.RED_BRICK_ROAD_PENDING_ACTION.ADD} : {preview: CONST.RED_BRICK_ROAD_PENDING_ACTION.UPDATE}),
                },
            },
        },
        {
            onyxMethod: Onyx.METHOD.SET,
            key: `${ONYXKEYS.COLLECTION.TRANSACTION}${transaction.transactionID}`,
            value: transaction,
        },
        isNewChatReport
            ? {
                  onyxMethod: Onyx.METHOD.SET,
                  key: `${ONYXKEYS.COLLECTION.REPORT_ACTIONS}${chatReport?.reportID}`,
                  value: {
                      [chatCreatedAction.reportActionID]: chatCreatedAction,
                      [reportPreviewAction.reportActionID]: reportPreviewAction,
                  },
              }
            : {
                  onyxMethod: Onyx.METHOD.MERGE,
                  key: `${ONYXKEYS.COLLECTION.REPORT_ACTIONS}${chatReport?.reportID}`,
                  value: {
                      [reportPreviewAction.reportActionID]: reportPreviewAction,
                  },
              },
        shouldCreateNewMoneyRequestReport
            ? {
                  onyxMethod: Onyx.METHOD.SET,
                  key: `${ONYXKEYS.COLLECTION.REPORT_ACTIONS}${iouReport.reportID}`,
                  value: {
                      [iouCreatedAction.reportActionID]: iouCreatedAction as OnyxTypes.ReportAction,
                      [iouAction.reportActionID]: iouAction as OnyxTypes.ReportAction,
                  },
              }
            : {
                  onyxMethod: Onyx.METHOD.MERGE,
                  key: `${ONYXKEYS.COLLECTION.REPORT_ACTIONS}${iouReport.reportID}`,
                  value: {
                      [iouAction.reportActionID]: iouAction as OnyxTypes.ReportAction,
                  },
              },
        {
            onyxMethod: Onyx.METHOD.MERGE,
            key: `${ONYXKEYS.COLLECTION.REPORT}${transactionThreadReport.reportID}`,
            value: {
                ...transactionThreadReport,
                pendingFields: {createChat: CONST.RED_BRICK_ROAD_PENDING_ACTION.ADD},
            },
        },
        // Remove the temporary transaction used during the creation flow
        {
            onyxMethod: Onyx.METHOD.SET,
            key: `${ONYXKEYS.COLLECTION.TRANSACTION_DRAFT}${CONST.IOU.OPTIMISTIC_TRANSACTION_ID}`,
            value: null,
        },
    );

    if (!isEmptyObject(transactionThreadCreatedReportAction)) {
        optimisticData.push({
            onyxMethod: Onyx.METHOD.MERGE,
            key: `${ONYXKEYS.COLLECTION.REPORT_ACTIONS}${transactionThreadReport.reportID}`,
            value: {
                [transactionThreadCreatedReportAction.reportActionID]: transactionThreadCreatedReportAction,
            },
        });
    }

    if (!isOneOnOneSplit) {
        optimisticData.push({
            onyxMethod: Onyx.METHOD.SET,
            key: ONYXKEYS.NVP_QUICK_ACTION_GLOBAL_CREATE,
            value: {
                action: newQuickAction,
                chatReportID: chatReport?.reportID,
                isFirstQuickAction: isEmptyObject(quickAction),
            },
        });
    }

    if (optimisticPolicyRecentlyUsedCategories.length) {
        optimisticData.push({
            onyxMethod: Onyx.METHOD.SET,
            key: `${ONYXKEYS.COLLECTION.POLICY_RECENTLY_USED_CATEGORIES}${iouReport.policyID}`,
            value: optimisticPolicyRecentlyUsedCategories,
        });
    }

    if (!isEmptyObject(optimisticPolicyRecentlyUsedTags)) {
        optimisticData.push({
            onyxMethod: Onyx.METHOD.MERGE,
            key: `${ONYXKEYS.COLLECTION.POLICY_RECENTLY_USED_TAGS}${iouReport.policyID}`,
            value: optimisticPolicyRecentlyUsedTags,
        });
    }

    const redundantParticipants: Record<number, null> = {};
    if (!isEmptyObject(optimisticPersonalDetailListAction)) {
        const successPersonalDetailListAction: Record<number, null> = {};

        // BE will send different participants. We clear the optimistic ones to avoid duplicated entries
        Object.keys(optimisticPersonalDetailListAction).forEach((accountIDKey) => {
            const accountID = Number(accountIDKey);
            successPersonalDetailListAction[accountID] = null;
            redundantParticipants[accountID] = null;
        });

        optimisticData.push({
            onyxMethod: Onyx.METHOD.MERGE,
            key: ONYXKEYS.PERSONAL_DETAILS_LIST,
            value: optimisticPersonalDetailListAction,
        });
        successData.push({
            onyxMethod: Onyx.METHOD.MERGE,
            key: ONYXKEYS.PERSONAL_DETAILS_LIST,
            value: successPersonalDetailListAction,
        });
    }

    if (!isEmptyObject(optimisticNextStep)) {
        optimisticData.push({
            onyxMethod: Onyx.METHOD.MERGE,
            key: `${ONYXKEYS.COLLECTION.NEXT_STEP}${iouReport.reportID}`,
            value: optimisticNextStep,
        });
    }

    if (isNewChatReport) {
        successData.push({
            onyxMethod: Onyx.METHOD.MERGE,
            key: `${ONYXKEYS.COLLECTION.REPORT}${chatReport?.reportID}`,
            value: {
                participants: redundantParticipants,
                pendingFields: null,
                errorFields: null,
                isOptimisticReport: false,
            },
        });
    }

    successData.push(
        {
            onyxMethod: Onyx.METHOD.MERGE,
            key: `${ONYXKEYS.COLLECTION.REPORT}${iouReport.reportID}`,
            value: {
                participants: redundantParticipants,
                pendingFields: null,
                errorFields: null,
                isOptimisticReport: false,
            },
        },
        {
            onyxMethod: Onyx.METHOD.MERGE,
            key: `${ONYXKEYS.COLLECTION.REPORT}${transactionThreadReport.reportID}`,
            value: {
                participants: redundantParticipants,
                pendingFields: null,
                errorFields: null,
                isOptimisticReport: false,
            },
        },
        {
            onyxMethod: Onyx.METHOD.MERGE,
            key: `${ONYXKEYS.COLLECTION.TRANSACTION}${transaction.transactionID}`,
            value: {
                pendingAction: null,
                pendingFields: clearedPendingFields,
            },
        },

        {
            onyxMethod: Onyx.METHOD.MERGE,
            key: `${ONYXKEYS.COLLECTION.REPORT_ACTIONS}${chatReport?.reportID}`,
            value: {
                ...(isNewChatReport
                    ? {
                          [chatCreatedAction.reportActionID]: {
                              pendingAction: null,
                              errors: null,
                          },
                      }
                    : {}),
                [reportPreviewAction.reportActionID]: {
                    pendingAction: null,
                },
            },
        },
        {
            onyxMethod: Onyx.METHOD.MERGE,
            key: `${ONYXKEYS.COLLECTION.REPORT_ACTIONS}${iouReport.reportID}`,
            value: {
                ...(shouldCreateNewMoneyRequestReport
                    ? {
                          [iouCreatedAction.reportActionID]: {
                              pendingAction: null,
                              errors: null,
                          },
                      }
                    : {}),
                [iouAction.reportActionID]: {
                    pendingAction: null,
                    errors: null,
                },
            },
        },
    );

    if (!isEmptyObject(transactionThreadCreatedReportAction)) {
        successData.push({
            onyxMethod: Onyx.METHOD.MERGE,
            key: `${ONYXKEYS.COLLECTION.REPORT_ACTIONS}${transactionThreadReport.reportID}`,
            value: {
                [transactionThreadCreatedReportAction.reportActionID]: {
                    pendingAction: null,
                    errors: null,
                },
            },
        });
    }

    const errorKey = DateUtils.getMicroseconds();

    const failureData: OnyxUpdate[] = [
        {
            onyxMethod: Onyx.METHOD.MERGE,
            key: `${ONYXKEYS.COLLECTION.REPORT}${chatReport?.reportID}`,
            value: {
                iouReportID: chatReport?.iouReportID,
                lastReadTime: chatReport?.lastReadTime,
                pendingFields: null,
                hasOutstandingChildRequest: chatReport?.hasOutstandingChildRequest,
                ...(isNewChatReport
                    ? {
                          errorFields: {
                              createChat: ErrorUtils.getMicroSecondOnyxError('report.genericCreateReportFailureMessage'),
                          },
                      }
                    : {}),
            },
        },
        {
            onyxMethod: Onyx.METHOD.MERGE,
            key: `${ONYXKEYS.COLLECTION.REPORT}${iouReport.reportID}`,
            value: {
                pendingFields: null,
                errorFields: {
                    ...(shouldCreateNewMoneyRequestReport ? {createChat: ErrorUtils.getMicroSecondOnyxError('report.genericCreateReportFailureMessage')} : {}),
                },
            },
        },
        {
            onyxMethod: Onyx.METHOD.MERGE,
            key: `${ONYXKEYS.COLLECTION.REPORT}${transactionThreadReport.reportID}`,
            value: {
                pendingFields: null,
                errorFields: existingTransactionThreadReport
                    ? null
                    : {
                          createChat: ErrorUtils.getMicroSecondOnyxError('report.genericCreateReportFailureMessage'),
                      },
            },
        },
        {
            onyxMethod: Onyx.METHOD.MERGE,
            key: `${ONYXKEYS.COLLECTION.TRANSACTION}${transaction.transactionID}`,
            value: {
                // Disabling this line since transaction.filename can be an empty string
                // eslint-disable-next-line @typescript-eslint/prefer-nullish-coalescing
                errors: getReceiptError(transaction.receipt, transaction.filename || transaction.receipt?.filename, isScanRequest, errorKey),
                pendingAction: null,
                pendingFields: clearedPendingFields,
            },
        },
        {
            onyxMethod: Onyx.METHOD.MERGE,
            key: `${ONYXKEYS.COLLECTION.REPORT_ACTIONS}${iouReport.reportID}`,
            value: {
                ...(shouldCreateNewMoneyRequestReport
                    ? {
                          [iouCreatedAction.reportActionID]: {
                              // Disabling this line since transaction.filename can be an empty string
                              // eslint-disable-next-line @typescript-eslint/prefer-nullish-coalescing
                              errors: getReceiptError(transaction.receipt, transaction.filename || transaction.receipt?.filename, isScanRequest, errorKey),
                          },
                          [iouAction.reportActionID]: {
                              errors: ErrorUtils.getMicroSecondOnyxError('iou.error.genericCreateFailureMessage'),
                          },
                      }
                    : {
                          [iouAction.reportActionID]: {
                              // Disabling this line since transaction.filename can be an empty string
                              // eslint-disable-next-line @typescript-eslint/prefer-nullish-coalescing
                              errors: getReceiptError(transaction.receipt, transaction.filename || transaction.receipt?.filename, isScanRequest, errorKey),
                          },
                      }),
            },
        },
    ];

    if (!isEmptyObject(transactionThreadCreatedReportAction)) {
        failureData.push({
            onyxMethod: Onyx.METHOD.MERGE,
            key: `${ONYXKEYS.COLLECTION.REPORT_ACTIONS}${transactionThreadReport.reportID}`,
            value: {
                [transactionThreadCreatedReportAction.reportActionID]: {
                    errors: ErrorUtils.getMicroSecondOnyxError('iou.error.genericCreateFailureMessage'),
                },
            },
        });
    }

    // We don't need to compute violations unless we're on a paid policy
    if (!policy || !PolicyUtils.isPaidGroupPolicy(policy)) {
        return [optimisticData, successData, failureData];
    }

    const violationsOnyxData = ViolationsUtils.getViolationsOnyxData(transaction, [], !!policy.requiresTag, policyTagList ?? {}, !!policy.requiresCategory, policyCategories ?? {});

    if (violationsOnyxData) {
        optimisticData.push(violationsOnyxData);
        failureData.push({
            onyxMethod: Onyx.METHOD.SET,
            key: `${ONYXKEYS.COLLECTION.TRANSACTION_VIOLATIONS}${transaction.transactionID}`,
            value: [],
        });
    }

    return [optimisticData, successData, failureData];
}

/** Builds the Onyx data for an invoice */
function buildOnyxDataForInvoice(
    chatReport: OnyxEntry<OnyxTypes.Report>,
    iouReport: OnyxTypes.Report,
    transaction: OnyxTypes.Transaction,
    chatCreatedAction: OptimisticCreatedReportAction,
    iouCreatedAction: OptimisticCreatedReportAction,
    iouAction: OptimisticIOUReportAction,
    optimisticPersonalDetailListAction: OnyxTypes.PersonalDetailsList,
    reportPreviewAction: ReportAction,
    optimisticPolicyRecentlyUsedCategories: string[],
    optimisticPolicyRecentlyUsedTags: OnyxTypes.RecentlyUsedTags,
    isNewChatReport: boolean,
    transactionThreadReport: OptimisticChatReport,
    transactionThreadCreatedReportAction: OptimisticCreatedReportAction | EmptyObject,
    policy?: OnyxEntry<OnyxTypes.Policy>,
    policyTagList?: OnyxEntry<OnyxTypes.PolicyTagList>,
    policyCategories?: OnyxEntry<OnyxTypes.PolicyCategories>,
): [OnyxUpdate[], OnyxUpdate[], OnyxUpdate[]] {
    const clearedPendingFields = Object.fromEntries(Object.keys(transaction.pendingFields ?? {}).map((key) => [key, null]));
    const optimisticData: OnyxUpdate[] = [
        {
            onyxMethod: Onyx.METHOD.SET,
            key: `${ONYXKEYS.COLLECTION.REPORT}${iouReport.reportID}`,
            value: {
                ...iouReport,
                lastMessageText: iouAction.message?.[0]?.text,
                lastMessageHtml: iouAction.message?.[0]?.html,
                pendingFields: {
                    createChat: CONST.RED_BRICK_ROAD_PENDING_ACTION.ADD,
                },
            },
        },
        {
            onyxMethod: Onyx.METHOD.SET,
            key: `${ONYXKEYS.COLLECTION.TRANSACTION}${transaction.transactionID}`,
            value: transaction,
        },
        isNewChatReport
            ? {
                  onyxMethod: Onyx.METHOD.SET,
                  key: `${ONYXKEYS.COLLECTION.REPORT_ACTIONS}${chatReport?.reportID}`,
                  value: {
                      [chatCreatedAction.reportActionID]: chatCreatedAction,
                      [reportPreviewAction.reportActionID]: reportPreviewAction,
                  },
              }
            : {
                  onyxMethod: Onyx.METHOD.MERGE,
                  key: `${ONYXKEYS.COLLECTION.REPORT_ACTIONS}${chatReport?.reportID}`,
                  value: {
                      [reportPreviewAction.reportActionID]: reportPreviewAction,
                  },
              },
        {
            onyxMethod: Onyx.METHOD.MERGE,
            key: `${ONYXKEYS.COLLECTION.REPORT_ACTIONS}${iouReport.reportID}`,
            value: {
                [iouCreatedAction.reportActionID]: iouCreatedAction as OnyxTypes.ReportAction,
                [iouAction.reportActionID]: iouAction as OnyxTypes.ReportAction,
            },
        },
        {
            onyxMethod: Onyx.METHOD.MERGE,
            key: `${ONYXKEYS.COLLECTION.REPORT}${transactionThreadReport.reportID}`,
            value: transactionThreadReport,
        },
        {
            onyxMethod: Onyx.METHOD.MERGE,
            key: `${ONYXKEYS.COLLECTION.REPORT_ACTIONS}${transactionThreadReport.reportID}`,
            value: {
                [transactionThreadCreatedReportAction.reportActionID]: transactionThreadCreatedReportAction,
            },
        },
        // Remove the temporary transaction used during the creation flow
        {
            onyxMethod: Onyx.METHOD.SET,
            key: `${ONYXKEYS.COLLECTION.TRANSACTION_DRAFT}${CONST.IOU.OPTIMISTIC_TRANSACTION_ID}`,
            value: null,
        },
    ];
    const successData: OnyxUpdate[] = [];

    if (chatReport) {
        optimisticData.push({
            // Use SET for new reports because it doesn't exist yet, is faster and we need the data to be available when we navigate to the chat page
            onyxMethod: isNewChatReport ? Onyx.METHOD.SET : Onyx.METHOD.MERGE,
            key: `${ONYXKEYS.COLLECTION.REPORT}${chatReport.reportID}`,
            value: {
                ...chatReport,
                lastReadTime: DateUtils.getDBTime(),
                lastMessageTranslationKey: '',
                iouReportID: iouReport.reportID,
                ...(isNewChatReport ? {pendingFields: {createChat: CONST.RED_BRICK_ROAD_PENDING_ACTION.ADD}} : {}),
            },
        });
    }

    if (optimisticPolicyRecentlyUsedCategories.length) {
        optimisticData.push({
            onyxMethod: Onyx.METHOD.SET,
            key: `${ONYXKEYS.COLLECTION.POLICY_RECENTLY_USED_CATEGORIES}${iouReport.policyID}`,
            value: optimisticPolicyRecentlyUsedCategories,
        });
    }

    if (!isEmptyObject(optimisticPolicyRecentlyUsedTags)) {
        optimisticData.push({
            onyxMethod: Onyx.METHOD.MERGE,
            key: `${ONYXKEYS.COLLECTION.POLICY_RECENTLY_USED_TAGS}${iouReport.policyID}`,
            value: optimisticPolicyRecentlyUsedTags,
        });
    }

    const redundantParticipants: Record<number, null> = {};
    if (!isEmptyObject(optimisticPersonalDetailListAction)) {
        const successPersonalDetailListAction: Record<number, null> = {};

        // BE will send different participants. We clear the optimistic ones to avoid duplicated entries
        Object.keys(optimisticPersonalDetailListAction).forEach((accountIDKey) => {
            const accountID = Number(accountIDKey);
            successPersonalDetailListAction[accountID] = null;
            redundantParticipants[accountID] = null;
        });

        optimisticData.push({
            onyxMethod: Onyx.METHOD.MERGE,
            key: ONYXKEYS.PERSONAL_DETAILS_LIST,
            value: optimisticPersonalDetailListAction,
        });
        successData.push({
            onyxMethod: Onyx.METHOD.MERGE,
            key: ONYXKEYS.PERSONAL_DETAILS_LIST,
            value: successPersonalDetailListAction,
        });
    }

    successData.push(
        {
            onyxMethod: Onyx.METHOD.MERGE,
            key: `${ONYXKEYS.COLLECTION.REPORT}${iouReport.reportID}`,
            value: {
                participants: redundantParticipants,
                pendingFields: null,
                errorFields: null,
                isOptimisticReport: false,
            },
        },
        {
            onyxMethod: Onyx.METHOD.MERGE,
            key: `${ONYXKEYS.COLLECTION.REPORT}${transactionThreadReport.reportID}`,
            value: {
                participants: redundantParticipants,
                pendingFields: null,
                errorFields: null,
                isOptimisticReport: false,
            },
        },
        {
            onyxMethod: Onyx.METHOD.MERGE,
            key: `${ONYXKEYS.COLLECTION.TRANSACTION}${transaction.transactionID}`,
            value: {
                pendingAction: null,
                pendingFields: clearedPendingFields,
            },
        },
        {
            onyxMethod: Onyx.METHOD.MERGE,
            key: `${ONYXKEYS.COLLECTION.REPORT_ACTIONS}${chatReport?.reportID}`,
            value: {
                ...(isNewChatReport
                    ? {
                          [chatCreatedAction.reportActionID]: {
                              pendingAction: null,
                              errors: null,
                          },
                      }
                    : {}),
                [reportPreviewAction.reportActionID]: {
                    pendingAction: null,
                },
            },
        },
        {
            onyxMethod: Onyx.METHOD.MERGE,
            key: `${ONYXKEYS.COLLECTION.REPORT_ACTIONS}${iouReport.reportID}`,
            value: {
                [iouCreatedAction.reportActionID]: {
                    pendingAction: null,
                    errors: null,
                },
                [iouAction.reportActionID]: {
                    pendingAction: null,
                    errors: null,
                },
            },
        },
        {
            onyxMethod: Onyx.METHOD.MERGE,
            key: `${ONYXKEYS.COLLECTION.REPORT_ACTIONS}${transactionThreadReport.reportID}`,
            value: {
                [transactionThreadCreatedReportAction.reportActionID]: {
                    pendingAction: null,
                    errors: null,
                },
            },
        },
    );

    if (isNewChatReport) {
        successData.push({
            onyxMethod: Onyx.METHOD.MERGE,
            key: `${ONYXKEYS.COLLECTION.REPORT}${chatReport?.reportID}`,
            value: {
                participants: redundantParticipants,
                pendingFields: null,
                errorFields: null,
                isOptimisticReport: false,
            },
        });
    }

    const errorKey = DateUtils.getMicroseconds();

    const failureData: OnyxUpdate[] = [
        {
            onyxMethod: Onyx.METHOD.MERGE,
            key: `${ONYXKEYS.COLLECTION.REPORT}${chatReport?.reportID}`,
            value: {
                iouReportID: chatReport?.iouReportID,
                lastReadTime: chatReport?.lastReadTime,
                pendingFields: null,
                hasOutstandingChildRequest: chatReport?.hasOutstandingChildRequest,
                ...(isNewChatReport
                    ? {
                          errorFields: {
                              createChat: ErrorUtils.getMicroSecondOnyxError('report.genericCreateReportFailureMessage'),
                          },
                      }
                    : {}),
            },
        },
        {
            onyxMethod: Onyx.METHOD.MERGE,
            key: `${ONYXKEYS.COLLECTION.REPORT}${iouReport.reportID}`,
            value: {
                pendingFields: null,
                errorFields: {
                    createChat: ErrorUtils.getMicroSecondOnyxError('report.genericCreateReportFailureMessage'),
                },
            },
        },
        {
            onyxMethod: Onyx.METHOD.MERGE,
            key: `${ONYXKEYS.COLLECTION.REPORT}${transactionThreadReport.reportID}`,
            value: {
                errorFields: {
                    createChat: ErrorUtils.getMicroSecondOnyxError('report.genericCreateReportFailureMessage'),
                },
            },
        },
        {
            onyxMethod: Onyx.METHOD.MERGE,
            key: `${ONYXKEYS.COLLECTION.TRANSACTION}${transaction.transactionID}`,
            value: {
                errors: ErrorUtils.getMicroSecondOnyxError('iou.error.genericCreateInvoiceFailureMessage'),
                pendingAction: null,
                pendingFields: clearedPendingFields,
            },
        },
        {
            onyxMethod: Onyx.METHOD.MERGE,
            key: `${ONYXKEYS.COLLECTION.REPORT_ACTIONS}${iouReport.reportID}`,
            value: {
                [iouCreatedAction.reportActionID]: {
                    // Disabling this line since transaction.filename can be an empty string
                    // eslint-disable-next-line @typescript-eslint/prefer-nullish-coalescing
                    errors: getReceiptError(transaction.receipt, transaction.filename || transaction.receipt?.filename, false, errorKey),
                },
                [iouAction.reportActionID]: {
                    errors: ErrorUtils.getMicroSecondOnyxError('iou.error.genericCreateInvoiceFailureMessage'),
                },
            },
        },
        {
            onyxMethod: Onyx.METHOD.MERGE,
            key: `${ONYXKEYS.COLLECTION.REPORT_ACTIONS}${transactionThreadReport.reportID}`,
            value: {
                [transactionThreadCreatedReportAction.reportActionID]: {
                    errors: ErrorUtils.getMicroSecondOnyxError('iou.error.genericCreateInvoiceFailureMessage', false, errorKey),
                },
            },
        },
    ];

    // We don't need to compute violations unless we're on a paid policy
    if (!policy || !PolicyUtils.isPaidGroupPolicy(policy)) {
        return [optimisticData, successData, failureData];
    }

    const violationsOnyxData = ViolationsUtils.getViolationsOnyxData(transaction, [], !!policy.requiresTag, policyTagList ?? {}, !!policy.requiresCategory, policyCategories ?? {});

    if (violationsOnyxData) {
        optimisticData.push(violationsOnyxData);
        failureData.push({
            onyxMethod: Onyx.METHOD.SET,
            key: `${ONYXKEYS.COLLECTION.TRANSACTION_VIOLATIONS}${transaction.transactionID}`,
            value: [],
        });
    }

    return [optimisticData, successData, failureData];
}

/** Builds the Onyx data for track expense */
function buildOnyxDataForTrackExpense(
    chatReport: OnyxEntry<OnyxTypes.Report>,
    iouReport: OnyxEntry<OnyxTypes.Report>,
    transaction: OnyxTypes.Transaction,
    iouCreatedAction: OptimisticCreatedReportAction,
    iouAction: OptimisticIOUReportAction,
    reportPreviewAction: OnyxEntry<ReportAction>,
    transactionThreadReport: OptimisticChatReport | EmptyObject,
    transactionThreadCreatedReportAction: OptimisticCreatedReportAction | EmptyObject,
    shouldCreateNewMoneyRequestReport: boolean,
    policy?: OnyxEntry<OnyxTypes.Policy>,
    policyTagList?: OnyxEntry<OnyxTypes.PolicyTagList>,
    policyCategories?: OnyxEntry<OnyxTypes.PolicyCategories>,
    existingTransactionThreadReportID?: string,
): [OnyxUpdate[], OnyxUpdate[], OnyxUpdate[]] {
    const isScanRequest = TransactionUtils.isScanRequest(transaction);
    const isDistanceRequest = TransactionUtils.isDistanceRequest(transaction);
    const clearedPendingFields = Object.fromEntries(Object.keys(transaction.pendingFields ?? {}).map((key) => [key, null]));
    const optimisticData: OnyxUpdate[] = [];
    const successData: OnyxUpdate[] = [];
    const failureData: OnyxUpdate[] = [];

    let newQuickAction: ValueOf<typeof CONST.QUICK_ACTIONS> = CONST.QUICK_ACTIONS.TRACK_MANUAL;
    if (isScanRequest) {
        newQuickAction = CONST.QUICK_ACTIONS.TRACK_SCAN;
    } else if (isDistanceRequest) {
        newQuickAction = CONST.QUICK_ACTIONS.TRACK_DISTANCE;
    }
    const existingTransactionThreadReport = allReports?.[`${ONYXKEYS.COLLECTION.REPORT}${existingTransactionThreadReportID}`] ?? null;

    if (chatReport) {
        optimisticData.push(
            {
                onyxMethod: Onyx.METHOD.MERGE,
                key: `${ONYXKEYS.COLLECTION.REPORT}${chatReport.reportID}`,
                value: {
                    ...chatReport,
                    lastMessageText: iouAction.message?.[0]?.text,
                    lastMessageHtml: iouAction.message?.[0]?.html,
                    lastReadTime: DateUtils.getDBTime(),
                    iouReportID: iouReport?.reportID,
                },
            },
            {
                onyxMethod: Onyx.METHOD.SET,
                key: ONYXKEYS.NVP_QUICK_ACTION_GLOBAL_CREATE,
                value: {
                    action: newQuickAction,
                    chatReportID: chatReport.reportID,
                    isFirstQuickAction: isEmptyObject(quickAction),
                },
            },
        );
    }

    if (iouReport) {
        optimisticData.push(
            {
                onyxMethod: shouldCreateNewMoneyRequestReport ? Onyx.METHOD.SET : Onyx.METHOD.MERGE,
                key: `${ONYXKEYS.COLLECTION.REPORT}${iouReport.reportID}`,
                value: {
                    ...iouReport,
                    lastMessageText: iouAction.message?.[0]?.text,
                    lastMessageHtml: iouAction.message?.[0]?.html,
                    pendingFields: {
                        ...(shouldCreateNewMoneyRequestReport ? {createChat: CONST.RED_BRICK_ROAD_PENDING_ACTION.ADD} : {preview: CONST.RED_BRICK_ROAD_PENDING_ACTION.UPDATE}),
                    },
                },
            },
            shouldCreateNewMoneyRequestReport
                ? {
                      onyxMethod: Onyx.METHOD.SET,
                      key: `${ONYXKEYS.COLLECTION.REPORT_ACTIONS}${iouReport.reportID}`,
                      value: {
                          [iouCreatedAction.reportActionID]: iouCreatedAction as OnyxTypes.ReportAction,
                          [iouAction.reportActionID]: iouAction as OnyxTypes.ReportAction,
                      },
                  }
                : {
                      onyxMethod: Onyx.METHOD.MERGE,
                      key: `${ONYXKEYS.COLLECTION.REPORT_ACTIONS}${iouReport.reportID}`,
                      value: {
                          [iouAction.reportActionID]: iouAction as OnyxTypes.ReportAction,
                      },
                  },
            {
                onyxMethod: Onyx.METHOD.MERGE,
                key: `${ONYXKEYS.COLLECTION.REPORT_ACTIONS}${chatReport?.reportID}`,
                value: {
                    ...(reportPreviewAction && {[reportPreviewAction.reportActionID]: reportPreviewAction}),
                },
            },
        );
    } else {
        optimisticData.push({
            onyxMethod: Onyx.METHOD.MERGE,
            key: `${ONYXKEYS.COLLECTION.REPORT_ACTIONS}${chatReport?.reportID}`,
            value: {
                [iouAction.reportActionID]: iouAction as OnyxTypes.ReportAction,
            },
        });
    }

    optimisticData.push(
        {
            onyxMethod: Onyx.METHOD.SET,
            key: `${ONYXKEYS.COLLECTION.TRANSACTION}${transaction.transactionID}`,
            value: transaction,
        },
        {
            onyxMethod: Onyx.METHOD.MERGE,
            key: `${ONYXKEYS.COLLECTION.REPORT}${transactionThreadReport.reportID}`,
            value: {
                ...transactionThreadReport,
                pendingFields: {createChat: CONST.RED_BRICK_ROAD_PENDING_ACTION.ADD},
            },
        },
        // Remove the temporary transaction used during the creation flow
        {
            onyxMethod: Onyx.METHOD.SET,
            key: `${ONYXKEYS.COLLECTION.TRANSACTION_DRAFT}${CONST.IOU.OPTIMISTIC_TRANSACTION_ID}`,
            value: null,
        },
    );

    if (!isEmptyObject(transactionThreadCreatedReportAction)) {
        optimisticData.push({
            onyxMethod: Onyx.METHOD.MERGE,
            key: `${ONYXKEYS.COLLECTION.REPORT_ACTIONS}${transactionThreadReport.reportID}`,
            value: {
                [transactionThreadCreatedReportAction.reportActionID]: transactionThreadCreatedReportAction,
            },
        });
    }

    if (iouReport) {
        successData.push(
            {
                onyxMethod: Onyx.METHOD.MERGE,
                key: `${ONYXKEYS.COLLECTION.REPORT}${iouReport?.reportID}`,
                value: {
                    pendingFields: null,
                    errorFields: null,
                },
            },
            {
                onyxMethod: Onyx.METHOD.MERGE,
                key: `${ONYXKEYS.COLLECTION.REPORT_ACTIONS}${iouReport?.reportID}`,
                value: {
                    ...(shouldCreateNewMoneyRequestReport
                        ? {
                              [iouCreatedAction.reportActionID]: {
                                  pendingAction: null,
                                  errors: null,
                              },
                          }
                        : {}),
                    [iouAction.reportActionID]: {
                        pendingAction: null,
                        errors: null,
                    },
                },
            },
            {
                onyxMethod: Onyx.METHOD.MERGE,
                key: `${ONYXKEYS.COLLECTION.REPORT_ACTIONS}${chatReport?.reportID}`,
                value: {
                    ...(reportPreviewAction && {[reportPreviewAction.reportActionID]: {pendingAction: null}}),
                },
            },
        );
    } else {
        successData.push({
            onyxMethod: Onyx.METHOD.MERGE,
            key: `${ONYXKEYS.COLLECTION.REPORT_ACTIONS}${chatReport?.reportID}`,
            value: {
                [iouAction.reportActionID]: {
                    pendingAction: null,
                    errors: null,
                },
                ...(reportPreviewAction && {[reportPreviewAction.reportActionID]: {pendingAction: null}}),
            },
        });
    }

    successData.push(
        {
            onyxMethod: Onyx.METHOD.MERGE,
            key: `${ONYXKEYS.COLLECTION.REPORT}${transactionThreadReport.reportID}`,
            value: {
                pendingFields: null,
                errorFields: null,
            },
        },
        {
            onyxMethod: Onyx.METHOD.MERGE,
            key: `${ONYXKEYS.COLLECTION.TRANSACTION}${transaction.transactionID}`,
            value: {
                pendingAction: null,
                pendingFields: clearedPendingFields,
            },
        },
    );

    if (!isEmptyObject(transactionThreadCreatedReportAction)) {
        successData.push({
            onyxMethod: Onyx.METHOD.MERGE,
            key: `${ONYXKEYS.COLLECTION.REPORT_ACTIONS}${transactionThreadReport.reportID}`,
            value: {
                [transactionThreadCreatedReportAction.reportActionID]: {
                    pendingAction: null,
                    errors: null,
                },
            },
        });
    }

    failureData.push({
        onyxMethod: Onyx.METHOD.SET,
        key: ONYXKEYS.NVP_QUICK_ACTION_GLOBAL_CREATE,
        value: quickAction,
    });

    if (iouReport) {
        failureData.push(
            {
                onyxMethod: Onyx.METHOD.MERGE,
                key: `${ONYXKEYS.COLLECTION.REPORT}${iouReport.reportID}`,
                value: {
                    pendingFields: null,
                    errorFields: {
                        ...(shouldCreateNewMoneyRequestReport ? {createChat: ErrorUtils.getMicroSecondOnyxError('report.genericCreateReportFailureMessage')} : {}),
                    },
                },
            },
            {
                onyxMethod: Onyx.METHOD.MERGE,
                key: `${ONYXKEYS.COLLECTION.REPORT_ACTIONS}${iouReport.reportID}`,
                value: {
                    ...(shouldCreateNewMoneyRequestReport
                        ? {
                              [iouCreatedAction.reportActionID]: {
                                  // Disabling this line since transaction.filename can be an empty string
                                  // eslint-disable-next-line @typescript-eslint/prefer-nullish-coalescing
                                  errors: getReceiptError(transaction.receipt, transaction.filename || transaction.receipt?.filename, isScanRequest),
                              },
                              [iouAction.reportActionID]: {
                                  errors: ErrorUtils.getMicroSecondOnyxError('iou.error.genericCreateFailureMessage'),
                              },
                          }
                        : {
                              [iouAction.reportActionID]: {
                                  // Disabling this line since transaction.filename can be an empty string
                                  // eslint-disable-next-line @typescript-eslint/prefer-nullish-coalescing
                                  errors: getReceiptError(transaction.receipt, transaction.filename || transaction.receipt?.filename, isScanRequest),
                              },
                          }),
                },
            },
        );
    } else {
        failureData.push({
            onyxMethod: Onyx.METHOD.MERGE,
            key: `${ONYXKEYS.COLLECTION.REPORT_ACTIONS}${chatReport?.reportID}`,
            value: {
                [iouAction.reportActionID]: {
                    // Disabling this line since transaction.filename can be an empty string
                    // eslint-disable-next-line @typescript-eslint/prefer-nullish-coalescing
                    errors: getReceiptError(transaction.receipt, transaction.filename || transaction.receipt?.filename, isScanRequest),
                },
            },
        });
    }

    failureData.push(
        {
            onyxMethod: Onyx.METHOD.MERGE,
            key: `${ONYXKEYS.COLLECTION.REPORT}${chatReport?.reportID}`,
            value: {
                lastReadTime: chatReport?.lastReadTime,
                lastMessageText: chatReport?.lastMessageText,
                lastMessageHtml: chatReport?.lastMessageHtml,
            },
        },
        {
            onyxMethod: Onyx.METHOD.MERGE,
            key: `${ONYXKEYS.COLLECTION.REPORT}${transactionThreadReport.reportID}`,
            value: {
                pendingFields: null,
                errorFields: existingTransactionThreadReport
                    ? null
                    : {
                          createChat: ErrorUtils.getMicroSecondOnyxError('report.genericCreateReportFailureMessage'),
                      },
            },
        },
        {
            onyxMethod: Onyx.METHOD.MERGE,
            key: `${ONYXKEYS.COLLECTION.TRANSACTION}${transaction.transactionID}`,
            value: {
                // Disabling this line since transaction.filename can be an empty string
                // eslint-disable-next-line @typescript-eslint/prefer-nullish-coalescing
                errors: getReceiptError(transaction.receipt, transaction.filename || transaction.receipt?.filename, isScanRequest),
                pendingAction: null,
                pendingFields: clearedPendingFields,
            },
        },
        {
            onyxMethod: Onyx.METHOD.MERGE,
            key: `${ONYXKEYS.COLLECTION.REPORT_ACTIONS}${transactionThreadReport.reportID}`,
            value: {
                [transactionThreadCreatedReportAction.reportActionID]: {
                    errors: ErrorUtils.getMicroSecondOnyxError('iou.error.genericCreateFailureMessage'),
                },
            },
        },
    );

    // We don't need to compute violations unless we're on a paid policy
    if (!policy || !PolicyUtils.isPaidGroupPolicy(policy)) {
        return [optimisticData, successData, failureData];
    }

    const violationsOnyxData = ViolationsUtils.getViolationsOnyxData(transaction, [], !!policy.requiresTag, policyTagList ?? {}, !!policy.requiresCategory, policyCategories ?? {});

    if (violationsOnyxData) {
        optimisticData.push(violationsOnyxData);
        failureData.push({
            onyxMethod: Onyx.METHOD.SET,
            key: `${ONYXKEYS.COLLECTION.TRANSACTION_VIOLATIONS}${transaction.transactionID}`,
            value: [],
        });
    }

    return [optimisticData, successData, failureData];
}

function getDeleteTrackExpenseInformation(
    chatReportID: string,
    transactionID: string,
    reportAction: OnyxTypes.ReportAction,
    shouldDeleteTransactionFromOnyx = true,
    isMovingTransactionFromTrackExpense = false,
) {
    // STEP 1: Get all collections we're updating
    const chatReport = allReports?.[`${ONYXKEYS.COLLECTION.REPORT}${chatReportID}`] ?? null;
    const transaction = allTransactions[`${ONYXKEYS.COLLECTION.TRANSACTION}${transactionID}`];
    const transactionViolations = allTransactionViolations[`${ONYXKEYS.COLLECTION.TRANSACTION_VIOLATIONS}${transactionID}`];
    const transactionThreadID = reportAction.childReportID;
    let transactionThread = null;
    if (transactionThreadID) {
        transactionThread = allReports?.[`${ONYXKEYS.COLLECTION.REPORT}${transactionThreadID}`] ?? null;
    }

    // STEP 2: Decide if we need to:
    // 1. Delete the transactionThread - delete if there are no visible comments in the thread and we're not moving the transaction
    // 2. Update the moneyRequestPreview to show [Deleted expense] - update if the transactionThread exists AND it isn't being deleted and we're not moving the transaction
    const shouldDeleteTransactionThread = !isMovingTransactionFromTrackExpense && (transactionThreadID ? (reportAction?.childVisibleActionCount ?? 0) === 0 : false);

    const shouldShowDeletedRequestMessage = !isMovingTransactionFromTrackExpense && !!transactionThreadID && !shouldDeleteTransactionThread;

    // STEP 3: Update the IOU reportAction.
    const updatedReportAction = {
        [reportAction.reportActionID]: {
            pendingAction: shouldShowDeletedRequestMessage ? CONST.RED_BRICK_ROAD_PENDING_ACTION.UPDATE : CONST.RED_BRICK_ROAD_PENDING_ACTION.DELETE,
            previousMessage: reportAction.message,
            message: [
                {
                    type: 'COMMENT',
                    html: '',
                    text: '',
                    isEdited: true,
                    isDeletedParentAction: shouldShowDeletedRequestMessage,
                },
            ],
            originalMessage: {
                IOUTransactionID: null,
            },
            errors: undefined,
        },
    } as OnyxTypes.ReportActions;

    const lastVisibleAction = ReportActionsUtils.getLastVisibleAction(chatReport?.reportID ?? '', updatedReportAction);
    const reportLastMessageText = ReportActionsUtils.getLastVisibleMessage(chatReport?.reportID ?? '', updatedReportAction).lastMessageText;

    // STEP 4: Build Onyx data
    const optimisticData: OnyxUpdate[] = [];

    if (shouldDeleteTransactionFromOnyx) {
        optimisticData.push({
            onyxMethod: Onyx.METHOD.SET,
            key: `${ONYXKEYS.COLLECTION.TRANSACTION}${transactionID}`,
            value: null,
        });
    }

    if (Permissions.canUseViolations(betas)) {
        optimisticData.push({
            onyxMethod: Onyx.METHOD.SET,
            key: `${ONYXKEYS.COLLECTION.TRANSACTION_VIOLATIONS}${transactionID}`,
            value: null,
        });
    }

    if (shouldDeleteTransactionThread) {
        optimisticData.push(
            {
                onyxMethod: Onyx.METHOD.SET,
                key: `${ONYXKEYS.COLLECTION.REPORT}${transactionThreadID}`,
                value: null,
            },
            {
                onyxMethod: Onyx.METHOD.SET,
                key: `${ONYXKEYS.COLLECTION.REPORT_ACTIONS}${transactionThreadID}`,
                value: null,
            },
        );
    }

    optimisticData.push(
        {
            onyxMethod: Onyx.METHOD.MERGE,
            key: `${ONYXKEYS.COLLECTION.REPORT_ACTIONS}${chatReport?.reportID}`,
            value: updatedReportAction,
        },
        {
            onyxMethod: Onyx.METHOD.MERGE,
            key: `${ONYXKEYS.COLLECTION.REPORT}${chatReport?.reportID}`,
            value: {
                lastMessageText: reportLastMessageText,
                lastVisibleActionCreated: lastVisibleAction?.created,
            },
        },
    );

    const successData: OnyxUpdate[] = [
        {
            onyxMethod: Onyx.METHOD.MERGE,
            key: `${ONYXKEYS.COLLECTION.REPORT_ACTIONS}${chatReport?.reportID}`,
            value: {
                [reportAction.reportActionID]: {
                    pendingAction: null,
                    errors: null,
                },
            },
        },
    ];

    const failureData: OnyxUpdate[] = [];

    if (shouldDeleteTransactionFromOnyx) {
        failureData.push({
            onyxMethod: Onyx.METHOD.SET,
            key: `${ONYXKEYS.COLLECTION.TRANSACTION}${transactionID}`,
            value: transaction,
        });
    }

    if (Permissions.canUseViolations(betas)) {
        failureData.push({
            onyxMethod: Onyx.METHOD.SET,
            key: `${ONYXKEYS.COLLECTION.TRANSACTION_VIOLATIONS}${transactionID}`,
            value: transactionViolations,
        });
    }

    if (shouldDeleteTransactionThread) {
        failureData.push({
            onyxMethod: Onyx.METHOD.SET,
            key: `${ONYXKEYS.COLLECTION.REPORT}${transactionThreadID}`,
            value: transactionThread,
        });
    }

    failureData.push(
        {
            onyxMethod: Onyx.METHOD.MERGE,
            key: `${ONYXKEYS.COLLECTION.REPORT_ACTIONS}${chatReport?.reportID}`,
            value: {
                [reportAction.reportActionID]: {
                    ...reportAction,
                    pendingAction: null,
                    errors: ErrorUtils.getMicroSecondOnyxError('iou.error.genericDeleteFailureMessage'),
                },
            },
        },
        {
            onyxMethod: Onyx.METHOD.MERGE,
            key: `${ONYXKEYS.COLLECTION.REPORT}${chatReport?.reportID}`,
            value: chatReport,
        },
    );

    const parameters: DeleteMoneyRequestParams = {
        transactionID,
        reportActionID: reportAction.reportActionID,
    };

    return {parameters, optimisticData, successData, failureData, shouldDeleteTransactionThread, chatReport};
}

/** Gathers all the data needed to create an invoice. */
function getSendInvoiceInformation(
    transaction: OnyxEntry<OnyxTypes.Transaction>,
    currentUserAccountID: number,
    invoiceChatReport?: OnyxEntry<OnyxTypes.Report>,
    receipt?: Receipt,
    policy?: OnyxEntry<OnyxTypes.Policy>,
    policyTagList?: OnyxEntry<OnyxTypes.PolicyTagList>,
    policyCategories?: OnyxEntry<OnyxTypes.PolicyCategories>,
): SendInvoiceInformation {
    const {amount = 0, currency = '', created = '', merchant = '', category = '', tag = '', taxCode = '', taxAmount = 0, billable, comment, participants} = transaction ?? {};
    const trimmedComment = (comment?.comment ?? '').trim();
    const senderWorkspaceID = participants?.find((participant) => participant?.isSender)?.policyID ?? '';
    const receiverParticipant = participants?.find((participant) => participant?.accountID);
    const receiverAccountID = receiverParticipant?.accountID ?? -1;
    let receiver = ReportUtils.getPersonalDetailsForAccountID(receiverAccountID);
    let optimisticPersonalDetailListAction = {};

    // STEP 1: Get existing chat report OR build a new optimistic one
    let isNewChatReport = false;
    let chatReport = !isEmptyObject(invoiceChatReport) && invoiceChatReport?.reportID ? invoiceChatReport : null;

    if (!chatReport) {
        chatReport = ReportUtils.getInvoiceChatByParticipants(senderWorkspaceID, receiverAccountID);
    }

    if (!chatReport) {
        isNewChatReport = true;
        chatReport = ReportUtils.buildOptimisticChatReport([receiverAccountID, currentUserAccountID], CONST.REPORT.DEFAULT_REPORT_NAME, CONST.REPORT.CHAT_TYPE.INVOICE, senderWorkspaceID);
    }

    // STEP 2: Create a new optimistic invoice report.
    const optimisticInvoiceReport = ReportUtils.buildOptimisticInvoiceReport(chatReport.reportID, senderWorkspaceID, receiverAccountID, receiver.displayName ?? '', amount, currency);

    // STEP 3: Build optimistic receipt and transaction
    const receiptObject: Receipt = {};
    let filename;
    if (receipt?.source) {
        receiptObject.source = receipt.source;
        receiptObject.state = receipt.state ?? CONST.IOU.RECEIPT_STATE.SCANREADY;
        filename = receipt.name;
    }
    const optimisticTransaction = TransactionUtils.buildOptimisticTransaction(
        amount,
        currency,
        optimisticInvoiceReport.reportID,
        trimmedComment,
        created,
        '',
        '',
        merchant,
        receiptObject,
        filename,
        undefined,
        category,
        tag,
        taxCode,
        taxAmount,
        billable,
    );

    const optimisticPolicyRecentlyUsedCategories = Policy.buildOptimisticPolicyRecentlyUsedCategories(optimisticInvoiceReport.policyID, category);
    const optimisticPolicyRecentlyUsedTags = Policy.buildOptimisticPolicyRecentlyUsedTags(optimisticInvoiceReport.policyID, tag);

    // STEP 4: Add optimistic personal details for participant
    const shouldCreateOptimisticPersonalDetails = isNewChatReport && !allPersonalDetails[receiverAccountID];
    if (shouldCreateOptimisticPersonalDetails) {
        receiver = {
            accountID: receiverAccountID,
            avatar: UserUtils.getDefaultAvatarURL(receiverAccountID),
            displayName: LocalePhoneNumber.formatPhoneNumber(receiverParticipant?.login ?? ''),
            login: receiverParticipant?.login,
            isOptimisticPersonalDetail: true,
        };

        optimisticPersonalDetailListAction = {[receiverAccountID]: receiver};
    }

    // STEP 5: Build optimistic reportActions.
    const [optimisticCreatedActionForChat, optimisticCreatedActionForIOUReport, iouAction, optimisticTransactionThread, optimisticCreatedActionForTransactionThread] =
        ReportUtils.buildOptimisticMoneyRequestEntities(
            optimisticInvoiceReport,
            CONST.IOU.REPORT_ACTION_TYPE.CREATE,
            amount,
            currency,
            trimmedComment,
            receiver.login ?? '',
            [receiver],
            optimisticTransaction.transactionID,
            undefined,
            false,
            false,
            receiptObject,
            false,
        );
    const reportPreviewAction = ReportUtils.buildOptimisticReportPreview(chatReport, optimisticInvoiceReport, trimmedComment, optimisticTransaction);

    // STEP 6: Build Onyx Data
    const [optimisticData, successData, failureData] = buildOnyxDataForInvoice(
        chatReport,
        optimisticInvoiceReport,
        optimisticTransaction,
        optimisticCreatedActionForChat,
        optimisticCreatedActionForIOUReport,
        iouAction,
        optimisticPersonalDetailListAction,
        reportPreviewAction,
        optimisticPolicyRecentlyUsedCategories,
        optimisticPolicyRecentlyUsedTags,
        isNewChatReport,
        optimisticTransactionThread,
        optimisticCreatedActionForTransactionThread,
        policy,
        policyTagList,
        policyCategories,
    );

    return {
        senderWorkspaceID,
        receiver,
        invoiceRoomReportID: chatReport.reportID,
        createdChatReportActionID: optimisticCreatedActionForChat.reportActionID,
        invoiceReportID: optimisticInvoiceReport.reportID,
        reportPreviewReportActionID: reportPreviewAction.reportActionID,
        transactionID: optimisticTransaction.transactionID,
        transactionThreadReportID: optimisticTransactionThread.reportID,
        onyxData: {
            optimisticData,
            successData,
            failureData,
        },
    };
}

/**
 * Gathers all the data needed to submit an expense. It attempts to find existing reports, iouReports, and receipts. If it doesn't find them, then
 * it creates optimistic versions of them and uses those instead
 */
function getMoneyRequestInformation(
    parentChatReport: OnyxEntry<OnyxTypes.Report> | EmptyObject,
    participant: Participant,
    comment: string,
    amount: number,
    currency: string,
    created: string,
    merchant: string,
    receipt: Receipt | undefined,
    existingTransactionID: string | undefined,
    category: string | undefined,
    tag: string | undefined,
    taxCode: string | undefined,
    taxAmount: number | undefined,
    billable: boolean | undefined,
    policy: OnyxEntry<OnyxTypes.Policy> | undefined,
    policyTagList: OnyxEntry<OnyxTypes.PolicyTagList> | undefined,
    policyCategories: OnyxEntry<OnyxTypes.PolicyCategories> | undefined,
    payeeAccountID = userAccountID,
    payeeEmail = currentUserEmail,
    moneyRequestReportID = '',
    linkedTrackedExpenseReportAction?: OnyxTypes.ReportAction,
): MoneyRequestInformation {
    const payerEmail = PhoneNumber.addSMSDomainIfPhoneNumber(participant.login ?? '');
    const payerAccountID = Number(participant.accountID);
    const isPolicyExpenseChat = participant.isPolicyExpenseChat;

    // STEP 1: Get existing chat report OR build a new optimistic one
    let isNewChatReport = false;
    let chatReport = !isEmptyObject(parentChatReport) && parentChatReport?.reportID ? parentChatReport : null;

    // If this is a policyExpenseChat, the chatReport must exist and we can get it from Onyx.
    // report is null if the flow is initiated from the global create menu. However, participant always stores the reportID if it exists, which is the case for policyExpenseChats
    if (!chatReport && isPolicyExpenseChat) {
        chatReport = allReports?.[`${ONYXKEYS.COLLECTION.REPORT}${participant.reportID}`] ?? null;
    }

    if (!chatReport) {
        chatReport = ReportUtils.getChatByParticipants([payerAccountID, payeeAccountID]);
    }

    // If we still don't have a report, it likely doens't exist and we need to build an optimistic one
    if (!chatReport) {
        isNewChatReport = true;
        chatReport = ReportUtils.buildOptimisticChatReport([payerAccountID, payeeAccountID]);
    }

    // STEP 2: Get the Expense/IOU report. If the moneyRequestReportID has been provided, we want to add the transaction to this specific report.
    // If no such reportID has been provided, let's use the chatReport.iouReportID property. In case that is not present, build a new optimistic Expense/IOU report.
    let iouReport: OnyxEntry<OnyxTypes.Report> = null;
    if (moneyRequestReportID) {
        iouReport = allReports?.[`${ONYXKEYS.COLLECTION.REPORT}${moneyRequestReportID}`] ?? null;
    } else {
        iouReport = allReports?.[`${ONYXKEYS.COLLECTION.REPORT}${chatReport.iouReportID}`] ?? null;
    }

    const shouldCreateNewMoneyRequestReport = ReportUtils.shouldCreateNewMoneyRequestReport(iouReport, chatReport);

    if (!iouReport || shouldCreateNewMoneyRequestReport) {
        iouReport = isPolicyExpenseChat
            ? ReportUtils.buildOptimisticExpenseReport(chatReport.reportID, chatReport.policyID ?? '', payeeAccountID, amount, currency)
            : ReportUtils.buildOptimisticIOUReport(payeeAccountID, payerAccountID, amount, chatReport.reportID, currency);
    } else if (isPolicyExpenseChat) {
        iouReport = {...iouReport};
        if (iouReport?.currency === currency && typeof iouReport.total === 'number') {
            // Because of the Expense reports are stored as negative values, we subtract the total from the amount
            iouReport.total -= amount;
        }
    } else {
        iouReport = IOUUtils.updateIOUOwnerAndTotal(iouReport, payeeAccountID, amount, currency);
    }
    // STEP 3: Build optimistic receipt and transaction
    const receiptObject: Receipt = {};
    let filename;
    if (receipt?.source) {
        receiptObject.source = receipt.source;
        receiptObject.state = receipt.state ?? CONST.IOU.RECEIPT_STATE.SCANREADY;
        filename = receipt.name;
    }
    const existingTransaction = allTransactionDrafts[`${ONYXKEYS.COLLECTION.TRANSACTION_DRAFT}${existingTransactionID ?? CONST.IOU.OPTIMISTIC_TRANSACTION_ID}`];
    const isDistanceRequest = existingTransaction && existingTransaction.iouRequestType === CONST.IOU.REQUEST_TYPE.DISTANCE;
    let optimisticTransaction = TransactionUtils.buildOptimisticTransaction(
        ReportUtils.isExpenseReport(iouReport) ? -amount : amount,
        currency,
        iouReport.reportID,
        comment,
        created,
        '',
        '',
        merchant,
        receiptObject,
        filename,
        existingTransactionID,
        category,
        tag,
        taxCode,
        ReportUtils.isExpenseReport(iouReport) ? -(taxAmount ?? 0) : taxAmount,
        billable,
        isDistanceRequest ? {waypoints: CONST.RED_BRICK_ROAD_PENDING_ACTION.ADD} : undefined,
    );

    const optimisticPolicyRecentlyUsedCategories = Policy.buildOptimisticPolicyRecentlyUsedCategories(iouReport.policyID, category);
    const optimisticPolicyRecentlyUsedTags = Policy.buildOptimisticPolicyRecentlyUsedTags(iouReport.policyID, tag);

    // If there is an existing transaction (which is the case for distance requests), then the data from the existing transaction
    // needs to be manually merged into the optimistic transaction. This is because buildOnyxDataForMoneyRequest() uses `Onyx.set()` for the transaction
    // data. This is a big can of worms to change it to `Onyx.merge()` as explored in https://expensify.slack.com/archives/C05DWUDHVK7/p1692139468252109.
    // I want to clean this up at some point, but it's possible this will live in the code for a while so I've created https://github.com/Expensify/App/issues/25417
    // to remind me to do this.
    if (isDistanceRequest) {
        optimisticTransaction = fastMerge(existingTransaction, optimisticTransaction, false);
    }

    // STEP 4: Build optimistic reportActions. We need:
    // 1. CREATED action for the chatReport
    // 2. CREATED action for the iouReport
    // 3. IOU action for the iouReport
    // 4. The transaction thread, which requires the iouAction, and CREATED action for the transaction thread
    // 5. REPORT_PREVIEW action for the chatReport
    // Note: The CREATED action for the IOU report must be optimistically generated before the IOU action so there's no chance that it appears after the IOU action in the chat
    const [optimisticCreatedActionForChat, optimisticCreatedActionForIOUReport, iouAction, optimisticTransactionThread, optimisticCreatedActionForTransactionThread] =
        ReportUtils.buildOptimisticMoneyRequestEntities(
            iouReport,
            CONST.IOU.REPORT_ACTION_TYPE.CREATE,
            amount,
            currency,
            comment,
            payeeEmail,
            [participant],
            optimisticTransaction.transactionID,
            undefined,
            false,
            false,
            receiptObject,
            false,
            undefined,
            linkedTrackedExpenseReportAction?.childReportID,
            linkedTrackedExpenseReportAction,
        );

    let reportPreviewAction = shouldCreateNewMoneyRequestReport ? null : getReportPreviewAction(chatReport.reportID, iouReport.reportID);

    if (reportPreviewAction) {
        reportPreviewAction = ReportUtils.updateReportPreview(iouReport, reportPreviewAction as ReportPreviewAction, false, comment, optimisticTransaction);
    } else {
        reportPreviewAction = ReportUtils.buildOptimisticReportPreview(chatReport, iouReport, comment, optimisticTransaction);

        // Generated ReportPreview action is a parent report action of the iou report.
        // We are setting the iou report's parentReportActionID to display subtitle correctly in IOU page when offline.
        iouReport.parentReportActionID = reportPreviewAction.reportActionID;
    }

    const shouldCreateOptimisticPersonalDetails = isNewChatReport && !allPersonalDetails[payerAccountID];
    // Add optimistic personal details for participant
    const optimisticPersonalDetailListAction = shouldCreateOptimisticPersonalDetails
        ? {
              [payerAccountID]: {
                  accountID: payerAccountID,
                  avatar: UserUtils.getDefaultAvatarURL(payerAccountID),
                  // Disabling this line since participant.displayName can be an empty string
                  // eslint-disable-next-line @typescript-eslint/prefer-nullish-coalescing
                  displayName: LocalePhoneNumber.formatPhoneNumber(participant.displayName || payerEmail),
                  login: participant.login,
                  isOptimisticPersonalDetail: true,
              },
          }
        : {};

    const optimisticNextStep = NextStepUtils.buildNextStep(iouReport, CONST.REPORT.STATUS_NUM.OPEN);

    // STEP 5: Build Onyx Data
    const [optimisticData, successData, failureData] = buildOnyxDataForMoneyRequest(
        chatReport,
        iouReport,
        optimisticTransaction,
        optimisticCreatedActionForChat,
        optimisticCreatedActionForIOUReport,
        iouAction,
        optimisticPersonalDetailListAction,
        reportPreviewAction,
        optimisticPolicyRecentlyUsedCategories,
        optimisticPolicyRecentlyUsedTags,
        isNewChatReport,
        optimisticTransactionThread ?? {},
        optimisticCreatedActionForTransactionThread ?? {},
        shouldCreateNewMoneyRequestReport,
        policy,
        policyTagList,
        policyCategories,
        optimisticNextStep,
    );

    return {
        payerAccountID,
        payerEmail,
        iouReport,
        chatReport,
        transaction: optimisticTransaction,
        iouAction,
        createdChatReportActionID: isNewChatReport ? optimisticCreatedActionForChat.reportActionID : '0',
        createdIOUReportActionID: shouldCreateNewMoneyRequestReport ? optimisticCreatedActionForIOUReport.reportActionID : '0',
        reportPreviewAction,
        transactionThreadReportID: optimisticTransactionThread?.reportID ?? '0',
        createdReportActionIDForThread: optimisticCreatedActionForTransactionThread?.reportActionID ?? '0',
        onyxData: {
            optimisticData,
            successData,
            failureData,
        },
    };
}

/**
 * Gathers all the data needed to make an expense. It attempts to find existing reports, iouReports, and receipts. If it doesn't find them, then
 * it creates optimistic versions of them and uses those instead
 */
function getTrackExpenseInformation(
    parentChatReport: OnyxEntry<OnyxTypes.Report> | EmptyObject,
    participant: Participant,
    comment: string,
    amount: number,
    currency: string,
    created: string,
    merchant: string,
    receipt: Receipt | undefined,
    category: string | undefined,
    tag: string | undefined,
    taxCode: string | undefined,
    taxAmount: number | undefined,
    billable: boolean | undefined,
    policy: OnyxEntry<OnyxTypes.Policy> | undefined,
    policyTagList: OnyxEntry<OnyxTypes.PolicyTagList> | undefined,
    policyCategories: OnyxEntry<OnyxTypes.PolicyCategories> | undefined,
    payeeEmail = currentUserEmail,
    payeeAccountID = userAccountID,
    moneyRequestReportID = '',
    linkedTrackedExpenseReportAction?: OnyxTypes.ReportAction,
    existingTransactionID?: string,
): TrackExpenseInformation | EmptyObject {
    const optimisticData: OnyxUpdate[] = [];
    const successData: OnyxUpdate[] = [];
    const failureData: OnyxUpdate[] = [];

    const isPolicyExpenseChat = participant.isPolicyExpenseChat;

    // STEP 1: Get existing chat report
    let chatReport = !isEmptyObject(parentChatReport) && parentChatReport?.reportID ? parentChatReport : null;

    // The chatReport always exists, and we can get it from Onyx if chatReport is null.
    if (!chatReport) {
        chatReport = allReports?.[`${ONYXKEYS.COLLECTION.REPORT}${participant.reportID}`] ?? null;
    }

    // If we still don't have a report, it likely doesn't exist, and we will early return here as it should not happen
    // Maybe later, we can build an optimistic selfDM chat.
    if (!chatReport) {
        return {};
    }

    // Check if the report is a draft
    const isDraftReport = ReportUtils.isDraftReport(chatReport?.reportID);

    let createdWorkspaceParams: CreateWorkspaceParams | undefined;

    if (isDraftReport) {
        const workspaceData = Policy.buildPolicyData(undefined, policy?.makeMeAdmin, policy?.name, policy?.id, chatReport?.reportID);
        createdWorkspaceParams = workspaceData.params;
        optimisticData.push(...workspaceData.optimisticData);
        successData.push(...workspaceData.successData);
        failureData.push(...workspaceData.failureData);
    }

    // STEP 2: If not in the self-DM flow, we need to use the expense report.
    // For this, first use the chatReport.iouReportID property. Build a new optimistic expense report if needed.
    const shouldUseMoneyReport = !!isPolicyExpenseChat;

    let iouReport: OnyxEntry<OnyxTypes.Report> = null;
    let shouldCreateNewMoneyRequestReport = false;

    if (shouldUseMoneyReport) {
        if (moneyRequestReportID) {
            iouReport = allReports?.[`${ONYXKEYS.COLLECTION.REPORT}${moneyRequestReportID}`] ?? null;
        } else {
            iouReport = allReports?.[`${ONYXKEYS.COLLECTION.REPORT}${chatReport.iouReportID}`] ?? null;
        }

        shouldCreateNewMoneyRequestReport = ReportUtils.shouldCreateNewMoneyRequestReport(iouReport, chatReport);
        if (!iouReport || shouldCreateNewMoneyRequestReport) {
            iouReport = ReportUtils.buildOptimisticExpenseReport(chatReport.reportID, chatReport.policyID ?? '', payeeAccountID, amount, currency, false);
        } else {
            iouReport = {...iouReport};
            if (iouReport?.currency === currency && typeof iouReport.total === 'number' && typeof iouReport.nonReimbursableTotal === 'number') {
                // Because of the Expense reports are stored as negative values, we subtract the total from the amount
                iouReport.total -= amount;
                iouReport.nonReimbursableTotal -= amount;
            }
        }
    }

    // If shouldUseMoneyReport is true, the iouReport was defined.
    // But we'll use the `shouldUseMoneyReport && iouReport` check further instead of `shouldUseMoneyReport` to avoid TS errors.

    // STEP 3: Build optimistic receipt and transaction
    const receiptObject: Receipt = {};
    let filename;
    if (receipt?.source) {
        receiptObject.source = receipt.source;
        receiptObject.state = receipt.state ?? CONST.IOU.RECEIPT_STATE.SCANREADY;
        filename = receipt.name;
    }
    const existingTransaction = allTransactionDrafts[`${ONYXKEYS.COLLECTION.TRANSACTION_DRAFT}${existingTransactionID ?? CONST.IOU.OPTIMISTIC_TRANSACTION_ID}`];
    const isDistanceRequest = existingTransaction && existingTransaction.iouRequestType === CONST.IOU.REQUEST_TYPE.DISTANCE;
    let optimisticTransaction = TransactionUtils.buildOptimisticTransaction(
        ReportUtils.isExpenseReport(iouReport) ? -amount : amount,
        currency,
        shouldUseMoneyReport && iouReport ? iouReport.reportID : '0',
        comment,
        created,
        '',
        '',
        merchant,
        receiptObject,
        filename,
        existingTransactionID ?? null,
        category,
        tag,
        taxCode,
        taxAmount,
        billable,
        isDistanceRequest ? {waypoints: CONST.RED_BRICK_ROAD_PENDING_ACTION.ADD} : undefined,
        false,
    );

    // If there is an existing transaction (which is the case for distance requests), then the data from the existing transaction
    // needs to be manually merged into the optimistic transaction. This is because buildOnyxDataForMoneyRequest() uses `Onyx.set()` for the transaction
    // data. This is a big can of worms to change it to `Onyx.merge()` as explored in https://expensify.slack.com/archives/C05DWUDHVK7/p1692139468252109.
    // I want to clean this up at some point, but it's possible this will live in the code for a while so I've created https://github.com/Expensify/App/issues/25417
    // to remind me to do this.
    if (isDistanceRequest) {
        optimisticTransaction = fastMerge(existingTransaction, optimisticTransaction, false);
    }

    // STEP 4: Build optimistic reportActions. We need:
    // 1. CREATED action for the iouReport (if tracking in the Expense chat)
    // 2. IOU action for the iouReport (if tracking in the Expense chat), otherwise – for chatReport
    // 3. The transaction thread, which requires the iouAction, and CREATED action for the transaction thread
    // 4. REPORT_PREVIEW action for the chatReport (if tracking in the Expense chat)
    const [, optimisticCreatedActionForIOUReport, iouAction, optimisticTransactionThread, optimisticCreatedActionForTransactionThread] = ReportUtils.buildOptimisticMoneyRequestEntities(
        shouldUseMoneyReport && iouReport ? iouReport : chatReport,
        CONST.IOU.REPORT_ACTION_TYPE.TRACK,
        amount,
        currency,
        comment,
        payeeEmail,
        [participant],
        optimisticTransaction.transactionID,
        undefined,
        false,
        false,
        receiptObject,
        false,
        !shouldUseMoneyReport,
        linkedTrackedExpenseReportAction?.childReportID,
        linkedTrackedExpenseReportAction,
    );

    let reportPreviewAction: OnyxEntry<OnyxTypes.ReportAction> = null;
    if (shouldUseMoneyReport && iouReport) {
        reportPreviewAction = shouldCreateNewMoneyRequestReport ? null : getReportPreviewAction(chatReport.reportID, iouReport.reportID);

        if (reportPreviewAction) {
            reportPreviewAction = ReportUtils.updateReportPreview(iouReport, reportPreviewAction as ReportPreviewAction, false, comment, optimisticTransaction);
        } else {
            reportPreviewAction = ReportUtils.buildOptimisticReportPreview(chatReport, iouReport, comment, optimisticTransaction);
            // Generated ReportPreview action is a parent report action of the iou report.
            // We are setting the iou report's parentReportActionID to display subtitle correctly in IOU page when offline.
            iouReport.parentReportActionID = reportPreviewAction.reportActionID;
        }
    }

    // STEP 5: Build Onyx Data
    const trackExpenseOnyxData = buildOnyxDataForTrackExpense(
        chatReport,
        iouReport,
        optimisticTransaction,
        optimisticCreatedActionForIOUReport,
        iouAction,
        reportPreviewAction,
        optimisticTransactionThread ?? {},
        (optimisticCreatedActionForTransactionThread as OptimisticCreatedReportAction) ?? {}, // Add type assertion here
        shouldCreateNewMoneyRequestReport,
        policy,
        policyTagList,
        policyCategories,
    );

    return {
        createdWorkspaceParams,
        chatReport,
        iouReport: iouReport ?? undefined,
        transaction: optimisticTransaction,
        iouAction,
        createdChatReportActionID: '0',
        createdIOUReportActionID: shouldCreateNewMoneyRequestReport ? optimisticCreatedActionForIOUReport.reportActionID : '0',
        reportPreviewAction: reportPreviewAction ?? undefined,
        transactionThreadReportID: optimisticTransactionThread.reportID,
        createdReportActionIDForThread: optimisticCreatedActionForTransactionThread.reportActionID,
        onyxData: {
            optimisticData: [...optimisticData, ...trackExpenseOnyxData[0]],
            successData: [...successData, ...trackExpenseOnyxData[1]],
            failureData: [...failureData, ...trackExpenseOnyxData[2]],
        },
    };
}

/** Requests money based on a distance (e.g. mileage from a map) */
function createDistanceRequest(
    report: OnyxEntry<OnyxTypes.Report>,
    participant: Participant,
    comment: string,
    created: string,
    category: string | undefined,
    tag: string | undefined,
    taxCode: string | undefined,
    taxAmount: number | undefined,
    amount: number,
    currency: string,
    merchant: string,
    billable: boolean | undefined,
    validWaypoints: WaypointCollection,
    policy?: OnyxEntry<OnyxTypes.Policy>,
    policyTagList?: OnyxEntry<OnyxTypes.PolicyTagList>,
    policyCategories?: OnyxEntry<OnyxTypes.PolicyCategories>,
    customUnitRateID?: string,
) {
    // If the report is an iou or expense report, we should get the linked chat report to be passed to the getMoneyRequestInformation function
    const isMoneyRequestReport = ReportUtils.isMoneyRequestReport(report);
    const currentChatReport = isMoneyRequestReport ? ReportUtils.getReport(report?.chatReportID) : report;
    const moneyRequestReportID = isMoneyRequestReport ? report?.reportID : '';
    const currentCreated = DateUtils.enrichMoneyRequestTimestamp(created);

    const optimisticReceipt: Receipt = {
        source: ReceiptGeneric as ReceiptSource,
        state: CONST.IOU.RECEIPT_STATE.OPEN,
    };
    const {
        iouReport,
        chatReport,
        transaction,
        iouAction,
        createdChatReportActionID,
        createdIOUReportActionID,
        reportPreviewAction,
        transactionThreadReportID,
        createdReportActionIDForThread,
        payerEmail,
        onyxData,
    } = getMoneyRequestInformation(
        currentChatReport,
        participant,
        comment,
        amount,
        currency,
        currentCreated,
        merchant,
        optimisticReceipt,
        undefined,
        category,
        tag,
        taxCode,
        taxAmount,
        billable,
        policy,
        policyTagList,
        policyCategories,
        userAccountID,
        currentUserEmail,
        moneyRequestReportID,
    );

    const activeReportID = isMoneyRequestReport ? report?.reportID ?? '' : chatReport.reportID;
    const parameters: CreateDistanceRequestParams = {
        comment,
        iouReportID: iouReport.reportID,
        chatReportID: chatReport.reportID,
        transactionID: transaction.transactionID,
        reportActionID: iouAction.reportActionID,
        createdChatReportActionID,
        createdIOUReportActionID,
        reportPreviewReportActionID: reportPreviewAction.reportActionID,
        waypoints: JSON.stringify(validWaypoints),
        created: currentCreated,
        category,
        tag,
        taxCode,
        taxAmount,
        billable,
        transactionThreadReportID,
        createdReportActionIDForThread,
        payerEmail,
        customUnitRateID,
    };

    API.write(WRITE_COMMANDS.CREATE_DISTANCE_REQUEST, parameters, onyxData);
    Navigation.dismissModal(activeReportID);
    Report.notifyNewAction(activeReportID, userAccountID);
}

/**
 * Compute the diff amount when we update the transaction
 */
function calculateDiffAmount(iouReport: OnyxEntry<OnyxTypes.Report>, updatedTransaction: OnyxEntry<OnyxTypes.Transaction>, transaction: OnyxEntry<OnyxTypes.Transaction>): number {
    if (!iouReport) {
        return 0;
    }
    const isExpenseReport = ReportUtils.isExpenseReport(iouReport);
    const updatedCurrency = TransactionUtils.getCurrency(updatedTransaction);
    const currentCurrency = TransactionUtils.getCurrency(transaction);

    const currentAmount = TransactionUtils.getAmount(transaction, isExpenseReport);
    const updatedAmount = TransactionUtils.getAmount(updatedTransaction, isExpenseReport);

    if (updatedCurrency === iouReport?.currency && currentCurrency !== iouReport?.currency) {
        // Add the diff to the total if we change the currency from a different currency to the currency of the IOU report
        return updatedAmount;
    }
    if (updatedCurrency !== iouReport?.currency && currentCurrency === iouReport?.currency) {
        // Subtract the diff from the total if we change the currency from the currency of IOU report to a different currency
        return -updatedAmount;
    }
    if (updatedCurrency === iouReport?.currency && updatedAmount !== currentAmount) {
        // Calculate the diff between the updated amount and the current amount if we change the amount and the currency of the transaction is the currency of the report
        return updatedAmount - currentAmount;
    }

    return 0;
}

/**
 * @param transactionID
 * @param transactionThreadReportID
 * @param transactionChanges
 * @param [transactionChanges.created] Present when updated the date field
 * @param policy  May be undefined, an empty object, or an object matching the Policy type (src/types/onyx/Policy.ts)
 * @param policyTagList
 * @param policyCategories
 * @param onlyIncludeChangedFields
 *               When 'true', then the returned params will only include the transaction details for the fields that were changed.
 *               When `false`, then the returned params will include all the transaction details, regardless of which fields were changed.
 *               This setting is necessary while the UpdateDistanceRequest API is refactored to be fully 1:1:1 in https://github.com/Expensify/App/issues/28358
 */
function getUpdateMoneyRequestParams(
    transactionID: string,
    transactionThreadReportID: string,
    transactionChanges: TransactionChanges,
    policy: OnyxEntry<OnyxTypes.Policy>,
    policyTagList: OnyxEntry<OnyxTypes.PolicyTagList>,
    policyCategories: OnyxEntry<OnyxTypes.PolicyCategories>,
    onlyIncludeChangedFields: boolean,
): UpdateMoneyRequestData {
    const optimisticData: OnyxUpdate[] = [];
    const successData: OnyxUpdate[] = [];
    const failureData: OnyxUpdate[] = [];

    // Step 1: Set any "pending fields" (ones updated while the user was offline) to have error messages in the failureData
    const pendingFields = Object.fromEntries(Object.keys(transactionChanges).map((key) => [key, CONST.RED_BRICK_ROAD_PENDING_ACTION.UPDATE]));
    const clearedPendingFields = Object.fromEntries(Object.keys(transactionChanges).map((key) => [key, null]));
    const errorFields = Object.fromEntries(Object.keys(pendingFields).map((key) => [key, {[DateUtils.getMicroseconds()]: Localize.translateLocal('iou.error.genericEditFailureMessage')}]));

    // Step 2: Get all the collections being updated
    const transactionThread = allReports?.[`${ONYXKEYS.COLLECTION.REPORT}${transactionThreadReportID}`] ?? null;
    const transaction = allTransactions?.[`${ONYXKEYS.COLLECTION.TRANSACTION}${transactionID}`];
    const iouReport = allReports?.[`${ONYXKEYS.COLLECTION.REPORT}${transactionThread?.parentReportID}`] ?? null;
    const isFromExpenseReport = ReportUtils.isExpenseReport(iouReport);
    const isScanning = TransactionUtils.hasReceipt(transaction) && TransactionUtils.isReceiptBeingScanned(transaction);
    let updatedTransaction = transaction ? TransactionUtils.getUpdatedTransaction(transaction, transactionChanges, isFromExpenseReport) : null;
    const transactionDetails = ReportUtils.getTransactionDetails(updatedTransaction);

    if (transactionDetails?.waypoints) {
        // This needs to be a JSON string since we're sending this to the MapBox API
        transactionDetails.waypoints = JSON.stringify(transactionDetails.waypoints);
    }

    const dataToIncludeInParams: Partial<TransactionDetails> | undefined = onlyIncludeChangedFields
        ? Object.fromEntries(Object.entries(transactionDetails ?? {}).filter(([key]) => Object.keys(transactionChanges).includes(key)))
        : transactionDetails;

    const params: UpdateMoneyRequestParams = {
        ...dataToIncludeInParams,
        reportID: iouReport?.reportID,
        transactionID,
    };

    const hasPendingWaypoints = 'waypoints' in transactionChanges;
    if (transaction && updatedTransaction && hasPendingWaypoints) {
        updatedTransaction = {
            ...updatedTransaction,
            amount: CONST.IOU.DEFAULT_AMOUNT,
            modifiedAmount: CONST.IOU.DEFAULT_AMOUNT,
            modifiedMerchant: Localize.translateLocal('iou.fieldPending'),
        };

        // Delete the draft transaction when editing waypoints when the server responds successfully and there are no errors
        successData.push({
            onyxMethod: Onyx.METHOD.SET,
            key: `${ONYXKEYS.COLLECTION.TRANSACTION_DRAFT}${transactionID}`,
            value: null,
        });

        // Revert the transaction's amount to the original value on failure.
        // The IOU Report will be fully reverted in the failureData further below.
        failureData.push({
            onyxMethod: Onyx.METHOD.MERGE,
            key: `${ONYXKEYS.COLLECTION.TRANSACTION}${transactionID}`,
            value: {
                amount: transaction.amount,
                modifiedAmount: transaction.modifiedAmount,
                modifiedMerchant: transaction.modifiedMerchant,
            },
        });
    }

    // Step 3: Build the modified expense report actions
    // We don't create a modified report action if we're updating the waypoints,
    // since there isn't actually any optimistic data we can create for them and the report action is created on the server
    // with the response from the MapBox API
    const updatedReportAction = ReportUtils.buildOptimisticModifiedExpenseReportAction(transactionThread, transaction, transactionChanges, isFromExpenseReport, policy);
    if (!hasPendingWaypoints) {
        params.reportActionID = updatedReportAction.reportActionID;

        optimisticData.push({
            onyxMethod: Onyx.METHOD.MERGE,
            key: `${ONYXKEYS.COLLECTION.REPORT_ACTIONS}${transactionThread?.reportID}`,
            value: {
                [updatedReportAction.reportActionID]: updatedReportAction as OnyxTypes.ReportAction,
            },
        });
        successData.push({
            onyxMethod: Onyx.METHOD.MERGE,
            key: `${ONYXKEYS.COLLECTION.REPORT_ACTIONS}${transactionThread?.reportID}`,
            value: {
                [updatedReportAction.reportActionID]: {pendingAction: null},
            },
        });
        failureData.push({
            onyxMethod: Onyx.METHOD.MERGE,
            key: `${ONYXKEYS.COLLECTION.REPORT_ACTIONS}${transactionThread?.reportID}`,
            value: {
                [updatedReportAction.reportActionID]: {
                    ...(updatedReportAction as OnyxTypes.ReportAction),
                    errors: ErrorUtils.getMicroSecondOnyxError('iou.error.genericEditFailureMessage'),
                },
            },
        });
    }

    // Step 4: Compute the IOU total and update the report preview message (and report header) so LHN amount owed is correct.
    const diff = calculateDiffAmount(iouReport, updatedTransaction, transaction);

    let updatedMoneyRequestReport: OnyxTypes.Report | EmptyObject;
    if (!iouReport) {
        updatedMoneyRequestReport = {};
    } else if ((ReportUtils.isExpenseReport(iouReport) || ReportUtils.isInvoiceReport(iouReport)) && typeof iouReport.total === 'number') {
        // For expense report, the amount is negative, so we should subtract total from diff
        updatedMoneyRequestReport = {
            ...iouReport,
            total: iouReport.total - diff,
        };
        if (!transaction?.reimbursable && typeof updatedMoneyRequestReport.nonReimbursableTotal === 'number') {
            updatedMoneyRequestReport.nonReimbursableTotal -= diff;
        }
    } else {
        updatedMoneyRequestReport = IOUUtils.updateIOUOwnerAndTotal(iouReport, updatedReportAction.actorAccountID ?? -1, diff, TransactionUtils.getCurrency(transaction), false, true);
    }

    updatedMoneyRequestReport.cachedTotal = CurrencyUtils.convertToDisplayString(updatedMoneyRequestReport.total, transactionDetails?.currency);

    optimisticData.push(
        {
            onyxMethod: Onyx.METHOD.MERGE,
            key: `${ONYXKEYS.COLLECTION.REPORT}${iouReport?.reportID}`,
            value: updatedMoneyRequestReport,
        },
        {
            onyxMethod: Onyx.METHOD.MERGE,
            key: `${ONYXKEYS.COLLECTION.REPORT}${iouReport?.parentReportID}`,
            value: ReportUtils.getOutstandingChildRequest(updatedMoneyRequestReport),
        },
    );
    successData.push({
        onyxMethod: Onyx.METHOD.MERGE,
        key: `${ONYXKEYS.COLLECTION.REPORT}${iouReport?.reportID}`,
        value: {pendingAction: null},
    });

    // Optimistically modify the transaction and the transaction thread
    optimisticData.push({
        onyxMethod: Onyx.METHOD.MERGE,
        key: `${ONYXKEYS.COLLECTION.TRANSACTION}${transactionID}`,
        value: {
            ...updatedTransaction,
            pendingFields,
            isLoading: hasPendingWaypoints,
            errorFields: null,
        },
    });

    optimisticData.push({
        onyxMethod: Onyx.METHOD.MERGE,
        key: `${ONYXKEYS.COLLECTION.REPORT}${transactionThreadReportID}`,
        value: {
            lastActorAccountID: updatedReportAction.actorAccountID,
        },
    });

    if (isScanning && ('amount' in transactionChanges || 'currency' in transactionChanges)) {
        optimisticData.push(
            {
                onyxMethod: Onyx.METHOD.MERGE,
                key: `${ONYXKEYS.COLLECTION.REPORT_ACTIONS}${iouReport?.reportID}`,
                value: {
                    [transactionThread?.parentReportActionID ?? '']: {
                        originalMessage: {
                            whisperedTo: [],
                        },
                    },
                },
            },
            {
                onyxMethod: Onyx.METHOD.MERGE,
                key: `${ONYXKEYS.COLLECTION.REPORT_ACTIONS}${iouReport?.parentReportID}`,
                value: {
                    [iouReport?.parentReportActionID ?? '']: {
                        originalMessage: {
                            whisperedTo: [],
                        },
                    },
                },
            },
        );
    }

    // Update recently used categories if the category is changed
    if ('category' in transactionChanges) {
        const optimisticPolicyRecentlyUsedCategories = Policy.buildOptimisticPolicyRecentlyUsedCategories(iouReport?.policyID, transactionChanges.category);
        if (optimisticPolicyRecentlyUsedCategories.length) {
            optimisticData.push({
                onyxMethod: Onyx.METHOD.SET,
                key: `${ONYXKEYS.COLLECTION.POLICY_RECENTLY_USED_CATEGORIES}${iouReport?.policyID}`,
                value: optimisticPolicyRecentlyUsedCategories,
            });
        }
    }

    // Update recently used categories if the tag is changed
    if ('tag' in transactionChanges) {
        const optimisticPolicyRecentlyUsedTags = Policy.buildOptimisticPolicyRecentlyUsedTags(iouReport?.policyID, transactionChanges.tag);
        if (!isEmptyObject(optimisticPolicyRecentlyUsedTags)) {
            optimisticData.push({
                onyxMethod: Onyx.METHOD.MERGE,
                key: `${ONYXKEYS.COLLECTION.POLICY_RECENTLY_USED_TAGS}${iouReport?.policyID}`,
                value: optimisticPolicyRecentlyUsedTags,
            });
        }
    }

    // Clear out the error fields and loading states on success
    successData.push({
        onyxMethod: Onyx.METHOD.MERGE,
        key: `${ONYXKEYS.COLLECTION.TRANSACTION}${transactionID}`,
        value: {
            pendingFields: clearedPendingFields,
            isLoading: false,
            errorFields: null,
        },
    });

    // Clear out loading states, pending fields, and add the error fields
    failureData.push({
        onyxMethod: Onyx.METHOD.MERGE,
        key: `${ONYXKEYS.COLLECTION.TRANSACTION}${transactionID}`,
        value: {
            pendingFields: clearedPendingFields,
            isLoading: false,
            errorFields,
        },
    });

    if (iouReport) {
        // Reset the iouReport to its original state
        failureData.push({
            onyxMethod: Onyx.METHOD.MERGE,
            key: `${ONYXKEYS.COLLECTION.REPORT}${iouReport.reportID}`,
            value: iouReport,
        });
    }

    if (policy && PolicyUtils.isPaidGroupPolicy(policy) && updatedTransaction) {
        const currentTransactionViolations = allTransactionViolations[`${ONYXKEYS.COLLECTION.TRANSACTION_VIOLATIONS}${transactionID}`] ?? [];
        optimisticData.push(
            ViolationsUtils.getViolationsOnyxData(
                updatedTransaction,
                currentTransactionViolations,
                !!policy.requiresTag,
                policyTagList ?? {},
                !!policy.requiresCategory,
                policyCategories ?? {},
            ),
        );
        failureData.push({
            onyxMethod: Onyx.METHOD.MERGE,
            key: `${ONYXKEYS.COLLECTION.TRANSACTION_VIOLATIONS}${transactionID}`,
            value: currentTransactionViolations,
        });
    }

    // Reset the transaction thread to its original state
    failureData.push({
        onyxMethod: Onyx.METHOD.MERGE,
        key: `${ONYXKEYS.COLLECTION.REPORT}${transactionThreadReportID}`,
        value: transactionThread,
    });

    return {
        params,
        onyxData: {optimisticData, successData, failureData},
    };
}

/**
 * @param transactionID
 * @param transactionThreadReportID
 * @param transactionChanges
 * @param [transactionChanges.created] Present when updated the date field
 * @param onlyIncludeChangedFields
 *               When 'true', then the returned params will only include the transaction details for the fields that were changed.
 *               When `false`, then the returned params will include all the transaction details, regardless of which fields were changed.
 *               This setting is necessary while the UpdateDistanceRequest API is refactored to be fully 1:1:1 in https://github.com/Expensify/App/issues/28358
 * @param policy  May be undefined, an empty object, or an object matching the Policy type (src/types/onyx/Policy.ts)
 */
function getUpdateTrackExpenseParams(
    transactionID: string,
    transactionThreadReportID: string,
    transactionChanges: TransactionChanges,
    onlyIncludeChangedFields: boolean,
    policy: OnyxEntry<OnyxTypes.Policy>,
): UpdateMoneyRequestData {
    const optimisticData: OnyxUpdate[] = [];
    const successData: OnyxUpdate[] = [];
    const failureData: OnyxUpdate[] = [];

    // Step 1: Set any "pending fields" (ones updated while the user was offline) to have error messages in the failureData
    const pendingFields = Object.fromEntries(Object.keys(transactionChanges).map((key) => [key, CONST.RED_BRICK_ROAD_PENDING_ACTION.UPDATE]));
    const clearedPendingFields = Object.fromEntries(Object.keys(transactionChanges).map((key) => [key, null]));
    const errorFields = Object.fromEntries(Object.keys(pendingFields).map((key) => [key, {[DateUtils.getMicroseconds()]: Localize.translateLocal('iou.error.genericEditFailureMessage')}]));

    // Step 2: Get all the collections being updated
    const transactionThread = allReports?.[`${ONYXKEYS.COLLECTION.REPORT}${transactionThreadReportID}`] ?? null;
    const transaction = allTransactions?.[`${ONYXKEYS.COLLECTION.TRANSACTION}${transactionID}`];
    const chatReport = allReports?.[`${ONYXKEYS.COLLECTION.REPORT}${transactionThread?.parentReportID}`] ?? null;
    const isScanning = TransactionUtils.hasReceipt(transaction) && TransactionUtils.isReceiptBeingScanned(transaction);
    let updatedTransaction = transaction ? TransactionUtils.getUpdatedTransaction(transaction, transactionChanges, false) : null;
    const transactionDetails = ReportUtils.getTransactionDetails(updatedTransaction);

    if (transactionDetails?.waypoints) {
        // This needs to be a JSON string since we're sending this to the MapBox API
        transactionDetails.waypoints = JSON.stringify(transactionDetails.waypoints);
    }

    const dataToIncludeInParams: Partial<TransactionDetails> | undefined = onlyIncludeChangedFields
        ? Object.fromEntries(Object.entries(transactionDetails ?? {}).filter(([key]) => Object.keys(transactionChanges).includes(key)))
        : transactionDetails;

    const params: UpdateMoneyRequestParams = {
        ...dataToIncludeInParams,
        reportID: chatReport?.reportID,
        transactionID,
    };

    const hasPendingWaypoints = 'waypoints' in transactionChanges;
    if (transaction && updatedTransaction && hasPendingWaypoints) {
        updatedTransaction = {
            ...updatedTransaction,
            amount: CONST.IOU.DEFAULT_AMOUNT,
            modifiedAmount: CONST.IOU.DEFAULT_AMOUNT,
            modifiedMerchant: Localize.translateLocal('iou.fieldPending'),
        };

        // Delete the draft transaction when editing waypoints when the server responds successfully and there are no errors
        successData.push({
            onyxMethod: Onyx.METHOD.SET,
            key: `${ONYXKEYS.COLLECTION.TRANSACTION_DRAFT}${transactionID}`,
            value: null,
        });

        // Revert the transaction's amount to the original value on failure.
        // The IOU Report will be fully reverted in the failureData further below.
        failureData.push({
            onyxMethod: Onyx.METHOD.MERGE,
            key: `${ONYXKEYS.COLLECTION.TRANSACTION}${transactionID}`,
            value: {
                amount: transaction.amount,
                modifiedAmount: transaction.modifiedAmount,
                modifiedMerchant: transaction.modifiedMerchant,
            },
        });
    }

    // Step 3: Build the modified expense report actions
    // We don't create a modified report action if we're updating the waypoints,
    // since there isn't actually any optimistic data we can create for them and the report action is created on the server
    // with the response from the MapBox API
    const updatedReportAction = ReportUtils.buildOptimisticModifiedExpenseReportAction(transactionThread, transaction, transactionChanges, false, policy);
    if (!hasPendingWaypoints) {
        params.reportActionID = updatedReportAction.reportActionID;

        optimisticData.push({
            onyxMethod: Onyx.METHOD.MERGE,
            key: `${ONYXKEYS.COLLECTION.REPORT_ACTIONS}${transactionThread?.reportID}`,
            value: {
                [updatedReportAction.reportActionID]: updatedReportAction as OnyxTypes.ReportAction,
            },
        });
        successData.push({
            onyxMethod: Onyx.METHOD.MERGE,
            key: `${ONYXKEYS.COLLECTION.REPORT_ACTIONS}${transactionThread?.reportID}`,
            value: {
                [updatedReportAction.reportActionID]: {pendingAction: null},
            },
        });
        failureData.push({
            onyxMethod: Onyx.METHOD.MERGE,
            key: `${ONYXKEYS.COLLECTION.REPORT_ACTIONS}${transactionThread?.reportID}`,
            value: {
                [updatedReportAction.reportActionID]: {
                    ...(updatedReportAction as OnyxTypes.ReportAction),
                    errors: ErrorUtils.getMicroSecondOnyxError('iou.error.genericEditFailureMessage'),
                },
            },
        });
    }

    // Step 4: Update the report preview message (and report header) so LHN amount tracked is correct.
    // Optimistically modify the transaction and the transaction thread
    optimisticData.push({
        onyxMethod: Onyx.METHOD.MERGE,
        key: `${ONYXKEYS.COLLECTION.TRANSACTION}${transactionID}`,
        value: {
            ...updatedTransaction,
            pendingFields,
            isLoading: hasPendingWaypoints,
            errorFields: null,
        },
    });

    optimisticData.push({
        onyxMethod: Onyx.METHOD.MERGE,
        key: `${ONYXKEYS.COLLECTION.REPORT}${transactionThreadReportID}`,
        value: {
            lastActorAccountID: updatedReportAction.actorAccountID,
        },
    });

    if (isScanning && ('amount' in transactionChanges || 'currency' in transactionChanges)) {
        optimisticData.push({
            onyxMethod: Onyx.METHOD.MERGE,
            key: `${ONYXKEYS.COLLECTION.REPORT_ACTIONS}${chatReport?.reportID}`,
            value: {
                [transactionThread?.parentReportActionID ?? '']: {
                    originalMessage: {
                        whisperedTo: [],
                    },
                },
            },
        });
    }

    // Clear out the error fields and loading states on success
    successData.push({
        onyxMethod: Onyx.METHOD.MERGE,
        key: `${ONYXKEYS.COLLECTION.TRANSACTION}${transactionID}`,
        value: {
            pendingFields: clearedPendingFields,
            isLoading: false,
            errorFields: null,
        },
    });

    // Clear out loading states, pending fields, and add the error fields
    failureData.push({
        onyxMethod: Onyx.METHOD.MERGE,
        key: `${ONYXKEYS.COLLECTION.TRANSACTION}${transactionID}`,
        value: {
            pendingFields: clearedPendingFields,
            isLoading: false,
            errorFields,
        },
    });

    // Reset the transaction thread to its original state
    failureData.push({
        onyxMethod: Onyx.METHOD.MERGE,
        key: `${ONYXKEYS.COLLECTION.REPORT}${transactionThreadReportID}`,
        value: transactionThread,
    });

    return {
        params,
        onyxData: {optimisticData, successData, failureData},
    };
}

/** Updates the created date of an expense */
function updateMoneyRequestDate(
    transactionID: string,
    transactionThreadReportID: string,
    value: string,
    policy: OnyxEntry<OnyxTypes.Policy>,
    policyTags: OnyxEntry<OnyxTypes.PolicyTagList>,
    policyCategories: OnyxEntry<OnyxTypes.PolicyCategories>,
) {
    const transactionChanges: TransactionChanges = {
        created: value,
    };
    const transactionThreadReport = allReports?.[`${ONYXKEYS.COLLECTION.REPORT}${transactionThreadReportID}`] ?? null;
    const parentReport = allReports?.[`${ONYXKEYS.COLLECTION.REPORT}${transactionThreadReport?.parentReportID}`] ?? null;
    let data: UpdateMoneyRequestData;
    if (ReportUtils.isTrackExpenseReport(transactionThreadReport) && ReportUtils.isSelfDM(parentReport)) {
        data = getUpdateTrackExpenseParams(transactionID, transactionThreadReportID, transactionChanges, true, policy);
    } else {
        data = getUpdateMoneyRequestParams(transactionID, transactionThreadReportID, transactionChanges, policy, policyTags, policyCategories, true);
    }
    const {params, onyxData} = data;
    API.write(WRITE_COMMANDS.UPDATE_MONEY_REQUEST_DATE, params, onyxData);
}

/** Updates the billable field of an expense */
function updateMoneyRequestBillable(
    transactionID: string,
    transactionThreadReportID: string,
    value: boolean,
    policy: OnyxEntry<OnyxTypes.Policy>,
    policyTagList: OnyxEntry<OnyxTypes.PolicyTagList>,
    policyCategories: OnyxEntry<OnyxTypes.PolicyCategories>,
) {
    const transactionChanges: TransactionChanges = {
        billable: value,
    };
    const {params, onyxData} = getUpdateMoneyRequestParams(transactionID, transactionThreadReportID, transactionChanges, policy, policyTagList, policyCategories, true);
    API.write(WRITE_COMMANDS.UPDATE_MONEY_REQUEST_BILLABLE, params, onyxData);
}

/** Updates the merchant field of an expense */
function updateMoneyRequestMerchant(
    transactionID: string,
    transactionThreadReportID: string,
    value: string,
    policy: OnyxEntry<OnyxTypes.Policy>,
    policyTagList: OnyxEntry<OnyxTypes.PolicyTagList>,
    policyCategories: OnyxEntry<OnyxTypes.PolicyCategories>,
) {
    const transactionChanges: TransactionChanges = {
        merchant: value,
    };
    const transactionThreadReport = allReports?.[`${ONYXKEYS.COLLECTION.REPORT}${transactionThreadReportID}`] ?? null;
    const parentReport = allReports?.[`${ONYXKEYS.COLLECTION.REPORT}${transactionThreadReport?.parentReportID}`] ?? null;
    let data: UpdateMoneyRequestData;
    if (ReportUtils.isTrackExpenseReport(transactionThreadReport) && ReportUtils.isSelfDM(parentReport)) {
        data = getUpdateTrackExpenseParams(transactionID, transactionThreadReportID, transactionChanges, true, policy);
    } else {
        data = getUpdateMoneyRequestParams(transactionID, transactionThreadReportID, transactionChanges, policy, policyTagList, policyCategories, true);
    }
    const {params, onyxData} = data;
    API.write(WRITE_COMMANDS.UPDATE_MONEY_REQUEST_MERCHANT, params, onyxData);
}

/** Updates the tag of an expense */
function updateMoneyRequestTag(
    transactionID: string,
    transactionThreadReportID: string,
    tag: string,
    policy: OnyxEntry<OnyxTypes.Policy>,
    policyTagList: OnyxEntry<OnyxTypes.PolicyTagList>,
    policyCategories: OnyxEntry<OnyxTypes.PolicyCategories>,
) {
    const transactionChanges: TransactionChanges = {
        tag,
    };
    const {params, onyxData} = getUpdateMoneyRequestParams(transactionID, transactionThreadReportID, transactionChanges, policy, policyTagList, policyCategories, true);
    API.write(WRITE_COMMANDS.UPDATE_MONEY_REQUEST_TAG, params, onyxData);
}

/** Updates the created tax amount of an expense */
function updateMoneyRequestTaxAmount(
    transactionID: string,
    optimisticReportActionID: string,
    taxAmount: number,
    policy: OnyxEntry<OnyxTypes.Policy>,
    policyTagList: OnyxEntry<OnyxTypes.PolicyTagList>,
    policyCategories: OnyxEntry<OnyxTypes.PolicyCategories>,
) {
    const transactionChanges = {
        taxAmount,
    };
    const {params, onyxData} = getUpdateMoneyRequestParams(transactionID, optimisticReportActionID, transactionChanges, policy, policyTagList, policyCategories, true);
    API.write('UpdateMoneyRequestTaxAmount', params, onyxData);
}

type UpdateMoneyRequestTaxRateParams = {
    transactionID: string;
    optimisticReportActionID: string;
    taxCode: string;
    taxAmount: number;
    policy: OnyxEntry<OnyxTypes.Policy>;
    policyTagList: OnyxEntry<OnyxTypes.PolicyTagList>;
    policyCategories: OnyxEntry<OnyxTypes.PolicyCategories>;
};

/** Updates the created tax rate of an expense */
function updateMoneyRequestTaxRate({transactionID, optimisticReportActionID, taxCode, taxAmount, policy, policyTagList, policyCategories}: UpdateMoneyRequestTaxRateParams) {
    const transactionChanges = {
        taxCode,
        taxAmount,
    };
    const {params, onyxData} = getUpdateMoneyRequestParams(transactionID, optimisticReportActionID, transactionChanges, policy, policyTagList, policyCategories, true);
    API.write('UpdateMoneyRequestTaxRate', params, onyxData);
}

type UpdateMoneyRequestDistanceParams = {
    transactionID: string;
    transactionThreadReportID: string;
    waypoints: WaypointCollection;
    policy?: OnyxEntry<OnyxTypes.Policy>;
    policyTagList?: OnyxEntry<OnyxTypes.PolicyTagList>;
    policyCategories?: OnyxEntry<OnyxTypes.PolicyCategories>;
};

/** Updates the waypoints of a distance expense */
function updateMoneyRequestDistance({
    transactionID,
    transactionThreadReportID,
    waypoints,
    policy = {} as OnyxTypes.Policy,
    policyTagList = {},
    policyCategories = {},
}: UpdateMoneyRequestDistanceParams) {
    const transactionChanges: TransactionChanges = {
        waypoints,
    };
    const transactionThreadReport = allReports?.[`${ONYXKEYS.COLLECTION.REPORT}${transactionThreadReportID}`] ?? null;
    const parentReport = allReports?.[`${ONYXKEYS.COLLECTION.REPORT}${transactionThreadReport?.parentReportID}`] ?? null;
    let data: UpdateMoneyRequestData;
    if (ReportUtils.isTrackExpenseReport(transactionThreadReport) && ReportUtils.isSelfDM(parentReport)) {
        data = getUpdateTrackExpenseParams(transactionID, transactionThreadReportID, transactionChanges, true, policy);
    } else {
        data = getUpdateMoneyRequestParams(transactionID, transactionThreadReportID, transactionChanges, policy, policyTagList, policyCategories, true);
    }
    const {params, onyxData} = data;
    API.write(WRITE_COMMANDS.UPDATE_MONEY_REQUEST_DISTANCE, params, onyxData);
}

/** Updates the category of an expense */
function updateMoneyRequestCategory(
    transactionID: string,
    transactionThreadReportID: string,
    category: string,
    policy: OnyxEntry<OnyxTypes.Policy>,
    policyTagList: OnyxEntry<OnyxTypes.PolicyTagList>,
    policyCategories: OnyxEntry<OnyxTypes.PolicyCategories>,
) {
    const transactionChanges: TransactionChanges = {
        category,
    };
    const {params, onyxData} = getUpdateMoneyRequestParams(transactionID, transactionThreadReportID, transactionChanges, policy, policyTagList, policyCategories, true);
    API.write(WRITE_COMMANDS.UPDATE_MONEY_REQUEST_CATEGORY, params, onyxData);
}

/** Updates the description of an expense */
function updateMoneyRequestDescription(
    transactionID: string,
    transactionThreadReportID: string,
    comment: string,
    policy: OnyxEntry<OnyxTypes.Policy>,
    policyTagList: OnyxEntry<OnyxTypes.PolicyTagList>,
    policyCategories: OnyxEntry<OnyxTypes.PolicyCategories>,
) {
    const transactionChanges: TransactionChanges = {
        comment,
    };
    const transactionThreadReport = allReports?.[`${ONYXKEYS.COLLECTION.REPORT}${transactionThreadReportID}`] ?? null;
    const parentReport = allReports?.[`${ONYXKEYS.COLLECTION.REPORT}${transactionThreadReport?.parentReportID}`] ?? null;
    let data: UpdateMoneyRequestData;
    if (ReportUtils.isTrackExpenseReport(transactionThreadReport) && ReportUtils.isSelfDM(parentReport)) {
        data = getUpdateTrackExpenseParams(transactionID, transactionThreadReportID, transactionChanges, true, policy);
    } else {
        data = getUpdateMoneyRequestParams(transactionID, transactionThreadReportID, transactionChanges, policy, policyTagList, policyCategories, true);
    }
    const {params, onyxData} = data;
    API.write(WRITE_COMMANDS.UPDATE_MONEY_REQUEST_DESCRIPTION, params, onyxData);
}

/** Edits an existing distance expense */
function updateDistanceRequest(
    transactionID: string,
    transactionThreadReportID: string,
    transactionChanges: TransactionChanges,
    policy: OnyxTypes.Policy,
    policyTagList: OnyxTypes.PolicyTagList,
    policyCategories: OnyxTypes.PolicyCategories,
) {
    const {params, onyxData} = getUpdateMoneyRequestParams(transactionID, transactionThreadReportID, transactionChanges, policy, policyTagList, policyCategories, false);
    API.write(WRITE_COMMANDS.UPDATE_DISTANCE_REQUEST, params, onyxData);
}

const getConvertTrackedExpenseInformation = (
    transactionID: string,
    actionableWhisperReportActionID: string,
    moneyRequestReportID: string,
    linkedTrackedExpenseReportAction: OnyxTypes.ReportAction,
    linkedTrackedExpenseReportID: string,
    transactionThreadReportID: string,
    resolution: IOUAction,
) => {
    const optimisticData: OnyxUpdate[] = [];
    const successData: OnyxUpdate[] = [];
    const failureData: OnyxUpdate[] = [];

    // Delete the transaction from the track expense report
    const {
        optimisticData: deleteOptimisticData,
        successData: deleteSuccessData,
        failureData: deleteFailureData,
    } = getDeleteTrackExpenseInformation(linkedTrackedExpenseReportID, transactionID, linkedTrackedExpenseReportAction, false, true);

    optimisticData?.push(...deleteOptimisticData);
    successData?.push(...deleteSuccessData);
    failureData?.push(...deleteFailureData);

    // Build modified expense report action with the transaction changes
    const modifiedExpenseReportAction = ReportUtils.buildOptimisticMovedTrackedExpenseModifiedReportAction(transactionThreadReportID, moneyRequestReportID);

    optimisticData?.push({
        onyxMethod: Onyx.METHOD.MERGE,
        key: `${ONYXKEYS.COLLECTION.REPORT_ACTIONS}${transactionThreadReportID}`,
        value: {
            [modifiedExpenseReportAction.reportActionID]: modifiedExpenseReportAction as OnyxTypes.ReportAction,
        },
    });
    successData?.push({
        onyxMethod: Onyx.METHOD.MERGE,
        key: `${ONYXKEYS.COLLECTION.REPORT_ACTIONS}${transactionThreadReportID}`,
        value: {
            [modifiedExpenseReportAction.reportActionID]: {pendingAction: null},
        },
    });
    failureData?.push({
        onyxMethod: Onyx.METHOD.MERGE,
        key: `${ONYXKEYS.COLLECTION.REPORT_ACTIONS}${transactionThreadReportID}`,
        value: {
            [modifiedExpenseReportAction.reportActionID]: {
                ...(modifiedExpenseReportAction as OnyxTypes.ReportAction),
                errors: ErrorUtils.getMicroSecondOnyxError('iou.error.genericEditFailureMessage'),
            },
        },
    });

    // Resolve actionable whisper message
    optimisticData?.push({
        onyxMethod: Onyx.METHOD.MERGE,
        key: `${ONYXKEYS.COLLECTION.REPORT_ACTIONS}${linkedTrackedExpenseReportID}`,
        value: {
            [actionableWhisperReportActionID]: {
                originalMessage: {
                    resolution,
                },
            },
        },
    });

    failureData?.push({
        onyxMethod: Onyx.METHOD.MERGE,
        key: `${ONYXKEYS.COLLECTION.REPORT_ACTIONS}${linkedTrackedExpenseReportID}`,
        value: {
            [actionableWhisperReportActionID]: {
                originalMessage: {
                    resolution: null,
                },
            },
        },
    });

    return {optimisticData, successData, failureData, modifiedExpenseReportActionID: modifiedExpenseReportAction.reportActionID};
};

function convertTrackedExpenseToRequest(
    payerAccountID: number,
    payerEmail: string,
    chatReportID: string,
    transactionID: string,
    actionableWhisperReportActionID: string,
    createdChatReportActionID: string,
    moneyRequestReportID: string,
    moneyRequestCreatedReportActionID: string,
    moneyRequestPreviewReportActionID: string,
    linkedTrackedExpenseReportAction: OnyxTypes.ReportAction,
    linkedTrackedExpenseReportID: string,
    transactionThreadReportID: string,
    reportPreviewReportActionID: string,
    onyxData: OnyxData,
    amount: number,
    currency: string,
    comment: string,
    merchant: string,
    created: string,
    receipt?: Receipt,
) {
    const {optimisticData, successData, failureData} = onyxData;

    const {
        optimisticData: moveTransactionOptimisticData,
        successData: moveTransactionSuccessData,
        failureData: moveTransactionFailureData,
        modifiedExpenseReportActionID,
    } = getConvertTrackedExpenseInformation(
        transactionID,
        actionableWhisperReportActionID,
        moneyRequestReportID,
        linkedTrackedExpenseReportAction,
        linkedTrackedExpenseReportID,
        transactionThreadReportID,
        CONST.IOU.ACTION.SUBMIT,
    );

    optimisticData?.push(...moveTransactionOptimisticData);
    successData?.push(...moveTransactionSuccessData);
    failureData?.push(...moveTransactionFailureData);

    const parameters = {
        amount,
        currency,
        comment,
        created,
        merchant,
        receipt,
        payerAccountID,
        payerEmail,
        chatReportID,
        transactionID,
        actionableWhisperReportActionID,
        createdChatReportActionID,
        moneyRequestReportID,
        moneyRequestCreatedReportActionID,
        moneyRequestPreviewReportActionID,
        transactionThreadReportID,
        modifiedExpenseReportActionID,
        reportPreviewReportActionID,
    };
    API.write(WRITE_COMMANDS.CONVERT_TRACKED_EXPENSE_TO_REQUEST, parameters, {optimisticData, successData, failureData});
}

function categorizeTrackedExpense(
    policyID: string,
    transactionID: string,
    moneyRequestPreviewReportActionID: string,
    moneyRequestReportID: string,
    moneyRequestCreatedReportActionID: string,
    actionableWhisperReportActionID: string,
    linkedTrackedExpenseReportAction: OnyxTypes.ReportAction,
    linkedTrackedExpenseReportID: string,
    transactionThreadReportID: string,
    reportPreviewReportActionID: string,
    onyxData: OnyxData,
    amount: number,
    currency: string,
    comment: string,
    merchant: string,
    created: string,
    category?: string,
    tag?: string,
    taxCode = '',
    taxAmount = 0,
    billable?: boolean,
    receipt?: Receipt,
    createdWorkspaceParams?: CreateWorkspaceParams,
) {
    const {optimisticData, successData, failureData} = onyxData;

    const {
        optimisticData: moveTransactionOptimisticData,
        successData: moveTransactionSuccessData,
        failureData: moveTransactionFailureData,
        modifiedExpenseReportActionID,
    } = getConvertTrackedExpenseInformation(
        transactionID,
        actionableWhisperReportActionID,
        moneyRequestReportID,
        linkedTrackedExpenseReportAction,
        linkedTrackedExpenseReportID,
        transactionThreadReportID,
        CONST.IOU.ACTION.CATEGORIZE,
    );

    optimisticData?.push(...moveTransactionOptimisticData);
    successData?.push(...moveTransactionSuccessData);
    failureData?.push(...moveTransactionFailureData);

    const parameters = {
        policyID,
        transactionID,
        moneyRequestPreviewReportActionID,
        moneyRequestReportID,
        moneyRequestCreatedReportActionID,
        actionableWhisperReportActionID,
        modifiedExpenseReportActionID,
        reportPreviewReportActionID,
        amount,
        currency,
        comment,
        merchant,
        category,
        tag,
        taxCode,
        taxAmount,
        billable,
        created,
        receipt,
        policyExpenseChatReportID: createdWorkspaceParams?.expenseChatReportID,
        policyExpenseCreatedReportActionID: createdWorkspaceParams?.expenseCreatedReportActionID,
        announceChatReportID: createdWorkspaceParams?.announceChatReportID,
        announceCreatedReportActionID: createdWorkspaceParams?.announceCreatedReportActionID,
        adminsChatReportID: createdWorkspaceParams?.adminsChatReportID,
        adminsCreatedReportActionID: createdWorkspaceParams?.adminsCreatedReportActionID,
    };

    API.write(WRITE_COMMANDS.CATEGORIZE_TRACKED_EXPENSE, parameters, {optimisticData, successData, failureData});
}

function shareTrackedExpense(
    policyID: string,
    transactionID: string,
    moneyRequestPreviewReportActionID: string,
    moneyRequestReportID: string,
    moneyRequestCreatedReportActionID: string,
    actionableWhisperReportActionID: string,
    linkedTrackedExpenseReportAction: OnyxTypes.ReportAction,
    linkedTrackedExpenseReportID: string,
    transactionThreadReportID: string,
    reportPreviewReportActionID: string,
    onyxData: OnyxData,
    amount: number,
    currency: string,
    comment: string,
    merchant: string,
    created: string,
    category?: string,
    tag?: string,
    taxCode = '',
    taxAmount = 0,
    billable?: boolean,
    receipt?: Receipt,
    createdWorkspaceParams?: CreateWorkspaceParams,
) {
    const {optimisticData, successData, failureData} = onyxData;

    const {
        optimisticData: moveTransactionOptimisticData,
        successData: moveTransactionSuccessData,
        failureData: moveTransactionFailureData,
        modifiedExpenseReportActionID,
    } = getConvertTrackedExpenseInformation(
        transactionID,
        actionableWhisperReportActionID,
        moneyRequestReportID,
        linkedTrackedExpenseReportAction,
        linkedTrackedExpenseReportID,
        transactionThreadReportID,
        CONST.IOU.ACTION.SHARE,
    );

    optimisticData?.push(...moveTransactionOptimisticData);
    successData?.push(...moveTransactionSuccessData);
    failureData?.push(...moveTransactionFailureData);

    const parameters = {
        policyID,
        transactionID,
        moneyRequestPreviewReportActionID,
        moneyRequestReportID,
        moneyRequestCreatedReportActionID,
        actionableWhisperReportActionID,
        modifiedExpenseReportActionID,
        reportPreviewReportActionID,
        amount,
        currency,
        comment,
        merchant,
        created,
        category,
        tag,
        taxCode,
        taxAmount,
        billable,
        receipt,
        policyExpenseChatReportID: createdWorkspaceParams?.expenseChatReportID,
        policyExpenseCreatedReportActionID: createdWorkspaceParams?.expenseCreatedReportActionID,
        announceChatReportID: createdWorkspaceParams?.announceChatReportID,
        announceCreatedReportActionID: createdWorkspaceParams?.announceCreatedReportActionID,
        adminsChatReportID: createdWorkspaceParams?.adminsChatReportID,
        adminsCreatedReportActionID: createdWorkspaceParams?.adminsCreatedReportActionID,
    };

    API.write(WRITE_COMMANDS.SHARE_TRACKED_EXPENSE, parameters, {optimisticData, successData, failureData});
}

/**
 * Submit expense to another user
 */
function requestMoney(
    report: OnyxEntry<OnyxTypes.Report>,
    amount: number,
    currency: string,
    created: string,
    merchant: string,
    payeeEmail: string | undefined,
    payeeAccountID: number,
    participant: Participant,
    comment: string,
    receipt: Receipt | undefined,
    category?: string,
    tag?: string,
    taxCode = '',
    taxAmount = 0,
    billable?: boolean,
    policy?: OnyxEntry<OnyxTypes.Policy>,
    policyTagList?: OnyxEntry<OnyxTypes.PolicyTagList>,
    policyCategories?: OnyxEntry<OnyxTypes.PolicyCategories>,
    gpsPoints?: GPSPoint,
    action?: IOUAction,
    actionableWhisperReportActionID?: string,
    linkedTrackedExpenseReportAction?: OnyxTypes.ReportAction,
    linkedTrackedExpenseReportID?: string,
) {
    // If the report is iou or expense report, we should get the linked chat report to be passed to the getMoneyRequestInformation function
    const isMoneyRequestReport = ReportUtils.isMoneyRequestReport(report);
    const currentChatReport = isMoneyRequestReport ? ReportUtils.getReport(report?.chatReportID) : report;
    const moneyRequestReportID = isMoneyRequestReport ? report?.reportID : '';
    const currentCreated = DateUtils.enrichMoneyRequestTimestamp(created);
    const isMovingTransactionFromTrackExpense = IOUUtils.isMovingTransactionFromTrackExpense(action);

    const {
        payerAccountID,
        payerEmail,
        iouReport,
        chatReport,
        transaction,
        iouAction,
        createdChatReportActionID,
        createdIOUReportActionID,
        reportPreviewAction,
        transactionThreadReportID,
        createdReportActionIDForThread,
        onyxData,
    } = getMoneyRequestInformation(
        isMovingTransactionFromTrackExpense ? {} : currentChatReport,
        participant,
        comment,
        amount,
        currency,
        currentCreated,
        merchant,
        receipt,
        isMovingTransactionFromTrackExpense ? (linkedTrackedExpenseReportAction?.originalMessage as IOUMessage)?.IOUTransactionID : undefined,
        category,
        tag,
        taxCode,
        taxAmount,
        billable,
        policy,
        policyTagList,
        policyCategories,
        payeeAccountID,
        payeeEmail,
        moneyRequestReportID,
        linkedTrackedExpenseReportAction,
    );
    const activeReportID = isMoneyRequestReport ? report?.reportID : chatReport.reportID;

    switch (action) {
        case CONST.IOU.ACTION.SUBMIT: {
            if (!linkedTrackedExpenseReportAction || !actionableWhisperReportActionID || !linkedTrackedExpenseReportID) {
                return;
            }

            convertTrackedExpenseToRequest(
                payerAccountID,
                payerEmail,
                chatReport.reportID,
                transaction.transactionID,
                actionableWhisperReportActionID,
                createdChatReportActionID,
                iouReport.reportID,
                createdIOUReportActionID,
                iouAction.reportActionID,
                linkedTrackedExpenseReportAction,
                linkedTrackedExpenseReportID,
                transactionThreadReportID,
                reportPreviewAction.reportActionID,
                onyxData,
                amount,
                currency,
                comment,
                merchant,
                currentCreated,
                receipt,
            );
            break;
        }
        default: {
            const parameters: RequestMoneyParams = {
                debtorEmail: payerEmail,
                debtorAccountID: payerAccountID,
                amount,
                currency,
                comment,
                created: currentCreated,
                merchant,
                iouReportID: iouReport.reportID,
                chatReportID: chatReport.reportID,
                transactionID: transaction.transactionID,
                reportActionID: iouAction.reportActionID,
                createdChatReportActionID,
                createdIOUReportActionID,
                reportPreviewReportActionID: reportPreviewAction.reportActionID,
                receipt,
                receiptState: receipt?.state,
                category,
                tag,
                taxCode,
                taxAmount,
                billable,
                // This needs to be a string of JSON because of limitations with the fetch() API and nested objects
                receiptGpsPoints: gpsPoints ? JSON.stringify(gpsPoints) : undefined,
                transactionThreadReportID,
                createdReportActionIDForThread,
            };

            // eslint-disable-next-line rulesdir/no-multiple-api-calls
            API.write(WRITE_COMMANDS.REQUEST_MONEY, parameters, onyxData);
        }
    }

    Navigation.dismissModal(activeReportID);
    if (activeReportID) {
        Report.notifyNewAction(activeReportID, payeeAccountID);
    }
}

function sendInvoice(
    currentUserAccountID: number,
    transaction: OnyxEntry<OnyxTypes.Transaction>,
    invoiceChatReport?: OnyxEntry<OnyxTypes.Report>,
    receiptFile?: Receipt,
    policy?: OnyxEntry<OnyxTypes.Policy>,
    policyTagList?: OnyxEntry<OnyxTypes.PolicyTagList>,
    policyCategories?: OnyxEntry<OnyxTypes.PolicyCategories>,
) {
    const {senderWorkspaceID, receiver, invoiceRoomReportID, createdChatReportActionID, invoiceReportID, reportPreviewReportActionID, transactionID, transactionThreadReportID, onyxData} =
        getSendInvoiceInformation(transaction, currentUserAccountID, invoiceChatReport, receiptFile, policy, policyTagList, policyCategories);

    let parameters: SendInvoiceParams = {
        senderWorkspaceID,
        accountID: currentUserAccountID,
        amount: transaction?.amount ?? 0,
        currency: transaction?.currency ?? '',
        comment: transaction?.comment?.comment ? transaction.comment.comment.trim() : '',
        merchant: transaction?.merchant ?? '',
        category: transaction?.category,
        date: transaction?.created ?? '',
        invoiceRoomReportID,
        createdChatReportActionID,
        invoiceReportID,
        reportPreviewReportActionID,
        transactionID,
        transactionThreadReportID,
    };

    if (invoiceChatReport) {
        parameters = {
            ...parameters,
            receiverInvoiceRoomID: invoiceChatReport.reportID,
        };
    } else {
        parameters = {
            ...parameters,
            receiverEmail: receiver.login,
        };
    }

    API.write(WRITE_COMMANDS.SEND_INVOICE, parameters, onyxData);

    Navigation.dismissModal(invoiceRoomReportID);
    Report.notifyNewAction(invoiceRoomReportID, receiver.accountID);
}

/**
 * Track an expense
 */
function trackExpense(
    report: OnyxTypes.Report,
    amount: number,
    currency: string,
    created: string,
    merchant: string,
    payeeEmail: string | undefined,
    payeeAccountID: number,
    participant: Participant,
    comment: string,
    receipt?: Receipt,
    category?: string,
    tag?: string,
    taxCode = '',
    taxAmount = 0,
    billable?: boolean,
    policy?: OnyxEntry<OnyxTypes.Policy>,
    policyTagList?: OnyxEntry<OnyxTypes.PolicyTagList>,
    policyCategories?: OnyxEntry<OnyxTypes.PolicyCategories>,
    gpsPoints?: GPSPoint,
    validWaypoints?: WaypointCollection,
    action?: IOUAction,
    actionableWhisperReportActionID?: string,
    linkedTrackedExpenseReportAction?: OnyxTypes.ReportAction,
    linkedTrackedExpenseReportID?: string,
) {
    const isMoneyRequestReport = ReportUtils.isMoneyRequestReport(report);
    const currentChatReport = isMoneyRequestReport ? ReportUtils.getReport(report.chatReportID) : report;
    const moneyRequestReportID = isMoneyRequestReport ? report.reportID : '';
    const isMovingTransactionFromTrackExpense = IOUUtils.isMovingTransactionFromTrackExpense(action);

    const currentCreated = DateUtils.enrichMoneyRequestTimestamp(created);
    const {
        createdWorkspaceParams,
        iouReport,
        chatReport,
        transaction,
        iouAction,
        createdChatReportActionID,
        createdIOUReportActionID,
        reportPreviewAction,
        transactionThreadReportID,
        createdReportActionIDForThread,
        onyxData,
    } = getTrackExpenseInformation(
        currentChatReport,
        participant,
        comment,
        amount,
        currency,
        currentCreated,
        merchant,
        receipt,
        category,
        tag,
        taxCode,
        taxAmount,
        billable,
        policy,
        policyTagList,
        policyCategories,
        payeeEmail,
        payeeAccountID,
        moneyRequestReportID,
        linkedTrackedExpenseReportAction,
        isMovingTransactionFromTrackExpense ? (linkedTrackedExpenseReportAction?.originalMessage as IOUMessage)?.IOUTransactionID : undefined,
    );
    const activeReportID = isMoneyRequestReport ? report.reportID : chatReport.reportID;

    switch (action) {
        case CONST.IOU.ACTION.CATEGORIZE: {
            if (!linkedTrackedExpenseReportAction || !actionableWhisperReportActionID || !linkedTrackedExpenseReportID) {
                return;
            }
            categorizeTrackedExpense(
                chatReport.policyID ?? '',
                transaction.transactionID,
                iouAction.reportActionID,
                iouReport?.reportID ?? '',
                createdIOUReportActionID ?? '',
                actionableWhisperReportActionID,
                linkedTrackedExpenseReportAction,
                linkedTrackedExpenseReportID,
                transactionThreadReportID,
                reportPreviewAction?.reportActionID ?? '',
                onyxData,
                amount,
                currency,
                comment,
                merchant,
                currentCreated,
                category,
                tag,
                taxCode,
                taxAmount,
                billable,
                receipt,
                createdWorkspaceParams,
            );
            break;
        }
        case CONST.IOU.ACTION.SHARE: {
            if (!linkedTrackedExpenseReportAction || !actionableWhisperReportActionID || !linkedTrackedExpenseReportID) {
                return;
            }
            shareTrackedExpense(
                chatReport.policyID ?? '',
                transaction.transactionID,
                iouAction.reportActionID,
                iouReport?.reportID ?? '',
                createdIOUReportActionID ?? '',
                actionableWhisperReportActionID,
                linkedTrackedExpenseReportAction,
                linkedTrackedExpenseReportID,
                transactionThreadReportID,
                reportPreviewAction?.reportActionID ?? '',
                onyxData,
                amount,
                currency,
                comment,
                merchant,
                currentCreated,
                category,
                tag,
                taxCode,
                taxAmount,
                billable,
                receipt,
                createdWorkspaceParams,
            );
            break;
        }
        default: {
            const parameters: TrackExpenseParams = {
                amount,
                currency,
                comment,
                created: currentCreated,
                merchant,
                iouReportID: iouReport?.reportID,
                chatReportID: chatReport.reportID,
                transactionID: transaction.transactionID,
                reportActionID: iouAction.reportActionID,
                createdChatReportActionID,
                createdIOUReportActionID,
                reportPreviewReportActionID: reportPreviewAction?.reportActionID,
                receipt,
                receiptState: receipt?.state,
                category,
                tag,
                taxCode,
                taxAmount,
                billable,
                // This needs to be a string of JSON because of limitations with the fetch() API and nested objects
                receiptGpsPoints: gpsPoints ? JSON.stringify(gpsPoints) : undefined,
                transactionThreadReportID,
                createdReportActionIDForThread,
                waypoints: validWaypoints ? JSON.stringify(validWaypoints) : undefined,
            };

            API.write(WRITE_COMMANDS.TRACK_EXPENSE, parameters, onyxData);
        }
    }
    Navigation.dismissModal(activeReportID);

    if (action === CONST.IOU.ACTION.SHARE) {
        Navigation.navigate(ROUTES.ROOM_INVITE.getRoute(activeReportID ?? '', CONST.IOU.SHARE.ROLE.ACCOUNTANT));
    }

    Report.notifyNewAction(activeReportID, payeeAccountID);
}

function getOrCreateOptimisticSplitChatReport(existingSplitChatReportID: string, participants: Participant[], participantAccountIDs: number[], currentUserAccountID: number) {
    // The existing chat report could be passed as reportID or exist on the sole "participant" (in this case a report option)
    const existingChatReportID = existingSplitChatReportID || participants[0].reportID;

    // Check if the report is available locally if we do have one
    let existingSplitChatReport = allReports?.[`${ONYXKEYS.COLLECTION.REPORT}${existingChatReportID}`];

    // If we do not have one locally then we will search for a chat with the same participants (only for 1:1 chats).
    const shouldGetOrCreateOneOneDM = participants.length < 2;
    const allParticipantsAccountIDs = [...participantAccountIDs, currentUserAccountID];
    if (!existingSplitChatReport && shouldGetOrCreateOneOneDM) {
        existingSplitChatReport = ReportUtils.getChatByParticipants(allParticipantsAccountIDs);
    }

    // We found an existing chat report we are done...
    if (existingSplitChatReport) {
        // Yes, these are the same, but give the caller a way to identify if we created a new report or not
        return {existingSplitChatReport, splitChatReport: existingSplitChatReport};
    }

    // Create a Group Chat if we have multiple participants
    if (participants.length > 1) {
        const splitChatReport = ReportUtils.buildOptimisticChatReport(
            allParticipantsAccountIDs,
            '',
            CONST.REPORT.CHAT_TYPE.GROUP,
            undefined,
            undefined,
            undefined,
            undefined,
            undefined,
            undefined,
            CONST.REPORT.NOTIFICATION_PREFERENCE.HIDDEN,
        );
        return {existingSplitChatReport: null, splitChatReport};
    }

    // Otherwise, create a new 1:1 chat report
    const splitChatReport = ReportUtils.buildOptimisticChatReport(participantAccountIDs);
    return {existingSplitChatReport: null, splitChatReport};
}

/**
 * Build the Onyx data and IOU split necessary for splitting a bill with 3+ users.
 * 1. Build the optimistic Onyx data for the group chat, i.e. chatReport and iouReportAction creating the former if it doesn't yet exist.
 * 2. Loop over the group chat participant list, building optimistic or updating existing chatReports, iouReports and iouReportActions between the user and each participant.
 * We build both Onyx data and the IOU split that is sent as a request param and is used by Auth to create the chatReports, iouReports and iouReportActions in the database.
 * The IOU split has the following shape:
 *  [
 *      {email: 'currentUser', amount: 100},
 *      {email: 'user2', amount: 100, iouReportID: '100', chatReportID: '110', transactionID: '120', reportActionID: '130'},
 *      {email: 'user3', amount: 100, iouReportID: '200', chatReportID: '210', transactionID: '220', reportActionID: '230'}
 *  ]
 * @param amount - always in the smallest unit of the currency
 * @param existingSplitChatReportID - the report ID where the split expense happens, could be a group chat or a workspace chat
 */
function createSplitsAndOnyxData(
    participants: Participant[],
    currentUserLogin: string,
    currentUserAccountID: number,
    amount: number,
    comment: string,
    currency: string,
    merchant: string,
    created: string,
    category: string,
    tag: string,
    splitShares: SplitShares = {},
    existingSplitChatReportID = '',
    billable = false,
    iouRequestType: IOURequestType = CONST.IOU.REQUEST_TYPE.MANUAL,
): SplitsAndOnyxData {
    const currentUserEmailForIOUSplit = PhoneNumber.addSMSDomainIfPhoneNumber(currentUserLogin);
    const participantAccountIDs = participants.map((participant) => Number(participant.accountID));

    const {splitChatReport, existingSplitChatReport} = getOrCreateOptimisticSplitChatReport(existingSplitChatReportID, participants, participantAccountIDs, currentUserAccountID);
    const isOwnPolicyExpenseChat = !!splitChatReport.isOwnPolicyExpenseChat;

    const splitTransaction = TransactionUtils.buildOptimisticTransaction(
        amount,
        currency,
        CONST.REPORT.SPLIT_REPORTID,
        comment,
        created,
        '',
        '',
        merchant || Localize.translateLocal('iou.expense'),
        undefined,
        undefined,
        undefined,
        category,
        tag,
        undefined,
        undefined,
        billable,
    );

    // Note: The created action must be optimistically generated before the IOU action so there's no chance that the created action appears after the IOU action in the chat
    const splitCreatedReportAction = ReportUtils.buildOptimisticCreatedReportAction(currentUserEmailForIOUSplit);
    const splitIOUReportAction = ReportUtils.buildOptimisticIOUReportAction(
        CONST.IOU.REPORT_ACTION_TYPE.SPLIT,
        amount,
        currency,
        comment,
        participants,
        splitTransaction.transactionID,
        undefined,
        '',
        false,
        false,
        {},
        isOwnPolicyExpenseChat,
    );

    splitChatReport.lastReadTime = DateUtils.getDBTime();
    splitChatReport.lastMessageText = splitIOUReportAction.message?.[0]?.text;
    splitChatReport.lastMessageHtml = splitIOUReportAction.message?.[0]?.html;
    splitChatReport.lastActorAccountID = currentUserAccountID;

    let splitChatReportNotificationPreference = splitChatReport.notificationPreference;
    if (splitChatReportNotificationPreference === CONST.REPORT.NOTIFICATION_PREFERENCE.HIDDEN) {
        splitChatReportNotificationPreference = CONST.REPORT.NOTIFICATION_PREFERENCE.ALWAYS;
    }

    // If we have an existing splitChatReport (group chat or workspace) use it's pending fields, otherwise indicate that we are adding a chat
    if (!existingSplitChatReport) {
        splitChatReport.pendingFields = {
            createChat: CONST.RED_BRICK_ROAD_PENDING_ACTION.ADD,
        };
    }

    const optimisticData: OnyxUpdate[] = [
        {
            // Use set for new reports because it doesn't exist yet, is faster,
            // and we need the data to be available when we navigate to the chat page
            onyxMethod: existingSplitChatReport ? Onyx.METHOD.MERGE : Onyx.METHOD.SET,
            key: `${ONYXKEYS.COLLECTION.REPORT}${splitChatReport.reportID}`,
            value: {
                ...splitChatReport,
                notificationPreference: splitChatReportNotificationPreference,
            },
        },
        {
            onyxMethod: Onyx.METHOD.SET,
            key: ONYXKEYS.NVP_QUICK_ACTION_GLOBAL_CREATE,
            value: {
                action: iouRequestType === CONST.IOU.REQUEST_TYPE.DISTANCE ? CONST.QUICK_ACTIONS.SPLIT_DISTANCE : CONST.QUICK_ACTIONS.SPLIT_MANUAL,
                chatReportID: splitChatReport.reportID,
                isFirstQuickAction: isEmptyObject(quickAction),
            },
        },
        existingSplitChatReport
            ? {
                  onyxMethod: Onyx.METHOD.MERGE,
                  key: `${ONYXKEYS.COLLECTION.REPORT_ACTIONS}${splitChatReport.reportID}`,
                  value: {
                      [splitIOUReportAction.reportActionID]: splitIOUReportAction as OnyxTypes.ReportAction,
                  },
              }
            : {
                  onyxMethod: Onyx.METHOD.SET,
                  key: `${ONYXKEYS.COLLECTION.REPORT_ACTIONS}${splitChatReport.reportID}`,
                  value: {
                      [splitCreatedReportAction.reportActionID]: splitCreatedReportAction as OnyxTypes.ReportAction,
                      [splitIOUReportAction.reportActionID]: splitIOUReportAction as OnyxTypes.ReportAction,
                  },
              },
        {
            onyxMethod: Onyx.METHOD.SET,
            key: `${ONYXKEYS.COLLECTION.TRANSACTION}${splitTransaction.transactionID}`,
            value: splitTransaction,
        },
        {
            onyxMethod: Onyx.METHOD.MERGE,
            key: `${ONYXKEYS.COLLECTION.TRANSACTION_DRAFT}${CONST.IOU.OPTIMISTIC_TRANSACTION_ID}`,
            value: null,
        },
    ];
    const successData: OnyxUpdate[] = [
        {
            onyxMethod: Onyx.METHOD.MERGE,
            key: `${ONYXKEYS.COLLECTION.REPORT_ACTIONS}${splitChatReport.reportID}`,
            value: {
                ...(existingSplitChatReport ? {} : {[splitCreatedReportAction.reportActionID]: {pendingAction: null}}),
                [splitIOUReportAction.reportActionID]: {pendingAction: null},
            },
        },
        {
            onyxMethod: Onyx.METHOD.MERGE,
            key: `${ONYXKEYS.COLLECTION.TRANSACTION}${splitTransaction.transactionID}`,
            value: {pendingAction: null},
        },
    ];

    const redundantParticipants: Record<number, null> = {};
    if (!existingSplitChatReport) {
        successData.push({
            onyxMethod: Onyx.METHOD.MERGE,
            key: `${ONYXKEYS.COLLECTION.REPORT}${splitChatReport.reportID}`,
            value: {pendingFields: {createChat: null}, participants: redundantParticipants},
        });
    }

    const failureData: OnyxUpdate[] = [
        {
            onyxMethod: Onyx.METHOD.MERGE,
            key: `${ONYXKEYS.COLLECTION.TRANSACTION}${splitTransaction.transactionID}`,
            value: {
                errors: ErrorUtils.getMicroSecondOnyxError('iou.error.genericCreateFailureMessage'),
            },
        },
    ];

    if (existingSplitChatReport) {
        failureData.push({
            onyxMethod: Onyx.METHOD.MERGE,
            key: `${ONYXKEYS.COLLECTION.REPORT_ACTIONS}${splitChatReport.reportID}`,
            value: {
                [splitIOUReportAction.reportActionID]: {
                    errors: ErrorUtils.getMicroSecondOnyxError('iou.error.genericCreateFailureMessage'),
                },
            },
        });
    } else {
        failureData.push(
            {
                onyxMethod: Onyx.METHOD.MERGE,
                key: `${ONYXKEYS.COLLECTION.REPORT}${splitChatReport.reportID}`,
                value: {
                    errorFields: {
                        createChat: ErrorUtils.getMicroSecondOnyxError('report.genericCreateReportFailureMessage'),
                    },
                },
            },
            {
                onyxMethod: Onyx.METHOD.MERGE,
                key: `${ONYXKEYS.COLLECTION.REPORT_ACTIONS}${splitChatReport.reportID}`,
                value: {
                    [splitIOUReportAction.reportActionID]: {
                        errors: ErrorUtils.getMicroSecondOnyxError('iou.error.genericCreateFailureMessage'),
                    },
                },
            },
        );
    }

    // Loop through participants creating individual chats, iouReports and reportActionIDs as needed
    const currentUserAmount = splitShares?.[currentUserAccountID]?.amount ?? IOUUtils.calculateAmount(participants.length, amount, currency, true);

    const splits: Split[] = [{email: currentUserEmailForIOUSplit, accountID: currentUserAccountID, amount: currentUserAmount}];

    const hasMultipleParticipants = participants.length > 1;
    participants.forEach((participant) => {
        // In a case when a participant is a workspace, even when a current user is not an owner of the workspace
        const isPolicyExpenseChat = ReportUtils.isPolicyExpenseChat(participant);
        const splitAmount = splitShares?.[participant.accountID ?? -1]?.amount ?? IOUUtils.calculateAmount(participants.length, amount, currency, false);

        // To exclude someone from a split, the amount can be 0. The scenario for this is when creating a split from a group chat, we have remove the option to deselect users to exclude them.
        // We can input '0' next to someone we want to exclude.
        if (splitAmount === 0) {
            return;
        }

        // In case the participant is a workspace, email & accountID should remain undefined and won't be used in the rest of this code
        // participant.login is undefined when the request is initiated from a group DM with an unknown user, so we need to add a default
        const email = isOwnPolicyExpenseChat || isPolicyExpenseChat ? '' : PhoneNumber.addSMSDomainIfPhoneNumber(participant.login ?? '').toLowerCase();
        const accountID = isOwnPolicyExpenseChat || isPolicyExpenseChat ? 0 : Number(participant.accountID);
        if (email === currentUserEmailForIOUSplit) {
            return;
        }

        // STEP 1: Get existing chat report OR build a new optimistic one
        // If we only have one participant and the request was initiated from the global create menu, i.e. !existingGroupChatReportID, the oneOnOneChatReport is the groupChatReport
        let oneOnOneChatReport: OnyxTypes.Report | OptimisticChatReport;
        let isNewOneOnOneChatReport = false;
        let shouldCreateOptimisticPersonalDetails = false;
        const personalDetailExists = accountID in allPersonalDetails;

        // If this is a split between two people only and the function
        // wasn't provided with an existing group chat report id
        // or, if the split is being made from the workspace chat, then the oneOnOneChatReport is the same as the splitChatReport
        // in this case existingSplitChatReport will belong to the policy expense chat and we won't be
        // entering code that creates optimistic personal details
        if ((!hasMultipleParticipants && !existingSplitChatReportID) || isOwnPolicyExpenseChat) {
            oneOnOneChatReport = splitChatReport;
            shouldCreateOptimisticPersonalDetails = !existingSplitChatReport && !personalDetailExists;
        } else {
            const existingChatReport = ReportUtils.getChatByParticipants([accountID, currentUserAccountID]);
            isNewOneOnOneChatReport = !existingChatReport;
            shouldCreateOptimisticPersonalDetails = isNewOneOnOneChatReport && !personalDetailExists;
            oneOnOneChatReport = existingChatReport ?? ReportUtils.buildOptimisticChatReport([accountID, currentUserAccountID]);
        }

        // STEP 2: Get existing IOU/Expense report and update its total OR build a new optimistic one
        let oneOnOneIOUReport: OneOnOneIOUReport = oneOnOneChatReport.iouReportID ? allReports?.[`${ONYXKEYS.COLLECTION.REPORT}${oneOnOneChatReport.iouReportID}`] : null;
        const shouldCreateNewOneOnOneIOUReport = ReportUtils.shouldCreateNewMoneyRequestReport(oneOnOneIOUReport, oneOnOneChatReport);

        if (!oneOnOneIOUReport || shouldCreateNewOneOnOneIOUReport) {
            oneOnOneIOUReport = isOwnPolicyExpenseChat
                ? ReportUtils.buildOptimisticExpenseReport(oneOnOneChatReport.reportID, oneOnOneChatReport.policyID ?? '', currentUserAccountID, splitAmount, currency)
                : ReportUtils.buildOptimisticIOUReport(currentUserAccountID, accountID, splitAmount, oneOnOneChatReport.reportID, currency);
        } else if (isOwnPolicyExpenseChat) {
            if (typeof oneOnOneIOUReport?.total === 'number') {
                // Because of the Expense reports are stored as negative values, we subtract the total from the amount
                oneOnOneIOUReport.total -= splitAmount;
            }
        } else {
            oneOnOneIOUReport = IOUUtils.updateIOUOwnerAndTotal(oneOnOneIOUReport, currentUserAccountID, splitAmount, currency);
        }

        // STEP 3: Build optimistic transaction
        const oneOnOneTransaction = TransactionUtils.buildOptimisticTransaction(
            ReportUtils.isExpenseReport(oneOnOneIOUReport) ? -splitAmount : splitAmount,
            currency,
            oneOnOneIOUReport.reportID,
            comment,
            created,
            CONST.IOU.TYPE.SPLIT,
            splitTransaction.transactionID,
            merchant || Localize.translateLocal('iou.expense'),
            undefined,
            undefined,
            undefined,
            category,
            tag,
            undefined,
            undefined,
            billable,
        );

        // STEP 4: Build optimistic reportActions. We need:
        // 1. CREATED action for the chatReport
        // 2. CREATED action for the iouReport
        // 3. IOU action for the iouReport
        // 4. Transaction Thread and the CREATED action for it
        // 5. REPORT_PREVIEW action for the chatReport
        const [oneOnOneCreatedActionForChat, oneOnOneCreatedActionForIOU, oneOnOneIOUAction, optimisticTransactionThread, optimisticCreatedActionForTransactionThread] =
            ReportUtils.buildOptimisticMoneyRequestEntities(
                oneOnOneIOUReport,
                CONST.IOU.REPORT_ACTION_TYPE.CREATE,
                splitAmount,
                currency,
                comment,
                currentUserEmailForIOUSplit,
                [participant],
                oneOnOneTransaction.transactionID,
            );

        // Add optimistic personal details for new participants
        const oneOnOnePersonalDetailListAction: OnyxTypes.PersonalDetailsList = shouldCreateOptimisticPersonalDetails
            ? {
                  [accountID]: {
                      accountID,
                      avatar: UserUtils.getDefaultAvatarURL(accountID),
                      // Disabling this line since participant.displayName can be an empty string
                      // eslint-disable-next-line @typescript-eslint/prefer-nullish-coalescing
                      displayName: LocalePhoneNumber.formatPhoneNumber(participant.displayName || email),
                      login: participant.login,
                      isOptimisticPersonalDetail: true,
                  },
              }
            : {};

        if (shouldCreateOptimisticPersonalDetails) {
            // BE will send different participants. We clear the optimistic ones to avoid duplicated entries
            redundantParticipants[accountID] = null;
        }

        let oneOnOneReportPreviewAction = getReportPreviewAction(oneOnOneChatReport.reportID, oneOnOneIOUReport.reportID);
        if (oneOnOneReportPreviewAction) {
            oneOnOneReportPreviewAction = ReportUtils.updateReportPreview(oneOnOneIOUReport, oneOnOneReportPreviewAction as ReportPreviewAction);
        } else {
            oneOnOneReportPreviewAction = ReportUtils.buildOptimisticReportPreview(oneOnOneChatReport, oneOnOneIOUReport);
        }

        // Add category to optimistic policy recently used categories when a participant is a workspace
        const optimisticPolicyRecentlyUsedCategories = isPolicyExpenseChat ? Policy.buildOptimisticPolicyRecentlyUsedCategories(participant.policyID, category) : [];

        // Add tag to optimistic policy recently used tags when a participant is a workspace
        const optimisticPolicyRecentlyUsedTags = isPolicyExpenseChat ? Policy.buildOptimisticPolicyRecentlyUsedTags(participant.policyID, tag) : {};

        // STEP 5: Build Onyx Data
        const [oneOnOneOptimisticData, oneOnOneSuccessData, oneOnOneFailureData] = buildOnyxDataForMoneyRequest(
            oneOnOneChatReport,
            oneOnOneIOUReport,
            oneOnOneTransaction,
            oneOnOneCreatedActionForChat,
            oneOnOneCreatedActionForIOU,
            oneOnOneIOUAction,
            oneOnOnePersonalDetailListAction,
            oneOnOneReportPreviewAction,
            optimisticPolicyRecentlyUsedCategories,
            optimisticPolicyRecentlyUsedTags,
            isNewOneOnOneChatReport,
            optimisticTransactionThread,
            optimisticCreatedActionForTransactionThread,
            shouldCreateNewOneOnOneIOUReport,
            null,
            null,
            null,
            null,
            true,
        );

        const individualSplit = {
            email,
            accountID,
            isOptimisticAccount: ReportUtils.isOptimisticPersonalDetail(accountID),
            amount: splitAmount,
            iouReportID: oneOnOneIOUReport.reportID,
            chatReportID: oneOnOneChatReport.reportID,
            transactionID: oneOnOneTransaction.transactionID,
            reportActionID: oneOnOneIOUAction.reportActionID,
            createdChatReportActionID: oneOnOneCreatedActionForChat.reportActionID,
            createdIOUReportActionID: oneOnOneCreatedActionForIOU.reportActionID,
            reportPreviewReportActionID: oneOnOneReportPreviewAction.reportActionID,
            transactionThreadReportID: optimisticTransactionThread.reportID,
            createdReportActionIDForThread: optimisticCreatedActionForTransactionThread.reportActionID,
        };

        splits.push(individualSplit);
        optimisticData.push(...oneOnOneOptimisticData);
        successData.push(...oneOnOneSuccessData);
        failureData.push(...oneOnOneFailureData);
    });

    optimisticData.push({
        onyxMethod: Onyx.METHOD.MERGE,
        key: `${ONYXKEYS.COLLECTION.TRANSACTION}${splitTransaction.transactionID}`,
        value: {
            comment: {
                splits: splits.map((split) => ({accountID: split.accountID, amount: split.amount})),
            },
        },
    });

    const splitData: SplitData = {
        chatReportID: splitChatReport.reportID,
        transactionID: splitTransaction.transactionID,
        reportActionID: splitIOUReportAction.reportActionID,
        policyID: splitChatReport.policyID,
        chatType: splitChatReport.chatType,
    };

    if (!existingSplitChatReport) {
        splitData.createdReportActionID = splitCreatedReportAction.reportActionID;
    }

    return {
        splitData,
        splits,
        onyxData: {optimisticData, successData, failureData},
    };
}

type SplitBillActionsParams = {
    participants: Participant[];
    currentUserLogin: string;
    currentUserAccountID: number;
    amount: number;
    comment: string;
    currency: string;
    merchant: string;
    created: string;
    category?: string;
    tag?: string;
    billable?: boolean;
    iouRequestType?: IOURequestType;
    existingSplitChatReportID?: string;
    splitShares?: SplitShares;
    splitPayerAccountIDs?: number[];
};

/**
 * @param amount - always in smallest currency unit
 * @param existingSplitChatReportID - Either a group DM or a workspace chat
 */
function splitBill({
    participants,
    currentUserLogin,
    currentUserAccountID,
    amount,
    comment,
    currency,
    merchant,
    created,
    category = '',
    tag = '',
    billable = false,
    iouRequestType = CONST.IOU.REQUEST_TYPE.MANUAL,
    existingSplitChatReportID = '',
    splitShares = {},
    splitPayerAccountIDs = [],
}: SplitBillActionsParams) {
    const currentCreated = DateUtils.enrichMoneyRequestTimestamp(created);
    const {splitData, splits, onyxData} = createSplitsAndOnyxData(
        participants,
        currentUserLogin,
        currentUserAccountID,
        amount,
        comment,
        currency,
        merchant,
        currentCreated,
        category,
        tag,
        splitShares,
        existingSplitChatReportID,
        billable,
        iouRequestType,
    );

    const parameters: SplitBillParams = {
        reportID: splitData.chatReportID,
        amount,
        splits: JSON.stringify(splits),
        currency,
        comment,
        category,
        merchant,
        created: currentCreated,
        tag,
        billable,
        transactionID: splitData.transactionID,
        reportActionID: splitData.reportActionID,
        createdReportActionID: splitData.createdReportActionID,
        policyID: splitData.policyID,
        chatType: splitData.chatType,
        splitPayerAccountIDs,
    };

    API.write(WRITE_COMMANDS.SPLIT_BILL, parameters, onyxData);

    Navigation.dismissModal(existingSplitChatReportID);
    Report.notifyNewAction(splitData.chatReportID, currentUserAccountID);
}

/**
 * @param amount - always in the smallest currency unit
 */
function splitBillAndOpenReport({
    participants,
    currentUserLogin,
    currentUserAccountID,
    amount,
    comment,
    currency,
    merchant,
    created,
    category = '',
    tag = '',
    billable = false,
    iouRequestType = CONST.IOU.REQUEST_TYPE.MANUAL,
    splitShares = {},
    splitPayerAccountIDs = [],
}: SplitBillActionsParams) {
    const currentCreated = DateUtils.enrichMoneyRequestTimestamp(created);
    const {splitData, splits, onyxData} = createSplitsAndOnyxData(
        participants,
        currentUserLogin,
        currentUserAccountID,
        amount,
        comment,
        currency,
        merchant,
        currentCreated,
        category,
        tag,
        splitShares,
        '',
        billable,
        iouRequestType,
    );

    const parameters: SplitBillParams = {
        reportID: splitData.chatReportID,
        amount,
        splits: JSON.stringify(splits),
        currency,
        merchant,
        created: currentCreated,
        comment,
        category,
        tag,
        billable,
        transactionID: splitData.transactionID,
        reportActionID: splitData.reportActionID,
        createdReportActionID: splitData.createdReportActionID,
        policyID: splitData.policyID,
        chatType: splitData.chatType,
        splitPayerAccountIDs,
    };

    API.write(WRITE_COMMANDS.SPLIT_BILL_AND_OPEN_REPORT, parameters, onyxData);

    Navigation.dismissModal(splitData.chatReportID);
    Report.notifyNewAction(splitData.chatReportID, currentUserAccountID);
}

type StartSplitBilActionParams = {
    participants: Participant[];
    currentUserLogin: string;
    currentUserAccountID: number;
    comment: string;
    receipt: Receipt;
    existingSplitChatReportID?: string;
    billable?: boolean;
    category: string | undefined;
    tag: string | undefined;
    currency: string;
};

/** Used exclusively for starting a split expense request that contains a receipt, the split request will be completed once the receipt is scanned
 *  or user enters details manually.
 *
 * @param existingSplitChatReportID - Either a group DM or a workspace chat
 */
function startSplitBill({
    participants,
    currentUserLogin,
    currentUserAccountID,
    comment,
    receipt,
    existingSplitChatReportID = '',
    billable = false,
    category = '',
    tag = '',
    currency,
}: StartSplitBilActionParams) {
    const currentUserEmailForIOUSplit = PhoneNumber.addSMSDomainIfPhoneNumber(currentUserLogin);
    const participantAccountIDs = participants.map((participant) => Number(participant.accountID));
    const {splitChatReport, existingSplitChatReport} = getOrCreateOptimisticSplitChatReport(existingSplitChatReportID, participants, participantAccountIDs, currentUserAccountID);
    const isOwnPolicyExpenseChat = !!splitChatReport.isOwnPolicyExpenseChat;

    const {name: filename, source, state = CONST.IOU.RECEIPT_STATE.SCANREADY} = receipt;
    const receiptObject: Receipt = {state, source};

    // ReportID is -2 (aka "deleted") on the group transaction
    const splitTransaction = TransactionUtils.buildOptimisticTransaction(
        0,
        currency,
        CONST.REPORT.SPLIT_REPORTID,
        comment,
        '',
        '',
        '',
        CONST.TRANSACTION.PARTIAL_TRANSACTION_MERCHANT,
        receiptObject,
        filename,
        undefined,
        category,
        tag,
        undefined,
        undefined,
        billable,
    );

    // Note: The created action must be optimistically generated before the IOU action so there's no chance that the created action appears after the IOU action in the chat
    const splitChatCreatedReportAction = ReportUtils.buildOptimisticCreatedReportAction(currentUserEmailForIOUSplit);
    const splitIOUReportAction = ReportUtils.buildOptimisticIOUReportAction(
        CONST.IOU.REPORT_ACTION_TYPE.SPLIT,
        0,
        CONST.CURRENCY.USD,
        comment,
        participants,
        splitTransaction.transactionID,
        undefined,
        '',
        false,
        false,
        receiptObject,
        isOwnPolicyExpenseChat,
    );

    splitChatReport.lastReadTime = DateUtils.getDBTime();
    splitChatReport.lastMessageText = splitIOUReportAction.message?.[0]?.text;
    splitChatReport.lastMessageHtml = splitIOUReportAction.message?.[0]?.html;

    // If we have an existing splitChatReport (group chat or workspace) use it's pending fields, otherwise indicate that we are adding a chat
    if (!existingSplitChatReport) {
        splitChatReport.pendingFields = {
            createChat: CONST.RED_BRICK_ROAD_PENDING_ACTION.ADD,
        };
    }

    const optimisticData: OnyxUpdate[] = [
        {
            // Use set for new reports because it doesn't exist yet, is faster,
            // and we need the data to be available when we navigate to the chat page
            onyxMethod: existingSplitChatReport ? Onyx.METHOD.MERGE : Onyx.METHOD.SET,
            key: `${ONYXKEYS.COLLECTION.REPORT}${splitChatReport.reportID}`,
            value: splitChatReport,
        },
        {
            onyxMethod: Onyx.METHOD.SET,
            key: ONYXKEYS.NVP_QUICK_ACTION_GLOBAL_CREATE,
            value: {
                action: CONST.QUICK_ACTIONS.SPLIT_SCAN,
                chatReportID: splitChatReport.reportID,
                isFirstQuickAction: isEmptyObject(quickAction),
            },
        },
        existingSplitChatReport
            ? {
                  onyxMethod: Onyx.METHOD.MERGE,
                  key: `${ONYXKEYS.COLLECTION.REPORT_ACTIONS}${splitChatReport.reportID}`,
                  value: {
                      [splitIOUReportAction.reportActionID]: splitIOUReportAction as OnyxTypes.ReportAction,
                  },
              }
            : {
                  onyxMethod: Onyx.METHOD.SET,
                  key: `${ONYXKEYS.COLLECTION.REPORT_ACTIONS}${splitChatReport.reportID}`,
                  value: {
                      [splitChatCreatedReportAction.reportActionID]: splitChatCreatedReportAction,
                      [splitIOUReportAction.reportActionID]: splitIOUReportAction as OnyxTypes.ReportAction,
                  },
              },
        {
            onyxMethod: Onyx.METHOD.SET,
            key: `${ONYXKEYS.COLLECTION.TRANSACTION}${splitTransaction.transactionID}`,
            value: splitTransaction,
        },
    ];

    const successData: OnyxUpdate[] = [
        {
            onyxMethod: Onyx.METHOD.MERGE,
            key: `${ONYXKEYS.COLLECTION.REPORT_ACTIONS}${splitChatReport.reportID}`,
            value: {
                ...(existingSplitChatReport ? {} : {[splitChatCreatedReportAction.reportActionID]: {pendingAction: null}}),
                [splitIOUReportAction.reportActionID]: {pendingAction: null},
            },
        },
        {
            onyxMethod: Onyx.METHOD.MERGE,
            key: `${ONYXKEYS.COLLECTION.TRANSACTION}${splitTransaction.transactionID}`,
            value: {pendingAction: null},
        },
    ];

    const redundantParticipants: Record<number, null> = {};
    if (!existingSplitChatReport) {
        successData.push({
            onyxMethod: Onyx.METHOD.MERGE,
            key: `${ONYXKEYS.COLLECTION.REPORT}${splitChatReport.reportID}`,
            value: {pendingFields: {createChat: null}, participants: redundantParticipants},
        });
    }

    const failureData: OnyxUpdate[] = [
        {
            onyxMethod: Onyx.METHOD.MERGE,
            key: `${ONYXKEYS.COLLECTION.TRANSACTION}${splitTransaction.transactionID}`,
            value: {
                errors: ErrorUtils.getMicroSecondOnyxError('iou.error.genericCreateFailureMessage'),
            },
        },
    ];

    if (existingSplitChatReport) {
        failureData.push({
            onyxMethod: Onyx.METHOD.MERGE,
            key: `${ONYXKEYS.COLLECTION.REPORT_ACTIONS}${splitChatReport.reportID}`,
            value: {
                [splitIOUReportAction.reportActionID]: {
                    errors: getReceiptError(receipt, filename),
                },
            },
        });
    } else {
        failureData.push(
            {
                onyxMethod: Onyx.METHOD.MERGE,
                key: `${ONYXKEYS.COLLECTION.REPORT}${splitChatReport.reportID}`,
                value: {
                    errorFields: {
                        createChat: ErrorUtils.getMicroSecondOnyxError('report.genericCreateReportFailureMessage'),
                    },
                },
            },
            {
                onyxMethod: Onyx.METHOD.MERGE,
                key: `${ONYXKEYS.COLLECTION.REPORT_ACTIONS}${splitChatReport.reportID}`,
                value: {
                    [splitChatCreatedReportAction.reportActionID]: {
                        errors: ErrorUtils.getMicroSecondOnyxError('report.genericCreateReportFailureMessage'),
                    },
                    [splitIOUReportAction.reportActionID]: {
                        errors: getReceiptError(receipt, filename),
                    },
                },
            },
        );
    }

    const splits: Split[] = [{email: currentUserEmailForIOUSplit, accountID: currentUserAccountID}];

    participants.forEach((participant) => {
        // Disabling this line since participant.login can be an empty string
        // eslint-disable-next-line @typescript-eslint/prefer-nullish-coalescing
        const email = participant.isOwnPolicyExpenseChat ? '' : PhoneNumber.addSMSDomainIfPhoneNumber(participant.login || participant.text || '').toLowerCase();
        const accountID = participant.isOwnPolicyExpenseChat ? 0 : Number(participant.accountID);
        if (email === currentUserEmailForIOUSplit) {
            return;
        }

        // When splitting with a workspace chat, we only need to supply the policyID and the workspace reportID as it's needed so we can update the report preview
        if (participant.isOwnPolicyExpenseChat) {
            splits.push({
                policyID: participant.policyID,
                chatReportID: splitChatReport.reportID,
            });
            return;
        }

        const participantPersonalDetails = allPersonalDetails[participant?.accountID ?? -1];
        if (!participantPersonalDetails) {
            optimisticData.push({
                onyxMethod: Onyx.METHOD.MERGE,
                key: ONYXKEYS.PERSONAL_DETAILS_LIST,
                value: {
                    [accountID]: {
                        accountID,
                        avatar: UserUtils.getDefaultAvatarURL(accountID),
                        // Disabling this line since participant.displayName can be an empty string
                        // eslint-disable-next-line @typescript-eslint/prefer-nullish-coalescing
                        displayName: LocalePhoneNumber.formatPhoneNumber(participant.displayName || email),
                        // Disabling this line since participant.login can be an empty string
                        // eslint-disable-next-line @typescript-eslint/prefer-nullish-coalescing
                        login: participant.login || participant.text,
                        isOptimisticPersonalDetail: true,
                    },
                },
            });
            // BE will send different participants. We clear the optimistic ones to avoid duplicated entries
            redundantParticipants[accountID] = null;
        }

        splits.push({
            email,
            accountID,
        });
    });

    participants.forEach((participant) => {
        const isPolicyExpenseChat = ReportUtils.isPolicyExpenseChat(participant);
        if (!isPolicyExpenseChat) {
            return;
        }

        const optimisticPolicyRecentlyUsedCategories = Policy.buildOptimisticPolicyRecentlyUsedCategories(participant.policyID, category);
        const optimisticPolicyRecentlyUsedTags = Policy.buildOptimisticPolicyRecentlyUsedTags(participant.policyID, tag);

        if (optimisticPolicyRecentlyUsedCategories.length > 0) {
            optimisticData.push({
                onyxMethod: Onyx.METHOD.SET,
                key: `${ONYXKEYS.COLLECTION.POLICY_RECENTLY_USED_CATEGORIES}${participant.policyID}`,
                value: optimisticPolicyRecentlyUsedCategories,
            });
        }

        if (!isEmptyObject(optimisticPolicyRecentlyUsedTags)) {
            optimisticData.push({
                onyxMethod: Onyx.METHOD.MERGE,
                key: `${ONYXKEYS.COLLECTION.POLICY_RECENTLY_USED_TAGS}${participant.policyID}`,
                value: optimisticPolicyRecentlyUsedTags,
            });
        }
    });

    // Save the new splits array into the transaction's comment in case the user calls CompleteSplitBill while offline
    optimisticData.push({
        onyxMethod: Onyx.METHOD.MERGE,
        key: `${ONYXKEYS.COLLECTION.TRANSACTION}${splitTransaction.transactionID}`,
        value: {
            comment: {
                splits,
            },
        },
    });

    const parameters: StartSplitBillParams = {
        chatReportID: splitChatReport.reportID,
        reportActionID: splitIOUReportAction.reportActionID,
        transactionID: splitTransaction.transactionID,
        splits: JSON.stringify(splits),
        receipt,
        comment,
        category,
        tag,
        currency,
        isFromGroupDM: !existingSplitChatReport,
        billable,
        ...(existingSplitChatReport ? {} : {createdReportActionID: splitChatCreatedReportAction.reportActionID}),
        chatType: splitChatReport?.chatType,
    };

    API.write(WRITE_COMMANDS.START_SPLIT_BILL, parameters, {optimisticData, successData, failureData});

    Navigation.dismissModalWithReport(splitChatReport);
    Report.notifyNewAction(splitChatReport.chatReportID ?? '', currentUserAccountID);
}

/** Used for editing a split expense while it's still scanning or when SmartScan fails, it completes a split expense started by startSplitBill above.
 *
 * @param chatReportID - The group chat or workspace reportID
 * @param reportAction - The split action that lives in the chatReport above
 * @param updatedTransaction - The updated **draft** split transaction
 * @param sessionAccountID - accountID of the current user
 * @param sessionEmail - email of the current user
 */
function completeSplitBill(chatReportID: string, reportAction: OnyxTypes.ReportAction, updatedTransaction: OnyxEntry<OnyxTypes.Transaction>, sessionAccountID: number, sessionEmail: string) {
    const currentUserEmailForIOUSplit = PhoneNumber.addSMSDomainIfPhoneNumber(sessionEmail);
    const transactionID = updatedTransaction?.transactionID ?? '';
    const unmodifiedTransaction = allTransactions[`${ONYXKEYS.COLLECTION.TRANSACTION}${transactionID}`];

    // Save optimistic updated transaction and action
    const optimisticData: OnyxUpdate[] = [
        {
            onyxMethod: Onyx.METHOD.MERGE,
            key: `${ONYXKEYS.COLLECTION.TRANSACTION}${transactionID}`,
            value: {
                ...updatedTransaction,
                receipt: {
                    state: CONST.IOU.RECEIPT_STATE.OPEN,
                },
            },
        },
        {
            onyxMethod: Onyx.METHOD.MERGE,
            key: `${ONYXKEYS.COLLECTION.REPORT_ACTIONS}${chatReportID}`,
            value: {
                [reportAction.reportActionID]: {
                    lastModified: DateUtils.getDBTime(),
                    originalMessage: {
                        whisperedTo: [],
                    },
                },
            },
        },
    ];

    const successData: OnyxUpdate[] = [
        {
            onyxMethod: Onyx.METHOD.MERGE,
            key: `${ONYXKEYS.COLLECTION.TRANSACTION}${transactionID}`,
            value: {pendingAction: null},
        },
        {
            onyxMethod: Onyx.METHOD.MERGE,
            key: `${ONYXKEYS.COLLECTION.SPLIT_TRANSACTION_DRAFT}${transactionID}`,
            value: {pendingAction: null},
        },
    ];

    const failureData: OnyxUpdate[] = [
        {
            onyxMethod: Onyx.METHOD.MERGE,
            key: `${ONYXKEYS.COLLECTION.TRANSACTION}${transactionID}`,
            value: {
                ...unmodifiedTransaction,
                errors: ErrorUtils.getMicroSecondOnyxError('iou.error.genericCreateFailureMessage'),
            },
        },
        {
            onyxMethod: Onyx.METHOD.MERGE,
            key: `${ONYXKEYS.COLLECTION.REPORT_ACTIONS}${chatReportID}`,
            value: {
                [reportAction.reportActionID]: {
                    ...reportAction,
                    errors: ErrorUtils.getMicroSecondOnyxError('iou.error.genericCreateFailureMessage'),
                },
            },
        },
    ];

    const splitParticipants: Split[] = updatedTransaction?.comment.splits ?? [];
    const amount = updatedTransaction?.modifiedAmount;
    const currency = updatedTransaction?.modifiedCurrency;

    // Exclude the current user when calculating the split amount, `calculateAmount` takes it into account
    const splitAmount = IOUUtils.calculateAmount(splitParticipants.length - 1, amount ?? 0, currency ?? '', false);

    const splits: Split[] = [{email: currentUserEmailForIOUSplit}];
    splitParticipants.forEach((participant) => {
        // Skip creating the transaction for the current user
        if (participant.email === currentUserEmailForIOUSplit) {
            return;
        }
        const isPolicyExpenseChat = !!participant.policyID;

        if (!isPolicyExpenseChat) {
            // In case this is still the optimistic accountID saved in the splits array, return early as we cannot know
            // if there is an existing chat between the split creator and this participant
            // Instead, we will rely on Auth generating the report IDs and the user won't see any optimistic chats or reports created
            const participantPersonalDetails: OnyxTypes.PersonalDetails | EmptyObject = allPersonalDetails[participant?.accountID ?? -1] ?? {};
            if (!participantPersonalDetails || participantPersonalDetails.isOptimisticPersonalDetail) {
                splits.push({
                    email: participant.email,
                });
                return;
            }
        }

        let oneOnOneChatReport: OnyxTypes.Report | null;
        let isNewOneOnOneChatReport = false;
        if (isPolicyExpenseChat) {
            // The workspace chat reportID is saved in the splits array when starting a split expense with a workspace
            oneOnOneChatReport = allReports?.[`${ONYXKEYS.COLLECTION.REPORT}${participant.chatReportID}`] ?? null;
        } else {
            const existingChatReport = ReportUtils.getChatByParticipants(participant.accountID ? [participant.accountID, sessionAccountID] : []);
            isNewOneOnOneChatReport = !existingChatReport;
            oneOnOneChatReport = existingChatReport ?? ReportUtils.buildOptimisticChatReport(participant.accountID ? [participant.accountID, sessionAccountID] : []);
        }

        let oneOnOneIOUReport: OneOnOneIOUReport = oneOnOneChatReport?.iouReportID ? allReports?.[`${ONYXKEYS.COLLECTION.REPORT}${oneOnOneChatReport.iouReportID}`] : null;
        const shouldCreateNewOneOnOneIOUReport = ReportUtils.shouldCreateNewMoneyRequestReport(oneOnOneIOUReport, oneOnOneChatReport);

        if (!oneOnOneIOUReport || shouldCreateNewOneOnOneIOUReport) {
            oneOnOneIOUReport = isPolicyExpenseChat
                ? ReportUtils.buildOptimisticExpenseReport(oneOnOneChatReport?.reportID ?? '', participant.policyID ?? '', sessionAccountID, splitAmount, currency ?? '')
                : ReportUtils.buildOptimisticIOUReport(sessionAccountID, participant.accountID ?? -1, splitAmount, oneOnOneChatReport?.reportID ?? '', currency ?? '');
        } else if (isPolicyExpenseChat) {
            if (typeof oneOnOneIOUReport?.total === 'number') {
                // Because of the Expense reports are stored as negative values, we subtract the total from the amount
                oneOnOneIOUReport.total -= splitAmount;
            }
        } else {
            oneOnOneIOUReport = IOUUtils.updateIOUOwnerAndTotal(oneOnOneIOUReport, sessionAccountID, splitAmount, currency ?? '');
        }

        const oneOnOneTransaction = TransactionUtils.buildOptimisticTransaction(
            isPolicyExpenseChat ? -splitAmount : splitAmount,
            currency ?? '',
            oneOnOneIOUReport?.reportID ?? '',
            updatedTransaction?.comment.comment,
            updatedTransaction?.modifiedCreated,
            CONST.IOU.TYPE.SPLIT,
            transactionID,
            updatedTransaction?.modifiedMerchant,
            {...updatedTransaction?.receipt, state: CONST.IOU.RECEIPT_STATE.OPEN},
            updatedTransaction?.filename,
            undefined,
            updatedTransaction?.category,
            updatedTransaction?.tag,
            undefined,
            undefined,
            updatedTransaction?.billable,
        );

        const [oneOnOneCreatedActionForChat, oneOnOneCreatedActionForIOU, oneOnOneIOUAction, optimisticTransactionThread, optimisticCreatedActionForTransactionThread] =
            ReportUtils.buildOptimisticMoneyRequestEntities(
                oneOnOneIOUReport,
                CONST.IOU.REPORT_ACTION_TYPE.CREATE,
                splitAmount,
                currency ?? '',
                updatedTransaction?.comment.comment ?? '',
                currentUserEmailForIOUSplit,
                [participant],
                oneOnOneTransaction.transactionID,
                undefined,
            );

        let oneOnOneReportPreviewAction = getReportPreviewAction(oneOnOneChatReport?.reportID ?? '', oneOnOneIOUReport?.reportID ?? '');
        if (oneOnOneReportPreviewAction) {
            oneOnOneReportPreviewAction = ReportUtils.updateReportPreview(oneOnOneIOUReport, oneOnOneReportPreviewAction as ReportPreviewAction);
        } else {
            oneOnOneReportPreviewAction = ReportUtils.buildOptimisticReportPreview(oneOnOneChatReport, oneOnOneIOUReport, '', oneOnOneTransaction);
        }

        const [oneOnOneOptimisticData, oneOnOneSuccessData, oneOnOneFailureData] = buildOnyxDataForMoneyRequest(
            oneOnOneChatReport,
            oneOnOneIOUReport,
            oneOnOneTransaction,
            oneOnOneCreatedActionForChat,
            oneOnOneCreatedActionForIOU,
            oneOnOneIOUAction,
            {},
            oneOnOneReportPreviewAction,
            [],
            {},
            isNewOneOnOneChatReport,
            optimisticTransactionThread,
            optimisticCreatedActionForTransactionThread,
            shouldCreateNewOneOnOneIOUReport,
            null,
            null,
            null,
            null,
            true,
        );

        splits.push({
            email: participant.email,
            accountID: participant.accountID,
            policyID: participant.policyID,
            iouReportID: oneOnOneIOUReport?.reportID,
            chatReportID: oneOnOneChatReport?.reportID,
            transactionID: oneOnOneTransaction.transactionID,
            reportActionID: oneOnOneIOUAction.reportActionID,
            createdChatReportActionID: oneOnOneCreatedActionForChat.reportActionID,
            createdIOUReportActionID: oneOnOneCreatedActionForIOU.reportActionID,
            reportPreviewReportActionID: oneOnOneReportPreviewAction.reportActionID,
            transactionThreadReportID: optimisticTransactionThread.reportID,
            createdReportActionIDForThread: optimisticCreatedActionForTransactionThread.reportActionID,
        });

        optimisticData.push(...oneOnOneOptimisticData);
        successData.push(...oneOnOneSuccessData);
        failureData.push(...oneOnOneFailureData);
    });

    const {
        amount: transactionAmount,
        currency: transactionCurrency,
        created: transactionCreated,
        merchant: transactionMerchant,
        comment: transactionComment,
        category: transactionCategory,
        tag: transactionTag,
    } = ReportUtils.getTransactionDetails(updatedTransaction) ?? {};

    const parameters: CompleteSplitBillParams = {
        transactionID,
        amount: transactionAmount,
        currency: transactionCurrency,
        created: transactionCreated,
        merchant: transactionMerchant,
        comment: transactionComment,
        category: transactionCategory,
        tag: transactionTag,
        splits: JSON.stringify(splits),
    };

    API.write(WRITE_COMMANDS.COMPLETE_SPLIT_BILL, parameters, {optimisticData, successData, failureData});
    Navigation.dismissModal(chatReportID);
    Report.notifyNewAction(chatReportID, sessionAccountID);
}

function setDraftSplitTransaction(transactionID: string, transactionChanges: TransactionChanges = {}) {
    let draftSplitTransaction = allDraftSplitTransactions[`${ONYXKEYS.COLLECTION.SPLIT_TRANSACTION_DRAFT}${transactionID}`];

    if (!draftSplitTransaction) {
        draftSplitTransaction = allTransactions[`${ONYXKEYS.COLLECTION.TRANSACTION}${transactionID}`];
    }

    const updatedTransaction = draftSplitTransaction ? TransactionUtils.getUpdatedTransaction(draftSplitTransaction, transactionChanges, false, false) : null;

    Onyx.merge(`${ONYXKEYS.COLLECTION.SPLIT_TRANSACTION_DRAFT}${transactionID}`, updatedTransaction);
}

function editRegularMoneyRequest(
    transactionID: string,
    transactionThreadReportID: string,
    transactionChanges: TransactionChanges,
    policy: OnyxTypes.Policy,
    policyTags: OnyxTypes.PolicyTagList,
    policyCategories: OnyxTypes.PolicyCategories,
) {
    // STEP 1: Get all collections we're updating
    const transactionThread = allReports?.[`${ONYXKEYS.COLLECTION.REPORT}${transactionThreadReportID}`] ?? null;
    const transaction = allTransactions[`${ONYXKEYS.COLLECTION.TRANSACTION}${transactionID}`];
    const iouReport = allReports?.[`${ONYXKEYS.COLLECTION.REPORT}${transactionThread?.parentReportID}`] ?? null;
    const chatReport = allReports?.[`${ONYXKEYS.COLLECTION.REPORT}${iouReport?.chatReportID}`] ?? null;
    const isFromExpenseReport = ReportUtils.isExpenseReport(iouReport);

    // STEP 2: Build new modified expense report action.
    const updatedReportAction = ReportUtils.buildOptimisticModifiedExpenseReportAction(transactionThread, transaction, transactionChanges, isFromExpenseReport, policy);
    const updatedTransaction = transaction ? TransactionUtils.getUpdatedTransaction(transaction, transactionChanges, isFromExpenseReport) : null;

    // STEP 3: Compute the IOU total and update the report preview message so LHN amount owed is correct
    // Should only update if the transaction matches the currency of the report, else we wait for the update
    // from the server with the currency conversion
    let updatedMoneyRequestReport = {...iouReport};
    const updatedChatReport = {...chatReport};
    const diff = TransactionUtils.getAmount(transaction, true) - TransactionUtils.getAmount(updatedTransaction, true);
    if (updatedTransaction?.currency === iouReport?.currency && updatedTransaction?.modifiedAmount && diff !== 0) {
        if (ReportUtils.isExpenseReport(iouReport) && typeof updatedMoneyRequestReport.total === 'number') {
            updatedMoneyRequestReport.total += diff;
        } else {
            updatedMoneyRequestReport = iouReport
                ? IOUUtils.updateIOUOwnerAndTotal(iouReport, updatedReportAction.actorAccountID ?? -1, diff, TransactionUtils.getCurrency(transaction), false)
                : {};
        }

        updatedMoneyRequestReport.cachedTotal = CurrencyUtils.convertToDisplayString(updatedMoneyRequestReport.total, updatedTransaction.currency);

        // Update the last message of the IOU report
        const lastMessage = ReportUtils.getIOUReportActionMessage(
            iouReport?.reportID ?? '',
            CONST.IOU.REPORT_ACTION_TYPE.CREATE,
            updatedMoneyRequestReport.total ?? 0,
            '',
            updatedTransaction.currency,
            '',
            false,
        );
        updatedMoneyRequestReport.lastMessageText = lastMessage[0].text;
        updatedMoneyRequestReport.lastMessageHtml = lastMessage[0].html;

        // Update the last message of the chat report
        const hasNonReimbursableTransactions = ReportUtils.hasNonReimbursableTransactions(iouReport?.reportID);
        const messageText = Localize.translateLocal(hasNonReimbursableTransactions ? 'iou.payerSpentAmount' : 'iou.payerOwesAmount', {
            payer: ReportUtils.getPersonalDetailsForAccountID(updatedMoneyRequestReport.managerID ?? -1).login ?? '',
            amount: CurrencyUtils.convertToDisplayString(updatedMoneyRequestReport.total, updatedMoneyRequestReport.currency),
        });
        updatedChatReport.lastMessageText = messageText;
        updatedChatReport.lastMessageHtml = messageText;
    }

    const isScanning = TransactionUtils.hasReceipt(updatedTransaction) && TransactionUtils.isReceiptBeingScanned(updatedTransaction);

    // STEP 4: Compose the optimistic data
    const currentTime = DateUtils.getDBTime();
    const optimisticData: OnyxUpdate[] = [
        {
            onyxMethod: Onyx.METHOD.MERGE,
            key: `${ONYXKEYS.COLLECTION.REPORT_ACTIONS}${transactionThread?.reportID}`,
            value: {
                [updatedReportAction.reportActionID]: updatedReportAction as OnyxTypes.ReportAction,
            },
        },
        {
            onyxMethod: Onyx.METHOD.MERGE,
            key: `${ONYXKEYS.COLLECTION.TRANSACTION}${transactionID}`,
            value: updatedTransaction,
        },
        {
            onyxMethod: Onyx.METHOD.MERGE,
            key: `${ONYXKEYS.COLLECTION.REPORT}${iouReport?.reportID}`,
            value: updatedMoneyRequestReport,
        },
        {
            onyxMethod: Onyx.METHOD.MERGE,
            key: `${ONYXKEYS.COLLECTION.REPORT}${iouReport?.chatReportID}`,
            value: updatedChatReport,
        },
        {
            onyxMethod: Onyx.METHOD.MERGE,
            key: `${ONYXKEYS.COLLECTION.REPORT}${transactionThreadReportID}`,
            value: {
                lastReadTime: currentTime,
                lastVisibleActionCreated: currentTime,
            },
        },
    ];

    if (!isScanning) {
        optimisticData.push(
            {
                onyxMethod: Onyx.METHOD.MERGE,
                key: `${ONYXKEYS.COLLECTION.REPORT_ACTIONS}${iouReport?.reportID}`,
                value: {
                    [transactionThread?.parentReportActionID ?? '']: {
                        originalMessage: {
                            whisperedTo: [],
                        },
                    },
                },
            },
            {
                onyxMethod: Onyx.METHOD.MERGE,
                key: `${ONYXKEYS.COLLECTION.REPORT_ACTIONS}${iouReport?.parentReportID}`,
                value: {
                    [iouReport?.parentReportActionID ?? '']: {
                        originalMessage: {
                            whisperedTo: [],
                        },
                    },
                },
            },
        );
    }

    // Update recently used categories if the category is changed
    if ('category' in transactionChanges) {
        const optimisticPolicyRecentlyUsedCategories = Policy.buildOptimisticPolicyRecentlyUsedCategories(iouReport?.policyID, transactionChanges.category);
        if (optimisticPolicyRecentlyUsedCategories.length) {
            optimisticData.push({
                onyxMethod: Onyx.METHOD.SET,
                key: `${ONYXKEYS.COLLECTION.POLICY_RECENTLY_USED_CATEGORIES}${iouReport?.policyID}`,
                value: optimisticPolicyRecentlyUsedCategories,
            });
        }
    }

    // Update recently used categories if the tag is changed
    if ('tag' in transactionChanges) {
        const optimisticPolicyRecentlyUsedTags = Policy.buildOptimisticPolicyRecentlyUsedTags(iouReport?.policyID, transactionChanges.tag);
        if (!isEmptyObject(optimisticPolicyRecentlyUsedTags)) {
            optimisticData.push({
                onyxMethod: Onyx.METHOD.MERGE,
                key: `${ONYXKEYS.COLLECTION.POLICY_RECENTLY_USED_TAGS}${iouReport?.policyID}`,
                value: optimisticPolicyRecentlyUsedTags,
            });
        }
    }

    const successData: OnyxUpdate[] = [
        {
            onyxMethod: Onyx.METHOD.MERGE,
            key: `${ONYXKEYS.COLLECTION.REPORT_ACTIONS}${transactionThread?.reportID}`,
            value: {
                [updatedReportAction.reportActionID]: {pendingAction: null},
            },
        },
        {
            onyxMethod: Onyx.METHOD.MERGE,
            key: `${ONYXKEYS.COLLECTION.TRANSACTION}${transactionID}`,
            value: {
                pendingFields: {
                    comment: null,
                    amount: null,
                    created: null,
                    currency: null,
                    merchant: null,
                    billable: null,
                    category: null,
                    tag: null,
                },
            },
        },
        {
            onyxMethod: Onyx.METHOD.MERGE,
            key: `${ONYXKEYS.COLLECTION.REPORT}${iouReport?.reportID}`,
            value: {pendingAction: null},
        },
    ];

    const failureData: OnyxUpdate[] = [
        {
            onyxMethod: Onyx.METHOD.MERGE,
            key: `${ONYXKEYS.COLLECTION.REPORT_ACTIONS}${transactionThread?.reportID}`,
            value: {
                [updatedReportAction.reportActionID]: {
                    errors: ErrorUtils.getMicroSecondOnyxError('iou.error.genericEditFailureMessage'),
                },
            },
        },
        {
            onyxMethod: Onyx.METHOD.MERGE,
            key: `${ONYXKEYS.COLLECTION.TRANSACTION}${transactionID}`,
            value: {
                ...transaction,
                modifiedCreated: transaction?.modifiedCreated ? transaction.modifiedCreated : null,
                modifiedAmount: transaction?.modifiedAmount ? transaction.modifiedAmount : null,
                modifiedCurrency: transaction?.modifiedCurrency ? transaction.modifiedCurrency : null,
                modifiedMerchant: transaction?.modifiedMerchant ? transaction.modifiedMerchant : null,
                modifiedWaypoints: transaction?.modifiedWaypoints ? transaction.modifiedWaypoints : null,
                pendingFields: null,
            },
        },
        {
            onyxMethod: Onyx.METHOD.MERGE,
            key: `${ONYXKEYS.COLLECTION.REPORT}${iouReport?.reportID}`,
            value: {
                ...iouReport,
                cachedTotal: iouReport?.cachedTotal ? iouReport?.cachedTotal : null,
            },
        },
        {
            onyxMethod: Onyx.METHOD.MERGE,
            key: `${ONYXKEYS.COLLECTION.REPORT}${iouReport?.chatReportID}`,
            value: chatReport,
        },
        {
            onyxMethod: Onyx.METHOD.MERGE,
            key: `${ONYXKEYS.COLLECTION.REPORT}${transactionThreadReportID}`,
            value: {
                lastReadTime: transactionThread?.lastReadTime,
                lastVisibleActionCreated: transactionThread?.lastVisibleActionCreated,
            },
        },
    ];

    // Add transaction violations if we have a paid policy and an updated transaction
    if (policy && PolicyUtils.isPaidGroupPolicy(policy) && updatedTransaction) {
        const currentTransactionViolations = allTransactionViolations[`${ONYXKEYS.COLLECTION.TRANSACTION_VIOLATIONS}${transactionID}`] ?? [];
        const updatedViolationsOnyxData = ViolationsUtils.getViolationsOnyxData(
            updatedTransaction,
            currentTransactionViolations,
            !!policy.requiresTag,
            policyTags,
            !!policy.requiresCategory,
            policyCategories,
        );
        optimisticData.push(updatedViolationsOnyxData);
        failureData.push({
            onyxMethod: Onyx.METHOD.MERGE,
            key: `${ONYXKEYS.COLLECTION.TRANSACTION_VIOLATIONS}${transactionID}`,
            value: currentTransactionViolations,
        });
    }

    // STEP 6: Call the API endpoint
    const {created, amount, currency, comment, merchant, category, billable, tag} = ReportUtils.getTransactionDetails(updatedTransaction) ?? {};

    const parameters: EditMoneyRequestParams = {
        transactionID,
        reportActionID: updatedReportAction.reportActionID,
        created,
        amount,
        currency,
        comment,
        merchant,
        category,
        billable,
        tag,
    };

    API.write(WRITE_COMMANDS.EDIT_MONEY_REQUEST, parameters, {optimisticData, successData, failureData});
}

function editMoneyRequest(
    transaction: OnyxTypes.Transaction,
    transactionThreadReportID: string,
    transactionChanges: TransactionChanges,
    policy: OnyxTypes.Policy,
    policyTags: OnyxTypes.PolicyTagList,
    policyCategories: OnyxTypes.PolicyCategories,
) {
    if (TransactionUtils.isDistanceRequest(transaction)) {
        updateDistanceRequest(transaction.transactionID, transactionThreadReportID, transactionChanges, policy, policyTags, policyCategories);
    } else {
        editRegularMoneyRequest(transaction.transactionID, transactionThreadReportID, transactionChanges, policy, policyTags, policyCategories);
    }
}

type UpdateMoneyRequestAmountAndCurrencyParams = {
    transactionID: string;
    transactionThreadReportID: string;
    currency: string;
    amount: number;
    taxAmount: number;
    policy?: OnyxEntry<OnyxTypes.Policy>;
    policyTagList?: OnyxEntry<OnyxTypes.PolicyTagList>;
    policyCategories?: OnyxEntry<OnyxTypes.PolicyCategories>;
    taxCode: string;
};

/** Updates the amount and currency fields of an expense */
function updateMoneyRequestAmountAndCurrency({
    transactionID,
    transactionThreadReportID,
    currency,
    amount,
    taxAmount,
    policy,
    policyTagList,
    policyCategories,
    taxCode,
}: UpdateMoneyRequestAmountAndCurrencyParams) {
    const transactionChanges = {
        amount,
        currency,
<<<<<<< HEAD
        ...(taxAmount && {taxAmount}),
        taxCode,
=======
        taxAmount,
>>>>>>> b587bf70
    };
    const transactionThreadReport = allReports?.[`${ONYXKEYS.COLLECTION.REPORT}${transactionThreadReportID}`] ?? null;
    const parentReport = allReports?.[`${ONYXKEYS.COLLECTION.REPORT}${transactionThreadReport?.parentReportID}`] ?? null;
    let data: UpdateMoneyRequestData;
    if (ReportUtils.isTrackExpenseReport(transactionThreadReport) && ReportUtils.isSelfDM(parentReport)) {
        data = getUpdateTrackExpenseParams(transactionID, transactionThreadReportID, transactionChanges, true, policy ?? null);
    } else {
        data = getUpdateMoneyRequestParams(transactionID, transactionThreadReportID, transactionChanges, policy ?? null, policyTagList ?? null, policyCategories ?? null, true);
    }
    const {params, onyxData} = data;
    API.write(WRITE_COMMANDS.UPDATE_MONEY_REQUEST_AMOUNT_AND_CURRENCY, params, onyxData);
}

function deleteMoneyRequest(transactionID: string, reportAction: OnyxTypes.ReportAction, isSingleTransactionView = false) {
    // STEP 1: Get all collections we're updating
    const iouReportID = reportAction?.actionName === CONST.REPORT.ACTIONS.TYPE.IOU ? reportAction.originalMessage.IOUReportID : '';
    const iouReport = allReports?.[`${ONYXKEYS.COLLECTION.REPORT}${iouReportID}`] ?? null;
    const chatReport = allReports?.[`${ONYXKEYS.COLLECTION.REPORT}${iouReport?.chatReportID}`];
    const reportPreviewAction = getReportPreviewAction(iouReport?.chatReportID ?? '', iouReport?.reportID ?? '');
    const transaction = allTransactions[`${ONYXKEYS.COLLECTION.TRANSACTION}${transactionID}`];
    const transactionViolations = allTransactionViolations[`${ONYXKEYS.COLLECTION.TRANSACTION_VIOLATIONS}${transactionID}`];
    const transactionThreadID = reportAction.childReportID;
    let transactionThread = null;
    if (transactionThreadID) {
        transactionThread = allReports?.[`${ONYXKEYS.COLLECTION.REPORT}${transactionThreadID}`] ?? null;
    }

    // STEP 2: Decide if we need to:
    // 1. Delete the transactionThread - delete if there are no visible comments in the thread
    // 2. Update the moneyRequestPreview to show [Deleted expense] - update if the transactionThread exists AND it isn't being deleted
    const shouldDeleteTransactionThread = transactionThreadID ? (reportAction?.childVisibleActionCount ?? 0) === 0 : false;
    const shouldShowDeletedRequestMessage = !!transactionThreadID && !shouldDeleteTransactionThread;

    // STEP 3: Update the IOU reportAction and decide if the iouReport should be deleted. We delete the iouReport if there are no visible comments left in the report.
    const updatedReportAction = {
        [reportAction.reportActionID]: {
            pendingAction: shouldShowDeletedRequestMessage ? CONST.RED_BRICK_ROAD_PENDING_ACTION.UPDATE : CONST.RED_BRICK_ROAD_PENDING_ACTION.DELETE,
            previousMessage: reportAction.message,
            message: [
                {
                    type: 'COMMENT',
                    html: '',
                    text: '',
                    isEdited: true,
                    isDeletedParentAction: shouldShowDeletedRequestMessage,
                },
            ],
            originalMessage: {
                IOUTransactionID: null,
            },
            errors: undefined,
        },
    } as OnyxTypes.ReportActions;

    const lastVisibleAction = ReportActionsUtils.getLastVisibleAction(iouReport?.reportID ?? '', updatedReportAction);
    const iouReportLastMessageText = ReportActionsUtils.getLastVisibleMessage(iouReport?.reportID ?? '', updatedReportAction).lastMessageText;
    const shouldDeleteIOUReport =
        iouReportLastMessageText.length === 0 && !ReportActionsUtils.isDeletedParentAction(lastVisibleAction) && (!transactionThreadID || shouldDeleteTransactionThread);

    // STEP 4: Update the iouReport and reportPreview with new totals and messages if it wasn't deleted
    let updatedIOUReport: OnyxTypes.Report | null;
    const currency = TransactionUtils.getCurrency(transaction);
    const updatedReportPreviewAction: OnyxTypes.ReportAction | EmptyObject = {...reportPreviewAction};
    updatedReportPreviewAction.pendingAction = shouldDeleteIOUReport ? CONST.RED_BRICK_ROAD_PENDING_ACTION.DELETE : CONST.RED_BRICK_ROAD_PENDING_ACTION.UPDATE;
    if (iouReport && ReportUtils.isExpenseReport(iouReport)) {
        updatedIOUReport = {...iouReport};

        if (typeof updatedIOUReport.total === 'number' && currency === iouReport?.currency) {
            // Because of the Expense reports are stored as negative values, we add the total from the amount
            const amountDiff = TransactionUtils.getAmount(transaction, true);
            updatedIOUReport.total += amountDiff;

            if (!transaction?.reimbursable && typeof updatedIOUReport.nonReimbursableTotal === 'number') {
                updatedIOUReport.nonReimbursableTotal += amountDiff;
            }
        }
    } else {
        updatedIOUReport = IOUUtils.updateIOUOwnerAndTotal(iouReport, reportAction.actorAccountID ?? -1, TransactionUtils.getAmount(transaction, false), currency, true);
    }

    if (updatedIOUReport) {
        updatedIOUReport.lastMessageText = iouReportLastMessageText;
        updatedIOUReport.lastVisibleActionCreated = lastVisibleAction?.created;
    }

    const hasNonReimbursableTransactions = ReportUtils.hasNonReimbursableTransactions(iouReport?.reportID);
    const messageText = Localize.translateLocal(hasNonReimbursableTransactions ? 'iou.payerSpentAmount' : 'iou.payerOwesAmount', {
        payer: ReportUtils.getPersonalDetailsForAccountID(updatedIOUReport?.managerID ?? -1).login ?? '',
        amount: CurrencyUtils.convertToDisplayString(updatedIOUReport?.total, updatedIOUReport?.currency),
    });

    if (updatedReportPreviewAction?.message?.[0]) {
        updatedReportPreviewAction.message[0].text = messageText;
        updatedReportPreviewAction.message[0].deleted = shouldDeleteIOUReport ? DateUtils.getDBTime() : '';
    }

    if (updatedReportPreviewAction && reportPreviewAction?.childMoneyRequestCount && reportPreviewAction?.childMoneyRequestCount > 0) {
        updatedReportPreviewAction.childMoneyRequestCount = reportPreviewAction.childMoneyRequestCount - 1;
    }

    // STEP 5: Build Onyx data
    const optimisticData: OnyxUpdate[] = [
        {
            onyxMethod: Onyx.METHOD.SET,
            key: `${ONYXKEYS.COLLECTION.TRANSACTION}${transactionID}`,
            value: null,
        },
    ];

    if (Permissions.canUseViolations(betas)) {
        optimisticData.push({
            onyxMethod: Onyx.METHOD.SET,
            key: `${ONYXKEYS.COLLECTION.TRANSACTION_VIOLATIONS}${transactionID}`,
            value: null,
        });
    }

    if (shouldDeleteTransactionThread) {
        optimisticData.push(
            {
                onyxMethod: Onyx.METHOD.SET,
                key: `${ONYXKEYS.COLLECTION.REPORT}${transactionThreadID}`,
                value: null,
            },
            {
                onyxMethod: Onyx.METHOD.SET,
                key: `${ONYXKEYS.COLLECTION.REPORT_ACTIONS}${transactionThreadID}`,
                value: null,
            },
        );
    }

    optimisticData.push(
        {
            onyxMethod: Onyx.METHOD.MERGE,
            key: `${ONYXKEYS.COLLECTION.REPORT_ACTIONS}${iouReport?.reportID}`,
            value: updatedReportAction,
        },
        {
            onyxMethod: Onyx.METHOD.MERGE,
            key: `${ONYXKEYS.COLLECTION.REPORT}${iouReport?.reportID}`,
            value: updatedIOUReport,
        },
        {
            onyxMethod: Onyx.METHOD.MERGE,
            key: `${ONYXKEYS.COLLECTION.REPORT_ACTIONS}${chatReport?.reportID}`,
            value: {
                [reportPreviewAction?.reportActionID ?? '']: updatedReportPreviewAction,
            },
        },
        {
            onyxMethod: Onyx.METHOD.MERGE,
            key: `${ONYXKEYS.COLLECTION.REPORT}${chatReport?.reportID}`,
            value: ReportUtils.getOutstandingChildRequest(updatedIOUReport),
        },
    );

    if (!shouldDeleteIOUReport && updatedReportPreviewAction.childMoneyRequestCount === 0) {
        optimisticData.push({
            onyxMethod: Onyx.METHOD.MERGE,
            key: `${ONYXKEYS.COLLECTION.REPORT}${chatReport?.reportID}`,
            value: {
                hasOutstandingChildRequest: false,
            },
        });
    }

    if (shouldDeleteIOUReport) {
        optimisticData.push({
            onyxMethod: Onyx.METHOD.MERGE,
            key: `${ONYXKEYS.COLLECTION.REPORT}${chatReport?.reportID}`,
            value: {
                hasOutstandingChildRequest: false,
                iouReportID: null,
                lastMessageText: ReportActionsUtils.getLastVisibleMessage(iouReport?.chatReportID ?? '', {[reportPreviewAction?.reportActionID ?? '']: null})?.lastMessageText,
                lastVisibleActionCreated: ReportActionsUtils.getLastVisibleAction(iouReport?.chatReportID ?? '', {[reportPreviewAction?.reportActionID ?? '']: null})?.created,
            },
        });
    }

    const successData: OnyxUpdate[] = [
        {
            onyxMethod: Onyx.METHOD.MERGE,
            key: `${ONYXKEYS.COLLECTION.REPORT_ACTIONS}${iouReport?.reportID}`,
            value: {
                [reportAction.reportActionID]: shouldDeleteIOUReport
                    ? null
                    : {
                          pendingAction: null,
                      },
            },
        },
        {
            onyxMethod: Onyx.METHOD.MERGE,
            key: `${ONYXKEYS.COLLECTION.REPORT_ACTIONS}${chatReport?.reportID}`,
            value: {
                [reportPreviewAction?.reportActionID ?? '']: {
                    pendingAction: null,
                    errors: null,
                },
            },
        },
    ];

    if (shouldDeleteIOUReport) {
        successData.push({
            onyxMethod: Onyx.METHOD.SET,
            key: `${ONYXKEYS.COLLECTION.REPORT}${iouReport?.reportID}`,
            value: null,
        });
    }

    const failureData: OnyxUpdate[] = [
        {
            onyxMethod: Onyx.METHOD.SET,
            key: `${ONYXKEYS.COLLECTION.TRANSACTION}${transactionID}`,
            value: transaction,
        },
    ];

    if (Permissions.canUseViolations(betas)) {
        failureData.push({
            onyxMethod: Onyx.METHOD.SET,
            key: `${ONYXKEYS.COLLECTION.TRANSACTION_VIOLATIONS}${transactionID}`,
            value: transactionViolations,
        });
    }

    if (shouldDeleteTransactionThread) {
        failureData.push({
            onyxMethod: Onyx.METHOD.SET,
            key: `${ONYXKEYS.COLLECTION.REPORT}${transactionThreadID}`,
            value: transactionThread,
        });
    }

    const errorKey = DateUtils.getMicroseconds();

    failureData.push(
        {
            onyxMethod: Onyx.METHOD.MERGE,
            key: `${ONYXKEYS.COLLECTION.REPORT_ACTIONS}${iouReport?.reportID}`,
            value: {
                [reportAction.reportActionID]: {
                    ...reportAction,
                    pendingAction: null,
                    errors: {
                        [errorKey]: ['iou.error.genericDeleteFailureMessage', {isTranslated: false}],
                    },
                },
            },
        },
        shouldDeleteIOUReport
            ? {
                  onyxMethod: Onyx.METHOD.SET,
                  key: `${ONYXKEYS.COLLECTION.REPORT}${iouReport?.reportID}`,
                  value: iouReport,
              }
            : {
                  onyxMethod: Onyx.METHOD.MERGE,
                  key: `${ONYXKEYS.COLLECTION.REPORT}${iouReport?.reportID}`,
                  value: iouReport,
              },
        {
            onyxMethod: Onyx.METHOD.MERGE,
            key: `${ONYXKEYS.COLLECTION.REPORT_ACTIONS}${chatReport?.reportID}`,
            value: {
                [reportPreviewAction?.reportActionID ?? '']: {
                    ...reportPreviewAction,
                    pendingAction: null,
                    errors: {
                        [errorKey]: ['iou.error.genericDeleteFailureMessage', {isTranslated: false}],
                    },
                },
            },
        },
    );

    if (chatReport && shouldDeleteIOUReport) {
        failureData.push({
            onyxMethod: Onyx.METHOD.MERGE,
            key: `${ONYXKEYS.COLLECTION.REPORT}${chatReport.reportID}`,
            value: chatReport,
        });
    }

    if (!shouldDeleteIOUReport && updatedReportPreviewAction.childMoneyRequestCount === 0) {
        failureData.push({
            onyxMethod: Onyx.METHOD.MERGE,
            key: `${ONYXKEYS.COLLECTION.REPORT}${chatReport?.reportID}`,
            value: {
                hasOutstandingChildRequest: true,
            },
        });
    }

    const parameters: DeleteMoneyRequestParams = {
        transactionID,
        reportActionID: reportAction.reportActionID,
    };

    // STEP 6: Make the API request
    API.write(WRITE_COMMANDS.DELETE_MONEY_REQUEST, parameters, {optimisticData, successData, failureData});
    CachedPDFPaths.clearByKey(transactionID);

    // STEP 7: Navigate the user depending on which page they are on and which resources were deleted
    if (iouReport && isSingleTransactionView && shouldDeleteTransactionThread && !shouldDeleteIOUReport) {
        // Pop the deleted report screen before navigating. This prevents navigating to the Concierge chat due to the missing report.
        Navigation.goBack(ROUTES.REPORT_WITH_ID.getRoute(iouReport.reportID));
        return;
    }

    if (iouReport?.chatReportID && shouldDeleteIOUReport) {
        // Pop the deleted report screen before navigating. This prevents navigating to the Concierge chat due to the missing report.
        Navigation.goBack(ROUTES.REPORT_WITH_ID.getRoute(iouReport.chatReportID));
    }
}

function deleteTrackExpense(chatReportID: string, transactionID: string, reportAction: OnyxTypes.ReportAction, isSingleTransactionView = false) {
    // STEP 1: Get all collections we're updating
    const chatReport = allReports?.[`${ONYXKEYS.COLLECTION.REPORT}${chatReportID}`] ?? null;
    if (!ReportUtils.isSelfDM(chatReport)) {
        return deleteMoneyRequest(transactionID, reportAction, isSingleTransactionView);
    }

    const {parameters, optimisticData, successData, failureData, shouldDeleteTransactionThread} = getDeleteTrackExpenseInformation(chatReportID, transactionID, reportAction);

    // STEP 6: Make the API request
    API.write(WRITE_COMMANDS.DELETE_MONEY_REQUEST, parameters, {optimisticData, successData, failureData});
    CachedPDFPaths.clearByKey(transactionID);

    // STEP 7: Navigate the user depending on which page they are on and which resources were deleted
    if (isSingleTransactionView && shouldDeleteTransactionThread) {
        // Pop the deleted report screen before navigating. This prevents navigating to the Concierge chat due to the missing report.
        Navigation.goBack(ROUTES.REPORT_WITH_ID.getRoute(chatReport?.reportID ?? ''));
    }
}

/**
 * @param managerID - Account ID of the person sending the money
 * @param recipient - The user receiving the money
 */
function getSendMoneyParams(
    report: OnyxEntry<OnyxTypes.Report> | EmptyObject,
    amount: number,
    currency: string,
    comment: string,
    paymentMethodType: PaymentMethodType,
    managerID: number,
    recipient: Participant,
): SendMoneyParamsData {
    const recipientEmail = PhoneNumber.addSMSDomainIfPhoneNumber(recipient.login ?? '');
    const recipientAccountID = Number(recipient.accountID);
    const newIOUReportDetails = JSON.stringify({
        amount,
        currency,
        requestorEmail: recipientEmail,
        requestorAccountID: recipientAccountID,
        comment,
        idempotencyKey: Str.guid(),
    });

    let chatReport = !isEmptyObject(report) && report?.reportID ? report : ReportUtils.getChatByParticipants([recipientAccountID, managerID]);
    let isNewChat = false;
    if (!chatReport) {
        chatReport = ReportUtils.buildOptimisticChatReport([recipientAccountID, managerID]);
        isNewChat = true;
    }
    const optimisticIOUReport = ReportUtils.buildOptimisticIOUReport(recipientAccountID, managerID, amount, chatReport.reportID, currency, true);

    const optimisticTransaction = TransactionUtils.buildOptimisticTransaction(amount, currency, optimisticIOUReport.reportID, comment);
    const optimisticTransactionData: OnyxUpdate = {
        onyxMethod: Onyx.METHOD.SET,
        key: `${ONYXKEYS.COLLECTION.TRANSACTION}${optimisticTransaction.transactionID}`,
        value: optimisticTransaction,
    };

    const [optimisticCreatedActionForChat, optimisticCreatedActionForIOUReport, optimisticIOUReportAction, optimisticTransactionThread, optimisticCreatedActionForTransactionThread] =
        ReportUtils.buildOptimisticMoneyRequestEntities(
            optimisticIOUReport,
            CONST.IOU.REPORT_ACTION_TYPE.PAY,
            amount,
            currency,
            comment,
            recipientEmail,
            [recipient],
            optimisticTransaction.transactionID,
            paymentMethodType,
            false,
            true,
        );

    const reportPreviewAction = ReportUtils.buildOptimisticReportPreview(chatReport, optimisticIOUReport);

    // Change the method to set for new reports because it doesn't exist yet, is faster,
    // and we need the data to be available when we navigate to the chat page
    const optimisticChatReportData: OnyxUpdate = isNewChat
        ? {
              onyxMethod: Onyx.METHOD.SET,
              key: `${ONYXKEYS.COLLECTION.REPORT}${chatReport.reportID}`,
              value: {
                  ...chatReport,
                  // Set and clear pending fields on the chat report
                  pendingFields: {createChat: CONST.RED_BRICK_ROAD_PENDING_ACTION.ADD},
                  lastReadTime: DateUtils.getDBTime(),
                  lastVisibleActionCreated: reportPreviewAction.created,
              },
          }
        : {
              onyxMethod: Onyx.METHOD.MERGE,
              key: `${ONYXKEYS.COLLECTION.REPORT}${chatReport.reportID}`,
              value: {
                  ...chatReport,
                  lastReadTime: DateUtils.getDBTime(),
                  lastVisibleActionCreated: reportPreviewAction.created,
              },
          };
    const optimisticQuickActionData: OnyxUpdate = {
        onyxMethod: Onyx.METHOD.SET,
        key: ONYXKEYS.NVP_QUICK_ACTION_GLOBAL_CREATE,
        value: {
            action: CONST.QUICK_ACTIONS.SEND_MONEY,
            chatReportID: chatReport.reportID,
            isFirstQuickAction: isEmptyObject(quickAction),
        },
    };
    const optimisticIOUReportData: OnyxUpdate = {
        onyxMethod: Onyx.METHOD.SET,
        key: `${ONYXKEYS.COLLECTION.REPORT}${optimisticIOUReport.reportID}`,
        value: {
            ...optimisticIOUReport,
            lastMessageText: optimisticIOUReportAction.message?.[0]?.text,
            lastMessageHtml: optimisticIOUReportAction.message?.[0]?.html,
        },
    };
    const optimisticTransactionThreadData: OnyxUpdate = {
        onyxMethod: Onyx.METHOD.SET,
        key: `${ONYXKEYS.COLLECTION.REPORT}${optimisticTransactionThread.reportID}`,
        value: optimisticTransactionThread,
    };
    const optimisticIOUReportActionsData: OnyxUpdate = {
        onyxMethod: Onyx.METHOD.MERGE,
        key: `${ONYXKEYS.COLLECTION.REPORT_ACTIONS}${optimisticIOUReport.reportID}`,
        value: {
            [optimisticCreatedActionForIOUReport.reportActionID]: optimisticCreatedActionForIOUReport,
            [optimisticIOUReportAction.reportActionID]: {
                ...(optimisticIOUReportAction as OnyxTypes.ReportAction),
                pendingAction: CONST.RED_BRICK_ROAD_PENDING_ACTION.ADD,
            },
        },
    };
    const optimisticChatReportActionsData: OnyxUpdate = {
        onyxMethod: Onyx.METHOD.MERGE,
        key: `${ONYXKEYS.COLLECTION.REPORT_ACTIONS}${chatReport.reportID}`,
        value: {
            [reportPreviewAction.reportActionID]: reportPreviewAction,
        },
    };
    const optimisticTransactionThreadReportActionsData: OnyxUpdate = {
        onyxMethod: Onyx.METHOD.MERGE,
        key: `${ONYXKEYS.COLLECTION.REPORT_ACTIONS}${optimisticTransactionThread.reportID}`,
        value: {
            [optimisticCreatedActionForTransactionThread.reportActionID]: optimisticCreatedActionForTransactionThread,
        },
    };

    const successData: OnyxUpdate[] = [];

    // Add optimistic personal details for recipient
    let optimisticPersonalDetailListData: OnyxUpdate | EmptyObject = {};
    const optimisticPersonalDetailListAction = isNewChat
        ? {
              [recipientAccountID]: {
                  accountID: recipientAccountID,
                  avatar: UserUtils.getDefaultAvatarURL(recipient.accountID),
                  // Disabling this line since participant.displayName can be an empty string
                  // eslint-disable-next-line @typescript-eslint/prefer-nullish-coalescing
                  displayName: recipient.displayName || recipient.login,
                  login: recipient.login,
              },
          }
        : {};

    const redundantParticipants: Record<number, null> = {};
    if (!isEmptyObject(optimisticPersonalDetailListAction)) {
        const successPersonalDetailListAction: Record<number, null> = {};

        // BE will send different participants. We clear the optimistic ones to avoid duplicated entries
        Object.keys(optimisticPersonalDetailListAction).forEach((accountIDKey) => {
            const accountID = Number(accountIDKey);
            successPersonalDetailListAction[accountID] = null;
            redundantParticipants[accountID] = null;
        });

        optimisticPersonalDetailListData = {
            onyxMethod: Onyx.METHOD.MERGE,
            key: ONYXKEYS.PERSONAL_DETAILS_LIST,
            value: optimisticPersonalDetailListAction,
        };
        successData.push({
            onyxMethod: Onyx.METHOD.MERGE,
            key: ONYXKEYS.PERSONAL_DETAILS_LIST,
            value: successPersonalDetailListAction,
        });
    }

    successData.push(
        {
            onyxMethod: Onyx.METHOD.MERGE,
            key: `${ONYXKEYS.COLLECTION.REPORT}${optimisticIOUReport.reportID}`,
            value: {
                participants: redundantParticipants,
            },
        },
        {
            onyxMethod: Onyx.METHOD.MERGE,
            key: `${ONYXKEYS.COLLECTION.REPORT}${optimisticTransactionThread.reportID}`,
            value: {
                participants: redundantParticipants,
            },
        },
        {
            onyxMethod: Onyx.METHOD.MERGE,
            key: `${ONYXKEYS.COLLECTION.REPORT_ACTIONS}${optimisticIOUReport.reportID}`,
            value: {
                [optimisticIOUReportAction.reportActionID]: {
                    pendingAction: null,
                },
            },
        },
        {
            onyxMethod: Onyx.METHOD.MERGE,
            key: `${ONYXKEYS.COLLECTION.TRANSACTION}${optimisticTransaction.transactionID}`,
            value: {pendingAction: null},
        },
        {
            onyxMethod: Onyx.METHOD.MERGE,
            key: `${ONYXKEYS.COLLECTION.REPORT_ACTIONS}${chatReport.reportID}`,
            value: {
                [reportPreviewAction.reportActionID]: {
                    pendingAction: null,
                },
            },
        },
        {
            onyxMethod: Onyx.METHOD.MERGE,
            key: `${ONYXKEYS.COLLECTION.REPORT_ACTIONS}${optimisticTransactionThread.reportID}`,
            value: {
                [optimisticCreatedActionForTransactionThread.reportActionID]: {
                    pendingAction: null,
                },
            },
        },
    );

    const failureData: OnyxUpdate[] = [
        {
            onyxMethod: Onyx.METHOD.MERGE,
            key: `${ONYXKEYS.COLLECTION.TRANSACTION}${optimisticTransaction.transactionID}`,
            value: {
                errors: ErrorUtils.getMicroSecondOnyxError('iou.error.other'),
            },
        },
        {
            onyxMethod: Onyx.METHOD.MERGE,
            key: `${ONYXKEYS.COLLECTION.REPORT}${optimisticTransactionThread.reportID}`,
            value: {
                errorFields: {
                    createChat: ErrorUtils.getMicroSecondOnyxError('report.genericCreateReportFailureMessage'),
                },
            },
        },
        {
            onyxMethod: Onyx.METHOD.MERGE,
            key: `${ONYXKEYS.COLLECTION.REPORT_ACTIONS}${optimisticTransactionThread.reportID}`,
            value: {
                [optimisticCreatedActionForTransactionThread.reportActionID]: {
                    errors: ErrorUtils.getMicroSecondOnyxError('iou.error.genericCreateFailureMessage'),
                },
            },
        },
    ];

    // Now, let's add the data we need just when we are creating a new chat report
    if (isNewChat) {
        successData.push({
            onyxMethod: Onyx.METHOD.MERGE,
            key: `${ONYXKEYS.COLLECTION.REPORT}${chatReport.reportID}`,
            value: {pendingFields: null, participants: redundantParticipants},
        });
        failureData.push(
            {
                onyxMethod: Onyx.METHOD.MERGE,
                key: `${ONYXKEYS.COLLECTION.REPORT}${chatReport.reportID}`,
                value: {
                    errorFields: {
                        createChat: ErrorUtils.getMicroSecondOnyxError('report.genericCreateReportFailureMessage'),
                    },
                },
            },
            {
                onyxMethod: Onyx.METHOD.MERGE,
                key: `${ONYXKEYS.COLLECTION.REPORT_ACTIONS}${optimisticIOUReport.reportID}`,
                value: {
                    [optimisticIOUReportAction.reportActionID]: {
                        errors: ErrorUtils.getMicroSecondOnyxError('iou.error.genericCreateFailureMessage'),
                    },
                },
            },
        );

        if (optimisticChatReportActionsData.value) {
            // Add an optimistic created action to the optimistic chat reportActions data
            optimisticChatReportActionsData.value[optimisticCreatedActionForChat.reportActionID] = optimisticCreatedActionForChat;
        }
    } else {
        failureData.push({
            onyxMethod: Onyx.METHOD.MERGE,
            key: `${ONYXKEYS.COLLECTION.REPORT_ACTIONS}${optimisticIOUReport.reportID}`,
            value: {
                [optimisticIOUReportAction.reportActionID]: {
                    errors: ErrorUtils.getMicroSecondOnyxError('iou.error.other'),
                },
            },
        });
    }

    const optimisticData: OnyxUpdate[] = [
        optimisticChatReportData,
        optimisticQuickActionData,
        optimisticIOUReportData,
        optimisticChatReportActionsData,
        optimisticIOUReportActionsData,
        optimisticTransactionData,
        optimisticTransactionThreadData,
        optimisticTransactionThreadReportActionsData,
    ];

    if (!isEmptyObject(optimisticPersonalDetailListData)) {
        optimisticData.push(optimisticPersonalDetailListData);
    }

    return {
        params: {
            iouReportID: optimisticIOUReport.reportID,
            chatReportID: chatReport.reportID,
            reportActionID: optimisticIOUReportAction.reportActionID,
            paymentMethodType,
            transactionID: optimisticTransaction.transactionID,
            newIOUReportDetails,
            createdReportActionID: isNewChat ? optimisticCreatedActionForChat.reportActionID : '0',
            reportPreviewReportActionID: reportPreviewAction.reportActionID,
            createdIOUReportActionID: optimisticCreatedActionForIOUReport.reportActionID,
            transactionThreadReportID: optimisticTransactionThread.reportID,
            createdReportActionIDForThread: optimisticCreatedActionForTransactionThread.reportActionID,
        },
        optimisticData,
        successData,
        failureData,
    };
}

function getPayMoneyRequestParams(
    chatReport: OnyxTypes.Report,
    iouReport: OnyxTypes.Report,
    recipient: Participant,
    paymentMethodType: PaymentMethodType,
    full: boolean,
): PayMoneyRequestData {
    let total = (iouReport.total ?? 0) - (iouReport.nonReimbursableTotal ?? 0);
    if (ReportUtils.hasHeldExpenses(iouReport.reportID) && !full && !!iouReport.unheldTotal) {
        total = iouReport.unheldTotal;
    }

    const optimisticIOUReportAction = ReportUtils.buildOptimisticIOUReportAction(
        CONST.IOU.REPORT_ACTION_TYPE.PAY,
        ReportUtils.isExpenseReport(iouReport) ? -total : total,
        iouReport.currency ?? '',
        '',
        [recipient],
        '',
        paymentMethodType,
        iouReport.reportID,
        true,
    );

    // In some instances, the report preview action might not be available to the payer (only whispered to the requestor)
    // hence we need to make the updates to the action safely.
    let optimisticReportPreviewAction = null;
    const reportPreviewAction = getReportPreviewAction(chatReport.reportID, iouReport.reportID);
    if (reportPreviewAction) {
        optimisticReportPreviewAction = ReportUtils.updateReportPreview(iouReport, reportPreviewAction as ReportPreviewAction, true);
    }

    const currentNextStep = allNextSteps[`${ONYXKEYS.COLLECTION.NEXT_STEP}${iouReport.reportID}`] ?? null;
    const optimisticNextStep = NextStepUtils.buildNextStep(iouReport, CONST.REPORT.STATUS_NUM.REIMBURSED, {isPaidWithExpensify: paymentMethodType === CONST.IOU.PAYMENT_TYPE.VBBA});

    const optimisticData: OnyxUpdate[] = [
        {
            onyxMethod: Onyx.METHOD.MERGE,
            key: `${ONYXKEYS.COLLECTION.REPORT}${chatReport.reportID}`,
            value: {
                ...chatReport,
                lastReadTime: DateUtils.getDBTime(),
                lastVisibleActionCreated: optimisticIOUReportAction.created,
                hasOutstandingChildRequest: false,
                iouReportID: null,
                lastMessageText: optimisticIOUReportAction.message?.[0]?.text,
                lastMessageHtml: optimisticIOUReportAction.message?.[0]?.html,
            },
        },
        {
            onyxMethod: Onyx.METHOD.MERGE,
            key: `${ONYXKEYS.COLLECTION.REPORT_ACTIONS}${iouReport.reportID}`,
            value: {
                [optimisticIOUReportAction.reportActionID]: {
                    ...(optimisticIOUReportAction as OnyxTypes.ReportAction),
                    pendingAction: CONST.RED_BRICK_ROAD_PENDING_ACTION.ADD,
                },
            },
        },
        {
            onyxMethod: Onyx.METHOD.MERGE,
            key: `${ONYXKEYS.COLLECTION.REPORT}${iouReport.reportID}`,
            value: {
                ...iouReport,
                lastMessageText: optimisticIOUReportAction.message?.[0]?.text,
                lastMessageHtml: optimisticIOUReportAction.message?.[0]?.html,
                hasOutstandingChildRequest: false,
                statusNum: CONST.REPORT.STATUS_NUM.REIMBURSED,
                pendingFields: {
                    preview: CONST.RED_BRICK_ROAD_PENDING_ACTION.UPDATE,
                    reimbursed: CONST.RED_BRICK_ROAD_PENDING_ACTION.UPDATE,
                    partial: full ? null : CONST.RED_BRICK_ROAD_PENDING_ACTION.UPDATE,
                },
            },
        },
        {
            onyxMethod: Onyx.METHOD.MERGE,
            key: ONYXKEYS.NVP_LAST_PAYMENT_METHOD,
            value: {[iouReport.policyID ?? '']: paymentMethodType},
        },
        {
            onyxMethod: Onyx.METHOD.MERGE,
            key: `${ONYXKEYS.COLLECTION.NEXT_STEP}${iouReport.reportID}`,
            value: optimisticNextStep,
        },
    ];

    const successData: OnyxUpdate[] = [
        {
            onyxMethod: Onyx.METHOD.MERGE,
            key: `${ONYXKEYS.COLLECTION.REPORT}${iouReport.reportID}`,
            value: {
                pendingFields: {
                    preview: null,
                    reimbursed: null,
                    partial: null,
                },
            },
        },
    ];

    const failureData: OnyxUpdate[] = [
        {
            onyxMethod: Onyx.METHOD.MERGE,
            key: `${ONYXKEYS.COLLECTION.REPORT_ACTIONS}${iouReport.reportID}`,
            value: {
                [optimisticIOUReportAction.reportActionID]: {
                    errors: ErrorUtils.getMicroSecondOnyxError('iou.error.other'),
                },
            },
        },
        {
            onyxMethod: Onyx.METHOD.MERGE,
            key: `${ONYXKEYS.COLLECTION.REPORT}${iouReport.reportID}`,
            value: {
                ...iouReport,
            },
        },
        {
            onyxMethod: Onyx.METHOD.MERGE,
            key: `${ONYXKEYS.COLLECTION.REPORT}${chatReport.reportID}`,
            value: chatReport,
        },
        {
            onyxMethod: Onyx.METHOD.MERGE,
            key: `${ONYXKEYS.COLLECTION.NEXT_STEP}${iouReport.reportID}`,
            value: currentNextStep,
        },
    ];

    // In case the report preview action is loaded locally, let's update it.
    if (optimisticReportPreviewAction) {
        optimisticData.push({
            onyxMethod: Onyx.METHOD.MERGE,
            key: `${ONYXKEYS.COLLECTION.REPORT_ACTIONS}${chatReport.reportID}`,
            value: {
                [optimisticReportPreviewAction.reportActionID]: optimisticReportPreviewAction,
            },
        });
        failureData.push({
            onyxMethod: Onyx.METHOD.MERGE,
            key: `${ONYXKEYS.COLLECTION.REPORT_ACTIONS}${chatReport.reportID}`,
            value: {
                [optimisticReportPreviewAction.reportActionID]: {
                    created: optimisticReportPreviewAction.created,
                },
            },
        });
    }

    return {
        params: {
            iouReportID: iouReport.reportID,
            chatReportID: chatReport.reportID,
            reportActionID: optimisticIOUReportAction.reportActionID,
            paymentMethodType,
            full,
            amount: Math.abs(total),
        },
        optimisticData,
        successData,
        failureData,
    };
}

/**
 * @param managerID - Account ID of the person sending the money
 * @param recipient - The user receiving the money
 */
function sendMoneyElsewhere(report: OnyxEntry<OnyxTypes.Report>, amount: number, currency: string, comment: string, managerID: number, recipient: Participant) {
    const {params, optimisticData, successData, failureData} = getSendMoneyParams(report, amount, currency, comment, CONST.IOU.PAYMENT_TYPE.ELSEWHERE, managerID, recipient);

    API.write(WRITE_COMMANDS.SEND_MONEY_ELSEWHERE, params, {optimisticData, successData, failureData});

    Navigation.dismissModal(params.chatReportID);
    Report.notifyNewAction(params.chatReportID, managerID);
}

/**
 * @param managerID - Account ID of the person sending the money
 * @param recipient - The user receiving the money
 */
function sendMoneyWithWallet(report: OnyxEntry<OnyxTypes.Report>, amount: number, currency: string, comment: string, managerID: number, recipient: Participant | ReportUtils.OptionData) {
    const {params, optimisticData, successData, failureData} = getSendMoneyParams(report, amount, currency, comment, CONST.IOU.PAYMENT_TYPE.EXPENSIFY, managerID, recipient);

    API.write(WRITE_COMMANDS.SEND_MONEY_WITH_WALLET, params, {optimisticData, successData, failureData});

    Navigation.dismissModal(params.chatReportID);
    Report.notifyNewAction(params.chatReportID, managerID);
}

function canApproveIOU(iouReport: OnyxEntry<OnyxTypes.Report> | EmptyObject, chatReport: OnyxEntry<OnyxTypes.Report> | EmptyObject, policy: OnyxEntry<OnyxTypes.Policy> | EmptyObject) {
    if (isEmptyObject(chatReport)) {
        return false;
    }
    const isPaidGroupPolicy = ReportUtils.isPaidGroupPolicyExpenseChat(chatReport);
    if (!isPaidGroupPolicy) {
        return false;
    }

    const isOnInstantSubmitPolicy = PolicyUtils.isInstantSubmitEnabled(policy);
    const isOnSubmitAndClosePolicy = PolicyUtils.isSubmitAndClose(policy);
    if (isOnInstantSubmitPolicy && isOnSubmitAndClosePolicy) {
        return false;
    }

    const managerID = iouReport?.managerID ?? 0;
    const isCurrentUserManager = managerID === userAccountID;
    const isPolicyExpenseChat = ReportUtils.isPolicyExpenseChat(chatReport);

    const isOpenExpenseReport = isPolicyExpenseChat && ReportUtils.isOpenExpenseReport(iouReport);
    const isApproved = ReportUtils.isReportApproved(iouReport);
    const iouSettled = ReportUtils.isSettled(iouReport?.reportID);
    const isArchivedReport = ReportUtils.isArchivedRoom(iouReport);

    return isCurrentUserManager && !isOpenExpenseReport && !isApproved && !iouSettled && !isArchivedReport;
}

function canIOUBePaid(iouReport: OnyxEntry<OnyxTypes.Report> | EmptyObject, chatReport: OnyxEntry<OnyxTypes.Report> | EmptyObject, policy: OnyxEntry<OnyxTypes.Policy> | EmptyObject) {
    const isPolicyExpenseChat = ReportUtils.isPolicyExpenseChat(chatReport);
    const iouCanceled = ReportUtils.isArchivedRoom(chatReport);

    if (isEmptyObject(iouReport)) {
        return false;
    }

    if (policy?.reimbursementChoice === CONST.POLICY.REIMBURSEMENT_CHOICES.REIMBURSEMENT_NO) {
        return false;
    }

    if (ReportUtils.isInvoiceReport(iouReport)) {
        if (chatReport?.invoiceReceiver?.type === CONST.REPORT.INVOICE_RECEIVER_TYPE.INDIVIDUAL) {
            return chatReport?.invoiceReceiver?.accountID === userAccountID;
        }

        return PolicyUtils.getPolicy(chatReport?.invoiceReceiver?.policyID).role === CONST.POLICY.ROLE.ADMIN;
    }

    const isPayer = ReportUtils.isPayer(
        {
            email: currentUserEmail,
            accountID: userAccountID,
        },
        iouReport,
    );

    const isOpenExpenseReport = isPolicyExpenseChat && ReportUtils.isOpenExpenseReport(iouReport);
    const iouSettled = ReportUtils.isSettled(iouReport?.reportID);

    const {reimbursableSpend} = ReportUtils.getMoneyRequestSpendBreakdown(iouReport);
    const isAutoReimbursable = policy?.reimbursementChoice === CONST.POLICY.REIMBURSEMENT_CHOICES.REIMBURSEMENT_YES ? false : ReportUtils.canBeAutoReimbursed(iouReport, policy);
    const shouldBeApproved = canApproveIOU(iouReport, chatReport, policy);

    return isPayer && !isOpenExpenseReport && !iouSettled && !iouReport?.isWaitingOnBankAccount && reimbursableSpend !== 0 && !iouCanceled && !isAutoReimbursable && !shouldBeApproved;
}

function hasIOUToApproveOrPay(chatReport: OnyxEntry<OnyxTypes.Report> | EmptyObject, excludedIOUReportID: string): boolean {
    const chatReportActions = allReportActions?.[`${ONYXKEYS.COLLECTION.REPORT_ACTIONS}${chatReport?.reportID}`] ?? {};

    return Object.values(chatReportActions).some((action) => {
        const iouReport = ReportUtils.getReport(action.childReportID ?? '');
        const policy = PolicyUtils.getPolicy(iouReport?.policyID);
        const shouldShowSettlementButton = canIOUBePaid(iouReport, chatReport, policy) || canApproveIOU(iouReport, chatReport, policy);
        return action.childReportID?.toString() !== excludedIOUReportID && action.actionName === CONST.REPORT.ACTIONS.TYPE.REPORT_PREVIEW && shouldShowSettlementButton;
    });
}

function approveMoneyRequest(expenseReport: OnyxTypes.Report | EmptyObject, full?: boolean) {
    const currentNextStep = allNextSteps[`${ONYXKEYS.COLLECTION.NEXT_STEP}${expenseReport.reportID}`] ?? null;
    let total = expenseReport.total ?? 0;
    const hasHeldExpenses = ReportUtils.hasHeldExpenses(expenseReport.reportID);
    if (hasHeldExpenses && !full && !!expenseReport.unheldTotal) {
        total = expenseReport.unheldTotal;
    }
    const optimisticApprovedReportAction = ReportUtils.buildOptimisticApprovedReportAction(total, expenseReport.currency ?? '', expenseReport.reportID);
    const optimisticNextStep = NextStepUtils.buildNextStep(expenseReport, CONST.REPORT.STATUS_NUM.APPROVED);
    const chatReport = ReportUtils.getReport(expenseReport.chatReportID);

    const optimisticReportActionsData: OnyxUpdate = {
        onyxMethod: Onyx.METHOD.MERGE,
        key: `${ONYXKEYS.COLLECTION.REPORT_ACTIONS}${expenseReport.reportID}`,
        value: {
            [optimisticApprovedReportAction.reportActionID]: {
                ...(optimisticApprovedReportAction as OnyxTypes.ReportAction),
                pendingAction: CONST.RED_BRICK_ROAD_PENDING_ACTION.ADD,
            },
        },
    };
    const optimisticIOUReportData: OnyxUpdate = {
        onyxMethod: Onyx.METHOD.MERGE,
        key: `${ONYXKEYS.COLLECTION.REPORT}${expenseReport.reportID}`,
        value: {
            ...expenseReport,
            lastMessageText: optimisticApprovedReportAction.message?.[0]?.text,
            lastMessageHtml: optimisticApprovedReportAction.message?.[0]?.html,
            stateNum: CONST.REPORT.STATE_NUM.APPROVED,
            statusNum: CONST.REPORT.STATUS_NUM.APPROVED,
            pendingFields: {
                partial: full ? null : CONST.RED_BRICK_ROAD_PENDING_ACTION.UPDATE,
            },
        },
    };

    const optimisticChatReportData: OnyxUpdate = {
        onyxMethod: Onyx.METHOD.MERGE,
        key: `${ONYXKEYS.COLLECTION.REPORT}${expenseReport?.chatReportID}`,
        value: {
            hasOutstandingChildRequest: hasIOUToApproveOrPay(chatReport, expenseReport?.reportID ?? ''),
        },
    };

    const optimisticNextStepData: OnyxUpdate = {
        onyxMethod: Onyx.METHOD.MERGE,
        key: `${ONYXKEYS.COLLECTION.NEXT_STEP}${expenseReport.reportID}`,
        value: optimisticNextStep,
    };
    const optimisticData: OnyxUpdate[] = [optimisticIOUReportData, optimisticReportActionsData, optimisticNextStepData, optimisticChatReportData];

    const successData: OnyxUpdate[] = [
        {
            onyxMethod: Onyx.METHOD.MERGE,
            key: `${ONYXKEYS.COLLECTION.REPORT_ACTIONS}${expenseReport.reportID}`,
            value: {
                [optimisticApprovedReportAction.reportActionID]: {
                    pendingAction: null,
                },
            },
        },
        {
            onyxMethod: Onyx.METHOD.MERGE,
            key: `${ONYXKEYS.COLLECTION.REPORT}${expenseReport.reportID}`,
            value: {
                pendingFields: {
                    partial: null,
                },
            },
        },
    ];

    const failureData: OnyxUpdate[] = [
        {
            onyxMethod: Onyx.METHOD.MERGE,
            key: `${ONYXKEYS.COLLECTION.REPORT_ACTIONS}${expenseReport.reportID}`,
            value: {
                [optimisticApprovedReportAction.reportActionID]: {
                    errors: ErrorUtils.getMicroSecondOnyxError('iou.error.other'),
                },
            },
        },
        {
            onyxMethod: Onyx.METHOD.MERGE,
            key: `${ONYXKEYS.COLLECTION.REPORT}${expenseReport.chatReportID}`,
            value: {
                hasOutstandingChildRequest: chatReport?.hasOutstandingChildRequest,
                pendingFields: {
                    partial: null,
                },
            },
        },
        {
            onyxMethod: Onyx.METHOD.MERGE,
            key: `${ONYXKEYS.COLLECTION.NEXT_STEP}${expenseReport.reportID}`,
            value: currentNextStep,
        },
    ];

    // Clear hold reason of all transactions if we approve all requests
    if (full && hasHeldExpenses) {
        const heldTransactions = ReportUtils.getAllHeldTransactions(expenseReport.reportID);
        heldTransactions.forEach((heldTransaction) => {
            optimisticData.push({
                onyxMethod: Onyx.METHOD.MERGE,
                key: `${ONYXKEYS.COLLECTION.TRANSACTION}${heldTransaction.transactionID}`,
                value: {
                    comment: {
                        hold: '',
                    },
                },
            });
            failureData.push({
                onyxMethod: Onyx.METHOD.MERGE,
                key: `${ONYXKEYS.COLLECTION.TRANSACTION}${heldTransaction.transactionID}`,
                value: {
                    comment: {
                        hold: heldTransaction.comment.hold,
                    },
                },
            });
        });
    }

    const parameters: ApproveMoneyRequestParams = {
        reportID: expenseReport.reportID,
        approvedReportActionID: optimisticApprovedReportAction.reportActionID,
        full,
    };

    API.write(WRITE_COMMANDS.APPROVE_MONEY_REQUEST, parameters, {optimisticData, successData, failureData});
}

function submitReport(expenseReport: OnyxTypes.Report) {
    const currentNextStep = allNextSteps[`${ONYXKEYS.COLLECTION.NEXT_STEP}${expenseReport.reportID}`] ?? null;
    const parentReport = ReportUtils.getReport(expenseReport.parentReportID);
    const policy = PolicyUtils.getPolicy(expenseReport.policyID);
    const isCurrentUserManager = currentUserPersonalDetails.accountID === expenseReport.managerID;
    const isSubmitAndClosePolicy = PolicyUtils.isSubmitAndClose(policy);
    const adminAccountID = policy.role === CONST.POLICY.ROLE.ADMIN ? currentUserPersonalDetails.accountID : undefined;
    const optimisticSubmittedReportAction = ReportUtils.buildOptimisticSubmittedReportAction(expenseReport?.total ?? 0, expenseReport.currency ?? '', expenseReport.reportID, adminAccountID);
    const optimisticNextStep = NextStepUtils.buildNextStep(expenseReport, isSubmitAndClosePolicy ? CONST.REPORT.STATUS_NUM.CLOSED : CONST.REPORT.STATUS_NUM.SUBMITTED);

    const optimisticData: OnyxUpdate[] = !isSubmitAndClosePolicy
        ? [
              {
                  onyxMethod: Onyx.METHOD.MERGE,
                  key: `${ONYXKEYS.COLLECTION.REPORT_ACTIONS}${expenseReport.reportID}`,
                  value: {
                      [optimisticSubmittedReportAction.reportActionID]: {
                          ...(optimisticSubmittedReportAction as OnyxTypes.ReportAction),
                          pendingAction: CONST.RED_BRICK_ROAD_PENDING_ACTION.ADD,
                      },
                  },
              },
              {
                  onyxMethod: Onyx.METHOD.MERGE,
                  key: `${ONYXKEYS.COLLECTION.REPORT}${expenseReport.reportID}`,
                  value: {
                      ...expenseReport,
                      lastMessageText: optimisticSubmittedReportAction.message?.[0]?.text ?? '',
                      lastMessageHtml: optimisticSubmittedReportAction.message?.[0]?.html ?? '',
                      stateNum: CONST.REPORT.STATE_NUM.SUBMITTED,
                      statusNum: CONST.REPORT.STATUS_NUM.SUBMITTED,
                  },
              },
          ]
        : [
              {
                  onyxMethod: Onyx.METHOD.MERGE,
                  key: `${ONYXKEYS.COLLECTION.REPORT}${expenseReport.reportID}`,
                  value: {
                      ...expenseReport,
                      stateNum: CONST.REPORT.STATE_NUM.APPROVED,
                      statusNum: CONST.REPORT.STATUS_NUM.CLOSED,
                  },
              },
          ];

    optimisticData.push({
        onyxMethod: Onyx.METHOD.MERGE,
        key: `${ONYXKEYS.COLLECTION.NEXT_STEP}${expenseReport.reportID}`,
        value: optimisticNextStep,
    });

    if (parentReport?.reportID) {
        optimisticData.push({
            onyxMethod: Onyx.METHOD.MERGE,
            key: `${ONYXKEYS.COLLECTION.REPORT}${parentReport.reportID}`,
            value: {
                ...parentReport,
                // In case its a manager who force submitted the report, they are the next user who needs to take an action
                hasOutstandingChildRequest: isCurrentUserManager,
                iouReportID: null,
            },
        });
    }

    const successData: OnyxUpdate[] = [];
    if (!isSubmitAndClosePolicy) {
        successData.push({
            onyxMethod: Onyx.METHOD.MERGE,
            key: `${ONYXKEYS.COLLECTION.REPORT_ACTIONS}${expenseReport.reportID}`,
            value: {
                [optimisticSubmittedReportAction.reportActionID]: {
                    pendingAction: null,
                },
            },
        });
    }

    const failureData: OnyxUpdate[] = [
        {
            onyxMethod: Onyx.METHOD.MERGE,
            key: `${ONYXKEYS.COLLECTION.REPORT}${expenseReport.reportID}`,
            value: {
                statusNum: CONST.REPORT.STATUS_NUM.OPEN,
                stateNum: CONST.REPORT.STATE_NUM.OPEN,
            },
        },
        {
            onyxMethod: Onyx.METHOD.MERGE,
            key: `${ONYXKEYS.COLLECTION.NEXT_STEP}${expenseReport.reportID}`,
            value: currentNextStep,
        },
    ];
    if (!isSubmitAndClosePolicy) {
        failureData.push({
            onyxMethod: Onyx.METHOD.MERGE,
            key: `${ONYXKEYS.COLLECTION.REPORT_ACTIONS}${expenseReport.reportID}`,
            value: {
                [optimisticSubmittedReportAction.reportActionID]: {
                    errors: ErrorUtils.getMicroSecondOnyxError('iou.error.other'),
                },
            },
        });
    }

    if (parentReport?.reportID) {
        failureData.push({
            onyxMethod: Onyx.METHOD.MERGE,
            key: `${ONYXKEYS.COLLECTION.REPORT}${parentReport.reportID}`,
            value: {
                hasOutstandingChildRequest: parentReport.hasOutstandingChildRequest,
                iouReportID: expenseReport.reportID,
            },
        });
    }

    const parameters: SubmitReportParams = {
        reportID: expenseReport.reportID,
        managerAccountID: PolicyUtils.getSubmitToAccountID(policy, expenseReport.ownerAccountID ?? -1) ?? expenseReport.managerID,
        reportActionID: optimisticSubmittedReportAction.reportActionID,
    };

    API.write(WRITE_COMMANDS.SUBMIT_REPORT, parameters, {optimisticData, successData, failureData});
}

function cancelPayment(expenseReport: OnyxTypes.Report, chatReport: OnyxTypes.Report) {
    const optimisticReportAction = ReportUtils.buildOptimisticCancelPaymentReportAction(expenseReport.reportID, -(expenseReport.total ?? 0), expenseReport.currency ?? '');
    const policy = PolicyUtils.getPolicy(chatReport.policyID);
    const isFree = policy && policy.type === CONST.POLICY.TYPE.FREE;
    const approvalMode = policy.approvalMode ?? CONST.POLICY.APPROVAL_MODE.BASIC;
    let stateNum: ValueOf<typeof CONST.REPORT.STATE_NUM> = CONST.REPORT.STATE_NUM.SUBMITTED;
    let statusNum: ValueOf<typeof CONST.REPORT.STATUS_NUM> = CONST.REPORT.STATUS_NUM.SUBMITTED;
    if (!isFree) {
        stateNum = approvalMode === CONST.POLICY.APPROVAL_MODE.OPTIONAL ? CONST.REPORT.STATE_NUM.SUBMITTED : CONST.REPORT.STATE_NUM.APPROVED;
        statusNum = approvalMode === CONST.POLICY.APPROVAL_MODE.OPTIONAL ? CONST.REPORT.STATUS_NUM.CLOSED : CONST.REPORT.STATUS_NUM.APPROVED;
    }
    const optimisticNextStep = NextStepUtils.buildNextStep(expenseReport, statusNum);
    const optimisticData: OnyxUpdate[] = [
        {
            onyxMethod: Onyx.METHOD.MERGE,
            key: `${ONYXKEYS.COLLECTION.REPORT_ACTIONS}${expenseReport.reportID}`,
            value: {
                [optimisticReportAction.reportActionID]: {
                    ...(optimisticReportAction as OnyxTypes.ReportAction),
                    pendingAction: CONST.RED_BRICK_ROAD_PENDING_ACTION.ADD,
                },
            },
        },
        {
            onyxMethod: Onyx.METHOD.MERGE,
            key: `${ONYXKEYS.COLLECTION.REPORT}${expenseReport.reportID}`,
            value: {
                ...expenseReport,
                lastMessageText: optimisticReportAction.message?.[0]?.text,
                lastMessageHtml: optimisticReportAction.message?.[0]?.html,
                stateNum,
                statusNum,
            },
        },
    ];

    if (!isFree) {
        optimisticData.push({
            onyxMethod: Onyx.METHOD.MERGE,
            key: `${ONYXKEYS.COLLECTION.NEXT_STEP}${expenseReport.reportID}`,
            value: optimisticNextStep,
        });
    }

    const successData: OnyxUpdate[] = [
        {
            onyxMethod: Onyx.METHOD.MERGE,
            key: `${ONYXKEYS.COLLECTION.REPORT_ACTIONS}${expenseReport.reportID}`,
            value: {
                [optimisticReportAction.reportActionID]: {
                    pendingAction: null,
                },
            },
        },
    ];

    const failureData: OnyxUpdate[] = [
        {
            onyxMethod: Onyx.METHOD.MERGE,
            key: `${ONYXKEYS.COLLECTION.REPORT_ACTIONS}${expenseReport.reportID}`,
            value: {
                [optimisticReportAction.reportActionID ?? '']: {
                    errors: ErrorUtils.getMicroSecondOnyxError('iou.error.other'),
                },
            },
        },
        {
            onyxMethod: Onyx.METHOD.MERGE,
            key: `${ONYXKEYS.COLLECTION.REPORT}${expenseReport.reportID}`,
            value: {
                statusNum: CONST.REPORT.STATUS_NUM.REIMBURSED,
            },
        },
    ];

    if (chatReport?.reportID) {
        failureData.push({
            onyxMethod: Onyx.METHOD.MERGE,
            key: `${ONYXKEYS.COLLECTION.REPORT}${chatReport.reportID}`,
            value: {
                hasOutstandingChildRequest: true,
                iouReportID: expenseReport.reportID,
            },
        });
    }
    if (!isFree) {
        failureData.push({
            onyxMethod: Onyx.METHOD.MERGE,
            key: `${ONYXKEYS.COLLECTION.NEXT_STEP}${expenseReport.reportID}`,
            value: NextStepUtils.buildNextStep(expenseReport, CONST.REPORT.STATUS_NUM.REIMBURSED),
        });
    }

    API.write(
        WRITE_COMMANDS.CANCEL_PAYMENT,
        {
            iouReportID: expenseReport.reportID,
            chatReportID: chatReport.reportID,
            managerAccountID: expenseReport.managerID ?? 0,
            reportActionID: optimisticReportAction.reportActionID,
        },
        {optimisticData, successData, failureData},
    );
}

function payMoneyRequest(paymentType: PaymentMethodType, chatReport: OnyxTypes.Report, iouReport: OnyxTypes.Report, full = true) {
    const recipient = {accountID: iouReport.ownerAccountID};
    const {params, optimisticData, successData, failureData} = getPayMoneyRequestParams(chatReport, iouReport, recipient, paymentType, full);

    // For now, we need to call the PayMoneyRequestWithWallet API since PayMoneyRequest was not updated to work with
    // Expensify Wallets.
    const apiCommand = paymentType === CONST.IOU.PAYMENT_TYPE.EXPENSIFY ? WRITE_COMMANDS.PAY_MONEY_REQUEST_WITH_WALLET : WRITE_COMMANDS.PAY_MONEY_REQUEST;

    API.write(apiCommand, params, {optimisticData, successData, failureData});
    Navigation.dismissModalWithReport(chatReport);
}

function detachReceipt(transactionID: string) {
    const transaction = allTransactions[`${ONYXKEYS.COLLECTION.TRANSACTION}${transactionID}`];
    const newTransaction = transaction ? {...transaction, filename: '', receipt: {}} : null;

    const optimisticData: OnyxUpdate[] = [
        {
            onyxMethod: Onyx.METHOD.SET,
            key: `${ONYXKEYS.COLLECTION.TRANSACTION}${transactionID}`,
            value: newTransaction,
        },
    ];

    const failureData: OnyxUpdate[] = [
        {
            onyxMethod: Onyx.METHOD.MERGE,
            key: `${ONYXKEYS.COLLECTION.TRANSACTION}${transactionID}`,
            value: {
                ...transaction,
                errors: ErrorUtils.getMicroSecondOnyxError('iou.error.receiptDeleteFailureError'),
            },
        },
    ];

    const parameters: DetachReceiptParams = {transactionID};

    API.write(WRITE_COMMANDS.DETACH_RECEIPT, parameters, {optimisticData, failureData});
}

function replaceReceipt(transactionID: string, file: File, source: string) {
    const transaction = allTransactions[`${ONYXKEYS.COLLECTION.TRANSACTION}${transactionID}`];
    const oldReceipt = transaction?.receipt ?? {};
    const receiptOptimistic = {
        source,
        state: CONST.IOU.RECEIPT_STATE.OPEN,
    };

    const optimisticData: OnyxUpdate[] = [
        {
            onyxMethod: Onyx.METHOD.MERGE,
            key: `${ONYXKEYS.COLLECTION.TRANSACTION}${transactionID}`,
            value: {
                receipt: receiptOptimistic,
                filename: file.name,
            },
        },
    ];

    const failureData: OnyxUpdate[] = [
        {
            onyxMethod: Onyx.METHOD.MERGE,
            key: `${ONYXKEYS.COLLECTION.TRANSACTION}${transactionID}`,
            value: {
                receipt: oldReceipt,
                filename: transaction?.filename,
                errors: getReceiptError(receiptOptimistic, file.name),
            },
        },
    ];

    const parameters: ReplaceReceiptParams = {
        transactionID,
        receipt: file,
    };

    API.write(WRITE_COMMANDS.REPLACE_RECEIPT, parameters, {optimisticData, failureData});
}

/**
 * Finds the participants for an IOU based on the attached report
 * @param transactionID of the transaction to set the participants of
 * @param report attached to the transaction
 */
function setMoneyRequestParticipantsFromReport(transactionID: string, report: OnyxEntry<OnyxTypes.Report>): Participant[] {
    // If the report is iou or expense report, we should get the chat report to set participant for request money
    const chatReport = ReportUtils.isMoneyRequestReport(report) ? ReportUtils.getReport(report?.chatReportID) : report;
    const currentUserAccountID = currentUserPersonalDetails.accountID;
    const shouldAddAsReport = !isEmptyObject(chatReport) && ReportUtils.isSelfDM(chatReport);
    let participants: Participant[] = [];

    if (ReportUtils.isPolicyExpenseChat(chatReport) || shouldAddAsReport) {
        participants = [{accountID: 0, reportID: chatReport?.reportID, isPolicyExpenseChat: ReportUtils.isPolicyExpenseChat(chatReport), selected: true}];
    } else {
        const chatReportOtherParticipants = Object.keys(chatReport?.participants ?? {})
            .map(Number)
            .filter((accountID) => accountID !== currentUserAccountID);
        participants = chatReportOtherParticipants.map((accountID) => ({accountID, selected: true}));

        if (ReportUtils.isInvoiceRoom(chatReport)) {
            participants = [
                ...participants,
                {
                    policyID: chatReport?.policyID,
                    isSender: true,
                    selected: false,
                },
            ];
        }
    }

    Onyx.merge(`${ONYXKEYS.COLLECTION.TRANSACTION_DRAFT}${transactionID}`, {participants, participantsAutoAssigned: true});

    return participants;
}

function setMoneyRequestTaxRate(transactionID: string, taxCode: string) {
    Onyx.merge(`${ONYXKEYS.COLLECTION.TRANSACTION_DRAFT}${transactionID}`, {taxCode});
}

function setMoneyRequestTaxAmount(transactionID: string, taxAmount: number, isDraft: boolean) {
    Onyx.merge(`${isDraft ? ONYXKEYS.COLLECTION.TRANSACTION_DRAFT : ONYXKEYS.COLLECTION.TRANSACTION}${transactionID}`, {taxAmount});
}

function setShownHoldUseExplanation() {
    Onyx.set(ONYXKEYS.NVP_HOLD_USE_EXPLAINED, true);
}

/**
 * Sets the `splitShares` map that holds individual shares of a split bill
 */
function setSplitShares(transaction: OnyxEntry<OnyxTypes.Transaction>, amount: number, currency: string, newAccountIDs: number[]) {
    if (!transaction) {
        return;
    }
    const oldAccountIDs = Object.keys(transaction.splitShares ?? {}).map((key) => Number(key));

    // Create an array containing unique IDs of the current transaction participants and the new ones
    // The current userAccountID might not be included in newAccountIDs if this is called from the participants step using Global Create
    // If this is called from an existing group chat, it'll be included. So we manually add them to account for both cases.
    const accountIDs = [...new Set<number>([userAccountID, ...newAccountIDs, ...oldAccountIDs])];

    const splitShares: SplitShares = accountIDs.reduce((result: SplitShares, accountID): SplitShares => {
        // We want to replace the contents of splitShares to contain only `newAccountIDs` entries
        // In the case of going back to the participants page and removing a participant
        // a simple merge will have the previous participant still present in the splitshares object
        // So we manually set their entry to null
        if (!newAccountIDs.includes(accountID) && accountID !== userAccountID) {
            return {
                ...result,
                [accountID]: null,
            };
        }

        const isPayer = accountID === userAccountID;
        const participantsLength = newAccountIDs.includes(userAccountID) ? newAccountIDs.length - 1 : newAccountIDs.length;
        const splitAmount = IOUUtils.calculateAmount(participantsLength, amount, currency, isPayer);
        return {
            ...result,
            [accountID]: {
                amount: splitAmount,
                isModified: false,
            },
        };
    }, {});

    Onyx.merge(`${ONYXKEYS.COLLECTION.TRANSACTION_DRAFT}${transaction.transactionID}`, {splitShares});
}

function resetSplitShares(transaction: OnyxEntry<OnyxTypes.Transaction>, newAmount?: number, currency?: string) {
    if (!transaction) {
        return;
    }
    const accountIDs = Object.keys(transaction.splitShares ?? {}).map((key) => Number(key));
    if (!accountIDs) {
        return;
    }
    setSplitShares(transaction, newAmount ?? transaction.amount, currency ?? transaction.currency, accountIDs);
}

/**
 * Sets an individual split share of the participant accountID supplied
 */
function setIndividualShare(transactionID: string, participantAccountID: number, participantShare: number) {
    Onyx.merge(`${ONYXKEYS.COLLECTION.TRANSACTION_DRAFT}${transactionID}`, {
        splitShares: {
            [participantAccountID]: {amount: participantShare, isModified: true},
        },
    });
}

/**
 * Adjusts remaining unmodified shares when another share is modified
 * E.g. if total bill is $100 and split between 3 participants, when the user changes the first share to $50, the remaining unmodified shares will become $25 each.
 */
function adjustRemainingSplitShares(transaction: NonNullable<OnyxTypes.Transaction>) {
    const modifiedShares = Object.keys(transaction.splitShares ?? {}).filter((key: string) => transaction?.splitShares?.[Number(key)]?.isModified);

    if (!modifiedShares.length) {
        return;
    }

    const sumOfManualShares = modifiedShares
        .map((key: string): number => transaction?.splitShares?.[Number(key)]?.amount ?? 0)
        .reduce((prev: number, current: number): number => prev + current, 0);

    const unmodifiedSharesAccountIDs = Object.keys(transaction.splitShares ?? {})
        .filter((key: string) => !transaction?.splitShares?.[Number(key)]?.isModified)
        .map((key: string) => Number(key));

    const remainingTotal = transaction.amount - sumOfManualShares;
    if (remainingTotal < 0) {
        return;
    }

    const splitShares: SplitShares = unmodifiedSharesAccountIDs.reduce((result: SplitShares, accountID: number, index: number): SplitShares => {
        const splitAmount = IOUUtils.calculateAmount(unmodifiedSharesAccountIDs.length - 1, remainingTotal, transaction.currency, index === 0);
        return {
            ...result,
            [accountID]: {
                amount: splitAmount,
            },
        };
    }, {});

    Onyx.merge(`${ONYXKEYS.COLLECTION.TRANSACTION_DRAFT}${transaction.transactionID}`, {splitShares});
}

/**
 * Put expense on HOLD
 */
function putOnHold(transactionID: string, comment: string, reportID: string) {
    const currentTime = DateUtils.getDBTime();
    const createdReportAction = ReportUtils.buildOptimisticHoldReportAction(currentTime);
    const createdReportActionComment = ReportUtils.buildOptimisticHoldReportActionComment(comment, DateUtils.addMillisecondsFromDateTime(currentTime, 1));

    const optimisticData: OnyxUpdate[] = [
        {
            onyxMethod: Onyx.METHOD.MERGE,
            key: `${ONYXKEYS.COLLECTION.REPORT_ACTIONS}${reportID}`,
            value: {
                [createdReportAction.reportActionID]: createdReportAction as ReportAction,
                [createdReportActionComment.reportActionID]: createdReportActionComment as ReportAction,
            },
        },
        {
            onyxMethod: Onyx.METHOD.MERGE,
            key: `${ONYXKEYS.COLLECTION.TRANSACTION}${transactionID}`,
            value: {
                pendingAction: CONST.RED_BRICK_ROAD_PENDING_ACTION.UPDATE,
                comment: {
                    hold: createdReportAction.reportActionID,
                },
            },
        },
    ];

    const successData: OnyxUpdate[] = [
        {
            onyxMethod: Onyx.METHOD.MERGE,
            key: `${ONYXKEYS.COLLECTION.TRANSACTION}${transactionID}`,
            value: {
                pendingAction: null,
            },
        },
    ];

    const failureData: OnyxUpdate[] = [
        {
            onyxMethod: Onyx.METHOD.MERGE,
            key: `${ONYXKEYS.COLLECTION.TRANSACTION}${transactionID}`,
            value: {
                pendingAction: null,
                comment: {
                    hold: null,
                },
            },
        },
    ];

    API.write(
        'HoldRequest',
        {
            transactionID,
            comment,
            reportActionID: createdReportAction.reportActionID,
            commentReportActionID: createdReportActionComment.reportActionID,
        },
        {optimisticData, successData, failureData},
    );
}

/**
 * Remove expense from HOLD
 */
function unholdRequest(transactionID: string, reportID: string) {
    const createdReportAction = ReportUtils.buildOptimisticUnHoldReportAction();

    const optimisticData: OnyxUpdate[] = [
        {
            onyxMethod: Onyx.METHOD.MERGE,
            key: `${ONYXKEYS.COLLECTION.REPORT_ACTIONS}${reportID}`,
            value: {
                [createdReportAction.reportActionID]: createdReportAction as ReportAction,
            },
        },
        {
            onyxMethod: Onyx.METHOD.MERGE,
            key: `${ONYXKEYS.COLLECTION.TRANSACTION}${transactionID}`,
            value: {
                pendingAction: CONST.RED_BRICK_ROAD_PENDING_ACTION.UPDATE,
                comment: {
                    hold: null,
                },
            },
        },
    ];

    const successData: OnyxUpdate[] = [
        {
            onyxMethod: Onyx.METHOD.MERGE,
            key: `${ONYXKEYS.COLLECTION.TRANSACTION}${transactionID}`,
            value: {
                pendingAction: null,
                comment: {
                    hold: null,
                },
            },
        },
    ];

    const failureData: OnyxUpdate[] = [
        {
            onyxMethod: Onyx.METHOD.MERGE,
            key: `${ONYXKEYS.COLLECTION.TRANSACTION}${transactionID}`,
            value: {
                pendingAction: null,
            },
        },
    ];

    API.write(
        'UnHoldRequest',
        {
            transactionID,
            reportActionID: createdReportAction.reportActionID,
        },
        {optimisticData, successData, failureData},
    );
}
// eslint-disable-next-line rulesdir/no-negated-variables
function navigateToStartStepIfScanFileCannotBeRead(
    receiptFilename: string | undefined,
    receiptPath: ReceiptSource | undefined,
    onSuccess: (file: File) => void,
    requestType: IOURequestType,
    iouType: IOUType,
    transactionID: string,
    reportID: string,
    receiptType: string | undefined,
) {
    if (!receiptFilename || !receiptPath) {
        return;
    }

    const onFailure = () => {
        setMoneyRequestReceipt(transactionID, '', '', true);
        if (requestType === CONST.IOU.REQUEST_TYPE.MANUAL) {
            Navigation.navigate(ROUTES.MONEY_REQUEST_STEP_SCAN.getRoute(CONST.IOU.ACTION.CREATE, iouType, transactionID, reportID, Navigation.getActiveRouteWithoutParams()));
            return;
        }
        IOUUtils.navigateToStartMoneyRequestStep(requestType, iouType, transactionID, reportID);
    };
    FileUtils.readFileAsync(receiptPath.toString(), receiptFilename, onSuccess, onFailure, receiptType);
}

/** Save the preferred payment method for a policy */
function savePreferredPaymentMethod(policyID: string, paymentMethod: PaymentMethodType) {
    Onyx.merge(`${ONYXKEYS.NVP_LAST_PAYMENT_METHOD}`, {[policyID]: paymentMethod});
}

/** Get report policy id of IOU request */
function getIOURequestPolicyID(transaction: OnyxEntry<OnyxTypes.Transaction>, report: OnyxEntry<OnyxTypes.Report>): string {
    // Workspace sender will exist for invoices
    const workspaceSender = transaction?.participants?.find((participant) => participant.isSender);
    return workspaceSender?.policyID ?? report?.policyID ?? '0';
}

export {
    approveMoneyRequest,
    canApproveIOU,
    canIOUBePaid,
    cancelPayment,
    clearMoneyRequest,
    completeSplitBill,
    createDistanceRequest,
    createDraftTransaction,
    deleteMoneyRequest,
    deleteTrackExpense,
    detachReceipt,
    editMoneyRequest,
    initMoneyRequest,
    navigateToStartStepIfScanFileCannotBeRead,
    payMoneyRequest,
    putOnHold,
    replaceReceipt,
    requestMoney,
    savePreferredPaymentMethod,
    sendMoneyElsewhere,
    sendMoneyWithWallet,
    setCustomUnitRateID,
    setDraftSplitTransaction,
    setMoneyRequestAmount,
    setMoneyRequestBillable,
    setMoneyRequestCategory,
    setMoneyRequestCreated,
    setMoneyRequestCurrency,
    setMoneyRequestDescription,
    setMoneyRequestMerchant,
    setMoneyRequestParticipants,
    setMoneyRequestParticipantsFromReport,
    setMoneyRequestPendingFields,
    setMoneyRequestReceipt,
    setSplitPayer,
    setMoneyRequestTag,
    setMoneyRequestTaxAmount,
    setMoneyRequestTaxRate,
    setShownHoldUseExplanation,
    setSplitShares,
    resetSplitShares,
    setIndividualShare,
    adjustRemainingSplitShares,
    splitBill,
    splitBillAndOpenReport,
    startMoneyRequest,
    startSplitBill,
    submitReport,
    trackExpense,
    unholdRequest,
    updateDistanceRequestRate,
    updateMoneyRequestAmountAndCurrency,
    updateMoneyRequestBillable,
    updateMoneyRequestCategory,
    updateMoneyRequestDate,
    updateMoneyRequestDescription,
    updateMoneyRequestDistance,
    updateMoneyRequestMerchant,
    updateMoneyRequestTag,
    updateMoneyRequestTaxAmount,
    updateMoneyRequestTaxRate,
    sendInvoice,
    getIOURequestPolicyID,
};
export type {GPSPoint as GpsPoint, IOURequestType};<|MERGE_RESOLUTION|>--- conflicted
+++ resolved
@@ -5110,12 +5110,8 @@
     const transactionChanges = {
         amount,
         currency,
-<<<<<<< HEAD
-        ...(taxAmount && {taxAmount}),
         taxCode,
-=======
         taxAmount,
->>>>>>> b587bf70
     };
     const transactionThreadReport = allReports?.[`${ONYXKEYS.COLLECTION.REPORT}${transactionThreadReportID}`] ?? null;
     const parentReport = allReports?.[`${ONYXKEYS.COLLECTION.REPORT}${transactionThreadReport?.parentReportID}`] ?? null;
