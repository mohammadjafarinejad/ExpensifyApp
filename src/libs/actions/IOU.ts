import type {ParamListBase, StackNavigationState} from '@react-navigation/native';
import {format} from 'date-fns';
import fastMerge from 'expensify-common/lib/fastMerge';
import Str from 'expensify-common/lib/str';
import Onyx from 'react-native-onyx';
import type {OnyxCollection, OnyxEntry, OnyxUpdate} from 'react-native-onyx';
import type {ValueOf} from 'type-fest';
import ReceiptGeneric from '@assets/images/receipt-generic.png';
import * as API from '@libs/API';
import type {
    ApproveMoneyRequestParams,
    CompleteSplitBillParams,
    CreateDistanceRequestParams,
    DeleteMoneyRequestParams,
    DetachReceiptParams,
    EditMoneyRequestParams,
    PayMoneyRequestParams,
    ReplaceReceiptParams,
    RequestMoneyParams,
    SendMoneyParams,
    SplitBillParams,
    StartSplitBillParams,
    SubmitReportParams,
    TrackExpenseParams,
    UpdateMoneyRequestParams,
} from '@libs/API/parameters';
import {WRITE_COMMANDS} from '@libs/API/types';
import * as CurrencyUtils from '@libs/CurrencyUtils';
import DateUtils from '@libs/DateUtils';
import DistanceRequestUtils from '@libs/DistanceRequestUtils';
import * as ErrorUtils from '@libs/ErrorUtils';
import * as FileUtils from '@libs/fileDownload/FileUtils';
import * as IOUUtils from '@libs/IOUUtils';
import * as LocalePhoneNumber from '@libs/LocalePhoneNumber';
import * as Localize from '@libs/Localize';
import Navigation from '@libs/Navigation/Navigation';
import * as NextStepUtils from '@libs/NextStepUtils';
import type {TaxRatesOption} from '@libs/OptionsListUtils';
import Permissions from '@libs/Permissions';
import * as PhoneNumber from '@libs/PhoneNumber';
import * as PolicyUtils from '@libs/PolicyUtils';
import * as ReportActionsUtils from '@libs/ReportActionsUtils';
import * as ReportUtils from '@libs/ReportUtils';
import type {OptimisticChatReport, OptimisticCreatedReportAction, OptimisticIOUReportAction, TransactionDetails} from '@libs/ReportUtils';
import * as TransactionUtils from '@libs/TransactionUtils';
import * as UserUtils from '@libs/UserUtils';
import ViolationsUtils from '@libs/Violations/ViolationsUtils';
import type {NavigationPartialRoute} from '@navigation/types';
import CONST from '@src/CONST';
import ONYXKEYS from '@src/ONYXKEYS';
import ROUTES from '@src/ROUTES';
import type * as OnyxTypes from '@src/types/onyx';
import type {Participant, Split} from '@src/types/onyx/IOU';
import type {ErrorFields, Errors} from '@src/types/onyx/OnyxCommon';
import type {IOUMessage, PaymentMethodType} from '@src/types/onyx/OriginalMessage';
import type ReportAction from '@src/types/onyx/ReportAction';
import type {OnyxData} from '@src/types/onyx/Request';
import type {Comment, Receipt, ReceiptSource, TransactionChanges, WaypointCollection} from '@src/types/onyx/Transaction';
import type {EmptyObject} from '@src/types/utils/EmptyObject';
import {isEmptyObject} from '@src/types/utils/EmptyObject';
import * as CachedPDFPaths from './CachedPDFPaths';
import * as Policy from './Policy';
import * as Report from './Report';

type IOURequestType = ValueOf<typeof CONST.IOU.REQUEST_TYPE>;

type OneOnOneIOUReport = OnyxTypes.Report | undefined | null;

type MoneyRequestInformation = {
    payerAccountID: number;
    payerEmail: string;
    iouReport: OnyxTypes.Report;
    chatReport: OnyxTypes.Report;
    transaction: OnyxTypes.Transaction;
    iouAction: OptimisticIOUReportAction;
    createdChatReportActionID: string;
    createdIOUReportActionID: string;
    reportPreviewAction: OnyxTypes.ReportAction;
    transactionThreadReportID: string;
    createdReportActionIDForThread: string;
    onyxData: OnyxData;
};

type TrackExpenseInformation = {
    iouReport?: OnyxTypes.Report;
    chatReport: OnyxTypes.Report;
    transaction: OnyxTypes.Transaction;
    iouAction: OptimisticIOUReportAction;
    createdChatReportActionID: string;
    createdIOUReportActionID?: string;
    reportPreviewAction?: OnyxTypes.ReportAction;
    transactionThreadReportID: string;
    createdReportActionIDForThread: string;
    onyxData: OnyxData;
};

type SplitData = {
    chatReportID: string;
    transactionID: string;
    reportActionID: string;
    policyID?: string;
    createdReportActionID?: string;
    chatType?: string;
};

type SplitsAndOnyxData = {
    splitData: SplitData;
    splits: Split[];
    onyxData: OnyxData;
};

type UpdateMoneyRequestData = {
    params: UpdateMoneyRequestParams;
    onyxData: OnyxData;
};

type PayMoneyRequestData = {
    params: PayMoneyRequestParams;
    optimisticData: OnyxUpdate[];
    successData: OnyxUpdate[];
    failureData: OnyxUpdate[];
};

type SendMoneyParamsData = {
    params: SendMoneyParams;
    optimisticData: OnyxUpdate[];
    successData: OnyxUpdate[];
    failureData: OnyxUpdate[];
};

type GPSPoint = {
    lat: number;
    long: number;
};

let betas: OnyxTypes.Beta[] = [];
Onyx.connect({
    key: ONYXKEYS.BETAS,
    callback: (value) => (betas = value ?? []),
});

let allPersonalDetails: OnyxTypes.PersonalDetailsList = {};
Onyx.connect({
    key: ONYXKEYS.PERSONAL_DETAILS_LIST,
    callback: (value) => {
        allPersonalDetails = value ?? {};
    },
});

let allReports: OnyxCollection<OnyxTypes.Report> = null;
Onyx.connect({
    key: ONYXKEYS.COLLECTION.REPORT,
    waitForCollectionCallback: true,
    callback: (value) => (allReports = value),
});

let allTransactions: NonNullable<OnyxCollection<OnyxTypes.Transaction>> = {};
Onyx.connect({
    key: ONYXKEYS.COLLECTION.TRANSACTION,
    waitForCollectionCallback: true,
    callback: (value) => {
        if (!value) {
            allTransactions = {};
            return;
        }

        allTransactions = value;
    },
});

let allTransactionDrafts: NonNullable<OnyxCollection<OnyxTypes.Transaction>> = {};
Onyx.connect({
    key: ONYXKEYS.COLLECTION.TRANSACTION_DRAFT,
    waitForCollectionCallback: true,
    callback: (value) => {
        allTransactionDrafts = value ?? {};
    },
});

let allTransactionViolations: NonNullable<OnyxCollection<OnyxTypes.TransactionViolations>> = {};
Onyx.connect({
    key: ONYXKEYS.COLLECTION.TRANSACTION_VIOLATIONS,
    waitForCollectionCallback: true,
    callback: (value) => {
        if (!value) {
            allTransactionViolations = {};
            return;
        }

        allTransactionViolations = value;
    },
});

let allDraftSplitTransactions: NonNullable<OnyxCollection<OnyxTypes.Transaction>> = {};
Onyx.connect({
    key: ONYXKEYS.COLLECTION.SPLIT_TRANSACTION_DRAFT,
    waitForCollectionCallback: true,
    callback: (value) => {
        allDraftSplitTransactions = value ?? {};
    },
});

let allNextSteps: NonNullable<OnyxCollection<OnyxTypes.ReportNextStep>> = {};
Onyx.connect({
    key: ONYXKEYS.COLLECTION.NEXT_STEP,
    waitForCollectionCallback: true,
    callback: (value) => {
        allNextSteps = value ?? {};
    },
});

let userAccountID = -1;
let currentUserEmail = '';
Onyx.connect({
    key: ONYXKEYS.SESSION,
    callback: (value) => {
        currentUserEmail = value?.email ?? '';
        userAccountID = value?.accountID ?? -1;
    },
});

let currentUserPersonalDetails: OnyxTypes.PersonalDetails | EmptyObject = {};
Onyx.connect({
    key: ONYXKEYS.PERSONAL_DETAILS_LIST,
    callback: (value) => {
        currentUserPersonalDetails = value?.[userAccountID] ?? {};
    },
});

let currentDate: OnyxEntry<string> = '';
Onyx.connect({
    key: ONYXKEYS.CURRENT_DATE,
    callback: (value) => {
        currentDate = value;
    },
});

let lastSelectedDistanceRates: OnyxEntry<OnyxTypes.LastSelectedDistanceRates> = {};
Onyx.connect({
    key: ONYXKEYS.NVP_LAST_SELECTED_DISTANCE_RATES,
    callback: (value) => {
        lastSelectedDistanceRates = value;
    },
});

let quickAction: OnyxEntry<OnyxTypes.QuickAction> = {};
Onyx.connect({
    key: ONYXKEYS.NVP_QUICK_ACTION_GLOBAL_CREATE,
    callback: (value) => {
        quickAction = value;
    },
});

let allPolicies: OnyxCollection<OnyxTypes.Policy>;
Onyx.connect({
    key: ONYXKEYS.COLLECTION.POLICY,
    waitForCollectionCallback: true,
    callback: (value) => (allPolicies = value),
});

/**
 * Returns the policy of the report
 */
function getPolicy(policyID: string | undefined): OnyxTypes.Policy | EmptyObject {
    if (!allPolicies || !policyID) {
        return {};
    }
    return allPolicies[`${ONYXKEYS.COLLECTION.POLICY}${policyID}`] ?? {};
}

/**
 * Initialize money request info
 * @param reportID to attach the transaction to
 * @param policy
 * @param isFromGlobalCreate
 * @param iouRequestType one of manual/scan/distance
 */
function initMoneyRequest(reportID: string, policy: OnyxEntry<OnyxTypes.Policy>, isFromGlobalCreate: boolean, iouRequestType: IOURequestType = CONST.IOU.REQUEST_TYPE.MANUAL) {
    // Generate a brand new transactionID
    const newTransactionID = CONST.IOU.OPTIMISTIC_TRANSACTION_ID;
    // Disabling this line since currentDate can be an empty string
    // eslint-disable-next-line @typescript-eslint/prefer-nullish-coalescing
    const created = currentDate || format(new Date(), 'yyyy-MM-dd');
    const comment: Comment = {};

    // Add initial empty waypoints when starting a distance request
    if (iouRequestType === CONST.IOU.REQUEST_TYPE.DISTANCE) {
        comment.waypoints = {
            waypoint0: {},
            waypoint1: {},
        };
        const report = allReports?.[`${ONYXKEYS.COLLECTION.REPORT}${reportID}`] ?? null;
        let customUnitRateID: string = CONST.CUSTOM_UNITS.FAKE_P2P_ID;
        if (ReportUtils.isPolicyExpenseChat(report)) {
            customUnitRateID = lastSelectedDistanceRates?.[policy?.id ?? ''] ?? DistanceRequestUtils.getDefaultMileageRate(policy)?.customUnitRateID ?? '';
        }
        comment.customUnit = {customUnitRateID};
    }

    // Store the transaction in Onyx and mark it as not saved so it can be cleaned up later
    // Use set() here so that there is no way that data will be leaked between objects when it gets reset
    Onyx.set(`${ONYXKEYS.COLLECTION.TRANSACTION_DRAFT}${newTransactionID}`, {
        amount: 0,
        comment,
        created,
        currency: currentUserPersonalDetails.localCurrencyCode ?? CONST.CURRENCY.USD,
        iouRequestType,
        reportID,
        transactionID: newTransactionID,
        isFromGlobalCreate,
        merchant: CONST.TRANSACTION.PARTIAL_TRANSACTION_MERCHANT,
    });
}

function clearMoneyRequest(transactionID: string) {
    Onyx.set(`${ONYXKEYS.COLLECTION.TRANSACTION_DRAFT}${transactionID}`, null);
}

/**
 * Update money request-related pages IOU type params
 */
function updateMoneyRequestTypeParams(routes: StackNavigationState<ParamListBase>['routes'] | NavigationPartialRoute[], newIouType: string, tab?: string) {
    routes.forEach((route) => {
        const tabList = [CONST.TAB_REQUEST.DISTANCE, CONST.TAB_REQUEST.MANUAL, CONST.TAB_REQUEST.SCAN] as string[];
        if (!route.name.startsWith('Money_Request_') && !tabList.includes(route.name)) {
            return;
        }
        const newParams: Record<string, unknown> = {iouType: newIouType};
        if (route.name === 'Money_Request_Create') {
            // Both screen and nested params are needed to properly update the nested tab navigator
            newParams.params = {...newParams};
            newParams.screen = tab;
        }
        Navigation.setParams(newParams, route.key ?? '');

        // Recursively update nested money request tab params
        updateMoneyRequestTypeParams(route.state?.routes ?? [], newIouType, tab);
    });
}

// eslint-disable-next-line @typescript-eslint/naming-convention
function startMoneyRequest(iouType: ValueOf<typeof CONST.IOU.TYPE>, reportID: string, requestType?: IOURequestType) {
    clearMoneyRequest(CONST.IOU.OPTIMISTIC_TRANSACTION_ID);
    switch (requestType) {
        case CONST.IOU.REQUEST_TYPE.MANUAL:
            Navigation.navigate(ROUTES.MONEY_REQUEST_CREATE_TAB_MANUAL.getRoute(CONST.IOU.ACTION.CREATE, iouType, CONST.IOU.OPTIMISTIC_TRANSACTION_ID, reportID));
            return;
        case CONST.IOU.REQUEST_TYPE.SCAN:
            Navigation.navigate(ROUTES.MONEY_REQUEST_CREATE_TAB_SCAN.getRoute(CONST.IOU.ACTION.CREATE, iouType, CONST.IOU.OPTIMISTIC_TRANSACTION_ID, reportID));
            return;
        case CONST.IOU.REQUEST_TYPE.DISTANCE:
            Navigation.navigate(ROUTES.MONEY_REQUEST_CREATE_TAB_DISTANCE.getRoute(CONST.IOU.ACTION.CREATE, iouType, CONST.IOU.OPTIMISTIC_TRANSACTION_ID, reportID));
            return;
        default:
            Navigation.navigate(ROUTES.MONEY_REQUEST_CREATE.getRoute(CONST.IOU.ACTION.CREATE, iouType, CONST.IOU.OPTIMISTIC_TRANSACTION_ID, reportID));
    }
}

// eslint-disable-next-line @typescript-eslint/naming-convention
function setMoneyRequestAmount_temporaryForRefactor(transactionID: string, amount: number, currency: string, removeOriginalCurrency = false) {
    if (removeOriginalCurrency) {
        Onyx.merge(`${ONYXKEYS.COLLECTION.TRANSACTION_DRAFT}${transactionID}`, {amount, currency, originalCurrency: null});
        return;
    }
    Onyx.merge(`${ONYXKEYS.COLLECTION.TRANSACTION_DRAFT}${transactionID}`, {amount, currency});
}

// eslint-disable-next-line @typescript-eslint/naming-convention
function setMoneyRequestCreated(transactionID: string, created: string, isDraft: boolean) {
    Onyx.merge(`${isDraft ? ONYXKEYS.COLLECTION.TRANSACTION_DRAFT : ONYXKEYS.COLLECTION.TRANSACTION}${transactionID}`, {created});
}

// eslint-disable-next-line @typescript-eslint/naming-convention
function setMoneyRequestCurrency_temporaryForRefactor(transactionID: string, currency: string, removeOriginalCurrency = false, isEditing = false) {
    const fieldToUpdate = isEditing ? 'modifiedCurrency' : 'currency';
    if (removeOriginalCurrency) {
        Onyx.merge(`${ONYXKEYS.COLLECTION.TRANSACTION_DRAFT}${transactionID}`, {[fieldToUpdate]: currency, originalCurrency: null});
        return;
    }
    Onyx.merge(`${ONYXKEYS.COLLECTION.TRANSACTION_DRAFT}${transactionID}`, {[fieldToUpdate]: currency});
}

// eslint-disable-next-line @typescript-eslint/naming-convention
function setMoneyRequestOriginalCurrency_temporaryForRefactor(transactionID: string, originalCurrency: string) {
    Onyx.merge(`${ONYXKEYS.COLLECTION.TRANSACTION_DRAFT}${transactionID}`, {originalCurrency});
}

function setMoneyRequestDescription(transactionID: string, comment: string, isDraft: boolean) {
    Onyx.merge(`${isDraft ? ONYXKEYS.COLLECTION.TRANSACTION_DRAFT : ONYXKEYS.COLLECTION.TRANSACTION}${transactionID}`, {comment: {comment: comment.trim()}});
}

function setMoneyRequestMerchant(transactionID: string, merchant: string, isDraft: boolean) {
    Onyx.merge(`${isDraft ? ONYXKEYS.COLLECTION.TRANSACTION_DRAFT : ONYXKEYS.COLLECTION.TRANSACTION}${transactionID}`, {merchant});
}

function setMoneyRequestPendingFields(transactionID: string, pendingFields: OnyxTypes.Transaction['pendingFields']) {
    Onyx.merge(`${ONYXKEYS.COLLECTION.TRANSACTION_DRAFT}${transactionID}`, {pendingFields});
}

function setMoneyRequestCategory(transactionID: string, category: string) {
    Onyx.merge(`${ONYXKEYS.COLLECTION.TRANSACTION_DRAFT}${transactionID}`, {category});
}

function setMoneyRequestTag(transactionID: string, tag: string) {
    Onyx.merge(`${ONYXKEYS.COLLECTION.TRANSACTION_DRAFT}${transactionID}`, {tag});
}

// eslint-disable-next-line @typescript-eslint/naming-convention
function setMoneyRequestBillable_temporaryForRefactor(transactionID: string, billable: boolean) {
    Onyx.merge(`${ONYXKEYS.COLLECTION.TRANSACTION_DRAFT}${transactionID}`, {billable});
}

// eslint-disable-next-line @typescript-eslint/naming-convention
function setMoneyRequestParticipants_temporaryForRefactor(transactionID: string, participants: Participant[] = []) {
    Onyx.merge(`${ONYXKEYS.COLLECTION.TRANSACTION_DRAFT}${transactionID}`, {participants});
}

function setMoneyRequestReceipt(transactionID: string, source: string, filename: string, isDraft: boolean, type?: string) {
    Onyx.merge(`${isDraft ? ONYXKEYS.COLLECTION.TRANSACTION_DRAFT : ONYXKEYS.COLLECTION.TRANSACTION}${transactionID}`, {
        receipt: {source, type: type ?? ''},
        filename,
    });
}

/** Reset money request info from the store with its initial value */
function resetMoneyRequestInfo(id = '') {
    // Disabling this line since currentDate can be an empty string
    // eslint-disable-next-line @typescript-eslint/prefer-nullish-coalescing
    const created = currentDate || format(new Date(), CONST.DATE.FNS_FORMAT_STRING);
    Onyx.merge(ONYXKEYS.IOU, {
        id,
        amount: 0,
        currency: currentUserPersonalDetails.localCurrencyCode ?? CONST.CURRENCY.USD,
        comment: '',
        participants: [],
        merchant: CONST.TRANSACTION.PARTIAL_TRANSACTION_MERCHANT,
        category: '',
        tag: '',
        created,
        receiptPath: '',
        receiptFilename: '',
        transactionID: '',
        billable: null,
        isSplitRequest: false,
    });
}

/** Helper function to get the receipt error for money requests, or the generic error if there's no receipt */
function getReceiptError(receipt?: Receipt, filename?: string, isScanRequest = true, errorKey?: number): Errors | ErrorFields {
    return isEmptyObject(receipt) || !isScanRequest
        ? ErrorUtils.getMicroSecondOnyxError('iou.error.genericCreateFailureMessage', false, errorKey)
        : ErrorUtils.getMicroSecondOnyxErrorObject({error: CONST.IOU.RECEIPT_ERROR, source: receipt.source?.toString() ?? '', filename: filename ?? ''}, errorKey);
}

/** Builds the Onyx data for a money request */
function buildOnyxDataForMoneyRequest(
    chatReport: OnyxEntry<OnyxTypes.Report>,
    iouReport: OnyxTypes.Report,
    transaction: OnyxTypes.Transaction,
    chatCreatedAction: OptimisticCreatedReportAction,
    iouCreatedAction: OptimisticCreatedReportAction,
    iouAction: OptimisticIOUReportAction,
    optimisticPersonalDetailListAction: OnyxTypes.PersonalDetailsList,
    reportPreviewAction: ReportAction,
    optimisticPolicyRecentlyUsedCategories: string[],
    optimisticPolicyRecentlyUsedTags: OnyxTypes.RecentlyUsedTags,
    isNewChatReport: boolean,
    transactionThreadReport: OptimisticChatReport | EmptyObject,
    transactionThreadCreatedReportAction: OptimisticCreatedReportAction | EmptyObject,
    shouldCreateNewMoneyRequestReport: boolean,
    policy?: OnyxEntry<OnyxTypes.Policy>,
    policyTagList?: OnyxEntry<OnyxTypes.PolicyTagList>,
    policyCategories?: OnyxEntry<OnyxTypes.PolicyCategories>,
    optimisticNextStep?: OnyxTypes.ReportNextStep | null,
    isOneOnOneSplit = false,
    existingTransactionThreadReportID?: string,
): [OnyxUpdate[], OnyxUpdate[], OnyxUpdate[]] {
    const isScanRequest = TransactionUtils.isScanRequest(transaction);
    const outstandingChildRequest = ReportUtils.getOutstandingChildRequest(iouReport);
    const clearedPendingFields = Object.fromEntries(Object.keys(transaction.pendingFields ?? {}).map((key) => [key, null]));
    const optimisticData: OnyxUpdate[] = [];
    let newQuickAction: ValueOf<typeof CONST.QUICK_ACTIONS> = isScanRequest ? CONST.QUICK_ACTIONS.REQUEST_SCAN : CONST.QUICK_ACTIONS.REQUEST_MANUAL;
    if (TransactionUtils.isDistanceRequest(transaction)) {
        newQuickAction = CONST.QUICK_ACTIONS.REQUEST_DISTANCE;
    }
    const existingTransactionThreadReport = allReports?.[`${ONYXKEYS.COLLECTION.REPORT}${existingTransactionThreadReportID}`] ?? null;

    if (chatReport) {
        optimisticData.push({
            // Use SET for new reports because it doesn't exist yet, is faster and we need the data to be available when we navigate to the chat page
            onyxMethod: isNewChatReport ? Onyx.METHOD.SET : Onyx.METHOD.MERGE,
            key: `${ONYXKEYS.COLLECTION.REPORT}${chatReport.reportID}`,
            value: {
                ...chatReport,
                lastReadTime: DateUtils.getDBTime(),
                lastMessageTranslationKey: '',
                iouReportID: iouReport.reportID,
                ...outstandingChildRequest,
                ...(isNewChatReport ? {pendingFields: {createChat: CONST.RED_BRICK_ROAD_PENDING_ACTION.ADD}} : {}),
            },
        });
    }

    optimisticData.push(
        {
            onyxMethod: shouldCreateNewMoneyRequestReport ? Onyx.METHOD.SET : Onyx.METHOD.MERGE,
            key: `${ONYXKEYS.COLLECTION.REPORT}${iouReport.reportID}`,
            value: {
                ...iouReport,
                lastMessageText: iouAction.message?.[0]?.text,
                lastMessageHtml: iouAction.message?.[0]?.html,
                pendingFields: {
                    ...(shouldCreateNewMoneyRequestReport ? {createChat: CONST.RED_BRICK_ROAD_PENDING_ACTION.ADD} : {preview: CONST.RED_BRICK_ROAD_PENDING_ACTION.UPDATE}),
                },
            },
        },
        {
            onyxMethod: Onyx.METHOD.SET,
            key: `${ONYXKEYS.COLLECTION.TRANSACTION}${transaction.transactionID}`,
            value: transaction,
        },
        isNewChatReport
            ? {
                  onyxMethod: Onyx.METHOD.SET,
                  key: `${ONYXKEYS.COLLECTION.REPORT_ACTIONS}${chatReport?.reportID}`,
                  value: {
                      [chatCreatedAction.reportActionID]: chatCreatedAction,
                      [reportPreviewAction.reportActionID]: reportPreviewAction,
                  },
              }
            : {
                  onyxMethod: Onyx.METHOD.MERGE,
                  key: `${ONYXKEYS.COLLECTION.REPORT_ACTIONS}${chatReport?.reportID}`,
                  value: {
                      [reportPreviewAction.reportActionID]: reportPreviewAction,
                  },
              },
        shouldCreateNewMoneyRequestReport
            ? {
                  onyxMethod: Onyx.METHOD.SET,
                  key: `${ONYXKEYS.COLLECTION.REPORT_ACTIONS}${iouReport.reportID}`,
                  value: {
                      [iouCreatedAction.reportActionID]: iouCreatedAction as OnyxTypes.ReportAction,
                      [iouAction.reportActionID]: iouAction as OnyxTypes.ReportAction,
                  },
              }
            : {
                  onyxMethod: Onyx.METHOD.MERGE,
                  key: `${ONYXKEYS.COLLECTION.REPORT_ACTIONS}${iouReport.reportID}`,
                  value: {
                      [iouAction.reportActionID]: iouAction as OnyxTypes.ReportAction,
                  },
              },
        {
            onyxMethod: Onyx.METHOD.MERGE,
            key: `${ONYXKEYS.COLLECTION.REPORT}${transactionThreadReport.reportID}`,
            value: transactionThreadReport,
        },
        // Remove the temporary transaction used during the creation flow
        {
            onyxMethod: Onyx.METHOD.SET,
            key: `${ONYXKEYS.COLLECTION.TRANSACTION_DRAFT}${CONST.IOU.OPTIMISTIC_TRANSACTION_ID}`,
            value: null,
        },
    );

    if (!isEmptyObject(transactionThreadCreatedReportAction)) {
        optimisticData.push({
            onyxMethod: Onyx.METHOD.MERGE,
            key: `${ONYXKEYS.COLLECTION.REPORT_ACTIONS}${transactionThreadReport.reportID}`,
            value: {
                [transactionThreadCreatedReportAction.reportActionID]: transactionThreadCreatedReportAction,
            },
        });
    }

    if (!isOneOnOneSplit) {
        optimisticData.push({
            onyxMethod: Onyx.METHOD.SET,
            key: ONYXKEYS.NVP_QUICK_ACTION_GLOBAL_CREATE,
            value: {
                action: newQuickAction,
                chatReportID: chatReport?.reportID,
                isFirstQuickAction: isEmptyObject(quickAction),
            },
        });
    }

    if (optimisticPolicyRecentlyUsedCategories.length) {
        optimisticData.push({
            onyxMethod: Onyx.METHOD.SET,
            key: `${ONYXKEYS.COLLECTION.POLICY_RECENTLY_USED_CATEGORIES}${iouReport.policyID}`,
            value: optimisticPolicyRecentlyUsedCategories,
        });
    }

    if (!isEmptyObject(optimisticPolicyRecentlyUsedTags)) {
        optimisticData.push({
            onyxMethod: Onyx.METHOD.MERGE,
            key: `${ONYXKEYS.COLLECTION.POLICY_RECENTLY_USED_TAGS}${iouReport.policyID}`,
            value: optimisticPolicyRecentlyUsedTags,
        });
    }

    if (!isEmptyObject(optimisticPersonalDetailListAction)) {
        optimisticData.push({
            onyxMethod: Onyx.METHOD.MERGE,
            key: ONYXKEYS.PERSONAL_DETAILS_LIST,
            value: optimisticPersonalDetailListAction,
        });
    }

    if (!isEmptyObject(optimisticNextStep)) {
        optimisticData.push({
            onyxMethod: Onyx.METHOD.MERGE,
            key: `${ONYXKEYS.COLLECTION.NEXT_STEP}${iouReport.reportID}`,
            value: optimisticNextStep,
        });
    }

    const successData: OnyxUpdate[] = [];

    if (isNewChatReport) {
        successData.push({
            onyxMethod: Onyx.METHOD.MERGE,
            key: `${ONYXKEYS.COLLECTION.REPORT}${chatReport?.reportID}`,
            value: {
                pendingFields: null,
                errorFields: null,
                isOptimisticReport: false,
            },
        });
    }

    successData.push(
        {
            onyxMethod: Onyx.METHOD.MERGE,
            key: `${ONYXKEYS.COLLECTION.REPORT}${iouReport.reportID}`,
            value: {
                pendingFields: null,
                errorFields: null,
            },
        },
        {
            onyxMethod: Onyx.METHOD.MERGE,
            key: `${ONYXKEYS.COLLECTION.REPORT}${transactionThreadReport.reportID}`,
            value: {
                pendingFields: null,
                errorFields: null,
            },
        },
        {
            onyxMethod: Onyx.METHOD.MERGE,
            key: `${ONYXKEYS.COLLECTION.TRANSACTION}${transaction.transactionID}`,
            value: {
                pendingAction: null,
                pendingFields: clearedPendingFields,
            },
        },

        {
            onyxMethod: Onyx.METHOD.MERGE,
            key: `${ONYXKEYS.COLLECTION.REPORT_ACTIONS}${chatReport?.reportID}`,
            value: {
                ...(isNewChatReport
                    ? {
                          [chatCreatedAction.reportActionID]: {
                              pendingAction: null,
                              errors: null,
                          },
                      }
                    : {}),
                [reportPreviewAction.reportActionID]: {
                    pendingAction: null,
                },
            },
        },
        {
            onyxMethod: Onyx.METHOD.MERGE,
            key: `${ONYXKEYS.COLLECTION.REPORT_ACTIONS}${iouReport.reportID}`,
            value: {
                ...(shouldCreateNewMoneyRequestReport
                    ? {
                          [iouCreatedAction.reportActionID]: {
                              pendingAction: null,
                              errors: null,
                          },
                      }
                    : {}),
                [iouAction.reportActionID]: {
                    pendingAction: null,
                    errors: null,
                },
            },
        },
    );

    if (!isEmptyObject(transactionThreadCreatedReportAction)) {
        successData.push({
            onyxMethod: Onyx.METHOD.MERGE,
            key: `${ONYXKEYS.COLLECTION.REPORT_ACTIONS}${transactionThreadReport.reportID}`,
            value: {
                [transactionThreadCreatedReportAction.reportActionID]: {
                    pendingAction: null,
                    errors: null,
                },
            },
        });
    }

    const errorKey = DateUtils.getMicroseconds();

    const failureData: OnyxUpdate[] = [
        {
            onyxMethod: Onyx.METHOD.MERGE,
            key: `${ONYXKEYS.COLLECTION.REPORT}${chatReport?.reportID}`,
            value: {
                iouReportID: chatReport?.iouReportID,
                lastReadTime: chatReport?.lastReadTime,
                pendingFields: null,
                hasOutstandingChildRequest: chatReport?.hasOutstandingChildRequest,
                ...(isNewChatReport
                    ? {
                          errorFields: {
                              createChat: ErrorUtils.getMicroSecondOnyxError('report.genericCreateReportFailureMessage'),
                          },
                      }
                    : {}),
            },
        },
        {
            onyxMethod: Onyx.METHOD.MERGE,
            key: `${ONYXKEYS.COLLECTION.REPORT}${iouReport.reportID}`,
            value: {
                pendingFields: null,
                errorFields: {
                    ...(shouldCreateNewMoneyRequestReport ? {createChat: ErrorUtils.getMicroSecondOnyxError('report.genericCreateReportFailureMessage')} : {}),
                },
            },
        },
        {
            onyxMethod: Onyx.METHOD.MERGE,
            key: `${ONYXKEYS.COLLECTION.REPORT}${transactionThreadReport.reportID}`,
            value: {
                errorFields: existingTransactionThreadReport
                    ? null
                    : {
                          createChat: ErrorUtils.getMicroSecondOnyxError('report.genericCreateReportFailureMessage'),
                      },
            },
        },
        {
            onyxMethod: Onyx.METHOD.MERGE,
            key: `${ONYXKEYS.COLLECTION.TRANSACTION}${transaction.transactionID}`,
            value: {
                errors: ErrorUtils.getMicroSecondOnyxError('iou.error.genericCreateFailureMessage'),
                pendingAction: null,
                pendingFields: clearedPendingFields,
            },
        },
        {
            onyxMethod: Onyx.METHOD.MERGE,
            key: `${ONYXKEYS.COLLECTION.REPORT_ACTIONS}${iouReport.reportID}`,
            value: {
                ...(shouldCreateNewMoneyRequestReport
                    ? {
                          [iouCreatedAction.reportActionID]: {
                              // Disabling this line since transaction.filename can be an empty string
                              // eslint-disable-next-line @typescript-eslint/prefer-nullish-coalescing
                              errors: getReceiptError(transaction.receipt, transaction.filename || transaction.receipt?.filename, isScanRequest, errorKey),
                          },
                          [iouAction.reportActionID]: {
                              errors: ErrorUtils.getMicroSecondOnyxError('iou.error.genericCreateFailureMessage'),
                          },
                      }
                    : {
                          [iouAction.reportActionID]: {
                              // Disabling this line since transaction.filename can be an empty string
                              // eslint-disable-next-line @typescript-eslint/prefer-nullish-coalescing
                              errors: getReceiptError(transaction.receipt, transaction.filename || transaction.receipt?.filename, isScanRequest, errorKey),
                          },
                      }),
            },
        },
    ];

    if (!isEmptyObject(transactionThreadCreatedReportAction)) {
        failureData.push({
            onyxMethod: Onyx.METHOD.MERGE,
            key: `${ONYXKEYS.COLLECTION.REPORT_ACTIONS}${transactionThreadReport.reportID}`,
            value: {
                [transactionThreadCreatedReportAction.reportActionID]: {
                    errors: ErrorUtils.getMicroSecondOnyxError('iou.error.genericCreateFailureMessage'),
                },
            },
        });
    }

    // We don't need to compute violations unless we're on a paid policy
    if (!policy || !PolicyUtils.isPaidGroupPolicy(policy)) {
        return [optimisticData, successData, failureData];
    }

    const violationsOnyxData = ViolationsUtils.getViolationsOnyxData(transaction, [], !!policy.requiresTag, policyTagList ?? {}, !!policy.requiresCategory, policyCategories ?? {});

    if (violationsOnyxData) {
        optimisticData.push(violationsOnyxData);
        failureData.push({
            onyxMethod: Onyx.METHOD.SET,
            key: `${ONYXKEYS.COLLECTION.TRANSACTION_VIOLATIONS}${transaction.transactionID}`,
            value: [],
        });
    }

    return [optimisticData, successData, failureData];
}

/** Builds the Onyx data for track expense */
function buildOnyxDataForTrackExpense(
    chatReport: OnyxEntry<OnyxTypes.Report>,
    iouReport: OnyxEntry<OnyxTypes.Report>,
    transaction: OnyxTypes.Transaction,
    iouCreatedAction: OptimisticCreatedReportAction,
    iouAction: OptimisticIOUReportAction,
    reportPreviewAction: OnyxEntry<ReportAction>,
    transactionThreadReport: OptimisticChatReport,
    transactionThreadCreatedReportAction: OptimisticCreatedReportAction,
    shouldCreateNewMoneyRequestReport: boolean,
    policy?: OnyxEntry<OnyxTypes.Policy>,
    policyTagList?: OnyxEntry<OnyxTypes.PolicyTagList>,
    policyCategories?: OnyxEntry<OnyxTypes.PolicyCategories>,
): [OnyxUpdate[], OnyxUpdate[], OnyxUpdate[]] {
    const isScanRequest = TransactionUtils.isScanRequest(transaction);
    const clearedPendingFields = Object.fromEntries(Object.keys(transaction.pendingFields ?? {}).map((key) => [key, null]));
    const optimisticData: OnyxUpdate[] = [];

    if (chatReport) {
        optimisticData.push({
            onyxMethod: Onyx.METHOD.MERGE,
            key: `${ONYXKEYS.COLLECTION.REPORT}${chatReport.reportID}`,
            value: {
                ...chatReport,
                lastMessageText: iouAction.message?.[0]?.text,
                lastMessageHtml: iouAction.message?.[0]?.html,
                lastReadTime: DateUtils.getDBTime(),
                iouReportID: iouReport?.reportID,
            },
        });
    }

    if (iouReport) {
        optimisticData.push(
            {
                onyxMethod: shouldCreateNewMoneyRequestReport ? Onyx.METHOD.SET : Onyx.METHOD.MERGE,
                key: `${ONYXKEYS.COLLECTION.REPORT}${iouReport.reportID}`,
                value: {
                    ...iouReport,
                    lastMessageText: iouAction.message?.[0]?.text,
                    lastMessageHtml: iouAction.message?.[0]?.html,
                    pendingFields: {
                        ...(shouldCreateNewMoneyRequestReport ? {createChat: CONST.RED_BRICK_ROAD_PENDING_ACTION.ADD} : {preview: CONST.RED_BRICK_ROAD_PENDING_ACTION.UPDATE}),
                    },
                },
            },
            shouldCreateNewMoneyRequestReport
                ? {
                      onyxMethod: Onyx.METHOD.SET,
                      key: `${ONYXKEYS.COLLECTION.REPORT_ACTIONS}${iouReport.reportID}`,
                      value: {
                          [iouCreatedAction.reportActionID]: iouCreatedAction as OnyxTypes.ReportAction,
                          [iouAction.reportActionID]: iouAction as OnyxTypes.ReportAction,
                      },
                  }
                : {
                      onyxMethod: Onyx.METHOD.MERGE,
                      key: `${ONYXKEYS.COLLECTION.REPORT_ACTIONS}${iouReport.reportID}`,
                      value: {
                          [iouAction.reportActionID]: iouAction as OnyxTypes.ReportAction,
                      },
                  },
            {
                onyxMethod: Onyx.METHOD.MERGE,
                key: `${ONYXKEYS.COLLECTION.REPORT_ACTIONS}${chatReport?.reportID}`,
                value: {
                    ...(reportPreviewAction && {[reportPreviewAction.reportActionID]: reportPreviewAction}),
                },
            },
        );
    } else {
        optimisticData.push({
            onyxMethod: Onyx.METHOD.MERGE,
            key: `${ONYXKEYS.COLLECTION.REPORT_ACTIONS}${chatReport?.reportID}`,
            value: {
                [iouAction.reportActionID]: iouAction as OnyxTypes.ReportAction,
            },
        });
    }

    optimisticData.push(
        {
            onyxMethod: Onyx.METHOD.SET,
            key: `${ONYXKEYS.COLLECTION.TRANSACTION}${transaction.transactionID}`,
            value: transaction,
        },
        {
            onyxMethod: Onyx.METHOD.MERGE,
            key: `${ONYXKEYS.COLLECTION.REPORT}${transactionThreadReport.reportID}`,
            value: transactionThreadReport,
        },
        {
            onyxMethod: Onyx.METHOD.MERGE,
            key: `${ONYXKEYS.COLLECTION.REPORT_ACTIONS}${transactionThreadReport.reportID}`,
            value: {
                [transactionThreadCreatedReportAction.reportActionID]: transactionThreadCreatedReportAction,
            },
        },

        // Remove the temporary transaction used during the creation flow
        {
            onyxMethod: Onyx.METHOD.SET,
            key: `${ONYXKEYS.COLLECTION.TRANSACTION_DRAFT}${CONST.IOU.OPTIMISTIC_TRANSACTION_ID}`,
            value: null,
        },
    );

    const successData: OnyxUpdate[] = [];

    if (iouReport) {
        successData.push(
            {
                onyxMethod: Onyx.METHOD.MERGE,
                key: `${ONYXKEYS.COLLECTION.REPORT}${iouReport?.reportID}`,
                value: {
                    pendingFields: null,
                    errorFields: null,
                },
            },
            {
                onyxMethod: Onyx.METHOD.MERGE,
                key: `${ONYXKEYS.COLLECTION.REPORT_ACTIONS}${iouReport?.reportID}`,
                value: {
                    ...(shouldCreateNewMoneyRequestReport
                        ? {
                              [iouCreatedAction.reportActionID]: {
                                  pendingAction: null,
                                  errors: null,
                              },
                          }
                        : {}),
                    [iouAction.reportActionID]: {
                        pendingAction: null,
                        errors: null,
                    },
                },
            },
            {
                onyxMethod: Onyx.METHOD.MERGE,
                key: `${ONYXKEYS.COLLECTION.REPORT_ACTIONS}${chatReport?.reportID}`,
                value: {
                    ...(reportPreviewAction && {[reportPreviewAction.reportActionID]: {pendingAction: null}}),
                },
            },
        );
    } else {
        successData.push({
            onyxMethod: Onyx.METHOD.MERGE,
            key: `${ONYXKEYS.COLLECTION.REPORT_ACTIONS}${chatReport?.reportID}`,
            value: {
                [iouAction.reportActionID]: {
                    pendingAction: null,
                    errors: null,
                },
                ...(reportPreviewAction && {[reportPreviewAction.reportActionID]: {pendingAction: null}}),
            },
        });
    }

    successData.push(
        {
            onyxMethod: Onyx.METHOD.MERGE,
            key: `${ONYXKEYS.COLLECTION.REPORT}${transactionThreadReport.reportID}`,
            value: {
                pendingFields: null,
                errorFields: null,
            },
        },
        {
            onyxMethod: Onyx.METHOD.MERGE,
            key: `${ONYXKEYS.COLLECTION.TRANSACTION}${transaction.transactionID}`,
            value: {
                pendingAction: null,
                pendingFields: clearedPendingFields,
            },
        },
        {
            onyxMethod: Onyx.METHOD.MERGE,
            key: `${ONYXKEYS.COLLECTION.REPORT_ACTIONS}${transactionThreadReport.reportID}`,
            value: {
                [transactionThreadCreatedReportAction.reportActionID]: {
                    pendingAction: null,
                    errors: null,
                },
            },
        },
    );

    const failureData: OnyxUpdate[] = [];

    if (iouReport) {
        failureData.push(
            {
                onyxMethod: Onyx.METHOD.MERGE,
                key: `${ONYXKEYS.COLLECTION.REPORT}${iouReport.reportID}`,
                value: {
                    pendingFields: null,
                    errorFields: {
                        ...(shouldCreateNewMoneyRequestReport ? {createChat: ErrorUtils.getMicroSecondOnyxError('report.genericCreateReportFailureMessage')} : {}),
                    },
                },
            },
            {
                onyxMethod: Onyx.METHOD.MERGE,
                key: `${ONYXKEYS.COLLECTION.REPORT_ACTIONS}${iouReport.reportID}`,
                value: {
                    ...(shouldCreateNewMoneyRequestReport
                        ? {
                              [iouCreatedAction.reportActionID]: {
                                  // Disabling this line since transaction.filename can be an empty string
                                  // eslint-disable-next-line @typescript-eslint/prefer-nullish-coalescing
                                  errors: getReceiptError(transaction.receipt, transaction.filename || transaction.receipt?.filename, isScanRequest),
                              },
                              [iouAction.reportActionID]: {
                                  errors: ErrorUtils.getMicroSecondOnyxError('iou.error.genericCreateFailureMessage'),
                              },
                          }
                        : {
                              [iouAction.reportActionID]: {
                                  // Disabling this line since transaction.filename can be an empty string
                                  // eslint-disable-next-line @typescript-eslint/prefer-nullish-coalescing
                                  errors: getReceiptError(transaction.receipt, transaction.filename || transaction.receipt?.filename, isScanRequest),
                              },
                          }),
                },
            },
        );
    } else {
        failureData.push({
            onyxMethod: Onyx.METHOD.MERGE,
            key: `${ONYXKEYS.COLLECTION.REPORT_ACTIONS}${chatReport?.reportID}`,
            value: {
                [iouAction.reportActionID]: {
                    // Disabling this line since transaction.filename can be an empty string
                    // eslint-disable-next-line @typescript-eslint/prefer-nullish-coalescing
                    errors: getReceiptError(transaction.receipt, transaction.filename || transaction.receipt?.filename, isScanRequest),
                },
            },
        });
    }

    failureData.push(
        {
            onyxMethod: Onyx.METHOD.MERGE,
            key: `${ONYXKEYS.COLLECTION.REPORT}${chatReport?.reportID}`,
            value: {
                lastReadTime: chatReport?.lastReadTime,
                lastMessageText: chatReport?.lastMessageText,
                lastMessageHtml: chatReport?.lastMessageHtml,
            },
        },
        {
            onyxMethod: Onyx.METHOD.MERGE,
            key: `${ONYXKEYS.COLLECTION.REPORT}${transactionThreadReport.reportID}`,
            value: {
                errorFields: {
                    createChat: ErrorUtils.getMicroSecondOnyxError('report.genericCreateReportFailureMessage'),
                },
            },
        },
        {
            onyxMethod: Onyx.METHOD.MERGE,
            key: `${ONYXKEYS.COLLECTION.TRANSACTION}${transaction.transactionID}`,
            value: {
                errors: ErrorUtils.getMicroSecondOnyxError('iou.error.genericCreateFailureMessage'),
                pendingAction: null,
                pendingFields: clearedPendingFields,
            },
        },
        {
            onyxMethod: Onyx.METHOD.MERGE,
            key: `${ONYXKEYS.COLLECTION.REPORT_ACTIONS}${transactionThreadReport.reportID}`,
            value: {
                [transactionThreadCreatedReportAction.reportActionID]: {
                    errors: ErrorUtils.getMicroSecondOnyxError('iou.error.genericCreateFailureMessage'),
                },
            },
        },
    );

    // We don't need to compute violations unless we're on a paid policy
    if (!policy || !PolicyUtils.isPaidGroupPolicy(policy)) {
        return [optimisticData, successData, failureData];
    }

    const violationsOnyxData = ViolationsUtils.getViolationsOnyxData(transaction, [], !!policy.requiresTag, policyTagList ?? {}, !!policy.requiresCategory, policyCategories ?? {});

    if (violationsOnyxData) {
        optimisticData.push(violationsOnyxData);
        failureData.push({
            onyxMethod: Onyx.METHOD.SET,
            key: `${ONYXKEYS.COLLECTION.TRANSACTION_VIOLATIONS}${transaction.transactionID}`,
            value: [],
        });
    }

    return [optimisticData, successData, failureData];
}

function getDeleteTrackExpenseInformation(
    chatReportID: string,
    transactionID: string,
    reportAction: OnyxTypes.ReportAction,
    shouldDeleteTransactionFromOnyx = true,
    isMovingTransactionFromTrackExpense = false,
) {
    // STEP 1: Get all collections we're updating
    const chatReport = allReports?.[`${ONYXKEYS.COLLECTION.REPORT}${chatReportID}`] ?? null;
    const transaction = allTransactions[`${ONYXKEYS.COLLECTION.TRANSACTION}${transactionID}`];
    const transactionViolations = allTransactionViolations[`${ONYXKEYS.COLLECTION.TRANSACTION_VIOLATIONS}${transactionID}`];
    const transactionThreadID = reportAction.childReportID;
    let transactionThread = null;
    if (transactionThreadID) {
        transactionThread = allReports?.[`${ONYXKEYS.COLLECTION.REPORT}${transactionThreadID}`] ?? null;
    }

    // STEP 2: Decide if we need to:
    // 1. Delete the transactionThread - delete if there are no visible comments in the thread and we're not moving the transaction
    // 2. Update the moneyRequestPreview to show [Deleted request] - update if the transactionThread exists AND it isn't being deleted and we're not moving the transaction
    const shouldDeleteTransactionThread = !isMovingTransactionFromTrackExpense && (transactionThreadID ? (reportAction?.childVisibleActionCount ?? 0) === 0 : false);

    const shouldShowDeletedRequestMessage = !isMovingTransactionFromTrackExpense && !!transactionThreadID && !shouldDeleteTransactionThread;

    // STEP 3: Update the IOU reportAction.
    const updatedReportAction = {
        [reportAction.reportActionID]: {
            pendingAction: shouldShowDeletedRequestMessage ? CONST.RED_BRICK_ROAD_PENDING_ACTION.UPDATE : CONST.RED_BRICK_ROAD_PENDING_ACTION.DELETE,
            previousMessage: reportAction.message,
            message: [
                {
                    type: 'COMMENT',
                    html: '',
                    text: '',
                    isEdited: true,
                    isDeletedParentAction: shouldShowDeletedRequestMessage,
                },
            ],
            originalMessage: {
                IOUTransactionID: null,
            },
            errors: undefined,
        },
    } as OnyxTypes.ReportActions;

    const lastVisibleAction = ReportActionsUtils.getLastVisibleAction(chatReport?.reportID ?? '', updatedReportAction);
    const reportLastMessageText = ReportActionsUtils.getLastVisibleMessage(chatReport?.reportID ?? '', updatedReportAction).lastMessageText;

    // STEP 4: Build Onyx data
    const optimisticData: OnyxUpdate[] = [];

    if (shouldDeleteTransactionFromOnyx) {
        optimisticData.push({
            onyxMethod: Onyx.METHOD.SET,
            key: `${ONYXKEYS.COLLECTION.TRANSACTION}${transactionID}`,
            value: null,
        });
    }

    if (Permissions.canUseViolations(betas)) {
        optimisticData.push({
            onyxMethod: Onyx.METHOD.SET,
            key: `${ONYXKEYS.COLLECTION.TRANSACTION_VIOLATIONS}${transactionID}`,
            value: null,
        });
    }

    if (shouldDeleteTransactionThread) {
        optimisticData.push(
            {
                onyxMethod: Onyx.METHOD.SET,
                key: `${ONYXKEYS.COLLECTION.REPORT}${transactionThreadID}`,
                value: null,
            },
            {
                onyxMethod: Onyx.METHOD.SET,
                key: `${ONYXKEYS.COLLECTION.REPORT_ACTIONS}${transactionThreadID}`,
                value: null,
            },
        );
    }

    optimisticData.push(
        {
            onyxMethod: Onyx.METHOD.MERGE,
            key: `${ONYXKEYS.COLLECTION.REPORT_ACTIONS}${chatReport?.reportID}`,
            value: updatedReportAction,
        },
        {
            onyxMethod: Onyx.METHOD.MERGE,
            key: `${ONYXKEYS.COLLECTION.REPORT}${chatReport?.reportID}`,
            value: {
                lastMessageText: reportLastMessageText,
                lastVisibleActionCreated: lastVisibleAction?.created,
            },
        },
    );

    const successData: OnyxUpdate[] = [
        {
            onyxMethod: Onyx.METHOD.MERGE,
            key: `${ONYXKEYS.COLLECTION.REPORT_ACTIONS}${chatReport?.reportID}`,
            value: {
                [reportAction.reportActionID]: {
                    pendingAction: null,
                    errors: null,
                },
            },
        },
    ];

    const failureData: OnyxUpdate[] = [];

    if (shouldDeleteTransactionFromOnyx) {
        failureData.push({
            onyxMethod: Onyx.METHOD.SET,
            key: `${ONYXKEYS.COLLECTION.TRANSACTION}${transactionID}`,
            value: transaction,
        });
    }

    if (Permissions.canUseViolations(betas)) {
        failureData.push({
            onyxMethod: Onyx.METHOD.SET,
            key: `${ONYXKEYS.COLLECTION.TRANSACTION_VIOLATIONS}${transactionID}`,
            value: transactionViolations,
        });
    }

    if (shouldDeleteTransactionThread) {
        failureData.push({
            onyxMethod: Onyx.METHOD.SET,
            key: `${ONYXKEYS.COLLECTION.REPORT}${transactionThreadID}`,
            value: transactionThread,
        });
    }

    failureData.push(
        {
            onyxMethod: Onyx.METHOD.MERGE,
            key: `${ONYXKEYS.COLLECTION.REPORT_ACTIONS}${chatReport?.reportID}`,
            value: {
                [reportAction.reportActionID]: {
                    ...reportAction,
                    pendingAction: null,
                    errors: ErrorUtils.getMicroSecondOnyxError('iou.error.genericDeleteFailureMessage'),
                },
            },
        },
        {
            onyxMethod: Onyx.METHOD.MERGE,
            key: `${ONYXKEYS.COLLECTION.REPORT}${chatReport?.reportID}`,
            value: chatReport,
        },
    );

    const parameters: DeleteMoneyRequestParams = {
        transactionID,
        reportActionID: reportAction.reportActionID,
    };

    return {parameters, optimisticData, successData, failureData, shouldDeleteTransactionThread, chatReport};
}

/**
 * Gathers all the data needed to make a money request. It attempts to find existing reports, iouReports, and receipts. If it doesn't find them, then
 * it creates optimistic versions of them and uses those instead
 */
function getMoneyRequestInformation(
    parentChatReport: OnyxEntry<OnyxTypes.Report> | EmptyObject,
    participant: Participant,
    comment: string,
    amount: number,
    currency: string,
    created: string,
    merchant: string,
    receipt: Receipt | undefined,
    existingTransactionID: string | undefined,
    category: string | undefined,
    tag: string | undefined,
    billable: boolean | undefined,
    policy: OnyxEntry<OnyxTypes.Policy> | undefined,
    policyTagList: OnyxEntry<OnyxTypes.PolicyTagList> | undefined,
    policyCategories: OnyxEntry<OnyxTypes.PolicyCategories> | undefined,
    payeeAccountID = userAccountID,
    payeeEmail = currentUserEmail,
    moneyRequestReportID = '',
    linkedTrackedExpenseReportAction?: OnyxTypes.ReportAction,
): MoneyRequestInformation {
    const payerEmail = PhoneNumber.addSMSDomainIfPhoneNumber(participant.login ?? '');
    const payerAccountID = Number(participant.accountID);
    const isPolicyExpenseChat = participant.isPolicyExpenseChat;

    // STEP 1: Get existing chat report OR build a new optimistic one
    let isNewChatReport = false;
    let chatReport = !isEmptyObject(parentChatReport) && parentChatReport?.reportID ? parentChatReport : null;

    // If this is a policyExpenseChat, the chatReport must exist and we can get it from Onyx.
    // report is null if the flow is initiated from the global create menu. However, participant always stores the reportID if it exists, which is the case for policyExpenseChats
    if (!chatReport && isPolicyExpenseChat) {
        chatReport = allReports?.[`${ONYXKEYS.COLLECTION.REPORT}${participant.reportID}`] ?? null;
    }

    if (!chatReport) {
        chatReport = ReportUtils.getChatByParticipants([payerAccountID]);
    }

    // If we still don't have a report, it likely doens't exist and we need to build an optimistic one
    if (!chatReport) {
        isNewChatReport = true;
        chatReport = ReportUtils.buildOptimisticChatReport([payerAccountID]);
    }

    // STEP 2: Get the money request report. If the moneyRequestReportID has been provided, we want to add the transaction to this specific report.
    // If no such reportID has been provided, let's use the chatReport.iouReportID property. In case that is not present, build a new optimistic money request report.
    let iouReport: OnyxEntry<OnyxTypes.Report> = null;
    if (moneyRequestReportID) {
        iouReport = allReports?.[`${ONYXKEYS.COLLECTION.REPORT}${moneyRequestReportID}`] ?? null;
    } else {
        iouReport = allReports?.[`${ONYXKEYS.COLLECTION.REPORT}${chatReport.iouReportID}`] ?? null;
    }

    const shouldCreateNewMoneyRequestReport = ReportUtils.shouldCreateNewMoneyRequestReport(iouReport, chatReport);

    if (!iouReport || shouldCreateNewMoneyRequestReport) {
        iouReport = isPolicyExpenseChat
            ? ReportUtils.buildOptimisticExpenseReport(chatReport.reportID, chatReport.policyID ?? '', payeeAccountID, amount, currency)
            : ReportUtils.buildOptimisticIOUReport(payeeAccountID, payerAccountID, amount, chatReport.reportID, currency);
    } else if (isPolicyExpenseChat) {
        iouReport = {...iouReport};
        if (iouReport?.currency === currency && typeof iouReport.total === 'number') {
            // Because of the Expense reports are stored as negative values, we subtract the total from the amount
            iouReport.total -= amount;
        }
    } else {
        iouReport = IOUUtils.updateIOUOwnerAndTotal(iouReport, payeeAccountID, amount, currency);
    }
    // STEP 3: Build optimistic receipt and transaction
    const receiptObject: Receipt = {};
    let filename;
    if (receipt?.source) {
        receiptObject.source = receipt.source;
        receiptObject.state = receipt.state ?? CONST.IOU.RECEIPT_STATE.SCANREADY;
        filename = receipt.name;
    }
    const existingTransaction = allTransactionDrafts[`${ONYXKEYS.COLLECTION.TRANSACTION_DRAFT}${CONST.IOU.OPTIMISTIC_TRANSACTION_ID}`];
    const isDistanceRequest = existingTransaction && existingTransaction.iouRequestType === CONST.IOU.REQUEST_TYPE.DISTANCE;
    let optimisticTransaction = TransactionUtils.buildOptimisticTransaction(
        ReportUtils.isExpenseReport(iouReport) ? -amount : amount,
        currency,
        iouReport.reportID,
        comment,
        created,
        '',
        '',
        merchant,
        receiptObject,
        filename,
        existingTransactionID,
        category,
        tag,
        billable,
        isDistanceRequest ? {waypoints: CONST.RED_BRICK_ROAD_PENDING_ACTION.ADD} : undefined,
    );

    const optimisticPolicyRecentlyUsedCategories = Policy.buildOptimisticPolicyRecentlyUsedCategories(iouReport.policyID, category);
    const optimisticPolicyRecentlyUsedTags = Policy.buildOptimisticPolicyRecentlyUsedTags(iouReport.policyID, tag);

    // If there is an existing transaction (which is the case for distance requests), then the data from the existing transaction
    // needs to be manually merged into the optimistic transaction. This is because buildOnyxDataForMoneyRequest() uses `Onyx.set()` for the transaction
    // data. This is a big can of worms to change it to `Onyx.merge()` as explored in https://expensify.slack.com/archives/C05DWUDHVK7/p1692139468252109.
    // I want to clean this up at some point, but it's possible this will live in the code for a while so I've created https://github.com/Expensify/App/issues/25417
    // to remind me to do this.
    if (isDistanceRequest) {
        optimisticTransaction = fastMerge(existingTransaction, optimisticTransaction, false);
    }

    // STEP 4: Build optimistic reportActions. We need:
    // 1. CREATED action for the chatReport
    // 2. CREATED action for the iouReport
    // 3. IOU action for the iouReport
    // 4. The transaction thread, which requires the iouAction, and CREATED action for the transaction thread
    // 5. REPORTPREVIEW action for the chatReport
    // Note: The CREATED action for the IOU report must be optimistically generated before the IOU action so there's no chance that it appears after the IOU action in the chat
    const [optimisticCreatedActionForChat, optimisticCreatedActionForIOUReport, iouAction, optimisticTransactionThread, optimisticCreatedActionForTransactionThread] =
        ReportUtils.buildOptimisticMoneyRequestEntities(
            iouReport,
            CONST.IOU.REPORT_ACTION_TYPE.CREATE,
            amount,
            currency,
            comment,
            payeeEmail,
            [participant],
            optimisticTransaction.transactionID,
            undefined,
            false,
            false,
            receiptObject,
            false,
            linkedTrackedExpenseReportAction?.childReportID,
            linkedTrackedExpenseReportAction,
        );

    let reportPreviewAction = shouldCreateNewMoneyRequestReport ? null : ReportActionsUtils.getReportPreviewAction(chatReport.reportID, iouReport.reportID);
    if (reportPreviewAction) {
        reportPreviewAction = ReportUtils.updateReportPreview(iouReport, reportPreviewAction, false, comment, optimisticTransaction);
    } else {
        reportPreviewAction = ReportUtils.buildOptimisticReportPreview(chatReport, iouReport, comment, optimisticTransaction);

        // Generated ReportPreview action is a parent report action of the iou report.
        // We are setting the iou report's parentReportActionID to display subtitle correctly in IOU page when offline.
        iouReport.parentReportActionID = reportPreviewAction.reportActionID;
    }

    const shouldCreateOptimisticPersonalDetails = isNewChatReport && !allPersonalDetails[payerAccountID];
    // Add optimistic personal details for participant
    const optimisticPersonalDetailListAction = shouldCreateOptimisticPersonalDetails
        ? {
              [payerAccountID]: {
                  accountID: payerAccountID,
                  avatar: UserUtils.getDefaultAvatarURL(payerAccountID),
                  // Disabling this line since participant.displayName can be an empty string
                  // eslint-disable-next-line @typescript-eslint/prefer-nullish-coalescing
                  displayName: LocalePhoneNumber.formatPhoneNumber(participant.displayName || payerEmail),
                  login: participant.login,
                  isOptimisticPersonalDetail: true,
              },
          }
        : {};

    const optimisticNextStep = NextStepUtils.buildNextStep(iouReport, CONST.REPORT.STATUS_NUM.OPEN);

    // STEP 5: Build Onyx Data
    const [optimisticData, successData, failureData] = buildOnyxDataForMoneyRequest(
        chatReport,
        iouReport,
        optimisticTransaction,
        optimisticCreatedActionForChat,
        optimisticCreatedActionForIOUReport,
        iouAction,
        optimisticPersonalDetailListAction,
        reportPreviewAction,
        optimisticPolicyRecentlyUsedCategories,
        optimisticPolicyRecentlyUsedTags,
        isNewChatReport,
        optimisticTransactionThread ?? {},
        optimisticCreatedActionForTransactionThread ?? {},
        shouldCreateNewMoneyRequestReport,
        policy,
        policyTagList,
        policyCategories,
        optimisticNextStep,
    );

    return {
        payerAccountID,
        payerEmail,
        iouReport,
        chatReport,
        transaction: optimisticTransaction,
        iouAction,
        createdChatReportActionID: isNewChatReport ? optimisticCreatedActionForChat.reportActionID : '0',
        createdIOUReportActionID: shouldCreateNewMoneyRequestReport ? optimisticCreatedActionForIOUReport.reportActionID : '0',
        reportPreviewAction,
        transactionThreadReportID: optimisticTransactionThread?.reportID ?? '0',
        createdReportActionIDForThread: optimisticCreatedActionForTransactionThread?.reportActionID ?? '0',
        onyxData: {
            optimisticData,
            successData,
            failureData,
        },
    };
}

/**
 * Gathers all the data needed to make an expense. It attempts to find existing reports, iouReports, and receipts. If it doesn't find them, then
 * it creates optimistic versions of them and uses those instead
 */
function getTrackExpenseInformation(
    parentChatReport: OnyxEntry<OnyxTypes.Report> | EmptyObject,
    participant: Participant,
    comment: string,
    amount: number,
    currency: string,
    created: string,
    merchant: string,
    receipt: Receipt | undefined,
    category: string | undefined,
    tag: string | undefined,
    billable: boolean | undefined,
    policy: OnyxEntry<OnyxTypes.Policy> | undefined,
    policyTagList: OnyxEntry<OnyxTypes.PolicyTagList> | undefined,
    policyCategories: OnyxEntry<OnyxTypes.PolicyCategories> | undefined,
    payeeEmail = currentUserEmail,
    payeeAccountID = userAccountID,
    moneyRequestReportID = '',
): TrackExpenseInformation | EmptyObject {
    const isPolicyExpenseChat = participant.isPolicyExpenseChat;

    // STEP 1: Get existing chat report
    let chatReport = !isEmptyObject(parentChatReport) && parentChatReport?.reportID ? parentChatReport : null;

    // The chatReport always exists, and we can get it from Onyx if chatReport is null.
    if (!chatReport) {
        chatReport = allReports?.[`${ONYXKEYS.COLLECTION.REPORT}${participant.reportID}`] ?? null;
    }

    // If we still don't have a report, it likely doesn't exist, and we will early return here as it should not happen
    // Maybe later, we can build an optimistic selfDM chat.
    if (!chatReport) {
        return {};
    }

    // STEP 2: If not in the self-DM flow, we need to use the money request report.
    // For this, first use the chatReport.iouReportID property. Build a new optimistic money request report if needed.
    const shouldUseMoneyReport = !!isPolicyExpenseChat;

    let iouReport: OnyxEntry<OnyxTypes.Report> = null;
    let shouldCreateNewMoneyRequestReport = false;

    if (shouldUseMoneyReport) {
        if (moneyRequestReportID) {
            iouReport = allReports?.[`${ONYXKEYS.COLLECTION.REPORT}${moneyRequestReportID}`] ?? null;
        } else {
            iouReport = allReports?.[`${ONYXKEYS.COLLECTION.REPORT}${chatReport.iouReportID}`] ?? null;
        }

        shouldCreateNewMoneyRequestReport = ReportUtils.shouldCreateNewMoneyRequestReport(iouReport, chatReport);
        if (!iouReport || shouldCreateNewMoneyRequestReport) {
            iouReport = ReportUtils.buildOptimisticExpenseReport(chatReport.reportID, chatReport.policyID ?? '', payeeAccountID, amount, currency, false);
        } else {
            iouReport = {...iouReport};
            if (iouReport?.currency === currency && typeof iouReport.total === 'number' && typeof iouReport.nonReimbursableTotal === 'number') {
                // Because of the Expense reports are stored as negative values, we subtract the total from the amount
                iouReport.total -= amount;
                iouReport.nonReimbursableTotal -= amount;
            }
        }
    }

    // If shouldUseMoneyReport is true, the iouReport was defined.
    // But we'll use the `shouldUseMoneyReport && iouReport` check further instead of `shouldUseMoneyReport` to avoid TS errors.

    // STEP 3: Build optimistic receipt and transaction
    const receiptObject: Receipt = {};
    let filename;
    if (receipt?.source) {
        receiptObject.source = receipt.source;
        receiptObject.state = receipt.state ?? CONST.IOU.RECEIPT_STATE.SCANREADY;
        filename = receipt.name;
    }
    const existingTransaction = allTransactionDrafts[`${ONYXKEYS.COLLECTION.TRANSACTION_DRAFT}${CONST.IOU.OPTIMISTIC_TRANSACTION_ID}`];
    const isDistanceRequest = existingTransaction && existingTransaction.iouRequestType === CONST.IOU.REQUEST_TYPE.DISTANCE;
    let optimisticTransaction = TransactionUtils.buildOptimisticTransaction(
        ReportUtils.isExpenseReport(iouReport) ? -amount : amount,
        currency,
        shouldUseMoneyReport && iouReport ? iouReport.reportID : '0',
        comment,
        created,
        '',
        '',
        merchant,
        receiptObject,
        filename,
        null,
        category,
        tag,
        billable,
        isDistanceRequest ? {waypoints: CONST.RED_BRICK_ROAD_PENDING_ACTION.ADD} : undefined,
        false,
    );

    // If there is an existing transaction (which is the case for distance requests), then the data from the existing transaction
    // needs to be manually merged into the optimistic transaction. This is because buildOnyxDataForMoneyRequest() uses `Onyx.set()` for the transaction
    // data. This is a big can of worms to change it to `Onyx.merge()` as explored in https://expensify.slack.com/archives/C05DWUDHVK7/p1692139468252109.
    // I want to clean this up at some point, but it's possible this will live in the code for a while so I've created https://github.com/Expensify/App/issues/25417
    // to remind me to do this.
    if (isDistanceRequest) {
        optimisticTransaction = fastMerge(existingTransaction, optimisticTransaction, false);
    }

    // STEP 4: Build optimistic reportActions. We need:
    // 1. CREATED action for the iouReport (if tracking in the Expense chat)
    // 2. IOU action for the iouReport (if tracking in the Expense chat), otherwise – for chatReport
    // 3. The transaction thread, which requires the iouAction, and CREATED action for the transaction thread
    // 4. REPORTPREVIEW action for the chatReport (if tracking in the Expense chat)
    const [, optimisticCreatedActionForIOUReport, iouAction, optimisticTransactionThread, optimisticCreatedActionForTransactionThread] = ReportUtils.buildOptimisticMoneyRequestEntities(
        shouldUseMoneyReport && iouReport ? iouReport : chatReport,
        CONST.IOU.REPORT_ACTION_TYPE.TRACK,
        amount,
        currency,
        comment,
        payeeEmail,
        [participant],
        optimisticTransaction.transactionID,
        undefined,
        false,
        false,
        receiptObject,
        false,
        !shouldUseMoneyReport,
    );

    let reportPreviewAction: OnyxEntry<OnyxTypes.ReportAction> = null;
    if (shouldUseMoneyReport && iouReport) {
        reportPreviewAction = shouldCreateNewMoneyRequestReport ? null : ReportActionsUtils.getReportPreviewAction(chatReport.reportID, iouReport.reportID);
        if (reportPreviewAction) {
            reportPreviewAction = ReportUtils.updateReportPreview(iouReport, reportPreviewAction, false, comment, optimisticTransaction);
        } else {
            reportPreviewAction = ReportUtils.buildOptimisticReportPreview(chatReport, iouReport, comment, optimisticTransaction);

            // Generated ReportPreview action is a parent report action of the iou report.
            // We are setting the iou report's parentReportActionID to display subtitle correctly in IOU page when offline.
            iouReport.parentReportActionID = reportPreviewAction.reportActionID;
        }
    }

    // STEP 5: Build Onyx Data
    const [optimisticData, successData, failureData] = buildOnyxDataForTrackExpense(
        chatReport,
        iouReport,
        optimisticTransaction,
        optimisticCreatedActionForIOUReport,
        iouAction,
        reportPreviewAction,
        optimisticTransactionThread,
        optimisticCreatedActionForTransactionThread,
        shouldCreateNewMoneyRequestReport,
        policy,
        policyTagList,
        policyCategories,
    );

    return {
        chatReport,
        iouReport: iouReport ?? undefined,
        transaction: optimisticTransaction,
        iouAction,
        createdChatReportActionID: '0',
        createdIOUReportActionID: shouldCreateNewMoneyRequestReport ? optimisticCreatedActionForIOUReport.reportActionID : '0',
        reportPreviewAction: reportPreviewAction ?? undefined,
        transactionThreadReportID: optimisticTransactionThread.reportID,
        createdReportActionIDForThread: optimisticCreatedActionForTransactionThread.reportActionID,
        onyxData: {
            optimisticData,
            successData,
            failureData,
        },
    };
}

/** Requests money based on a distance (e.g. mileage from a map) */
function createDistanceRequest(
    report: OnyxTypes.Report,
    participant: Participant,
    comment: string,
    created: string,
    category: string | undefined,
    tag: string | undefined,
    amount: number,
    currency: string,
    merchant: string,
    billable: boolean | undefined,
    validWaypoints: WaypointCollection,
    policy: OnyxEntry<OnyxTypes.Policy>,
    policyTagList: OnyxEntry<OnyxTypes.PolicyTagList>,
    policyCategories: OnyxEntry<OnyxTypes.PolicyCategories>,
) {
    // If the report is an iou or expense report, we should get the linked chat report to be passed to the getMoneyRequestInformation function
    const isMoneyRequestReport = ReportUtils.isMoneyRequestReport(report);
    const currentChatReport = isMoneyRequestReport ? ReportUtils.getReport(report.chatReportID) : report;
    const moneyRequestReportID = isMoneyRequestReport ? report.reportID : '';
    const currentCreated = DateUtils.enrichMoneyRequestTimestamp(created);

    const optimisticReceipt: Receipt = {
        source: ReceiptGeneric as ReceiptSource,
        state: CONST.IOU.RECEIPT_STATE.OPEN,
    };
    const {
        iouReport,
        chatReport,
        transaction,
        iouAction,
        createdChatReportActionID,
        createdIOUReportActionID,
        reportPreviewAction,
        transactionThreadReportID,
        createdReportActionIDForThread,
        payerEmail,
        onyxData,
    } = getMoneyRequestInformation(
        currentChatReport,
        participant,
        comment,
        amount,
        currency,
        currentCreated,
        merchant,
        optimisticReceipt,
        undefined,
        category,
        tag,
        billable,
        policy,
        policyTagList,
        policyCategories,
        userAccountID,
        currentUserEmail,
        moneyRequestReportID,
    );

    const parameters: CreateDistanceRequestParams = {
        comment,
        iouReportID: iouReport.reportID,
        chatReportID: chatReport.reportID,
        transactionID: transaction.transactionID,
        reportActionID: iouAction.reportActionID,
        createdChatReportActionID,
        createdIOUReportActionID,
        reportPreviewReportActionID: reportPreviewAction.reportActionID,
        waypoints: JSON.stringify(validWaypoints),
        created: currentCreated,
        category,
        tag,
        billable,
        transactionThreadReportID,
        createdReportActionIDForThread,
        payerEmail,
    };

    API.write(WRITE_COMMANDS.CREATE_DISTANCE_REQUEST, parameters, onyxData);
    Navigation.dismissModal(isMoneyRequestReport ? report.reportID : chatReport.reportID);
    Report.notifyNewAction(chatReport.reportID, userAccountID);
}

/**
 * Compute the diff amount when we update the transaction
 */
function calculateDiffAmount(iouReport: OnyxEntry<OnyxTypes.Report>, updatedTransaction: OnyxEntry<OnyxTypes.Transaction>, transaction: OnyxEntry<OnyxTypes.Transaction>): number {
    if (!iouReport) {
        return 0;
    }
    const isExpenseReport = ReportUtils.isExpenseReport(iouReport);
    const updatedCurrency = TransactionUtils.getCurrency(updatedTransaction);
    const currentCurrency = TransactionUtils.getCurrency(transaction);

    const currentAmount = TransactionUtils.getAmount(transaction, isExpenseReport);
    const updatedAmount = TransactionUtils.getAmount(updatedTransaction, isExpenseReport);

    if (updatedCurrency === iouReport?.currency && currentCurrency !== iouReport?.currency) {
        // Add the diff to the total if we change the currency from a different currency to the currency of the IOU report
        return updatedAmount;
    }
    if (updatedCurrency !== iouReport?.currency && currentCurrency === iouReport?.currency) {
        // Subtract the diff from the total if we change the currency from the currency of IOU report to a different currency
        return -updatedAmount;
    }
    if (updatedCurrency === iouReport?.currency && updatedAmount !== currentAmount) {
        // Calculate the diff between the updated amount and the current amount if we change the amount and the currency of the transaction is the currency of the report
        return updatedAmount - currentAmount;
    }

    return 0;
}

/**
 * @param transactionID
 * @param transactionThreadReportID
 * @param transactionChanges
 * @param [transactionChanges.created] Present when updated the date field
 * @param policy  May be undefined, an empty object, or an object matching the Policy type (src/types/onyx/Policy.ts)
 * @param policyTagList
 * @param policyCategories
 * @param onlyIncludeChangedFields
 *               When 'true', then the returned params will only include the transaction details for the fields that were changed.
 *               When `false`, then the returned params will include all the transaction details, regardless of which fields were changed.
 *               This setting is necessary while the UpdateDistanceRequest API is refactored to be fully 1:1:1 in https://github.com/Expensify/App/issues/28358
 */
function getUpdateMoneyRequestParams(
    transactionID: string,
    transactionThreadReportID: string,
    transactionChanges: TransactionChanges,
    policy: OnyxEntry<OnyxTypes.Policy>,
    policyTagList: OnyxEntry<OnyxTypes.PolicyTagList>,
    policyCategories: OnyxEntry<OnyxTypes.PolicyCategories>,
    onlyIncludeChangedFields: boolean,
): UpdateMoneyRequestData {
    const optimisticData: OnyxUpdate[] = [];
    const successData: OnyxUpdate[] = [];
    const failureData: OnyxUpdate[] = [];

    // Step 1: Set any "pending fields" (ones updated while the user was offline) to have error messages in the failureData
    const pendingFields = Object.fromEntries(Object.keys(transactionChanges).map((key) => [key, CONST.RED_BRICK_ROAD_PENDING_ACTION.UPDATE]));
    const clearedPendingFields = Object.fromEntries(Object.keys(transactionChanges).map((key) => [key, null]));
    const errorFields = Object.fromEntries(Object.keys(pendingFields).map((key) => [key, {[DateUtils.getMicroseconds()]: Localize.translateLocal('iou.error.genericEditFailureMessage')}]));

    // Step 2: Get all the collections being updated
    const transactionThread = allReports?.[`${ONYXKEYS.COLLECTION.REPORT}${transactionThreadReportID}`] ?? null;
    const transaction = allTransactions?.[`${ONYXKEYS.COLLECTION.TRANSACTION}${transactionID}`];
    const iouReport = allReports?.[`${ONYXKEYS.COLLECTION.REPORT}${transactionThread?.parentReportID}`] ?? null;
    const isFromExpenseReport = ReportUtils.isExpenseReport(iouReport);
    const isScanning = TransactionUtils.hasReceipt(transaction) && TransactionUtils.isReceiptBeingScanned(transaction);
    let updatedTransaction = transaction ? TransactionUtils.getUpdatedTransaction(transaction, transactionChanges, isFromExpenseReport) : null;
    const transactionDetails = ReportUtils.getTransactionDetails(updatedTransaction);

    if (transactionDetails?.waypoints) {
        // This needs to be a JSON string since we're sending this to the MapBox API
        transactionDetails.waypoints = JSON.stringify(transactionDetails.waypoints);
    }

    const dataToIncludeInParams: Partial<TransactionDetails> | undefined = onlyIncludeChangedFields
        ? Object.fromEntries(Object.entries(transactionDetails ?? {}).filter(([key]) => Object.keys(transactionChanges).includes(key)))
        : transactionDetails;

    const params: UpdateMoneyRequestParams = {
        ...dataToIncludeInParams,
        reportID: iouReport?.reportID,
        transactionID,
    };

    const hasPendingWaypoints = 'waypoints' in transactionChanges;
    if (transaction && updatedTransaction && hasPendingWaypoints) {
        updatedTransaction = {
            ...updatedTransaction,
            amount: CONST.IOU.DEFAULT_AMOUNT,
            modifiedAmount: CONST.IOU.DEFAULT_AMOUNT,
            modifiedMerchant: Localize.translateLocal('iou.routePending'),
        };

        // Delete the draft transaction when editing waypoints when the server responds successfully and there are no errors
        successData.push({
            onyxMethod: Onyx.METHOD.SET,
            key: `${ONYXKEYS.COLLECTION.TRANSACTION_DRAFT}${transactionID}`,
            value: null,
        });

        // Revert the transaction's amount to the original value on failure.
        // The IOU Report will be fully reverted in the failureData further below.
        failureData.push({
            onyxMethod: Onyx.METHOD.MERGE,
            key: `${ONYXKEYS.COLLECTION.TRANSACTION}${transactionID}`,
            value: {
                amount: transaction.amount,
                modifiedAmount: transaction.modifiedAmount,
                modifiedMerchant: transaction.modifiedMerchant,
            },
        });
    }

    // Step 3: Build the modified expense report actions
    // We don't create a modified report action if we're updating the waypoints,
    // since there isn't actually any optimistic data we can create for them and the report action is created on the server
    // with the response from the MapBox API
    const updatedReportAction = ReportUtils.buildOptimisticModifiedExpenseReportAction(transactionThread, transaction, transactionChanges, isFromExpenseReport, policy);
    if (!hasPendingWaypoints) {
        params.reportActionID = updatedReportAction.reportActionID;

        optimisticData.push({
            onyxMethod: Onyx.METHOD.MERGE,
            key: `${ONYXKEYS.COLLECTION.REPORT_ACTIONS}${transactionThread?.reportID}`,
            value: {
                [updatedReportAction.reportActionID]: updatedReportAction as OnyxTypes.ReportAction,
            },
        });
        successData.push({
            onyxMethod: Onyx.METHOD.MERGE,
            key: `${ONYXKEYS.COLLECTION.REPORT_ACTIONS}${transactionThread?.reportID}`,
            value: {
                [updatedReportAction.reportActionID]: {pendingAction: null},
            },
        });
        failureData.push({
            onyxMethod: Onyx.METHOD.MERGE,
            key: `${ONYXKEYS.COLLECTION.REPORT_ACTIONS}${transactionThread?.reportID}`,
            value: {
                [updatedReportAction.reportActionID]: {
                    ...(updatedReportAction as OnyxTypes.ReportAction),
                    errors: ErrorUtils.getMicroSecondOnyxError('iou.error.genericEditFailureMessage'),
                },
            },
        });
    }

    // Step 4: Compute the IOU total and update the report preview message (and report header) so LHN amount owed is correct.
    const diff = calculateDiffAmount(iouReport, updatedTransaction, transaction);

    let updatedMoneyRequestReport: OnyxTypes.Report | EmptyObject;
    if (!iouReport) {
        updatedMoneyRequestReport = {};
    } else if (ReportUtils.isExpenseReport(iouReport) && typeof iouReport.total === 'number') {
        // For expense report, the amount is negative, so we should subtract total from diff
        updatedMoneyRequestReport = {
            ...iouReport,
            total: iouReport.total - diff,
        };
    } else {
        updatedMoneyRequestReport = IOUUtils.updateIOUOwnerAndTotal(iouReport, updatedReportAction.actorAccountID ?? -1, diff, TransactionUtils.getCurrency(transaction), false, true);
    }

    updatedMoneyRequestReport.cachedTotal = CurrencyUtils.convertToDisplayString(updatedMoneyRequestReport.total, transactionDetails?.currency);

    optimisticData.push(
        {
            onyxMethod: Onyx.METHOD.MERGE,
            key: `${ONYXKEYS.COLLECTION.REPORT}${iouReport?.reportID}`,
            value: updatedMoneyRequestReport,
        },
        {
            onyxMethod: Onyx.METHOD.MERGE,
            key: `${ONYXKEYS.COLLECTION.REPORT}${iouReport?.parentReportID}`,
            value: ReportUtils.getOutstandingChildRequest(updatedMoneyRequestReport),
        },
    );
    successData.push({
        onyxMethod: Onyx.METHOD.MERGE,
        key: `${ONYXKEYS.COLLECTION.REPORT}${iouReport?.reportID}`,
        value: {pendingAction: null},
    });

    // Optimistically modify the transaction and the transaction thread
    optimisticData.push({
        onyxMethod: Onyx.METHOD.MERGE,
        key: `${ONYXKEYS.COLLECTION.TRANSACTION}${transactionID}`,
        value: {
            ...updatedTransaction,
            pendingFields,
            isLoading: hasPendingWaypoints,
            errorFields: null,
        },
    });

    optimisticData.push({
        onyxMethod: Onyx.METHOD.MERGE,
        key: `${ONYXKEYS.COLLECTION.REPORT}${transactionThreadReportID}`,
        value: {
            lastActorAccountID: updatedReportAction.actorAccountID,
        },
    });

    if (isScanning && ('amount' in transactionChanges || 'currency' in transactionChanges)) {
        optimisticData.push(
            {
                onyxMethod: Onyx.METHOD.MERGE,
                key: `${ONYXKEYS.COLLECTION.REPORT_ACTIONS}${iouReport?.reportID}`,
                value: {
                    [transactionThread?.parentReportActionID ?? '']: {
                        whisperedToAccountIDs: [],
                    },
                },
            },
            {
                onyxMethod: Onyx.METHOD.MERGE,
                key: `${ONYXKEYS.COLLECTION.REPORT_ACTIONS}${iouReport?.parentReportID}`,
                value: {
                    [iouReport?.parentReportActionID ?? '']: {
                        whisperedToAccountIDs: [],
                    },
                },
            },
        );
    }

    // Update recently used categories if the category is changed
    if ('category' in transactionChanges) {
        const optimisticPolicyRecentlyUsedCategories = Policy.buildOptimisticPolicyRecentlyUsedCategories(iouReport?.policyID, transactionChanges.category);
        if (optimisticPolicyRecentlyUsedCategories.length) {
            optimisticData.push({
                onyxMethod: Onyx.METHOD.SET,
                key: `${ONYXKEYS.COLLECTION.POLICY_RECENTLY_USED_CATEGORIES}${iouReport?.policyID}`,
                value: optimisticPolicyRecentlyUsedCategories,
            });
        }
    }

    // Update recently used categories if the tag is changed
    if ('tag' in transactionChanges) {
        const optimisticPolicyRecentlyUsedTags = Policy.buildOptimisticPolicyRecentlyUsedTags(iouReport?.policyID, transactionChanges.tag);
        if (!isEmptyObject(optimisticPolicyRecentlyUsedTags)) {
            optimisticData.push({
                onyxMethod: Onyx.METHOD.MERGE,
                key: `${ONYXKEYS.COLLECTION.POLICY_RECENTLY_USED_TAGS}${iouReport?.policyID}`,
                value: optimisticPolicyRecentlyUsedTags,
            });
        }
    }

    // Clear out the error fields and loading states on success
    successData.push({
        onyxMethod: Onyx.METHOD.MERGE,
        key: `${ONYXKEYS.COLLECTION.TRANSACTION}${transactionID}`,
        value: {
            pendingFields: clearedPendingFields,
            isLoading: false,
            errorFields: null,
        },
    });

    // Clear out loading states, pending fields, and add the error fields
    failureData.push({
        onyxMethod: Onyx.METHOD.MERGE,
        key: `${ONYXKEYS.COLLECTION.TRANSACTION}${transactionID}`,
        value: {
            pendingFields: clearedPendingFields,
            isLoading: false,
            errorFields,
        },
    });

    if (iouReport) {
        // Reset the iouReport to its original state
        failureData.push({
            onyxMethod: Onyx.METHOD.MERGE,
            key: `${ONYXKEYS.COLLECTION.REPORT}${iouReport.reportID}`,
            value: iouReport,
        });
    }

    if (policy && PolicyUtils.isPaidGroupPolicy(policy) && updatedTransaction) {
        const currentTransactionViolations = allTransactionViolations[`${ONYXKEYS.COLLECTION.TRANSACTION_VIOLATIONS}${transactionID}`] ?? [];
        optimisticData.push(
            ViolationsUtils.getViolationsOnyxData(
                updatedTransaction,
                currentTransactionViolations,
                !!policy.requiresTag,
                policyTagList ?? {},
                !!policy.requiresCategory,
                policyCategories ?? {},
            ),
        );
        failureData.push({
            onyxMethod: Onyx.METHOD.MERGE,
            key: `${ONYXKEYS.COLLECTION.TRANSACTION_VIOLATIONS}${transactionID}`,
            value: currentTransactionViolations,
        });
    }

    // Reset the transaction thread to its original state
    failureData.push({
        onyxMethod: Onyx.METHOD.MERGE,
        key: `${ONYXKEYS.COLLECTION.REPORT}${transactionThreadReportID}`,
        value: transactionThread,
    });

    return {
        params,
        onyxData: {optimisticData, successData, failureData},
    };
}

/**
 * @param transactionID
 * @param transactionThreadReportID
 * @param transactionChanges
 * @param [transactionChanges.created] Present when updated the date field
 * @param onlyIncludeChangedFields
 *               When 'true', then the returned params will only include the transaction details for the fields that were changed.
 *               When `false`, then the returned params will include all the transaction details, regardless of which fields were changed.
 *               This setting is necessary while the UpdateDistanceRequest API is refactored to be fully 1:1:1 in https://github.com/Expensify/App/issues/28358
 */
function getUpdateTrackExpenseParams(
    transactionID: string,
    transactionThreadReportID: string,
    transactionChanges: TransactionChanges,
    onlyIncludeChangedFields: boolean,
    policy: OnyxEntry<OnyxTypes.Policy>,
): UpdateMoneyRequestData {
    const optimisticData: OnyxUpdate[] = [];
    const successData: OnyxUpdate[] = [];
    const failureData: OnyxUpdate[] = [];

    // Step 1: Set any "pending fields" (ones updated while the user was offline) to have error messages in the failureData
    const pendingFields = Object.fromEntries(Object.keys(transactionChanges).map((key) => [key, CONST.RED_BRICK_ROAD_PENDING_ACTION.UPDATE]));
    const clearedPendingFields = Object.fromEntries(Object.keys(transactionChanges).map((key) => [key, null]));
    const errorFields = Object.fromEntries(Object.keys(pendingFields).map((key) => [key, {[DateUtils.getMicroseconds()]: Localize.translateLocal('iou.error.genericEditFailureMessage')}]));

    // Step 2: Get all the collections being updated
    const transactionThread = allReports?.[`${ONYXKEYS.COLLECTION.REPORT}${transactionThreadReportID}`] ?? null;
    const transaction = allTransactions?.[`${ONYXKEYS.COLLECTION.TRANSACTION}${transactionID}`];
    const chatReport = allReports?.[`${ONYXKEYS.COLLECTION.REPORT}${transactionThread?.parentReportID}`] ?? null;
    const isScanning = TransactionUtils.hasReceipt(transaction) && TransactionUtils.isReceiptBeingScanned(transaction);
    let updatedTransaction = transaction ? TransactionUtils.getUpdatedTransaction(transaction, transactionChanges, false) : null;
    const transactionDetails = ReportUtils.getTransactionDetails(updatedTransaction);

    if (transactionDetails?.waypoints) {
        // This needs to be a JSON string since we're sending this to the MapBox API
        transactionDetails.waypoints = JSON.stringify(transactionDetails.waypoints);
    }

    const dataToIncludeInParams: Partial<TransactionDetails> | undefined = onlyIncludeChangedFields
        ? Object.fromEntries(Object.entries(transactionDetails ?? {}).filter(([key]) => Object.keys(transactionChanges).includes(key)))
        : transactionDetails;

    const params: UpdateMoneyRequestParams = {
        ...dataToIncludeInParams,
        reportID: chatReport?.reportID,
        transactionID,
    };

    const hasPendingWaypoints = 'waypoints' in transactionChanges;
    if (transaction && updatedTransaction && hasPendingWaypoints) {
        updatedTransaction = {
            ...updatedTransaction,
            amount: CONST.IOU.DEFAULT_AMOUNT,
            modifiedAmount: CONST.IOU.DEFAULT_AMOUNT,
            modifiedMerchant: Localize.translateLocal('iou.routePending'),
        };

        // Delete the draft transaction when editing waypoints when the server responds successfully and there are no errors
        successData.push({
            onyxMethod: Onyx.METHOD.SET,
            key: `${ONYXKEYS.COLLECTION.TRANSACTION_DRAFT}${transactionID}`,
            value: null,
        });

        // Revert the transaction's amount to the original value on failure.
        // The IOU Report will be fully reverted in the failureData further below.
        failureData.push({
            onyxMethod: Onyx.METHOD.MERGE,
            key: `${ONYXKEYS.COLLECTION.TRANSACTION}${transactionID}`,
            value: {
                amount: transaction.amount,
                modifiedAmount: transaction.modifiedAmount,
                modifiedMerchant: transaction.modifiedMerchant,
            },
        });
    }

    // Step 3: Build the modified expense report actions
    // We don't create a modified report action if we're updating the waypoints,
    // since there isn't actually any optimistic data we can create for them and the report action is created on the server
    // with the response from the MapBox API
    const updatedReportAction = ReportUtils.buildOptimisticModifiedExpenseReportAction(transactionThread, transaction, transactionChanges, false, policy);
    if (!hasPendingWaypoints) {
        params.reportActionID = updatedReportAction.reportActionID;

        optimisticData.push({
            onyxMethod: Onyx.METHOD.MERGE,
            key: `${ONYXKEYS.COLLECTION.REPORT_ACTIONS}${transactionThread?.reportID}`,
            value: {
                [updatedReportAction.reportActionID]: updatedReportAction as OnyxTypes.ReportAction,
            },
        });
        successData.push({
            onyxMethod: Onyx.METHOD.MERGE,
            key: `${ONYXKEYS.COLLECTION.REPORT_ACTIONS}${transactionThread?.reportID}`,
            value: {
                [updatedReportAction.reportActionID]: {pendingAction: null},
            },
        });
        failureData.push({
            onyxMethod: Onyx.METHOD.MERGE,
            key: `${ONYXKEYS.COLLECTION.REPORT_ACTIONS}${transactionThread?.reportID}`,
            value: {
                [updatedReportAction.reportActionID]: {
                    ...(updatedReportAction as OnyxTypes.ReportAction),
                    errors: ErrorUtils.getMicroSecondOnyxError('iou.error.genericEditFailureMessage'),
                },
            },
        });
    }

    // Step 4: Update the report preview message (and report header) so LHN amount tracked is correct.
    // Optimistically modify the transaction and the transaction thread
    optimisticData.push({
        onyxMethod: Onyx.METHOD.MERGE,
        key: `${ONYXKEYS.COLLECTION.TRANSACTION}${transactionID}`,
        value: {
            ...updatedTransaction,
            pendingFields,
            isLoading: hasPendingWaypoints,
            errorFields: null,
        },
    });

    optimisticData.push({
        onyxMethod: Onyx.METHOD.MERGE,
        key: `${ONYXKEYS.COLLECTION.REPORT}${transactionThreadReportID}`,
        value: {
            lastActorAccountID: updatedReportAction.actorAccountID,
        },
    });

    if (isScanning && ('amount' in transactionChanges || 'currency' in transactionChanges)) {
        optimisticData.push({
            onyxMethod: Onyx.METHOD.MERGE,
            key: `${ONYXKEYS.COLLECTION.REPORT_ACTIONS}${chatReport?.reportID}`,
            value: {
                [transactionThread?.parentReportActionID ?? '']: {
                    whisperedToAccountIDs: [],
                },
            },
        });
    }

    // Clear out the error fields and loading states on success
    successData.push({
        onyxMethod: Onyx.METHOD.MERGE,
        key: `${ONYXKEYS.COLLECTION.TRANSACTION}${transactionID}`,
        value: {
            pendingFields: clearedPendingFields,
            isLoading: false,
            errorFields: null,
        },
    });

    // Clear out loading states, pending fields, and add the error fields
    failureData.push({
        onyxMethod: Onyx.METHOD.MERGE,
        key: `${ONYXKEYS.COLLECTION.TRANSACTION}${transactionID}`,
        value: {
            pendingFields: clearedPendingFields,
            isLoading: false,
            errorFields,
        },
    });

    // Reset the transaction thread to its original state
    failureData.push({
        onyxMethod: Onyx.METHOD.MERGE,
        key: `${ONYXKEYS.COLLECTION.REPORT}${transactionThreadReportID}`,
        value: transactionThread,
    });

    return {
        params,
        onyxData: {optimisticData, successData, failureData},
    };
}

/** Updates the created date of a money request */
function updateMoneyRequestDate(
    transactionID: string,
    transactionThreadReportID: string,
    value: string,
    policy: OnyxEntry<OnyxTypes.Policy>,
    policyTags: OnyxEntry<OnyxTypes.PolicyTagList>,
    policyCategories: OnyxEntry<OnyxTypes.PolicyCategories>,
) {
    const transactionChanges: TransactionChanges = {
        created: value,
    };
    const transactionThreadReport = allReports?.[`${ONYXKEYS.COLLECTION.REPORT}${transactionThreadReportID}`] ?? null;
    let data: UpdateMoneyRequestData;
    if (ReportUtils.isTrackExpenseReport(transactionThreadReport)) {
        data = getUpdateTrackExpenseParams(transactionID, transactionThreadReportID, transactionChanges, true, policy);
    } else {
        data = getUpdateMoneyRequestParams(transactionID, transactionThreadReportID, transactionChanges, policy, policyTags, policyCategories, true);
    }
    const {params, onyxData} = data;
    API.write(WRITE_COMMANDS.UPDATE_MONEY_REQUEST_DATE, params, onyxData);
}

/** Updates the billable field of a money request */
function updateMoneyRequestBillable(
    transactionID: string,
    transactionThreadReportID: string,
    value: boolean,
    policy: OnyxEntry<OnyxTypes.Policy>,
    policyTagList: OnyxEntry<OnyxTypes.PolicyTagList>,
    policyCategories: OnyxEntry<OnyxTypes.PolicyCategories>,
) {
    const transactionChanges: TransactionChanges = {
        billable: value,
    };
    const {params, onyxData} = getUpdateMoneyRequestParams(transactionID, transactionThreadReportID, transactionChanges, policy, policyTagList, policyCategories, true);
    API.write(WRITE_COMMANDS.UPDATE_MONEY_REQUEST_BILLABLE, params, onyxData);
}

/** Updates the merchant field of a money request */
function updateMoneyRequestMerchant(
    transactionID: string,
    transactionThreadReportID: string,
    value: string,
    policy: OnyxEntry<OnyxTypes.Policy>,
    policyTagList: OnyxEntry<OnyxTypes.PolicyTagList>,
    policyCategories: OnyxEntry<OnyxTypes.PolicyCategories>,
) {
    const transactionChanges: TransactionChanges = {
        merchant: value,
    };
    const transactionThreadReport = allReports?.[`${ONYXKEYS.COLLECTION.REPORT}${transactionThreadReportID}`] ?? null;
    let data: UpdateMoneyRequestData;
    if (ReportUtils.isTrackExpenseReport(transactionThreadReport)) {
        data = getUpdateTrackExpenseParams(transactionID, transactionThreadReportID, transactionChanges, true, policy);
    } else {
        data = getUpdateMoneyRequestParams(transactionID, transactionThreadReportID, transactionChanges, policy, policyTagList, policyCategories, true);
    }
    const {params, onyxData} = data;
    API.write(WRITE_COMMANDS.UPDATE_MONEY_REQUEST_MERCHANT, params, onyxData);
}

/** Updates the tag of a money request */
function updateMoneyRequestTag(
    transactionID: string,
    transactionThreadReportID: string,
    tag: string,
    policy: OnyxEntry<OnyxTypes.Policy>,
    policyTagList: OnyxEntry<OnyxTypes.PolicyTagList>,
    policyCategories: OnyxEntry<OnyxTypes.PolicyCategories>,
) {
    const transactionChanges: TransactionChanges = {
        tag,
    };
    const {params, onyxData} = getUpdateMoneyRequestParams(transactionID, transactionThreadReportID, transactionChanges, policy, policyTagList, policyCategories, true);
    API.write(WRITE_COMMANDS.UPDATE_MONEY_REQUEST_TAG, params, onyxData);
}

/** Updates the created tax amount of a money request */
function updateMoneyRequestTaxAmount(
    transactionID: string,
    optimisticReportActionID: string,
    taxAmount: number,
    policy: OnyxEntry<OnyxTypes.Policy>,
    policyTagList: OnyxEntry<OnyxTypes.PolicyTagList>,
    policyCategories: OnyxEntry<OnyxTypes.PolicyCategories>,
) {
    const transactionChanges = {
        taxAmount,
    };
    const {params, onyxData} = getUpdateMoneyRequestParams(transactionID, optimisticReportActionID, transactionChanges, policy, policyTagList, policyCategories, true);
    API.write('UpdateMoneyRequestTaxAmount', params, onyxData);
}

/** Updates the created tax rate of a money request */
function updateMoneyRequestTaxRate(
    transactionID: string,
    optimisticReportActionID: string,
    taxCode: string,
    policy: OnyxEntry<OnyxTypes.Policy>,
    policyTagList: OnyxEntry<OnyxTypes.PolicyTagList>,
    policyCategories: OnyxEntry<OnyxTypes.PolicyCategories>,
) {
    const transactionChanges = {
        taxCode,
    };
    const {params, onyxData} = getUpdateMoneyRequestParams(transactionID, optimisticReportActionID, transactionChanges, policy, policyTagList, policyCategories, true);
    API.write('UpdateMoneyRequestTaxRate', params, onyxData);
}

/** Updates the waypoints of a distance money request */
function updateMoneyRequestDistance(
    transactionID: string,
    transactionThreadReportID: string,
    waypoints: WaypointCollection,
    policy: OnyxEntry<OnyxTypes.Policy>,
    policyTagList: OnyxEntry<OnyxTypes.PolicyTagList>,
    policyCategories: OnyxEntry<OnyxTypes.PolicyCategories>,
) {
    const transactionChanges: TransactionChanges = {
        waypoints,
    };
    const transactionThreadReport = allReports?.[`${ONYXKEYS.COLLECTION.REPORT}${transactionThreadReportID}`] ?? null;
    let data: UpdateMoneyRequestData;
    if (ReportUtils.isTrackExpenseReport(transactionThreadReport)) {
        data = getUpdateTrackExpenseParams(transactionID, transactionThreadReportID, transactionChanges, true, policy);
    } else {
        data = getUpdateMoneyRequestParams(transactionID, transactionThreadReportID, transactionChanges, policy, policyTagList, policyCategories, true);
    }
    const {params, onyxData} = data;
    API.write(WRITE_COMMANDS.UPDATE_MONEY_REQUEST_DISTANCE, params, onyxData);
}

/** Updates the category of a money request */
function updateMoneyRequestCategory(
    transactionID: string,
    transactionThreadReportID: string,
    category: string,
    policy: OnyxEntry<OnyxTypes.Policy>,
    policyTagList: OnyxEntry<OnyxTypes.PolicyTagList>,
    policyCategories: OnyxEntry<OnyxTypes.PolicyCategories>,
) {
    const transactionChanges: TransactionChanges = {
        category,
    };
    const {params, onyxData} = getUpdateMoneyRequestParams(transactionID, transactionThreadReportID, transactionChanges, policy, policyTagList, policyCategories, true);
    API.write(WRITE_COMMANDS.UPDATE_MONEY_REQUEST_CATEGORY, params, onyxData);
}

/** Updates the description of a money request */
function updateMoneyRequestDescription(
    transactionID: string,
    transactionThreadReportID: string,
    comment: string,
    policy: OnyxEntry<OnyxTypes.Policy>,
    policyTagList: OnyxEntry<OnyxTypes.PolicyTagList>,
    policyCategories: OnyxEntry<OnyxTypes.PolicyCategories>,
) {
    const transactionChanges: TransactionChanges = {
        comment,
    };
    const transactionThreadReport = allReports?.[`${ONYXKEYS.COLLECTION.REPORT}${transactionThreadReportID}`] ?? null;
    let data: UpdateMoneyRequestData;
    if (ReportUtils.isTrackExpenseReport(transactionThreadReport)) {
        data = getUpdateTrackExpenseParams(transactionID, transactionThreadReportID, transactionChanges, true, policy);
    } else {
        data = getUpdateMoneyRequestParams(transactionID, transactionThreadReportID, transactionChanges, policy, policyTagList, policyCategories, true);
    }
    const {params, onyxData} = data;
    API.write(WRITE_COMMANDS.UPDATE_MONEY_REQUEST_DESCRIPTION, params, onyxData);
}

/** Edits an existing distance request */
function updateDistanceRequest(
    transactionID: string,
    transactionThreadReportID: string,
    transactionChanges: TransactionChanges,
    policy: OnyxTypes.Policy,
    policyTagList: OnyxTypes.PolicyTagList,
    policyCategories: OnyxTypes.PolicyCategories,
) {
    const {params, onyxData} = getUpdateMoneyRequestParams(transactionID, transactionThreadReportID, transactionChanges, policy, policyTagList, policyCategories, false);
    API.write(WRITE_COMMANDS.UPDATE_DISTANCE_REQUEST, params, onyxData);
}

const getConvertTrackedExpenseInformation = (
    transactionID: string,
    actionableWhisperReportActionID: string,
    moneyRequestReportID: string,
    linkedTrackedExpenseReportAction: OnyxTypes.ReportAction,
    linkedTrackedExpenseReportID: string,
    transactionThreadReportID: string,
) => {
    const optimisticData: OnyxUpdate[] = [];
    const successData: OnyxUpdate[] = [];
    const failureData: OnyxUpdate[] = [];

    // Delete the transaction from the track expense report
    const {
        optimisticData: deleteOptimisticData,
        successData: deleteSuccessData,
        failureData: deleteFailureData,
    } = getDeleteTrackExpenseInformation(linkedTrackedExpenseReportID, transactionID, linkedTrackedExpenseReportAction, false, true);

    optimisticData?.push(...deleteOptimisticData);
    successData?.push(...deleteSuccessData);
    failureData?.push(...deleteFailureData);

    // Build modified expense report action with the transaction changes
    const modifiedExpenseReportAction = ReportUtils.buildOptimisticMovedTrackedExpenseModifiedReportAction(transactionThreadReportID, moneyRequestReportID);

    optimisticData?.push({
        onyxMethod: Onyx.METHOD.MERGE,
        key: `${ONYXKEYS.COLLECTION.REPORT_ACTIONS}${transactionThreadReportID}`,
        value: {
            [modifiedExpenseReportAction.reportActionID]: modifiedExpenseReportAction as OnyxTypes.ReportAction,
        },
    });
    successData?.push({
        onyxMethod: Onyx.METHOD.MERGE,
        key: `${ONYXKEYS.COLLECTION.REPORT_ACTIONS}${transactionThreadReportID}`,
        value: {
            [modifiedExpenseReportAction.reportActionID]: {pendingAction: null},
        },
    });
    failureData?.push({
        onyxMethod: Onyx.METHOD.MERGE,
        key: `${ONYXKEYS.COLLECTION.REPORT_ACTIONS}${transactionThreadReportID}`,
        value: {
            [modifiedExpenseReportAction.reportActionID]: {
                ...(modifiedExpenseReportAction as OnyxTypes.ReportAction),
                errors: ErrorUtils.getMicroSecondOnyxError('iou.error.genericEditFailureMessage'),
            },
        },
    });

    // Resolve actionable whisper message
    optimisticData?.push({
        onyxMethod: Onyx.METHOD.MERGE,
        key: `${ONYXKEYS.COLLECTION.REPORT_ACTIONS}${linkedTrackedExpenseReportID}`,
        value: {
            [actionableWhisperReportActionID]: {
                originalMessage: {
                    resolution: CONST.REPORT.ACTIONABLE_MENTION_WHISPER_RESOLUTION.NOTHING,
                },
            },
        },
    });

    failureData?.push({
        onyxMethod: Onyx.METHOD.MERGE,
        key: `${ONYXKEYS.COLLECTION.REPORT_ACTIONS}${linkedTrackedExpenseReportID}`,
        value: {
            [actionableWhisperReportActionID]: {
                originalMessage: {
                    resolution: null,
                },
            },
        },
    });

    return {optimisticData, successData, failureData, modifiedExpenseReportActionID: modifiedExpenseReportAction.reportActionID};
};

function convertTrackedExpenseToRequest(
    payerAccountID: number,
    chatReportID: string,
    transactionID: string,
    actionableWhisperReportActionID: string,
    createdChatReportActionID: string,
    moneyRequestReportID: string,
    moneyRequestCreatedReportActionID: string,
    moneyRequestPreviewReportActionID: string,
    linkedTrackedExpenseReportAction: OnyxTypes.ReportAction,
    linkedTrackedExpenseReportID: string,
    transactionThreadReportID: string,
    onyxData: OnyxData,
) {
    const {optimisticData, successData, failureData} = onyxData;

    const {
        optimisticData: moveTransactionOptimisticData,
        successData: moveTransactionSuccessData,
        failureData: moveTransactionFailureData,
        modifiedExpenseReportActionID,
    } = getConvertTrackedExpenseInformation(
        transactionID,
        actionableWhisperReportActionID,
        moneyRequestReportID,
        linkedTrackedExpenseReportAction,
        linkedTrackedExpenseReportID,
        transactionThreadReportID,
    );

    optimisticData?.push(...moveTransactionOptimisticData);
    successData?.push(...moveTransactionSuccessData);
    failureData?.push(...moveTransactionFailureData);

    const parameters = {
        payerAccountID,
        chatReportID,
        transactionID,
        actionableWhisperReportActionID,
        createdChatReportActionID,
        moneyRequestReportID,
        moneyRequestCreatedReportActionID,
        moneyRequestPreviewReportActionID,
        transactionThreadReportID,
        modifiedExpenseReportActionID,
    };
    API.write(WRITE_COMMANDS.CONVERT_TRACKED_EXPENSE_TO_REQUEST, parameters, {optimisticData, successData, failureData});
}

function categorizeTrackedExpense(
    policyID: string,
    transactionID: string,
    moneyRequestPreviewReportActionID: string,
    moneyRequestReportID: string,
    moneyRequestCreatedReportActionID: string,
    actionableWhisperReportActionID: string,
    linkedTrackedExpenseReportAction: OnyxTypes.ReportAction,
    linkedTrackedExpenseReportID: string,
    transactionThreadReportID: string,
    onyxData: OnyxData,
) {
    const {optimisticData, successData, failureData} = onyxData;

    const {
        optimisticData: moveTransactionOptimisticData,
        successData: moveTransactionSuccessData,
        failureData: moveTransactionFailureData,
        modifiedExpenseReportActionID,
    } = getConvertTrackedExpenseInformation(
        transactionID,
        actionableWhisperReportActionID,
        moneyRequestReportID,
        linkedTrackedExpenseReportAction,
        linkedTrackedExpenseReportID,
        transactionThreadReportID,
    );

    optimisticData?.push(...moveTransactionOptimisticData);
    successData?.push(...moveTransactionSuccessData);
    failureData?.push(...moveTransactionFailureData);

    const parameters = {
        policyID,
        transactionID,
        moneyRequestPreviewReportActionID,
        moneyRequestReportID,
        moneyRequestCreatedReportActionID,
        actionableWhisperReportActionID,
        modifiedExpenseReportActionID,
    };

    API.write(WRITE_COMMANDS.CATEGORIZE_TRACKED_TRANSACTION, parameters, {optimisticData, successData, failureData});
}

function shareTrackedExpense(
    policyID: string,
    transactionID: string,
    moneyRequestPreviewReportActionID: string,
    moneyRequestReportID: string,
    moneyRequestCreatedReportActionID: string,
    actionableWhisperReportActionID: string,
    linkedTrackedExpenseReportAction: OnyxTypes.ReportAction,
    linkedTrackedExpenseReportID: string,
    transactionThreadReportID: string,
    onyxData: OnyxData,
) {
    const {optimisticData, successData, failureData} = onyxData;

    const {
        optimisticData: moveTransactionOptimisticData,
        successData: moveTransactionSuccessData,
        failureData: moveTransactionFailureData,
        modifiedExpenseReportActionID,
    } = getConvertTrackedExpenseInformation(
        transactionID,
        actionableWhisperReportActionID,
        moneyRequestReportID,
        linkedTrackedExpenseReportAction,
        linkedTrackedExpenseReportID,
        transactionThreadReportID,
    );

    optimisticData?.push(...moveTransactionOptimisticData);
    successData?.push(...moveTransactionSuccessData);
    failureData?.push(...moveTransactionFailureData);

    const parameters = {
        policyID,
        transactionID,
        moneyRequestPreviewReportActionID,
        moneyRequestReportID,
        moneyRequestCreatedReportActionID,
        actionableWhisperReportActionID,
        modifiedExpenseReportActionID,
    };

    API.write(WRITE_COMMANDS.SHARE_TRACKED_TRANSACTION, parameters, {optimisticData, successData, failureData});
}

/**
 * Request money from another user
 */
function requestMoney(
    report: OnyxEntry<OnyxTypes.Report>,
    amount: number,
    currency: string,
    created: string,
    merchant: string,
    payeeEmail: string | undefined,
    payeeAccountID: number,
    participant: Participant,
    comment: string,
    receipt: Receipt | undefined,
    category?: string,
    tag?: string,
    taxCode = '',
    taxAmount = 0,
    billable?: boolean,
    policy?: OnyxEntry<OnyxTypes.Policy>,
    policyTagList?: OnyxEntry<OnyxTypes.PolicyTagList>,
    policyCategories?: OnyxEntry<OnyxTypes.PolicyCategories>,
<<<<<<< HEAD
    gpsPoints = undefined,
    action?: ValueOf<typeof CONST.IOU.ACTION>,
    actionableWhisperReportActionID?: string,
    linkedTrackedExpenseReportAction?: OnyxTypes.ReportAction,
    linkedTrackedExpenseReportID?: string,
=======
    gpsPoints?: GPSPoint,
>>>>>>> b3b76cf9
) {
    // If the report is iou or expense report, we should get the linked chat report to be passed to the getMoneyRequestInformation function
    const isMoneyRequestReport = ReportUtils.isMoneyRequestReport(report);
    const currentChatReport = isMoneyRequestReport ? ReportUtils.getReport(report?.chatReportID) : report;
    const moneyRequestReportID = isMoneyRequestReport ? report?.reportID : '';
    const currentCreated = DateUtils.enrichMoneyRequestTimestamp(created);
    const isMovingTransactionFromTrackExpense = action === CONST.IOU.ACTION.MOVE || action === CONST.IOU.ACTION.SHARE || action === CONST.IOU.ACTION.CATEGORIZE;

    const {
        payerAccountID,
        payerEmail,
        iouReport,
        chatReport,
        transaction,
        iouAction,
        createdChatReportActionID,
        createdIOUReportActionID,
        reportPreviewAction,
        transactionThreadReportID,
        createdReportActionIDForThread,
        onyxData,
    } = getMoneyRequestInformation(
        isMovingTransactionFromTrackExpense ? {} : currentChatReport,
        participant,
        comment,
        isMovingTransactionFromTrackExpense ? Math.abs(amount) : amount,
        currency,
        currentCreated,
        merchant,
        receipt,
        isMovingTransactionFromTrackExpense ? (linkedTrackedExpenseReportAction?.originalMessage as IOUMessage)?.IOUTransactionID : undefined,
        category,
        tag,
        billable,
        policy,
        policyTagList,
        policyCategories,
        payeeAccountID,
        payeeEmail,
        moneyRequestReportID,
        linkedTrackedExpenseReportAction,
    );
<<<<<<< HEAD

    const activeReportID = isMoneyRequestReport ? report.reportID : chatReport.reportID;
=======
    const activeReportID = isMoneyRequestReport ? report?.reportID : chatReport.reportID;
>>>>>>> b3b76cf9

    switch (action) {
        case CONST.IOU.ACTION.MOVE: {
            if (!linkedTrackedExpenseReportAction || !actionableWhisperReportActionID || !linkedTrackedExpenseReportID) {
                return;
            }

            convertTrackedExpenseToRequest(
                payerAccountID,
                chatReport.reportID,
                transaction.transactionID,
                actionableWhisperReportActionID,
                createdChatReportActionID,
                iouReport.reportID,
                createdIOUReportActionID,
                iouAction.reportActionID,
                linkedTrackedExpenseReportAction,
                linkedTrackedExpenseReportID,
                transactionThreadReportID,
                onyxData,
            );
            break;
        }
        case CONST.IOU.ACTION.CATEGORIZE: {
            if (!linkedTrackedExpenseReportAction || !actionableWhisperReportActionID || !linkedTrackedExpenseReportID) {
                return;
            }
            categorizeTrackedExpense(
                chatReport.policyID ?? '',
                transaction.transactionID,
                iouAction.reportActionID,
                iouReport.reportID,
                createdIOUReportActionID,
                actionableWhisperReportActionID,
                linkedTrackedExpenseReportAction,
                linkedTrackedExpenseReportID,
                transactionThreadReportID,
                onyxData,
            );
            break;
        }
        case CONST.IOU.ACTION.SHARE: {
            if (!linkedTrackedExpenseReportAction || !actionableWhisperReportActionID || !linkedTrackedExpenseReportID) {
                return;
            }
            shareTrackedExpense(
                chatReport.policyID ?? '',
                transaction.transactionID,
                iouAction.reportActionID,
                iouReport.reportID,
                createdIOUReportActionID,
                actionableWhisperReportActionID,
                linkedTrackedExpenseReportAction,
                linkedTrackedExpenseReportID,
                transactionThreadReportID,
                onyxData,
            );
            break;
        }
        default: {
            const parameters: RequestMoneyParams = {
                debtorEmail: payerEmail,
                debtorAccountID: payerAccountID,
                amount,
                currency,
                comment,
                created: currentCreated,
                merchant,
                iouReportID: iouReport.reportID,
                chatReportID: chatReport.reportID,
                transactionID: transaction.transactionID,
                reportActionID: iouAction.reportActionID,
                createdChatReportActionID,
                createdIOUReportActionID,
                reportPreviewReportActionID: reportPreviewAction.reportActionID,
                receipt,
                receiptState: receipt?.state,
                category,
                tag,
                taxCode,
                taxAmount,
                billable,
                // This needs to be a string of JSON because of limitations with the fetch() API and nested objects
                gpsPoints: gpsPoints ? JSON.stringify(gpsPoints) : undefined,
                transactionThreadReportID,
                createdReportActionIDForThread,
            };

            // eslint-disable-next-line rulesdir/no-multiple-api-calls
            API.write(WRITE_COMMANDS.REQUEST_MONEY, parameters, onyxData);
            resetMoneyRequestInfo();
        }
    }

    if (action === CONST.IOU.ACTION.SHARE) {
        Navigation.navigate(ROUTES.ROOM_INVITE.getRoute(activeReportID));
    } else {
        Navigation.dismissModal(activeReportID);
    }

<<<<<<< HEAD
    Report.notifyNewAction(activeReportID, payeeAccountID);
=======
    API.write(WRITE_COMMANDS.REQUEST_MONEY, parameters, onyxData);
    resetMoneyRequestInfo();
    Navigation.dismissModal(activeReportID);
    if (activeReportID) {
        Report.notifyNewAction(activeReportID, payeeAccountID);
    }
>>>>>>> b3b76cf9
}

/**
 * Track an expense
 */
function trackExpense(
    report: OnyxTypes.Report,
    amount: number,
    currency: string,
    created: string,
    merchant: string,
    payeeEmail: string | undefined,
    payeeAccountID: number,
    participant: Participant,
    comment: string,
    receipt?: Receipt,
    category?: string,
    tag?: string,
    taxCode = '',
    taxAmount = 0,
    billable?: boolean,
    policy?: OnyxEntry<OnyxTypes.Policy>,
    policyTagList?: OnyxEntry<OnyxTypes.PolicyTagList>,
    policyCategories?: OnyxEntry<OnyxTypes.PolicyCategories>,
    gpsPoints?: GPSPoint,
    validWaypoints?: WaypointCollection,
) {
    const isMoneyRequestReport = ReportUtils.isMoneyRequestReport(report);
    const currentChatReport = isMoneyRequestReport ? ReportUtils.getReport(report.chatReportID) : report;
    const moneyRequestReportID = isMoneyRequestReport ? report.reportID : '';

    const currentCreated = DateUtils.enrichMoneyRequestTimestamp(created);
    const {
        iouReport,
        chatReport,
        transaction,
        iouAction,
        createdChatReportActionID,
        createdIOUReportActionID,
        reportPreviewAction,
        transactionThreadReportID,
        createdReportActionIDForThread,
        onyxData,
    } = getTrackExpenseInformation(
        currentChatReport,
        participant,
        comment,
        amount,
        currency,
        currentCreated,
        merchant,
        receipt,
        category,
        tag,
        billable,
        policy,
        policyTagList,
        policyCategories,
        payeeEmail,
        payeeAccountID,
        moneyRequestReportID,
    );
    const activeReportID = isMoneyRequestReport ? report.reportID : chatReport.reportID;

    const parameters: TrackExpenseParams = {
        amount,
        currency,
        comment,
        created: currentCreated,
        merchant,
        iouReportID: iouReport?.reportID,
        chatReportID: chatReport.reportID,
        transactionID: transaction.transactionID,
        reportActionID: iouAction.reportActionID,
        createdChatReportActionID,
        createdIOUReportActionID,
        reportPreviewReportActionID: reportPreviewAction?.reportActionID,
        receipt,
        receiptState: receipt?.state,
        category,
        tag,
        taxCode,
        taxAmount,
        billable,
        // This needs to be a string of JSON because of limitations with the fetch() API and nested objects
        gpsPoints: gpsPoints ? JSON.stringify(gpsPoints) : undefined,
        transactionThreadReportID,
        createdReportActionIDForThread,
        waypoints: validWaypoints ? JSON.stringify(validWaypoints) : undefined,
    };

    API.write(WRITE_COMMANDS.TRACK_EXPENSE, parameters, onyxData);
    resetMoneyRequestInfo();
    Navigation.dismissModal(activeReportID);
    Report.notifyNewAction(activeReportID, payeeAccountID);
}

function getOrCreateOptimisticSplitChatReport(existingSplitChatReportID: string, participants: Participant[], participantAccountIDs: number[], currentUserAccountID: number) {
    // The existing chat report could be passed as reportID or exist on the sole "participant" (in this case a report option)
    const existingChatReportID = existingSplitChatReportID || participants[0].reportID;

    // Check if the report is available locally if we do have one
    let existingSplitChatReport = allReports?.[`${ONYXKEYS.COLLECTION.REPORT}${existingChatReportID}`];

    // If we do not have one locally then we will search for a chat with the same participants (only for 1:1 chats).
    const shouldGetOrCreateOneOneDM = participants.length < 2;
    if (!existingSplitChatReport && shouldGetOrCreateOneOneDM) {
        existingSplitChatReport = ReportUtils.getChatByParticipants(participantAccountIDs);
    }

    // We found an existing chat report we are done...
    if (existingSplitChatReport) {
        // Yes, these are the same, but give the caller a way to identify if we created a new report or not
        return {existingSplitChatReport, splitChatReport: existingSplitChatReport};
    }

    // No existing chat by this point we need to create it
    const allParticipantsAccountIDs = [...participantAccountIDs, currentUserAccountID];

    // Create a Group Chat if we have multiple participants
    if (participants.length > 1) {
        const splitChatReport = ReportUtils.buildOptimisticChatReport(
            allParticipantsAccountIDs,
            '',
            CONST.REPORT.CHAT_TYPE.GROUP,
            undefined,
            undefined,
            undefined,
            undefined,
            undefined,
            undefined,
            CONST.REPORT.NOTIFICATION_PREFERENCE.HIDDEN,
        );
        return {existingSplitChatReport: null, splitChatReport};
    }

    // Otherwise, create a new 1:1 chat report
    const splitChatReport = ReportUtils.buildOptimisticChatReport(allParticipantsAccountIDs);
    return {existingSplitChatReport: null, splitChatReport};
}

/**
 * Build the Onyx data and IOU split necessary for splitting a bill with 3+ users.
 * 1. Build the optimistic Onyx data for the group chat, i.e. chatReport and iouReportAction creating the former if it doesn't yet exist.
 * 2. Loop over the group chat participant list, building optimistic or updating existing chatReports, iouReports and iouReportActions between the user and each participant.
 * We build both Onyx data and the IOU split that is sent as a request param and is used by Auth to create the chatReports, iouReports and iouReportActions in the database.
 * The IOU split has the following shape:
 *  [
 *      {email: 'currentUser', amount: 100},
 *      {email: 'user2', amount: 100, iouReportID: '100', chatReportID: '110', transactionID: '120', reportActionID: '130'},
 *      {email: 'user3', amount: 100, iouReportID: '200', chatReportID: '210', transactionID: '220', reportActionID: '230'}
 *  ]
 * @param amount - always in the smallest unit of the currency
 * @param existingSplitChatReportID - the report ID where the split bill happens, could be a group chat or a workspace chat
 */
function createSplitsAndOnyxData(
    participants: Participant[],
    currentUserLogin: string,
    currentUserAccountID: number,
    amount: number,
    comment: string,
    currency: string,
    merchant: string,
    created: string,
    category: string,
    tag: string,
    existingSplitChatReportID = '',
    billable = false,
    iouRequestType: IOURequestType = CONST.IOU.REQUEST_TYPE.MANUAL,
): SplitsAndOnyxData {
    const currentUserEmailForIOUSplit = PhoneNumber.addSMSDomainIfPhoneNumber(currentUserLogin);
    const participantAccountIDs = participants.map((participant) => Number(participant.accountID));

    const {splitChatReport, existingSplitChatReport} = getOrCreateOptimisticSplitChatReport(existingSplitChatReportID, participants, participantAccountIDs, currentUserAccountID);
    const isOwnPolicyExpenseChat = !!splitChatReport.isOwnPolicyExpenseChat;

    const splitTransaction = TransactionUtils.buildOptimisticTransaction(
        amount,
        currency,
        CONST.REPORT.SPLIT_REPORTID,
        comment,
        created,
        '',
        '',
        merchant || Localize.translateLocal('iou.request'),
        undefined,
        undefined,
        undefined,
        category,
        tag,
        billable,
    );

    // Note: The created action must be optimistically generated before the IOU action so there's no chance that the created action appears after the IOU action in the chat
    const splitCreatedReportAction = ReportUtils.buildOptimisticCreatedReportAction(currentUserEmailForIOUSplit);
    const splitIOUReportAction = ReportUtils.buildOptimisticIOUReportAction(
        CONST.IOU.REPORT_ACTION_TYPE.SPLIT,
        amount,
        currency,
        comment,
        participants,
        splitTransaction.transactionID,
        undefined,
        '',
        false,
        false,
        {},
        isOwnPolicyExpenseChat,
    );

    splitChatReport.lastReadTime = DateUtils.getDBTime();
    splitChatReport.lastMessageText = splitIOUReportAction.message?.[0]?.text;
    splitChatReport.lastMessageHtml = splitIOUReportAction.message?.[0]?.html;

    // If we have an existing splitChatReport (group chat or workspace) use it's pending fields, otherwise indicate that we are adding a chat
    if (!existingSplitChatReport) {
        splitChatReport.pendingFields = {
            createChat: CONST.RED_BRICK_ROAD_PENDING_ACTION.ADD,
        };
    }

    const optimisticData: OnyxUpdate[] = [
        {
            // Use set for new reports because it doesn't exist yet, is faster,
            // and we need the data to be available when we navigate to the chat page
            onyxMethod: existingSplitChatReport ? Onyx.METHOD.MERGE : Onyx.METHOD.SET,
            key: `${ONYXKEYS.COLLECTION.REPORT}${splitChatReport.reportID}`,
            value: splitChatReport,
        },
        {
            onyxMethod: Onyx.METHOD.SET,
            key: ONYXKEYS.NVP_QUICK_ACTION_GLOBAL_CREATE,
            value: {
                action: iouRequestType === CONST.IOU.REQUEST_TYPE.DISTANCE ? CONST.QUICK_ACTIONS.SPLIT_DISTANCE : CONST.QUICK_ACTIONS.SPLIT_MANUAL,
                chatReportID: splitChatReport.reportID,
                isFirstQuickAction: isEmptyObject(quickAction),
            },
        },
        existingSplitChatReport
            ? {
                  onyxMethod: Onyx.METHOD.MERGE,
                  key: `${ONYXKEYS.COLLECTION.REPORT_ACTIONS}${splitChatReport.reportID}`,
                  value: {
                      [splitIOUReportAction.reportActionID]: splitIOUReportAction as OnyxTypes.ReportAction,
                  },
              }
            : {
                  onyxMethod: Onyx.METHOD.SET,
                  key: `${ONYXKEYS.COLLECTION.REPORT_ACTIONS}${splitChatReport.reportID}`,
                  value: {
                      [splitCreatedReportAction.reportActionID]: splitCreatedReportAction as OnyxTypes.ReportAction,
                      [splitIOUReportAction.reportActionID]: splitIOUReportAction as OnyxTypes.ReportAction,
                  },
              },
        {
            onyxMethod: Onyx.METHOD.SET,
            key: `${ONYXKEYS.COLLECTION.TRANSACTION}${splitTransaction.transactionID}`,
            value: splitTransaction,
        },
        {
            onyxMethod: Onyx.METHOD.MERGE,
            key: `${ONYXKEYS.COLLECTION.TRANSACTION_DRAFT}${CONST.IOU.OPTIMISTIC_TRANSACTION_ID}`,
            value: null,
        },
    ];

    const successData: OnyxUpdate[] = [
        {
            onyxMethod: Onyx.METHOD.MERGE,
            key: `${ONYXKEYS.COLLECTION.REPORT_ACTIONS}${splitChatReport.reportID}`,
            value: {
                ...(existingSplitChatReport ? {} : {[splitCreatedReportAction.reportActionID]: {pendingAction: null}}),
                [splitIOUReportAction.reportActionID]: {pendingAction: null},
            },
        },
        {
            onyxMethod: Onyx.METHOD.MERGE,
            key: `${ONYXKEYS.COLLECTION.TRANSACTION}${splitTransaction.transactionID}`,
            value: {pendingAction: null},
        },
    ];

    if (!existingSplitChatReport) {
        successData.push({
            onyxMethod: Onyx.METHOD.MERGE,
            key: `${ONYXKEYS.COLLECTION.REPORT}${splitChatReport.reportID}`,
            value: {pendingFields: {createChat: null}},
        });
    }

    const failureData: OnyxUpdate[] = [
        {
            onyxMethod: Onyx.METHOD.MERGE,
            key: `${ONYXKEYS.COLLECTION.TRANSACTION}${splitTransaction.transactionID}`,
            value: {
                errors: ErrorUtils.getMicroSecondOnyxError('iou.error.genericCreateFailureMessage'),
            },
        },
    ];

    if (existingSplitChatReport) {
        failureData.push({
            onyxMethod: Onyx.METHOD.MERGE,
            key: `${ONYXKEYS.COLLECTION.REPORT_ACTIONS}${splitChatReport.reportID}`,
            value: {
                [splitIOUReportAction.reportActionID]: {
                    errors: ErrorUtils.getMicroSecondOnyxError('iou.error.genericCreateFailureMessage'),
                },
            },
        });
    } else {
        failureData.push(
            {
                onyxMethod: Onyx.METHOD.MERGE,
                key: `${ONYXKEYS.COLLECTION.REPORT}${splitChatReport.reportID}`,
                value: {
                    errorFields: {
                        createChat: ErrorUtils.getMicroSecondOnyxError('report.genericCreateReportFailureMessage'),
                    },
                },
            },
            {
                onyxMethod: Onyx.METHOD.MERGE,
                key: `${ONYXKEYS.COLLECTION.REPORT_ACTIONS}${splitChatReport.reportID}`,
                value: {
                    [splitIOUReportAction.reportActionID]: {
                        errors: ErrorUtils.getMicroSecondOnyxError('iou.error.genericCreateFailureMessage'),
                    },
                },
            },
        );
    }

    // Loop through participants creating individual chats, iouReports and reportActionIDs as needed
    const splitAmount = IOUUtils.calculateAmount(participants.length, amount, currency, false);
    const splits: Split[] = [{email: currentUserEmailForIOUSplit, accountID: currentUserAccountID, amount: IOUUtils.calculateAmount(participants.length, amount, currency, true)}];

    const hasMultipleParticipants = participants.length > 1;
    participants.forEach((participant) => {
        // In a case when a participant is a workspace, even when a current user is not an owner of the workspace
        const isPolicyExpenseChat = ReportUtils.isPolicyExpenseChat(participant);

        // In case the participant is a workspace, email & accountID should remain undefined and won't be used in the rest of this code
        // participant.login is undefined when the request is initiated from a group DM with an unknown user, so we need to add a default
        const email = isOwnPolicyExpenseChat || isPolicyExpenseChat ? '' : PhoneNumber.addSMSDomainIfPhoneNumber(participant.login ?? '').toLowerCase();
        const accountID = isOwnPolicyExpenseChat || isPolicyExpenseChat ? 0 : Number(participant.accountID);
        if (email === currentUserEmailForIOUSplit) {
            return;
        }

        // STEP 1: Get existing chat report OR build a new optimistic one
        // If we only have one participant and the request was initiated from the global create menu, i.e. !existingGroupChatReportID, the oneOnOneChatReport is the groupChatReport
        let oneOnOneChatReport: OnyxTypes.Report | OptimisticChatReport;
        let isNewOneOnOneChatReport = false;
        let shouldCreateOptimisticPersonalDetails = false;
        const personalDetailExists = accountID in allPersonalDetails;

        // If this is a split between two people only and the function
        // wasn't provided with an existing group chat report id
        // or, if the split is being made from the workspace chat, then the oneOnOneChatReport is the same as the splitChatReport
        // in this case existingSplitChatReport will belong to the policy expense chat and we won't be
        // entering code that creates optimistic personal details
        if ((!hasMultipleParticipants && !existingSplitChatReportID) || isOwnPolicyExpenseChat) {
            oneOnOneChatReport = splitChatReport;
            shouldCreateOptimisticPersonalDetails = !existingSplitChatReport && !personalDetailExists;
        } else {
            const existingChatReport = ReportUtils.getChatByParticipants([accountID]);
            isNewOneOnOneChatReport = !existingChatReport;
            shouldCreateOptimisticPersonalDetails = isNewOneOnOneChatReport && !personalDetailExists;
            oneOnOneChatReport = existingChatReport ?? ReportUtils.buildOptimisticChatReport([accountID]);
        }

        // STEP 2: Get existing IOU/Expense report and update its total OR build a new optimistic one
        let oneOnOneIOUReport: OneOnOneIOUReport = oneOnOneChatReport.iouReportID ? allReports?.[`${ONYXKEYS.COLLECTION.REPORT}${oneOnOneChatReport.iouReportID}`] : null;
        const shouldCreateNewOneOnOneIOUReport = ReportUtils.shouldCreateNewMoneyRequestReport(oneOnOneIOUReport, oneOnOneChatReport);

        if (!oneOnOneIOUReport || shouldCreateNewOneOnOneIOUReport) {
            oneOnOneIOUReport = isOwnPolicyExpenseChat
                ? ReportUtils.buildOptimisticExpenseReport(oneOnOneChatReport.reportID, oneOnOneChatReport.policyID ?? '', currentUserAccountID, splitAmount, currency)
                : ReportUtils.buildOptimisticIOUReport(currentUserAccountID, accountID, splitAmount, oneOnOneChatReport.reportID, currency);
        } else if (isOwnPolicyExpenseChat) {
            if (typeof oneOnOneIOUReport?.total === 'number') {
                // Because of the Expense reports are stored as negative values, we subtract the total from the amount
                oneOnOneIOUReport.total -= splitAmount;
            }
        } else {
            oneOnOneIOUReport = IOUUtils.updateIOUOwnerAndTotal(oneOnOneIOUReport, currentUserAccountID, splitAmount, currency);
        }

        // STEP 3: Build optimistic transaction
        const oneOnOneTransaction = TransactionUtils.buildOptimisticTransaction(
            ReportUtils.isExpenseReport(oneOnOneIOUReport) ? -splitAmount : splitAmount,
            currency,
            oneOnOneIOUReport.reportID,
            comment,
            created,
            CONST.IOU.TYPE.SPLIT,
            splitTransaction.transactionID,
            merchant || Localize.translateLocal('iou.request'),
            undefined,
            undefined,
            undefined,
            category,
            tag,
            billable,
        );

        // STEP 4: Build optimistic reportActions. We need:
        // 1. CREATED action for the chatReport
        // 2. CREATED action for the iouReport
        // 3. IOU action for the iouReport
        // 4. Transaction Thread and the CREATED action for it
        // 5. REPORTPREVIEW action for the chatReport
        const [oneOnOneCreatedActionForChat, oneOnOneCreatedActionForIOU, oneOnOneIOUAction, optimisticTransactionThread, optimisticCreatedActionForTransactionThread] =
            ReportUtils.buildOptimisticMoneyRequestEntities(
                oneOnOneIOUReport,
                CONST.IOU.REPORT_ACTION_TYPE.CREATE,
                splitAmount,
                currency,
                comment,
                currentUserEmailForIOUSplit,
                [participant],
                oneOnOneTransaction.transactionID,
            );

        // Add optimistic personal details for new participants
        const oneOnOnePersonalDetailListAction: OnyxTypes.PersonalDetailsList = shouldCreateOptimisticPersonalDetails
            ? {
                  [accountID]: {
                      accountID,
                      avatar: UserUtils.getDefaultAvatarURL(accountID),
                      // Disabling this line since participant.displayName can be an empty string
                      // eslint-disable-next-line @typescript-eslint/prefer-nullish-coalescing
                      displayName: LocalePhoneNumber.formatPhoneNumber(participant.displayName || email),
                      login: participant.login,
                      isOptimisticPersonalDetail: true,
                  },
              }
            : {};

        let oneOnOneReportPreviewAction = ReportActionsUtils.getReportPreviewAction(oneOnOneChatReport.reportID, oneOnOneIOUReport.reportID);
        if (oneOnOneReportPreviewAction) {
            oneOnOneReportPreviewAction = ReportUtils.updateReportPreview(oneOnOneIOUReport, oneOnOneReportPreviewAction);
        } else {
            oneOnOneReportPreviewAction = ReportUtils.buildOptimisticReportPreview(oneOnOneChatReport, oneOnOneIOUReport);
        }

        // Add category to optimistic policy recently used categories when a participant is a workspace
        const optimisticPolicyRecentlyUsedCategories = isPolicyExpenseChat ? Policy.buildOptimisticPolicyRecentlyUsedCategories(participant.policyID, category) : [];

        // Add tag to optimistic policy recently used tags when a participant is a workspace
        const optimisticPolicyRecentlyUsedTags = isPolicyExpenseChat ? Policy.buildOptimisticPolicyRecentlyUsedTags(participant.policyID, tag) : {};

        // STEP 5: Build Onyx Data
        const [oneOnOneOptimisticData, oneOnOneSuccessData, oneOnOneFailureData] = buildOnyxDataForMoneyRequest(
            oneOnOneChatReport,
            oneOnOneIOUReport,
            oneOnOneTransaction,
            oneOnOneCreatedActionForChat,
            oneOnOneCreatedActionForIOU,
            oneOnOneIOUAction,
            oneOnOnePersonalDetailListAction,
            oneOnOneReportPreviewAction,
            optimisticPolicyRecentlyUsedCategories,
            optimisticPolicyRecentlyUsedTags,
            isNewOneOnOneChatReport,
            optimisticTransactionThread,
            optimisticCreatedActionForTransactionThread,
            shouldCreateNewOneOnOneIOUReport,
            null,
            null,
            null,
            null,
            true,
        );

        const individualSplit = {
            email,
            accountID,
            amount: splitAmount,
            iouReportID: oneOnOneIOUReport.reportID,
            chatReportID: oneOnOneChatReport.reportID,
            transactionID: oneOnOneTransaction.transactionID,
            reportActionID: oneOnOneIOUAction.reportActionID,
            createdChatReportActionID: oneOnOneCreatedActionForChat.reportActionID,
            createdIOUReportActionID: oneOnOneCreatedActionForIOU.reportActionID,
            reportPreviewReportActionID: oneOnOneReportPreviewAction.reportActionID,
            transactionThreadReportID: optimisticTransactionThread.reportID,
            createdReportActionIDForThread: optimisticCreatedActionForTransactionThread.reportActionID,
        };

        splits.push(individualSplit);
        optimisticData.push(...oneOnOneOptimisticData);
        successData.push(...oneOnOneSuccessData);
        failureData.push(...oneOnOneFailureData);
    });

    const splitData: SplitData = {
        chatReportID: splitChatReport.reportID,
        transactionID: splitTransaction.transactionID,
        reportActionID: splitIOUReportAction.reportActionID,
        policyID: splitChatReport.policyID,
        chatType: splitChatReport.chatType,
    };

    if (!existingSplitChatReport) {
        splitData.createdReportActionID = splitCreatedReportAction.reportActionID;
    }

    return {
        splitData,
        splits,
        onyxData: {optimisticData, successData, failureData},
    };
}

type SplitBillActionsParams = {
    participants: Participant[];
    currentUserLogin: string;
    currentUserAccountID: number;
    amount: number;
    comment: string;
    currency: string;
    merchant: string;
    created: string;
    category?: string;
    tag?: string;
    billable?: boolean;
    iouRequestType?: IOURequestType;
    existingSplitChatReportID?: string;
};

/**
 * @param amount - always in smallest currency unit
 * @param existingSplitChatReportID - Either a group DM or a workspace chat
 */
function splitBill({
    participants,
    currentUserLogin,
    currentUserAccountID,
    amount,
    comment,
    currency,
    merchant,
    created,
    category = '',
    tag = '',
    billable = false,
    iouRequestType = CONST.IOU.REQUEST_TYPE.MANUAL,
    existingSplitChatReportID = '',
}: SplitBillActionsParams) {
    const currentCreated = DateUtils.enrichMoneyRequestTimestamp(created);
    const {splitData, splits, onyxData} = createSplitsAndOnyxData(
        participants,
        currentUserLogin,
        currentUserAccountID,
        amount,
        comment,
        currency,
        merchant,
        currentCreated,
        category,
        tag,
        existingSplitChatReportID,
        billable,
        iouRequestType,
    );

    const parameters: SplitBillParams = {
        reportID: splitData.chatReportID,
        amount,
        splits: JSON.stringify(splits),
        currency,
        comment,
        category,
        merchant,
        created: currentCreated,
        tag,
        billable,
        transactionID: splitData.transactionID,
        reportActionID: splitData.reportActionID,
        createdReportActionID: splitData.createdReportActionID,
        policyID: splitData.policyID,
        chatType: splitData.chatType,
    };

    API.write(WRITE_COMMANDS.SPLIT_BILL, parameters, onyxData);

    resetMoneyRequestInfo();
    Navigation.dismissModal(existingSplitChatReportID);
    Report.notifyNewAction(splitData.chatReportID, currentUserAccountID);
}

/**
 * @param amount - always in the smallest currency unit
 */
function splitBillAndOpenReport({
    participants,
    currentUserLogin,
    currentUserAccountID,
    amount,
    comment,
    currency,
    merchant,
    created,
    category = '',
    tag = '',
    billable = false,
    iouRequestType = CONST.IOU.REQUEST_TYPE.MANUAL,
}: SplitBillActionsParams) {
    const currentCreated = DateUtils.enrichMoneyRequestTimestamp(created);
    const {splitData, splits, onyxData} = createSplitsAndOnyxData(
        participants,
        currentUserLogin,
        currentUserAccountID,
        amount,
        comment,
        currency,
        merchant,
        currentCreated,
        category,
        tag,
        '',
        billable,
        iouRequestType,
    );

    const parameters: SplitBillParams = {
        reportID: splitData.chatReportID,
        amount,
        splits: JSON.stringify(splits),
        currency,
        merchant,
        created: currentCreated,
        comment,
        category,
        tag,
        billable,
        transactionID: splitData.transactionID,
        reportActionID: splitData.reportActionID,
        createdReportActionID: splitData.createdReportActionID,
        policyID: splitData.policyID,
        chatType: splitData.chatType,
    };

    API.write(WRITE_COMMANDS.SPLIT_BILL_AND_OPEN_REPORT, parameters, onyxData);

    resetMoneyRequestInfo();
    Navigation.dismissModal(splitData.chatReportID);
    Report.notifyNewAction(splitData.chatReportID, currentUserAccountID);
}

type StartSplitBilActionParams = {
    participants: Participant[];
    currentUserLogin: string;
    currentUserAccountID: number;
    comment: string;
    receipt: Receipt;
    existingSplitChatReportID?: string;
    billable?: boolean;
    category: string | undefined;
    tag: string | undefined;
    currency: string;
};

/** Used exclusively for starting a split bill request that contains a receipt, the split request will be completed once the receipt is scanned
 *  or user enters details manually.
 *
 * @param existingSplitChatReportID - Either a group DM or a workspace chat
 */
function startSplitBill({
    participants,
    currentUserLogin,
    currentUserAccountID,
    comment,
    receipt,
    existingSplitChatReportID = '',
    billable = false,
    category = '',
    tag = '',
    currency,
}: StartSplitBilActionParams) {
    const currentUserEmailForIOUSplit = PhoneNumber.addSMSDomainIfPhoneNumber(currentUserLogin);
    const participantAccountIDs = participants.map((participant) => Number(participant.accountID));
    const {splitChatReport, existingSplitChatReport} = getOrCreateOptimisticSplitChatReport(existingSplitChatReportID, participants, participantAccountIDs, currentUserAccountID);
    const isOwnPolicyExpenseChat = !!splitChatReport.isOwnPolicyExpenseChat;

    const {name: filename, source, state = CONST.IOU.RECEIPT_STATE.SCANREADY} = receipt;
    const receiptObject: Receipt = {state, source};

    // ReportID is -2 (aka "deleted") on the group transaction
    const splitTransaction = TransactionUtils.buildOptimisticTransaction(
        0,
        currency,
        CONST.REPORT.SPLIT_REPORTID,
        comment,
        '',
        '',
        '',
        CONST.TRANSACTION.PARTIAL_TRANSACTION_MERCHANT,
        receiptObject,
        filename,
        undefined,
        category,
        tag,
        billable,
    );

    // Note: The created action must be optimistically generated before the IOU action so there's no chance that the created action appears after the IOU action in the chat
    const splitChatCreatedReportAction = ReportUtils.buildOptimisticCreatedReportAction(currentUserEmailForIOUSplit);
    const splitIOUReportAction = ReportUtils.buildOptimisticIOUReportAction(
        CONST.IOU.REPORT_ACTION_TYPE.SPLIT,
        0,
        CONST.CURRENCY.USD,
        comment,
        participants,
        splitTransaction.transactionID,
        undefined,
        '',
        false,
        false,
        receiptObject,
        isOwnPolicyExpenseChat,
    );

    splitChatReport.lastReadTime = DateUtils.getDBTime();
    splitChatReport.lastMessageText = splitIOUReportAction.message?.[0]?.text;
    splitChatReport.lastMessageHtml = splitIOUReportAction.message?.[0]?.html;

    // If we have an existing splitChatReport (group chat or workspace) use it's pending fields, otherwise indicate that we are adding a chat
    if (!existingSplitChatReport) {
        splitChatReport.pendingFields = {
            createChat: CONST.RED_BRICK_ROAD_PENDING_ACTION.ADD,
        };
    }

    const optimisticData: OnyxUpdate[] = [
        {
            // Use set for new reports because it doesn't exist yet, is faster,
            // and we need the data to be available when we navigate to the chat page
            onyxMethod: existingSplitChatReport ? Onyx.METHOD.MERGE : Onyx.METHOD.SET,
            key: `${ONYXKEYS.COLLECTION.REPORT}${splitChatReport.reportID}`,
            value: splitChatReport,
        },
        {
            onyxMethod: Onyx.METHOD.SET,
            key: ONYXKEYS.NVP_QUICK_ACTION_GLOBAL_CREATE,
            value: {
                action: CONST.QUICK_ACTIONS.SPLIT_SCAN,
                chatReportID: splitChatReport.reportID,
                isFirstQuickAction: isEmptyObject(quickAction),
            },
        },
        existingSplitChatReport
            ? {
                  onyxMethod: Onyx.METHOD.MERGE,
                  key: `${ONYXKEYS.COLLECTION.REPORT_ACTIONS}${splitChatReport.reportID}`,
                  value: {
                      [splitIOUReportAction.reportActionID]: splitIOUReportAction as OnyxTypes.ReportAction,
                  },
              }
            : {
                  onyxMethod: Onyx.METHOD.SET,
                  key: `${ONYXKEYS.COLLECTION.REPORT_ACTIONS}${splitChatReport.reportID}`,
                  value: {
                      [splitChatCreatedReportAction.reportActionID]: splitChatCreatedReportAction,
                      [splitIOUReportAction.reportActionID]: splitIOUReportAction as OnyxTypes.ReportAction,
                  },
              },
        {
            onyxMethod: Onyx.METHOD.SET,
            key: `${ONYXKEYS.COLLECTION.TRANSACTION}${splitTransaction.transactionID}`,
            value: splitTransaction,
        },
    ];

    const successData: OnyxUpdate[] = [
        {
            onyxMethod: Onyx.METHOD.MERGE,
            key: `${ONYXKEYS.COLLECTION.REPORT_ACTIONS}${splitChatReport.reportID}`,
            value: {
                ...(existingSplitChatReport ? {} : {[splitChatCreatedReportAction.reportActionID]: {pendingAction: null}}),
                [splitIOUReportAction.reportActionID]: {pendingAction: null},
            },
        },
        {
            onyxMethod: Onyx.METHOD.MERGE,
            key: `${ONYXKEYS.COLLECTION.TRANSACTION}${splitTransaction.transactionID}`,
            value: {pendingAction: null},
        },
    ];

    if (!existingSplitChatReport) {
        successData.push({
            onyxMethod: Onyx.METHOD.MERGE,
            key: `${ONYXKEYS.COLLECTION.REPORT}${splitChatReport.reportID}`,
            value: {pendingFields: {createChat: null}},
        });
    }

    const failureData: OnyxUpdate[] = [
        {
            onyxMethod: Onyx.METHOD.MERGE,
            key: `${ONYXKEYS.COLLECTION.TRANSACTION}${splitTransaction.transactionID}`,
            value: {
                errors: ErrorUtils.getMicroSecondOnyxError('iou.error.genericCreateFailureMessage'),
            },
        },
    ];

    if (existingSplitChatReport) {
        failureData.push({
            onyxMethod: Onyx.METHOD.MERGE,
            key: `${ONYXKEYS.COLLECTION.REPORT_ACTIONS}${splitChatReport.reportID}`,
            value: {
                [splitIOUReportAction.reportActionID]: {
                    errors: getReceiptError(receipt, filename),
                },
            },
        });
    } else {
        failureData.push(
            {
                onyxMethod: Onyx.METHOD.MERGE,
                key: `${ONYXKEYS.COLLECTION.REPORT}${splitChatReport.reportID}`,
                value: {
                    errorFields: {
                        createChat: ErrorUtils.getMicroSecondOnyxError('report.genericCreateReportFailureMessage'),
                    },
                },
            },
            {
                onyxMethod: Onyx.METHOD.MERGE,
                key: `${ONYXKEYS.COLLECTION.REPORT_ACTIONS}${splitChatReport.reportID}`,
                value: {
                    [splitChatCreatedReportAction.reportActionID]: {
                        errors: ErrorUtils.getMicroSecondOnyxError('report.genericCreateReportFailureMessage'),
                    },
                    [splitIOUReportAction.reportActionID]: {
                        errors: getReceiptError(receipt, filename),
                    },
                },
            },
        );
    }

    const splits: Split[] = [{email: currentUserEmailForIOUSplit, accountID: currentUserAccountID}];

    participants.forEach((participant) => {
        // Disabling this line since participant.login can be an empty string
        // eslint-disable-next-line @typescript-eslint/prefer-nullish-coalescing
        const email = participant.isOwnPolicyExpenseChat ? '' : PhoneNumber.addSMSDomainIfPhoneNumber(participant.login || participant.text || '').toLowerCase();
        const accountID = participant.isOwnPolicyExpenseChat ? 0 : Number(participant.accountID);
        if (email === currentUserEmailForIOUSplit) {
            return;
        }

        // When splitting with a workspace chat, we only need to supply the policyID and the workspace reportID as it's needed so we can update the report preview
        if (participant.isOwnPolicyExpenseChat) {
            splits.push({
                policyID: participant.policyID,
                chatReportID: splitChatReport.reportID,
            });
            return;
        }

        const participantPersonalDetails = allPersonalDetails[participant?.accountID ?? -1];
        if (!participantPersonalDetails) {
            optimisticData.push({
                onyxMethod: Onyx.METHOD.MERGE,
                key: ONYXKEYS.PERSONAL_DETAILS_LIST,
                value: {
                    [accountID]: {
                        accountID,
                        avatar: UserUtils.getDefaultAvatarURL(accountID),
                        // Disabling this line since participant.displayName can be an empty string
                        // eslint-disable-next-line @typescript-eslint/prefer-nullish-coalescing
                        displayName: LocalePhoneNumber.formatPhoneNumber(participant.displayName || email),
                        // Disabling this line since participant.login can be an empty string
                        // eslint-disable-next-line @typescript-eslint/prefer-nullish-coalescing
                        login: participant.login || participant.text,
                        isOptimisticPersonalDetail: true,
                    },
                },
            });
        }

        splits.push({
            email,
            accountID,
        });
    });

    participants.forEach((participant) => {
        const isPolicyExpenseChat = ReportUtils.isPolicyExpenseChat(participant);
        if (!isPolicyExpenseChat) {
            return;
        }

        const optimisticPolicyRecentlyUsedCategories = Policy.buildOptimisticPolicyRecentlyUsedCategories(participant.policyID, category);
        const optimisticPolicyRecentlyUsedTags = Policy.buildOptimisticPolicyRecentlyUsedTags(participant.policyID, tag);

        if (optimisticPolicyRecentlyUsedCategories.length > 0) {
            optimisticData.push({
                onyxMethod: Onyx.METHOD.SET,
                key: `${ONYXKEYS.COLLECTION.POLICY_RECENTLY_USED_CATEGORIES}${participant.policyID}`,
                value: optimisticPolicyRecentlyUsedCategories,
            });
        }

        if (!isEmptyObject(optimisticPolicyRecentlyUsedTags)) {
            optimisticData.push({
                onyxMethod: Onyx.METHOD.MERGE,
                key: `${ONYXKEYS.COLLECTION.POLICY_RECENTLY_USED_TAGS}${participant.policyID}`,
                value: optimisticPolicyRecentlyUsedTags,
            });
        }
    });

    // Save the new splits array into the transaction's comment in case the user calls CompleteSplitBill while offline
    optimisticData.push({
        onyxMethod: Onyx.METHOD.MERGE,
        key: `${ONYXKEYS.COLLECTION.TRANSACTION}${splitTransaction.transactionID}`,
        value: {
            comment: {
                splits,
            },
        },
    });

    const parameters: StartSplitBillParams = {
        chatReportID: splitChatReport.reportID,
        reportActionID: splitIOUReportAction.reportActionID,
        transactionID: splitTransaction.transactionID,
        splits: JSON.stringify(splits),
        receipt,
        comment,
        category,
        tag,
        currency,
        isFromGroupDM: !existingSplitChatReport,
        billable,
        ...(existingSplitChatReport ? {} : {createdReportActionID: splitChatCreatedReportAction.reportActionID}),
        chatType: splitChatReport?.chatType,
    };

    API.write(WRITE_COMMANDS.START_SPLIT_BILL, parameters, {optimisticData, successData, failureData});

    resetMoneyRequestInfo();
    Navigation.dismissModalWithReport(splitChatReport);
    Report.notifyNewAction(splitChatReport.chatReportID ?? '', currentUserAccountID);
}

/** Used for editing a split bill while it's still scanning or when SmartScan fails, it completes a split bill started by startSplitBill above.
 *
 * @param chatReportID - The group chat or workspace reportID
 * @param reportAction - The split action that lives in the chatReport above
 * @param updatedTransaction - The updated **draft** split transaction
 * @param sessionAccountID - accountID of the current user
 * @param sessionEmail - email of the current user
 */
function completeSplitBill(chatReportID: string, reportAction: OnyxTypes.ReportAction, updatedTransaction: OnyxEntry<OnyxTypes.Transaction>, sessionAccountID: number, sessionEmail: string) {
    const currentUserEmailForIOUSplit = PhoneNumber.addSMSDomainIfPhoneNumber(sessionEmail);
    const transactionID = updatedTransaction?.transactionID ?? '';
    const unmodifiedTransaction = allTransactions[`${ONYXKEYS.COLLECTION.TRANSACTION}${transactionID}`];

    // Save optimistic updated transaction and action
    const optimisticData: OnyxUpdate[] = [
        {
            onyxMethod: Onyx.METHOD.MERGE,
            key: `${ONYXKEYS.COLLECTION.TRANSACTION}${transactionID}`,
            value: {
                ...updatedTransaction,
                receipt: {
                    state: CONST.IOU.RECEIPT_STATE.OPEN,
                },
            },
        },
        {
            onyxMethod: Onyx.METHOD.MERGE,
            key: `${ONYXKEYS.COLLECTION.REPORT_ACTIONS}${chatReportID}`,
            value: {
                [reportAction.reportActionID]: {
                    lastModified: DateUtils.getDBTime(),
                    whisperedToAccountIDs: [],
                },
            },
        },
    ];

    const successData: OnyxUpdate[] = [
        {
            onyxMethod: Onyx.METHOD.MERGE,
            key: `${ONYXKEYS.COLLECTION.TRANSACTION}${transactionID}`,
            value: {pendingAction: null},
        },
        {
            onyxMethod: Onyx.METHOD.MERGE,
            key: `${ONYXKEYS.COLLECTION.SPLIT_TRANSACTION_DRAFT}${transactionID}`,
            value: {pendingAction: null},
        },
    ];

    const failureData: OnyxUpdate[] = [
        {
            onyxMethod: Onyx.METHOD.MERGE,
            key: `${ONYXKEYS.COLLECTION.TRANSACTION}${transactionID}`,
            value: {
                ...unmodifiedTransaction,
                errors: ErrorUtils.getMicroSecondOnyxError('iou.error.genericCreateFailureMessage'),
            },
        },
        {
            onyxMethod: Onyx.METHOD.MERGE,
            key: `${ONYXKEYS.COLLECTION.REPORT_ACTIONS}${chatReportID}`,
            value: {
                [reportAction.reportActionID]: {
                    ...reportAction,
                    errors: ErrorUtils.getMicroSecondOnyxError('iou.error.genericCreateFailureMessage'),
                },
            },
        },
    ];

    const splitParticipants: Split[] = updatedTransaction?.comment.splits ?? [];
    const amount = updatedTransaction?.modifiedAmount;
    const currency = updatedTransaction?.modifiedCurrency;

    // Exclude the current user when calculating the split amount, `calculateAmount` takes it into account
    const splitAmount = IOUUtils.calculateAmount(splitParticipants.length - 1, amount ?? 0, currency ?? '', false);

    const splits: Split[] = [{email: currentUserEmailForIOUSplit}];
    splitParticipants.forEach((participant) => {
        // Skip creating the transaction for the current user
        if (participant.email === currentUserEmailForIOUSplit) {
            return;
        }
        const isPolicyExpenseChat = !!participant.policyID;

        if (!isPolicyExpenseChat) {
            // In case this is still the optimistic accountID saved in the splits array, return early as we cannot know
            // if there is an existing chat between the split creator and this participant
            // Instead, we will rely on Auth generating the report IDs and the user won't see any optimistic chats or reports created
            const participantPersonalDetails: OnyxTypes.PersonalDetails | EmptyObject = allPersonalDetails[participant?.accountID ?? -1] ?? {};
            if (!participantPersonalDetails || participantPersonalDetails.isOptimisticPersonalDetail) {
                splits.push({
                    email: participant.email,
                });
                return;
            }
        }

        let oneOnOneChatReport: OnyxTypes.Report | null;
        let isNewOneOnOneChatReport = false;
        if (isPolicyExpenseChat) {
            // The workspace chat reportID is saved in the splits array when starting a split bill with a workspace
            oneOnOneChatReport = allReports?.[`${ONYXKEYS.COLLECTION.REPORT}${participant.chatReportID}`] ?? null;
        } else {
            const existingChatReport = ReportUtils.getChatByParticipants(participant.accountID ? [participant.accountID] : []);
            isNewOneOnOneChatReport = !existingChatReport;
            oneOnOneChatReport = existingChatReport ?? ReportUtils.buildOptimisticChatReport(participant.accountID ? [participant.accountID] : []);
        }

        let oneOnOneIOUReport: OneOnOneIOUReport = oneOnOneChatReport?.iouReportID ? allReports?.[`${ONYXKEYS.COLLECTION.REPORT}${oneOnOneChatReport.iouReportID}`] : null;
        const shouldCreateNewOneOnOneIOUReport = ReportUtils.shouldCreateNewMoneyRequestReport(oneOnOneIOUReport, oneOnOneChatReport);

        if (!oneOnOneIOUReport || shouldCreateNewOneOnOneIOUReport) {
            oneOnOneIOUReport = isPolicyExpenseChat
                ? ReportUtils.buildOptimisticExpenseReport(oneOnOneChatReport?.reportID ?? '', participant.policyID ?? '', sessionAccountID, splitAmount, currency ?? '')
                : ReportUtils.buildOptimisticIOUReport(sessionAccountID, participant.accountID ?? -1, splitAmount, oneOnOneChatReport?.reportID ?? '', currency ?? '');
        } else if (isPolicyExpenseChat) {
            if (typeof oneOnOneIOUReport?.total === 'number') {
                // Because of the Expense reports are stored as negative values, we subtract the total from the amount
                oneOnOneIOUReport.total -= splitAmount;
            }
        } else {
            oneOnOneIOUReport = IOUUtils.updateIOUOwnerAndTotal(oneOnOneIOUReport, sessionAccountID, splitAmount, currency ?? '');
        }

        const oneOnOneTransaction = TransactionUtils.buildOptimisticTransaction(
            isPolicyExpenseChat ? -splitAmount : splitAmount,
            currency ?? '',
            oneOnOneIOUReport?.reportID ?? '',
            updatedTransaction?.comment.comment,
            updatedTransaction?.modifiedCreated,
            CONST.IOU.TYPE.SPLIT,
            transactionID,
            updatedTransaction?.modifiedMerchant,
            {...updatedTransaction?.receipt, state: CONST.IOU.RECEIPT_STATE.OPEN},
            updatedTransaction?.filename,
            undefined,
            updatedTransaction?.category,
            updatedTransaction?.tag,
            updatedTransaction?.billable,
        );

        const [oneOnOneCreatedActionForChat, oneOnOneCreatedActionForIOU, oneOnOneIOUAction, optimisticTransactionThread, optimisticCreatedActionForTransactionThread] =
            ReportUtils.buildOptimisticMoneyRequestEntities(
                oneOnOneIOUReport,
                CONST.IOU.REPORT_ACTION_TYPE.CREATE,
                splitAmount,
                currency ?? '',
                updatedTransaction?.comment.comment ?? '',
                currentUserEmailForIOUSplit,
                [participant],
                oneOnOneTransaction.transactionID,
                undefined,
            );

        let oneOnOneReportPreviewAction = ReportActionsUtils.getReportPreviewAction(oneOnOneChatReport?.reportID ?? '', oneOnOneIOUReport?.reportID ?? '');
        if (oneOnOneReportPreviewAction) {
            oneOnOneReportPreviewAction = ReportUtils.updateReportPreview(oneOnOneIOUReport, oneOnOneReportPreviewAction);
        } else {
            oneOnOneReportPreviewAction = ReportUtils.buildOptimisticReportPreview(oneOnOneChatReport, oneOnOneIOUReport, '', oneOnOneTransaction);
        }

        const [oneOnOneOptimisticData, oneOnOneSuccessData, oneOnOneFailureData] = buildOnyxDataForMoneyRequest(
            oneOnOneChatReport,
            oneOnOneIOUReport,
            oneOnOneTransaction,
            oneOnOneCreatedActionForChat,
            oneOnOneCreatedActionForIOU,
            oneOnOneIOUAction,
            {},
            oneOnOneReportPreviewAction,
            [],
            {},
            isNewOneOnOneChatReport,
            optimisticTransactionThread,
            optimisticCreatedActionForTransactionThread,
            shouldCreateNewOneOnOneIOUReport,
            null,
            null,
            null,
            null,
            true,
        );

        splits.push({
            email: participant.email,
            accountID: participant.accountID,
            policyID: participant.policyID,
            iouReportID: oneOnOneIOUReport?.reportID,
            chatReportID: oneOnOneChatReport?.reportID,
            transactionID: oneOnOneTransaction.transactionID,
            reportActionID: oneOnOneIOUAction.reportActionID,
            createdChatReportActionID: oneOnOneCreatedActionForChat.reportActionID,
            createdIOUReportActionID: oneOnOneCreatedActionForIOU.reportActionID,
            reportPreviewReportActionID: oneOnOneReportPreviewAction.reportActionID,
            transactionThreadReportID: optimisticTransactionThread.reportID,
            createdReportActionIDForThread: optimisticCreatedActionForTransactionThread.reportActionID,
        });

        optimisticData.push(...oneOnOneOptimisticData);
        successData.push(...oneOnOneSuccessData);
        failureData.push(...oneOnOneFailureData);
    });

    const {
        amount: transactionAmount,
        currency: transactionCurrency,
        created: transactionCreated,
        merchant: transactionMerchant,
        comment: transactionComment,
        category: transactionCategory,
        tag: transactionTag,
    } = ReportUtils.getTransactionDetails(updatedTransaction) ?? {};

    const parameters: CompleteSplitBillParams = {
        transactionID,
        amount: transactionAmount,
        currency: transactionCurrency,
        created: transactionCreated,
        merchant: transactionMerchant,
        comment: transactionComment,
        category: transactionCategory,
        tag: transactionTag,
        splits: JSON.stringify(splits),
    };

    API.write(WRITE_COMMANDS.COMPLETE_SPLIT_BILL, parameters, {optimisticData, successData, failureData});
    Navigation.dismissModal(chatReportID);
    Report.notifyNewAction(chatReportID, sessionAccountID);
}

function setDraftSplitTransaction(transactionID: string, transactionChanges: TransactionChanges = {}) {
    let draftSplitTransaction = allDraftSplitTransactions[`${ONYXKEYS.COLLECTION.SPLIT_TRANSACTION_DRAFT}${transactionID}`];

    if (!draftSplitTransaction) {
        draftSplitTransaction = allTransactions[`${ONYXKEYS.COLLECTION.TRANSACTION}${transactionID}`];
    }

    const updatedTransaction = draftSplitTransaction ? TransactionUtils.getUpdatedTransaction(draftSplitTransaction, transactionChanges, false, false) : null;

    Onyx.merge(`${ONYXKEYS.COLLECTION.SPLIT_TRANSACTION_DRAFT}${transactionID}`, updatedTransaction);
}

function editRegularMoneyRequest(
    transactionID: string,
    transactionThreadReportID: string,
    transactionChanges: TransactionChanges,
    policy: OnyxTypes.Policy,
    policyTags: OnyxTypes.PolicyTagList,
    policyCategories: OnyxTypes.PolicyCategories,
) {
    // STEP 1: Get all collections we're updating
    const transactionThread = allReports?.[`${ONYXKEYS.COLLECTION.REPORT}${transactionThreadReportID}`] ?? null;
    const transaction = allTransactions[`${ONYXKEYS.COLLECTION.TRANSACTION}${transactionID}`];
    const iouReport = allReports?.[`${ONYXKEYS.COLLECTION.REPORT}${transactionThread?.parentReportID}`] ?? null;
    const chatReport = allReports?.[`${ONYXKEYS.COLLECTION.REPORT}${iouReport?.chatReportID}`] ?? null;
    const isFromExpenseReport = ReportUtils.isExpenseReport(iouReport);

    // STEP 2: Build new modified expense report action.
    const updatedReportAction = ReportUtils.buildOptimisticModifiedExpenseReportAction(transactionThread, transaction, transactionChanges, isFromExpenseReport, policy);
    const updatedTransaction = transaction ? TransactionUtils.getUpdatedTransaction(transaction, transactionChanges, isFromExpenseReport) : null;

    // STEP 3: Compute the IOU total and update the report preview message so LHN amount owed is correct
    // Should only update if the transaction matches the currency of the report, else we wait for the update
    // from the server with the currency conversion
    let updatedMoneyRequestReport = {...iouReport};
    const updatedChatReport = {...chatReport};
    const diff = TransactionUtils.getAmount(transaction, true) - TransactionUtils.getAmount(updatedTransaction, true);
    if (updatedTransaction?.currency === iouReport?.currency && updatedTransaction?.modifiedAmount && diff !== 0) {
        if (ReportUtils.isExpenseReport(iouReport) && typeof updatedMoneyRequestReport.total === 'number') {
            updatedMoneyRequestReport.total += diff;
        } else {
            updatedMoneyRequestReport = iouReport
                ? IOUUtils.updateIOUOwnerAndTotal(iouReport, updatedReportAction.actorAccountID ?? -1, diff, TransactionUtils.getCurrency(transaction), false)
                : {};
        }

        updatedMoneyRequestReport.cachedTotal = CurrencyUtils.convertToDisplayString(updatedMoneyRequestReport.total, updatedTransaction.currency);

        // Update the last message of the IOU report
        const lastMessage = ReportUtils.getIOUReportActionMessage(
            iouReport?.reportID ?? '',
            CONST.IOU.REPORT_ACTION_TYPE.CREATE,
            updatedMoneyRequestReport.total ?? 0,
            '',
            updatedTransaction.currency,
            '',
            false,
        );
        updatedMoneyRequestReport.lastMessageText = lastMessage[0].text;
        updatedMoneyRequestReport.lastMessageHtml = lastMessage[0].html;

        // Update the last message of the chat report
        const hasNonReimbursableTransactions = ReportUtils.hasNonReimbursableTransactions(iouReport?.reportID);
        const messageText = Localize.translateLocal(hasNonReimbursableTransactions ? 'iou.payerSpentAmount' : 'iou.payerOwesAmount', {
            payer: ReportUtils.getPersonalDetailsForAccountID(updatedMoneyRequestReport.managerID ?? -1).login ?? '',
            amount: CurrencyUtils.convertToDisplayString(updatedMoneyRequestReport.total, updatedMoneyRequestReport.currency),
        });
        updatedChatReport.lastMessageText = messageText;
        updatedChatReport.lastMessageHtml = messageText;
    }

    const isScanning = TransactionUtils.hasReceipt(updatedTransaction) && TransactionUtils.isReceiptBeingScanned(updatedTransaction);

    // STEP 4: Compose the optimistic data
    const currentTime = DateUtils.getDBTime();
    const optimisticData: OnyxUpdate[] = [
        {
            onyxMethod: Onyx.METHOD.MERGE,
            key: `${ONYXKEYS.COLLECTION.REPORT_ACTIONS}${transactionThread?.reportID}`,
            value: {
                [updatedReportAction.reportActionID]: updatedReportAction as OnyxTypes.ReportAction,
            },
        },
        {
            onyxMethod: Onyx.METHOD.MERGE,
            key: `${ONYXKEYS.COLLECTION.TRANSACTION}${transactionID}`,
            value: updatedTransaction,
        },
        {
            onyxMethod: Onyx.METHOD.MERGE,
            key: `${ONYXKEYS.COLLECTION.REPORT}${iouReport?.reportID}`,
            value: updatedMoneyRequestReport,
        },
        {
            onyxMethod: Onyx.METHOD.MERGE,
            key: `${ONYXKEYS.COLLECTION.REPORT}${iouReport?.chatReportID}`,
            value: updatedChatReport,
        },
        {
            onyxMethod: Onyx.METHOD.MERGE,
            key: `${ONYXKEYS.COLLECTION.REPORT}${transactionThreadReportID}`,
            value: {
                lastReadTime: currentTime,
                lastVisibleActionCreated: currentTime,
            },
        },
    ];

    if (!isScanning) {
        optimisticData.push(
            {
                onyxMethod: Onyx.METHOD.MERGE,
                key: `${ONYXKEYS.COLLECTION.REPORT_ACTIONS}${iouReport?.reportID}`,
                value: {
                    [transactionThread?.parentReportActionID ?? '']: {
                        whisperedToAccountIDs: [],
                    },
                },
            },
            {
                onyxMethod: Onyx.METHOD.MERGE,
                key: `${ONYXKEYS.COLLECTION.REPORT_ACTIONS}${iouReport?.parentReportID}`,
                value: {
                    [iouReport?.parentReportActionID ?? '']: {
                        whisperedToAccountIDs: [],
                    },
                },
            },
        );
    }

    // Update recently used categories if the category is changed
    if ('category' in transactionChanges) {
        const optimisticPolicyRecentlyUsedCategories = Policy.buildOptimisticPolicyRecentlyUsedCategories(iouReport?.policyID, transactionChanges.category);
        if (optimisticPolicyRecentlyUsedCategories.length) {
            optimisticData.push({
                onyxMethod: Onyx.METHOD.SET,
                key: `${ONYXKEYS.COLLECTION.POLICY_RECENTLY_USED_CATEGORIES}${iouReport?.policyID}`,
                value: optimisticPolicyRecentlyUsedCategories,
            });
        }
    }

    // Update recently used categories if the tag is changed
    if ('tag' in transactionChanges) {
        const optimisticPolicyRecentlyUsedTags = Policy.buildOptimisticPolicyRecentlyUsedTags(iouReport?.policyID, transactionChanges.tag);
        if (!isEmptyObject(optimisticPolicyRecentlyUsedTags)) {
            optimisticData.push({
                onyxMethod: Onyx.METHOD.MERGE,
                key: `${ONYXKEYS.COLLECTION.POLICY_RECENTLY_USED_TAGS}${iouReport?.policyID}`,
                value: optimisticPolicyRecentlyUsedTags,
            });
        }
    }

    const successData: OnyxUpdate[] = [
        {
            onyxMethod: Onyx.METHOD.MERGE,
            key: `${ONYXKEYS.COLLECTION.REPORT_ACTIONS}${transactionThread?.reportID}`,
            value: {
                [updatedReportAction.reportActionID]: {pendingAction: null},
            },
        },
        {
            onyxMethod: Onyx.METHOD.MERGE,
            key: `${ONYXKEYS.COLLECTION.TRANSACTION}${transactionID}`,
            value: {
                pendingFields: {
                    comment: null,
                    amount: null,
                    created: null,
                    currency: null,
                    merchant: null,
                    billable: null,
                    category: null,
                    tag: null,
                },
            },
        },
        {
            onyxMethod: Onyx.METHOD.MERGE,
            key: `${ONYXKEYS.COLLECTION.REPORT}${iouReport?.reportID}`,
            value: {pendingAction: null},
        },
    ];

    const failureData: OnyxUpdate[] = [
        {
            onyxMethod: Onyx.METHOD.MERGE,
            key: `${ONYXKEYS.COLLECTION.REPORT_ACTIONS}${transactionThread?.reportID}`,
            value: {
                [updatedReportAction.reportActionID]: {
                    errors: ErrorUtils.getMicroSecondOnyxError('iou.error.genericEditFailureMessage'),
                },
            },
        },
        {
            onyxMethod: Onyx.METHOD.MERGE,
            key: `${ONYXKEYS.COLLECTION.TRANSACTION}${transactionID}`,
            value: {
                ...transaction,
                modifiedCreated: transaction?.modifiedCreated ? transaction.modifiedCreated : null,
                modifiedAmount: transaction?.modifiedAmount ? transaction.modifiedAmount : null,
                modifiedCurrency: transaction?.modifiedCurrency ? transaction.modifiedCurrency : null,
                modifiedMerchant: transaction?.modifiedMerchant ? transaction.modifiedMerchant : null,
                modifiedWaypoints: transaction?.modifiedWaypoints ? transaction.modifiedWaypoints : null,
                pendingFields: null,
            },
        },
        {
            onyxMethod: Onyx.METHOD.MERGE,
            key: `${ONYXKEYS.COLLECTION.REPORT}${iouReport?.reportID}`,
            value: {
                ...iouReport,
                cachedTotal: iouReport?.cachedTotal ? iouReport?.cachedTotal : null,
            },
        },
        {
            onyxMethod: Onyx.METHOD.MERGE,
            key: `${ONYXKEYS.COLLECTION.REPORT}${iouReport?.chatReportID}`,
            value: chatReport,
        },
        {
            onyxMethod: Onyx.METHOD.MERGE,
            key: `${ONYXKEYS.COLLECTION.REPORT}${transactionThreadReportID}`,
            value: {
                lastReadTime: transactionThread?.lastReadTime,
                lastVisibleActionCreated: transactionThread?.lastVisibleActionCreated,
            },
        },
    ];

    // Add transaction violations if we have a paid policy and an updated transaction
    if (policy && PolicyUtils.isPaidGroupPolicy(policy) && updatedTransaction) {
        const currentTransactionViolations = allTransactionViolations[`${ONYXKEYS.COLLECTION.TRANSACTION_VIOLATIONS}${transactionID}`] ?? [];
        const updatedViolationsOnyxData = ViolationsUtils.getViolationsOnyxData(
            updatedTransaction,
            currentTransactionViolations,
            !!policy.requiresTag,
            policyTags,
            !!policy.requiresCategory,
            policyCategories,
        );
        optimisticData.push(updatedViolationsOnyxData);
        failureData.push({
            onyxMethod: Onyx.METHOD.MERGE,
            key: `${ONYXKEYS.COLLECTION.TRANSACTION_VIOLATIONS}${transactionID}`,
            value: currentTransactionViolations,
        });
    }

    // STEP 6: Call the API endpoint
    const {created, amount, currency, comment, merchant, category, billable, tag} = ReportUtils.getTransactionDetails(updatedTransaction) ?? {};

    const parameters: EditMoneyRequestParams = {
        transactionID,
        reportActionID: updatedReportAction.reportActionID,
        created,
        amount,
        currency,
        comment,
        merchant,
        category,
        billable,
        tag,
    };

    API.write(WRITE_COMMANDS.EDIT_MONEY_REQUEST, parameters, {optimisticData, successData, failureData});
}

function editMoneyRequest(
    transaction: OnyxTypes.Transaction,
    transactionThreadReportID: string,
    transactionChanges: TransactionChanges,
    policy: OnyxTypes.Policy,
    policyTags: OnyxTypes.PolicyTagList,
    policyCategories: OnyxTypes.PolicyCategories,
) {
    if (TransactionUtils.isDistanceRequest(transaction)) {
        updateDistanceRequest(transaction.transactionID, transactionThreadReportID, transactionChanges, policy, policyTags, policyCategories);
    } else {
        editRegularMoneyRequest(transaction.transactionID, transactionThreadReportID, transactionChanges, policy, policyTags, policyCategories);
    }
}

/** Updates the amount and currency fields of a money request */
function updateMoneyRequestAmountAndCurrency(
    transactionID: string,
    transactionThreadReportID: string,
    currency: string,
    amount: number,
    policy: OnyxEntry<OnyxTypes.Policy>,
    policyTagList: OnyxEntry<OnyxTypes.PolicyTagList>,
    policyCategories: OnyxEntry<OnyxTypes.PolicyCategories>,
) {
    const transactionChanges = {
        amount,
        currency,
    };
    const {params, onyxData} = getUpdateMoneyRequestParams(transactionID, transactionThreadReportID, transactionChanges, policy, policyTagList, policyCategories, true);
    API.write(WRITE_COMMANDS.UPDATE_MONEY_REQUEST_AMOUNT_AND_CURRENCY, params, onyxData);
}

function deleteMoneyRequest(transactionID: string, reportAction: OnyxTypes.ReportAction, isSingleTransactionView = false) {
    // STEP 1: Get all collections we're updating
    const iouReportID = reportAction?.actionName === CONST.REPORT.ACTIONS.TYPE.IOU ? reportAction.originalMessage.IOUReportID : '';
    const iouReport = allReports?.[`${ONYXKEYS.COLLECTION.REPORT}${iouReportID}`] ?? null;
    const chatReport = allReports?.[`${ONYXKEYS.COLLECTION.REPORT}${iouReport?.chatReportID}`];
    const reportPreviewAction = ReportActionsUtils.getReportPreviewAction(iouReport?.chatReportID ?? '', iouReport?.reportID ?? '');
    const transaction = allTransactions[`${ONYXKEYS.COLLECTION.TRANSACTION}${transactionID}`];
    const transactionViolations = allTransactionViolations[`${ONYXKEYS.COLLECTION.TRANSACTION_VIOLATIONS}${transactionID}`];
    const transactionThreadID = reportAction.childReportID;
    let transactionThread = null;
    if (transactionThreadID) {
        transactionThread = allReports?.[`${ONYXKEYS.COLLECTION.REPORT}${transactionThreadID}`] ?? null;
    }

    // STEP 2: Decide if we need to:
    // 1. Delete the transactionThread - delete if there are no visible comments in the thread
    // 2. Update the moneyRequestPreview to show [Deleted request] - update if the transactionThread exists AND it isn't being deleted
    const shouldDeleteTransactionThread = transactionThreadID ? (reportAction?.childVisibleActionCount ?? 0) === 0 : false;
    const shouldShowDeletedRequestMessage = !!transactionThreadID && !shouldDeleteTransactionThread;

    // STEP 3: Update the IOU reportAction and decide if the iouReport should be deleted. We delete the iouReport if there are no visible comments left in the report.
    const updatedReportAction = {
        [reportAction.reportActionID]: {
            pendingAction: shouldShowDeletedRequestMessage ? CONST.RED_BRICK_ROAD_PENDING_ACTION.UPDATE : CONST.RED_BRICK_ROAD_PENDING_ACTION.DELETE,
            previousMessage: reportAction.message,
            message: [
                {
                    type: 'COMMENT',
                    html: '',
                    text: '',
                    isEdited: true,
                    isDeletedParentAction: shouldShowDeletedRequestMessage,
                },
            ],
            originalMessage: {
                IOUTransactionID: null,
            },
            errors: undefined,
        },
    } as OnyxTypes.ReportActions;

    const lastVisibleAction = ReportActionsUtils.getLastVisibleAction(iouReport?.reportID ?? '', updatedReportAction);
    const iouReportLastMessageText = ReportActionsUtils.getLastVisibleMessage(iouReport?.reportID ?? '', updatedReportAction).lastMessageText;
    const shouldDeleteIOUReport =
        iouReportLastMessageText.length === 0 && !ReportActionsUtils.isDeletedParentAction(lastVisibleAction) && (!transactionThreadID || shouldDeleteTransactionThread);

    // STEP 4: Update the iouReport and reportPreview with new totals and messages if it wasn't deleted
    let updatedIOUReport: OnyxTypes.Report | null;
    const currency = TransactionUtils.getCurrency(transaction);
    const updatedReportPreviewAction: OnyxTypes.ReportAction | EmptyObject = {...reportPreviewAction};
    updatedReportPreviewAction.pendingAction = shouldDeleteIOUReport ? CONST.RED_BRICK_ROAD_PENDING_ACTION.DELETE : CONST.RED_BRICK_ROAD_PENDING_ACTION.UPDATE;
    if (iouReport && ReportUtils.isExpenseReport(iouReport)) {
        updatedIOUReport = {...iouReport};

        if (typeof updatedIOUReport.total === 'number' && currency === iouReport?.currency) {
            // Because of the Expense reports are stored as negative values, we add the total from the amount
            const amountDiff = TransactionUtils.getAmount(transaction, true);
            updatedIOUReport.total += amountDiff;

            if (!transaction?.reimbursable && typeof updatedIOUReport.nonReimbursableTotal === 'number') {
                updatedIOUReport.nonReimbursableTotal += amountDiff;
            }
        }
    } else {
        updatedIOUReport = IOUUtils.updateIOUOwnerAndTotal(iouReport, reportAction.actorAccountID ?? -1, TransactionUtils.getAmount(transaction, false), currency, true);
    }

    if (updatedIOUReport) {
        updatedIOUReport.lastMessageText = iouReportLastMessageText;
        updatedIOUReport.lastVisibleActionCreated = lastVisibleAction?.created;
    }

    const hasNonReimbursableTransactions = ReportUtils.hasNonReimbursableTransactions(iouReport?.reportID);
    const messageText = Localize.translateLocal(hasNonReimbursableTransactions ? 'iou.payerSpentAmount' : 'iou.payerOwesAmount', {
        payer: ReportUtils.getPersonalDetailsForAccountID(updatedIOUReport?.managerID ?? -1).login ?? '',
        amount: CurrencyUtils.convertToDisplayString(updatedIOUReport?.total, updatedIOUReport?.currency),
    });

    if (updatedReportPreviewAction?.message?.[0]) {
        updatedReportPreviewAction.message[0].text = messageText;
        updatedReportPreviewAction.message[0].deleted = shouldDeleteIOUReport ? DateUtils.getDBTime() : '';
    }

    if (updatedReportPreviewAction && reportPreviewAction?.childMoneyRequestCount && reportPreviewAction?.childMoneyRequestCount > 0) {
        updatedReportPreviewAction.childMoneyRequestCount = reportPreviewAction.childMoneyRequestCount - 1;
    }

    // STEP 5: Build Onyx data
    const optimisticData: OnyxUpdate[] = [
        {
            onyxMethod: Onyx.METHOD.SET,
            key: `${ONYXKEYS.COLLECTION.TRANSACTION}${transactionID}`,
            value: null,
        },
    ];

    if (Permissions.canUseViolations(betas)) {
        optimisticData.push({
            onyxMethod: Onyx.METHOD.SET,
            key: `${ONYXKEYS.COLLECTION.TRANSACTION_VIOLATIONS}${transactionID}`,
            value: null,
        });
    }

    if (shouldDeleteTransactionThread) {
        optimisticData.push(
            {
                onyxMethod: Onyx.METHOD.SET,
                key: `${ONYXKEYS.COLLECTION.REPORT}${transactionThreadID}`,
                value: null,
            },
            {
                onyxMethod: Onyx.METHOD.SET,
                key: `${ONYXKEYS.COLLECTION.REPORT_ACTIONS}${transactionThreadID}`,
                value: null,
            },
        );
    }

    optimisticData.push(
        {
            onyxMethod: Onyx.METHOD.MERGE,
            key: `${ONYXKEYS.COLLECTION.REPORT_ACTIONS}${iouReport?.reportID}`,
            value: updatedReportAction,
        },
        {
            onyxMethod: Onyx.METHOD.MERGE,
            key: `${ONYXKEYS.COLLECTION.REPORT}${iouReport?.reportID}`,
            value: updatedIOUReport,
        },
        {
            onyxMethod: Onyx.METHOD.MERGE,
            key: `${ONYXKEYS.COLLECTION.REPORT_ACTIONS}${chatReport?.reportID}`,
            value: {
                [reportPreviewAction?.reportActionID ?? '']: updatedReportPreviewAction,
            },
        },
        {
            onyxMethod: Onyx.METHOD.MERGE,
            key: `${ONYXKEYS.COLLECTION.REPORT}${chatReport?.reportID}`,
            value: ReportUtils.getOutstandingChildRequest(updatedIOUReport),
        },
    );

    if (!shouldDeleteIOUReport && updatedReportPreviewAction.childMoneyRequestCount === 0) {
        optimisticData.push({
            onyxMethod: Onyx.METHOD.MERGE,
            key: `${ONYXKEYS.COLLECTION.REPORT}${chatReport?.reportID}`,
            value: {
                hasOutstandingChildRequest: false,
            },
        });
    }

    if (shouldDeleteIOUReport) {
        optimisticData.push({
            onyxMethod: Onyx.METHOD.MERGE,
            key: `${ONYXKEYS.COLLECTION.REPORT}${chatReport?.reportID}`,
            value: {
                hasOutstandingChildRequest: false,
                iouReportID: null,
                lastMessageText: ReportActionsUtils.getLastVisibleMessage(iouReport?.chatReportID ?? '', {[reportPreviewAction?.reportActionID ?? '']: null})?.lastMessageText,
                lastVisibleActionCreated: ReportActionsUtils.getLastVisibleAction(iouReport?.chatReportID ?? '', {[reportPreviewAction?.reportActionID ?? '']: null})?.created,
            },
        });
    }

    const successData: OnyxUpdate[] = [
        {
            onyxMethod: Onyx.METHOD.MERGE,
            key: `${ONYXKEYS.COLLECTION.REPORT_ACTIONS}${iouReport?.reportID}`,
            value: {
                [reportAction.reportActionID]: shouldDeleteIOUReport
                    ? null
                    : {
                          pendingAction: null,
                      },
            },
        },
        {
            onyxMethod: Onyx.METHOD.MERGE,
            key: `${ONYXKEYS.COLLECTION.REPORT_ACTIONS}${chatReport?.reportID}`,
            value: {
                [reportPreviewAction?.reportActionID ?? '']: {
                    pendingAction: null,
                    errors: null,
                },
            },
        },
    ];

    if (shouldDeleteIOUReport) {
        successData.push({
            onyxMethod: Onyx.METHOD.SET,
            key: `${ONYXKEYS.COLLECTION.REPORT}${iouReport?.reportID}`,
            value: null,
        });
    }

    const failureData: OnyxUpdate[] = [
        {
            onyxMethod: Onyx.METHOD.SET,
            key: `${ONYXKEYS.COLLECTION.TRANSACTION}${transactionID}`,
            value: transaction,
        },
    ];

    if (Permissions.canUseViolations(betas)) {
        failureData.push({
            onyxMethod: Onyx.METHOD.SET,
            key: `${ONYXKEYS.COLLECTION.TRANSACTION_VIOLATIONS}${transactionID}`,
            value: transactionViolations,
        });
    }

    if (shouldDeleteTransactionThread) {
        failureData.push({
            onyxMethod: Onyx.METHOD.SET,
            key: `${ONYXKEYS.COLLECTION.REPORT}${transactionThreadID}`,
            value: transactionThread,
        });
    }

    const errorKey = DateUtils.getMicroseconds();

    failureData.push(
        {
            onyxMethod: Onyx.METHOD.MERGE,
            key: `${ONYXKEYS.COLLECTION.REPORT_ACTIONS}${iouReport?.reportID}`,
            value: {
                [reportAction.reportActionID]: {
                    ...reportAction,
                    pendingAction: null,
                    errors: {
                        [errorKey]: ['iou.error.genericDeleteFailureMessage', {isTranslated: false}],
                    },
                },
            },
        },
        shouldDeleteIOUReport
            ? {
                  onyxMethod: Onyx.METHOD.SET,
                  key: `${ONYXKEYS.COLLECTION.REPORT}${iouReport?.reportID}`,
                  value: iouReport,
              }
            : {
                  onyxMethod: Onyx.METHOD.MERGE,
                  key: `${ONYXKEYS.COLLECTION.REPORT}${iouReport?.reportID}`,
                  value: iouReport,
              },
        {
            onyxMethod: Onyx.METHOD.MERGE,
            key: `${ONYXKEYS.COLLECTION.REPORT_ACTIONS}${chatReport?.reportID}`,
            value: {
                [reportPreviewAction?.reportActionID ?? '']: {
                    ...reportPreviewAction,
                    pendingAction: null,
                    errors: {
                        [errorKey]: ['iou.error.genericDeleteFailureMessage', {isTranslated: false}],
                    },
                },
            },
        },
    );

    if (chatReport && shouldDeleteIOUReport) {
        failureData.push({
            onyxMethod: Onyx.METHOD.MERGE,
            key: `${ONYXKEYS.COLLECTION.REPORT}${chatReport.reportID}`,
            value: chatReport,
        });
    }

    if (!shouldDeleteIOUReport && updatedReportPreviewAction.childMoneyRequestCount === 0) {
        failureData.push({
            onyxMethod: Onyx.METHOD.MERGE,
            key: `${ONYXKEYS.COLLECTION.REPORT}${chatReport?.reportID}`,
            value: {
                hasOutstandingChildRequest: true,
            },
        });
    }

    const parameters: DeleteMoneyRequestParams = {
        transactionID,
        reportActionID: reportAction.reportActionID,
    };

    // STEP 6: Make the API request
    API.write(WRITE_COMMANDS.DELETE_MONEY_REQUEST, parameters, {optimisticData, successData, failureData});
    CachedPDFPaths.clearByKey(transactionID);

    // STEP 7: Navigate the user depending on which page they are on and which resources were deleted
    if (iouReport && isSingleTransactionView && shouldDeleteTransactionThread && !shouldDeleteIOUReport) {
        // Pop the deleted report screen before navigating. This prevents navigating to the Concierge chat due to the missing report.
        Navigation.goBack(ROUTES.REPORT_WITH_ID.getRoute(iouReport.reportID));
        return;
    }

    if (iouReport?.chatReportID && shouldDeleteIOUReport) {
        // Pop the deleted report screen before navigating. This prevents navigating to the Concierge chat due to the missing report.
        Navigation.goBack(ROUTES.REPORT_WITH_ID.getRoute(iouReport.chatReportID));
    }
}

function deleteTrackExpense(chatReportID: string, transactionID: string, reportAction: OnyxTypes.ReportAction, isSingleTransactionView = false) {
<<<<<<< HEAD
    const {parameters, optimisticData, successData, failureData, shouldDeleteTransactionThread, chatReport} = getDeleteTrackExpenseInformation(chatReportID, transactionID, reportAction);
=======
    // STEP 1: Get all collections we're updating
    const chatReport = allReports?.[`${ONYXKEYS.COLLECTION.REPORT}${chatReportID}`] ?? null;
    if (!ReportUtils.isSelfDM(chatReport)) {
        return deleteMoneyRequest(transactionID, reportAction, isSingleTransactionView);
    }

    const transaction = allTransactions[`${ONYXKEYS.COLLECTION.TRANSACTION}${transactionID}`];
    const transactionViolations = allTransactionViolations[`${ONYXKEYS.COLLECTION.TRANSACTION_VIOLATIONS}${transactionID}`];
    const transactionThreadID = reportAction.childReportID;
    let transactionThread = null;
    if (transactionThreadID) {
        transactionThread = allReports?.[`${ONYXKEYS.COLLECTION.REPORT}${transactionThreadID}`] ?? null;
    }

    // STEP 2: Decide if we need to:
    // 1. Delete the transactionThread - delete if there are no visible comments in the thread
    // 2. Update the moneyRequestPreview to show [Deleted request] - update if the transactionThread exists AND it isn't being deleted
    const shouldDeleteTransactionThread = transactionThreadID ? (reportAction?.childVisibleActionCount ?? 0) === 0 : false;
    const shouldShowDeletedRequestMessage = !!transactionThreadID && !shouldDeleteTransactionThread;

    // STEP 3: Update the IOU reportAction.
    const updatedReportAction = {
        [reportAction.reportActionID]: {
            pendingAction: shouldShowDeletedRequestMessage ? CONST.RED_BRICK_ROAD_PENDING_ACTION.UPDATE : CONST.RED_BRICK_ROAD_PENDING_ACTION.DELETE,
            previousMessage: reportAction.message,
            message: [
                {
                    type: 'COMMENT',
                    html: '',
                    text: '',
                    isEdited: true,
                    isDeletedParentAction: shouldShowDeletedRequestMessage,
                },
            ],
            originalMessage: {
                IOUTransactionID: null,
            },
            errors: undefined,
        },
    } as OnyxTypes.ReportActions;

    const lastVisibleAction = ReportActionsUtils.getLastVisibleAction(chatReport?.reportID ?? '', updatedReportAction);
    const reportLastMessageText = ReportActionsUtils.getLastVisibleMessage(chatReport?.reportID ?? '', updatedReportAction).lastMessageText;

    // STEP 4: Build Onyx data
    const optimisticData: OnyxUpdate[] = [
        {
            onyxMethod: Onyx.METHOD.SET,
            key: `${ONYXKEYS.COLLECTION.TRANSACTION}${transactionID}`,
            value: null,
        },
    ];

    if (Permissions.canUseViolations(betas)) {
        optimisticData.push({
            onyxMethod: Onyx.METHOD.SET,
            key: `${ONYXKEYS.COLLECTION.TRANSACTION_VIOLATIONS}${transactionID}`,
            value: null,
        });
    }

    if (shouldDeleteTransactionThread) {
        optimisticData.push(
            {
                onyxMethod: Onyx.METHOD.SET,
                key: `${ONYXKEYS.COLLECTION.REPORT}${transactionThreadID}`,
                value: null,
            },
            {
                onyxMethod: Onyx.METHOD.SET,
                key: `${ONYXKEYS.COLLECTION.REPORT_ACTIONS}${transactionThreadID}`,
                value: null,
            },
        );
    }

    optimisticData.push(
        {
            onyxMethod: Onyx.METHOD.MERGE,
            key: `${ONYXKEYS.COLLECTION.REPORT_ACTIONS}${chatReport?.reportID}`,
            value: updatedReportAction,
        },
        {
            onyxMethod: Onyx.METHOD.MERGE,
            key: `${ONYXKEYS.COLLECTION.REPORT}${chatReport?.reportID}`,
            value: {
                lastMessageText: reportLastMessageText,
                lastVisibleActionCreated: lastVisibleAction?.created,
            },
        },
    );

    const successData: OnyxUpdate[] = [
        {
            onyxMethod: Onyx.METHOD.MERGE,
            key: `${ONYXKEYS.COLLECTION.REPORT_ACTIONS}${chatReport?.reportID}`,
            value: {
                [reportAction.reportActionID]: {
                    pendingAction: null,
                    errors: null,
                },
            },
        },
    ];

    const failureData: OnyxUpdate[] = [
        {
            onyxMethod: Onyx.METHOD.SET,
            key: `${ONYXKEYS.COLLECTION.TRANSACTION}${transactionID}`,
            value: transaction,
        },
    ];

    if (Permissions.canUseViolations(betas)) {
        failureData.push({
            onyxMethod: Onyx.METHOD.SET,
            key: `${ONYXKEYS.COLLECTION.TRANSACTION_VIOLATIONS}${transactionID}`,
            value: transactionViolations,
        });
    }

    if (shouldDeleteTransactionThread) {
        failureData.push({
            onyxMethod: Onyx.METHOD.SET,
            key: `${ONYXKEYS.COLLECTION.REPORT}${transactionThreadID}`,
            value: transactionThread,
        });
    }

    failureData.push(
        {
            onyxMethod: Onyx.METHOD.MERGE,
            key: `${ONYXKEYS.COLLECTION.REPORT_ACTIONS}${chatReport?.reportID}`,
            value: {
                [reportAction.reportActionID]: {
                    ...reportAction,
                    pendingAction: null,
                    errors: ErrorUtils.getMicroSecondOnyxError('iou.error.genericDeleteFailureMessage'),
                },
            },
        },
        {
            onyxMethod: Onyx.METHOD.MERGE,
            key: `${ONYXKEYS.COLLECTION.REPORT}${chatReport?.reportID}`,
            value: chatReport,
        },
    );

    const parameters: DeleteMoneyRequestParams = {
        transactionID,
        reportActionID: reportAction.reportActionID,
    };
>>>>>>> b3b76cf9

    // STEP 6: Make the API request
    API.write(WRITE_COMMANDS.DELETE_MONEY_REQUEST, parameters, {optimisticData, successData, failureData});
    CachedPDFPaths.clearByKey(transactionID);

    // STEP 7: Navigate the user depending on which page they are on and which resources were deleted
    if (isSingleTransactionView && shouldDeleteTransactionThread) {
        // Pop the deleted report screen before navigating. This prevents navigating to the Concierge chat due to the missing report.
        Navigation.goBack(ROUTES.REPORT_WITH_ID.getRoute(chatReport?.reportID ?? ''));
    }
}

/**
 * @param managerID - Account ID of the person sending the money
 * @param recipient - The user receiving the money
 */
function getSendMoneyParams(
    report: OnyxTypes.Report,
    amount: number,
    currency: string,
    comment: string,
    paymentMethodType: PaymentMethodType,
    managerID: number,
    recipient: Participant,
): SendMoneyParamsData {
    const recipientEmail = PhoneNumber.addSMSDomainIfPhoneNumber(recipient.login ?? '');
    const recipientAccountID = Number(recipient.accountID);
    const newIOUReportDetails = JSON.stringify({
        amount,
        currency,
        requestorEmail: recipientEmail,
        requestorAccountID: recipientAccountID,
        comment,
        idempotencyKey: Str.guid(),
    });

    let chatReport = report.reportID ? report : null;
    let isNewChat = false;
    if (!chatReport) {
        chatReport = ReportUtils.getChatByParticipants([recipientAccountID]);
    }
    if (!chatReport) {
        chatReport = ReportUtils.buildOptimisticChatReport([recipientAccountID]);
        isNewChat = true;
    }
    const optimisticIOUReport = ReportUtils.buildOptimisticIOUReport(recipientAccountID, managerID, amount, chatReport.reportID, currency, true);

    const optimisticTransaction = TransactionUtils.buildOptimisticTransaction(amount, currency, optimisticIOUReport.reportID, comment);
    const optimisticTransactionData: OnyxUpdate = {
        onyxMethod: Onyx.METHOD.SET,
        key: `${ONYXKEYS.COLLECTION.TRANSACTION}${optimisticTransaction.transactionID}`,
        value: optimisticTransaction,
    };

    const [optimisticCreatedActionForChat, optimisticCreatedActionForIOUReport, optimisticIOUReportAction, optimisticTransactionThread, optimisticCreatedActionForTransactionThread] =
        ReportUtils.buildOptimisticMoneyRequestEntities(
            optimisticIOUReport,
            CONST.IOU.REPORT_ACTION_TYPE.PAY,
            amount,
            currency,
            comment,
            recipientEmail,
            [recipient],
            optimisticTransaction.transactionID,
            paymentMethodType,
            false,
            true,
        );

    const reportPreviewAction = ReportUtils.buildOptimisticReportPreview(chatReport, optimisticIOUReport);

    // Change the method to set for new reports because it doesn't exist yet, is faster,
    // and we need the data to be available when we navigate to the chat page
    const optimisticChatReportData: OnyxUpdate = isNewChat
        ? {
              onyxMethod: Onyx.METHOD.SET,
              key: `${ONYXKEYS.COLLECTION.REPORT}${chatReport.reportID}`,
              value: {
                  ...chatReport,
                  // Set and clear pending fields on the chat report
                  pendingFields: {createChat: CONST.RED_BRICK_ROAD_PENDING_ACTION.ADD},
                  lastReadTime: DateUtils.getDBTime(),
                  lastVisibleActionCreated: reportPreviewAction.created,
              },
          }
        : {
              onyxMethod: Onyx.METHOD.MERGE,
              key: `${ONYXKEYS.COLLECTION.REPORT}${chatReport.reportID}`,
              value: {
                  ...chatReport,
                  lastReadTime: DateUtils.getDBTime(),
                  lastVisibleActionCreated: reportPreviewAction.created,
              },
          };
    const optimisticQuickActionData: OnyxUpdate = {
        onyxMethod: Onyx.METHOD.SET,
        key: ONYXKEYS.NVP_QUICK_ACTION_GLOBAL_CREATE,
        value: {
            action: CONST.QUICK_ACTIONS.SEND_MONEY,
            chatReportID: chatReport.reportID,
            isFirstQuickAction: isEmptyObject(quickAction),
        },
    };
    const optimisticIOUReportData: OnyxUpdate = {
        onyxMethod: Onyx.METHOD.SET,
        key: `${ONYXKEYS.COLLECTION.REPORT}${optimisticIOUReport.reportID}`,
        value: {
            ...optimisticIOUReport,
            lastMessageText: optimisticIOUReportAction.message?.[0]?.text,
            lastMessageHtml: optimisticIOUReportAction.message?.[0]?.html,
        },
    };
    const optimisticTransactionThreadData: OnyxUpdate = {
        onyxMethod: Onyx.METHOD.SET,
        key: `${ONYXKEYS.COLLECTION.REPORT}${optimisticTransactionThread.reportID}`,
        value: optimisticTransactionThread,
    };
    const optimisticIOUReportActionsData: OnyxUpdate = {
        onyxMethod: Onyx.METHOD.MERGE,
        key: `${ONYXKEYS.COLLECTION.REPORT_ACTIONS}${optimisticIOUReport.reportID}`,
        value: {
            [optimisticCreatedActionForIOUReport.reportActionID]: optimisticCreatedActionForIOUReport,
            [optimisticIOUReportAction.reportActionID]: {
                ...(optimisticIOUReportAction as OnyxTypes.ReportAction),
                pendingAction: CONST.RED_BRICK_ROAD_PENDING_ACTION.ADD,
            },
        },
    };
    const optimisticChatReportActionsData: OnyxUpdate = {
        onyxMethod: Onyx.METHOD.MERGE,
        key: `${ONYXKEYS.COLLECTION.REPORT_ACTIONS}${chatReport.reportID}`,
        value: {
            [reportPreviewAction.reportActionID]: reportPreviewAction,
        },
    };
    const optimisticTransactionThreadReportActionsData: OnyxUpdate = {
        onyxMethod: Onyx.METHOD.MERGE,
        key: `${ONYXKEYS.COLLECTION.REPORT_ACTIONS}${optimisticTransactionThread.reportID}`,
        value: {
            [optimisticCreatedActionForTransactionThread.reportActionID]: optimisticCreatedActionForTransactionThread,
        },
    };

    const successData: OnyxUpdate[] = [
        {
            onyxMethod: Onyx.METHOD.MERGE,
            key: `${ONYXKEYS.COLLECTION.REPORT_ACTIONS}${optimisticIOUReport.reportID}`,
            value: {
                [optimisticIOUReportAction.reportActionID]: {
                    pendingAction: null,
                },
            },
        },
        {
            onyxMethod: Onyx.METHOD.MERGE,
            key: `${ONYXKEYS.COLLECTION.TRANSACTION}${optimisticTransaction.transactionID}`,
            value: {pendingAction: null},
        },
        {
            onyxMethod: Onyx.METHOD.MERGE,
            key: `${ONYXKEYS.COLLECTION.REPORT_ACTIONS}${chatReport.reportID}`,
            value: {
                [reportPreviewAction.reportActionID]: {
                    pendingAction: null,
                },
            },
        },
        {
            onyxMethod: Onyx.METHOD.MERGE,
            key: `${ONYXKEYS.COLLECTION.REPORT_ACTIONS}${optimisticTransactionThread.reportID}`,
            value: {
                [optimisticCreatedActionForTransactionThread.reportActionID]: {
                    pendingAction: null,
                },
            },
        },
    ];

    const failureData: OnyxUpdate[] = [
        {
            onyxMethod: Onyx.METHOD.MERGE,
            key: `${ONYXKEYS.COLLECTION.TRANSACTION}${optimisticTransaction.transactionID}`,
            value: {
                errors: ErrorUtils.getMicroSecondOnyxError('iou.error.other'),
            },
        },
        {
            onyxMethod: Onyx.METHOD.MERGE,
            key: `${ONYXKEYS.COLLECTION.REPORT}${optimisticTransactionThread.reportID}`,
            value: {
                errorFields: {
                    createChat: ErrorUtils.getMicroSecondOnyxError('report.genericCreateReportFailureMessage'),
                },
            },
        },
        {
            onyxMethod: Onyx.METHOD.MERGE,
            key: `${ONYXKEYS.COLLECTION.REPORT_ACTIONS}${optimisticTransactionThread.reportID}`,
            value: {
                [optimisticCreatedActionForTransactionThread.reportActionID]: {
                    errors: ErrorUtils.getMicroSecondOnyxError('iou.error.genericCreateFailureMessage'),
                },
            },
        },
    ];

    let optimisticPersonalDetailListData: OnyxUpdate | EmptyObject = {};

    // Now, let's add the data we need just when we are creating a new chat report
    if (isNewChat) {
        successData.push({
            onyxMethod: Onyx.METHOD.MERGE,
            key: `${ONYXKEYS.COLLECTION.REPORT}${chatReport.reportID}`,
            value: {pendingFields: null},
        });
        failureData.push(
            {
                onyxMethod: Onyx.METHOD.MERGE,
                key: `${ONYXKEYS.COLLECTION.REPORT}${chatReport.reportID}`,
                value: {
                    errorFields: {
                        createChat: ErrorUtils.getMicroSecondOnyxError('report.genericCreateReportFailureMessage'),
                    },
                },
            },
            {
                onyxMethod: Onyx.METHOD.MERGE,
                key: `${ONYXKEYS.COLLECTION.REPORT_ACTIONS}${optimisticIOUReport.reportID}`,
                value: {
                    [optimisticIOUReportAction.reportActionID]: {
                        errors: ErrorUtils.getMicroSecondOnyxError('iou.error.genericCreateFailureMessage'),
                    },
                },
            },
        );

        // Add optimistic personal details for recipient
        optimisticPersonalDetailListData = {
            onyxMethod: Onyx.METHOD.MERGE,
            key: ONYXKEYS.PERSONAL_DETAILS_LIST,
            value: {
                [recipientAccountID]: {
                    accountID: recipientAccountID,
                    avatar: UserUtils.getDefaultAvatarURL(recipient.accountID),
                    // Disabling this line since participant.displayName can be an empty string
                    // eslint-disable-next-line @typescript-eslint/prefer-nullish-coalescing
                    displayName: recipient.displayName || recipient.login,
                    login: recipient.login,
                },
            },
        };

        if (optimisticChatReportActionsData.value) {
            // Add an optimistic created action to the optimistic chat reportActions data
            optimisticChatReportActionsData.value[optimisticCreatedActionForChat.reportActionID] = optimisticCreatedActionForChat;
        }
    } else {
        failureData.push({
            onyxMethod: Onyx.METHOD.MERGE,
            key: `${ONYXKEYS.COLLECTION.REPORT_ACTIONS}${optimisticIOUReport.reportID}`,
            value: {
                [optimisticIOUReportAction.reportActionID]: {
                    errors: ErrorUtils.getMicroSecondOnyxError('iou.error.other'),
                },
            },
        });
    }

    const optimisticData: OnyxUpdate[] = [
        optimisticChatReportData,
        optimisticQuickActionData,
        optimisticIOUReportData,
        optimisticChatReportActionsData,
        optimisticIOUReportActionsData,
        optimisticTransactionData,
        optimisticTransactionThreadData,
        optimisticTransactionThreadReportActionsData,
    ];

    if (!isEmptyObject(optimisticPersonalDetailListData)) {
        optimisticData.push(optimisticPersonalDetailListData);
    }

    return {
        params: {
            iouReportID: optimisticIOUReport.reportID,
            chatReportID: chatReport.reportID,
            reportActionID: optimisticIOUReportAction.reportActionID,
            paymentMethodType,
            transactionID: optimisticTransaction.transactionID,
            newIOUReportDetails,
            createdReportActionID: isNewChat ? optimisticCreatedActionForChat.reportActionID : '0',
            reportPreviewReportActionID: reportPreviewAction.reportActionID,
            createdIOUReportActionID: optimisticCreatedActionForIOUReport.reportActionID,
            transactionThreadReportID: optimisticTransactionThread.reportID,
            createdReportActionIDForThread: optimisticCreatedActionForTransactionThread.reportActionID,
        },
        optimisticData,
        successData,
        failureData,
    };
}

function getPayMoneyRequestParams(
    chatReport: OnyxTypes.Report,
    iouReport: OnyxTypes.Report,
    recipient: Participant,
    paymentMethodType: PaymentMethodType,
    full: boolean,
): PayMoneyRequestData {
    let total = (iouReport.total ?? 0) - (iouReport.nonReimbursableTotal ?? 0);
    if (ReportUtils.hasHeldExpenses(iouReport.reportID) && !full && !!iouReport.unheldTotal) {
        total = iouReport.unheldTotal;
    }

    const optimisticIOUReportAction = ReportUtils.buildOptimisticIOUReportAction(
        CONST.IOU.REPORT_ACTION_TYPE.PAY,
        ReportUtils.isExpenseReport(iouReport) ? -total : total,
        iouReport.currency ?? '',
        '',
        [recipient],
        '',
        paymentMethodType,
        iouReport.reportID,
        true,
    );

    // In some instances, the report preview action might not be available to the payer (only whispered to the requestor)
    // hence we need to make the updates to the action safely.
    let optimisticReportPreviewAction = null;
    const reportPreviewAction = ReportActionsUtils.getReportPreviewAction(chatReport.reportID, iouReport.reportID);
    if (reportPreviewAction) {
        optimisticReportPreviewAction = ReportUtils.updateReportPreview(iouReport, reportPreviewAction, true);
    }

    const currentNextStep = allNextSteps[`${ONYXKEYS.COLLECTION.NEXT_STEP}${iouReport.reportID}`] ?? null;
    const optimisticNextStep = NextStepUtils.buildNextStep(iouReport, CONST.REPORT.STATUS_NUM.REIMBURSED, {isPaidWithExpensify: paymentMethodType === CONST.IOU.PAYMENT_TYPE.VBBA});

    const optimisticData: OnyxUpdate[] = [
        {
            onyxMethod: Onyx.METHOD.MERGE,
            key: `${ONYXKEYS.COLLECTION.REPORT}${chatReport.reportID}`,
            value: {
                ...chatReport,
                lastReadTime: DateUtils.getDBTime(),
                lastVisibleActionCreated: optimisticIOUReportAction.created,
                hasOutstandingChildRequest: false,
                iouReportID: null,
                lastMessageText: optimisticIOUReportAction.message?.[0]?.text,
                lastMessageHtml: optimisticIOUReportAction.message?.[0]?.html,
            },
        },
        {
            onyxMethod: Onyx.METHOD.MERGE,
            key: `${ONYXKEYS.COLLECTION.REPORT_ACTIONS}${iouReport.reportID}`,
            value: {
                [optimisticIOUReportAction.reportActionID]: {
                    ...(optimisticIOUReportAction as OnyxTypes.ReportAction),
                    pendingAction: CONST.RED_BRICK_ROAD_PENDING_ACTION.ADD,
                },
            },
        },
        {
            onyxMethod: Onyx.METHOD.MERGE,
            key: `${ONYXKEYS.COLLECTION.REPORT}${iouReport.reportID}`,
            value: {
                ...iouReport,
                lastMessageText: optimisticIOUReportAction.message?.[0]?.text,
                lastMessageHtml: optimisticIOUReportAction.message?.[0]?.html,
                hasOutstandingChildRequest: false,
                statusNum: CONST.REPORT.STATUS_NUM.REIMBURSED,
                pendingFields: {
                    preview: CONST.RED_BRICK_ROAD_PENDING_ACTION.UPDATE,
                    reimbursed: CONST.RED_BRICK_ROAD_PENDING_ACTION.UPDATE,
                    partial: full ? null : CONST.RED_BRICK_ROAD_PENDING_ACTION.UPDATE,
                },
            },
        },
        {
            onyxMethod: Onyx.METHOD.MERGE,
            key: ONYXKEYS.NVP_LAST_PAYMENT_METHOD,
            value: {[iouReport.policyID ?? '']: paymentMethodType},
        },
        {
            onyxMethod: Onyx.METHOD.MERGE,
            key: `${ONYXKEYS.COLLECTION.NEXT_STEP}${iouReport.reportID}`,
            value: optimisticNextStep,
        },
    ];

    const successData: OnyxUpdate[] = [
        {
            onyxMethod: Onyx.METHOD.MERGE,
            key: `${ONYXKEYS.COLLECTION.REPORT}${iouReport.reportID}`,
            value: {
                pendingFields: {
                    preview: null,
                    reimbursed: null,
                    partial: null,
                },
            },
        },
    ];

    const failureData: OnyxUpdate[] = [
        {
            onyxMethod: Onyx.METHOD.MERGE,
            key: `${ONYXKEYS.COLLECTION.REPORT_ACTIONS}${iouReport.reportID}`,
            value: {
                [optimisticIOUReportAction.reportActionID]: {
                    errors: ErrorUtils.getMicroSecondOnyxError('iou.error.other'),
                },
            },
        },
        {
            onyxMethod: Onyx.METHOD.MERGE,
            key: `${ONYXKEYS.COLLECTION.REPORT}${iouReport.reportID}`,
            value: {
                ...iouReport,
            },
        },
        {
            onyxMethod: Onyx.METHOD.MERGE,
            key: `${ONYXKEYS.COLLECTION.REPORT}${chatReport.reportID}`,
            value: chatReport,
        },
        {
            onyxMethod: Onyx.METHOD.MERGE,
            key: `${ONYXKEYS.COLLECTION.NEXT_STEP}${iouReport.reportID}`,
            value: currentNextStep,
        },
    ];

    // In case the report preview action is loaded locally, let's update it.
    if (optimisticReportPreviewAction) {
        optimisticData.push({
            onyxMethod: Onyx.METHOD.MERGE,
            key: `${ONYXKEYS.COLLECTION.REPORT_ACTIONS}${chatReport.reportID}`,
            value: {
                [optimisticReportPreviewAction.reportActionID]: optimisticReportPreviewAction,
            },
        });
        failureData.push({
            onyxMethod: Onyx.METHOD.MERGE,
            key: `${ONYXKEYS.COLLECTION.REPORT_ACTIONS}${chatReport.reportID}`,
            value: {
                [optimisticReportPreviewAction.reportActionID]: {
                    created: optimisticReportPreviewAction.created,
                },
            },
        });
    }

    return {
        params: {
            iouReportID: iouReport.reportID,
            chatReportID: chatReport.reportID,
            reportActionID: optimisticIOUReportAction.reportActionID,
            paymentMethodType,
            full,
            amount: Math.abs(total),
        },
        optimisticData,
        successData,
        failureData,
    };
}

/**
 * @param managerID - Account ID of the person sending the money
 * @param recipient - The user receiving the money
 */
function sendMoneyElsewhere(report: OnyxTypes.Report, amount: number, currency: string, comment: string, managerID: number, recipient: Participant) {
    const {params, optimisticData, successData, failureData} = getSendMoneyParams(report, amount, currency, comment, CONST.IOU.PAYMENT_TYPE.ELSEWHERE, managerID, recipient);

    API.write(WRITE_COMMANDS.SEND_MONEY_ELSEWHERE, params, {optimisticData, successData, failureData});

    resetMoneyRequestInfo();
    Navigation.dismissModal(params.chatReportID);
    Report.notifyNewAction(params.chatReportID, managerID);
}

/**
 * @param managerID - Account ID of the person sending the money
 * @param recipient - The user receiving the money
 */
function sendMoneyWithWallet(report: OnyxTypes.Report, amount: number, currency: string, comment: string, managerID: number, recipient: Participant | ReportUtils.OptionData) {
    const {params, optimisticData, successData, failureData} = getSendMoneyParams(report, amount, currency, comment, CONST.IOU.PAYMENT_TYPE.EXPENSIFY, managerID, recipient);

    API.write(WRITE_COMMANDS.SEND_MONEY_WITH_WALLET, params, {optimisticData, successData, failureData});

    resetMoneyRequestInfo();
    Navigation.dismissModal(params.chatReportID);
    Report.notifyNewAction(params.chatReportID, managerID);
}

function canApproveIOU(iouReport: OnyxEntry<OnyxTypes.Report> | EmptyObject, chatReport: OnyxEntry<OnyxTypes.Report> | EmptyObject, policy: OnyxEntry<OnyxTypes.Policy> | EmptyObject) {
    if (isEmptyObject(chatReport)) {
        return false;
    }
    const isPaidGroupPolicy = ReportUtils.isPaidGroupPolicyExpenseChat(chatReport);
    if (!isPaidGroupPolicy) {
        return false;
    }

    const isOnInstantSubmitPolicy = PolicyUtils.isInstantSubmitEnabled(policy);
    const isOnSubmitAndClosePolicy = PolicyUtils.isSubmitAndClose(policy);
    if (isOnInstantSubmitPolicy && isOnSubmitAndClosePolicy) {
        return false;
    }

    const managerID = iouReport?.managerID ?? 0;
    const isCurrentUserManager = managerID === userAccountID;
    const isPolicyExpenseChat = ReportUtils.isPolicyExpenseChat(chatReport);

    const isOpenExpenseReport = isPolicyExpenseChat && ReportUtils.isOpenExpenseReport(iouReport);
    const isApproved = ReportUtils.isReportApproved(iouReport);
    const iouSettled = ReportUtils.isSettled(iouReport?.reportID);
    const isArchivedReport = ReportUtils.isArchivedRoom(iouReport);

    return isCurrentUserManager && !isOpenExpenseReport && !isApproved && !iouSettled && !isArchivedReport;
}

function canIOUBePaid(iouReport: OnyxEntry<OnyxTypes.Report> | EmptyObject, chatReport: OnyxEntry<OnyxTypes.Report> | EmptyObject, policy: OnyxEntry<OnyxTypes.Policy> | EmptyObject) {
    const isPolicyExpenseChat = ReportUtils.isPolicyExpenseChat(chatReport);
    const iouCanceled = ReportUtils.isArchivedRoom(chatReport);

    if (isEmptyObject(iouReport)) {
        return false;
    }

    if (policy?.reimbursementChoice === CONST.POLICY.REIMBURSEMENT_CHOICES.REIMBURSEMENT_NO) {
        return false;
    }

    const isPayer = ReportUtils.isPayer(
        {
            email: currentUserEmail,
            accountID: userAccountID,
        },
        iouReport,
    );

    const isOpenExpenseReport = isPolicyExpenseChat && ReportUtils.isOpenExpenseReport(iouReport);
    const iouSettled = ReportUtils.isSettled(iouReport?.reportID);

    const {reimbursableSpend} = ReportUtils.getMoneyRequestSpendBreakdown(iouReport);
    const isAutoReimbursable = policy?.reimbursementChoice === CONST.POLICY.REIMBURSEMENT_CHOICES.REIMBURSEMENT_YES ? false : ReportUtils.canBeAutoReimbursed(iouReport, policy);
    const shouldBeApproved = canApproveIOU(iouReport, chatReport, policy);

    return isPayer && !isOpenExpenseReport && !iouSettled && !iouReport?.isWaitingOnBankAccount && reimbursableSpend !== 0 && !iouCanceled && !isAutoReimbursable && !shouldBeApproved;
}

function hasIOUToApproveOrPay(chatReport: OnyxEntry<OnyxTypes.Report> | EmptyObject, excludedIOUReportID: string): boolean {
    const chatReportActions = ReportActionsUtils.getAllReportActions(chatReport?.reportID ?? '');

    return Object.values(chatReportActions).some((action) => {
        const iouReport = ReportUtils.getReport(action.childReportID ?? '');
        const policy = getPolicy(iouReport?.policyID);
        const shouldShowSettlementButton = canIOUBePaid(iouReport, chatReport, policy) || canApproveIOU(iouReport, chatReport, policy);
        return action.childReportID?.toString() !== excludedIOUReportID && action.actionName === CONST.REPORT.ACTIONS.TYPE.REPORTPREVIEW && shouldShowSettlementButton;
    });
}

function approveMoneyRequest(expenseReport: OnyxTypes.Report | EmptyObject, full?: boolean) {
    const currentNextStep = allNextSteps[`${ONYXKEYS.COLLECTION.NEXT_STEP}${expenseReport.reportID}`] ?? null;
    let total = expenseReport.total ?? 0;
    if (ReportUtils.hasHeldExpenses(expenseReport.reportID) && !full && !!expenseReport.unheldTotal) {
        total = expenseReport.unheldTotal;
    }
    const optimisticApprovedReportAction = ReportUtils.buildOptimisticApprovedReportAction(total, expenseReport.currency ?? '', expenseReport.reportID);
    const optimisticNextStep = NextStepUtils.buildNextStep(expenseReport, CONST.REPORT.STATUS_NUM.APPROVED);
    const chatReport = ReportUtils.getReport(expenseReport.chatReportID);

    const optimisticReportActionsData: OnyxUpdate = {
        onyxMethod: Onyx.METHOD.MERGE,
        key: `${ONYXKEYS.COLLECTION.REPORT_ACTIONS}${expenseReport.reportID}`,
        value: {
            [optimisticApprovedReportAction.reportActionID]: {
                ...(optimisticApprovedReportAction as OnyxTypes.ReportAction),
                pendingAction: CONST.RED_BRICK_ROAD_PENDING_ACTION.ADD,
            },
        },
    };
    const optimisticIOUReportData: OnyxUpdate = {
        onyxMethod: Onyx.METHOD.MERGE,
        key: `${ONYXKEYS.COLLECTION.REPORT}${expenseReport.reportID}`,
        value: {
            ...expenseReport,
            lastMessageText: optimisticApprovedReportAction.message?.[0]?.text,
            lastMessageHtml: optimisticApprovedReportAction.message?.[0]?.html,
            stateNum: CONST.REPORT.STATE_NUM.APPROVED,
            statusNum: CONST.REPORT.STATUS_NUM.APPROVED,
            pendingFields: {
                partial: full ? null : CONST.RED_BRICK_ROAD_PENDING_ACTION.UPDATE,
            },
        },
    };

    const optimisticChatReportData: OnyxUpdate = {
        onyxMethod: Onyx.METHOD.MERGE,
        key: `${ONYXKEYS.COLLECTION.REPORT}${expenseReport?.chatReportID}`,
        value: {
            hasOutstandingChildRequest: hasIOUToApproveOrPay(chatReport, expenseReport?.reportID ?? ''),
        },
    };

    const optimisticNextStepData: OnyxUpdate = {
        onyxMethod: Onyx.METHOD.MERGE,
        key: `${ONYXKEYS.COLLECTION.NEXT_STEP}${expenseReport.reportID}`,
        value: optimisticNextStep,
    };
    const optimisticData: OnyxUpdate[] = [optimisticIOUReportData, optimisticReportActionsData, optimisticNextStepData, optimisticChatReportData];

    const successData: OnyxUpdate[] = [
        {
            onyxMethod: Onyx.METHOD.MERGE,
            key: `${ONYXKEYS.COLLECTION.REPORT_ACTIONS}${expenseReport.reportID}`,
            value: {
                [optimisticApprovedReportAction.reportActionID]: {
                    pendingAction: null,
                },
            },
        },
        {
            onyxMethod: Onyx.METHOD.MERGE,
            key: `${ONYXKEYS.COLLECTION.REPORT}${expenseReport.reportID}`,
            value: {
                pendingFields: {
                    partial: null,
                },
            },
        },
    ];

    const failureData: OnyxUpdate[] = [
        {
            onyxMethod: Onyx.METHOD.MERGE,
            key: `${ONYXKEYS.COLLECTION.REPORT_ACTIONS}${expenseReport.reportID}`,
            value: {
                [optimisticApprovedReportAction.reportActionID]: {
                    errors: ErrorUtils.getMicroSecondOnyxError('iou.error.other'),
                },
            },
        },
        {
            onyxMethod: Onyx.METHOD.MERGE,
            key: `${ONYXKEYS.COLLECTION.REPORT}${expenseReport.chatReportID}`,
            value: {
                hasOutstandingChildRequest: chatReport?.hasOutstandingChildRequest,
                pendingFields: {
                    partial: null,
                },
            },
        },
        {
            onyxMethod: Onyx.METHOD.MERGE,
            key: `${ONYXKEYS.COLLECTION.NEXT_STEP}${expenseReport.reportID}`,
            value: currentNextStep,
        },
    ];

    const parameters: ApproveMoneyRequestParams = {
        reportID: expenseReport.reportID,
        approvedReportActionID: optimisticApprovedReportAction.reportActionID,
    };

    API.write(WRITE_COMMANDS.APPROVE_MONEY_REQUEST, parameters, {optimisticData, successData, failureData});
}

function submitReport(expenseReport: OnyxTypes.Report) {
    const currentNextStep = allNextSteps[`${ONYXKEYS.COLLECTION.NEXT_STEP}${expenseReport.reportID}`] ?? null;
    const optimisticSubmittedReportAction = ReportUtils.buildOptimisticSubmittedReportAction(expenseReport?.total ?? 0, expenseReport.currency ?? '', expenseReport.reportID);
    const parentReport = ReportUtils.getReport(expenseReport.parentReportID);
    const policy = getPolicy(expenseReport.policyID);
    const isCurrentUserManager = currentUserPersonalDetails.accountID === expenseReport.managerID;
    const isSubmitAndClosePolicy = PolicyUtils.isSubmitAndClose(policy);
    const optimisticNextStep = NextStepUtils.buildNextStep(expenseReport, isSubmitAndClosePolicy ? CONST.REPORT.STATUS_NUM.CLOSED : CONST.REPORT.STATUS_NUM.SUBMITTED);

    const optimisticData: OnyxUpdate[] = !isSubmitAndClosePolicy
        ? [
              {
                  onyxMethod: Onyx.METHOD.MERGE,
                  key: `${ONYXKEYS.COLLECTION.REPORT_ACTIONS}${expenseReport.reportID}`,
                  value: {
                      [optimisticSubmittedReportAction.reportActionID]: {
                          ...(optimisticSubmittedReportAction as OnyxTypes.ReportAction),
                          pendingAction: CONST.RED_BRICK_ROAD_PENDING_ACTION.ADD,
                      },
                  },
              },
              {
                  onyxMethod: Onyx.METHOD.MERGE,
                  key: `${ONYXKEYS.COLLECTION.REPORT}${expenseReport.reportID}`,
                  value: {
                      ...expenseReport,
                      lastMessageText: optimisticSubmittedReportAction.message?.[0]?.text ?? '',
                      lastMessageHtml: optimisticSubmittedReportAction.message?.[0]?.html ?? '',
                      stateNum: CONST.REPORT.STATE_NUM.SUBMITTED,
                      statusNum: CONST.REPORT.STATUS_NUM.SUBMITTED,
                  },
              },
          ]
        : [
              {
                  onyxMethod: Onyx.METHOD.MERGE,
                  key: `${ONYXKEYS.COLLECTION.REPORT}${expenseReport.reportID}`,
                  value: {
                      ...expenseReport,
                      stateNum: CONST.REPORT.STATE_NUM.APPROVED,
                      statusNum: CONST.REPORT.STATUS_NUM.CLOSED,
                  },
              },
          ];

    optimisticData.push({
        onyxMethod: Onyx.METHOD.MERGE,
        key: `${ONYXKEYS.COLLECTION.NEXT_STEP}${expenseReport.reportID}`,
        value: optimisticNextStep,
    });

    if (parentReport?.reportID) {
        optimisticData.push({
            onyxMethod: Onyx.METHOD.MERGE,
            key: `${ONYXKEYS.COLLECTION.REPORT}${parentReport.reportID}`,
            value: {
                ...parentReport,
                // In case its a manager who force submitted the report, they are the next user who needs to take an action
                hasOutstandingChildRequest: isCurrentUserManager,
                iouReportID: null,
            },
        });
    }

    const successData: OnyxUpdate[] = [];
    if (!isSubmitAndClosePolicy) {
        successData.push({
            onyxMethod: Onyx.METHOD.MERGE,
            key: `${ONYXKEYS.COLLECTION.REPORT_ACTIONS}${expenseReport.reportID}`,
            value: {
                [optimisticSubmittedReportAction.reportActionID]: {
                    pendingAction: null,
                },
            },
        });
    }

    const failureData: OnyxUpdate[] = [
        {
            onyxMethod: Onyx.METHOD.MERGE,
            key: `${ONYXKEYS.COLLECTION.REPORT}${expenseReport.reportID}`,
            value: {
                statusNum: CONST.REPORT.STATUS_NUM.OPEN,
                stateNum: CONST.REPORT.STATE_NUM.OPEN,
            },
        },
        {
            onyxMethod: Onyx.METHOD.MERGE,
            key: `${ONYXKEYS.COLLECTION.NEXT_STEP}${expenseReport.reportID}`,
            value: currentNextStep,
        },
    ];
    if (!isSubmitAndClosePolicy) {
        failureData.push({
            onyxMethod: Onyx.METHOD.MERGE,
            key: `${ONYXKEYS.COLLECTION.REPORT_ACTIONS}${expenseReport.reportID}`,
            value: {
                [optimisticSubmittedReportAction.reportActionID]: {
                    errors: ErrorUtils.getMicroSecondOnyxError('iou.error.other'),
                },
            },
        });
    }

    if (parentReport?.reportID) {
        failureData.push({
            onyxMethod: Onyx.METHOD.MERGE,
            key: `${ONYXKEYS.COLLECTION.REPORT}${parentReport.reportID}`,
            value: {
                hasOutstandingChildRequest: parentReport.hasOutstandingChildRequest,
                iouReportID: expenseReport.reportID,
            },
        });
    }

    const parameters: SubmitReportParams = {
        reportID: expenseReport.reportID,
        managerAccountID: policy.submitsTo ?? expenseReport.managerID,
        reportActionID: optimisticSubmittedReportAction.reportActionID,
    };

    API.write(WRITE_COMMANDS.SUBMIT_REPORT, parameters, {optimisticData, successData, failureData});
}

function cancelPayment(expenseReport: OnyxTypes.Report, chatReport: OnyxTypes.Report) {
    const optimisticReportAction = ReportUtils.buildOptimisticCancelPaymentReportAction(expenseReport.reportID, -(expenseReport.total ?? 0), expenseReport.currency ?? '');
    const policy = getPolicy(chatReport.policyID);
    const isFree = policy && policy.type === CONST.POLICY.TYPE.FREE;
    const approvalMode = policy.approvalMode ?? CONST.POLICY.APPROVAL_MODE.BASIC;
    let stateNum: ValueOf<typeof CONST.REPORT.STATE_NUM> = CONST.REPORT.STATE_NUM.SUBMITTED;
    let statusNum: ValueOf<typeof CONST.REPORT.STATUS_NUM> = CONST.REPORT.STATUS_NUM.SUBMITTED;
    if (!isFree) {
        stateNum = approvalMode === CONST.POLICY.APPROVAL_MODE.OPTIONAL ? CONST.REPORT.STATE_NUM.SUBMITTED : CONST.REPORT.STATE_NUM.APPROVED;
        statusNum = approvalMode === CONST.POLICY.APPROVAL_MODE.OPTIONAL ? CONST.REPORT.STATUS_NUM.CLOSED : CONST.REPORT.STATUS_NUM.APPROVED;
    }
    const optimisticNextStep = NextStepUtils.buildNextStep(expenseReport, statusNum);
    const optimisticData: OnyxUpdate[] = [
        {
            onyxMethod: Onyx.METHOD.MERGE,
            key: `${ONYXKEYS.COLLECTION.REPORT_ACTIONS}${expenseReport.reportID}`,
            value: {
                [optimisticReportAction.reportActionID]: {
                    ...(optimisticReportAction as OnyxTypes.ReportAction),
                    pendingAction: CONST.RED_BRICK_ROAD_PENDING_ACTION.ADD,
                },
            },
        },
        {
            onyxMethod: Onyx.METHOD.MERGE,
            key: `${ONYXKEYS.COLLECTION.REPORT}${expenseReport.reportID}`,
            value: {
                ...expenseReport,
                lastMessageText: optimisticReportAction.message?.[0]?.text,
                lastMessageHtml: optimisticReportAction.message?.[0]?.html,
                stateNum,
                statusNum,
            },
        },
    ];

    if (!isFree) {
        optimisticData.push({
            onyxMethod: Onyx.METHOD.MERGE,
            key: `${ONYXKEYS.COLLECTION.NEXT_STEP}${expenseReport.reportID}`,
            value: optimisticNextStep,
        });
    }

    const successData: OnyxUpdate[] = [
        {
            onyxMethod: Onyx.METHOD.MERGE,
            key: `${ONYXKEYS.COLLECTION.REPORT_ACTIONS}${expenseReport.reportID}`,
            value: {
                [optimisticReportAction.reportActionID]: {
                    pendingAction: null,
                },
            },
        },
    ];

    const failureData: OnyxUpdate[] = [
        {
            onyxMethod: Onyx.METHOD.MERGE,
            key: `${ONYXKEYS.COLLECTION.REPORT_ACTIONS}${expenseReport.reportID}`,
            value: {
                [optimisticReportAction.reportActionID ?? '']: {
                    errors: ErrorUtils.getMicroSecondOnyxError('iou.error.other'),
                },
            },
        },
        {
            onyxMethod: Onyx.METHOD.MERGE,
            key: `${ONYXKEYS.COLLECTION.REPORT}${expenseReport.reportID}`,
            value: {
                statusNum: CONST.REPORT.STATUS_NUM.REIMBURSED,
            },
        },
    ];

    if (chatReport?.reportID) {
        failureData.push({
            onyxMethod: Onyx.METHOD.MERGE,
            key: `${ONYXKEYS.COLLECTION.REPORT}${chatReport.reportID}`,
            value: {
                hasOutstandingChildRequest: true,
                iouReportID: expenseReport.reportID,
            },
        });
    }
    if (!isFree) {
        failureData.push({
            onyxMethod: Onyx.METHOD.MERGE,
            key: `${ONYXKEYS.COLLECTION.NEXT_STEP}${expenseReport.reportID}`,
            value: NextStepUtils.buildNextStep(expenseReport, CONST.REPORT.STATUS_NUM.REIMBURSED),
        });
    }

    API.write(
        WRITE_COMMANDS.CANCEL_PAYMENT,
        {
            iouReportID: expenseReport.reportID,
            chatReportID: chatReport.reportID,
            managerAccountID: expenseReport.managerID ?? 0,
            reportActionID: optimisticReportAction.reportActionID,
        },
        {optimisticData, successData, failureData},
    );
}

function payMoneyRequest(paymentType: PaymentMethodType, chatReport: OnyxTypes.Report, iouReport: OnyxTypes.Report, full = true) {
    const recipient = {accountID: iouReport.ownerAccountID};
    const {params, optimisticData, successData, failureData} = getPayMoneyRequestParams(chatReport, iouReport, recipient, paymentType, full);

    // For now, we need to call the PayMoneyRequestWithWallet API since PayMoneyRequest was not updated to work with
    // Expensify Wallets.
    const apiCommand = paymentType === CONST.IOU.PAYMENT_TYPE.EXPENSIFY ? WRITE_COMMANDS.PAY_MONEY_REQUEST_WITH_WALLET : WRITE_COMMANDS.PAY_MONEY_REQUEST;

    API.write(apiCommand, params, {optimisticData, successData, failureData});
    Navigation.dismissModalWithReport(chatReport);
}

function detachReceipt(transactionID: string) {
    const transaction = allTransactions[`${ONYXKEYS.COLLECTION.TRANSACTION}${transactionID}`];
    const newTransaction = transaction ? {...transaction, filename: '', receipt: {}} : null;

    const optimisticData: OnyxUpdate[] = [
        {
            onyxMethod: Onyx.METHOD.SET,
            key: `${ONYXKEYS.COLLECTION.TRANSACTION}${transactionID}`,
            value: newTransaction,
        },
    ];

    const failureData: OnyxUpdate[] = [
        {
            onyxMethod: Onyx.METHOD.MERGE,
            key: `${ONYXKEYS.COLLECTION.TRANSACTION}${transactionID}`,
            value: transaction,
        },
    ];

    const parameters: DetachReceiptParams = {transactionID};

    API.write(WRITE_COMMANDS.DETACH_RECEIPT, parameters, {optimisticData, failureData});
}

function replaceReceipt(transactionID: string, file: File, source: string) {
    const transaction = allTransactions[`${ONYXKEYS.COLLECTION.TRANSACTION}${transactionID}`];
    const oldReceipt = transaction?.receipt ?? {};
    const receiptOptimistic = {
        source,
        state: CONST.IOU.RECEIPT_STATE.OPEN,
    };

    const optimisticData: OnyxUpdate[] = [
        {
            onyxMethod: Onyx.METHOD.MERGE,
            key: `${ONYXKEYS.COLLECTION.TRANSACTION}${transactionID}`,
            value: {
                receipt: receiptOptimistic,
                filename: file.name,
            },
        },
    ];

    const failureData: OnyxUpdate[] = [
        {
            onyxMethod: Onyx.METHOD.MERGE,
            key: `${ONYXKEYS.COLLECTION.TRANSACTION}${transactionID}`,
            value: {
                receipt: oldReceipt,
                filename: transaction?.filename,
                errors: getReceiptError(receiptOptimistic, file.name),
            },
        },
    ];

    const parameters: ReplaceReceiptParams = {
        transactionID,
        receipt: file,
    };

    API.write(WRITE_COMMANDS.REPLACE_RECEIPT, parameters, {optimisticData, failureData});
}

/**
 * Finds the participants for an IOU based on the attached report
 * @param transactionID of the transaction to set the participants of
 * @param report attached to the transaction
 */
function setMoneyRequestParticipantsFromReport(transactionID: string, report: OnyxTypes.Report) {
    // If the report is iou or expense report, we should get the chat report to set participant for request money
    const chatReport = ReportUtils.isMoneyRequestReport(report) ? ReportUtils.getReport(report.chatReportID) : report;
    const currentUserAccountID = currentUserPersonalDetails.accountID;
    const shouldAddAsReport = !isEmptyObject(chatReport) && ReportUtils.isSelfDM(chatReport);
    const participants: Participant[] =
        ReportUtils.isPolicyExpenseChat(chatReport) || shouldAddAsReport
            ? [{accountID: 0, reportID: chatReport?.reportID, isPolicyExpenseChat: ReportUtils.isPolicyExpenseChat(chatReport), selected: true}]
            : (chatReport?.participantAccountIDs ?? []).filter((accountID) => currentUserAccountID !== accountID).map((accountID) => ({accountID, selected: true}));

    Onyx.merge(`${ONYXKEYS.COLLECTION.TRANSACTION_DRAFT}${transactionID}`, {participants, participantsAutoAssigned: true});
}

function setMoneyRequestId(id: string) {
    Onyx.merge(ONYXKEYS.IOU, {id});
}

function setMoneyRequestAmount(amount: number) {
    Onyx.merge(ONYXKEYS.IOU, {amount});
}

function setMoneyRequestCurrency(currency: string) {
    Onyx.merge(ONYXKEYS.IOU, {currency});
}

function setMoneyRequestTaxRate(transactionID: string, taxRate: TaxRatesOption) {
    Onyx.merge(`${ONYXKEYS.COLLECTION.TRANSACTION_DRAFT}${transactionID}`, {taxRate});
}

function setMoneyRequestTaxAmount(transactionID: string, taxAmount: number, isDraft: boolean) {
    Onyx.merge(`${isDraft ? ONYXKEYS.COLLECTION.TRANSACTION_DRAFT : ONYXKEYS.COLLECTION.TRANSACTION}${transactionID}`, {taxAmount});
}

function setMoneyRequestBillable(billable: boolean) {
    Onyx.merge(ONYXKEYS.IOU, {billable});
}

function setMoneyRequestParticipants(participants: Participant[], isSplitRequest?: boolean) {
    Onyx.merge(ONYXKEYS.IOU, {participants, isSplitRequest});
}

function setShownHoldUseExplanation() {
    Onyx.set(ONYXKEYS.NVP_HOLD_USE_EXPLAINED, true);
}

/**
 * Put money request on HOLD
 */
function putOnHold(transactionID: string, comment: string, reportID: string) {
    const createdReportAction = ReportUtils.buildOptimisticHoldReportAction();
    const createdReportActionComment = ReportUtils.buildOptimisticHoldReportActionComment(comment);

    const optimisticData: OnyxUpdate[] = [
        {
            onyxMethod: Onyx.METHOD.MERGE,
            key: `${ONYXKEYS.COLLECTION.REPORT_ACTIONS}${reportID}`,
            value: {
                [createdReportAction.reportActionID]: createdReportAction as ReportAction,
                [createdReportActionComment.reportActionID]: createdReportActionComment as ReportAction,
            },
        },
        {
            onyxMethod: Onyx.METHOD.MERGE,
            key: `${ONYXKEYS.COLLECTION.TRANSACTION}${transactionID}`,
            value: {
                pendingAction: CONST.RED_BRICK_ROAD_PENDING_ACTION.UPDATE,
                comment: {
                    hold: createdReportAction.reportActionID,
                },
            },
        },
    ];

    const successData: OnyxUpdate[] = [
        {
            onyxMethod: Onyx.METHOD.MERGE,
            key: `${ONYXKEYS.COLLECTION.TRANSACTION}${transactionID}`,
            value: {
                pendingAction: null,
            },
        },
    ];

    const failureData: OnyxUpdate[] = [
        {
            onyxMethod: Onyx.METHOD.MERGE,
            key: `${ONYXKEYS.COLLECTION.TRANSACTION}${transactionID}`,
            value: {
                pendingAction: null,
                comment: {
                    hold: null,
                },
            },
        },
    ];

    API.write(
        'HoldRequest',
        {
            transactionID,
            comment,
            reportActionID: createdReportAction.reportActionID,
            commentReportActionID: createdReportActionComment.reportActionID,
        },
        {optimisticData, successData, failureData},
    );
}

/**
 * Remove money request from HOLD
 */
function unholdRequest(transactionID: string, reportID: string) {
    const createdReportAction = ReportUtils.buildOptimisticUnHoldReportAction();

    const optimisticData: OnyxUpdate[] = [
        {
            onyxMethod: Onyx.METHOD.MERGE,
            key: `${ONYXKEYS.COLLECTION.REPORT_ACTIONS}${reportID}`,
            value: {
                [createdReportAction.reportActionID]: createdReportAction as ReportAction,
            },
        },
        {
            onyxMethod: Onyx.METHOD.MERGE,
            key: `${ONYXKEYS.COLLECTION.TRANSACTION}${transactionID}`,
            value: {
                pendingAction: CONST.RED_BRICK_ROAD_PENDING_ACTION.UPDATE,
                comment: {
                    hold: null,
                },
            },
        },
    ];

    const successData: OnyxUpdate[] = [
        {
            onyxMethod: Onyx.METHOD.MERGE,
            key: `${ONYXKEYS.COLLECTION.TRANSACTION}${transactionID}`,
            value: {
                pendingAction: null,
                comment: {
                    hold: null,
                },
            },
        },
    ];

    const failureData: OnyxUpdate[] = [
        {
            onyxMethod: Onyx.METHOD.MERGE,
            key: `${ONYXKEYS.COLLECTION.TRANSACTION}${transactionID}`,
            value: {
                pendingAction: null,
            },
        },
    ];

    API.write(
        'UnHoldRequest',
        {
            transactionID,
            reportActionID: createdReportAction.reportActionID,
        },
        {optimisticData, successData, failureData},
    );
}
// eslint-disable-next-line rulesdir/no-negated-variables
function navigateToStartStepIfScanFileCannotBeRead(
    receiptFilename: string | undefined,
    receiptPath: ReceiptSource | undefined,
    onSuccess: (file: File) => void,
    requestType: IOURequestType,
    iouType: ValueOf<typeof CONST.IOU.TYPE>,
    transactionID: string,
    reportID: string,
    receiptType: string | undefined,
) {
    if (!receiptFilename || !receiptPath) {
        return;
    }

    const onFailure = () => {
        setMoneyRequestReceipt(transactionID, '', '', true);
        if (requestType === CONST.IOU.REQUEST_TYPE.MANUAL) {
            Navigation.navigate(ROUTES.MONEY_REQUEST_STEP_SCAN.getRoute(CONST.IOU.ACTION.CREATE, iouType, transactionID, reportID, Navigation.getActiveRouteWithoutParams()));
            return;
        }
        IOUUtils.navigateToStartMoneyRequestStep(requestType, iouType, transactionID, reportID);
    };
    FileUtils.readFileAsync(receiptPath.toString(), receiptFilename, onSuccess, onFailure, receiptType);
}

/** Save the preferred payment method for a policy */
function savePreferredPaymentMethod(policyID: string, paymentMethod: PaymentMethodType) {
    Onyx.merge(`${ONYXKEYS.NVP_LAST_PAYMENT_METHOD}`, {[policyID]: paymentMethod});
}

export type {GPSPoint as GpsPoint, IOURequestType};
export {
    setMoneyRequestParticipants,
    createDistanceRequest,
    deleteMoneyRequest,
    deleteTrackExpense,
    splitBill,
    splitBillAndOpenReport,
    setDraftSplitTransaction,
    startSplitBill,
    completeSplitBill,
    requestMoney,
    sendMoneyElsewhere,
    approveMoneyRequest,
    submitReport,
    payMoneyRequest,
    sendMoneyWithWallet,
    initMoneyRequest,
    startMoneyRequest,
    resetMoneyRequestInfo,
    clearMoneyRequest,
    updateMoneyRequestTypeParams,
    setMoneyRequestAmount_temporaryForRefactor,
    setMoneyRequestBillable_temporaryForRefactor,
    setMoneyRequestCreated,
    setMoneyRequestCurrency_temporaryForRefactor,
    setMoneyRequestDescription,
    setMoneyRequestOriginalCurrency_temporaryForRefactor,
    setMoneyRequestParticipants_temporaryForRefactor,
    setMoneyRequestPendingFields,
    setMoneyRequestReceipt,
    setMoneyRequestAmount,
    setMoneyRequestBillable,
    setMoneyRequestCategory,
    setMoneyRequestCurrency,
    setMoneyRequestId,
    setMoneyRequestMerchant,
    setMoneyRequestParticipantsFromReport,
    setMoneyRequestTag,
    setMoneyRequestTaxAmount,
    setMoneyRequestTaxRate,
    setShownHoldUseExplanation,
    updateMoneyRequestDate,
    updateMoneyRequestBillable,
    updateMoneyRequestMerchant,
    updateMoneyRequestTag,
    updateMoneyRequestTaxAmount,
    updateMoneyRequestTaxRate,
    updateMoneyRequestDistance,
    updateMoneyRequestCategory,
    updateMoneyRequestAmountAndCurrency,
    updateMoneyRequestDescription,
    replaceReceipt,
    detachReceipt,
    editMoneyRequest,
    putOnHold,
    unholdRequest,
    cancelPayment,
    navigateToStartStepIfScanFileCannotBeRead,
    savePreferredPaymentMethod,
    trackExpense,
    canIOUBePaid,
    canApproveIOU,
};<|MERGE_RESOLUTION|>--- conflicted
+++ resolved
@@ -1414,6 +1414,7 @@
             false,
             receiptObject,
             false,
+            undefined,
             linkedTrackedExpenseReportAction?.childReportID,
             linkedTrackedExpenseReportAction,
         );
@@ -1641,7 +1642,7 @@
         iouAction,
         reportPreviewAction,
         optimisticTransactionThread,
-        optimisticCreatedActionForTransactionThread,
+        optimisticCreatedActionForTransactionThread as OptimisticCreatedReportAction, // Add type assertion here
         shouldCreateNewMoneyRequestReport,
         policy,
         policyTagList,
@@ -2669,15 +2670,11 @@
     policy?: OnyxEntry<OnyxTypes.Policy>,
     policyTagList?: OnyxEntry<OnyxTypes.PolicyTagList>,
     policyCategories?: OnyxEntry<OnyxTypes.PolicyCategories>,
-<<<<<<< HEAD
-    gpsPoints = undefined,
+    gpsPoints?: GPSPoint,
     action?: ValueOf<typeof CONST.IOU.ACTION>,
     actionableWhisperReportActionID?: string,
     linkedTrackedExpenseReportAction?: OnyxTypes.ReportAction,
     linkedTrackedExpenseReportID?: string,
-=======
-    gpsPoints?: GPSPoint,
->>>>>>> b3b76cf9
 ) {
     // If the report is iou or expense report, we should get the linked chat report to be passed to the getMoneyRequestInformation function
     const isMoneyRequestReport = ReportUtils.isMoneyRequestReport(report);
@@ -2720,12 +2717,7 @@
         moneyRequestReportID,
         linkedTrackedExpenseReportAction,
     );
-<<<<<<< HEAD
-
-    const activeReportID = isMoneyRequestReport ? report.reportID : chatReport.reportID;
-=======
     const activeReportID = isMoneyRequestReport ? report?.reportID : chatReport.reportID;
->>>>>>> b3b76cf9
 
     switch (action) {
         case CONST.IOU.ACTION.MOVE: {
@@ -2821,21 +2813,14 @@
     }
 
     if (action === CONST.IOU.ACTION.SHARE) {
-        Navigation.navigate(ROUTES.ROOM_INVITE.getRoute(activeReportID));
+        Navigation.navigate(ROUTES.ROOM_INVITE.getRoute(activeReportID ?? ''))
     } else {
         Navigation.dismissModal(activeReportID);
     }
 
-<<<<<<< HEAD
-    Report.notifyNewAction(activeReportID, payeeAccountID);
-=======
-    API.write(WRITE_COMMANDS.REQUEST_MONEY, parameters, onyxData);
-    resetMoneyRequestInfo();
-    Navigation.dismissModal(activeReportID);
     if (activeReportID) {
         Report.notifyNewAction(activeReportID, payeeAccountID);
     }
->>>>>>> b3b76cf9
 }
 
 /**
@@ -4630,162 +4615,13 @@
 }
 
 function deleteTrackExpense(chatReportID: string, transactionID: string, reportAction: OnyxTypes.ReportAction, isSingleTransactionView = false) {
-<<<<<<< HEAD
-    const {parameters, optimisticData, successData, failureData, shouldDeleteTransactionThread, chatReport} = getDeleteTrackExpenseInformation(chatReportID, transactionID, reportAction);
-=======
     // STEP 1: Get all collections we're updating
     const chatReport = allReports?.[`${ONYXKEYS.COLLECTION.REPORT}${chatReportID}`] ?? null;
     if (!ReportUtils.isSelfDM(chatReport)) {
         return deleteMoneyRequest(transactionID, reportAction, isSingleTransactionView);
     }
 
-    const transaction = allTransactions[`${ONYXKEYS.COLLECTION.TRANSACTION}${transactionID}`];
-    const transactionViolations = allTransactionViolations[`${ONYXKEYS.COLLECTION.TRANSACTION_VIOLATIONS}${transactionID}`];
-    const transactionThreadID = reportAction.childReportID;
-    let transactionThread = null;
-    if (transactionThreadID) {
-        transactionThread = allReports?.[`${ONYXKEYS.COLLECTION.REPORT}${transactionThreadID}`] ?? null;
-    }
-
-    // STEP 2: Decide if we need to:
-    // 1. Delete the transactionThread - delete if there are no visible comments in the thread
-    // 2. Update the moneyRequestPreview to show [Deleted request] - update if the transactionThread exists AND it isn't being deleted
-    const shouldDeleteTransactionThread = transactionThreadID ? (reportAction?.childVisibleActionCount ?? 0) === 0 : false;
-    const shouldShowDeletedRequestMessage = !!transactionThreadID && !shouldDeleteTransactionThread;
-
-    // STEP 3: Update the IOU reportAction.
-    const updatedReportAction = {
-        [reportAction.reportActionID]: {
-            pendingAction: shouldShowDeletedRequestMessage ? CONST.RED_BRICK_ROAD_PENDING_ACTION.UPDATE : CONST.RED_BRICK_ROAD_PENDING_ACTION.DELETE,
-            previousMessage: reportAction.message,
-            message: [
-                {
-                    type: 'COMMENT',
-                    html: '',
-                    text: '',
-                    isEdited: true,
-                    isDeletedParentAction: shouldShowDeletedRequestMessage,
-                },
-            ],
-            originalMessage: {
-                IOUTransactionID: null,
-            },
-            errors: undefined,
-        },
-    } as OnyxTypes.ReportActions;
-
-    const lastVisibleAction = ReportActionsUtils.getLastVisibleAction(chatReport?.reportID ?? '', updatedReportAction);
-    const reportLastMessageText = ReportActionsUtils.getLastVisibleMessage(chatReport?.reportID ?? '', updatedReportAction).lastMessageText;
-
-    // STEP 4: Build Onyx data
-    const optimisticData: OnyxUpdate[] = [
-        {
-            onyxMethod: Onyx.METHOD.SET,
-            key: `${ONYXKEYS.COLLECTION.TRANSACTION}${transactionID}`,
-            value: null,
-        },
-    ];
-
-    if (Permissions.canUseViolations(betas)) {
-        optimisticData.push({
-            onyxMethod: Onyx.METHOD.SET,
-            key: `${ONYXKEYS.COLLECTION.TRANSACTION_VIOLATIONS}${transactionID}`,
-            value: null,
-        });
-    }
-
-    if (shouldDeleteTransactionThread) {
-        optimisticData.push(
-            {
-                onyxMethod: Onyx.METHOD.SET,
-                key: `${ONYXKEYS.COLLECTION.REPORT}${transactionThreadID}`,
-                value: null,
-            },
-            {
-                onyxMethod: Onyx.METHOD.SET,
-                key: `${ONYXKEYS.COLLECTION.REPORT_ACTIONS}${transactionThreadID}`,
-                value: null,
-            },
-        );
-    }
-
-    optimisticData.push(
-        {
-            onyxMethod: Onyx.METHOD.MERGE,
-            key: `${ONYXKEYS.COLLECTION.REPORT_ACTIONS}${chatReport?.reportID}`,
-            value: updatedReportAction,
-        },
-        {
-            onyxMethod: Onyx.METHOD.MERGE,
-            key: `${ONYXKEYS.COLLECTION.REPORT}${chatReport?.reportID}`,
-            value: {
-                lastMessageText: reportLastMessageText,
-                lastVisibleActionCreated: lastVisibleAction?.created,
-            },
-        },
-    );
-
-    const successData: OnyxUpdate[] = [
-        {
-            onyxMethod: Onyx.METHOD.MERGE,
-            key: `${ONYXKEYS.COLLECTION.REPORT_ACTIONS}${chatReport?.reportID}`,
-            value: {
-                [reportAction.reportActionID]: {
-                    pendingAction: null,
-                    errors: null,
-                },
-            },
-        },
-    ];
-
-    const failureData: OnyxUpdate[] = [
-        {
-            onyxMethod: Onyx.METHOD.SET,
-            key: `${ONYXKEYS.COLLECTION.TRANSACTION}${transactionID}`,
-            value: transaction,
-        },
-    ];
-
-    if (Permissions.canUseViolations(betas)) {
-        failureData.push({
-            onyxMethod: Onyx.METHOD.SET,
-            key: `${ONYXKEYS.COLLECTION.TRANSACTION_VIOLATIONS}${transactionID}`,
-            value: transactionViolations,
-        });
-    }
-
-    if (shouldDeleteTransactionThread) {
-        failureData.push({
-            onyxMethod: Onyx.METHOD.SET,
-            key: `${ONYXKEYS.COLLECTION.REPORT}${transactionThreadID}`,
-            value: transactionThread,
-        });
-    }
-
-    failureData.push(
-        {
-            onyxMethod: Onyx.METHOD.MERGE,
-            key: `${ONYXKEYS.COLLECTION.REPORT_ACTIONS}${chatReport?.reportID}`,
-            value: {
-                [reportAction.reportActionID]: {
-                    ...reportAction,
-                    pendingAction: null,
-                    errors: ErrorUtils.getMicroSecondOnyxError('iou.error.genericDeleteFailureMessage'),
-                },
-            },
-        },
-        {
-            onyxMethod: Onyx.METHOD.MERGE,
-            key: `${ONYXKEYS.COLLECTION.REPORT}${chatReport?.reportID}`,
-            value: chatReport,
-        },
-    );
-
-    const parameters: DeleteMoneyRequestParams = {
-        transactionID,
-        reportActionID: reportAction.reportActionID,
-    };
->>>>>>> b3b76cf9
+    const {parameters, optimisticData, successData, failureData, shouldDeleteTransactionThread} = getDeleteTrackExpenseInformation(chatReportID, transactionID, reportAction);
 
     // STEP 6: Make the API request
     API.write(WRITE_COMMANDS.DELETE_MONEY_REQUEST, parameters, {optimisticData, successData, failureData});
