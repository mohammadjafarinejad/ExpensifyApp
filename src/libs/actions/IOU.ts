import type {ParamListBase, StackNavigationState} from '@react-navigation/native';
import {format} from 'date-fns';
import fastMerge from 'expensify-common/lib/fastMerge';
import Str from 'expensify-common/lib/str';
import Onyx from 'react-native-onyx';
import type {OnyxCollection, OnyxEntry, OnyxUpdate} from 'react-native-onyx';
import type {ValueOf} from 'type-fest';
import ReceiptGeneric from '@assets/images/receipt-generic.png';
import * as API from '@libs/API';
import type {
    ApproveMoneyRequestParams,
    CompleteSplitBillParams,
    CreateDistanceRequestParams,
    DeleteMoneyRequestParams,
    DetachReceiptParams,
    EditMoneyRequestParams,
    PayMoneyRequestParams,
    ReplaceReceiptParams,
    RequestMoneyParams,
    SendMoneyParams,
    SplitBillParams,
    StartSplitBillParams,
    SubmitReportParams,
    TrackExpenseParams,
    UpdateMoneyRequestParams,
} from '@libs/API/parameters';
import {WRITE_COMMANDS} from '@libs/API/types';
import * as CollectionUtils from '@libs/CollectionUtils';
import * as CurrencyUtils from '@libs/CurrencyUtils';
import DateUtils from '@libs/DateUtils';
import DistanceRequestUtils from '@libs/DistanceRequestUtils';
import * as ErrorUtils from '@libs/ErrorUtils';
import * as FileUtils from '@libs/fileDownload/FileUtils';
import * as IOUUtils from '@libs/IOUUtils';
import * as LocalePhoneNumber from '@libs/LocalePhoneNumber';
import * as Localize from '@libs/Localize';
import Navigation from '@libs/Navigation/Navigation';
import * as NextStepUtils from '@libs/NextStepUtils';
import type {TaxRatesOption} from '@libs/OptionsListUtils';
import Permissions from '@libs/Permissions';
import * as PhoneNumber from '@libs/PhoneNumber';
import * as PolicyUtils from '@libs/PolicyUtils';
import * as ReportActionsUtils from '@libs/ReportActionsUtils';
import * as ReportUtils from '@libs/ReportUtils';
import type {OptimisticChatReport, OptimisticCreatedReportAction, OptimisticIOUReportAction, TransactionDetails} from '@libs/ReportUtils';
import * as TransactionUtils from '@libs/TransactionUtils';
import * as UserUtils from '@libs/UserUtils';
import ViolationsUtils from '@libs/Violations/ViolationsUtils';
import type {NavigationPartialRoute} from '@navigation/types';
import CONST from '@src/CONST';
import ONYXKEYS from '@src/ONYXKEYS';
import ROUTES from '@src/ROUTES';
import type * as OnyxTypes from '@src/types/onyx';
import type {Participant, Split} from '@src/types/onyx/IOU';
import type {ErrorFields, Errors} from '@src/types/onyx/OnyxCommon';
import type {IOUMessage, PaymentMethodType} from '@src/types/onyx/OriginalMessage';
import type ReportAction from '@src/types/onyx/ReportAction';
import type {OnyxData} from '@src/types/onyx/Request';
import type {Comment, Receipt, ReceiptSource, TransactionChanges, WaypointCollection} from '@src/types/onyx/Transaction';
import type {EmptyObject} from '@src/types/utils/EmptyObject';
import {isEmptyObject} from '@src/types/utils/EmptyObject';
import * as CachedPDFPaths from './CachedPDFPaths';
import * as Policy from './Policy';
import * as Report from './Report';

type IOURequestType = ValueOf<typeof CONST.IOU.REQUEST_TYPE>;

type OneOnOneIOUReport = OnyxTypes.Report | undefined | null;

type MoneyRequestInformation = {
    payerAccountID: number;
    payerEmail: string;
    iouReport: OnyxTypes.Report;
    chatReport: OnyxTypes.Report;
    transaction: OnyxTypes.Transaction;
    iouAction: OptimisticIOUReportAction;
    createdChatReportActionID: string;
    createdIOUReportActionID: string;
    reportPreviewAction: OnyxTypes.ReportAction;
    transactionThreadReportID: string;
    createdReportActionIDForThread: string;
    onyxData: OnyxData;
};

type TrackExpenseInformation = {
    iouReport?: OnyxTypes.Report;
    chatReport: OnyxTypes.Report;
    transaction: OnyxTypes.Transaction;
    iouAction: OptimisticIOUReportAction;
    createdChatReportActionID: string;
    createdIOUReportActionID?: string;
    reportPreviewAction?: OnyxTypes.ReportAction;
    transactionThreadReportID: string;
    createdReportActionIDForThread: string;
    onyxData: OnyxData;
};

type SplitData = {
    chatReportID: string;
    transactionID: string;
    reportActionID: string;
    policyID?: string;
    createdReportActionID?: string;
    chatType?: string;
};

type SplitsAndOnyxData = {
    splitData: SplitData;
    splits: Split[];
    onyxData: OnyxData;
};

type UpdateMoneyRequestData = {
    params: UpdateMoneyRequestParams;
    onyxData: OnyxData;
};

type PayMoneyRequestData = {
    params: PayMoneyRequestParams;
    optimisticData: OnyxUpdate[];
    successData: OnyxUpdate[];
    failureData: OnyxUpdate[];
};

type SendMoneyParamsData = {
    params: SendMoneyParams;
    optimisticData: OnyxUpdate[];
    successData: OnyxUpdate[];
    failureData: OnyxUpdate[];
};

type GPSPoint = {
    lat: number;
    long: number;
};

let betas: OnyxTypes.Beta[] = [];
Onyx.connect({
    key: ONYXKEYS.BETAS,
    callback: (value) => (betas = value ?? []),
});

let allPersonalDetails: OnyxTypes.PersonalDetailsList = {};
Onyx.connect({
    key: ONYXKEYS.PERSONAL_DETAILS_LIST,
    callback: (value) => {
        allPersonalDetails = value ?? {};
    },
});

let allReports: OnyxCollection<OnyxTypes.Report> = null;
Onyx.connect({
    key: ONYXKEYS.COLLECTION.REPORT,
    waitForCollectionCallback: true,
    callback: (value) => (allReports = value),
});

let allTransactions: NonNullable<OnyxCollection<OnyxTypes.Transaction>> = {};
Onyx.connect({
    key: ONYXKEYS.COLLECTION.TRANSACTION,
    waitForCollectionCallback: true,
    callback: (value) => {
        if (!value) {
            allTransactions = {};
            return;
        }

        allTransactions = value;
    },
});

let allTransactionDrafts: NonNullable<OnyxCollection<OnyxTypes.Transaction>> = {};
Onyx.connect({
    key: ONYXKEYS.COLLECTION.TRANSACTION_DRAFT,
    waitForCollectionCallback: true,
    callback: (value) => {
        allTransactionDrafts = value ?? {};
    },
});

let allTransactionViolations: NonNullable<OnyxCollection<OnyxTypes.TransactionViolations>> = {};
Onyx.connect({
    key: ONYXKEYS.COLLECTION.TRANSACTION_VIOLATIONS,
    waitForCollectionCallback: true,
    callback: (value) => {
        if (!value) {
            allTransactionViolations = {};
            return;
        }

        allTransactionViolations = value;
    },
});

let allDraftSplitTransactions: NonNullable<OnyxCollection<OnyxTypes.Transaction>> = {};
Onyx.connect({
    key: ONYXKEYS.COLLECTION.SPLIT_TRANSACTION_DRAFT,
    waitForCollectionCallback: true,
    callback: (value) => {
        allDraftSplitTransactions = value ?? {};
    },
});

let allNextSteps: NonNullable<OnyxCollection<OnyxTypes.ReportNextStep>> = {};
Onyx.connect({
    key: ONYXKEYS.COLLECTION.NEXT_STEP,
    waitForCollectionCallback: true,
    callback: (value) => {
        allNextSteps = value ?? {};
    },
});

let userAccountID = -1;
let currentUserEmail = '';
Onyx.connect({
    key: ONYXKEYS.SESSION,
    callback: (value) => {
        currentUserEmail = value?.email ?? '';
        userAccountID = value?.accountID ?? -1;
    },
});

let currentUserPersonalDetails: OnyxTypes.PersonalDetails | EmptyObject = {};
Onyx.connect({
    key: ONYXKEYS.PERSONAL_DETAILS_LIST,
    callback: (value) => {
        currentUserPersonalDetails = value?.[userAccountID] ?? {};
    },
});

let currentDate: OnyxEntry<string> = '';
Onyx.connect({
    key: ONYXKEYS.CURRENT_DATE,
    callback: (value) => {
        currentDate = value;
    },
});

let quickAction: OnyxEntry<OnyxTypes.QuickAction> = {};
Onyx.connect({
    key: ONYXKEYS.NVP_QUICK_ACTION_GLOBAL_CREATE,
    callback: (value) => {
        quickAction = value;
    },
});

const reportActionsByReport: OnyxCollection<OnyxTypes.ReportActions> = {};
Onyx.connect({
    key: ONYXKEYS.COLLECTION.REPORT_ACTIONS,
    callback: (actions, key) => {
        if (!key || !actions) {
            return;
        }

        const reportID = CollectionUtils.extractCollectionItemID(key);
        reportActionsByReport[reportID] = actions;
    },
});

/**
<<<<<<< HEAD
=======
 * Returns the policy of the report
 */
function getPolicy(policyID: string | undefined): OnyxTypes.Policy | EmptyObject {
    if (!allPolicies || !policyID) {
        return {};
    }
    return allPolicies[`${ONYXKEYS.COLLECTION.POLICY}${policyID}`] ?? {};
}

/**
 * Find the report preview action from given chat report and iou report
 */
function getReportPreviewAction(chatReportID: string, iouReportID: string): OnyxEntry<ReportAction> {
    const reportActions = reportActionsByReport?.[chatReportID] ?? {};

    // Find the report preview action from the chat report
    return (
        Object.values(reportActions).find(
            (reportAction) => reportAction && reportAction.actionName === CONST.REPORT.ACTIONS.TYPE.REPORTPREVIEW && reportAction.originalMessage.linkedReportID === iouReportID,
        ) ?? null
    );
}

/**
>>>>>>> c416b1a2
 * Initialize money request info
 * @param reportID to attach the transaction to
 * @param policy
 * @param isFromGlobalCreate
 * @param iouRequestType one of manual/scan/distance
 */
function initMoneyRequest(reportID: string, policy: OnyxEntry<OnyxTypes.Policy>, isFromGlobalCreate: boolean, iouRequestType: IOURequestType = CONST.IOU.REQUEST_TYPE.MANUAL) {
    // Generate a brand new transactionID
    const newTransactionID = CONST.IOU.OPTIMISTIC_TRANSACTION_ID;
    // Disabling this line since currentDate can be an empty string
    // eslint-disable-next-line @typescript-eslint/prefer-nullish-coalescing
    const created = currentDate || format(new Date(), 'yyyy-MM-dd');
    const comment: Comment = {};

    // Add initial empty waypoints when starting a distance request
    if (iouRequestType === CONST.IOU.REQUEST_TYPE.DISTANCE) {
        comment.waypoints = {
            waypoint0: {},
            waypoint1: {},
        };
        if (!isFromGlobalCreate) {
            const customUnitRateID = DistanceRequestUtils.getCustomUnitRateID(reportID);
            comment.customUnit = {customUnitRateID};
        }
    }

    // Store the transaction in Onyx and mark it as not saved so it can be cleaned up later
    // Use set() here so that there is no way that data will be leaked between objects when it gets reset
    Onyx.set(`${ONYXKEYS.COLLECTION.TRANSACTION_DRAFT}${newTransactionID}`, {
        amount: 0,
        comment,
        created,
        currency: currentUserPersonalDetails.localCurrencyCode ?? CONST.CURRENCY.USD,
        iouRequestType,
        reportID,
        transactionID: newTransactionID,
        isFromGlobalCreate,
        merchant: CONST.TRANSACTION.PARTIAL_TRANSACTION_MERCHANT,
    });
}

function createDraftTransaction(transaction: OnyxTypes.Transaction) {
    if (!transaction) {
        return;
    }

    const newTransaction = {
        ...transaction,
    };

    Onyx.set(`${ONYXKEYS.COLLECTION.TRANSACTION_DRAFT}${transaction.transactionID}`, newTransaction);
}

function clearMoneyRequest(transactionID: string) {
    Onyx.set(`${ONYXKEYS.COLLECTION.TRANSACTION_DRAFT}${transactionID}`, null);
}

/**
 * Update money request-related pages IOU type params
 */
function updateMoneyRequestTypeParams(routes: StackNavigationState<ParamListBase>['routes'] | NavigationPartialRoute[], newIouType: string, tab?: string) {
    routes.forEach((route) => {
        const tabList = [CONST.TAB_REQUEST.DISTANCE, CONST.TAB_REQUEST.MANUAL, CONST.TAB_REQUEST.SCAN] as string[];
        if (!route.name.startsWith('Money_Request_') && !tabList.includes(route.name)) {
            return;
        }
        const newParams: Record<string, unknown> = {iouType: newIouType};
        if (route.name === 'Money_Request_Create') {
            // Both screen and nested params are needed to properly update the nested tab navigator
            newParams.params = {...newParams};
            newParams.screen = tab;
        }
        Navigation.setParams(newParams, route.key ?? '');

        // Recursively update nested money request tab params
        updateMoneyRequestTypeParams(route.state?.routes ?? [], newIouType, tab);
    });
}

// eslint-disable-next-line @typescript-eslint/naming-convention
function startMoneyRequest(iouType: ValueOf<typeof CONST.IOU.TYPE>, reportID: string, requestType?: IOURequestType) {
    clearMoneyRequest(CONST.IOU.OPTIMISTIC_TRANSACTION_ID);
    switch (requestType) {
        case CONST.IOU.REQUEST_TYPE.MANUAL:
            Navigation.navigate(ROUTES.MONEY_REQUEST_CREATE_TAB_MANUAL.getRoute(CONST.IOU.ACTION.CREATE, iouType, CONST.IOU.OPTIMISTIC_TRANSACTION_ID, reportID));
            return;
        case CONST.IOU.REQUEST_TYPE.SCAN:
            Navigation.navigate(ROUTES.MONEY_REQUEST_CREATE_TAB_SCAN.getRoute(CONST.IOU.ACTION.CREATE, iouType, CONST.IOU.OPTIMISTIC_TRANSACTION_ID, reportID));
            return;
        case CONST.IOU.REQUEST_TYPE.DISTANCE:
            Navigation.navigate(ROUTES.MONEY_REQUEST_CREATE_TAB_DISTANCE.getRoute(CONST.IOU.ACTION.CREATE, iouType, CONST.IOU.OPTIMISTIC_TRANSACTION_ID, reportID));
            return;
        default:
            Navigation.navigate(ROUTES.MONEY_REQUEST_CREATE.getRoute(CONST.IOU.ACTION.CREATE, iouType, CONST.IOU.OPTIMISTIC_TRANSACTION_ID, reportID));
    }
}

// eslint-disable-next-line @typescript-eslint/naming-convention
function setMoneyRequestAmount_temporaryForRefactor(transactionID: string, amount: number, currency: string) {
    Onyx.merge(`${ONYXKEYS.COLLECTION.TRANSACTION_DRAFT}${transactionID}`, {amount, currency});
}

// eslint-disable-next-line @typescript-eslint/naming-convention
function setMoneyRequestCreated(transactionID: string, created: string, isDraft: boolean) {
    Onyx.merge(`${isDraft ? ONYXKEYS.COLLECTION.TRANSACTION_DRAFT : ONYXKEYS.COLLECTION.TRANSACTION}${transactionID}`, {created});
}

// eslint-disable-next-line @typescript-eslint/naming-convention
function setMoneyRequestCurrency_temporaryForRefactor(transactionID: string, currency: string, isEditing = false) {
    const fieldToUpdate = isEditing ? 'modifiedCurrency' : 'currency';
    Onyx.merge(`${ONYXKEYS.COLLECTION.TRANSACTION_DRAFT}${transactionID}`, {[fieldToUpdate]: currency});
}

function setMoneyRequestDescription(transactionID: string, comment: string, isDraft: boolean) {
    Onyx.merge(`${isDraft ? ONYXKEYS.COLLECTION.TRANSACTION_DRAFT : ONYXKEYS.COLLECTION.TRANSACTION}${transactionID}`, {comment: {comment: comment.trim()}});
}

function setMoneyRequestMerchant(transactionID: string, merchant: string, isDraft: boolean) {
    Onyx.merge(`${isDraft ? ONYXKEYS.COLLECTION.TRANSACTION_DRAFT : ONYXKEYS.COLLECTION.TRANSACTION}${transactionID}`, {merchant});
}

function setMoneyRequestPendingFields(transactionID: string, pendingFields: OnyxTypes.Transaction['pendingFields']) {
    Onyx.merge(`${ONYXKEYS.COLLECTION.TRANSACTION_DRAFT}${transactionID}`, {pendingFields});
}

function setMoneyRequestCategory(transactionID: string, category: string) {
    Onyx.merge(`${ONYXKEYS.COLLECTION.TRANSACTION_DRAFT}${transactionID}`, {category});
}

function setMoneyRequestTag(transactionID: string, tag: string) {
    Onyx.merge(`${ONYXKEYS.COLLECTION.TRANSACTION_DRAFT}${transactionID}`, {tag});
}

// eslint-disable-next-line @typescript-eslint/naming-convention
function setMoneyRequestBillable_temporaryForRefactor(transactionID: string, billable: boolean) {
    Onyx.merge(`${ONYXKEYS.COLLECTION.TRANSACTION_DRAFT}${transactionID}`, {billable});
}

// eslint-disable-next-line @typescript-eslint/naming-convention
function setMoneyRequestParticipants_temporaryForRefactor(transactionID: string, participants: Participant[] = []) {
    Onyx.merge(`${ONYXKEYS.COLLECTION.TRANSACTION_DRAFT}${transactionID}`, {participants});
}

function setMoneyRequestReceipt(transactionID: string, source: string, filename: string, isDraft: boolean, type?: string) {
    Onyx.merge(`${isDraft ? ONYXKEYS.COLLECTION.TRANSACTION_DRAFT : ONYXKEYS.COLLECTION.TRANSACTION}${transactionID}`, {
        receipt: {source, type: type ?? ''},
        filename,
    });
}

/**
 * Set custom unit rateID for the transaction draft
 */
function setCustomUnitRateID(transactionID: string, customUnitRateID: string) {
    Onyx.merge(`${ONYXKEYS.COLLECTION.TRANSACTION_DRAFT}${transactionID}`, {comment: {customUnit: {customUnitRateID}}});
}

/** Update transaction distance rate */
function updateDistanceRequestRate(transactionID: string, rateID: string, policyID: string) {
    Onyx.merge(ONYXKEYS.NVP_LAST_SELECTED_DISTANCE_RATES, {[policyID]: rateID});
    Onyx.merge(`${ONYXKEYS.COLLECTION.TRANSACTION_DRAFT}${transactionID}`, {comment: {customUnit: {customUnitRateID: rateID}}});
}

/** Reset money request info from the store with its initial value */
function resetMoneyRequestInfo(id = '') {
    // Disabling this line since currentDate can be an empty string
    // eslint-disable-next-line @typescript-eslint/prefer-nullish-coalescing
    const created = currentDate || format(new Date(), CONST.DATE.FNS_FORMAT_STRING);
    Onyx.merge(ONYXKEYS.IOU, {
        id,
        amount: 0,
        currency: currentUserPersonalDetails.localCurrencyCode ?? CONST.CURRENCY.USD,
        comment: '',
        participants: [],
        merchant: CONST.TRANSACTION.PARTIAL_TRANSACTION_MERCHANT,
        category: '',
        tag: '',
        created,
        receiptPath: '',
        receiptFilename: '',
        transactionID: '',
        billable: null,
        isSplitRequest: false,
    });
}

/** Helper function to get the receipt error for money requests, or the generic error if there's no receipt */
function getReceiptError(receipt?: Receipt, filename?: string, isScanRequest = true, errorKey?: number): Errors | ErrorFields {
    return isEmptyObject(receipt) || !isScanRequest
        ? ErrorUtils.getMicroSecondOnyxError('iou.error.genericCreateFailureMessage', false, errorKey)
        : ErrorUtils.getMicroSecondOnyxErrorObject({error: CONST.IOU.RECEIPT_ERROR, source: receipt.source?.toString() ?? '', filename: filename ?? ''}, errorKey);
}

/** Builds the Onyx data for a money request */
function buildOnyxDataForMoneyRequest(
    chatReport: OnyxEntry<OnyxTypes.Report>,
    iouReport: OnyxTypes.Report,
    transaction: OnyxTypes.Transaction,
    chatCreatedAction: OptimisticCreatedReportAction,
    iouCreatedAction: OptimisticCreatedReportAction,
    iouAction: OptimisticIOUReportAction,
    optimisticPersonalDetailListAction: OnyxTypes.PersonalDetailsList,
    reportPreviewAction: ReportAction,
    optimisticPolicyRecentlyUsedCategories: string[],
    optimisticPolicyRecentlyUsedTags: OnyxTypes.RecentlyUsedTags,
    isNewChatReport: boolean,
    transactionThreadReport: OptimisticChatReport | EmptyObject,
    transactionThreadCreatedReportAction: OptimisticCreatedReportAction | EmptyObject,
    shouldCreateNewMoneyRequestReport: boolean,
    policy?: OnyxEntry<OnyxTypes.Policy>,
    policyTagList?: OnyxEntry<OnyxTypes.PolicyTagList>,
    policyCategories?: OnyxEntry<OnyxTypes.PolicyCategories>,
    optimisticNextStep?: OnyxTypes.ReportNextStep | null,
    isOneOnOneSplit = false,
    existingTransactionThreadReportID?: string,
): [OnyxUpdate[], OnyxUpdate[], OnyxUpdate[]] {
    const isScanRequest = TransactionUtils.isScanRequest(transaction);
    const outstandingChildRequest = ReportUtils.getOutstandingChildRequest(iouReport);
    const clearedPendingFields = Object.fromEntries(Object.keys(transaction.pendingFields ?? {}).map((key) => [key, null]));
    const optimisticData: OnyxUpdate[] = [];
    let newQuickAction: ValueOf<typeof CONST.QUICK_ACTIONS> = isScanRequest ? CONST.QUICK_ACTIONS.REQUEST_SCAN : CONST.QUICK_ACTIONS.REQUEST_MANUAL;
    if (TransactionUtils.isDistanceRequest(transaction)) {
        newQuickAction = CONST.QUICK_ACTIONS.REQUEST_DISTANCE;
    }
    const existingTransactionThreadReport = allReports?.[`${ONYXKEYS.COLLECTION.REPORT}${existingTransactionThreadReportID}`] ?? null;

    if (chatReport) {
        optimisticData.push({
            // Use SET for new reports because it doesn't exist yet, is faster and we need the data to be available when we navigate to the chat page
            onyxMethod: isNewChatReport ? Onyx.METHOD.SET : Onyx.METHOD.MERGE,
            key: `${ONYXKEYS.COLLECTION.REPORT}${chatReport.reportID}`,
            value: {
                ...chatReport,
                lastReadTime: DateUtils.getDBTime(),
                lastMessageTranslationKey: '',
                iouReportID: iouReport.reportID,
                ...outstandingChildRequest,
                ...(isNewChatReport ? {pendingFields: {createChat: CONST.RED_BRICK_ROAD_PENDING_ACTION.ADD}} : {}),
            },
        });
    }

    optimisticData.push(
        {
            onyxMethod: shouldCreateNewMoneyRequestReport ? Onyx.METHOD.SET : Onyx.METHOD.MERGE,
            key: `${ONYXKEYS.COLLECTION.REPORT}${iouReport.reportID}`,
            value: {
                ...iouReport,
                lastMessageText: iouAction.message?.[0]?.text,
                lastMessageHtml: iouAction.message?.[0]?.html,
                pendingFields: {
                    ...(shouldCreateNewMoneyRequestReport ? {createChat: CONST.RED_BRICK_ROAD_PENDING_ACTION.ADD} : {preview: CONST.RED_BRICK_ROAD_PENDING_ACTION.UPDATE}),
                },
            },
        },
        {
            onyxMethod: Onyx.METHOD.SET,
            key: `${ONYXKEYS.COLLECTION.TRANSACTION}${transaction.transactionID}`,
            value: transaction,
        },
        isNewChatReport
            ? {
                  onyxMethod: Onyx.METHOD.SET,
                  key: `${ONYXKEYS.COLLECTION.REPORT_ACTIONS}${chatReport?.reportID}`,
                  value: {
                      [chatCreatedAction.reportActionID]: chatCreatedAction,
                      [reportPreviewAction.reportActionID]: reportPreviewAction,
                  },
              }
            : {
                  onyxMethod: Onyx.METHOD.MERGE,
                  key: `${ONYXKEYS.COLLECTION.REPORT_ACTIONS}${chatReport?.reportID}`,
                  value: {
                      [reportPreviewAction.reportActionID]: reportPreviewAction,
                  },
              },
        shouldCreateNewMoneyRequestReport
            ? {
                  onyxMethod: Onyx.METHOD.SET,
                  key: `${ONYXKEYS.COLLECTION.REPORT_ACTIONS}${iouReport.reportID}`,
                  value: {
                      [iouCreatedAction.reportActionID]: iouCreatedAction as OnyxTypes.ReportAction,
                      [iouAction.reportActionID]: iouAction as OnyxTypes.ReportAction,
                  },
              }
            : {
                  onyxMethod: Onyx.METHOD.MERGE,
                  key: `${ONYXKEYS.COLLECTION.REPORT_ACTIONS}${iouReport.reportID}`,
                  value: {
                      [iouAction.reportActionID]: iouAction as OnyxTypes.ReportAction,
                  },
              },
        {
            onyxMethod: Onyx.METHOD.MERGE,
            key: `${ONYXKEYS.COLLECTION.REPORT}${transactionThreadReport.reportID}`,
            value: transactionThreadReport,
        },
        // Remove the temporary transaction used during the creation flow
        {
            onyxMethod: Onyx.METHOD.SET,
            key: `${ONYXKEYS.COLLECTION.TRANSACTION_DRAFT}${CONST.IOU.OPTIMISTIC_TRANSACTION_ID}`,
            value: null,
        },
    );

    if (!isEmptyObject(transactionThreadCreatedReportAction)) {
        optimisticData.push({
            onyxMethod: Onyx.METHOD.MERGE,
            key: `${ONYXKEYS.COLLECTION.REPORT_ACTIONS}${transactionThreadReport.reportID}`,
            value: {
                [transactionThreadCreatedReportAction.reportActionID]: transactionThreadCreatedReportAction,
            },
        });
    }

    if (!isOneOnOneSplit) {
        optimisticData.push({
            onyxMethod: Onyx.METHOD.SET,
            key: ONYXKEYS.NVP_QUICK_ACTION_GLOBAL_CREATE,
            value: {
                action: newQuickAction,
                chatReportID: chatReport?.reportID,
                isFirstQuickAction: isEmptyObject(quickAction),
            },
        });
    }

    if (optimisticPolicyRecentlyUsedCategories.length) {
        optimisticData.push({
            onyxMethod: Onyx.METHOD.SET,
            key: `${ONYXKEYS.COLLECTION.POLICY_RECENTLY_USED_CATEGORIES}${iouReport.policyID}`,
            value: optimisticPolicyRecentlyUsedCategories,
        });
    }

    if (!isEmptyObject(optimisticPolicyRecentlyUsedTags)) {
        optimisticData.push({
            onyxMethod: Onyx.METHOD.MERGE,
            key: `${ONYXKEYS.COLLECTION.POLICY_RECENTLY_USED_TAGS}${iouReport.policyID}`,
            value: optimisticPolicyRecentlyUsedTags,
        });
    }

    if (!isEmptyObject(optimisticPersonalDetailListAction)) {
        optimisticData.push({
            onyxMethod: Onyx.METHOD.MERGE,
            key: ONYXKEYS.PERSONAL_DETAILS_LIST,
            value: optimisticPersonalDetailListAction,
        });
    }

    if (!isEmptyObject(optimisticNextStep)) {
        optimisticData.push({
            onyxMethod: Onyx.METHOD.MERGE,
            key: `${ONYXKEYS.COLLECTION.NEXT_STEP}${iouReport.reportID}`,
            value: optimisticNextStep,
        });
    }

    const successData: OnyxUpdate[] = [];

    if (isNewChatReport) {
        successData.push({
            onyxMethod: Onyx.METHOD.MERGE,
            key: `${ONYXKEYS.COLLECTION.REPORT}${chatReport?.reportID}`,
            value: {
                pendingFields: null,
                errorFields: null,
                isOptimisticReport: false,
            },
        });
    }

    successData.push(
        {
            onyxMethod: Onyx.METHOD.MERGE,
            key: `${ONYXKEYS.COLLECTION.REPORT}${iouReport.reportID}`,
            value: {
                pendingFields: null,
                errorFields: null,
            },
        },
        {
            onyxMethod: Onyx.METHOD.MERGE,
            key: `${ONYXKEYS.COLLECTION.REPORT}${transactionThreadReport.reportID}`,
            value: {
                pendingFields: null,
                errorFields: null,
            },
        },
        {
            onyxMethod: Onyx.METHOD.MERGE,
            key: `${ONYXKEYS.COLLECTION.TRANSACTION}${transaction.transactionID}`,
            value: {
                pendingAction: null,
                pendingFields: clearedPendingFields,
            },
        },

        {
            onyxMethod: Onyx.METHOD.MERGE,
            key: `${ONYXKEYS.COLLECTION.REPORT_ACTIONS}${chatReport?.reportID}`,
            value: {
                ...(isNewChatReport
                    ? {
                          [chatCreatedAction.reportActionID]: {
                              pendingAction: null,
                              errors: null,
                          },
                      }
                    : {}),
                [reportPreviewAction.reportActionID]: {
                    pendingAction: null,
                },
            },
        },
        {
            onyxMethod: Onyx.METHOD.MERGE,
            key: `${ONYXKEYS.COLLECTION.REPORT_ACTIONS}${iouReport.reportID}`,
            value: {
                ...(shouldCreateNewMoneyRequestReport
                    ? {
                          [iouCreatedAction.reportActionID]: {
                              pendingAction: null,
                              errors: null,
                          },
                      }
                    : {}),
                [iouAction.reportActionID]: {
                    pendingAction: null,
                    errors: null,
                },
            },
        },
    );

    if (!isEmptyObject(transactionThreadCreatedReportAction)) {
        successData.push({
            onyxMethod: Onyx.METHOD.MERGE,
            key: `${ONYXKEYS.COLLECTION.REPORT_ACTIONS}${transactionThreadReport.reportID}`,
            value: {
                [transactionThreadCreatedReportAction.reportActionID]: {
                    pendingAction: null,
                    errors: null,
                },
            },
        });
    }

    const errorKey = DateUtils.getMicroseconds();

    const failureData: OnyxUpdate[] = [
        {
            onyxMethod: Onyx.METHOD.MERGE,
            key: `${ONYXKEYS.COLLECTION.REPORT}${chatReport?.reportID}`,
            value: {
                iouReportID: chatReport?.iouReportID,
                lastReadTime: chatReport?.lastReadTime,
                pendingFields: null,
                hasOutstandingChildRequest: chatReport?.hasOutstandingChildRequest,
                ...(isNewChatReport
                    ? {
                          errorFields: {
                              createChat: ErrorUtils.getMicroSecondOnyxError('report.genericCreateReportFailureMessage'),
                          },
                      }
                    : {}),
            },
        },
        {
            onyxMethod: Onyx.METHOD.MERGE,
            key: `${ONYXKEYS.COLLECTION.REPORT}${iouReport.reportID}`,
            value: {
                pendingFields: null,
                errorFields: {
                    ...(shouldCreateNewMoneyRequestReport ? {createChat: ErrorUtils.getMicroSecondOnyxError('report.genericCreateReportFailureMessage')} : {}),
                },
            },
        },
        {
            onyxMethod: Onyx.METHOD.MERGE,
            key: `${ONYXKEYS.COLLECTION.REPORT}${transactionThreadReport.reportID}`,
            value: {
                errorFields: existingTransactionThreadReport
                    ? null
                    : {
                          createChat: ErrorUtils.getMicroSecondOnyxError('report.genericCreateReportFailureMessage'),
                      },
            },
        },
        {
            onyxMethod: Onyx.METHOD.MERGE,
            key: `${ONYXKEYS.COLLECTION.TRANSACTION}${transaction.transactionID}`,
            value: {
                errors: ErrorUtils.getMicroSecondOnyxError('iou.error.genericCreateFailureMessage'),
                pendingAction: null,
                pendingFields: clearedPendingFields,
            },
        },
        {
            onyxMethod: Onyx.METHOD.MERGE,
            key: `${ONYXKEYS.COLLECTION.REPORT_ACTIONS}${iouReport.reportID}`,
            value: {
                ...(shouldCreateNewMoneyRequestReport
                    ? {
                          [iouCreatedAction.reportActionID]: {
                              // Disabling this line since transaction.filename can be an empty string
                              // eslint-disable-next-line @typescript-eslint/prefer-nullish-coalescing
                              errors: getReceiptError(transaction.receipt, transaction.filename || transaction.receipt?.filename, isScanRequest, errorKey),
                          },
                          [iouAction.reportActionID]: {
                              errors: ErrorUtils.getMicroSecondOnyxError('iou.error.genericCreateFailureMessage'),
                          },
                      }
                    : {
                          [iouAction.reportActionID]: {
                              // Disabling this line since transaction.filename can be an empty string
                              // eslint-disable-next-line @typescript-eslint/prefer-nullish-coalescing
                              errors: getReceiptError(transaction.receipt, transaction.filename || transaction.receipt?.filename, isScanRequest, errorKey),
                          },
                      }),
            },
        },
    ];

    if (!isEmptyObject(transactionThreadCreatedReportAction)) {
        failureData.push({
            onyxMethod: Onyx.METHOD.MERGE,
            key: `${ONYXKEYS.COLLECTION.REPORT_ACTIONS}${transactionThreadReport.reportID}`,
            value: {
                [transactionThreadCreatedReportAction.reportActionID]: {
                    errors: ErrorUtils.getMicroSecondOnyxError('iou.error.genericCreateFailureMessage'),
                },
            },
        });
    }

    // We don't need to compute violations unless we're on a paid policy
    if (!policy || !PolicyUtils.isPaidGroupPolicy(policy)) {
        return [optimisticData, successData, failureData];
    }

    const violationsOnyxData = ViolationsUtils.getViolationsOnyxData(transaction, [], !!policy.requiresTag, policyTagList ?? {}, !!policy.requiresCategory, policyCategories ?? {});

    if (violationsOnyxData) {
        optimisticData.push(violationsOnyxData);
        failureData.push({
            onyxMethod: Onyx.METHOD.SET,
            key: `${ONYXKEYS.COLLECTION.TRANSACTION_VIOLATIONS}${transaction.transactionID}`,
            value: [],
        });
    }

    return [optimisticData, successData, failureData];
}

/** Builds the Onyx data for track expense */
function buildOnyxDataForTrackExpense(
    chatReport: OnyxEntry<OnyxTypes.Report>,
    iouReport: OnyxEntry<OnyxTypes.Report>,
    transaction: OnyxTypes.Transaction,
    iouCreatedAction: OptimisticCreatedReportAction,
    iouAction: OptimisticIOUReportAction,
    reportPreviewAction: OnyxEntry<ReportAction>,
    transactionThreadReport: OptimisticChatReport | EmptyObject,
    transactionThreadCreatedReportAction: OptimisticCreatedReportAction | EmptyObject,
    shouldCreateNewMoneyRequestReport: boolean,
    policy?: OnyxEntry<OnyxTypes.Policy>,
    policyTagList?: OnyxEntry<OnyxTypes.PolicyTagList>,
    policyCategories?: OnyxEntry<OnyxTypes.PolicyCategories>,
    existingTransactionThreadReportID?: string,
): [OnyxUpdate[], OnyxUpdate[], OnyxUpdate[]] {
    const isScanRequest = TransactionUtils.isScanRequest(transaction);
    const clearedPendingFields = Object.fromEntries(Object.keys(transaction.pendingFields ?? {}).map((key) => [key, null]));
    const optimisticData: OnyxUpdate[] = [];
    const existingTransactionThreadReport = allReports?.[`${ONYXKEYS.COLLECTION.REPORT}${existingTransactionThreadReportID}`] ?? null;

    if (chatReport) {
        optimisticData.push({
            onyxMethod: Onyx.METHOD.MERGE,
            key: `${ONYXKEYS.COLLECTION.REPORT}${chatReport.reportID}`,
            value: {
                ...chatReport,
                lastMessageText: iouAction.message?.[0]?.text,
                lastMessageHtml: iouAction.message?.[0]?.html,
                lastReadTime: DateUtils.getDBTime(),
                iouReportID: iouReport?.reportID,
            },
        });
    }

    if (iouReport) {
        optimisticData.push(
            {
                onyxMethod: shouldCreateNewMoneyRequestReport ? Onyx.METHOD.SET : Onyx.METHOD.MERGE,
                key: `${ONYXKEYS.COLLECTION.REPORT}${iouReport.reportID}`,
                value: {
                    ...iouReport,
                    lastMessageText: iouAction.message?.[0]?.text,
                    lastMessageHtml: iouAction.message?.[0]?.html,
                    pendingFields: {
                        ...(shouldCreateNewMoneyRequestReport ? {createChat: CONST.RED_BRICK_ROAD_PENDING_ACTION.ADD} : {preview: CONST.RED_BRICK_ROAD_PENDING_ACTION.UPDATE}),
                    },
                },
            },
            shouldCreateNewMoneyRequestReport
                ? {
                      onyxMethod: Onyx.METHOD.SET,
                      key: `${ONYXKEYS.COLLECTION.REPORT_ACTIONS}${iouReport.reportID}`,
                      value: {
                          [iouCreatedAction.reportActionID]: iouCreatedAction as OnyxTypes.ReportAction,
                          [iouAction.reportActionID]: iouAction as OnyxTypes.ReportAction,
                      },
                  }
                : {
                      onyxMethod: Onyx.METHOD.MERGE,
                      key: `${ONYXKEYS.COLLECTION.REPORT_ACTIONS}${iouReport.reportID}`,
                      value: {
                          [iouAction.reportActionID]: iouAction as OnyxTypes.ReportAction,
                      },
                  },
            {
                onyxMethod: Onyx.METHOD.MERGE,
                key: `${ONYXKEYS.COLLECTION.REPORT_ACTIONS}${chatReport?.reportID}`,
                value: {
                    ...(reportPreviewAction && {[reportPreviewAction.reportActionID]: reportPreviewAction}),
                },
            },
        );
    } else {
        optimisticData.push({
            onyxMethod: Onyx.METHOD.MERGE,
            key: `${ONYXKEYS.COLLECTION.REPORT_ACTIONS}${chatReport?.reportID}`,
            value: {
                [iouAction.reportActionID]: iouAction as OnyxTypes.ReportAction,
            },
        });
    }

    optimisticData.push(
        {
            onyxMethod: Onyx.METHOD.SET,
            key: `${ONYXKEYS.COLLECTION.TRANSACTION}${transaction.transactionID}`,
            value: transaction,
        },
        {
            onyxMethod: Onyx.METHOD.MERGE,
            key: `${ONYXKEYS.COLLECTION.REPORT}${transactionThreadReport.reportID}`,
            value: transactionThreadReport,
        },
        // Remove the temporary transaction used during the creation flow
        {
            onyxMethod: Onyx.METHOD.SET,
            key: `${ONYXKEYS.COLLECTION.TRANSACTION_DRAFT}${CONST.IOU.OPTIMISTIC_TRANSACTION_ID}`,
            value: null,
        },
    );

    if (!isEmptyObject(transactionThreadCreatedReportAction)) {
        optimisticData.push({
            onyxMethod: Onyx.METHOD.MERGE,
            key: `${ONYXKEYS.COLLECTION.REPORT_ACTIONS}${transactionThreadReport.reportID}`,
            value: {
                [transactionThreadCreatedReportAction.reportActionID]: transactionThreadCreatedReportAction,
            },
        });
    }

    const successData: OnyxUpdate[] = [];

    if (iouReport) {
        successData.push(
            {
                onyxMethod: Onyx.METHOD.MERGE,
                key: `${ONYXKEYS.COLLECTION.REPORT}${iouReport?.reportID}`,
                value: {
                    pendingFields: null,
                    errorFields: null,
                },
            },
            {
                onyxMethod: Onyx.METHOD.MERGE,
                key: `${ONYXKEYS.COLLECTION.REPORT_ACTIONS}${iouReport?.reportID}`,
                value: {
                    ...(shouldCreateNewMoneyRequestReport
                        ? {
                              [iouCreatedAction.reportActionID]: {
                                  pendingAction: null,
                                  errors: null,
                              },
                          }
                        : {}),
                    [iouAction.reportActionID]: {
                        pendingAction: null,
                        errors: null,
                    },
                },
            },
            {
                onyxMethod: Onyx.METHOD.MERGE,
                key: `${ONYXKEYS.COLLECTION.REPORT_ACTIONS}${chatReport?.reportID}`,
                value: {
                    ...(reportPreviewAction && {[reportPreviewAction.reportActionID]: {pendingAction: null}}),
                },
            },
        );
    } else {
        successData.push({
            onyxMethod: Onyx.METHOD.MERGE,
            key: `${ONYXKEYS.COLLECTION.REPORT_ACTIONS}${chatReport?.reportID}`,
            value: {
                [iouAction.reportActionID]: {
                    pendingAction: null,
                    errors: null,
                },
                ...(reportPreviewAction && {[reportPreviewAction.reportActionID]: {pendingAction: null}}),
            },
        });
    }

    successData.push(
        {
            onyxMethod: Onyx.METHOD.MERGE,
            key: `${ONYXKEYS.COLLECTION.REPORT}${transactionThreadReport.reportID}`,
            value: {
                pendingFields: null,
                errorFields: null,
            },
        },
        {
            onyxMethod: Onyx.METHOD.MERGE,
            key: `${ONYXKEYS.COLLECTION.TRANSACTION}${transaction.transactionID}`,
            value: {
                pendingAction: null,
                pendingFields: clearedPendingFields,
            },
        },
    );

    if (!isEmptyObject(transactionThreadCreatedReportAction)) {
        successData.push({
            onyxMethod: Onyx.METHOD.MERGE,
            key: `${ONYXKEYS.COLLECTION.REPORT_ACTIONS}${transactionThreadReport.reportID}`,
            value: {
                [transactionThreadCreatedReportAction.reportActionID]: {
                    pendingAction: null,
                    errors: null,
                },
            },
        });
    }

    const failureData: OnyxUpdate[] = [];

    if (iouReport) {
        failureData.push(
            {
                onyxMethod: Onyx.METHOD.MERGE,
                key: `${ONYXKEYS.COLLECTION.REPORT}${iouReport.reportID}`,
                value: {
                    pendingFields: null,
                    errorFields: {
                        ...(shouldCreateNewMoneyRequestReport ? {createChat: ErrorUtils.getMicroSecondOnyxError('report.genericCreateReportFailureMessage')} : {}),
                    },
                },
            },
            {
                onyxMethod: Onyx.METHOD.MERGE,
                key: `${ONYXKEYS.COLLECTION.REPORT_ACTIONS}${iouReport.reportID}`,
                value: {
                    ...(shouldCreateNewMoneyRequestReport
                        ? {
                              [iouCreatedAction.reportActionID]: {
                                  // Disabling this line since transaction.filename can be an empty string
                                  // eslint-disable-next-line @typescript-eslint/prefer-nullish-coalescing
                                  errors: getReceiptError(transaction.receipt, transaction.filename || transaction.receipt?.filename, isScanRequest),
                              },
                              [iouAction.reportActionID]: {
                                  errors: ErrorUtils.getMicroSecondOnyxError('iou.error.genericCreateFailureMessage'),
                              },
                          }
                        : {
                              [iouAction.reportActionID]: {
                                  // Disabling this line since transaction.filename can be an empty string
                                  // eslint-disable-next-line @typescript-eslint/prefer-nullish-coalescing
                                  errors: getReceiptError(transaction.receipt, transaction.filename || transaction.receipt?.filename, isScanRequest),
                              },
                          }),
                },
            },
        );
    } else {
        failureData.push({
            onyxMethod: Onyx.METHOD.MERGE,
            key: `${ONYXKEYS.COLLECTION.REPORT_ACTIONS}${chatReport?.reportID}`,
            value: {
                [iouAction.reportActionID]: {
                    // Disabling this line since transaction.filename can be an empty string
                    // eslint-disable-next-line @typescript-eslint/prefer-nullish-coalescing
                    errors: getReceiptError(transaction.receipt, transaction.filename || transaction.receipt?.filename, isScanRequest),
                },
            },
        });
    }

    failureData.push(
        {
            onyxMethod: Onyx.METHOD.MERGE,
            key: `${ONYXKEYS.COLLECTION.REPORT}${chatReport?.reportID}`,
            value: {
                lastReadTime: chatReport?.lastReadTime,
                lastMessageText: chatReport?.lastMessageText,
                lastMessageHtml: chatReport?.lastMessageHtml,
            },
        },
        {
            onyxMethod: Onyx.METHOD.MERGE,
            key: `${ONYXKEYS.COLLECTION.REPORT}${transactionThreadReport.reportID}`,
            value: {
                errorFields: existingTransactionThreadReport
                    ? null
                    : {
                          createChat: ErrorUtils.getMicroSecondOnyxError('report.genericCreateReportFailureMessage'),
                      },
            },
        },
        {
            onyxMethod: Onyx.METHOD.MERGE,
            key: `${ONYXKEYS.COLLECTION.TRANSACTION}${transaction.transactionID}`,
            value: {
                errors: ErrorUtils.getMicroSecondOnyxError('iou.error.genericCreateFailureMessage'),
                pendingAction: null,
                pendingFields: clearedPendingFields,
            },
        },
        {
            onyxMethod: Onyx.METHOD.MERGE,
            key: `${ONYXKEYS.COLLECTION.REPORT_ACTIONS}${transactionThreadReport.reportID}`,
            value: {
                [transactionThreadCreatedReportAction.reportActionID]: {
                    errors: ErrorUtils.getMicroSecondOnyxError('iou.error.genericCreateFailureMessage'),
                },
            },
        },
    );

    // We don't need to compute violations unless we're on a paid policy
    if (!policy || !PolicyUtils.isPaidGroupPolicy(policy)) {
        return [optimisticData, successData, failureData];
    }

    const violationsOnyxData = ViolationsUtils.getViolationsOnyxData(transaction, [], !!policy.requiresTag, policyTagList ?? {}, !!policy.requiresCategory, policyCategories ?? {});

    if (violationsOnyxData) {
        optimisticData.push(violationsOnyxData);
        failureData.push({
            onyxMethod: Onyx.METHOD.SET,
            key: `${ONYXKEYS.COLLECTION.TRANSACTION_VIOLATIONS}${transaction.transactionID}`,
            value: [],
        });
    }

    return [optimisticData, successData, failureData];
}

function getDeleteTrackExpenseInformation(
    chatReportID: string,
    transactionID: string,
    reportAction: OnyxTypes.ReportAction,
    shouldDeleteTransactionFromOnyx = true,
    isMovingTransactionFromTrackExpense = false,
) {
    // STEP 1: Get all collections we're updating
    const chatReport = allReports?.[`${ONYXKEYS.COLLECTION.REPORT}${chatReportID}`] ?? null;
    const transaction = allTransactions[`${ONYXKEYS.COLLECTION.TRANSACTION}${transactionID}`];
    const transactionViolations = allTransactionViolations[`${ONYXKEYS.COLLECTION.TRANSACTION_VIOLATIONS}${transactionID}`];
    const transactionThreadID = reportAction.childReportID;
    let transactionThread = null;
    if (transactionThreadID) {
        transactionThread = allReports?.[`${ONYXKEYS.COLLECTION.REPORT}${transactionThreadID}`] ?? null;
    }

    // STEP 2: Decide if we need to:
    // 1. Delete the transactionThread - delete if there are no visible comments in the thread and we're not moving the transaction
    // 2. Update the moneyRequestPreview to show [Deleted request] - update if the transactionThread exists AND it isn't being deleted and we're not moving the transaction
    const shouldDeleteTransactionThread = !isMovingTransactionFromTrackExpense && (transactionThreadID ? (reportAction?.childVisibleActionCount ?? 0) === 0 : false);

    const shouldShowDeletedRequestMessage = !isMovingTransactionFromTrackExpense && !!transactionThreadID && !shouldDeleteTransactionThread;

    // STEP 3: Update the IOU reportAction.
    const updatedReportAction = {
        [reportAction.reportActionID]: {
            pendingAction: shouldShowDeletedRequestMessage ? CONST.RED_BRICK_ROAD_PENDING_ACTION.UPDATE : CONST.RED_BRICK_ROAD_PENDING_ACTION.DELETE,
            previousMessage: reportAction.message,
            message: [
                {
                    type: 'COMMENT',
                    html: '',
                    text: '',
                    isEdited: true,
                    isDeletedParentAction: shouldShowDeletedRequestMessage,
                },
            ],
            originalMessage: {
                IOUTransactionID: null,
            },
            errors: undefined,
        },
    } as OnyxTypes.ReportActions;

    const lastVisibleAction = ReportActionsUtils.getLastVisibleAction(chatReport?.reportID ?? '', updatedReportAction);
    const reportLastMessageText = ReportActionsUtils.getLastVisibleMessage(chatReport?.reportID ?? '', updatedReportAction).lastMessageText;

    // STEP 4: Build Onyx data
    const optimisticData: OnyxUpdate[] = [];

    if (shouldDeleteTransactionFromOnyx) {
        optimisticData.push({
            onyxMethod: Onyx.METHOD.SET,
            key: `${ONYXKEYS.COLLECTION.TRANSACTION}${transactionID}`,
            value: null,
        });
    }

    if (Permissions.canUseViolations(betas)) {
        optimisticData.push({
            onyxMethod: Onyx.METHOD.SET,
            key: `${ONYXKEYS.COLLECTION.TRANSACTION_VIOLATIONS}${transactionID}`,
            value: null,
        });
    }

    if (shouldDeleteTransactionThread) {
        optimisticData.push(
            {
                onyxMethod: Onyx.METHOD.SET,
                key: `${ONYXKEYS.COLLECTION.REPORT}${transactionThreadID}`,
                value: null,
            },
            {
                onyxMethod: Onyx.METHOD.SET,
                key: `${ONYXKEYS.COLLECTION.REPORT_ACTIONS}${transactionThreadID}`,
                value: null,
            },
        );
    }

    optimisticData.push(
        {
            onyxMethod: Onyx.METHOD.MERGE,
            key: `${ONYXKEYS.COLLECTION.REPORT_ACTIONS}${chatReport?.reportID}`,
            value: updatedReportAction,
        },
        {
            onyxMethod: Onyx.METHOD.MERGE,
            key: `${ONYXKEYS.COLLECTION.REPORT}${chatReport?.reportID}`,
            value: {
                lastMessageText: reportLastMessageText,
                lastVisibleActionCreated: lastVisibleAction?.created,
            },
        },
    );

    const successData: OnyxUpdate[] = [
        {
            onyxMethod: Onyx.METHOD.MERGE,
            key: `${ONYXKEYS.COLLECTION.REPORT_ACTIONS}${chatReport?.reportID}`,
            value: {
                [reportAction.reportActionID]: {
                    pendingAction: null,
                    errors: null,
                },
            },
        },
    ];

    const failureData: OnyxUpdate[] = [];

    if (shouldDeleteTransactionFromOnyx) {
        failureData.push({
            onyxMethod: Onyx.METHOD.SET,
            key: `${ONYXKEYS.COLLECTION.TRANSACTION}${transactionID}`,
            value: transaction,
        });
    }

    if (Permissions.canUseViolations(betas)) {
        failureData.push({
            onyxMethod: Onyx.METHOD.SET,
            key: `${ONYXKEYS.COLLECTION.TRANSACTION_VIOLATIONS}${transactionID}`,
            value: transactionViolations,
        });
    }

    if (shouldDeleteTransactionThread) {
        failureData.push({
            onyxMethod: Onyx.METHOD.SET,
            key: `${ONYXKEYS.COLLECTION.REPORT}${transactionThreadID}`,
            value: transactionThread,
        });
    }

    failureData.push(
        {
            onyxMethod: Onyx.METHOD.MERGE,
            key: `${ONYXKEYS.COLLECTION.REPORT_ACTIONS}${chatReport?.reportID}`,
            value: {
                [reportAction.reportActionID]: {
                    ...reportAction,
                    pendingAction: null,
                    errors: ErrorUtils.getMicroSecondOnyxError('iou.error.genericDeleteFailureMessage'),
                },
            },
        },
        {
            onyxMethod: Onyx.METHOD.MERGE,
            key: `${ONYXKEYS.COLLECTION.REPORT}${chatReport?.reportID}`,
            value: chatReport,
        },
    );

    const parameters: DeleteMoneyRequestParams = {
        transactionID,
        reportActionID: reportAction.reportActionID,
    };

    return {parameters, optimisticData, successData, failureData, shouldDeleteTransactionThread, chatReport};
}

/**
 * Gathers all the data needed to make a money request. It attempts to find existing reports, iouReports, and receipts. If it doesn't find them, then
 * it creates optimistic versions of them and uses those instead
 */
function getMoneyRequestInformation(
    parentChatReport: OnyxEntry<OnyxTypes.Report> | EmptyObject,
    participant: Participant,
    comment: string,
    amount: number,
    currency: string,
    created: string,
    merchant: string,
    receipt: Receipt | undefined,
    existingTransactionID: string | undefined,
    category: string | undefined,
    tag: string | undefined,
    billable: boolean | undefined,
    policy: OnyxEntry<OnyxTypes.Policy> | undefined,
    policyTagList: OnyxEntry<OnyxTypes.PolicyTagList> | undefined,
    policyCategories: OnyxEntry<OnyxTypes.PolicyCategories> | undefined,
    payeeAccountID = userAccountID,
    payeeEmail = currentUserEmail,
    moneyRequestReportID = '',
    linkedTrackedExpenseReportAction?: OnyxTypes.ReportAction,
): MoneyRequestInformation {
    const payerEmail = PhoneNumber.addSMSDomainIfPhoneNumber(participant.login ?? '');
    const payerAccountID = Number(participant.accountID);
    const isPolicyExpenseChat = participant.isPolicyExpenseChat;

    // STEP 1: Get existing chat report OR build a new optimistic one
    let isNewChatReport = false;
    let chatReport = !isEmptyObject(parentChatReport) && parentChatReport?.reportID ? parentChatReport : null;

    // If this is a policyExpenseChat, the chatReport must exist and we can get it from Onyx.
    // report is null if the flow is initiated from the global create menu. However, participant always stores the reportID if it exists, which is the case for policyExpenseChats
    if (!chatReport && isPolicyExpenseChat) {
        chatReport = allReports?.[`${ONYXKEYS.COLLECTION.REPORT}${participant.reportID}`] ?? null;
    }

    if (!chatReport) {
        chatReport = ReportUtils.getChatByParticipants([payerAccountID]);
    }

    // If we still don't have a report, it likely doens't exist and we need to build an optimistic one
    if (!chatReport) {
        isNewChatReport = true;
        chatReport = ReportUtils.buildOptimisticChatReport([payerAccountID]);
    }

    // STEP 2: Get the money request report. If the moneyRequestReportID has been provided, we want to add the transaction to this specific report.
    // If no such reportID has been provided, let's use the chatReport.iouReportID property. In case that is not present, build a new optimistic money request report.
    let iouReport: OnyxEntry<OnyxTypes.Report> = null;
    if (moneyRequestReportID) {
        iouReport = allReports?.[`${ONYXKEYS.COLLECTION.REPORT}${moneyRequestReportID}`] ?? null;
    } else {
        iouReport = allReports?.[`${ONYXKEYS.COLLECTION.REPORT}${chatReport.iouReportID}`] ?? null;
    }

    const shouldCreateNewMoneyRequestReport = ReportUtils.shouldCreateNewMoneyRequestReport(iouReport, chatReport);

    if (!iouReport || shouldCreateNewMoneyRequestReport) {
        iouReport = isPolicyExpenseChat
            ? ReportUtils.buildOptimisticExpenseReport(chatReport.reportID, chatReport.policyID ?? '', payeeAccountID, amount, currency)
            : ReportUtils.buildOptimisticIOUReport(payeeAccountID, payerAccountID, amount, chatReport.reportID, currency);
    } else if (isPolicyExpenseChat) {
        iouReport = {...iouReport};
        if (iouReport?.currency === currency && typeof iouReport.total === 'number') {
            // Because of the Expense reports are stored as negative values, we subtract the total from the amount
            iouReport.total -= amount;
        }
    } else {
        iouReport = IOUUtils.updateIOUOwnerAndTotal(iouReport, payeeAccountID, amount, currency);
    }
    // STEP 3: Build optimistic receipt and transaction
    const receiptObject: Receipt = {};
    let filename;
    if (receipt?.source) {
        receiptObject.source = receipt.source;
        receiptObject.state = receipt.state ?? CONST.IOU.RECEIPT_STATE.SCANREADY;
        filename = receipt.name;
    }
    const existingTransaction = allTransactionDrafts[`${ONYXKEYS.COLLECTION.TRANSACTION_DRAFT}${existingTransactionID ?? CONST.IOU.OPTIMISTIC_TRANSACTION_ID}`];
    const isDistanceRequest = existingTransaction && existingTransaction.iouRequestType === CONST.IOU.REQUEST_TYPE.DISTANCE;
    let optimisticTransaction = TransactionUtils.buildOptimisticTransaction(
        ReportUtils.isExpenseReport(iouReport) ? -amount : amount,
        currency,
        iouReport.reportID,
        comment,
        created,
        '',
        '',
        merchant,
        receiptObject,
        filename,
        existingTransactionID,
        category,
        tag,
        billable,
        isDistanceRequest ? {waypoints: CONST.RED_BRICK_ROAD_PENDING_ACTION.ADD} : undefined,
    );

    const optimisticPolicyRecentlyUsedCategories = Policy.buildOptimisticPolicyRecentlyUsedCategories(iouReport.policyID, category);
    const optimisticPolicyRecentlyUsedTags = Policy.buildOptimisticPolicyRecentlyUsedTags(iouReport.policyID, tag);

    // If there is an existing transaction (which is the case for distance requests), then the data from the existing transaction
    // needs to be manually merged into the optimistic transaction. This is because buildOnyxDataForMoneyRequest() uses `Onyx.set()` for the transaction
    // data. This is a big can of worms to change it to `Onyx.merge()` as explored in https://expensify.slack.com/archives/C05DWUDHVK7/p1692139468252109.
    // I want to clean this up at some point, but it's possible this will live in the code for a while so I've created https://github.com/Expensify/App/issues/25417
    // to remind me to do this.
    if (isDistanceRequest) {
        optimisticTransaction = fastMerge(existingTransaction, optimisticTransaction, false);
    }

    // STEP 4: Build optimistic reportActions. We need:
    // 1. CREATED action for the chatReport
    // 2. CREATED action for the iouReport
    // 3. IOU action for the iouReport
    // 4. The transaction thread, which requires the iouAction, and CREATED action for the transaction thread
    // 5. REPORTPREVIEW action for the chatReport
    // Note: The CREATED action for the IOU report must be optimistically generated before the IOU action so there's no chance that it appears after the IOU action in the chat
    const [optimisticCreatedActionForChat, optimisticCreatedActionForIOUReport, iouAction, optimisticTransactionThread, optimisticCreatedActionForTransactionThread] =
        ReportUtils.buildOptimisticMoneyRequestEntities(
            iouReport,
            CONST.IOU.REPORT_ACTION_TYPE.CREATE,
            amount,
            currency,
            comment,
            payeeEmail,
            [participant],
            optimisticTransaction.transactionID,
            undefined,
            false,
            false,
            receiptObject,
            false,
            undefined,
            linkedTrackedExpenseReportAction?.childReportID,
            linkedTrackedExpenseReportAction,
        );

    let reportPreviewAction = shouldCreateNewMoneyRequestReport ? null : getReportPreviewAction(chatReport.reportID, iouReport.reportID);

    if (reportPreviewAction) {
        reportPreviewAction = ReportUtils.updateReportPreview(iouReport, reportPreviewAction, false, comment, optimisticTransaction);
    } else {
        reportPreviewAction = ReportUtils.buildOptimisticReportPreview(chatReport, iouReport, comment, optimisticTransaction);

        // Generated ReportPreview action is a parent report action of the iou report.
        // We are setting the iou report's parentReportActionID to display subtitle correctly in IOU page when offline.
        iouReport.parentReportActionID = reportPreviewAction.reportActionID;
    }

    const shouldCreateOptimisticPersonalDetails = isNewChatReport && !allPersonalDetails[payerAccountID];
    // Add optimistic personal details for participant
    const optimisticPersonalDetailListAction = shouldCreateOptimisticPersonalDetails
        ? {
              [payerAccountID]: {
                  accountID: payerAccountID,
                  avatar: UserUtils.getDefaultAvatarURL(payerAccountID),
                  // Disabling this line since participant.displayName can be an empty string
                  // eslint-disable-next-line @typescript-eslint/prefer-nullish-coalescing
                  displayName: LocalePhoneNumber.formatPhoneNumber(participant.displayName || payerEmail),
                  login: participant.login,
                  isOptimisticPersonalDetail: true,
              },
          }
        : {};

    const optimisticNextStep = NextStepUtils.buildNextStep(iouReport, CONST.REPORT.STATUS_NUM.OPEN);

    // STEP 5: Build Onyx Data
    const [optimisticData, successData, failureData] = buildOnyxDataForMoneyRequest(
        chatReport,
        iouReport,
        optimisticTransaction,
        optimisticCreatedActionForChat,
        optimisticCreatedActionForIOUReport,
        iouAction,
        optimisticPersonalDetailListAction,
        reportPreviewAction,
        optimisticPolicyRecentlyUsedCategories,
        optimisticPolicyRecentlyUsedTags,
        isNewChatReport,
        optimisticTransactionThread ?? {},
        optimisticCreatedActionForTransactionThread ?? {},
        shouldCreateNewMoneyRequestReport,
        policy,
        policyTagList,
        policyCategories,
        optimisticNextStep,
    );

    return {
        payerAccountID,
        payerEmail,
        iouReport,
        chatReport,
        transaction: optimisticTransaction,
        iouAction,
        createdChatReportActionID: isNewChatReport ? optimisticCreatedActionForChat.reportActionID : '0',
        createdIOUReportActionID: shouldCreateNewMoneyRequestReport ? optimisticCreatedActionForIOUReport.reportActionID : '0',
        reportPreviewAction,
        transactionThreadReportID: optimisticTransactionThread?.reportID ?? '0',
        createdReportActionIDForThread: optimisticCreatedActionForTransactionThread?.reportActionID ?? '0',
        onyxData: {
            optimisticData,
            successData,
            failureData,
        },
    };
}

/**
 * Gathers all the data needed to make an expense. It attempts to find existing reports, iouReports, and receipts. If it doesn't find them, then
 * it creates optimistic versions of them and uses those instead
 */
function getTrackExpenseInformation(
    parentChatReport: OnyxEntry<OnyxTypes.Report> | EmptyObject,
    participant: Participant,
    comment: string,
    amount: number,
    currency: string,
    created: string,
    merchant: string,
    receipt: Receipt | undefined,
    category: string | undefined,
    tag: string | undefined,
    billable: boolean | undefined,
    policy: OnyxEntry<OnyxTypes.Policy> | undefined,
    policyTagList: OnyxEntry<OnyxTypes.PolicyTagList> | undefined,
    policyCategories: OnyxEntry<OnyxTypes.PolicyCategories> | undefined,
    payeeEmail = currentUserEmail,
    payeeAccountID = userAccountID,
    moneyRequestReportID = '',
    linkedTrackedExpenseReportAction?: OnyxTypes.ReportAction,
    existingTransactionID?: string,
): TrackExpenseInformation | EmptyObject {
    const isPolicyExpenseChat = participant.isPolicyExpenseChat;

    // STEP 1: Get existing chat report
    let chatReport = !isEmptyObject(parentChatReport) && parentChatReport?.reportID ? parentChatReport : null;

    // The chatReport always exists, and we can get it from Onyx if chatReport is null.
    if (!chatReport) {
        chatReport = allReports?.[`${ONYXKEYS.COLLECTION.REPORT}${participant.reportID}`] ?? null;
    }

    // If we still don't have a report, it likely doesn't exist, and we will early return here as it should not happen
    // Maybe later, we can build an optimistic selfDM chat.
    if (!chatReport) {
        return {};
    }

    // STEP 2: If not in the self-DM flow, we need to use the money request report.
    // For this, first use the chatReport.iouReportID property. Build a new optimistic money request report if needed.
    const shouldUseMoneyReport = !!isPolicyExpenseChat;

    let iouReport: OnyxEntry<OnyxTypes.Report> = null;
    let shouldCreateNewMoneyRequestReport = false;

    if (shouldUseMoneyReport) {
        if (moneyRequestReportID) {
            iouReport = allReports?.[`${ONYXKEYS.COLLECTION.REPORT}${moneyRequestReportID}`] ?? null;
        } else {
            iouReport = allReports?.[`${ONYXKEYS.COLLECTION.REPORT}${chatReport.iouReportID}`] ?? null;
        }

        shouldCreateNewMoneyRequestReport = ReportUtils.shouldCreateNewMoneyRequestReport(iouReport, chatReport);
        if (!iouReport || shouldCreateNewMoneyRequestReport) {
            iouReport = ReportUtils.buildOptimisticExpenseReport(chatReport.reportID, chatReport.policyID ?? '', payeeAccountID, amount, currency, false);
        } else {
            iouReport = {...iouReport};
            if (iouReport?.currency === currency && typeof iouReport.total === 'number' && typeof iouReport.nonReimbursableTotal === 'number') {
                // Because of the Expense reports are stored as negative values, we subtract the total from the amount
                iouReport.total -= amount;
                iouReport.nonReimbursableTotal -= amount;
            }
        }
    }

    // If shouldUseMoneyReport is true, the iouReport was defined.
    // But we'll use the `shouldUseMoneyReport && iouReport` check further instead of `shouldUseMoneyReport` to avoid TS errors.

    // STEP 3: Build optimistic receipt and transaction
    const receiptObject: Receipt = {};
    let filename;
    if (receipt?.source) {
        receiptObject.source = receipt.source;
        receiptObject.state = receipt.state ?? CONST.IOU.RECEIPT_STATE.SCANREADY;
        filename = receipt.name;
    }
    const existingTransaction = allTransactionDrafts[`${ONYXKEYS.COLLECTION.TRANSACTION_DRAFT}${existingTransactionID ?? CONST.IOU.OPTIMISTIC_TRANSACTION_ID}`];
    const isDistanceRequest = existingTransaction && existingTransaction.iouRequestType === CONST.IOU.REQUEST_TYPE.DISTANCE;
    let optimisticTransaction = TransactionUtils.buildOptimisticTransaction(
        ReportUtils.isExpenseReport(iouReport) ? -amount : amount,
        currency,
        shouldUseMoneyReport && iouReport ? iouReport.reportID : '0',
        comment,
        created,
        '',
        '',
        merchant,
        receiptObject,
        filename,
        existingTransactionID ?? null,
        category,
        tag,
        billable,
        isDistanceRequest ? {waypoints: CONST.RED_BRICK_ROAD_PENDING_ACTION.ADD} : undefined,
        false,
    );

    // If there is an existing transaction (which is the case for distance requests), then the data from the existing transaction
    // needs to be manually merged into the optimistic transaction. This is because buildOnyxDataForMoneyRequest() uses `Onyx.set()` for the transaction
    // data. This is a big can of worms to change it to `Onyx.merge()` as explored in https://expensify.slack.com/archives/C05DWUDHVK7/p1692139468252109.
    // I want to clean this up at some point, but it's possible this will live in the code for a while so I've created https://github.com/Expensify/App/issues/25417
    // to remind me to do this.
    if (isDistanceRequest) {
        optimisticTransaction = fastMerge(existingTransaction, optimisticTransaction, false);
    }

    // STEP 4: Build optimistic reportActions. We need:
    // 1. CREATED action for the iouReport (if tracking in the Expense chat)
    // 2. IOU action for the iouReport (if tracking in the Expense chat), otherwise – for chatReport
    // 3. The transaction thread, which requires the iouAction, and CREATED action for the transaction thread
    // 4. REPORTPREVIEW action for the chatReport (if tracking in the Expense chat)
    const [, optimisticCreatedActionForIOUReport, iouAction, optimisticTransactionThread, optimisticCreatedActionForTransactionThread] = ReportUtils.buildOptimisticMoneyRequestEntities(
        shouldUseMoneyReport && iouReport ? iouReport : chatReport,
        CONST.IOU.REPORT_ACTION_TYPE.TRACK,
        amount,
        currency,
        comment,
        payeeEmail,
        [participant],
        optimisticTransaction.transactionID,
        undefined,
        false,
        false,
        receiptObject,
        false,
        !shouldUseMoneyReport,
        linkedTrackedExpenseReportAction?.childReportID,
        linkedTrackedExpenseReportAction,
    );

    let reportPreviewAction: OnyxEntry<OnyxTypes.ReportAction> = null;
    if (shouldUseMoneyReport && iouReport) {
        reportPreviewAction = shouldCreateNewMoneyRequestReport ? null : getReportPreviewAction(chatReport.reportID, iouReport.reportID);

        if (reportPreviewAction) {
            reportPreviewAction = ReportUtils.updateReportPreview(iouReport, reportPreviewAction, false, comment, optimisticTransaction);
        } else {
            reportPreviewAction = ReportUtils.buildOptimisticReportPreview(chatReport, iouReport, comment, optimisticTransaction);
            // Generated ReportPreview action is a parent report action of the iou report.
            // We are setting the iou report's parentReportActionID to display subtitle correctly in IOU page when offline.
            iouReport.parentReportActionID = reportPreviewAction.reportActionID;
        }
    }

    // STEP 5: Build Onyx Data
    const [optimisticData, successData, failureData] = buildOnyxDataForTrackExpense(
        chatReport,
        iouReport,
        optimisticTransaction,
        optimisticCreatedActionForIOUReport,
        iouAction,
        reportPreviewAction,
        optimisticTransactionThread ?? {},
        (optimisticCreatedActionForTransactionThread as OptimisticCreatedReportAction) ?? {}, // Add type assertion here
        shouldCreateNewMoneyRequestReport,
        policy,
        policyTagList,
        policyCategories,
    );

    return {
        chatReport,
        iouReport: iouReport ?? undefined,
        transaction: optimisticTransaction,
        iouAction,
        createdChatReportActionID: '0',
        createdIOUReportActionID: shouldCreateNewMoneyRequestReport ? optimisticCreatedActionForIOUReport.reportActionID : '0',
        reportPreviewAction: reportPreviewAction ?? undefined,
        transactionThreadReportID: optimisticTransactionThread.reportID,
        createdReportActionIDForThread: optimisticCreatedActionForTransactionThread.reportActionID,
        onyxData: {
            optimisticData,
            successData,
            failureData,
        },
    };
}

/** Requests money based on a distance (e.g. mileage from a map) */
function createDistanceRequest(
    report: OnyxEntry<OnyxTypes.Report>,
    participant: Participant,
    comment: string,
    created: string,
    category: string | undefined,
    tag: string | undefined,
    amount: number,
    currency: string,
    merchant: string,
    billable: boolean | undefined,
    validWaypoints: WaypointCollection,
    policy: OnyxEntry<OnyxTypes.Policy>,
    policyTagList: OnyxEntry<OnyxTypes.PolicyTagList>,
    policyCategories: OnyxEntry<OnyxTypes.PolicyCategories>,
) {
    // If the report is an iou or expense report, we should get the linked chat report to be passed to the getMoneyRequestInformation function
    const isMoneyRequestReport = ReportUtils.isMoneyRequestReport(report);
    const currentChatReport = isMoneyRequestReport ? ReportUtils.getReport(report?.chatReportID) : report;
    const moneyRequestReportID = isMoneyRequestReport ? report?.reportID : '';
    const currentCreated = DateUtils.enrichMoneyRequestTimestamp(created);

    const optimisticReceipt: Receipt = {
        source: ReceiptGeneric as ReceiptSource,
        state: CONST.IOU.RECEIPT_STATE.OPEN,
    };
    const {
        iouReport,
        chatReport,
        transaction,
        iouAction,
        createdChatReportActionID,
        createdIOUReportActionID,
        reportPreviewAction,
        transactionThreadReportID,
        createdReportActionIDForThread,
        payerEmail,
        onyxData,
    } = getMoneyRequestInformation(
        currentChatReport,
        participant,
        comment,
        amount,
        currency,
        currentCreated,
        merchant,
        optimisticReceipt,
        undefined,
        category,
        tag,
        billable,
        policy,
        policyTagList,
        policyCategories,
        userAccountID,
        currentUserEmail,
        moneyRequestReportID,
    );

    const activeReportID = isMoneyRequestReport ? report?.reportID ?? '' : chatReport.reportID;
    const parameters: CreateDistanceRequestParams = {
        comment,
        iouReportID: iouReport.reportID,
        chatReportID: chatReport.reportID,
        transactionID: transaction.transactionID,
        reportActionID: iouAction.reportActionID,
        createdChatReportActionID,
        createdIOUReportActionID,
        reportPreviewReportActionID: reportPreviewAction.reportActionID,
        waypoints: JSON.stringify(validWaypoints),
        created: currentCreated,
        category,
        tag,
        billable,
        transactionThreadReportID,
        createdReportActionIDForThread,
        payerEmail,
    };

    API.write(WRITE_COMMANDS.CREATE_DISTANCE_REQUEST, parameters, onyxData);
    Navigation.dismissModal(activeReportID);
    Report.notifyNewAction(activeReportID, userAccountID);
}

/**
 * Compute the diff amount when we update the transaction
 */
function calculateDiffAmount(iouReport: OnyxEntry<OnyxTypes.Report>, updatedTransaction: OnyxEntry<OnyxTypes.Transaction>, transaction: OnyxEntry<OnyxTypes.Transaction>): number {
    if (!iouReport) {
        return 0;
    }
    const isExpenseReport = ReportUtils.isExpenseReport(iouReport);
    const updatedCurrency = TransactionUtils.getCurrency(updatedTransaction);
    const currentCurrency = TransactionUtils.getCurrency(transaction);

    const currentAmount = TransactionUtils.getAmount(transaction, isExpenseReport);
    const updatedAmount = TransactionUtils.getAmount(updatedTransaction, isExpenseReport);

    if (updatedCurrency === iouReport?.currency && currentCurrency !== iouReport?.currency) {
        // Add the diff to the total if we change the currency from a different currency to the currency of the IOU report
        return updatedAmount;
    }
    if (updatedCurrency !== iouReport?.currency && currentCurrency === iouReport?.currency) {
        // Subtract the diff from the total if we change the currency from the currency of IOU report to a different currency
        return -updatedAmount;
    }
    if (updatedCurrency === iouReport?.currency && updatedAmount !== currentAmount) {
        // Calculate the diff between the updated amount and the current amount if we change the amount and the currency of the transaction is the currency of the report
        return updatedAmount - currentAmount;
    }

    return 0;
}

/**
 * @param transactionID
 * @param transactionThreadReportID
 * @param transactionChanges
 * @param [transactionChanges.created] Present when updated the date field
 * @param policy  May be undefined, an empty object, or an object matching the Policy type (src/types/onyx/Policy.ts)
 * @param policyTagList
 * @param policyCategories
 * @param onlyIncludeChangedFields
 *               When 'true', then the returned params will only include the transaction details for the fields that were changed.
 *               When `false`, then the returned params will include all the transaction details, regardless of which fields were changed.
 *               This setting is necessary while the UpdateDistanceRequest API is refactored to be fully 1:1:1 in https://github.com/Expensify/App/issues/28358
 */
function getUpdateMoneyRequestParams(
    transactionID: string,
    transactionThreadReportID: string,
    transactionChanges: TransactionChanges,
    policy: OnyxEntry<OnyxTypes.Policy>,
    policyTagList: OnyxEntry<OnyxTypes.PolicyTagList>,
    policyCategories: OnyxEntry<OnyxTypes.PolicyCategories>,
    onlyIncludeChangedFields: boolean,
): UpdateMoneyRequestData {
    const optimisticData: OnyxUpdate[] = [];
    const successData: OnyxUpdate[] = [];
    const failureData: OnyxUpdate[] = [];

    // Step 1: Set any "pending fields" (ones updated while the user was offline) to have error messages in the failureData
    const pendingFields = Object.fromEntries(Object.keys(transactionChanges).map((key) => [key, CONST.RED_BRICK_ROAD_PENDING_ACTION.UPDATE]));
    const clearedPendingFields = Object.fromEntries(Object.keys(transactionChanges).map((key) => [key, null]));
    const errorFields = Object.fromEntries(Object.keys(pendingFields).map((key) => [key, {[DateUtils.getMicroseconds()]: Localize.translateLocal('iou.error.genericEditFailureMessage')}]));

    // Step 2: Get all the collections being updated
    const transactionThread = allReports?.[`${ONYXKEYS.COLLECTION.REPORT}${transactionThreadReportID}`] ?? null;
    const transaction = allTransactions?.[`${ONYXKEYS.COLLECTION.TRANSACTION}${transactionID}`];
    const iouReport = allReports?.[`${ONYXKEYS.COLLECTION.REPORT}${transactionThread?.parentReportID}`] ?? null;
    const isFromExpenseReport = ReportUtils.isExpenseReport(iouReport);
    const isScanning = TransactionUtils.hasReceipt(transaction) && TransactionUtils.isReceiptBeingScanned(transaction);
    let updatedTransaction = transaction ? TransactionUtils.getUpdatedTransaction(transaction, transactionChanges, isFromExpenseReport) : null;
    const transactionDetails = ReportUtils.getTransactionDetails(updatedTransaction);

    if (transactionDetails?.waypoints) {
        // This needs to be a JSON string since we're sending this to the MapBox API
        transactionDetails.waypoints = JSON.stringify(transactionDetails.waypoints);
    }

    const dataToIncludeInParams: Partial<TransactionDetails> | undefined = onlyIncludeChangedFields
        ? Object.fromEntries(Object.entries(transactionDetails ?? {}).filter(([key]) => Object.keys(transactionChanges).includes(key)))
        : transactionDetails;

    const params: UpdateMoneyRequestParams = {
        ...dataToIncludeInParams,
        reportID: iouReport?.reportID,
        transactionID,
    };

    const hasPendingWaypoints = 'waypoints' in transactionChanges;
    if (transaction && updatedTransaction && hasPendingWaypoints) {
        updatedTransaction = {
            ...updatedTransaction,
            amount: CONST.IOU.DEFAULT_AMOUNT,
            modifiedAmount: CONST.IOU.DEFAULT_AMOUNT,
            modifiedMerchant: Localize.translateLocal('iou.routePending'),
        };

        // Delete the draft transaction when editing waypoints when the server responds successfully and there are no errors
        successData.push({
            onyxMethod: Onyx.METHOD.SET,
            key: `${ONYXKEYS.COLLECTION.TRANSACTION_DRAFT}${transactionID}`,
            value: null,
        });

        // Revert the transaction's amount to the original value on failure.
        // The IOU Report will be fully reverted in the failureData further below.
        failureData.push({
            onyxMethod: Onyx.METHOD.MERGE,
            key: `${ONYXKEYS.COLLECTION.TRANSACTION}${transactionID}`,
            value: {
                amount: transaction.amount,
                modifiedAmount: transaction.modifiedAmount,
                modifiedMerchant: transaction.modifiedMerchant,
            },
        });
    }

    // Step 3: Build the modified expense report actions
    // We don't create a modified report action if we're updating the waypoints,
    // since there isn't actually any optimistic data we can create for them and the report action is created on the server
    // with the response from the MapBox API
    const updatedReportAction = ReportUtils.buildOptimisticModifiedExpenseReportAction(transactionThread, transaction, transactionChanges, isFromExpenseReport, policy);
    if (!hasPendingWaypoints) {
        params.reportActionID = updatedReportAction.reportActionID;

        optimisticData.push({
            onyxMethod: Onyx.METHOD.MERGE,
            key: `${ONYXKEYS.COLLECTION.REPORT_ACTIONS}${transactionThread?.reportID}`,
            value: {
                [updatedReportAction.reportActionID]: updatedReportAction as OnyxTypes.ReportAction,
            },
        });
        successData.push({
            onyxMethod: Onyx.METHOD.MERGE,
            key: `${ONYXKEYS.COLLECTION.REPORT_ACTIONS}${transactionThread?.reportID}`,
            value: {
                [updatedReportAction.reportActionID]: {pendingAction: null},
            },
        });
        failureData.push({
            onyxMethod: Onyx.METHOD.MERGE,
            key: `${ONYXKEYS.COLLECTION.REPORT_ACTIONS}${transactionThread?.reportID}`,
            value: {
                [updatedReportAction.reportActionID]: {
                    ...(updatedReportAction as OnyxTypes.ReportAction),
                    errors: ErrorUtils.getMicroSecondOnyxError('iou.error.genericEditFailureMessage'),
                },
            },
        });
    }

    // Step 4: Compute the IOU total and update the report preview message (and report header) so LHN amount owed is correct.
    const diff = calculateDiffAmount(iouReport, updatedTransaction, transaction);

    let updatedMoneyRequestReport: OnyxTypes.Report | EmptyObject;
    if (!iouReport) {
        updatedMoneyRequestReport = {};
    } else if (ReportUtils.isExpenseReport(iouReport) && typeof iouReport.total === 'number') {
        // For expense report, the amount is negative, so we should subtract total from diff
        updatedMoneyRequestReport = {
            ...iouReport,
            total: iouReport.total - diff,
        };
    } else {
        updatedMoneyRequestReport = IOUUtils.updateIOUOwnerAndTotal(iouReport, updatedReportAction.actorAccountID ?? -1, diff, TransactionUtils.getCurrency(transaction), false, true);
    }

    updatedMoneyRequestReport.cachedTotal = CurrencyUtils.convertToDisplayString(updatedMoneyRequestReport.total, transactionDetails?.currency);

    optimisticData.push(
        {
            onyxMethod: Onyx.METHOD.MERGE,
            key: `${ONYXKEYS.COLLECTION.REPORT}${iouReport?.reportID}`,
            value: updatedMoneyRequestReport,
        },
        {
            onyxMethod: Onyx.METHOD.MERGE,
            key: `${ONYXKEYS.COLLECTION.REPORT}${iouReport?.parentReportID}`,
            value: ReportUtils.getOutstandingChildRequest(updatedMoneyRequestReport),
        },
    );
    successData.push({
        onyxMethod: Onyx.METHOD.MERGE,
        key: `${ONYXKEYS.COLLECTION.REPORT}${iouReport?.reportID}`,
        value: {pendingAction: null},
    });

    // Optimistically modify the transaction and the transaction thread
    optimisticData.push({
        onyxMethod: Onyx.METHOD.MERGE,
        key: `${ONYXKEYS.COLLECTION.TRANSACTION}${transactionID}`,
        value: {
            ...updatedTransaction,
            pendingFields,
            isLoading: hasPendingWaypoints,
            errorFields: null,
        },
    });

    optimisticData.push({
        onyxMethod: Onyx.METHOD.MERGE,
        key: `${ONYXKEYS.COLLECTION.REPORT}${transactionThreadReportID}`,
        value: {
            lastActorAccountID: updatedReportAction.actorAccountID,
        },
    });

    if (isScanning && ('amount' in transactionChanges || 'currency' in transactionChanges)) {
        optimisticData.push(
            {
                onyxMethod: Onyx.METHOD.MERGE,
                key: `${ONYXKEYS.COLLECTION.REPORT_ACTIONS}${iouReport?.reportID}`,
                value: {
                    [transactionThread?.parentReportActionID ?? '']: {
                        whisperedToAccountIDs: [],
                    },
                },
            },
            {
                onyxMethod: Onyx.METHOD.MERGE,
                key: `${ONYXKEYS.COLLECTION.REPORT_ACTIONS}${iouReport?.parentReportID}`,
                value: {
                    [iouReport?.parentReportActionID ?? '']: {
                        whisperedToAccountIDs: [],
                    },
                },
            },
        );
    }

    // Update recently used categories if the category is changed
    if ('category' in transactionChanges) {
        const optimisticPolicyRecentlyUsedCategories = Policy.buildOptimisticPolicyRecentlyUsedCategories(iouReport?.policyID, transactionChanges.category);
        if (optimisticPolicyRecentlyUsedCategories.length) {
            optimisticData.push({
                onyxMethod: Onyx.METHOD.SET,
                key: `${ONYXKEYS.COLLECTION.POLICY_RECENTLY_USED_CATEGORIES}${iouReport?.policyID}`,
                value: optimisticPolicyRecentlyUsedCategories,
            });
        }
    }

    // Update recently used categories if the tag is changed
    if ('tag' in transactionChanges) {
        const optimisticPolicyRecentlyUsedTags = Policy.buildOptimisticPolicyRecentlyUsedTags(iouReport?.policyID, transactionChanges.tag);
        if (!isEmptyObject(optimisticPolicyRecentlyUsedTags)) {
            optimisticData.push({
                onyxMethod: Onyx.METHOD.MERGE,
                key: `${ONYXKEYS.COLLECTION.POLICY_RECENTLY_USED_TAGS}${iouReport?.policyID}`,
                value: optimisticPolicyRecentlyUsedTags,
            });
        }
    }

    // Clear out the error fields and loading states on success
    successData.push({
        onyxMethod: Onyx.METHOD.MERGE,
        key: `${ONYXKEYS.COLLECTION.TRANSACTION}${transactionID}`,
        value: {
            pendingFields: clearedPendingFields,
            isLoading: false,
            errorFields: null,
        },
    });

    // Clear out loading states, pending fields, and add the error fields
    failureData.push({
        onyxMethod: Onyx.METHOD.MERGE,
        key: `${ONYXKEYS.COLLECTION.TRANSACTION}${transactionID}`,
        value: {
            pendingFields: clearedPendingFields,
            isLoading: false,
            errorFields,
        },
    });

    if (iouReport) {
        // Reset the iouReport to its original state
        failureData.push({
            onyxMethod: Onyx.METHOD.MERGE,
            key: `${ONYXKEYS.COLLECTION.REPORT}${iouReport.reportID}`,
            value: iouReport,
        });
    }

    if (policy && PolicyUtils.isPaidGroupPolicy(policy) && updatedTransaction) {
        const currentTransactionViolations = allTransactionViolations[`${ONYXKEYS.COLLECTION.TRANSACTION_VIOLATIONS}${transactionID}`] ?? [];
        optimisticData.push(
            ViolationsUtils.getViolationsOnyxData(
                updatedTransaction,
                currentTransactionViolations,
                !!policy.requiresTag,
                policyTagList ?? {},
                !!policy.requiresCategory,
                policyCategories ?? {},
            ),
        );
        failureData.push({
            onyxMethod: Onyx.METHOD.MERGE,
            key: `${ONYXKEYS.COLLECTION.TRANSACTION_VIOLATIONS}${transactionID}`,
            value: currentTransactionViolations,
        });
    }

    // Reset the transaction thread to its original state
    failureData.push({
        onyxMethod: Onyx.METHOD.MERGE,
        key: `${ONYXKEYS.COLLECTION.REPORT}${transactionThreadReportID}`,
        value: transactionThread,
    });

    return {
        params,
        onyxData: {optimisticData, successData, failureData},
    };
}

/**
 * @param transactionID
 * @param transactionThreadReportID
 * @param transactionChanges
 * @param [transactionChanges.created] Present when updated the date field
 * @param onlyIncludeChangedFields
 *               When 'true', then the returned params will only include the transaction details for the fields that were changed.
 *               When `false`, then the returned params will include all the transaction details, regardless of which fields were changed.
 *               This setting is necessary while the UpdateDistanceRequest API is refactored to be fully 1:1:1 in https://github.com/Expensify/App/issues/28358
 */
function getUpdateTrackExpenseParams(
    transactionID: string,
    transactionThreadReportID: string,
    transactionChanges: TransactionChanges,
    onlyIncludeChangedFields: boolean,
    policy: OnyxEntry<OnyxTypes.Policy>,
): UpdateMoneyRequestData {
    const optimisticData: OnyxUpdate[] = [];
    const successData: OnyxUpdate[] = [];
    const failureData: OnyxUpdate[] = [];

    // Step 1: Set any "pending fields" (ones updated while the user was offline) to have error messages in the failureData
    const pendingFields = Object.fromEntries(Object.keys(transactionChanges).map((key) => [key, CONST.RED_BRICK_ROAD_PENDING_ACTION.UPDATE]));
    const clearedPendingFields = Object.fromEntries(Object.keys(transactionChanges).map((key) => [key, null]));
    const errorFields = Object.fromEntries(Object.keys(pendingFields).map((key) => [key, {[DateUtils.getMicroseconds()]: Localize.translateLocal('iou.error.genericEditFailureMessage')}]));

    // Step 2: Get all the collections being updated
    const transactionThread = allReports?.[`${ONYXKEYS.COLLECTION.REPORT}${transactionThreadReportID}`] ?? null;
    const transaction = allTransactions?.[`${ONYXKEYS.COLLECTION.TRANSACTION}${transactionID}`];
    const chatReport = allReports?.[`${ONYXKEYS.COLLECTION.REPORT}${transactionThread?.parentReportID}`] ?? null;
    const isScanning = TransactionUtils.hasReceipt(transaction) && TransactionUtils.isReceiptBeingScanned(transaction);
    let updatedTransaction = transaction ? TransactionUtils.getUpdatedTransaction(transaction, transactionChanges, false) : null;
    const transactionDetails = ReportUtils.getTransactionDetails(updatedTransaction);

    if (transactionDetails?.waypoints) {
        // This needs to be a JSON string since we're sending this to the MapBox API
        transactionDetails.waypoints = JSON.stringify(transactionDetails.waypoints);
    }

    const dataToIncludeInParams: Partial<TransactionDetails> | undefined = onlyIncludeChangedFields
        ? Object.fromEntries(Object.entries(transactionDetails ?? {}).filter(([key]) => Object.keys(transactionChanges).includes(key)))
        : transactionDetails;

    const params: UpdateMoneyRequestParams = {
        ...dataToIncludeInParams,
        reportID: chatReport?.reportID,
        transactionID,
    };

    const hasPendingWaypoints = 'waypoints' in transactionChanges;
    if (transaction && updatedTransaction && hasPendingWaypoints) {
        updatedTransaction = {
            ...updatedTransaction,
            amount: CONST.IOU.DEFAULT_AMOUNT,
            modifiedAmount: CONST.IOU.DEFAULT_AMOUNT,
            modifiedMerchant: Localize.translateLocal('iou.routePending'),
        };

        // Delete the draft transaction when editing waypoints when the server responds successfully and there are no errors
        successData.push({
            onyxMethod: Onyx.METHOD.SET,
            key: `${ONYXKEYS.COLLECTION.TRANSACTION_DRAFT}${transactionID}`,
            value: null,
        });

        // Revert the transaction's amount to the original value on failure.
        // The IOU Report will be fully reverted in the failureData further below.
        failureData.push({
            onyxMethod: Onyx.METHOD.MERGE,
            key: `${ONYXKEYS.COLLECTION.TRANSACTION}${transactionID}`,
            value: {
                amount: transaction.amount,
                modifiedAmount: transaction.modifiedAmount,
                modifiedMerchant: transaction.modifiedMerchant,
            },
        });
    }

    // Step 3: Build the modified expense report actions
    // We don't create a modified report action if we're updating the waypoints,
    // since there isn't actually any optimistic data we can create for them and the report action is created on the server
    // with the response from the MapBox API
    const updatedReportAction = ReportUtils.buildOptimisticModifiedExpenseReportAction(transactionThread, transaction, transactionChanges, false, policy);
    if (!hasPendingWaypoints) {
        params.reportActionID = updatedReportAction.reportActionID;

        optimisticData.push({
            onyxMethod: Onyx.METHOD.MERGE,
            key: `${ONYXKEYS.COLLECTION.REPORT_ACTIONS}${transactionThread?.reportID}`,
            value: {
                [updatedReportAction.reportActionID]: updatedReportAction as OnyxTypes.ReportAction,
            },
        });
        successData.push({
            onyxMethod: Onyx.METHOD.MERGE,
            key: `${ONYXKEYS.COLLECTION.REPORT_ACTIONS}${transactionThread?.reportID}`,
            value: {
                [updatedReportAction.reportActionID]: {pendingAction: null},
            },
        });
        failureData.push({
            onyxMethod: Onyx.METHOD.MERGE,
            key: `${ONYXKEYS.COLLECTION.REPORT_ACTIONS}${transactionThread?.reportID}`,
            value: {
                [updatedReportAction.reportActionID]: {
                    ...(updatedReportAction as OnyxTypes.ReportAction),
                    errors: ErrorUtils.getMicroSecondOnyxError('iou.error.genericEditFailureMessage'),
                },
            },
        });
    }

    // Step 4: Update the report preview message (and report header) so LHN amount tracked is correct.
    // Optimistically modify the transaction and the transaction thread
    optimisticData.push({
        onyxMethod: Onyx.METHOD.MERGE,
        key: `${ONYXKEYS.COLLECTION.TRANSACTION}${transactionID}`,
        value: {
            ...updatedTransaction,
            pendingFields,
            isLoading: hasPendingWaypoints,
            errorFields: null,
        },
    });

    optimisticData.push({
        onyxMethod: Onyx.METHOD.MERGE,
        key: `${ONYXKEYS.COLLECTION.REPORT}${transactionThreadReportID}`,
        value: {
            lastActorAccountID: updatedReportAction.actorAccountID,
        },
    });

    if (isScanning && ('amount' in transactionChanges || 'currency' in transactionChanges)) {
        optimisticData.push({
            onyxMethod: Onyx.METHOD.MERGE,
            key: `${ONYXKEYS.COLLECTION.REPORT_ACTIONS}${chatReport?.reportID}`,
            value: {
                [transactionThread?.parentReportActionID ?? '']: {
                    whisperedToAccountIDs: [],
                },
            },
        });
    }

    // Clear out the error fields and loading states on success
    successData.push({
        onyxMethod: Onyx.METHOD.MERGE,
        key: `${ONYXKEYS.COLLECTION.TRANSACTION}${transactionID}`,
        value: {
            pendingFields: clearedPendingFields,
            isLoading: false,
            errorFields: null,
        },
    });

    // Clear out loading states, pending fields, and add the error fields
    failureData.push({
        onyxMethod: Onyx.METHOD.MERGE,
        key: `${ONYXKEYS.COLLECTION.TRANSACTION}${transactionID}`,
        value: {
            pendingFields: clearedPendingFields,
            isLoading: false,
            errorFields,
        },
    });

    // Reset the transaction thread to its original state
    failureData.push({
        onyxMethod: Onyx.METHOD.MERGE,
        key: `${ONYXKEYS.COLLECTION.REPORT}${transactionThreadReportID}`,
        value: transactionThread,
    });

    return {
        params,
        onyxData: {optimisticData, successData, failureData},
    };
}

/** Updates the created date of a money request */
function updateMoneyRequestDate(
    transactionID: string,
    transactionThreadReportID: string,
    value: string,
    policy: OnyxEntry<OnyxTypes.Policy>,
    policyTags: OnyxEntry<OnyxTypes.PolicyTagList>,
    policyCategories: OnyxEntry<OnyxTypes.PolicyCategories>,
) {
    const transactionChanges: TransactionChanges = {
        created: value,
    };
    const transactionThreadReport = allReports?.[`${ONYXKEYS.COLLECTION.REPORT}${transactionThreadReportID}`] ?? null;
    let data: UpdateMoneyRequestData;
    if (ReportUtils.isTrackExpenseReport(transactionThreadReport)) {
        data = getUpdateTrackExpenseParams(transactionID, transactionThreadReportID, transactionChanges, true, policy);
    } else {
        data = getUpdateMoneyRequestParams(transactionID, transactionThreadReportID, transactionChanges, policy, policyTags, policyCategories, true);
    }
    const {params, onyxData} = data;
    API.write(WRITE_COMMANDS.UPDATE_MONEY_REQUEST_DATE, params, onyxData);
}

/** Updates the billable field of a money request */
function updateMoneyRequestBillable(
    transactionID: string,
    transactionThreadReportID: string,
    value: boolean,
    policy: OnyxEntry<OnyxTypes.Policy>,
    policyTagList: OnyxEntry<OnyxTypes.PolicyTagList>,
    policyCategories: OnyxEntry<OnyxTypes.PolicyCategories>,
) {
    const transactionChanges: TransactionChanges = {
        billable: value,
    };
    const {params, onyxData} = getUpdateMoneyRequestParams(transactionID, transactionThreadReportID, transactionChanges, policy, policyTagList, policyCategories, true);
    API.write(WRITE_COMMANDS.UPDATE_MONEY_REQUEST_BILLABLE, params, onyxData);
}

/** Updates the merchant field of a money request */
function updateMoneyRequestMerchant(
    transactionID: string,
    transactionThreadReportID: string,
    value: string,
    policy: OnyxEntry<OnyxTypes.Policy>,
    policyTagList: OnyxEntry<OnyxTypes.PolicyTagList>,
    policyCategories: OnyxEntry<OnyxTypes.PolicyCategories>,
) {
    const transactionChanges: TransactionChanges = {
        merchant: value,
    };
    const transactionThreadReport = allReports?.[`${ONYXKEYS.COLLECTION.REPORT}${transactionThreadReportID}`] ?? null;
    let data: UpdateMoneyRequestData;
    if (ReportUtils.isTrackExpenseReport(transactionThreadReport)) {
        data = getUpdateTrackExpenseParams(transactionID, transactionThreadReportID, transactionChanges, true, policy);
    } else {
        data = getUpdateMoneyRequestParams(transactionID, transactionThreadReportID, transactionChanges, policy, policyTagList, policyCategories, true);
    }
    const {params, onyxData} = data;
    API.write(WRITE_COMMANDS.UPDATE_MONEY_REQUEST_MERCHANT, params, onyxData);
}

/** Updates the tag of a money request */
function updateMoneyRequestTag(
    transactionID: string,
    transactionThreadReportID: string,
    tag: string,
    policy: OnyxEntry<OnyxTypes.Policy>,
    policyTagList: OnyxEntry<OnyxTypes.PolicyTagList>,
    policyCategories: OnyxEntry<OnyxTypes.PolicyCategories>,
) {
    const transactionChanges: TransactionChanges = {
        tag,
    };
    const {params, onyxData} = getUpdateMoneyRequestParams(transactionID, transactionThreadReportID, transactionChanges, policy, policyTagList, policyCategories, true);
    API.write(WRITE_COMMANDS.UPDATE_MONEY_REQUEST_TAG, params, onyxData);
}

/** Updates the created tax amount of a money request */
function updateMoneyRequestTaxAmount(
    transactionID: string,
    optimisticReportActionID: string,
    taxAmount: number,
    policy: OnyxEntry<OnyxTypes.Policy>,
    policyTagList: OnyxEntry<OnyxTypes.PolicyTagList>,
    policyCategories: OnyxEntry<OnyxTypes.PolicyCategories>,
) {
    const transactionChanges = {
        taxAmount,
    };
    const {params, onyxData} = getUpdateMoneyRequestParams(transactionID, optimisticReportActionID, transactionChanges, policy, policyTagList, policyCategories, true);
    API.write('UpdateMoneyRequestTaxAmount', params, onyxData);
}

/** Updates the created tax rate of a money request */
function updateMoneyRequestTaxRate(
    transactionID: string,
    optimisticReportActionID: string,
    taxCode: string,
    policy: OnyxEntry<OnyxTypes.Policy>,
    policyTagList: OnyxEntry<OnyxTypes.PolicyTagList>,
    policyCategories: OnyxEntry<OnyxTypes.PolicyCategories>,
) {
    const transactionChanges = {
        taxCode,
    };
    const {params, onyxData} = getUpdateMoneyRequestParams(transactionID, optimisticReportActionID, transactionChanges, policy, policyTagList, policyCategories, true);
    API.write('UpdateMoneyRequestTaxRate', params, onyxData);
}

type UpdateMoneyRequestDistanceParams = {
    transactionID: string;
    transactionThreadReportID: string;
    waypoints: WaypointCollection;
    policy?: OnyxEntry<OnyxTypes.Policy>;
    policyTagList?: OnyxEntry<OnyxTypes.PolicyTagList>;
    policyCategories?: OnyxEntry<OnyxTypes.PolicyCategories>;
};

/** Updates the waypoints of a distance money request */
function updateMoneyRequestDistance({
    transactionID,
    transactionThreadReportID,
    waypoints,
    policy = {} as OnyxTypes.Policy,
    policyTagList = {},
    policyCategories = {},
}: UpdateMoneyRequestDistanceParams) {
    const transactionChanges: TransactionChanges = {
        waypoints,
    };
    const transactionThreadReport = allReports?.[`${ONYXKEYS.COLLECTION.REPORT}${transactionThreadReportID}`] ?? null;
    let data: UpdateMoneyRequestData;
    if (ReportUtils.isTrackExpenseReport(transactionThreadReport)) {
        data = getUpdateTrackExpenseParams(transactionID, transactionThreadReportID, transactionChanges, true, policy);
    } else {
        data = getUpdateMoneyRequestParams(transactionID, transactionThreadReportID, transactionChanges, policy, policyTagList, policyCategories, true);
    }
    const {params, onyxData} = data;
    API.write(WRITE_COMMANDS.UPDATE_MONEY_REQUEST_DISTANCE, params, onyxData);
}

/** Updates the category of a money request */
function updateMoneyRequestCategory(
    transactionID: string,
    transactionThreadReportID: string,
    category: string,
    policy: OnyxEntry<OnyxTypes.Policy>,
    policyTagList: OnyxEntry<OnyxTypes.PolicyTagList>,
    policyCategories: OnyxEntry<OnyxTypes.PolicyCategories>,
) {
    const transactionChanges: TransactionChanges = {
        category,
    };
    const {params, onyxData} = getUpdateMoneyRequestParams(transactionID, transactionThreadReportID, transactionChanges, policy, policyTagList, policyCategories, true);
    API.write(WRITE_COMMANDS.UPDATE_MONEY_REQUEST_CATEGORY, params, onyxData);
}

/** Updates the description of a money request */
function updateMoneyRequestDescription(
    transactionID: string,
    transactionThreadReportID: string,
    comment: string,
    policy: OnyxEntry<OnyxTypes.Policy>,
    policyTagList: OnyxEntry<OnyxTypes.PolicyTagList>,
    policyCategories: OnyxEntry<OnyxTypes.PolicyCategories>,
) {
    const transactionChanges: TransactionChanges = {
        comment,
    };
    const transactionThreadReport = allReports?.[`${ONYXKEYS.COLLECTION.REPORT}${transactionThreadReportID}`] ?? null;
    let data: UpdateMoneyRequestData;
    if (ReportUtils.isTrackExpenseReport(transactionThreadReport)) {
        data = getUpdateTrackExpenseParams(transactionID, transactionThreadReportID, transactionChanges, true, policy);
    } else {
        data = getUpdateMoneyRequestParams(transactionID, transactionThreadReportID, transactionChanges, policy, policyTagList, policyCategories, true);
    }
    const {params, onyxData} = data;
    API.write(WRITE_COMMANDS.UPDATE_MONEY_REQUEST_DESCRIPTION, params, onyxData);
}

/** Edits an existing distance request */
function updateDistanceRequest(
    transactionID: string,
    transactionThreadReportID: string,
    transactionChanges: TransactionChanges,
    policy: OnyxTypes.Policy,
    policyTagList: OnyxTypes.PolicyTagList,
    policyCategories: OnyxTypes.PolicyCategories,
) {
    const {params, onyxData} = getUpdateMoneyRequestParams(transactionID, transactionThreadReportID, transactionChanges, policy, policyTagList, policyCategories, false);
    API.write(WRITE_COMMANDS.UPDATE_DISTANCE_REQUEST, params, onyxData);
}

const getConvertTrackedExpenseInformation = (
    transactionID: string,
    actionableWhisperReportActionID: string,
    moneyRequestReportID: string,
    linkedTrackedExpenseReportAction: OnyxTypes.ReportAction,
    linkedTrackedExpenseReportID: string,
    transactionThreadReportID: string,
) => {
    const optimisticData: OnyxUpdate[] = [];
    const successData: OnyxUpdate[] = [];
    const failureData: OnyxUpdate[] = [];

    // Delete the transaction from the track expense report
    const {
        optimisticData: deleteOptimisticData,
        successData: deleteSuccessData,
        failureData: deleteFailureData,
    } = getDeleteTrackExpenseInformation(linkedTrackedExpenseReportID, transactionID, linkedTrackedExpenseReportAction, false, true);

    optimisticData?.push(...deleteOptimisticData);
    successData?.push(...deleteSuccessData);
    failureData?.push(...deleteFailureData);

    // Build modified expense report action with the transaction changes
    const modifiedExpenseReportAction = ReportUtils.buildOptimisticMovedTrackedExpenseModifiedReportAction(transactionThreadReportID, moneyRequestReportID);

    optimisticData?.push({
        onyxMethod: Onyx.METHOD.MERGE,
        key: `${ONYXKEYS.COLLECTION.REPORT_ACTIONS}${transactionThreadReportID}`,
        value: {
            [modifiedExpenseReportAction.reportActionID]: modifiedExpenseReportAction as OnyxTypes.ReportAction,
        },
    });
    successData?.push({
        onyxMethod: Onyx.METHOD.MERGE,
        key: `${ONYXKEYS.COLLECTION.REPORT_ACTIONS}${transactionThreadReportID}`,
        value: {
            [modifiedExpenseReportAction.reportActionID]: {pendingAction: null},
        },
    });
    failureData?.push({
        onyxMethod: Onyx.METHOD.MERGE,
        key: `${ONYXKEYS.COLLECTION.REPORT_ACTIONS}${transactionThreadReportID}`,
        value: {
            [modifiedExpenseReportAction.reportActionID]: {
                ...(modifiedExpenseReportAction as OnyxTypes.ReportAction),
                errors: ErrorUtils.getMicroSecondOnyxError('iou.error.genericEditFailureMessage'),
            },
        },
    });

    // Resolve actionable whisper message
    optimisticData?.push({
        onyxMethod: Onyx.METHOD.MERGE,
        key: `${ONYXKEYS.COLLECTION.REPORT_ACTIONS}${linkedTrackedExpenseReportID}`,
        value: {
            [actionableWhisperReportActionID]: {
                originalMessage: {
                    resolution: CONST.REPORT.ACTIONABLE_MENTION_WHISPER_RESOLUTION.NOTHING,
                },
            },
        },
    });

    failureData?.push({
        onyxMethod: Onyx.METHOD.MERGE,
        key: `${ONYXKEYS.COLLECTION.REPORT_ACTIONS}${linkedTrackedExpenseReportID}`,
        value: {
            [actionableWhisperReportActionID]: {
                originalMessage: {
                    resolution: null,
                },
            },
        },
    });

    return {optimisticData, successData, failureData, modifiedExpenseReportActionID: modifiedExpenseReportAction.reportActionID};
};

function convertTrackedExpenseToRequest(
    payerAccountID: number,
    chatReportID: string,
    transactionID: string,
    actionableWhisperReportActionID: string,
    createdChatReportActionID: string,
    moneyRequestReportID: string,
    moneyRequestCreatedReportActionID: string,
    moneyRequestPreviewReportActionID: string,
    linkedTrackedExpenseReportAction: OnyxTypes.ReportAction,
    linkedTrackedExpenseReportID: string,
    transactionThreadReportID: string,
    reportPreviewReportActionID: string,
    onyxData: OnyxData,
    amount: number,
    currency: string,
    comment: string,
    merchant: string,
    created: string,
    receipt?: Receipt,
) {
    const {optimisticData, successData, failureData} = onyxData;

    const {
        optimisticData: moveTransactionOptimisticData,
        successData: moveTransactionSuccessData,
        failureData: moveTransactionFailureData,
        modifiedExpenseReportActionID,
    } = getConvertTrackedExpenseInformation(
        transactionID,
        actionableWhisperReportActionID,
        moneyRequestReportID,
        linkedTrackedExpenseReportAction,
        linkedTrackedExpenseReportID,
        transactionThreadReportID,
    );

    optimisticData?.push(...moveTransactionOptimisticData);
    successData?.push(...moveTransactionSuccessData);
    failureData?.push(...moveTransactionFailureData);

    const parameters = {
        amount,
        currency,
        comment,
        created,
        merchant,
        receipt,
        payerAccountID,
        chatReportID,
        transactionID,
        actionableWhisperReportActionID,
        createdChatReportActionID,
        moneyRequestReportID,
        moneyRequestCreatedReportActionID,
        moneyRequestPreviewReportActionID,
        transactionThreadReportID,
        modifiedExpenseReportActionID,
        reportPreviewReportActionID,
    };
    API.write(WRITE_COMMANDS.CONVERT_TRACKED_EXPENSE_TO_REQUEST, parameters, {optimisticData, successData, failureData});
}

function categorizeTrackedExpense(
    policyID: string,
    transactionID: string,
    moneyRequestPreviewReportActionID: string,
    moneyRequestReportID: string,
    moneyRequestCreatedReportActionID: string,
    actionableWhisperReportActionID: string,
    linkedTrackedExpenseReportAction: OnyxTypes.ReportAction,
    linkedTrackedExpenseReportID: string,
    transactionThreadReportID: string,
    reportPreviewReportActionID: string,
    onyxData: OnyxData,
    amount: number,
    currency: string,
    comment: string,
    merchant: string,
    created: string,
    category?: string,
    tag?: string,
    taxCode = '',
    taxAmount = 0,
    billable?: boolean,
    receipt?: Receipt,
) {
    const {optimisticData, successData, failureData} = onyxData;

    const {
        optimisticData: moveTransactionOptimisticData,
        successData: moveTransactionSuccessData,
        failureData: moveTransactionFailureData,
        modifiedExpenseReportActionID,
    } = getConvertTrackedExpenseInformation(
        transactionID,
        actionableWhisperReportActionID,
        moneyRequestReportID,
        linkedTrackedExpenseReportAction,
        linkedTrackedExpenseReportID,
        transactionThreadReportID,
    );

    optimisticData?.push(...moveTransactionOptimisticData);
    successData?.push(...moveTransactionSuccessData);
    failureData?.push(...moveTransactionFailureData);

    const parameters = {
        policyID,
        transactionID,
        moneyRequestPreviewReportActionID,
        moneyRequestReportID,
        moneyRequestCreatedReportActionID,
        actionableWhisperReportActionID,
        modifiedExpenseReportActionID,
        reportPreviewReportActionID,
        amount,
        currency,
        comment,
        merchant,
        category,
        tag,
        taxCode,
        taxAmount,
        billable,
        created,
        receipt,
    };

    API.write(WRITE_COMMANDS.CATEGORIZE_TRACKED_EXPENSE, parameters, {optimisticData, successData, failureData});
}

function shareTrackedExpense(
    policyID: string,
    transactionID: string,
    moneyRequestPreviewReportActionID: string,
    moneyRequestReportID: string,
    moneyRequestCreatedReportActionID: string,
    actionableWhisperReportActionID: string,
    linkedTrackedExpenseReportAction: OnyxTypes.ReportAction,
    linkedTrackedExpenseReportID: string,
    transactionThreadReportID: string,
    reportPreviewReportActionID: string,
    onyxData: OnyxData,
    amount: number,
    currency: string,
    comment: string,
    merchant: string,
    created: string,
    category?: string,
    tag?: string,
    taxCode = '',
    taxAmount = 0,
    billable?: boolean,
    receipt?: Receipt,
) {
    const {optimisticData, successData, failureData} = onyxData;

    const {
        optimisticData: moveTransactionOptimisticData,
        successData: moveTransactionSuccessData,
        failureData: moveTransactionFailureData,
        modifiedExpenseReportActionID,
    } = getConvertTrackedExpenseInformation(
        transactionID,
        actionableWhisperReportActionID,
        moneyRequestReportID,
        linkedTrackedExpenseReportAction,
        linkedTrackedExpenseReportID,
        transactionThreadReportID,
    );

    optimisticData?.push(...moveTransactionOptimisticData);
    successData?.push(...moveTransactionSuccessData);
    failureData?.push(...moveTransactionFailureData);

    const parameters = {
        policyID,
        transactionID,
        moneyRequestPreviewReportActionID,
        moneyRequestReportID,
        moneyRequestCreatedReportActionID,
        actionableWhisperReportActionID,
        modifiedExpenseReportActionID,
        reportPreviewReportActionID,
        amount,
        currency,
        comment,
        merchant,
        created,
        category,
        tag,
        taxCode,
        taxAmount,
        billable,
        receipt,
    };

    API.write(WRITE_COMMANDS.SHARE_TRACKED_EXPENSE, parameters, {optimisticData, successData, failureData});
}

/**
 * Request money from another user
 */
function requestMoney(
    report: OnyxEntry<OnyxTypes.Report>,
    amount: number,
    currency: string,
    created: string,
    merchant: string,
    payeeEmail: string | undefined,
    payeeAccountID: number,
    participant: Participant,
    comment: string,
    receipt: Receipt | undefined,
    category?: string,
    tag?: string,
    taxCode = '',
    taxAmount = 0,
    billable?: boolean,
    policy?: OnyxEntry<OnyxTypes.Policy>,
    policyTagList?: OnyxEntry<OnyxTypes.PolicyTagList>,
    policyCategories?: OnyxEntry<OnyxTypes.PolicyCategories>,
    gpsPoints?: GPSPoint,
    action?: ValueOf<typeof CONST.IOU.ACTION>,
    actionableWhisperReportActionID?: string,
    linkedTrackedExpenseReportAction?: OnyxTypes.ReportAction,
    linkedTrackedExpenseReportID?: string,
) {
    // If the report is iou or expense report, we should get the linked chat report to be passed to the getMoneyRequestInformation function
    const isMoneyRequestReport = ReportUtils.isMoneyRequestReport(report);
    const currentChatReport = isMoneyRequestReport ? ReportUtils.getReport(report?.chatReportID) : report;
    const moneyRequestReportID = isMoneyRequestReport ? report?.reportID : '';
    const currentCreated = DateUtils.enrichMoneyRequestTimestamp(created);
    const isMovingTransactionFromTrackExpense = IOUUtils.isMovingTransactionFromTrackExpense(action);

    const {
        payerAccountID,
        payerEmail,
        iouReport,
        chatReport,
        transaction,
        iouAction,
        createdChatReportActionID,
        createdIOUReportActionID,
        reportPreviewAction,
        transactionThreadReportID,
        createdReportActionIDForThread,
        onyxData,
    } = getMoneyRequestInformation(
        isMovingTransactionFromTrackExpense ? {} : currentChatReport,
        participant,
        comment,
        amount,
        currency,
        currentCreated,
        merchant,
        receipt,
        isMovingTransactionFromTrackExpense ? (linkedTrackedExpenseReportAction?.originalMessage as IOUMessage)?.IOUTransactionID : undefined,
        category,
        tag,
        billable,
        policy,
        policyTagList,
        policyCategories,
        payeeAccountID,
        payeeEmail,
        moneyRequestReportID,
        linkedTrackedExpenseReportAction,
    );
    const activeReportID = isMoneyRequestReport ? report?.reportID : chatReport.reportID;

    switch (action) {
        case CONST.IOU.ACTION.MOVE: {
            if (!linkedTrackedExpenseReportAction || !actionableWhisperReportActionID || !linkedTrackedExpenseReportID) {
                return;
            }

            convertTrackedExpenseToRequest(
                payerAccountID,
                chatReport.reportID,
                transaction.transactionID,
                actionableWhisperReportActionID,
                createdChatReportActionID,
                iouReport.reportID,
                createdIOUReportActionID,
                iouAction.reportActionID,
                linkedTrackedExpenseReportAction,
                linkedTrackedExpenseReportID,
                transactionThreadReportID,
                reportPreviewAction.reportActionID,
                onyxData,
                amount,
                currency,
                comment,
                merchant,
                currentCreated,
                receipt,
            );
            break;
        }
        default: {
            const parameters: RequestMoneyParams = {
                debtorEmail: payerEmail,
                debtorAccountID: payerAccountID,
                amount,
                currency,
                comment,
                created: currentCreated,
                merchant,
                iouReportID: iouReport.reportID,
                chatReportID: chatReport.reportID,
                transactionID: transaction.transactionID,
                reportActionID: iouAction.reportActionID,
                createdChatReportActionID,
                createdIOUReportActionID,
                reportPreviewReportActionID: reportPreviewAction.reportActionID,
                receipt,
                receiptState: receipt?.state,
                category,
                tag,
                taxCode,
                taxAmount,
                billable,
                // This needs to be a string of JSON because of limitations with the fetch() API and nested objects
                gpsPoints: gpsPoints ? JSON.stringify(gpsPoints) : undefined,
                transactionThreadReportID,
                createdReportActionIDForThread,
            };

            // eslint-disable-next-line rulesdir/no-multiple-api-calls
            API.write(WRITE_COMMANDS.REQUEST_MONEY, parameters, onyxData);
            resetMoneyRequestInfo();
        }
    }

    Navigation.dismissModal(activeReportID);
    if (activeReportID) {
        Report.notifyNewAction(activeReportID, payeeAccountID);
    }
}

/**
 * Track an expense
 */
function trackExpense(
    report: OnyxTypes.Report,
    amount: number,
    currency: string,
    created: string,
    merchant: string,
    payeeEmail: string | undefined,
    payeeAccountID: number,
    participant: Participant,
    comment: string,
    receipt?: Receipt,
    category?: string,
    tag?: string,
    taxCode = '',
    taxAmount = 0,
    billable?: boolean,
    policy?: OnyxEntry<OnyxTypes.Policy>,
    policyTagList?: OnyxEntry<OnyxTypes.PolicyTagList>,
    policyCategories?: OnyxEntry<OnyxTypes.PolicyCategories>,
    gpsPoints?: GPSPoint,
    validWaypoints?: WaypointCollection,
    action?: ValueOf<typeof CONST.IOU.ACTION>,
    actionableWhisperReportActionID?: string,
    linkedTrackedExpenseReportAction?: OnyxTypes.ReportAction,
    linkedTrackedExpenseReportID?: string,
) {
    const isMoneyRequestReport = ReportUtils.isMoneyRequestReport(report);
    const currentChatReport = isMoneyRequestReport ? ReportUtils.getReport(report.chatReportID) : report;
    const moneyRequestReportID = isMoneyRequestReport ? report.reportID : '';
    const isMovingTransactionFromTrackExpense = IOUUtils.isMovingTransactionFromTrackExpense(action);

    const currentCreated = DateUtils.enrichMoneyRequestTimestamp(created);
    const {
        iouReport,
        chatReport,
        transaction,
        iouAction,
        createdChatReportActionID,
        createdIOUReportActionID,
        reportPreviewAction,
        transactionThreadReportID,
        createdReportActionIDForThread,
        onyxData,
    } = getTrackExpenseInformation(
        currentChatReport,
        participant,
        comment,
        amount,
        currency,
        currentCreated,
        merchant,
        receipt,
        category,
        tag,
        billable,
        policy,
        policyTagList,
        policyCategories,
        payeeEmail,
        payeeAccountID,
        moneyRequestReportID,
        linkedTrackedExpenseReportAction,
        isMovingTransactionFromTrackExpense ? (linkedTrackedExpenseReportAction?.originalMessage as IOUMessage)?.IOUTransactionID : undefined,
    );
    const activeReportID = isMoneyRequestReport ? report.reportID : chatReport.reportID;

    switch (action) {
        case CONST.IOU.ACTION.CATEGORIZE: {
            if (!linkedTrackedExpenseReportAction || !actionableWhisperReportActionID || !linkedTrackedExpenseReportID) {
                return;
            }
            categorizeTrackedExpense(
                chatReport.policyID ?? '',
                transaction.transactionID,
                iouAction.reportActionID,
                iouReport?.reportID ?? '',
                createdIOUReportActionID ?? '',
                actionableWhisperReportActionID,
                linkedTrackedExpenseReportAction,
                linkedTrackedExpenseReportID,
                transactionThreadReportID,
                reportPreviewAction?.reportActionID ?? '',
                onyxData,
                amount,
                currency,
                comment,
                merchant,
                currentCreated,
                category,
                tag,
                taxCode,
                taxAmount,
                billable,
                receipt,
            );
            break;
        }
        case CONST.IOU.ACTION.SHARE: {
            if (!linkedTrackedExpenseReportAction || !actionableWhisperReportActionID || !linkedTrackedExpenseReportID) {
                return;
            }
            shareTrackedExpense(
                chatReport.policyID ?? '',
                transaction.transactionID,
                iouAction.reportActionID,
                iouReport?.reportID ?? '',
                createdIOUReportActionID ?? '',
                actionableWhisperReportActionID,
                linkedTrackedExpenseReportAction,
                linkedTrackedExpenseReportID,
                transactionThreadReportID,
                reportPreviewAction?.reportActionID ?? '',
                onyxData,
                amount,
                currency,
                comment,
                merchant,
                currentCreated,
                category,
                tag,
                taxCode,
                taxAmount,
                billable,
                receipt,
            );
            break;
        }
        default: {
            const parameters: TrackExpenseParams = {
                amount,
                currency,
                comment,
                created: currentCreated,
                merchant,
                iouReportID: iouReport?.reportID,
                chatReportID: chatReport.reportID,
                transactionID: transaction.transactionID,
                reportActionID: iouAction.reportActionID,
                createdChatReportActionID,
                createdIOUReportActionID,
                reportPreviewReportActionID: reportPreviewAction?.reportActionID,
                receipt,
                receiptState: receipt?.state,
                category,
                tag,
                taxCode,
                taxAmount,
                billable,
                // This needs to be a string of JSON because of limitations with the fetch() API and nested objects
                gpsPoints: gpsPoints ? JSON.stringify(gpsPoints) : undefined,
                transactionThreadReportID,
                createdReportActionIDForThread,
                waypoints: validWaypoints ? JSON.stringify(validWaypoints) : undefined,
            };

            API.write(WRITE_COMMANDS.TRACK_EXPENSE, parameters, onyxData);
            resetMoneyRequestInfo();
        }
    }
    if (action === CONST.IOU.ACTION.SHARE) {
        Navigation.navigate(ROUTES.ROOM_INVITE.getRoute(activeReportID ?? '', CONST.IOU.SHARE.ROLE.ACCOUNTANT));
    } else {
        Navigation.dismissModal(activeReportID);
    }

    Report.notifyNewAction(activeReportID, payeeAccountID);
}

function getOrCreateOptimisticSplitChatReport(existingSplitChatReportID: string, participants: Participant[], participantAccountIDs: number[], currentUserAccountID: number) {
    // The existing chat report could be passed as reportID or exist on the sole "participant" (in this case a report option)
    const existingChatReportID = existingSplitChatReportID || participants[0].reportID;

    // Check if the report is available locally if we do have one
    let existingSplitChatReport = allReports?.[`${ONYXKEYS.COLLECTION.REPORT}${existingChatReportID}`];

    // If we do not have one locally then we will search for a chat with the same participants (only for 1:1 chats).
    const shouldGetOrCreateOneOneDM = participants.length < 2;
    if (!existingSplitChatReport && shouldGetOrCreateOneOneDM) {
        existingSplitChatReport = ReportUtils.getChatByParticipants(participantAccountIDs);
    }

    // We found an existing chat report we are done...
    if (existingSplitChatReport) {
        // Yes, these are the same, but give the caller a way to identify if we created a new report or not
        return {existingSplitChatReport, splitChatReport: existingSplitChatReport};
    }

    // No existing chat by this point we need to create it
    const allParticipantsAccountIDs = [...participantAccountIDs, currentUserAccountID];

    // Create a Group Chat if we have multiple participants
    if (participants.length > 1) {
        const splitChatReport = ReportUtils.buildOptimisticChatReport(
            allParticipantsAccountIDs,
            '',
            CONST.REPORT.CHAT_TYPE.GROUP,
            undefined,
            undefined,
            undefined,
            undefined,
            undefined,
            undefined,
            CONST.REPORT.NOTIFICATION_PREFERENCE.HIDDEN,
        );
        return {existingSplitChatReport: null, splitChatReport};
    }

    // Otherwise, create a new 1:1 chat report
    const splitChatReport = ReportUtils.buildOptimisticChatReport(allParticipantsAccountIDs);
    return {existingSplitChatReport: null, splitChatReport};
}

/**
 * Build the Onyx data and IOU split necessary for splitting a bill with 3+ users.
 * 1. Build the optimistic Onyx data for the group chat, i.e. chatReport and iouReportAction creating the former if it doesn't yet exist.
 * 2. Loop over the group chat participant list, building optimistic or updating existing chatReports, iouReports and iouReportActions between the user and each participant.
 * We build both Onyx data and the IOU split that is sent as a request param and is used by Auth to create the chatReports, iouReports and iouReportActions in the database.
 * The IOU split has the following shape:
 *  [
 *      {email: 'currentUser', amount: 100},
 *      {email: 'user2', amount: 100, iouReportID: '100', chatReportID: '110', transactionID: '120', reportActionID: '130'},
 *      {email: 'user3', amount: 100, iouReportID: '200', chatReportID: '210', transactionID: '220', reportActionID: '230'}
 *  ]
 * @param amount - always in the smallest unit of the currency
 * @param existingSplitChatReportID - the report ID where the split bill happens, could be a group chat or a workspace chat
 */
function createSplitsAndOnyxData(
    participants: Participant[],
    currentUserLogin: string,
    currentUserAccountID: number,
    amount: number,
    comment: string,
    currency: string,
    merchant: string,
    created: string,
    category: string,
    tag: string,
    existingSplitChatReportID = '',
    billable = false,
    iouRequestType: IOURequestType = CONST.IOU.REQUEST_TYPE.MANUAL,
): SplitsAndOnyxData {
    const currentUserEmailForIOUSplit = PhoneNumber.addSMSDomainIfPhoneNumber(currentUserLogin);
    const participantAccountIDs = participants.map((participant) => Number(participant.accountID));

    const {splitChatReport, existingSplitChatReport} = getOrCreateOptimisticSplitChatReport(existingSplitChatReportID, participants, participantAccountIDs, currentUserAccountID);
    const isOwnPolicyExpenseChat = !!splitChatReport.isOwnPolicyExpenseChat;

    const splitTransaction = TransactionUtils.buildOptimisticTransaction(
        amount,
        currency,
        CONST.REPORT.SPLIT_REPORTID,
        comment,
        created,
        '',
        '',
        merchant || Localize.translateLocal('iou.request'),
        undefined,
        undefined,
        undefined,
        category,
        tag,
        billable,
    );

    // Note: The created action must be optimistically generated before the IOU action so there's no chance that the created action appears after the IOU action in the chat
    const splitCreatedReportAction = ReportUtils.buildOptimisticCreatedReportAction(currentUserEmailForIOUSplit);
    const splitIOUReportAction = ReportUtils.buildOptimisticIOUReportAction(
        CONST.IOU.REPORT_ACTION_TYPE.SPLIT,
        amount,
        currency,
        comment,
        participants,
        splitTransaction.transactionID,
        undefined,
        '',
        false,
        false,
        {},
        isOwnPolicyExpenseChat,
    );

    splitChatReport.lastReadTime = DateUtils.getDBTime();
    splitChatReport.lastMessageText = splitIOUReportAction.message?.[0]?.text;
    splitChatReport.lastMessageHtml = splitIOUReportAction.message?.[0]?.html;

    // If we have an existing splitChatReport (group chat or workspace) use it's pending fields, otherwise indicate that we are adding a chat
    if (!existingSplitChatReport) {
        splitChatReport.pendingFields = {
            createChat: CONST.RED_BRICK_ROAD_PENDING_ACTION.ADD,
        };
    }

    const optimisticData: OnyxUpdate[] = [
        {
            // Use set for new reports because it doesn't exist yet, is faster,
            // and we need the data to be available when we navigate to the chat page
            onyxMethod: existingSplitChatReport ? Onyx.METHOD.MERGE : Onyx.METHOD.SET,
            key: `${ONYXKEYS.COLLECTION.REPORT}${splitChatReport.reportID}`,
            value: splitChatReport,
        },
        {
            onyxMethod: Onyx.METHOD.SET,
            key: ONYXKEYS.NVP_QUICK_ACTION_GLOBAL_CREATE,
            value: {
                action: iouRequestType === CONST.IOU.REQUEST_TYPE.DISTANCE ? CONST.QUICK_ACTIONS.SPLIT_DISTANCE : CONST.QUICK_ACTIONS.SPLIT_MANUAL,
                chatReportID: splitChatReport.reportID,
                isFirstQuickAction: isEmptyObject(quickAction),
            },
        },
        existingSplitChatReport
            ? {
                  onyxMethod: Onyx.METHOD.MERGE,
                  key: `${ONYXKEYS.COLLECTION.REPORT_ACTIONS}${splitChatReport.reportID}`,
                  value: {
                      [splitIOUReportAction.reportActionID]: splitIOUReportAction as OnyxTypes.ReportAction,
                  },
              }
            : {
                  onyxMethod: Onyx.METHOD.SET,
                  key: `${ONYXKEYS.COLLECTION.REPORT_ACTIONS}${splitChatReport.reportID}`,
                  value: {
                      [splitCreatedReportAction.reportActionID]: splitCreatedReportAction as OnyxTypes.ReportAction,
                      [splitIOUReportAction.reportActionID]: splitIOUReportAction as OnyxTypes.ReportAction,
                  },
              },
        {
            onyxMethod: Onyx.METHOD.SET,
            key: `${ONYXKEYS.COLLECTION.TRANSACTION}${splitTransaction.transactionID}`,
            value: splitTransaction,
        },
        {
            onyxMethod: Onyx.METHOD.MERGE,
            key: `${ONYXKEYS.COLLECTION.TRANSACTION_DRAFT}${CONST.IOU.OPTIMISTIC_TRANSACTION_ID}`,
            value: null,
        },
    ];

    const successData: OnyxUpdate[] = [
        {
            onyxMethod: Onyx.METHOD.MERGE,
            key: `${ONYXKEYS.COLLECTION.REPORT_ACTIONS}${splitChatReport.reportID}`,
            value: {
                ...(existingSplitChatReport ? {} : {[splitCreatedReportAction.reportActionID]: {pendingAction: null}}),
                [splitIOUReportAction.reportActionID]: {pendingAction: null},
            },
        },
        {
            onyxMethod: Onyx.METHOD.MERGE,
            key: `${ONYXKEYS.COLLECTION.TRANSACTION}${splitTransaction.transactionID}`,
            value: {pendingAction: null},
        },
    ];

    if (!existingSplitChatReport) {
        successData.push({
            onyxMethod: Onyx.METHOD.MERGE,
            key: `${ONYXKEYS.COLLECTION.REPORT}${splitChatReport.reportID}`,
            value: {pendingFields: {createChat: null}},
        });
    }

    const failureData: OnyxUpdate[] = [
        {
            onyxMethod: Onyx.METHOD.MERGE,
            key: `${ONYXKEYS.COLLECTION.TRANSACTION}${splitTransaction.transactionID}`,
            value: {
                errors: ErrorUtils.getMicroSecondOnyxError('iou.error.genericCreateFailureMessage'),
            },
        },
    ];

    if (existingSplitChatReport) {
        failureData.push({
            onyxMethod: Onyx.METHOD.MERGE,
            key: `${ONYXKEYS.COLLECTION.REPORT_ACTIONS}${splitChatReport.reportID}`,
            value: {
                [splitIOUReportAction.reportActionID]: {
                    errors: ErrorUtils.getMicroSecondOnyxError('iou.error.genericCreateFailureMessage'),
                },
            },
        });
    } else {
        failureData.push(
            {
                onyxMethod: Onyx.METHOD.MERGE,
                key: `${ONYXKEYS.COLLECTION.REPORT}${splitChatReport.reportID}`,
                value: {
                    errorFields: {
                        createChat: ErrorUtils.getMicroSecondOnyxError('report.genericCreateReportFailureMessage'),
                    },
                },
            },
            {
                onyxMethod: Onyx.METHOD.MERGE,
                key: `${ONYXKEYS.COLLECTION.REPORT_ACTIONS}${splitChatReport.reportID}`,
                value: {
                    [splitIOUReportAction.reportActionID]: {
                        errors: ErrorUtils.getMicroSecondOnyxError('iou.error.genericCreateFailureMessage'),
                    },
                },
            },
        );
    }

    // Loop through participants creating individual chats, iouReports and reportActionIDs as needed
    const splitAmount = IOUUtils.calculateAmount(participants.length, amount, currency, false);
    const splits: Split[] = [{email: currentUserEmailForIOUSplit, accountID: currentUserAccountID, amount: IOUUtils.calculateAmount(participants.length, amount, currency, true)}];

    const hasMultipleParticipants = participants.length > 1;
    participants.forEach((participant) => {
        // In a case when a participant is a workspace, even when a current user is not an owner of the workspace
        const isPolicyExpenseChat = ReportUtils.isPolicyExpenseChat(participant);

        // In case the participant is a workspace, email & accountID should remain undefined and won't be used in the rest of this code
        // participant.login is undefined when the request is initiated from a group DM with an unknown user, so we need to add a default
        const email = isOwnPolicyExpenseChat || isPolicyExpenseChat ? '' : PhoneNumber.addSMSDomainIfPhoneNumber(participant.login ?? '').toLowerCase();
        const accountID = isOwnPolicyExpenseChat || isPolicyExpenseChat ? 0 : Number(participant.accountID);
        if (email === currentUserEmailForIOUSplit) {
            return;
        }

        // STEP 1: Get existing chat report OR build a new optimistic one
        // If we only have one participant and the request was initiated from the global create menu, i.e. !existingGroupChatReportID, the oneOnOneChatReport is the groupChatReport
        let oneOnOneChatReport: OnyxTypes.Report | OptimisticChatReport;
        let isNewOneOnOneChatReport = false;
        let shouldCreateOptimisticPersonalDetails = false;
        const personalDetailExists = accountID in allPersonalDetails;

        // If this is a split between two people only and the function
        // wasn't provided with an existing group chat report id
        // or, if the split is being made from the workspace chat, then the oneOnOneChatReport is the same as the splitChatReport
        // in this case existingSplitChatReport will belong to the policy expense chat and we won't be
        // entering code that creates optimistic personal details
        if ((!hasMultipleParticipants && !existingSplitChatReportID) || isOwnPolicyExpenseChat) {
            oneOnOneChatReport = splitChatReport;
            shouldCreateOptimisticPersonalDetails = !existingSplitChatReport && !personalDetailExists;
        } else {
            const existingChatReport = ReportUtils.getChatByParticipants([accountID]);
            isNewOneOnOneChatReport = !existingChatReport;
            shouldCreateOptimisticPersonalDetails = isNewOneOnOneChatReport && !personalDetailExists;
            oneOnOneChatReport = existingChatReport ?? ReportUtils.buildOptimisticChatReport([accountID]);
        }

        // STEP 2: Get existing IOU/Expense report and update its total OR build a new optimistic one
        let oneOnOneIOUReport: OneOnOneIOUReport = oneOnOneChatReport.iouReportID ? allReports?.[`${ONYXKEYS.COLLECTION.REPORT}${oneOnOneChatReport.iouReportID}`] : null;
        const shouldCreateNewOneOnOneIOUReport = ReportUtils.shouldCreateNewMoneyRequestReport(oneOnOneIOUReport, oneOnOneChatReport);

        if (!oneOnOneIOUReport || shouldCreateNewOneOnOneIOUReport) {
            oneOnOneIOUReport = isOwnPolicyExpenseChat
                ? ReportUtils.buildOptimisticExpenseReport(oneOnOneChatReport.reportID, oneOnOneChatReport.policyID ?? '', currentUserAccountID, splitAmount, currency)
                : ReportUtils.buildOptimisticIOUReport(currentUserAccountID, accountID, splitAmount, oneOnOneChatReport.reportID, currency);
        } else if (isOwnPolicyExpenseChat) {
            if (typeof oneOnOneIOUReport?.total === 'number') {
                // Because of the Expense reports are stored as negative values, we subtract the total from the amount
                oneOnOneIOUReport.total -= splitAmount;
            }
        } else {
            oneOnOneIOUReport = IOUUtils.updateIOUOwnerAndTotal(oneOnOneIOUReport, currentUserAccountID, splitAmount, currency);
        }

        // STEP 3: Build optimistic transaction
        const oneOnOneTransaction = TransactionUtils.buildOptimisticTransaction(
            ReportUtils.isExpenseReport(oneOnOneIOUReport) ? -splitAmount : splitAmount,
            currency,
            oneOnOneIOUReport.reportID,
            comment,
            created,
            CONST.IOU.TYPE.SPLIT,
            splitTransaction.transactionID,
            merchant || Localize.translateLocal('iou.request'),
            undefined,
            undefined,
            undefined,
            category,
            tag,
            billable,
        );

        // STEP 4: Build optimistic reportActions. We need:
        // 1. CREATED action for the chatReport
        // 2. CREATED action for the iouReport
        // 3. IOU action for the iouReport
        // 4. Transaction Thread and the CREATED action for it
        // 5. REPORTPREVIEW action for the chatReport
        const [oneOnOneCreatedActionForChat, oneOnOneCreatedActionForIOU, oneOnOneIOUAction, optimisticTransactionThread, optimisticCreatedActionForTransactionThread] =
            ReportUtils.buildOptimisticMoneyRequestEntities(
                oneOnOneIOUReport,
                CONST.IOU.REPORT_ACTION_TYPE.CREATE,
                splitAmount,
                currency,
                comment,
                currentUserEmailForIOUSplit,
                [participant],
                oneOnOneTransaction.transactionID,
            );

        // Add optimistic personal details for new participants
        const oneOnOnePersonalDetailListAction: OnyxTypes.PersonalDetailsList = shouldCreateOptimisticPersonalDetails
            ? {
                  [accountID]: {
                      accountID,
                      avatar: UserUtils.getDefaultAvatarURL(accountID),
                      // Disabling this line since participant.displayName can be an empty string
                      // eslint-disable-next-line @typescript-eslint/prefer-nullish-coalescing
                      displayName: LocalePhoneNumber.formatPhoneNumber(participant.displayName || email),
                      login: participant.login,
                      isOptimisticPersonalDetail: true,
                  },
              }
            : {};

        let oneOnOneReportPreviewAction = getReportPreviewAction(oneOnOneChatReport.reportID, oneOnOneIOUReport.reportID);
        if (oneOnOneReportPreviewAction) {
            oneOnOneReportPreviewAction = ReportUtils.updateReportPreview(oneOnOneIOUReport, oneOnOneReportPreviewAction);
        } else {
            oneOnOneReportPreviewAction = ReportUtils.buildOptimisticReportPreview(oneOnOneChatReport, oneOnOneIOUReport);
        }

        // Add category to optimistic policy recently used categories when a participant is a workspace
        const optimisticPolicyRecentlyUsedCategories = isPolicyExpenseChat ? Policy.buildOptimisticPolicyRecentlyUsedCategories(participant.policyID, category) : [];

        // Add tag to optimistic policy recently used tags when a participant is a workspace
        const optimisticPolicyRecentlyUsedTags = isPolicyExpenseChat ? Policy.buildOptimisticPolicyRecentlyUsedTags(participant.policyID, tag) : {};

        // STEP 5: Build Onyx Data
        const [oneOnOneOptimisticData, oneOnOneSuccessData, oneOnOneFailureData] = buildOnyxDataForMoneyRequest(
            oneOnOneChatReport,
            oneOnOneIOUReport,
            oneOnOneTransaction,
            oneOnOneCreatedActionForChat,
            oneOnOneCreatedActionForIOU,
            oneOnOneIOUAction,
            oneOnOnePersonalDetailListAction,
            oneOnOneReportPreviewAction,
            optimisticPolicyRecentlyUsedCategories,
            optimisticPolicyRecentlyUsedTags,
            isNewOneOnOneChatReport,
            optimisticTransactionThread,
            optimisticCreatedActionForTransactionThread,
            shouldCreateNewOneOnOneIOUReport,
            null,
            null,
            null,
            null,
            true,
        );

        const individualSplit = {
            email,
            accountID,
            amount: splitAmount,
            iouReportID: oneOnOneIOUReport.reportID,
            chatReportID: oneOnOneChatReport.reportID,
            transactionID: oneOnOneTransaction.transactionID,
            reportActionID: oneOnOneIOUAction.reportActionID,
            createdChatReportActionID: oneOnOneCreatedActionForChat.reportActionID,
            createdIOUReportActionID: oneOnOneCreatedActionForIOU.reportActionID,
            reportPreviewReportActionID: oneOnOneReportPreviewAction.reportActionID,
            transactionThreadReportID: optimisticTransactionThread.reportID,
            createdReportActionIDForThread: optimisticCreatedActionForTransactionThread.reportActionID,
        };

        splits.push(individualSplit);
        optimisticData.push(...oneOnOneOptimisticData);
        successData.push(...oneOnOneSuccessData);
        failureData.push(...oneOnOneFailureData);
    });

    const splitData: SplitData = {
        chatReportID: splitChatReport.reportID,
        transactionID: splitTransaction.transactionID,
        reportActionID: splitIOUReportAction.reportActionID,
        policyID: splitChatReport.policyID,
        chatType: splitChatReport.chatType,
    };

    if (!existingSplitChatReport) {
        splitData.createdReportActionID = splitCreatedReportAction.reportActionID;
    }

    return {
        splitData,
        splits,
        onyxData: {optimisticData, successData, failureData},
    };
}

type SplitBillActionsParams = {
    participants: Participant[];
    currentUserLogin: string;
    currentUserAccountID: number;
    amount: number;
    comment: string;
    currency: string;
    merchant: string;
    created: string;
    category?: string;
    tag?: string;
    billable?: boolean;
    iouRequestType?: IOURequestType;
    existingSplitChatReportID?: string;
};

/**
 * @param amount - always in smallest currency unit
 * @param existingSplitChatReportID - Either a group DM or a workspace chat
 */
function splitBill({
    participants,
    currentUserLogin,
    currentUserAccountID,
    amount,
    comment,
    currency,
    merchant,
    created,
    category = '',
    tag = '',
    billable = false,
    iouRequestType = CONST.IOU.REQUEST_TYPE.MANUAL,
    existingSplitChatReportID = '',
}: SplitBillActionsParams) {
    const currentCreated = DateUtils.enrichMoneyRequestTimestamp(created);
    const {splitData, splits, onyxData} = createSplitsAndOnyxData(
        participants,
        currentUserLogin,
        currentUserAccountID,
        amount,
        comment,
        currency,
        merchant,
        currentCreated,
        category,
        tag,
        existingSplitChatReportID,
        billable,
        iouRequestType,
    );

    const parameters: SplitBillParams = {
        reportID: splitData.chatReportID,
        amount,
        splits: JSON.stringify(splits),
        currency,
        comment,
        category,
        merchant,
        created: currentCreated,
        tag,
        billable,
        transactionID: splitData.transactionID,
        reportActionID: splitData.reportActionID,
        createdReportActionID: splitData.createdReportActionID,
        policyID: splitData.policyID,
        chatType: splitData.chatType,
    };

    API.write(WRITE_COMMANDS.SPLIT_BILL, parameters, onyxData);

    resetMoneyRequestInfo();
    Navigation.dismissModal(existingSplitChatReportID);
    Report.notifyNewAction(splitData.chatReportID, currentUserAccountID);
}

/**
 * @param amount - always in the smallest currency unit
 */
function splitBillAndOpenReport({
    participants,
    currentUserLogin,
    currentUserAccountID,
    amount,
    comment,
    currency,
    merchant,
    created,
    category = '',
    tag = '',
    billable = false,
    iouRequestType = CONST.IOU.REQUEST_TYPE.MANUAL,
}: SplitBillActionsParams) {
    const currentCreated = DateUtils.enrichMoneyRequestTimestamp(created);
    const {splitData, splits, onyxData} = createSplitsAndOnyxData(
        participants,
        currentUserLogin,
        currentUserAccountID,
        amount,
        comment,
        currency,
        merchant,
        currentCreated,
        category,
        tag,
        '',
        billable,
        iouRequestType,
    );

    const parameters: SplitBillParams = {
        reportID: splitData.chatReportID,
        amount,
        splits: JSON.stringify(splits),
        currency,
        merchant,
        created: currentCreated,
        comment,
        category,
        tag,
        billable,
        transactionID: splitData.transactionID,
        reportActionID: splitData.reportActionID,
        createdReportActionID: splitData.createdReportActionID,
        policyID: splitData.policyID,
        chatType: splitData.chatType,
    };

    API.write(WRITE_COMMANDS.SPLIT_BILL_AND_OPEN_REPORT, parameters, onyxData);

    resetMoneyRequestInfo();
    Navigation.dismissModal(splitData.chatReportID);
    Report.notifyNewAction(splitData.chatReportID, currentUserAccountID);
}

type StartSplitBilActionParams = {
    participants: Participant[];
    currentUserLogin: string;
    currentUserAccountID: number;
    comment: string;
    receipt: Receipt;
    existingSplitChatReportID?: string;
    billable?: boolean;
    category: string | undefined;
    tag: string | undefined;
    currency: string;
};

/** Used exclusively for starting a split bill request that contains a receipt, the split request will be completed once the receipt is scanned
 *  or user enters details manually.
 *
 * @param existingSplitChatReportID - Either a group DM or a workspace chat
 */
function startSplitBill({
    participants,
    currentUserLogin,
    currentUserAccountID,
    comment,
    receipt,
    existingSplitChatReportID = '',
    billable = false,
    category = '',
    tag = '',
    currency,
}: StartSplitBilActionParams) {
    const currentUserEmailForIOUSplit = PhoneNumber.addSMSDomainIfPhoneNumber(currentUserLogin);
    const participantAccountIDs = participants.map((participant) => Number(participant.accountID));
    const {splitChatReport, existingSplitChatReport} = getOrCreateOptimisticSplitChatReport(existingSplitChatReportID, participants, participantAccountIDs, currentUserAccountID);
    const isOwnPolicyExpenseChat = !!splitChatReport.isOwnPolicyExpenseChat;

    const {name: filename, source, state = CONST.IOU.RECEIPT_STATE.SCANREADY} = receipt;
    const receiptObject: Receipt = {state, source};

    // ReportID is -2 (aka "deleted") on the group transaction
    const splitTransaction = TransactionUtils.buildOptimisticTransaction(
        0,
        currency,
        CONST.REPORT.SPLIT_REPORTID,
        comment,
        '',
        '',
        '',
        CONST.TRANSACTION.PARTIAL_TRANSACTION_MERCHANT,
        receiptObject,
        filename,
        undefined,
        category,
        tag,
        billable,
    );

    // Note: The created action must be optimistically generated before the IOU action so there's no chance that the created action appears after the IOU action in the chat
    const splitChatCreatedReportAction = ReportUtils.buildOptimisticCreatedReportAction(currentUserEmailForIOUSplit);
    const splitIOUReportAction = ReportUtils.buildOptimisticIOUReportAction(
        CONST.IOU.REPORT_ACTION_TYPE.SPLIT,
        0,
        CONST.CURRENCY.USD,
        comment,
        participants,
        splitTransaction.transactionID,
        undefined,
        '',
        false,
        false,
        receiptObject,
        isOwnPolicyExpenseChat,
    );

    splitChatReport.lastReadTime = DateUtils.getDBTime();
    splitChatReport.lastMessageText = splitIOUReportAction.message?.[0]?.text;
    splitChatReport.lastMessageHtml = splitIOUReportAction.message?.[0]?.html;

    // If we have an existing splitChatReport (group chat or workspace) use it's pending fields, otherwise indicate that we are adding a chat
    if (!existingSplitChatReport) {
        splitChatReport.pendingFields = {
            createChat: CONST.RED_BRICK_ROAD_PENDING_ACTION.ADD,
        };
    }

    const optimisticData: OnyxUpdate[] = [
        {
            // Use set for new reports because it doesn't exist yet, is faster,
            // and we need the data to be available when we navigate to the chat page
            onyxMethod: existingSplitChatReport ? Onyx.METHOD.MERGE : Onyx.METHOD.SET,
            key: `${ONYXKEYS.COLLECTION.REPORT}${splitChatReport.reportID}`,
            value: splitChatReport,
        },
        {
            onyxMethod: Onyx.METHOD.SET,
            key: ONYXKEYS.NVP_QUICK_ACTION_GLOBAL_CREATE,
            value: {
                action: CONST.QUICK_ACTIONS.SPLIT_SCAN,
                chatReportID: splitChatReport.reportID,
                isFirstQuickAction: isEmptyObject(quickAction),
            },
        },
        existingSplitChatReport
            ? {
                  onyxMethod: Onyx.METHOD.MERGE,
                  key: `${ONYXKEYS.COLLECTION.REPORT_ACTIONS}${splitChatReport.reportID}`,
                  value: {
                      [splitIOUReportAction.reportActionID]: splitIOUReportAction as OnyxTypes.ReportAction,
                  },
              }
            : {
                  onyxMethod: Onyx.METHOD.SET,
                  key: `${ONYXKEYS.COLLECTION.REPORT_ACTIONS}${splitChatReport.reportID}`,
                  value: {
                      [splitChatCreatedReportAction.reportActionID]: splitChatCreatedReportAction,
                      [splitIOUReportAction.reportActionID]: splitIOUReportAction as OnyxTypes.ReportAction,
                  },
              },
        {
            onyxMethod: Onyx.METHOD.SET,
            key: `${ONYXKEYS.COLLECTION.TRANSACTION}${splitTransaction.transactionID}`,
            value: splitTransaction,
        },
    ];

    const successData: OnyxUpdate[] = [
        {
            onyxMethod: Onyx.METHOD.MERGE,
            key: `${ONYXKEYS.COLLECTION.REPORT_ACTIONS}${splitChatReport.reportID}`,
            value: {
                ...(existingSplitChatReport ? {} : {[splitChatCreatedReportAction.reportActionID]: {pendingAction: null}}),
                [splitIOUReportAction.reportActionID]: {pendingAction: null},
            },
        },
        {
            onyxMethod: Onyx.METHOD.MERGE,
            key: `${ONYXKEYS.COLLECTION.TRANSACTION}${splitTransaction.transactionID}`,
            value: {pendingAction: null},
        },
    ];

    if (!existingSplitChatReport) {
        successData.push({
            onyxMethod: Onyx.METHOD.MERGE,
            key: `${ONYXKEYS.COLLECTION.REPORT}${splitChatReport.reportID}`,
            value: {pendingFields: {createChat: null}},
        });
    }

    const failureData: OnyxUpdate[] = [
        {
            onyxMethod: Onyx.METHOD.MERGE,
            key: `${ONYXKEYS.COLLECTION.TRANSACTION}${splitTransaction.transactionID}`,
            value: {
                errors: ErrorUtils.getMicroSecondOnyxError('iou.error.genericCreateFailureMessage'),
            },
        },
    ];

    if (existingSplitChatReport) {
        failureData.push({
            onyxMethod: Onyx.METHOD.MERGE,
            key: `${ONYXKEYS.COLLECTION.REPORT_ACTIONS}${splitChatReport.reportID}`,
            value: {
                [splitIOUReportAction.reportActionID]: {
                    errors: getReceiptError(receipt, filename),
                },
            },
        });
    } else {
        failureData.push(
            {
                onyxMethod: Onyx.METHOD.MERGE,
                key: `${ONYXKEYS.COLLECTION.REPORT}${splitChatReport.reportID}`,
                value: {
                    errorFields: {
                        createChat: ErrorUtils.getMicroSecondOnyxError('report.genericCreateReportFailureMessage'),
                    },
                },
            },
            {
                onyxMethod: Onyx.METHOD.MERGE,
                key: `${ONYXKEYS.COLLECTION.REPORT_ACTIONS}${splitChatReport.reportID}`,
                value: {
                    [splitChatCreatedReportAction.reportActionID]: {
                        errors: ErrorUtils.getMicroSecondOnyxError('report.genericCreateReportFailureMessage'),
                    },
                    [splitIOUReportAction.reportActionID]: {
                        errors: getReceiptError(receipt, filename),
                    },
                },
            },
        );
    }

    const splits: Split[] = [{email: currentUserEmailForIOUSplit, accountID: currentUserAccountID}];

    participants.forEach((participant) => {
        // Disabling this line since participant.login can be an empty string
        // eslint-disable-next-line @typescript-eslint/prefer-nullish-coalescing
        const email = participant.isOwnPolicyExpenseChat ? '' : PhoneNumber.addSMSDomainIfPhoneNumber(participant.login || participant.text || '').toLowerCase();
        const accountID = participant.isOwnPolicyExpenseChat ? 0 : Number(participant.accountID);
        if (email === currentUserEmailForIOUSplit) {
            return;
        }

        // When splitting with a workspace chat, we only need to supply the policyID and the workspace reportID as it's needed so we can update the report preview
        if (participant.isOwnPolicyExpenseChat) {
            splits.push({
                policyID: participant.policyID,
                chatReportID: splitChatReport.reportID,
            });
            return;
        }

        const participantPersonalDetails = allPersonalDetails[participant?.accountID ?? -1];
        if (!participantPersonalDetails) {
            optimisticData.push({
                onyxMethod: Onyx.METHOD.MERGE,
                key: ONYXKEYS.PERSONAL_DETAILS_LIST,
                value: {
                    [accountID]: {
                        accountID,
                        avatar: UserUtils.getDefaultAvatarURL(accountID),
                        // Disabling this line since participant.displayName can be an empty string
                        // eslint-disable-next-line @typescript-eslint/prefer-nullish-coalescing
                        displayName: LocalePhoneNumber.formatPhoneNumber(participant.displayName || email),
                        // Disabling this line since participant.login can be an empty string
                        // eslint-disable-next-line @typescript-eslint/prefer-nullish-coalescing
                        login: participant.login || participant.text,
                        isOptimisticPersonalDetail: true,
                    },
                },
            });
        }

        splits.push({
            email,
            accountID,
        });
    });

    participants.forEach((participant) => {
        const isPolicyExpenseChat = ReportUtils.isPolicyExpenseChat(participant);
        if (!isPolicyExpenseChat) {
            return;
        }

        const optimisticPolicyRecentlyUsedCategories = Policy.buildOptimisticPolicyRecentlyUsedCategories(participant.policyID, category);
        const optimisticPolicyRecentlyUsedTags = Policy.buildOptimisticPolicyRecentlyUsedTags(participant.policyID, tag);

        if (optimisticPolicyRecentlyUsedCategories.length > 0) {
            optimisticData.push({
                onyxMethod: Onyx.METHOD.SET,
                key: `${ONYXKEYS.COLLECTION.POLICY_RECENTLY_USED_CATEGORIES}${participant.policyID}`,
                value: optimisticPolicyRecentlyUsedCategories,
            });
        }

        if (!isEmptyObject(optimisticPolicyRecentlyUsedTags)) {
            optimisticData.push({
                onyxMethod: Onyx.METHOD.MERGE,
                key: `${ONYXKEYS.COLLECTION.POLICY_RECENTLY_USED_TAGS}${participant.policyID}`,
                value: optimisticPolicyRecentlyUsedTags,
            });
        }
    });

    // Save the new splits array into the transaction's comment in case the user calls CompleteSplitBill while offline
    optimisticData.push({
        onyxMethod: Onyx.METHOD.MERGE,
        key: `${ONYXKEYS.COLLECTION.TRANSACTION}${splitTransaction.transactionID}`,
        value: {
            comment: {
                splits,
            },
        },
    });

    const parameters: StartSplitBillParams = {
        chatReportID: splitChatReport.reportID,
        reportActionID: splitIOUReportAction.reportActionID,
        transactionID: splitTransaction.transactionID,
        splits: JSON.stringify(splits),
        receipt,
        comment,
        category,
        tag,
        currency,
        isFromGroupDM: !existingSplitChatReport,
        billable,
        ...(existingSplitChatReport ? {} : {createdReportActionID: splitChatCreatedReportAction.reportActionID}),
        chatType: splitChatReport?.chatType,
    };

    API.write(WRITE_COMMANDS.START_SPLIT_BILL, parameters, {optimisticData, successData, failureData});

    resetMoneyRequestInfo();
    Navigation.dismissModalWithReport(splitChatReport);
    Report.notifyNewAction(splitChatReport.chatReportID ?? '', currentUserAccountID);
}

/** Used for editing a split bill while it's still scanning or when SmartScan fails, it completes a split bill started by startSplitBill above.
 *
 * @param chatReportID - The group chat or workspace reportID
 * @param reportAction - The split action that lives in the chatReport above
 * @param updatedTransaction - The updated **draft** split transaction
 * @param sessionAccountID - accountID of the current user
 * @param sessionEmail - email of the current user
 */
function completeSplitBill(chatReportID: string, reportAction: OnyxTypes.ReportAction, updatedTransaction: OnyxEntry<OnyxTypes.Transaction>, sessionAccountID: number, sessionEmail: string) {
    const currentUserEmailForIOUSplit = PhoneNumber.addSMSDomainIfPhoneNumber(sessionEmail);
    const transactionID = updatedTransaction?.transactionID ?? '';
    const unmodifiedTransaction = allTransactions[`${ONYXKEYS.COLLECTION.TRANSACTION}${transactionID}`];

    // Save optimistic updated transaction and action
    const optimisticData: OnyxUpdate[] = [
        {
            onyxMethod: Onyx.METHOD.MERGE,
            key: `${ONYXKEYS.COLLECTION.TRANSACTION}${transactionID}`,
            value: {
                ...updatedTransaction,
                receipt: {
                    state: CONST.IOU.RECEIPT_STATE.OPEN,
                },
            },
        },
        {
            onyxMethod: Onyx.METHOD.MERGE,
            key: `${ONYXKEYS.COLLECTION.REPORT_ACTIONS}${chatReportID}`,
            value: {
                [reportAction.reportActionID]: {
                    lastModified: DateUtils.getDBTime(),
                    whisperedToAccountIDs: [],
                },
            },
        },
    ];

    const successData: OnyxUpdate[] = [
        {
            onyxMethod: Onyx.METHOD.MERGE,
            key: `${ONYXKEYS.COLLECTION.TRANSACTION}${transactionID}`,
            value: {pendingAction: null},
        },
        {
            onyxMethod: Onyx.METHOD.MERGE,
            key: `${ONYXKEYS.COLLECTION.SPLIT_TRANSACTION_DRAFT}${transactionID}`,
            value: {pendingAction: null},
        },
    ];

    const failureData: OnyxUpdate[] = [
        {
            onyxMethod: Onyx.METHOD.MERGE,
            key: `${ONYXKEYS.COLLECTION.TRANSACTION}${transactionID}`,
            value: {
                ...unmodifiedTransaction,
                errors: ErrorUtils.getMicroSecondOnyxError('iou.error.genericCreateFailureMessage'),
            },
        },
        {
            onyxMethod: Onyx.METHOD.MERGE,
            key: `${ONYXKEYS.COLLECTION.REPORT_ACTIONS}${chatReportID}`,
            value: {
                [reportAction.reportActionID]: {
                    ...reportAction,
                    errors: ErrorUtils.getMicroSecondOnyxError('iou.error.genericCreateFailureMessage'),
                },
            },
        },
    ];

    const splitParticipants: Split[] = updatedTransaction?.comment.splits ?? [];
    const amount = updatedTransaction?.modifiedAmount;
    const currency = updatedTransaction?.modifiedCurrency;

    // Exclude the current user when calculating the split amount, `calculateAmount` takes it into account
    const splitAmount = IOUUtils.calculateAmount(splitParticipants.length - 1, amount ?? 0, currency ?? '', false);

    const splits: Split[] = [{email: currentUserEmailForIOUSplit}];
    splitParticipants.forEach((participant) => {
        // Skip creating the transaction for the current user
        if (participant.email === currentUserEmailForIOUSplit) {
            return;
        }
        const isPolicyExpenseChat = !!participant.policyID;

        if (!isPolicyExpenseChat) {
            // In case this is still the optimistic accountID saved in the splits array, return early as we cannot know
            // if there is an existing chat between the split creator and this participant
            // Instead, we will rely on Auth generating the report IDs and the user won't see any optimistic chats or reports created
            const participantPersonalDetails: OnyxTypes.PersonalDetails | EmptyObject = allPersonalDetails[participant?.accountID ?? -1] ?? {};
            if (!participantPersonalDetails || participantPersonalDetails.isOptimisticPersonalDetail) {
                splits.push({
                    email: participant.email,
                });
                return;
            }
        }

        let oneOnOneChatReport: OnyxTypes.Report | null;
        let isNewOneOnOneChatReport = false;
        if (isPolicyExpenseChat) {
            // The workspace chat reportID is saved in the splits array when starting a split bill with a workspace
            oneOnOneChatReport = allReports?.[`${ONYXKEYS.COLLECTION.REPORT}${participant.chatReportID}`] ?? null;
        } else {
            const existingChatReport = ReportUtils.getChatByParticipants(participant.accountID ? [participant.accountID] : []);
            isNewOneOnOneChatReport = !existingChatReport;
            oneOnOneChatReport = existingChatReport ?? ReportUtils.buildOptimisticChatReport(participant.accountID ? [participant.accountID] : []);
        }

        let oneOnOneIOUReport: OneOnOneIOUReport = oneOnOneChatReport?.iouReportID ? allReports?.[`${ONYXKEYS.COLLECTION.REPORT}${oneOnOneChatReport.iouReportID}`] : null;
        const shouldCreateNewOneOnOneIOUReport = ReportUtils.shouldCreateNewMoneyRequestReport(oneOnOneIOUReport, oneOnOneChatReport);

        if (!oneOnOneIOUReport || shouldCreateNewOneOnOneIOUReport) {
            oneOnOneIOUReport = isPolicyExpenseChat
                ? ReportUtils.buildOptimisticExpenseReport(oneOnOneChatReport?.reportID ?? '', participant.policyID ?? '', sessionAccountID, splitAmount, currency ?? '')
                : ReportUtils.buildOptimisticIOUReport(sessionAccountID, participant.accountID ?? -1, splitAmount, oneOnOneChatReport?.reportID ?? '', currency ?? '');
        } else if (isPolicyExpenseChat) {
            if (typeof oneOnOneIOUReport?.total === 'number') {
                // Because of the Expense reports are stored as negative values, we subtract the total from the amount
                oneOnOneIOUReport.total -= splitAmount;
            }
        } else {
            oneOnOneIOUReport = IOUUtils.updateIOUOwnerAndTotal(oneOnOneIOUReport, sessionAccountID, splitAmount, currency ?? '');
        }

        const oneOnOneTransaction = TransactionUtils.buildOptimisticTransaction(
            isPolicyExpenseChat ? -splitAmount : splitAmount,
            currency ?? '',
            oneOnOneIOUReport?.reportID ?? '',
            updatedTransaction?.comment.comment,
            updatedTransaction?.modifiedCreated,
            CONST.IOU.TYPE.SPLIT,
            transactionID,
            updatedTransaction?.modifiedMerchant,
            {...updatedTransaction?.receipt, state: CONST.IOU.RECEIPT_STATE.OPEN},
            updatedTransaction?.filename,
            undefined,
            updatedTransaction?.category,
            updatedTransaction?.tag,
            updatedTransaction?.billable,
        );

        const [oneOnOneCreatedActionForChat, oneOnOneCreatedActionForIOU, oneOnOneIOUAction, optimisticTransactionThread, optimisticCreatedActionForTransactionThread] =
            ReportUtils.buildOptimisticMoneyRequestEntities(
                oneOnOneIOUReport,
                CONST.IOU.REPORT_ACTION_TYPE.CREATE,
                splitAmount,
                currency ?? '',
                updatedTransaction?.comment.comment ?? '',
                currentUserEmailForIOUSplit,
                [participant],
                oneOnOneTransaction.transactionID,
                undefined,
            );

        let oneOnOneReportPreviewAction = getReportPreviewAction(oneOnOneChatReport?.reportID ?? '', oneOnOneIOUReport?.reportID ?? '');
        if (oneOnOneReportPreviewAction) {
            oneOnOneReportPreviewAction = ReportUtils.updateReportPreview(oneOnOneIOUReport, oneOnOneReportPreviewAction);
        } else {
            oneOnOneReportPreviewAction = ReportUtils.buildOptimisticReportPreview(oneOnOneChatReport, oneOnOneIOUReport, '', oneOnOneTransaction);
        }

        const [oneOnOneOptimisticData, oneOnOneSuccessData, oneOnOneFailureData] = buildOnyxDataForMoneyRequest(
            oneOnOneChatReport,
            oneOnOneIOUReport,
            oneOnOneTransaction,
            oneOnOneCreatedActionForChat,
            oneOnOneCreatedActionForIOU,
            oneOnOneIOUAction,
            {},
            oneOnOneReportPreviewAction,
            [],
            {},
            isNewOneOnOneChatReport,
            optimisticTransactionThread,
            optimisticCreatedActionForTransactionThread,
            shouldCreateNewOneOnOneIOUReport,
            null,
            null,
            null,
            null,
            true,
        );

        splits.push({
            email: participant.email,
            accountID: participant.accountID,
            policyID: participant.policyID,
            iouReportID: oneOnOneIOUReport?.reportID,
            chatReportID: oneOnOneChatReport?.reportID,
            transactionID: oneOnOneTransaction.transactionID,
            reportActionID: oneOnOneIOUAction.reportActionID,
            createdChatReportActionID: oneOnOneCreatedActionForChat.reportActionID,
            createdIOUReportActionID: oneOnOneCreatedActionForIOU.reportActionID,
            reportPreviewReportActionID: oneOnOneReportPreviewAction.reportActionID,
            transactionThreadReportID: optimisticTransactionThread.reportID,
            createdReportActionIDForThread: optimisticCreatedActionForTransactionThread.reportActionID,
        });

        optimisticData.push(...oneOnOneOptimisticData);
        successData.push(...oneOnOneSuccessData);
        failureData.push(...oneOnOneFailureData);
    });

    const {
        amount: transactionAmount,
        currency: transactionCurrency,
        created: transactionCreated,
        merchant: transactionMerchant,
        comment: transactionComment,
        category: transactionCategory,
        tag: transactionTag,
    } = ReportUtils.getTransactionDetails(updatedTransaction) ?? {};

    const parameters: CompleteSplitBillParams = {
        transactionID,
        amount: transactionAmount,
        currency: transactionCurrency,
        created: transactionCreated,
        merchant: transactionMerchant,
        comment: transactionComment,
        category: transactionCategory,
        tag: transactionTag,
        splits: JSON.stringify(splits),
    };

    API.write(WRITE_COMMANDS.COMPLETE_SPLIT_BILL, parameters, {optimisticData, successData, failureData});
    Navigation.dismissModal(chatReportID);
    Report.notifyNewAction(chatReportID, sessionAccountID);
}

function setDraftSplitTransaction(transactionID: string, transactionChanges: TransactionChanges = {}) {
    let draftSplitTransaction = allDraftSplitTransactions[`${ONYXKEYS.COLLECTION.SPLIT_TRANSACTION_DRAFT}${transactionID}`];

    if (!draftSplitTransaction) {
        draftSplitTransaction = allTransactions[`${ONYXKEYS.COLLECTION.TRANSACTION}${transactionID}`];
    }

    const updatedTransaction = draftSplitTransaction ? TransactionUtils.getUpdatedTransaction(draftSplitTransaction, transactionChanges, false, false) : null;

    Onyx.merge(`${ONYXKEYS.COLLECTION.SPLIT_TRANSACTION_DRAFT}${transactionID}`, updatedTransaction);
}

function editRegularMoneyRequest(
    transactionID: string,
    transactionThreadReportID: string,
    transactionChanges: TransactionChanges,
    policy: OnyxTypes.Policy,
    policyTags: OnyxTypes.PolicyTagList,
    policyCategories: OnyxTypes.PolicyCategories,
) {
    // STEP 1: Get all collections we're updating
    const transactionThread = allReports?.[`${ONYXKEYS.COLLECTION.REPORT}${transactionThreadReportID}`] ?? null;
    const transaction = allTransactions[`${ONYXKEYS.COLLECTION.TRANSACTION}${transactionID}`];
    const iouReport = allReports?.[`${ONYXKEYS.COLLECTION.REPORT}${transactionThread?.parentReportID}`] ?? null;
    const chatReport = allReports?.[`${ONYXKEYS.COLLECTION.REPORT}${iouReport?.chatReportID}`] ?? null;
    const isFromExpenseReport = ReportUtils.isExpenseReport(iouReport);

    // STEP 2: Build new modified expense report action.
    const updatedReportAction = ReportUtils.buildOptimisticModifiedExpenseReportAction(transactionThread, transaction, transactionChanges, isFromExpenseReport, policy);
    const updatedTransaction = transaction ? TransactionUtils.getUpdatedTransaction(transaction, transactionChanges, isFromExpenseReport) : null;

    // STEP 3: Compute the IOU total and update the report preview message so LHN amount owed is correct
    // Should only update if the transaction matches the currency of the report, else we wait for the update
    // from the server with the currency conversion
    let updatedMoneyRequestReport = {...iouReport};
    const updatedChatReport = {...chatReport};
    const diff = TransactionUtils.getAmount(transaction, true) - TransactionUtils.getAmount(updatedTransaction, true);
    if (updatedTransaction?.currency === iouReport?.currency && updatedTransaction?.modifiedAmount && diff !== 0) {
        if (ReportUtils.isExpenseReport(iouReport) && typeof updatedMoneyRequestReport.total === 'number') {
            updatedMoneyRequestReport.total += diff;
        } else {
            updatedMoneyRequestReport = iouReport
                ? IOUUtils.updateIOUOwnerAndTotal(iouReport, updatedReportAction.actorAccountID ?? -1, diff, TransactionUtils.getCurrency(transaction), false)
                : {};
        }

        updatedMoneyRequestReport.cachedTotal = CurrencyUtils.convertToDisplayString(updatedMoneyRequestReport.total, updatedTransaction.currency);

        // Update the last message of the IOU report
        const lastMessage = ReportUtils.getIOUReportActionMessage(
            iouReport?.reportID ?? '',
            CONST.IOU.REPORT_ACTION_TYPE.CREATE,
            updatedMoneyRequestReport.total ?? 0,
            '',
            updatedTransaction.currency,
            '',
            false,
        );
        updatedMoneyRequestReport.lastMessageText = lastMessage[0].text;
        updatedMoneyRequestReport.lastMessageHtml = lastMessage[0].html;

        // Update the last message of the chat report
        const hasNonReimbursableTransactions = ReportUtils.hasNonReimbursableTransactions(iouReport?.reportID);
        const messageText = Localize.translateLocal(hasNonReimbursableTransactions ? 'iou.payerSpentAmount' : 'iou.payerOwesAmount', {
            payer: ReportUtils.getPersonalDetailsForAccountID(updatedMoneyRequestReport.managerID ?? -1).login ?? '',
            amount: CurrencyUtils.convertToDisplayString(updatedMoneyRequestReport.total, updatedMoneyRequestReport.currency),
        });
        updatedChatReport.lastMessageText = messageText;
        updatedChatReport.lastMessageHtml = messageText;
    }

    const isScanning = TransactionUtils.hasReceipt(updatedTransaction) && TransactionUtils.isReceiptBeingScanned(updatedTransaction);

    // STEP 4: Compose the optimistic data
    const currentTime = DateUtils.getDBTime();
    const optimisticData: OnyxUpdate[] = [
        {
            onyxMethod: Onyx.METHOD.MERGE,
            key: `${ONYXKEYS.COLLECTION.REPORT_ACTIONS}${transactionThread?.reportID}`,
            value: {
                [updatedReportAction.reportActionID]: updatedReportAction as OnyxTypes.ReportAction,
            },
        },
        {
            onyxMethod: Onyx.METHOD.MERGE,
            key: `${ONYXKEYS.COLLECTION.TRANSACTION}${transactionID}`,
            value: updatedTransaction,
        },
        {
            onyxMethod: Onyx.METHOD.MERGE,
            key: `${ONYXKEYS.COLLECTION.REPORT}${iouReport?.reportID}`,
            value: updatedMoneyRequestReport,
        },
        {
            onyxMethod: Onyx.METHOD.MERGE,
            key: `${ONYXKEYS.COLLECTION.REPORT}${iouReport?.chatReportID}`,
            value: updatedChatReport,
        },
        {
            onyxMethod: Onyx.METHOD.MERGE,
            key: `${ONYXKEYS.COLLECTION.REPORT}${transactionThreadReportID}`,
            value: {
                lastReadTime: currentTime,
                lastVisibleActionCreated: currentTime,
            },
        },
    ];

    if (!isScanning) {
        optimisticData.push(
            {
                onyxMethod: Onyx.METHOD.MERGE,
                key: `${ONYXKEYS.COLLECTION.REPORT_ACTIONS}${iouReport?.reportID}`,
                value: {
                    [transactionThread?.parentReportActionID ?? '']: {
                        whisperedToAccountIDs: [],
                    },
                },
            },
            {
                onyxMethod: Onyx.METHOD.MERGE,
                key: `${ONYXKEYS.COLLECTION.REPORT_ACTIONS}${iouReport?.parentReportID}`,
                value: {
                    [iouReport?.parentReportActionID ?? '']: {
                        whisperedToAccountIDs: [],
                    },
                },
            },
        );
    }

    // Update recently used categories if the category is changed
    if ('category' in transactionChanges) {
        const optimisticPolicyRecentlyUsedCategories = Policy.buildOptimisticPolicyRecentlyUsedCategories(iouReport?.policyID, transactionChanges.category);
        if (optimisticPolicyRecentlyUsedCategories.length) {
            optimisticData.push({
                onyxMethod: Onyx.METHOD.SET,
                key: `${ONYXKEYS.COLLECTION.POLICY_RECENTLY_USED_CATEGORIES}${iouReport?.policyID}`,
                value: optimisticPolicyRecentlyUsedCategories,
            });
        }
    }

    // Update recently used categories if the tag is changed
    if ('tag' in transactionChanges) {
        const optimisticPolicyRecentlyUsedTags = Policy.buildOptimisticPolicyRecentlyUsedTags(iouReport?.policyID, transactionChanges.tag);
        if (!isEmptyObject(optimisticPolicyRecentlyUsedTags)) {
            optimisticData.push({
                onyxMethod: Onyx.METHOD.MERGE,
                key: `${ONYXKEYS.COLLECTION.POLICY_RECENTLY_USED_TAGS}${iouReport?.policyID}`,
                value: optimisticPolicyRecentlyUsedTags,
            });
        }
    }

    const successData: OnyxUpdate[] = [
        {
            onyxMethod: Onyx.METHOD.MERGE,
            key: `${ONYXKEYS.COLLECTION.REPORT_ACTIONS}${transactionThread?.reportID}`,
            value: {
                [updatedReportAction.reportActionID]: {pendingAction: null},
            },
        },
        {
            onyxMethod: Onyx.METHOD.MERGE,
            key: `${ONYXKEYS.COLLECTION.TRANSACTION}${transactionID}`,
            value: {
                pendingFields: {
                    comment: null,
                    amount: null,
                    created: null,
                    currency: null,
                    merchant: null,
                    billable: null,
                    category: null,
                    tag: null,
                },
            },
        },
        {
            onyxMethod: Onyx.METHOD.MERGE,
            key: `${ONYXKEYS.COLLECTION.REPORT}${iouReport?.reportID}`,
            value: {pendingAction: null},
        },
    ];

    const failureData: OnyxUpdate[] = [
        {
            onyxMethod: Onyx.METHOD.MERGE,
            key: `${ONYXKEYS.COLLECTION.REPORT_ACTIONS}${transactionThread?.reportID}`,
            value: {
                [updatedReportAction.reportActionID]: {
                    errors: ErrorUtils.getMicroSecondOnyxError('iou.error.genericEditFailureMessage'),
                },
            },
        },
        {
            onyxMethod: Onyx.METHOD.MERGE,
            key: `${ONYXKEYS.COLLECTION.TRANSACTION}${transactionID}`,
            value: {
                ...transaction,
                modifiedCreated: transaction?.modifiedCreated ? transaction.modifiedCreated : null,
                modifiedAmount: transaction?.modifiedAmount ? transaction.modifiedAmount : null,
                modifiedCurrency: transaction?.modifiedCurrency ? transaction.modifiedCurrency : null,
                modifiedMerchant: transaction?.modifiedMerchant ? transaction.modifiedMerchant : null,
                modifiedWaypoints: transaction?.modifiedWaypoints ? transaction.modifiedWaypoints : null,
                pendingFields: null,
            },
        },
        {
            onyxMethod: Onyx.METHOD.MERGE,
            key: `${ONYXKEYS.COLLECTION.REPORT}${iouReport?.reportID}`,
            value: {
                ...iouReport,
                cachedTotal: iouReport?.cachedTotal ? iouReport?.cachedTotal : null,
            },
        },
        {
            onyxMethod: Onyx.METHOD.MERGE,
            key: `${ONYXKEYS.COLLECTION.REPORT}${iouReport?.chatReportID}`,
            value: chatReport,
        },
        {
            onyxMethod: Onyx.METHOD.MERGE,
            key: `${ONYXKEYS.COLLECTION.REPORT}${transactionThreadReportID}`,
            value: {
                lastReadTime: transactionThread?.lastReadTime,
                lastVisibleActionCreated: transactionThread?.lastVisibleActionCreated,
            },
        },
    ];

    // Add transaction violations if we have a paid policy and an updated transaction
    if (policy && PolicyUtils.isPaidGroupPolicy(policy) && updatedTransaction) {
        const currentTransactionViolations = allTransactionViolations[`${ONYXKEYS.COLLECTION.TRANSACTION_VIOLATIONS}${transactionID}`] ?? [];
        const updatedViolationsOnyxData = ViolationsUtils.getViolationsOnyxData(
            updatedTransaction,
            currentTransactionViolations,
            !!policy.requiresTag,
            policyTags,
            !!policy.requiresCategory,
            policyCategories,
        );
        optimisticData.push(updatedViolationsOnyxData);
        failureData.push({
            onyxMethod: Onyx.METHOD.MERGE,
            key: `${ONYXKEYS.COLLECTION.TRANSACTION_VIOLATIONS}${transactionID}`,
            value: currentTransactionViolations,
        });
    }

    // STEP 6: Call the API endpoint
    const {created, amount, currency, comment, merchant, category, billable, tag} = ReportUtils.getTransactionDetails(updatedTransaction) ?? {};

    const parameters: EditMoneyRequestParams = {
        transactionID,
        reportActionID: updatedReportAction.reportActionID,
        created,
        amount,
        currency,
        comment,
        merchant,
        category,
        billable,
        tag,
    };

    API.write(WRITE_COMMANDS.EDIT_MONEY_REQUEST, parameters, {optimisticData, successData, failureData});
}

function editMoneyRequest(
    transaction: OnyxTypes.Transaction,
    transactionThreadReportID: string,
    transactionChanges: TransactionChanges,
    policy: OnyxTypes.Policy,
    policyTags: OnyxTypes.PolicyTagList,
    policyCategories: OnyxTypes.PolicyCategories,
) {
    if (TransactionUtils.isDistanceRequest(transaction)) {
        updateDistanceRequest(transaction.transactionID, transactionThreadReportID, transactionChanges, policy, policyTags, policyCategories);
    } else {
        editRegularMoneyRequest(transaction.transactionID, transactionThreadReportID, transactionChanges, policy, policyTags, policyCategories);
    }
}

type UpdateMoneyRequestAmountAndCurrencyParams = {
    transactionID: string;
    transactionThreadReportID: string;
    currency: string;
    amount: number;
    policy?: OnyxEntry<OnyxTypes.Policy>;
    policyTagList?: OnyxEntry<OnyxTypes.PolicyTagList>;
    policyCategories?: OnyxEntry<OnyxTypes.PolicyCategories>;
};

/** Updates the amount and currency fields of a money request */
function updateMoneyRequestAmountAndCurrency({
    transactionID,
    transactionThreadReportID,
    currency,
    amount,
    policy,
    policyTagList,
    policyCategories,
}: UpdateMoneyRequestAmountAndCurrencyParams) {
    const transactionChanges = {
        amount,
        currency,
    };
    const {params, onyxData} = getUpdateMoneyRequestParams(
        transactionID,
        transactionThreadReportID,
        transactionChanges,
        policy ?? null,
        policyTagList ?? null,
        policyCategories ?? null,
        true,
    );
    API.write(WRITE_COMMANDS.UPDATE_MONEY_REQUEST_AMOUNT_AND_CURRENCY, params, onyxData);
}

function deleteMoneyRequest(transactionID: string, reportAction: OnyxTypes.ReportAction, isSingleTransactionView = false) {
    // STEP 1: Get all collections we're updating
    const iouReportID = reportAction?.actionName === CONST.REPORT.ACTIONS.TYPE.IOU ? reportAction.originalMessage.IOUReportID : '';
    const iouReport = allReports?.[`${ONYXKEYS.COLLECTION.REPORT}${iouReportID}`] ?? null;
    const chatReport = allReports?.[`${ONYXKEYS.COLLECTION.REPORT}${iouReport?.chatReportID}`];
    const reportPreviewAction = getReportPreviewAction(iouReport?.chatReportID ?? '', iouReport?.reportID ?? '');
    const transaction = allTransactions[`${ONYXKEYS.COLLECTION.TRANSACTION}${transactionID}`];
    const transactionViolations = allTransactionViolations[`${ONYXKEYS.COLLECTION.TRANSACTION_VIOLATIONS}${transactionID}`];
    const transactionThreadID = reportAction.childReportID;
    let transactionThread = null;
    if (transactionThreadID) {
        transactionThread = allReports?.[`${ONYXKEYS.COLLECTION.REPORT}${transactionThreadID}`] ?? null;
    }

    // STEP 2: Decide if we need to:
    // 1. Delete the transactionThread - delete if there are no visible comments in the thread
    // 2. Update the moneyRequestPreview to show [Deleted request] - update if the transactionThread exists AND it isn't being deleted
    const shouldDeleteTransactionThread = transactionThreadID ? (reportAction?.childVisibleActionCount ?? 0) === 0 : false;
    const shouldShowDeletedRequestMessage = !!transactionThreadID && !shouldDeleteTransactionThread;

    // STEP 3: Update the IOU reportAction and decide if the iouReport should be deleted. We delete the iouReport if there are no visible comments left in the report.
    const updatedReportAction = {
        [reportAction.reportActionID]: {
            pendingAction: shouldShowDeletedRequestMessage ? CONST.RED_BRICK_ROAD_PENDING_ACTION.UPDATE : CONST.RED_BRICK_ROAD_PENDING_ACTION.DELETE,
            previousMessage: reportAction.message,
            message: [
                {
                    type: 'COMMENT',
                    html: '',
                    text: '',
                    isEdited: true,
                    isDeletedParentAction: shouldShowDeletedRequestMessage,
                },
            ],
            originalMessage: {
                IOUTransactionID: null,
            },
            errors: undefined,
        },
    } as OnyxTypes.ReportActions;

    const lastVisibleAction = ReportActionsUtils.getLastVisibleAction(iouReport?.reportID ?? '', updatedReportAction);
    const iouReportLastMessageText = ReportActionsUtils.getLastVisibleMessage(iouReport?.reportID ?? '', updatedReportAction).lastMessageText;
    const shouldDeleteIOUReport =
        iouReportLastMessageText.length === 0 && !ReportActionsUtils.isDeletedParentAction(lastVisibleAction) && (!transactionThreadID || shouldDeleteTransactionThread);

    // STEP 4: Update the iouReport and reportPreview with new totals and messages if it wasn't deleted
    let updatedIOUReport: OnyxTypes.Report | null;
    const currency = TransactionUtils.getCurrency(transaction);
    const updatedReportPreviewAction: OnyxTypes.ReportAction | EmptyObject = {...reportPreviewAction};
    updatedReportPreviewAction.pendingAction = shouldDeleteIOUReport ? CONST.RED_BRICK_ROAD_PENDING_ACTION.DELETE : CONST.RED_BRICK_ROAD_PENDING_ACTION.UPDATE;
    if (iouReport && ReportUtils.isExpenseReport(iouReport)) {
        updatedIOUReport = {...iouReport};

        if (typeof updatedIOUReport.total === 'number' && currency === iouReport?.currency) {
            // Because of the Expense reports are stored as negative values, we add the total from the amount
            const amountDiff = TransactionUtils.getAmount(transaction, true);
            updatedIOUReport.total += amountDiff;

            if (!transaction?.reimbursable && typeof updatedIOUReport.nonReimbursableTotal === 'number') {
                updatedIOUReport.nonReimbursableTotal += amountDiff;
            }
        }
    } else {
        updatedIOUReport = IOUUtils.updateIOUOwnerAndTotal(iouReport, reportAction.actorAccountID ?? -1, TransactionUtils.getAmount(transaction, false), currency, true);
    }

    if (updatedIOUReport) {
        updatedIOUReport.lastMessageText = iouReportLastMessageText;
        updatedIOUReport.lastVisibleActionCreated = lastVisibleAction?.created;
    }

    const hasNonReimbursableTransactions = ReportUtils.hasNonReimbursableTransactions(iouReport?.reportID);
    const messageText = Localize.translateLocal(hasNonReimbursableTransactions ? 'iou.payerSpentAmount' : 'iou.payerOwesAmount', {
        payer: ReportUtils.getPersonalDetailsForAccountID(updatedIOUReport?.managerID ?? -1).login ?? '',
        amount: CurrencyUtils.convertToDisplayString(updatedIOUReport?.total, updatedIOUReport?.currency),
    });

    if (updatedReportPreviewAction?.message?.[0]) {
        updatedReportPreviewAction.message[0].text = messageText;
        updatedReportPreviewAction.message[0].deleted = shouldDeleteIOUReport ? DateUtils.getDBTime() : '';
    }

    if (updatedReportPreviewAction && reportPreviewAction?.childMoneyRequestCount && reportPreviewAction?.childMoneyRequestCount > 0) {
        updatedReportPreviewAction.childMoneyRequestCount = reportPreviewAction.childMoneyRequestCount - 1;
    }

    // STEP 5: Build Onyx data
    const optimisticData: OnyxUpdate[] = [
        {
            onyxMethod: Onyx.METHOD.SET,
            key: `${ONYXKEYS.COLLECTION.TRANSACTION}${transactionID}`,
            value: null,
        },
    ];

    if (Permissions.canUseViolations(betas)) {
        optimisticData.push({
            onyxMethod: Onyx.METHOD.SET,
            key: `${ONYXKEYS.COLLECTION.TRANSACTION_VIOLATIONS}${transactionID}`,
            value: null,
        });
    }

    if (shouldDeleteTransactionThread) {
        optimisticData.push(
            {
                onyxMethod: Onyx.METHOD.SET,
                key: `${ONYXKEYS.COLLECTION.REPORT}${transactionThreadID}`,
                value: null,
            },
            {
                onyxMethod: Onyx.METHOD.SET,
                key: `${ONYXKEYS.COLLECTION.REPORT_ACTIONS}${transactionThreadID}`,
                value: null,
            },
        );
    }

    optimisticData.push(
        {
            onyxMethod: Onyx.METHOD.MERGE,
            key: `${ONYXKEYS.COLLECTION.REPORT_ACTIONS}${iouReport?.reportID}`,
            value: updatedReportAction,
        },
        {
            onyxMethod: Onyx.METHOD.MERGE,
            key: `${ONYXKEYS.COLLECTION.REPORT}${iouReport?.reportID}`,
            value: updatedIOUReport,
        },
        {
            onyxMethod: Onyx.METHOD.MERGE,
            key: `${ONYXKEYS.COLLECTION.REPORT_ACTIONS}${chatReport?.reportID}`,
            value: {
                [reportPreviewAction?.reportActionID ?? '']: updatedReportPreviewAction,
            },
        },
        {
            onyxMethod: Onyx.METHOD.MERGE,
            key: `${ONYXKEYS.COLLECTION.REPORT}${chatReport?.reportID}`,
            value: ReportUtils.getOutstandingChildRequest(updatedIOUReport),
        },
    );

    if (!shouldDeleteIOUReport && updatedReportPreviewAction.childMoneyRequestCount === 0) {
        optimisticData.push({
            onyxMethod: Onyx.METHOD.MERGE,
            key: `${ONYXKEYS.COLLECTION.REPORT}${chatReport?.reportID}`,
            value: {
                hasOutstandingChildRequest: false,
            },
        });
    }

    if (shouldDeleteIOUReport) {
        optimisticData.push({
            onyxMethod: Onyx.METHOD.MERGE,
            key: `${ONYXKEYS.COLLECTION.REPORT}${chatReport?.reportID}`,
            value: {
                hasOutstandingChildRequest: false,
                iouReportID: null,
                lastMessageText: ReportActionsUtils.getLastVisibleMessage(iouReport?.chatReportID ?? '', {[reportPreviewAction?.reportActionID ?? '']: null})?.lastMessageText,
                lastVisibleActionCreated: ReportActionsUtils.getLastVisibleAction(iouReport?.chatReportID ?? '', {[reportPreviewAction?.reportActionID ?? '']: null})?.created,
            },
        });
    }

    const successData: OnyxUpdate[] = [
        {
            onyxMethod: Onyx.METHOD.MERGE,
            key: `${ONYXKEYS.COLLECTION.REPORT_ACTIONS}${iouReport?.reportID}`,
            value: {
                [reportAction.reportActionID]: shouldDeleteIOUReport
                    ? null
                    : {
                          pendingAction: null,
                      },
            },
        },
        {
            onyxMethod: Onyx.METHOD.MERGE,
            key: `${ONYXKEYS.COLLECTION.REPORT_ACTIONS}${chatReport?.reportID}`,
            value: {
                [reportPreviewAction?.reportActionID ?? '']: {
                    pendingAction: null,
                    errors: null,
                },
            },
        },
    ];

    if (shouldDeleteIOUReport) {
        successData.push({
            onyxMethod: Onyx.METHOD.SET,
            key: `${ONYXKEYS.COLLECTION.REPORT}${iouReport?.reportID}`,
            value: null,
        });
    }

    const failureData: OnyxUpdate[] = [
        {
            onyxMethod: Onyx.METHOD.SET,
            key: `${ONYXKEYS.COLLECTION.TRANSACTION}${transactionID}`,
            value: transaction,
        },
    ];

    if (Permissions.canUseViolations(betas)) {
        failureData.push({
            onyxMethod: Onyx.METHOD.SET,
            key: `${ONYXKEYS.COLLECTION.TRANSACTION_VIOLATIONS}${transactionID}`,
            value: transactionViolations,
        });
    }

    if (shouldDeleteTransactionThread) {
        failureData.push({
            onyxMethod: Onyx.METHOD.SET,
            key: `${ONYXKEYS.COLLECTION.REPORT}${transactionThreadID}`,
            value: transactionThread,
        });
    }

    const errorKey = DateUtils.getMicroseconds();

    failureData.push(
        {
            onyxMethod: Onyx.METHOD.MERGE,
            key: `${ONYXKEYS.COLLECTION.REPORT_ACTIONS}${iouReport?.reportID}`,
            value: {
                [reportAction.reportActionID]: {
                    ...reportAction,
                    pendingAction: null,
                    errors: {
                        [errorKey]: ['iou.error.genericDeleteFailureMessage', {isTranslated: false}],
                    },
                },
            },
        },
        shouldDeleteIOUReport
            ? {
                  onyxMethod: Onyx.METHOD.SET,
                  key: `${ONYXKEYS.COLLECTION.REPORT}${iouReport?.reportID}`,
                  value: iouReport,
              }
            : {
                  onyxMethod: Onyx.METHOD.MERGE,
                  key: `${ONYXKEYS.COLLECTION.REPORT}${iouReport?.reportID}`,
                  value: iouReport,
              },
        {
            onyxMethod: Onyx.METHOD.MERGE,
            key: `${ONYXKEYS.COLLECTION.REPORT_ACTIONS}${chatReport?.reportID}`,
            value: {
                [reportPreviewAction?.reportActionID ?? '']: {
                    ...reportPreviewAction,
                    pendingAction: null,
                    errors: {
                        [errorKey]: ['iou.error.genericDeleteFailureMessage', {isTranslated: false}],
                    },
                },
            },
        },
    );

    if (chatReport && shouldDeleteIOUReport) {
        failureData.push({
            onyxMethod: Onyx.METHOD.MERGE,
            key: `${ONYXKEYS.COLLECTION.REPORT}${chatReport.reportID}`,
            value: chatReport,
        });
    }

    if (!shouldDeleteIOUReport && updatedReportPreviewAction.childMoneyRequestCount === 0) {
        failureData.push({
            onyxMethod: Onyx.METHOD.MERGE,
            key: `${ONYXKEYS.COLLECTION.REPORT}${chatReport?.reportID}`,
            value: {
                hasOutstandingChildRequest: true,
            },
        });
    }

    const parameters: DeleteMoneyRequestParams = {
        transactionID,
        reportActionID: reportAction.reportActionID,
    };

    // STEP 6: Make the API request
    API.write(WRITE_COMMANDS.DELETE_MONEY_REQUEST, parameters, {optimisticData, successData, failureData});
    CachedPDFPaths.clearByKey(transactionID);

    // STEP 7: Navigate the user depending on which page they are on and which resources were deleted
    if (iouReport && isSingleTransactionView && shouldDeleteTransactionThread && !shouldDeleteIOUReport) {
        // Pop the deleted report screen before navigating. This prevents navigating to the Concierge chat due to the missing report.
        Navigation.goBack(ROUTES.REPORT_WITH_ID.getRoute(iouReport.reportID));
        return;
    }

    if (iouReport?.chatReportID && shouldDeleteIOUReport) {
        // Pop the deleted report screen before navigating. This prevents navigating to the Concierge chat due to the missing report.
        Navigation.goBack(ROUTES.REPORT_WITH_ID.getRoute(iouReport.chatReportID));
    }
}

function deleteTrackExpense(chatReportID: string, transactionID: string, reportAction: OnyxTypes.ReportAction, isSingleTransactionView = false) {
    // STEP 1: Get all collections we're updating
    const chatReport = allReports?.[`${ONYXKEYS.COLLECTION.REPORT}${chatReportID}`] ?? null;
    if (!ReportUtils.isSelfDM(chatReport)) {
        return deleteMoneyRequest(transactionID, reportAction, isSingleTransactionView);
    }

    const {parameters, optimisticData, successData, failureData, shouldDeleteTransactionThread} = getDeleteTrackExpenseInformation(chatReportID, transactionID, reportAction);

    // STEP 6: Make the API request
    API.write(WRITE_COMMANDS.DELETE_MONEY_REQUEST, parameters, {optimisticData, successData, failureData});
    CachedPDFPaths.clearByKey(transactionID);

    // STEP 7: Navigate the user depending on which page they are on and which resources were deleted
    if (isSingleTransactionView && shouldDeleteTransactionThread) {
        // Pop the deleted report screen before navigating. This prevents navigating to the Concierge chat due to the missing report.
        Navigation.goBack(ROUTES.REPORT_WITH_ID.getRoute(chatReport?.reportID ?? ''));
    }
}

/**
 * @param managerID - Account ID of the person sending the money
 * @param recipient - The user receiving the money
 */
function getSendMoneyParams(
    report: OnyxEntry<OnyxTypes.Report> | EmptyObject,
    amount: number,
    currency: string,
    comment: string,
    paymentMethodType: PaymentMethodType,
    managerID: number,
    recipient: Participant,
): SendMoneyParamsData {
    const recipientEmail = PhoneNumber.addSMSDomainIfPhoneNumber(recipient.login ?? '');
    const recipientAccountID = Number(recipient.accountID);
    const newIOUReportDetails = JSON.stringify({
        amount,
        currency,
        requestorEmail: recipientEmail,
        requestorAccountID: recipientAccountID,
        comment,
        idempotencyKey: Str.guid(),
    });

    let chatReport = !isEmptyObject(report) && report?.reportID ? report : ReportUtils.getChatByParticipants([recipientAccountID]);
    let isNewChat = false;
    if (!chatReport) {
        chatReport = ReportUtils.buildOptimisticChatReport([recipientAccountID]);
        isNewChat = true;
    }
    const optimisticIOUReport = ReportUtils.buildOptimisticIOUReport(recipientAccountID, managerID, amount, chatReport.reportID, currency, true);

    const optimisticTransaction = TransactionUtils.buildOptimisticTransaction(amount, currency, optimisticIOUReport.reportID, comment);
    const optimisticTransactionData: OnyxUpdate = {
        onyxMethod: Onyx.METHOD.SET,
        key: `${ONYXKEYS.COLLECTION.TRANSACTION}${optimisticTransaction.transactionID}`,
        value: optimisticTransaction,
    };

    const [optimisticCreatedActionForChat, optimisticCreatedActionForIOUReport, optimisticIOUReportAction, optimisticTransactionThread, optimisticCreatedActionForTransactionThread] =
        ReportUtils.buildOptimisticMoneyRequestEntities(
            optimisticIOUReport,
            CONST.IOU.REPORT_ACTION_TYPE.PAY,
            amount,
            currency,
            comment,
            recipientEmail,
            [recipient],
            optimisticTransaction.transactionID,
            paymentMethodType,
            false,
            true,
        );

    const reportPreviewAction = ReportUtils.buildOptimisticReportPreview(chatReport, optimisticIOUReport);

    // Change the method to set for new reports because it doesn't exist yet, is faster,
    // and we need the data to be available when we navigate to the chat page
    const optimisticChatReportData: OnyxUpdate = isNewChat
        ? {
              onyxMethod: Onyx.METHOD.SET,
              key: `${ONYXKEYS.COLLECTION.REPORT}${chatReport.reportID}`,
              value: {
                  ...chatReport,
                  // Set and clear pending fields on the chat report
                  pendingFields: {createChat: CONST.RED_BRICK_ROAD_PENDING_ACTION.ADD},
                  lastReadTime: DateUtils.getDBTime(),
                  lastVisibleActionCreated: reportPreviewAction.created,
              },
          }
        : {
              onyxMethod: Onyx.METHOD.MERGE,
              key: `${ONYXKEYS.COLLECTION.REPORT}${chatReport.reportID}`,
              value: {
                  ...chatReport,
                  lastReadTime: DateUtils.getDBTime(),
                  lastVisibleActionCreated: reportPreviewAction.created,
              },
          };
    const optimisticQuickActionData: OnyxUpdate = {
        onyxMethod: Onyx.METHOD.SET,
        key: ONYXKEYS.NVP_QUICK_ACTION_GLOBAL_CREATE,
        value: {
            action: CONST.QUICK_ACTIONS.SEND_MONEY,
            chatReportID: chatReport.reportID,
            isFirstQuickAction: isEmptyObject(quickAction),
        },
    };
    const optimisticIOUReportData: OnyxUpdate = {
        onyxMethod: Onyx.METHOD.SET,
        key: `${ONYXKEYS.COLLECTION.REPORT}${optimisticIOUReport.reportID}`,
        value: {
            ...optimisticIOUReport,
            lastMessageText: optimisticIOUReportAction.message?.[0]?.text,
            lastMessageHtml: optimisticIOUReportAction.message?.[0]?.html,
        },
    };
    const optimisticTransactionThreadData: OnyxUpdate = {
        onyxMethod: Onyx.METHOD.SET,
        key: `${ONYXKEYS.COLLECTION.REPORT}${optimisticTransactionThread.reportID}`,
        value: optimisticTransactionThread,
    };
    const optimisticIOUReportActionsData: OnyxUpdate = {
        onyxMethod: Onyx.METHOD.MERGE,
        key: `${ONYXKEYS.COLLECTION.REPORT_ACTIONS}${optimisticIOUReport.reportID}`,
        value: {
            [optimisticCreatedActionForIOUReport.reportActionID]: optimisticCreatedActionForIOUReport,
            [optimisticIOUReportAction.reportActionID]: {
                ...(optimisticIOUReportAction as OnyxTypes.ReportAction),
                pendingAction: CONST.RED_BRICK_ROAD_PENDING_ACTION.ADD,
            },
        },
    };
    const optimisticChatReportActionsData: OnyxUpdate = {
        onyxMethod: Onyx.METHOD.MERGE,
        key: `${ONYXKEYS.COLLECTION.REPORT_ACTIONS}${chatReport.reportID}`,
        value: {
            [reportPreviewAction.reportActionID]: reportPreviewAction,
        },
    };
    const optimisticTransactionThreadReportActionsData: OnyxUpdate = {
        onyxMethod: Onyx.METHOD.MERGE,
        key: `${ONYXKEYS.COLLECTION.REPORT_ACTIONS}${optimisticTransactionThread.reportID}`,
        value: {
            [optimisticCreatedActionForTransactionThread.reportActionID]: optimisticCreatedActionForTransactionThread,
        },
    };

    const successData: OnyxUpdate[] = [
        {
            onyxMethod: Onyx.METHOD.MERGE,
            key: `${ONYXKEYS.COLLECTION.REPORT_ACTIONS}${optimisticIOUReport.reportID}`,
            value: {
                [optimisticIOUReportAction.reportActionID]: {
                    pendingAction: null,
                },
            },
        },
        {
            onyxMethod: Onyx.METHOD.MERGE,
            key: `${ONYXKEYS.COLLECTION.TRANSACTION}${optimisticTransaction.transactionID}`,
            value: {pendingAction: null},
        },
        {
            onyxMethod: Onyx.METHOD.MERGE,
            key: `${ONYXKEYS.COLLECTION.REPORT_ACTIONS}${chatReport.reportID}`,
            value: {
                [reportPreviewAction.reportActionID]: {
                    pendingAction: null,
                },
            },
        },
        {
            onyxMethod: Onyx.METHOD.MERGE,
            key: `${ONYXKEYS.COLLECTION.REPORT_ACTIONS}${optimisticTransactionThread.reportID}`,
            value: {
                [optimisticCreatedActionForTransactionThread.reportActionID]: {
                    pendingAction: null,
                },
            },
        },
    ];

    const failureData: OnyxUpdate[] = [
        {
            onyxMethod: Onyx.METHOD.MERGE,
            key: `${ONYXKEYS.COLLECTION.TRANSACTION}${optimisticTransaction.transactionID}`,
            value: {
                errors: ErrorUtils.getMicroSecondOnyxError('iou.error.other'),
            },
        },
        {
            onyxMethod: Onyx.METHOD.MERGE,
            key: `${ONYXKEYS.COLLECTION.REPORT}${optimisticTransactionThread.reportID}`,
            value: {
                errorFields: {
                    createChat: ErrorUtils.getMicroSecondOnyxError('report.genericCreateReportFailureMessage'),
                },
            },
        },
        {
            onyxMethod: Onyx.METHOD.MERGE,
            key: `${ONYXKEYS.COLLECTION.REPORT_ACTIONS}${optimisticTransactionThread.reportID}`,
            value: {
                [optimisticCreatedActionForTransactionThread.reportActionID]: {
                    errors: ErrorUtils.getMicroSecondOnyxError('iou.error.genericCreateFailureMessage'),
                },
            },
        },
    ];

    let optimisticPersonalDetailListData: OnyxUpdate | EmptyObject = {};

    // Now, let's add the data we need just when we are creating a new chat report
    if (isNewChat) {
        successData.push({
            onyxMethod: Onyx.METHOD.MERGE,
            key: `${ONYXKEYS.COLLECTION.REPORT}${chatReport.reportID}`,
            value: {pendingFields: null},
        });
        failureData.push(
            {
                onyxMethod: Onyx.METHOD.MERGE,
                key: `${ONYXKEYS.COLLECTION.REPORT}${chatReport.reportID}`,
                value: {
                    errorFields: {
                        createChat: ErrorUtils.getMicroSecondOnyxError('report.genericCreateReportFailureMessage'),
                    },
                },
            },
            {
                onyxMethod: Onyx.METHOD.MERGE,
                key: `${ONYXKEYS.COLLECTION.REPORT_ACTIONS}${optimisticIOUReport.reportID}`,
                value: {
                    [optimisticIOUReportAction.reportActionID]: {
                        errors: ErrorUtils.getMicroSecondOnyxError('iou.error.genericCreateFailureMessage'),
                    },
                },
            },
        );

        // Add optimistic personal details for recipient
        optimisticPersonalDetailListData = {
            onyxMethod: Onyx.METHOD.MERGE,
            key: ONYXKEYS.PERSONAL_DETAILS_LIST,
            value: {
                [recipientAccountID]: {
                    accountID: recipientAccountID,
                    avatar: UserUtils.getDefaultAvatarURL(recipient.accountID),
                    // Disabling this line since participant.displayName can be an empty string
                    // eslint-disable-next-line @typescript-eslint/prefer-nullish-coalescing
                    displayName: recipient.displayName || recipient.login,
                    login: recipient.login,
                },
            },
        };

        if (optimisticChatReportActionsData.value) {
            // Add an optimistic created action to the optimistic chat reportActions data
            optimisticChatReportActionsData.value[optimisticCreatedActionForChat.reportActionID] = optimisticCreatedActionForChat;
        }
    } else {
        failureData.push({
            onyxMethod: Onyx.METHOD.MERGE,
            key: `${ONYXKEYS.COLLECTION.REPORT_ACTIONS}${optimisticIOUReport.reportID}`,
            value: {
                [optimisticIOUReportAction.reportActionID]: {
                    errors: ErrorUtils.getMicroSecondOnyxError('iou.error.other'),
                },
            },
        });
    }

    const optimisticData: OnyxUpdate[] = [
        optimisticChatReportData,
        optimisticQuickActionData,
        optimisticIOUReportData,
        optimisticChatReportActionsData,
        optimisticIOUReportActionsData,
        optimisticTransactionData,
        optimisticTransactionThreadData,
        optimisticTransactionThreadReportActionsData,
    ];

    if (!isEmptyObject(optimisticPersonalDetailListData)) {
        optimisticData.push(optimisticPersonalDetailListData);
    }

    return {
        params: {
            iouReportID: optimisticIOUReport.reportID,
            chatReportID: chatReport.reportID,
            reportActionID: optimisticIOUReportAction.reportActionID,
            paymentMethodType,
            transactionID: optimisticTransaction.transactionID,
            newIOUReportDetails,
            createdReportActionID: isNewChat ? optimisticCreatedActionForChat.reportActionID : '0',
            reportPreviewReportActionID: reportPreviewAction.reportActionID,
            createdIOUReportActionID: optimisticCreatedActionForIOUReport.reportActionID,
            transactionThreadReportID: optimisticTransactionThread.reportID,
            createdReportActionIDForThread: optimisticCreatedActionForTransactionThread.reportActionID,
        },
        optimisticData,
        successData,
        failureData,
    };
}

function getPayMoneyRequestParams(
    chatReport: OnyxTypes.Report,
    iouReport: OnyxTypes.Report,
    recipient: Participant,
    paymentMethodType: PaymentMethodType,
    full: boolean,
): PayMoneyRequestData {
    let total = (iouReport.total ?? 0) - (iouReport.nonReimbursableTotal ?? 0);
    if (ReportUtils.hasHeldExpenses(iouReport.reportID) && !full && !!iouReport.unheldTotal) {
        total = iouReport.unheldTotal;
    }

    const optimisticIOUReportAction = ReportUtils.buildOptimisticIOUReportAction(
        CONST.IOU.REPORT_ACTION_TYPE.PAY,
        ReportUtils.isExpenseReport(iouReport) ? -total : total,
        iouReport.currency ?? '',
        '',
        [recipient],
        '',
        paymentMethodType,
        iouReport.reportID,
        true,
    );

    // In some instances, the report preview action might not be available to the payer (only whispered to the requestor)
    // hence we need to make the updates to the action safely.
    let optimisticReportPreviewAction = null;
    const reportPreviewAction = getReportPreviewAction(chatReport.reportID, iouReport.reportID);
    if (reportPreviewAction) {
        optimisticReportPreviewAction = ReportUtils.updateReportPreview(iouReport, reportPreviewAction, true);
    }

    const currentNextStep = allNextSteps[`${ONYXKEYS.COLLECTION.NEXT_STEP}${iouReport.reportID}`] ?? null;
    const optimisticNextStep = NextStepUtils.buildNextStep(iouReport, CONST.REPORT.STATUS_NUM.REIMBURSED, {isPaidWithExpensify: paymentMethodType === CONST.IOU.PAYMENT_TYPE.VBBA});

    const optimisticData: OnyxUpdate[] = [
        {
            onyxMethod: Onyx.METHOD.MERGE,
            key: `${ONYXKEYS.COLLECTION.REPORT}${chatReport.reportID}`,
            value: {
                ...chatReport,
                lastReadTime: DateUtils.getDBTime(),
                lastVisibleActionCreated: optimisticIOUReportAction.created,
                hasOutstandingChildRequest: false,
                iouReportID: null,
                lastMessageText: optimisticIOUReportAction.message?.[0]?.text,
                lastMessageHtml: optimisticIOUReportAction.message?.[0]?.html,
            },
        },
        {
            onyxMethod: Onyx.METHOD.MERGE,
            key: `${ONYXKEYS.COLLECTION.REPORT_ACTIONS}${iouReport.reportID}`,
            value: {
                [optimisticIOUReportAction.reportActionID]: {
                    ...(optimisticIOUReportAction as OnyxTypes.ReportAction),
                    pendingAction: CONST.RED_BRICK_ROAD_PENDING_ACTION.ADD,
                },
            },
        },
        {
            onyxMethod: Onyx.METHOD.MERGE,
            key: `${ONYXKEYS.COLLECTION.REPORT}${iouReport.reportID}`,
            value: {
                ...iouReport,
                lastMessageText: optimisticIOUReportAction.message?.[0]?.text,
                lastMessageHtml: optimisticIOUReportAction.message?.[0]?.html,
                hasOutstandingChildRequest: false,
                statusNum: CONST.REPORT.STATUS_NUM.REIMBURSED,
                pendingFields: {
                    preview: CONST.RED_BRICK_ROAD_PENDING_ACTION.UPDATE,
                    reimbursed: CONST.RED_BRICK_ROAD_PENDING_ACTION.UPDATE,
                    partial: full ? null : CONST.RED_BRICK_ROAD_PENDING_ACTION.UPDATE,
                },
            },
        },
        {
            onyxMethod: Onyx.METHOD.MERGE,
            key: ONYXKEYS.NVP_LAST_PAYMENT_METHOD,
            value: {[iouReport.policyID ?? '']: paymentMethodType},
        },
        {
            onyxMethod: Onyx.METHOD.MERGE,
            key: `${ONYXKEYS.COLLECTION.NEXT_STEP}${iouReport.reportID}`,
            value: optimisticNextStep,
        },
    ];

    const successData: OnyxUpdate[] = [
        {
            onyxMethod: Onyx.METHOD.MERGE,
            key: `${ONYXKEYS.COLLECTION.REPORT}${iouReport.reportID}`,
            value: {
                pendingFields: {
                    preview: null,
                    reimbursed: null,
                    partial: null,
                },
            },
        },
    ];

    const failureData: OnyxUpdate[] = [
        {
            onyxMethod: Onyx.METHOD.MERGE,
            key: `${ONYXKEYS.COLLECTION.REPORT_ACTIONS}${iouReport.reportID}`,
            value: {
                [optimisticIOUReportAction.reportActionID]: {
                    errors: ErrorUtils.getMicroSecondOnyxError('iou.error.other'),
                },
            },
        },
        {
            onyxMethod: Onyx.METHOD.MERGE,
            key: `${ONYXKEYS.COLLECTION.REPORT}${iouReport.reportID}`,
            value: {
                ...iouReport,
            },
        },
        {
            onyxMethod: Onyx.METHOD.MERGE,
            key: `${ONYXKEYS.COLLECTION.REPORT}${chatReport.reportID}`,
            value: chatReport,
        },
        {
            onyxMethod: Onyx.METHOD.MERGE,
            key: `${ONYXKEYS.COLLECTION.NEXT_STEP}${iouReport.reportID}`,
            value: currentNextStep,
        },
    ];

    // In case the report preview action is loaded locally, let's update it.
    if (optimisticReportPreviewAction) {
        optimisticData.push({
            onyxMethod: Onyx.METHOD.MERGE,
            key: `${ONYXKEYS.COLLECTION.REPORT_ACTIONS}${chatReport.reportID}`,
            value: {
                [optimisticReportPreviewAction.reportActionID]: optimisticReportPreviewAction,
            },
        });
        failureData.push({
            onyxMethod: Onyx.METHOD.MERGE,
            key: `${ONYXKEYS.COLLECTION.REPORT_ACTIONS}${chatReport.reportID}`,
            value: {
                [optimisticReportPreviewAction.reportActionID]: {
                    created: optimisticReportPreviewAction.created,
                },
            },
        });
    }

    return {
        params: {
            iouReportID: iouReport.reportID,
            chatReportID: chatReport.reportID,
            reportActionID: optimisticIOUReportAction.reportActionID,
            paymentMethodType,
            full,
            amount: Math.abs(total),
        },
        optimisticData,
        successData,
        failureData,
    };
}

/**
 * @param managerID - Account ID of the person sending the money
 * @param recipient - The user receiving the money
 */
function sendMoneyElsewhere(report: OnyxEntry<OnyxTypes.Report>, amount: number, currency: string, comment: string, managerID: number, recipient: Participant) {
    const {params, optimisticData, successData, failureData} = getSendMoneyParams(report, amount, currency, comment, CONST.IOU.PAYMENT_TYPE.ELSEWHERE, managerID, recipient);

    API.write(WRITE_COMMANDS.SEND_MONEY_ELSEWHERE, params, {optimisticData, successData, failureData});

    resetMoneyRequestInfo();
    Navigation.dismissModal(params.chatReportID);
    Report.notifyNewAction(params.chatReportID, managerID);
}

/**
 * @param managerID - Account ID of the person sending the money
 * @param recipient - The user receiving the money
 */
function sendMoneyWithWallet(report: OnyxEntry<OnyxTypes.Report>, amount: number, currency: string, comment: string, managerID: number, recipient: Participant | ReportUtils.OptionData) {
    const {params, optimisticData, successData, failureData} = getSendMoneyParams(report, amount, currency, comment, CONST.IOU.PAYMENT_TYPE.EXPENSIFY, managerID, recipient);

    API.write(WRITE_COMMANDS.SEND_MONEY_WITH_WALLET, params, {optimisticData, successData, failureData});

    resetMoneyRequestInfo();
    Navigation.dismissModal(params.chatReportID);
    Report.notifyNewAction(params.chatReportID, managerID);
}

function canApproveIOU(iouReport: OnyxEntry<OnyxTypes.Report> | EmptyObject, chatReport: OnyxEntry<OnyxTypes.Report> | EmptyObject, policy: OnyxEntry<OnyxTypes.Policy> | EmptyObject) {
    if (isEmptyObject(chatReport)) {
        return false;
    }
    const isPaidGroupPolicy = ReportUtils.isPaidGroupPolicyExpenseChat(chatReport);
    if (!isPaidGroupPolicy) {
        return false;
    }

    const isOnInstantSubmitPolicy = PolicyUtils.isInstantSubmitEnabled(policy);
    const isOnSubmitAndClosePolicy = PolicyUtils.isSubmitAndClose(policy);
    if (isOnInstantSubmitPolicy && isOnSubmitAndClosePolicy) {
        return false;
    }

    const managerID = iouReport?.managerID ?? 0;
    const isCurrentUserManager = managerID === userAccountID;
    const isPolicyExpenseChat = ReportUtils.isPolicyExpenseChat(chatReport);

    const isOpenExpenseReport = isPolicyExpenseChat && ReportUtils.isOpenExpenseReport(iouReport);
    const isApproved = ReportUtils.isReportApproved(iouReport);
    const iouSettled = ReportUtils.isSettled(iouReport?.reportID);
    const isArchivedReport = ReportUtils.isArchivedRoom(iouReport);

    return isCurrentUserManager && !isOpenExpenseReport && !isApproved && !iouSettled && !isArchivedReport;
}

function canIOUBePaid(iouReport: OnyxEntry<OnyxTypes.Report> | EmptyObject, chatReport: OnyxEntry<OnyxTypes.Report> | EmptyObject, policy: OnyxEntry<OnyxTypes.Policy> | EmptyObject) {
    const isPolicyExpenseChat = ReportUtils.isPolicyExpenseChat(chatReport);
    const iouCanceled = ReportUtils.isArchivedRoom(chatReport);

    if (isEmptyObject(iouReport)) {
        return false;
    }

    if (policy?.reimbursementChoice === CONST.POLICY.REIMBURSEMENT_CHOICES.REIMBURSEMENT_NO) {
        return false;
    }

    const isPayer = ReportUtils.isPayer(
        {
            email: currentUserEmail,
            accountID: userAccountID,
        },
        iouReport,
    );

    const isOpenExpenseReport = isPolicyExpenseChat && ReportUtils.isOpenExpenseReport(iouReport);
    const iouSettled = ReportUtils.isSettled(iouReport?.reportID);

    const {reimbursableSpend} = ReportUtils.getMoneyRequestSpendBreakdown(iouReport);
    const isAutoReimbursable = policy?.reimbursementChoice === CONST.POLICY.REIMBURSEMENT_CHOICES.REIMBURSEMENT_YES ? false : ReportUtils.canBeAutoReimbursed(iouReport, policy);
    const shouldBeApproved = canApproveIOU(iouReport, chatReport, policy);

    return isPayer && !isOpenExpenseReport && !iouSettled && !iouReport?.isWaitingOnBankAccount && reimbursableSpend !== 0 && !iouCanceled && !isAutoReimbursable && !shouldBeApproved;
}

function hasIOUToApproveOrPay(chatReport: OnyxEntry<OnyxTypes.Report> | EmptyObject, excludedIOUReportID: string): boolean {
    const chatReportActions = reportActionsByReport?.[chatReport?.reportID ?? ''] ?? {};

    return Object.values(chatReportActions).some((action) => {
        const iouReport = ReportUtils.getReport(action.childReportID ?? '');
        const policy = PolicyUtils.getPolicy(iouReport?.policyID);
        const shouldShowSettlementButton = canIOUBePaid(iouReport, chatReport, policy) || canApproveIOU(iouReport, chatReport, policy);
        return action.childReportID?.toString() !== excludedIOUReportID && action.actionName === CONST.REPORT.ACTIONS.TYPE.REPORTPREVIEW && shouldShowSettlementButton;
    });
}

function approveMoneyRequest(expenseReport: OnyxTypes.Report | EmptyObject, full?: boolean) {
    const currentNextStep = allNextSteps[`${ONYXKEYS.COLLECTION.NEXT_STEP}${expenseReport.reportID}`] ?? null;
    let total = expenseReport.total ?? 0;
    const hasHeldExpenses = ReportUtils.hasHeldExpenses(expenseReport.reportID);
    if (hasHeldExpenses && !full && !!expenseReport.unheldTotal) {
        total = expenseReport.unheldTotal;
    }
    const optimisticApprovedReportAction = ReportUtils.buildOptimisticApprovedReportAction(total, expenseReport.currency ?? '', expenseReport.reportID);
    const optimisticNextStep = NextStepUtils.buildNextStep(expenseReport, CONST.REPORT.STATUS_NUM.APPROVED);
    const chatReport = ReportUtils.getReport(expenseReport.chatReportID);

    const optimisticReportActionsData: OnyxUpdate = {
        onyxMethod: Onyx.METHOD.MERGE,
        key: `${ONYXKEYS.COLLECTION.REPORT_ACTIONS}${expenseReport.reportID}`,
        value: {
            [optimisticApprovedReportAction.reportActionID]: {
                ...(optimisticApprovedReportAction as OnyxTypes.ReportAction),
                pendingAction: CONST.RED_BRICK_ROAD_PENDING_ACTION.ADD,
            },
        },
    };
    const optimisticIOUReportData: OnyxUpdate = {
        onyxMethod: Onyx.METHOD.MERGE,
        key: `${ONYXKEYS.COLLECTION.REPORT}${expenseReport.reportID}`,
        value: {
            ...expenseReport,
            lastMessageText: optimisticApprovedReportAction.message?.[0]?.text,
            lastMessageHtml: optimisticApprovedReportAction.message?.[0]?.html,
            stateNum: CONST.REPORT.STATE_NUM.APPROVED,
            statusNum: CONST.REPORT.STATUS_NUM.APPROVED,
            pendingFields: {
                partial: full ? null : CONST.RED_BRICK_ROAD_PENDING_ACTION.UPDATE,
            },
        },
    };

    const optimisticChatReportData: OnyxUpdate = {
        onyxMethod: Onyx.METHOD.MERGE,
        key: `${ONYXKEYS.COLLECTION.REPORT}${expenseReport?.chatReportID}`,
        value: {
            hasOutstandingChildRequest: hasIOUToApproveOrPay(chatReport, expenseReport?.reportID ?? ''),
        },
    };

    const optimisticNextStepData: OnyxUpdate = {
        onyxMethod: Onyx.METHOD.MERGE,
        key: `${ONYXKEYS.COLLECTION.NEXT_STEP}${expenseReport.reportID}`,
        value: optimisticNextStep,
    };
    const optimisticData: OnyxUpdate[] = [optimisticIOUReportData, optimisticReportActionsData, optimisticNextStepData, optimisticChatReportData];

    const successData: OnyxUpdate[] = [
        {
            onyxMethod: Onyx.METHOD.MERGE,
            key: `${ONYXKEYS.COLLECTION.REPORT_ACTIONS}${expenseReport.reportID}`,
            value: {
                [optimisticApprovedReportAction.reportActionID]: {
                    pendingAction: null,
                },
            },
        },
        {
            onyxMethod: Onyx.METHOD.MERGE,
            key: `${ONYXKEYS.COLLECTION.REPORT}${expenseReport.reportID}`,
            value: {
                pendingFields: {
                    partial: null,
                },
            },
        },
    ];

    const failureData: OnyxUpdate[] = [
        {
            onyxMethod: Onyx.METHOD.MERGE,
            key: `${ONYXKEYS.COLLECTION.REPORT_ACTIONS}${expenseReport.reportID}`,
            value: {
                [optimisticApprovedReportAction.reportActionID]: {
                    errors: ErrorUtils.getMicroSecondOnyxError('iou.error.other'),
                },
            },
        },
        {
            onyxMethod: Onyx.METHOD.MERGE,
            key: `${ONYXKEYS.COLLECTION.REPORT}${expenseReport.chatReportID}`,
            value: {
                hasOutstandingChildRequest: chatReport?.hasOutstandingChildRequest,
                pendingFields: {
                    partial: null,
                },
            },
        },
        {
            onyxMethod: Onyx.METHOD.MERGE,
            key: `${ONYXKEYS.COLLECTION.NEXT_STEP}${expenseReport.reportID}`,
            value: currentNextStep,
        },
    ];

    // Clear hold reason of all transactions if we approve all requests
    if (full && hasHeldExpenses) {
        const heldTransactions = ReportUtils.getAllHeldTransactions(expenseReport.reportID);
        heldTransactions.forEach((heldTransaction) => {
            optimisticData.push({
                onyxMethod: Onyx.METHOD.MERGE,
                key: `${ONYXKEYS.COLLECTION.TRANSACTION}${heldTransaction.transactionID}`,
                value: {
                    comment: {
                        hold: '',
                    },
                },
            });
            failureData.push({
                onyxMethod: Onyx.METHOD.MERGE,
                key: `${ONYXKEYS.COLLECTION.TRANSACTION}${heldTransaction.transactionID}`,
                value: {
                    comment: {
                        hold: heldTransaction.comment.hold,
                    },
                },
            });
        });
    }

    const parameters: ApproveMoneyRequestParams = {
        reportID: expenseReport.reportID,
        approvedReportActionID: optimisticApprovedReportAction.reportActionID,
        full,
    };

    API.write(WRITE_COMMANDS.APPROVE_MONEY_REQUEST, parameters, {optimisticData, successData, failureData});
}

function submitReport(expenseReport: OnyxTypes.Report) {
    const currentNextStep = allNextSteps[`${ONYXKEYS.COLLECTION.NEXT_STEP}${expenseReport.reportID}`] ?? null;
    const parentReport = ReportUtils.getReport(expenseReport.parentReportID);
    const policy = PolicyUtils.getPolicy(expenseReport.policyID);
    const isCurrentUserManager = currentUserPersonalDetails.accountID === expenseReport.managerID;
    const isSubmitAndClosePolicy = PolicyUtils.isSubmitAndClose(policy);
    const adminAccountID = policy.role === CONST.POLICY.ROLE.ADMIN ? currentUserPersonalDetails.accountID : undefined;
    const optimisticSubmittedReportAction = ReportUtils.buildOptimisticSubmittedReportAction(expenseReport?.total ?? 0, expenseReport.currency ?? '', expenseReport.reportID, adminAccountID);
    const optimisticNextStep = NextStepUtils.buildNextStep(expenseReport, isSubmitAndClosePolicy ? CONST.REPORT.STATUS_NUM.CLOSED : CONST.REPORT.STATUS_NUM.SUBMITTED);

    const optimisticData: OnyxUpdate[] = !isSubmitAndClosePolicy
        ? [
              {
                  onyxMethod: Onyx.METHOD.MERGE,
                  key: `${ONYXKEYS.COLLECTION.REPORT_ACTIONS}${expenseReport.reportID}`,
                  value: {
                      [optimisticSubmittedReportAction.reportActionID]: {
                          ...(optimisticSubmittedReportAction as OnyxTypes.ReportAction),
                          pendingAction: CONST.RED_BRICK_ROAD_PENDING_ACTION.ADD,
                      },
                  },
              },
              {
                  onyxMethod: Onyx.METHOD.MERGE,
                  key: `${ONYXKEYS.COLLECTION.REPORT}${expenseReport.reportID}`,
                  value: {
                      ...expenseReport,
                      lastMessageText: optimisticSubmittedReportAction.message?.[0]?.text ?? '',
                      lastMessageHtml: optimisticSubmittedReportAction.message?.[0]?.html ?? '',
                      stateNum: CONST.REPORT.STATE_NUM.SUBMITTED,
                      statusNum: CONST.REPORT.STATUS_NUM.SUBMITTED,
                  },
              },
          ]
        : [
              {
                  onyxMethod: Onyx.METHOD.MERGE,
                  key: `${ONYXKEYS.COLLECTION.REPORT}${expenseReport.reportID}`,
                  value: {
                      ...expenseReport,
                      stateNum: CONST.REPORT.STATE_NUM.APPROVED,
                      statusNum: CONST.REPORT.STATUS_NUM.CLOSED,
                  },
              },
          ];

    optimisticData.push({
        onyxMethod: Onyx.METHOD.MERGE,
        key: `${ONYXKEYS.COLLECTION.NEXT_STEP}${expenseReport.reportID}`,
        value: optimisticNextStep,
    });

    if (parentReport?.reportID) {
        optimisticData.push({
            onyxMethod: Onyx.METHOD.MERGE,
            key: `${ONYXKEYS.COLLECTION.REPORT}${parentReport.reportID}`,
            value: {
                ...parentReport,
                // In case its a manager who force submitted the report, they are the next user who needs to take an action
                hasOutstandingChildRequest: isCurrentUserManager,
                iouReportID: null,
            },
        });
    }

    const successData: OnyxUpdate[] = [];
    if (!isSubmitAndClosePolicy) {
        successData.push({
            onyxMethod: Onyx.METHOD.MERGE,
            key: `${ONYXKEYS.COLLECTION.REPORT_ACTIONS}${expenseReport.reportID}`,
            value: {
                [optimisticSubmittedReportAction.reportActionID]: {
                    pendingAction: null,
                },
            },
        });
    }

    const failureData: OnyxUpdate[] = [
        {
            onyxMethod: Onyx.METHOD.MERGE,
            key: `${ONYXKEYS.COLLECTION.REPORT}${expenseReport.reportID}`,
            value: {
                statusNum: CONST.REPORT.STATUS_NUM.OPEN,
                stateNum: CONST.REPORT.STATE_NUM.OPEN,
            },
        },
        {
            onyxMethod: Onyx.METHOD.MERGE,
            key: `${ONYXKEYS.COLLECTION.NEXT_STEP}${expenseReport.reportID}`,
            value: currentNextStep,
        },
    ];
    if (!isSubmitAndClosePolicy) {
        failureData.push({
            onyxMethod: Onyx.METHOD.MERGE,
            key: `${ONYXKEYS.COLLECTION.REPORT_ACTIONS}${expenseReport.reportID}`,
            value: {
                [optimisticSubmittedReportAction.reportActionID]: {
                    errors: ErrorUtils.getMicroSecondOnyxError('iou.error.other'),
                },
            },
        });
    }

    if (parentReport?.reportID) {
        failureData.push({
            onyxMethod: Onyx.METHOD.MERGE,
            key: `${ONYXKEYS.COLLECTION.REPORT}${parentReport.reportID}`,
            value: {
                hasOutstandingChildRequest: parentReport.hasOutstandingChildRequest,
                iouReportID: expenseReport.reportID,
            },
        });
    }

    const parameters: SubmitReportParams = {
        reportID: expenseReport.reportID,
        managerAccountID: policy.submitsTo ?? expenseReport.managerID,
        reportActionID: optimisticSubmittedReportAction.reportActionID,
    };

    API.write(WRITE_COMMANDS.SUBMIT_REPORT, parameters, {optimisticData, successData, failureData});
}

function cancelPayment(expenseReport: OnyxTypes.Report, chatReport: OnyxTypes.Report) {
    const optimisticReportAction = ReportUtils.buildOptimisticCancelPaymentReportAction(expenseReport.reportID, -(expenseReport.total ?? 0), expenseReport.currency ?? '');
    const policy = PolicyUtils.getPolicy(chatReport.policyID);
    const isFree = policy && policy.type === CONST.POLICY.TYPE.FREE;
    const approvalMode = policy.approvalMode ?? CONST.POLICY.APPROVAL_MODE.BASIC;
    let stateNum: ValueOf<typeof CONST.REPORT.STATE_NUM> = CONST.REPORT.STATE_NUM.SUBMITTED;
    let statusNum: ValueOf<typeof CONST.REPORT.STATUS_NUM> = CONST.REPORT.STATUS_NUM.SUBMITTED;
    if (!isFree) {
        stateNum = approvalMode === CONST.POLICY.APPROVAL_MODE.OPTIONAL ? CONST.REPORT.STATE_NUM.SUBMITTED : CONST.REPORT.STATE_NUM.APPROVED;
        statusNum = approvalMode === CONST.POLICY.APPROVAL_MODE.OPTIONAL ? CONST.REPORT.STATUS_NUM.CLOSED : CONST.REPORT.STATUS_NUM.APPROVED;
    }
    const optimisticNextStep = NextStepUtils.buildNextStep(expenseReport, statusNum);
    const optimisticData: OnyxUpdate[] = [
        {
            onyxMethod: Onyx.METHOD.MERGE,
            key: `${ONYXKEYS.COLLECTION.REPORT_ACTIONS}${expenseReport.reportID}`,
            value: {
                [optimisticReportAction.reportActionID]: {
                    ...(optimisticReportAction as OnyxTypes.ReportAction),
                    pendingAction: CONST.RED_BRICK_ROAD_PENDING_ACTION.ADD,
                },
            },
        },
        {
            onyxMethod: Onyx.METHOD.MERGE,
            key: `${ONYXKEYS.COLLECTION.REPORT}${expenseReport.reportID}`,
            value: {
                ...expenseReport,
                lastMessageText: optimisticReportAction.message?.[0]?.text,
                lastMessageHtml: optimisticReportAction.message?.[0]?.html,
                stateNum,
                statusNum,
            },
        },
    ];

    if (!isFree) {
        optimisticData.push({
            onyxMethod: Onyx.METHOD.MERGE,
            key: `${ONYXKEYS.COLLECTION.NEXT_STEP}${expenseReport.reportID}`,
            value: optimisticNextStep,
        });
    }

    const successData: OnyxUpdate[] = [
        {
            onyxMethod: Onyx.METHOD.MERGE,
            key: `${ONYXKEYS.COLLECTION.REPORT_ACTIONS}${expenseReport.reportID}`,
            value: {
                [optimisticReportAction.reportActionID]: {
                    pendingAction: null,
                },
            },
        },
    ];

    const failureData: OnyxUpdate[] = [
        {
            onyxMethod: Onyx.METHOD.MERGE,
            key: `${ONYXKEYS.COLLECTION.REPORT_ACTIONS}${expenseReport.reportID}`,
            value: {
                [optimisticReportAction.reportActionID ?? '']: {
                    errors: ErrorUtils.getMicroSecondOnyxError('iou.error.other'),
                },
            },
        },
        {
            onyxMethod: Onyx.METHOD.MERGE,
            key: `${ONYXKEYS.COLLECTION.REPORT}${expenseReport.reportID}`,
            value: {
                statusNum: CONST.REPORT.STATUS_NUM.REIMBURSED,
            },
        },
    ];

    if (chatReport?.reportID) {
        failureData.push({
            onyxMethod: Onyx.METHOD.MERGE,
            key: `${ONYXKEYS.COLLECTION.REPORT}${chatReport.reportID}`,
            value: {
                hasOutstandingChildRequest: true,
                iouReportID: expenseReport.reportID,
            },
        });
    }
    if (!isFree) {
        failureData.push({
            onyxMethod: Onyx.METHOD.MERGE,
            key: `${ONYXKEYS.COLLECTION.NEXT_STEP}${expenseReport.reportID}`,
            value: NextStepUtils.buildNextStep(expenseReport, CONST.REPORT.STATUS_NUM.REIMBURSED),
        });
    }

    API.write(
        WRITE_COMMANDS.CANCEL_PAYMENT,
        {
            iouReportID: expenseReport.reportID,
            chatReportID: chatReport.reportID,
            managerAccountID: expenseReport.managerID ?? 0,
            reportActionID: optimisticReportAction.reportActionID,
        },
        {optimisticData, successData, failureData},
    );
}

function payMoneyRequest(paymentType: PaymentMethodType, chatReport: OnyxTypes.Report, iouReport: OnyxTypes.Report, full = true) {
    const recipient = {accountID: iouReport.ownerAccountID};
    const {params, optimisticData, successData, failureData} = getPayMoneyRequestParams(chatReport, iouReport, recipient, paymentType, full);

    // For now, we need to call the PayMoneyRequestWithWallet API since PayMoneyRequest was not updated to work with
    // Expensify Wallets.
    const apiCommand = paymentType === CONST.IOU.PAYMENT_TYPE.EXPENSIFY ? WRITE_COMMANDS.PAY_MONEY_REQUEST_WITH_WALLET : WRITE_COMMANDS.PAY_MONEY_REQUEST;

    API.write(apiCommand, params, {optimisticData, successData, failureData});
    Navigation.dismissModalWithReport(chatReport);
}

function detachReceipt(transactionID: string) {
    const transaction = allTransactions[`${ONYXKEYS.COLLECTION.TRANSACTION}${transactionID}`];
    const newTransaction = transaction ? {...transaction, filename: '', receipt: {}} : null;

    const optimisticData: OnyxUpdate[] = [
        {
            onyxMethod: Onyx.METHOD.SET,
            key: `${ONYXKEYS.COLLECTION.TRANSACTION}${transactionID}`,
            value: newTransaction,
        },
    ];

    const failureData: OnyxUpdate[] = [
        {
            onyxMethod: Onyx.METHOD.MERGE,
            key: `${ONYXKEYS.COLLECTION.TRANSACTION}${transactionID}`,
            value: transaction,
        },
    ];

    const parameters: DetachReceiptParams = {transactionID};

    API.write(WRITE_COMMANDS.DETACH_RECEIPT, parameters, {optimisticData, failureData});
}

function replaceReceipt(transactionID: string, file: File, source: string) {
    const transaction = allTransactions[`${ONYXKEYS.COLLECTION.TRANSACTION}${transactionID}`];
    const oldReceipt = transaction?.receipt ?? {};
    const receiptOptimistic = {
        source,
        state: CONST.IOU.RECEIPT_STATE.OPEN,
    };

    const optimisticData: OnyxUpdate[] = [
        {
            onyxMethod: Onyx.METHOD.MERGE,
            key: `${ONYXKEYS.COLLECTION.TRANSACTION}${transactionID}`,
            value: {
                receipt: receiptOptimistic,
                filename: file.name,
            },
        },
    ];

    const failureData: OnyxUpdate[] = [
        {
            onyxMethod: Onyx.METHOD.MERGE,
            key: `${ONYXKEYS.COLLECTION.TRANSACTION}${transactionID}`,
            value: {
                receipt: oldReceipt,
                filename: transaction?.filename,
                errors: getReceiptError(receiptOptimistic, file.name),
            },
        },
    ];

    const parameters: ReplaceReceiptParams = {
        transactionID,
        receipt: file,
    };

    API.write(WRITE_COMMANDS.REPLACE_RECEIPT, parameters, {optimisticData, failureData});
}

/**
 * Finds the participants for an IOU based on the attached report
 * @param transactionID of the transaction to set the participants of
 * @param report attached to the transaction
 */
function setMoneyRequestParticipantsFromReport(transactionID: string, report: OnyxEntry<OnyxTypes.Report>) {
    // If the report is iou or expense report, we should get the chat report to set participant for request money
    const chatReport = ReportUtils.isMoneyRequestReport(report) ? ReportUtils.getReport(report?.chatReportID) : report;
    const currentUserAccountID = currentUserPersonalDetails.accountID;
    const shouldAddAsReport = !isEmptyObject(chatReport) && ReportUtils.isSelfDM(chatReport);
    const participants: Participant[] =
        ReportUtils.isPolicyExpenseChat(chatReport) || shouldAddAsReport
            ? [{accountID: 0, reportID: chatReport?.reportID, isPolicyExpenseChat: ReportUtils.isPolicyExpenseChat(chatReport), selected: true}]
            : (chatReport?.participantAccountIDs ?? []).filter((accountID) => currentUserAccountID !== accountID).map((accountID) => ({accountID, selected: true}));

    Onyx.merge(`${ONYXKEYS.COLLECTION.TRANSACTION_DRAFT}${transactionID}`, {participants, participantsAutoAssigned: true});
}

function setMoneyRequestId(id: string) {
    Onyx.merge(ONYXKEYS.IOU, {id});
}

function setMoneyRequestAmount(amount: number) {
    Onyx.merge(ONYXKEYS.IOU, {amount});
}

function setMoneyRequestCurrency(currency: string) {
    Onyx.merge(ONYXKEYS.IOU, {currency});
}

function setMoneyRequestTaxRate(transactionID: string, taxRate: TaxRatesOption) {
    Onyx.merge(`${ONYXKEYS.COLLECTION.TRANSACTION_DRAFT}${transactionID}`, {taxRate});
}

function setMoneyRequestTaxAmount(transactionID: string, taxAmount: number, isDraft: boolean) {
    Onyx.merge(`${isDraft ? ONYXKEYS.COLLECTION.TRANSACTION_DRAFT : ONYXKEYS.COLLECTION.TRANSACTION}${transactionID}`, {taxAmount});
}

function setMoneyRequestBillable(billable: boolean) {
    Onyx.merge(ONYXKEYS.IOU, {billable});
}

function setMoneyRequestParticipants(participants: Participant[], isSplitRequest?: boolean) {
    Onyx.merge(ONYXKEYS.IOU, {participants, isSplitRequest});
}

function setShownHoldUseExplanation() {
    Onyx.set(ONYXKEYS.NVP_HOLD_USE_EXPLAINED, true);
}

/**
 * Put money request on HOLD
 */
function putOnHold(transactionID: string, comment: string, reportID: string) {
    const currentTime = DateUtils.getDBTime();
    const createdReportAction = ReportUtils.buildOptimisticHoldReportAction(currentTime);
    const createdReportActionComment = ReportUtils.buildOptimisticHoldReportActionComment(comment, DateUtils.addMillisecondsFromDateTime(currentTime, 1));

    const optimisticData: OnyxUpdate[] = [
        {
            onyxMethod: Onyx.METHOD.MERGE,
            key: `${ONYXKEYS.COLLECTION.REPORT_ACTIONS}${reportID}`,
            value: {
                [createdReportAction.reportActionID]: createdReportAction as ReportAction,
                [createdReportActionComment.reportActionID]: createdReportActionComment as ReportAction,
            },
        },
        {
            onyxMethod: Onyx.METHOD.MERGE,
            key: `${ONYXKEYS.COLLECTION.TRANSACTION}${transactionID}`,
            value: {
                pendingAction: CONST.RED_BRICK_ROAD_PENDING_ACTION.UPDATE,
                comment: {
                    hold: createdReportAction.reportActionID,
                },
            },
        },
    ];

    const successData: OnyxUpdate[] = [
        {
            onyxMethod: Onyx.METHOD.MERGE,
            key: `${ONYXKEYS.COLLECTION.TRANSACTION}${transactionID}`,
            value: {
                pendingAction: null,
            },
        },
    ];

    const failureData: OnyxUpdate[] = [
        {
            onyxMethod: Onyx.METHOD.MERGE,
            key: `${ONYXKEYS.COLLECTION.TRANSACTION}${transactionID}`,
            value: {
                pendingAction: null,
                comment: {
                    hold: null,
                },
            },
        },
    ];

    API.write(
        'HoldRequest',
        {
            transactionID,
            comment,
            reportActionID: createdReportAction.reportActionID,
            commentReportActionID: createdReportActionComment.reportActionID,
        },
        {optimisticData, successData, failureData},
    );
}

/**
 * Remove money request from HOLD
 */
function unholdRequest(transactionID: string, reportID: string) {
    const createdReportAction = ReportUtils.buildOptimisticUnHoldReportAction();

    const optimisticData: OnyxUpdate[] = [
        {
            onyxMethod: Onyx.METHOD.MERGE,
            key: `${ONYXKEYS.COLLECTION.REPORT_ACTIONS}${reportID}`,
            value: {
                [createdReportAction.reportActionID]: createdReportAction as ReportAction,
            },
        },
        {
            onyxMethod: Onyx.METHOD.MERGE,
            key: `${ONYXKEYS.COLLECTION.TRANSACTION}${transactionID}`,
            value: {
                pendingAction: CONST.RED_BRICK_ROAD_PENDING_ACTION.UPDATE,
                comment: {
                    hold: null,
                },
            },
        },
    ];

    const successData: OnyxUpdate[] = [
        {
            onyxMethod: Onyx.METHOD.MERGE,
            key: `${ONYXKEYS.COLLECTION.TRANSACTION}${transactionID}`,
            value: {
                pendingAction: null,
                comment: {
                    hold: null,
                },
            },
        },
    ];

    const failureData: OnyxUpdate[] = [
        {
            onyxMethod: Onyx.METHOD.MERGE,
            key: `${ONYXKEYS.COLLECTION.TRANSACTION}${transactionID}`,
            value: {
                pendingAction: null,
            },
        },
    ];

    API.write(
        'UnHoldRequest',
        {
            transactionID,
            reportActionID: createdReportAction.reportActionID,
        },
        {optimisticData, successData, failureData},
    );
}
// eslint-disable-next-line rulesdir/no-negated-variables
function navigateToStartStepIfScanFileCannotBeRead(
    receiptFilename: string | undefined,
    receiptPath: ReceiptSource | undefined,
    onSuccess: (file: File) => void,
    requestType: IOURequestType,
    iouType: ValueOf<typeof CONST.IOU.TYPE>,
    transactionID: string,
    reportID: string,
    receiptType: string | undefined,
) {
    if (!receiptFilename || !receiptPath) {
        return;
    }

    const onFailure = () => {
        setMoneyRequestReceipt(transactionID, '', '', true);
        if (requestType === CONST.IOU.REQUEST_TYPE.MANUAL) {
            Navigation.navigate(ROUTES.MONEY_REQUEST_STEP_SCAN.getRoute(CONST.IOU.ACTION.CREATE, iouType, transactionID, reportID, Navigation.getActiveRouteWithoutParams()));
            return;
        }
        IOUUtils.navigateToStartMoneyRequestStep(requestType, iouType, transactionID, reportID);
    };
    FileUtils.readFileAsync(receiptPath.toString(), receiptFilename, onSuccess, onFailure, receiptType);
}

/** Save the preferred payment method for a policy */
function savePreferredPaymentMethod(policyID: string, paymentMethod: PaymentMethodType) {
    Onyx.merge(`${ONYXKEYS.NVP_LAST_PAYMENT_METHOD}`, {[policyID]: paymentMethod});
}

export type {GPSPoint as GpsPoint, IOURequestType};
export {
    setMoneyRequestParticipants,
    createDistanceRequest,
    deleteMoneyRequest,
    deleteTrackExpense,
    splitBill,
    splitBillAndOpenReport,
    setDraftSplitTransaction,
    startSplitBill,
    completeSplitBill,
    requestMoney,
    sendMoneyElsewhere,
    approveMoneyRequest,
    submitReport,
    payMoneyRequest,
    sendMoneyWithWallet,
    initMoneyRequest,
    startMoneyRequest,
    resetMoneyRequestInfo,
    clearMoneyRequest,
    updateMoneyRequestTypeParams,
    setMoneyRequestAmount_temporaryForRefactor,
    setMoneyRequestBillable_temporaryForRefactor,
    setMoneyRequestCreated,
    setMoneyRequestCurrency_temporaryForRefactor,
    setMoneyRequestDescription,
    setMoneyRequestParticipants_temporaryForRefactor,
    setMoneyRequestPendingFields,
    setMoneyRequestReceipt,
    setMoneyRequestAmount,
    setMoneyRequestBillable,
    setMoneyRequestCategory,
    setMoneyRequestCurrency,
    setMoneyRequestId,
    setMoneyRequestMerchant,
    setMoneyRequestParticipantsFromReport,
    setMoneyRequestTag,
    setMoneyRequestTaxAmount,
    setMoneyRequestTaxRate,
    setShownHoldUseExplanation,
    setCustomUnitRateID,
    updateMoneyRequestDate,
    updateMoneyRequestBillable,
    updateMoneyRequestMerchant,
    updateMoneyRequestTag,
    updateMoneyRequestTaxAmount,
    updateMoneyRequestTaxRate,
    updateMoneyRequestDistance,
    updateMoneyRequestCategory,
    updateMoneyRequestAmountAndCurrency,
    updateMoneyRequestDescription,
    replaceReceipt,
    detachReceipt,
    editMoneyRequest,
    putOnHold,
    unholdRequest,
    cancelPayment,
    navigateToStartStepIfScanFileCannotBeRead,
    savePreferredPaymentMethod,
    trackExpense,
    canIOUBePaid,
    canApproveIOU,
<<<<<<< HEAD
    updateDistanceRequestRate,
=======
    createDraftTransaction,
>>>>>>> c416b1a2
};<|MERGE_RESOLUTION|>--- conflicted
+++ resolved
@@ -258,18 +258,6 @@
 });
 
 /**
-<<<<<<< HEAD
-=======
- * Returns the policy of the report
- */
-function getPolicy(policyID: string | undefined): OnyxTypes.Policy | EmptyObject {
-    if (!allPolicies || !policyID) {
-        return {};
-    }
-    return allPolicies[`${ONYXKEYS.COLLECTION.POLICY}${policyID}`] ?? {};
-}
-
-/**
  * Find the report preview action from given chat report and iou report
  */
 function getReportPreviewAction(chatReportID: string, iouReportID: string): OnyxEntry<ReportAction> {
@@ -284,7 +272,6 @@
 }
 
 /**
->>>>>>> c416b1a2
  * Initialize money request info
  * @param reportID to attach the transaction to
  * @param policy
@@ -6060,9 +6047,6 @@
     trackExpense,
     canIOUBePaid,
     canApproveIOU,
-<<<<<<< HEAD
     updateDistanceRequestRate,
-=======
     createDraftTransaction,
->>>>>>> c416b1a2
 };