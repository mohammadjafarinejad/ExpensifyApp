import {format} from 'date-fns';
import {fastMerge, Str} from 'expensify-common';
import {InteractionManager} from 'react-native';
import type {NullishDeep, OnyxCollection, OnyxEntry, OnyxInputValue, OnyxUpdate} from 'react-native-onyx';
import Onyx from 'react-native-onyx';
import type {PartialDeep, SetRequired, ValueOf} from 'type-fest';
import ReceiptGeneric from '@assets/images/receipt-generic.png';
import * as API from '@libs/API';
import type {
    ApproveMoneyRequestParams,
    CategorizeTrackedExpenseParams as CategorizeTrackedExpenseApiParams,
    CompleteSplitBillParams,
    CreateDistanceRequestParams,
    CreateWorkspaceParams,
    DeleteMoneyRequestParams,
    DetachReceiptParams,
    PayInvoiceParams,
    PayMoneyRequestParams,
    ReplaceReceiptParams,
    RequestMoneyParams,
    ResolveDuplicatesParams,
    SendInvoiceParams,
    SendMoneyParams,
    SetNameValuePairParams,
    ShareTrackedExpenseParams as ShareTrackedExpenseApiParams,
    SplitBillParams,
    StartSplitBillParams,
    SubmitReportParams,
    TrackExpenseParams,
    TransactionMergeParams,
    UnapproveExpenseReportParams,
    UpdateMoneyRequestParams,
} from '@libs/API/parameters';
import {WRITE_COMMANDS} from '@libs/API/types';
import {convertToDisplayString} from '@libs/CurrencyUtils';
import DateUtils from '@libs/DateUtils';
import DistanceRequestUtils from '@libs/DistanceRequestUtils';
import {getMicroSecondOnyxErrorObject, getMicroSecondOnyxErrorWithTranslationKey} from '@libs/ErrorUtils';
import {readFileAsync} from '@libs/fileDownload/FileUtils';
import GoogleTagManager from '@libs/GoogleTagManager';
import {
    calculateAmount as calculateIOUAmount,
    formatCurrentUserToAttendee,
    isMovingTransactionFromTrackExpense as isMovingTransactionFromTrackExpenseIOUUtils,
    navigateToStartMoneyRequestStep,
    updateIOUOwnerAndTotal,
} from '@libs/IOUUtils';
import {formatPhoneNumber} from '@libs/LocalePhoneNumber';
import * as Localize from '@libs/Localize';
import Log from '@libs/Log';
import isSearchTopmostCentralPane from '@libs/Navigation/isSearchTopmostCentralPane';
import Navigation from '@libs/Navigation/Navigation';
import {buildNextStep} from '@libs/NextStepUtils';
import {rand64} from '@libs/NumberUtils';
import {getPersonalDetailsForAccountIDs} from '@libs/OptionsListUtils';
import {getCustomUnitID} from '@libs/PerDiemRequestUtils';
import {getAccountIDsByLogins} from '@libs/PersonalDetailsUtils';
import {addSMSDomainIfPhoneNumber} from '@libs/PhoneNumber';
import {getPolicy, getSubmitToAccountID, hasDependentTags, isControlPolicy, isPaidGroupPolicy, isPolicyAdmin, isSubmitAndClose} from '@libs/PolicyUtils';
import {
    getAllReportActions,
    getLastVisibleAction,
    getLastVisibleMessage,
    getOriginalMessage,
    getReportAction,
    getReportActionHtml,
    getReportActionMessage,
    getReportActionText,
    getTrackExpenseActionableWhisper,
    isActionableTrackExpense,
    isCreatedAction,
    isDeletedParentAction,
    isMoneyRequestAction,
    isReportPreviewAction,
} from '@libs/ReportActionsUtils';
import type {OptimisticChatReport, OptimisticCreatedReportAction, OptimisticIOUReportAction, OptionData, TransactionDetails} from '@libs/ReportUtils';
import {
    buildOptimisticActionableTrackExpenseWhisper,
    buildOptimisticApprovedReportAction,
    buildOptimisticCancelPaymentReportAction,
    buildOptimisticChatReport,
    buildOptimisticCreatedReportAction,
    buildOptimisticDismissedViolationReportAction,
    buildOptimisticExpenseReport,
    buildOptimisticHoldReportAction,
    buildOptimisticHoldReportActionComment,
    buildOptimisticInvoiceReport,
    buildOptimisticIOUReport,
    buildOptimisticIOUReportAction,
    buildOptimisticModifiedExpenseReportAction,
    buildOptimisticMoneyRequestEntities,
    buildOptimisticMovedTrackedExpenseModifiedReportAction,
    buildOptimisticReportPreview,
    buildOptimisticSubmittedReportAction,
    buildOptimisticUnapprovedReportAction,
    buildOptimisticUnHoldReportAction,
    canBeAutoReimbursed,
    canUserPerformWriteAction as canUserPerformWriteActionReportUtils,
    getAllHeldTransactions as getAllHeldTransactionsReportUtils,
    getApprovalChain,
    getChatByParticipants,
    getDisplayedReportID,
    getInvoiceChatByParticipants,
    getMoneyRequestSpendBreakdown,
    getOptimisticDataForParentReportAction,
    getOutstandingChildRequest,
    getPersonalDetailsForAccountID,
    getReportNameValuePairs,
    getReportOrDraftReport,
    getTransactionDetails,
    hasHeldExpenses as hasHeldExpensesReportUtils,
    hasNonReimbursableTransactions as hasNonReimbursableTransactionsReportUtils,
    isArchivedReport,
    isDraftReport,
    isExpenseReport,
    isIndividualInvoiceRoom,
    isInvoiceReport as isInvoiceReportReportUtils,
    isInvoiceRoom,
    isMoneyRequestReport as isMoneyRequestReportReportUtils,
    isOpenExpenseReport as isOpenExpenseReportReportUtils,
    isOptimisticPersonalDetail,
    isPayAtEndExpenseReport as isPayAtEndExpenseReportReportUtils,
    isPayer as isPayerReportUtils,
    isPolicyExpenseChat as isPolicyExpenseChatReportUtils,
    isReportApproved,
    isSelfDM,
    isSettled,
    isTrackExpenseReport,
    shouldCreateNewMoneyRequestReport as shouldCreateNewMoneyRequestReportReportUtils,
    updateReportPreview,
} from '@libs/ReportUtils';
import {getSession} from '@libs/SessionUtils';
import playSound, {SOUNDS} from '@libs/Sound';
import {shouldRestrictUserBillableActions} from '@libs/SubscriptionUtils';
import {
    allHavePendingRTERViolation,
    buildOptimisticTransaction,
    getAllReportTransactions,
    getAmount,
    getCategoryTaxCodeAndAmount,
    getCurrency,
    getMerchant,
    getTransaction,
    getUpdatedTransaction,
    hasReceipt as hasReceiptTransactionUtils,
    isDistanceRequest as isDistanceRequestTransactionUtils,
    isFetchingWaypointsFromServer,
    isOnHold,
    isReceiptBeingScanned as isReceiptBeingScannedTransactionUtils,
    isScanRequest as isScanRequestTransactionUtils,
    shouldShowBrokenConnectionViolation,
} from '@libs/TransactionUtils';
import ViolationsUtils from '@libs/Violations/ViolationsUtils';
import type {IOUAction, IOUType} from '@src/CONST';
import CONST from '@src/CONST';
import ONYXKEYS from '@src/ONYXKEYS';
import ROUTES from '@src/ROUTES';
import type {Route} from '@src/ROUTES';
import type * as OnyxTypes from '@src/types/onyx';
import type {Attendee, Participant, Split} from '@src/types/onyx/IOU';
import type {ErrorFields, Errors} from '@src/types/onyx/OnyxCommon';
import type {PaymentMethodType} from '@src/types/onyx/OriginalMessage';
import type {InvoiceReceiver, InvoiceReceiverType} from '@src/types/onyx/Report';
import type ReportAction from '@src/types/onyx/ReportAction';
import type {OnyxData} from '@src/types/onyx/Request';
import type {SearchPolicy, SearchReport, SearchTransaction} from '@src/types/onyx/SearchResults';
import type {Comment, Receipt, ReceiptSource, Routes, SplitShares, TransactionChanges, WaypointCollection} from '@src/types/onyx/Transaction';
import {isEmptyObject} from '@src/types/utils/EmptyObject';
import {clearByKey as clearPdfByOnyxKey} from './CachedPDFPaths';
import {buildOptimisticPolicyRecentlyUsedCategories} from './Policy/Category';
import {buildOptimisticRecentlyUsedCurrencies, buildPolicyData, generatePolicyID} from './Policy/Policy';
import {buildOptimisticPolicyRecentlyUsedTags} from './Policy/Tag';
import {completeOnboarding, getCurrentUserAccountID, notifyNewAction} from './Report';
import {getRecentWaypoints, sanitizeRecentWaypoints} from './Transaction';
import {removeDraftTransaction} from './TransactionEdit';

type IOURequestType = ValueOf<typeof CONST.IOU.REQUEST_TYPE>;

type OneOnOneIOUReport = OnyxTypes.Report | undefined | null;

type MoneyRequestInformation = {
    payerAccountID: number;
    payerEmail: string;
    iouReport: OnyxTypes.Report;
    chatReport: OnyxTypes.Report;
    transaction: OnyxTypes.Transaction;
    iouAction: OptimisticIOUReportAction;
    createdChatReportActionID: string;
    createdIOUReportActionID: string;
    reportPreviewAction: OnyxTypes.ReportAction;
    transactionThreadReportID: string;
    createdReportActionIDForThread: string;
    onyxData: OnyxData;
};

type TrackExpenseInformation = {
    createdWorkspaceParams?: CreateWorkspaceParams;
    iouReport?: OnyxTypes.Report;
    chatReport: OnyxTypes.Report;
    transaction: OnyxTypes.Transaction;
    iouAction: OptimisticIOUReportAction;
    createdChatReportActionID: string;
    createdIOUReportActionID?: string;
    reportPreviewAction?: OnyxTypes.ReportAction;
    transactionThreadReportID: string;
    createdReportActionIDForThread: string;
    actionableWhisperReportActionIDParam?: string;
    onyxData: OnyxData;
};
type CategorizeTrackedExpenseTransactionParams = {
    transactionID: string;
    amount: number;
    currency: string;
    comment: string;
    merchant: string;
    created: string;
    taxCode: string;
    taxAmount: number;
    category?: string;
    tag?: string;
    billable?: boolean;
    receipt?: Receipt;
    waypoints?: string;
    customUnitRateID?: string;
};
type CategorizeTrackedExpensePolicyParams = {
    policyID: string;
    isDraftPolicy: boolean;
};
type CategorizeTrackedExpenseReportInformation = {
    moneyRequestPreviewReportActionID: string;
    moneyRequestReportID: string;
    moneyRequestCreatedReportActionID: string;
    actionableWhisperReportActionID: string;
    linkedTrackedExpenseReportAction: OnyxTypes.ReportAction;
    linkedTrackedExpenseReportID: string;
    transactionThreadReportID: string;
    reportPreviewReportActionID: string;
};
type CategorizeTrackedExpenseParams = {
    onyxData: OnyxData | undefined;
    reportInformation: CategorizeTrackedExpenseReportInformation;
    transactionParams: CategorizeTrackedExpenseTransactionParams;
    policyParams: CategorizeTrackedExpensePolicyParams;
    createdWorkspaceParams?: CreateWorkspaceParams;
};
type SendInvoiceInformation = {
    senderWorkspaceID: string;
    receiver: Partial<OnyxTypes.PersonalDetails>;
    invoiceRoom: OnyxTypes.Report;
    createdChatReportActionID: string;
    invoiceReportID: string;
    reportPreviewReportActionID: string;
    transactionID: string;
    transactionThreadReportID: string;
    createdIOUReportActionID: string;
    createdReportActionIDForThread: string;
    reportActionID: string;
    onyxData: OnyxData;
};

type SplitData = {
    chatReportID: string;
    transactionID: string;
    reportActionID: string;
    policyID?: string;
    createdReportActionID?: string;
    chatType?: string;
};

type SplitsAndOnyxData = {
    splitData: SplitData;
    splits: Split[];
    onyxData: OnyxData;
};

type UpdateMoneyRequestData = {
    params: UpdateMoneyRequestParams;
    onyxData: OnyxData;
};

type PayMoneyRequestData = {
    params: PayMoneyRequestParams & Partial<PayInvoiceParams>;
    optimisticData: OnyxUpdate[];
    successData: OnyxUpdate[];
    failureData: OnyxUpdate[];
};

type SendMoneyParamsData = {
    params: SendMoneyParams;
    optimisticData: OnyxUpdate[];
    successData: OnyxUpdate[];
    failureData: OnyxUpdate[];
};

type GPSPoint = {
    lat: number;
    long: number;
};

type RequestMoneyTransactionParams = {
    attendees?: Attendee[];
    amount: number;
    currency: string;
    comment?: string;
    receipt?: Receipt;
    category?: string;
    tag?: string;
    taxCode?: string;
    taxAmount?: number;
    billable?: boolean;
    merchant: string;
    created: string;
    actionableWhisperReportActionID?: string;
    linkedTrackedExpenseReportAction?: OnyxTypes.ReportAction;
    linkedTrackedExpenseReportID?: string;
};

type RequestMoneyPolicyParams = {
    policy?: OnyxEntry<OnyxTypes.Policy>;
    policyTagList?: OnyxEntry<OnyxTypes.PolicyTagLists>;
    policyCategories?: OnyxEntry<OnyxTypes.PolicyCategories>;
};

type RequestMoneyParticipantParams = {
    payeeEmail: string | undefined;
    payeeAccountID: number;
    participant: Participant;
};

type RequestMoneyInformation = {
    report: OnyxEntry<OnyxTypes.Report>;
    participantParams: RequestMoneyParticipantParams;
    policyParams?: RequestMoneyPolicyParams;
    gpsPoints?: GPSPoint;
    action?: IOUAction;
    reimbursible?: boolean;
    transactionParams: RequestMoneyTransactionParams;
};

type MoneyRequestInformationParams = {
    parentChatReport: OnyxEntry<OnyxTypes.Report>;
    transactionParams: RequestMoneyTransactionParams;
    participantParams: RequestMoneyParticipantParams;
    policyParams?: RequestMoneyPolicyParams;
    moneyRequestReportID?: string;
    existingTransactionID?: string;
    existingTransaction?: OnyxEntry<OnyxTypes.Transaction>;
};

type MoneyRequestOptimisticParams = {
    chat: {
        report: OnyxTypes.OnyxInputOrEntry<OnyxTypes.Report>;
        createdAction: OptimisticCreatedReportAction;
        reportPreviewAction: ReportAction;
    };
    iou: {
        report: OnyxTypes.Report;
        createdAction: OptimisticCreatedReportAction;
        action: OptimisticIOUReportAction;
    };
    transactionParams: {
        transaction: OnyxTypes.Transaction;
        transactionThreadReport: OptimisticChatReport | null;
        transactionThreadCreatedReportAction: OptimisticCreatedReportAction | null;
    };
    policyRecentlyUsed: {
        categories?: string[];
        tags?: OnyxTypes.RecentlyUsedTags;
        currencies?: string[];
    };
    personalDetailListAction?: OnyxTypes.PersonalDetailsList;
    nextStep?: OnyxTypes.ReportNextStep | null;
};

type BuildOnyxDataForMoneyRequestParams = {
    isNewChatReport: boolean;
    shouldCreateNewMoneyRequestReport: boolean;
    isOneOnOneSplit?: boolean;
    existingTransactionThreadReportID?: string;
    policyParams?: RequestMoneyPolicyParams;
    optimisticParams: MoneyRequestOptimisticParams;
};

type DistanceRequestTransactionParams = {
    comment: string;
    created: string;
    category?: string;
    tag?: string;
    taxCode?: string;
    taxAmount?: number;
    amount: number;
    currency: string;
    merchant: string;
    billable?: boolean;
    validWaypoints: WaypointCollection;
    customUnitRateID?: string;
    splitShares?: SplitShares;
};
type CreateDistanceRequestInformation = {
    report: OnyxEntry<OnyxTypes.Report>;
    participants: Participant[];
    currentUserLogin?: string;
    currentUserAccountID?: number;
    iouType?: ValueOf<typeof CONST.IOU.TYPE>;
    existingTransaction?: OnyxEntry<OnyxTypes.Transaction>;
    transactionParams: DistanceRequestTransactionParams;
    policyParams?: RequestMoneyPolicyParams;
};

let allPersonalDetails: OnyxTypes.PersonalDetailsList = {};
Onyx.connect({
    key: ONYXKEYS.PERSONAL_DETAILS_LIST,
    callback: (value) => {
        allPersonalDetails = value ?? {};
    },
});

let allTransactions: NonNullable<OnyxCollection<OnyxTypes.Transaction>> = {};
Onyx.connect({
    key: ONYXKEYS.COLLECTION.TRANSACTION,
    waitForCollectionCallback: true,
    callback: (value) => {
        if (!value) {
            allTransactions = {};
            return;
        }

        allTransactions = value;
    },
});

let allTransactionDrafts: NonNullable<OnyxCollection<OnyxTypes.Transaction>> = {};
Onyx.connect({
    key: ONYXKEYS.COLLECTION.TRANSACTION_DRAFT,
    waitForCollectionCallback: true,
    callback: (value) => {
        allTransactionDrafts = value ?? {};
    },
});

let allTransactionViolations: NonNullable<OnyxCollection<OnyxTypes.TransactionViolations>> = {};
Onyx.connect({
    key: ONYXKEYS.COLLECTION.TRANSACTION_VIOLATIONS,
    waitForCollectionCallback: true,
    callback: (value) => {
        if (!value) {
            allTransactionViolations = {};
            return;
        }

        allTransactionViolations = value;
    },
});

let allDraftSplitTransactions: NonNullable<OnyxCollection<OnyxTypes.Transaction>> = {};
Onyx.connect({
    key: ONYXKEYS.COLLECTION.SPLIT_TRANSACTION_DRAFT,
    waitForCollectionCallback: true,
    callback: (value) => {
        allDraftSplitTransactions = value ?? {};
    },
});

let allNextSteps: NonNullable<OnyxCollection<OnyxTypes.ReportNextStep>> = {};
Onyx.connect({
    key: ONYXKEYS.COLLECTION.NEXT_STEP,
    waitForCollectionCallback: true,
    callback: (value) => {
        allNextSteps = value ?? {};
    },
});

let allReports: OnyxCollection<OnyxTypes.Report>;
Onyx.connect({
    key: ONYXKEYS.COLLECTION.REPORT,
    waitForCollectionCallback: true,
    callback: (value) => {
        allReports = value;
    },
});

let userAccountID = -1;
let currentUserEmail = '';
Onyx.connect({
    key: ONYXKEYS.SESSION,
    callback: (value) => {
        currentUserEmail = value?.email ?? '';
        userAccountID = value?.accountID ?? -1;
    },
});

let currentUserPersonalDetails: OnyxEntry<OnyxTypes.PersonalDetails>;
Onyx.connect({
    key: ONYXKEYS.PERSONAL_DETAILS_LIST,
    callback: (value) => {
        currentUserPersonalDetails = value?.[userAccountID] ?? undefined;
    },
});

let currentDate: OnyxEntry<string> = '';
Onyx.connect({
    key: ONYXKEYS.CURRENT_DATE,
    callback: (value) => {
        currentDate = value;
    },
});

let quickAction: OnyxEntry<OnyxTypes.QuickAction> = {};
Onyx.connect({
    key: ONYXKEYS.NVP_QUICK_ACTION_GLOBAL_CREATE,
    callback: (value) => {
        quickAction = value;
    },
});

let allReportActions: OnyxCollection<OnyxTypes.ReportActions>;
Onyx.connect({
    key: ONYXKEYS.COLLECTION.REPORT_ACTIONS,
    waitForCollectionCallback: true,
    callback: (actions) => {
        if (!actions) {
            return;
        }
        allReportActions = actions;
    },
});

let activePolicyID: OnyxEntry<string>;
Onyx.connect({
    key: ONYXKEYS.NVP_ACTIVE_POLICY_ID,
    callback: (value) => (activePolicyID = value),
});

let introSelected: OnyxEntry<OnyxTypes.IntroSelected>;
Onyx.connect({
    key: ONYXKEYS.NVP_INTRO_SELECTED,
    callback: (value) => (introSelected = value),
});

let personalDetailsList: OnyxEntry<OnyxTypes.PersonalDetailsList>;
Onyx.connect({
    key: ONYXKEYS.PERSONAL_DETAILS_LIST,
    callback: (value) => (personalDetailsList = value),
});

/**
 * Find the report preview action from given chat report and iou report
 */
function getReportPreviewAction(chatReportID: string, iouReportID: string): OnyxInputValue<ReportAction<typeof CONST.REPORT.ACTIONS.TYPE.REPORT_PREVIEW>> {
    const reportActions = allReportActions?.[`${ONYXKEYS.COLLECTION.REPORT_ACTIONS}${chatReportID}`] ?? {};

    // Find the report preview action from the chat report
    return (
        Object.values(reportActions).find(
            (reportAction): reportAction is ReportAction<typeof CONST.REPORT.ACTIONS.TYPE.REPORT_PREVIEW> =>
                reportAction && isReportPreviewAction(reportAction) && getOriginalMessage(reportAction)?.linkedReportID === iouReportID,
        ) ?? null
    );
}

/**
 * Initialize expense info
 * @param reportID to attach the transaction to
 * @param policy
 * @param isFromGlobalCreate
 * @param iouRequestType one of manual/scan/distance
 */
function initMoneyRequest(
    reportID: string,
    policy: OnyxEntry<OnyxTypes.Policy>,
    isFromGlobalCreate: boolean,
    currentIouRequestType: IOURequestType | undefined,
    newIouRequestType: IOURequestType,
) {
    // Generate a brand new transactionID
    const newTransactionID = CONST.IOU.OPTIMISTIC_TRANSACTION_ID;
    const currency = policy?.outputCurrency ?? currentUserPersonalDetails?.localCurrencyCode ?? CONST.CURRENCY.USD;
    // Disabling this line since currentDate can be an empty string
    // eslint-disable-next-line @typescript-eslint/prefer-nullish-coalescing
    const created = currentDate || format(new Date(), 'yyyy-MM-dd');

    // in case we have to re-init money request, but the IOU request type is the same with the old draft transaction,
    // we should keep most of the existing data by using the ONYX MERGE operation
    if (currentIouRequestType === newIouRequestType) {
        // so, we just need to update the reportID, isFromGlobalCreate, created, currency
        Onyx.merge(`${ONYXKEYS.COLLECTION.TRANSACTION_DRAFT}${newTransactionID}`, {
            reportID,
            isFromGlobalCreate,
            created,
            currency,
            transactionID: newTransactionID,
        });
        return;
    }

    const comment: Comment = {};
    let requestCategory: string | null = null;

    // Add initial empty waypoints when starting a distance expense
    if (newIouRequestType === CONST.IOU.REQUEST_TYPE.DISTANCE) {
        comment.waypoints = {
            waypoint0: {keyForList: 'start_waypoint'},
            waypoint1: {keyForList: 'stop_waypoint'},
        };
        if (!isFromGlobalCreate) {
            const customUnitRateID = DistanceRequestUtils.getCustomUnitRateID(reportID);
            comment.customUnit = {customUnitRateID};
        }
    }

    if (newIouRequestType === CONST.IOU.REQUEST_TYPE.PER_DIEM) {
        comment.customUnit = {
            attributes: {
                dates: {
                    start: DateUtils.getStartOfToday(),
                    end: DateUtils.getStartOfToday(),
                },
            },
        };
        if (!isFromGlobalCreate) {
            const {customUnitID, category} = getCustomUnitID(reportID);
            comment.customUnit = {...comment.customUnit, customUnitID};
            requestCategory = category ?? null;
        }
    }

    // Store the transaction in Onyx and mark it as not saved so it can be cleaned up later
    // Use set() here so that there is no way that data will be leaked between objects when it gets reset
    Onyx.set(`${ONYXKEYS.COLLECTION.TRANSACTION_DRAFT}${newTransactionID}`, {
        amount: 0,
        attendees: formatCurrentUserToAttendee(currentUserPersonalDetails, reportID),
        comment,
        created,
        currency,
        category: requestCategory,
        iouRequestType: newIouRequestType,
        reportID,
        transactionID: newTransactionID,
        isFromGlobalCreate,
        merchant: CONST.TRANSACTION.PARTIAL_TRANSACTION_MERCHANT,
        splitPayerAccountIDs: currentUserPersonalDetails ? [currentUserPersonalDetails.accountID] : undefined,
    });
}

function createDraftTransaction(transaction: OnyxTypes.Transaction) {
    if (!transaction) {
        return;
    }

    const newTransaction = {
        ...transaction,
    };

    Onyx.set(`${ONYXKEYS.COLLECTION.TRANSACTION_DRAFT}${transaction.transactionID}`, newTransaction);
}

function clearMoneyRequest(transactionID: string, skipConfirmation = false) {
    Onyx.set(`${ONYXKEYS.COLLECTION.SKIP_CONFIRMATION}${transactionID}`, skipConfirmation);
    Onyx.set(`${ONYXKEYS.COLLECTION.TRANSACTION_DRAFT}${transactionID}`, null);
}

function startMoneyRequest(iouType: ValueOf<typeof CONST.IOU.TYPE>, reportID: string, requestType?: IOURequestType, skipConfirmation = false) {
    clearMoneyRequest(CONST.IOU.OPTIMISTIC_TRANSACTION_ID, skipConfirmation);
    switch (requestType) {
        case CONST.IOU.REQUEST_TYPE.MANUAL:
            Navigation.navigate(ROUTES.MONEY_REQUEST_CREATE_TAB_MANUAL.getRoute(CONST.IOU.ACTION.CREATE, iouType, CONST.IOU.OPTIMISTIC_TRANSACTION_ID, reportID));
            return;
        case CONST.IOU.REQUEST_TYPE.SCAN:
            Navigation.navigate(ROUTES.MONEY_REQUEST_CREATE_TAB_SCAN.getRoute(CONST.IOU.ACTION.CREATE, iouType, CONST.IOU.OPTIMISTIC_TRANSACTION_ID, reportID));
            return;
        case CONST.IOU.REQUEST_TYPE.DISTANCE:
            Navigation.navigate(ROUTES.MONEY_REQUEST_CREATE_TAB_DISTANCE.getRoute(CONST.IOU.ACTION.CREATE, iouType, CONST.IOU.OPTIMISTIC_TRANSACTION_ID, reportID));
            return;
        default:
            Navigation.navigate(ROUTES.MONEY_REQUEST_CREATE.getRoute(CONST.IOU.ACTION.CREATE, iouType, CONST.IOU.OPTIMISTIC_TRANSACTION_ID, reportID));
    }
}

function setMoneyRequestAmount(transactionID: string, amount: number, currency: string, shouldShowOriginalAmount = false) {
    Onyx.merge(`${ONYXKEYS.COLLECTION.TRANSACTION_DRAFT}${transactionID}`, {amount, currency, shouldShowOriginalAmount});
}

function setMoneyRequestCreated(transactionID: string, created: string, isDraft: boolean) {
    Onyx.merge(`${isDraft ? ONYXKEYS.COLLECTION.TRANSACTION_DRAFT : ONYXKEYS.COLLECTION.TRANSACTION}${transactionID}`, {created});
}

function setMoneyRequestDateAttribute(transactionID: string, start: string, end: string) {
    Onyx.merge(`${ONYXKEYS.COLLECTION.TRANSACTION_DRAFT}${transactionID}`, {comment: {customUnit: {attributes: {dates: {start, end}}}}});
}

function setMoneyRequestCurrency(transactionID: string, currency: string, isEditing = false) {
    const fieldToUpdate = isEditing ? 'modifiedCurrency' : 'currency';
    Onyx.merge(`${ONYXKEYS.COLLECTION.TRANSACTION_DRAFT}${transactionID}`, {[fieldToUpdate]: currency});
}

function setMoneyRequestDescription(transactionID: string, comment: string, isDraft: boolean) {
    Onyx.merge(`${isDraft ? ONYXKEYS.COLLECTION.TRANSACTION_DRAFT : ONYXKEYS.COLLECTION.TRANSACTION}${transactionID}`, {comment: {comment: comment.trim()}});
}

function setMoneyRequestMerchant(transactionID: string, merchant: string, isDraft: boolean) {
    Onyx.merge(`${isDraft ? ONYXKEYS.COLLECTION.TRANSACTION_DRAFT : ONYXKEYS.COLLECTION.TRANSACTION}${transactionID}`, {merchant});
}

function setMoneyRequestAttendees(transactionID: string, attendees: Attendee[], isDraft: boolean) {
    Onyx.merge(`${isDraft ? ONYXKEYS.COLLECTION.TRANSACTION_DRAFT : ONYXKEYS.COLLECTION.TRANSACTION}${transactionID}`, {attendees});
}

function setMoneyRequestPendingFields(transactionID: string, pendingFields: OnyxTypes.Transaction['pendingFields']) {
    Onyx.merge(`${ONYXKEYS.COLLECTION.TRANSACTION_DRAFT}${transactionID}`, {pendingFields});
}

function setMoneyRequestCategory(transactionID: string, category: string, policyID?: string) {
    Onyx.merge(`${ONYXKEYS.COLLECTION.TRANSACTION_DRAFT}${transactionID}`, {category});
    if (!policyID) {
        setMoneyRequestTaxRate(transactionID, '');
        setMoneyRequestTaxAmount(transactionID, null);
        return;
    }
    const transaction = allTransactionDrafts[`${ONYXKEYS.COLLECTION.TRANSACTION_DRAFT}${transactionID}`];
    const {categoryTaxCode, categoryTaxAmount} = getCategoryTaxCodeAndAmount(category, transaction, getPolicy(policyID));
    if (categoryTaxCode && categoryTaxAmount !== undefined) {
        setMoneyRequestTaxRate(transactionID, categoryTaxCode);
        setMoneyRequestTaxAmount(transactionID, categoryTaxAmount);
    }
}

function setMoneyRequestTag(transactionID: string, tag: string) {
    Onyx.merge(`${ONYXKEYS.COLLECTION.TRANSACTION_DRAFT}${transactionID}`, {tag});
}

function setMoneyRequestBillable(transactionID: string, billable: boolean) {
    Onyx.merge(`${ONYXKEYS.COLLECTION.TRANSACTION_DRAFT}${transactionID}`, {billable});
}

function setMoneyRequestParticipants(transactionID: string, participants: Participant[] = []) {
    Onyx.merge(`${ONYXKEYS.COLLECTION.TRANSACTION_DRAFT}${transactionID}`, {participants});
}

function setSplitPayer(transactionID: string, payerAccountID: number) {
    Onyx.merge(`${ONYXKEYS.COLLECTION.TRANSACTION_DRAFT}${transactionID}`, {splitPayerAccountIDs: [payerAccountID]});
}

function setMoneyRequestReceipt(transactionID: string, source: string, filename: string, isDraft: boolean, type?: string) {
    Onyx.merge(`${isDraft ? ONYXKEYS.COLLECTION.TRANSACTION_DRAFT : ONYXKEYS.COLLECTION.TRANSACTION}${transactionID}`, {
        receipt: {source, type: type ?? ''},
        filename,
    });
}

/**
 * Set custom unit rateID for the transaction draft
 */
<<<<<<< HEAD
function setCustomUnitRateID(transactionID: string, customUnitRateID: string) {
    const isFakeP2PRate = customUnitRateID === CONST.CUSTOM_UNITS.FAKE_P2P_ID;
    Onyx.merge(`${ONYXKEYS.COLLECTION.TRANSACTION_DRAFT}${transactionID}`, {
        comment: {
            customUnit: {
                customUnitRateID,
                ...(!isFakeP2PRate && {defaultP2PRate: null}),
            },
        },
    });
}

/**
 * Revert custom unit of the draft transaction to the original transaction's value
 */
function resetDraftTransactionsCustomUnit(transactionID: string) {
    const originalTransaction = allTransactions[`${ONYXKEYS.COLLECTION.TRANSACTION}${transactionID}`];
    if (!originalTransaction) {
        return;
    }

    Onyx.merge(`${ONYXKEYS.COLLECTION.TRANSACTION_DRAFT}${transactionID}`, {
        comment: {
            customUnit: originalTransaction.comment?.customUnit ?? {},
        },
    });
=======
function setCustomUnitRateID(transactionID: string, customUnitRateID: string | undefined) {
    Onyx.merge(`${ONYXKEYS.COLLECTION.TRANSACTION_DRAFT}${transactionID}`, {comment: {customUnit: {customUnitRateID}}});
>>>>>>> 46a58878
}

/**
 * Set custom unit ID for the transaction draft
 */
function setCustomUnitID(transactionID: string, customUnitID: string) {
    Onyx.merge(`${ONYXKEYS.COLLECTION.TRANSACTION_DRAFT}${transactionID}`, {comment: {customUnit: {customUnitID}}});
}

function removeSubrate(transaction: OnyxEntry<OnyxTypes.Transaction>, currentIndex: string) {
    // Index comes from the route params and is a string
    const index = Number(currentIndex);
    if (index === -1) {
        return;
    }
    const existingSubrates = transaction?.comment?.customUnit?.subRates ?? [];

    const newSubrates = [...existingSubrates];
    newSubrates.splice(index, 1);

    // Onyx.merge won't remove the null nested object values, this is a workaround
    // to remove nested keys while also preserving other object keys
    // Doing a deep clone of the transaction to avoid mutating the original object and running into a cache issue when using Onyx.set
    const newTransaction: OnyxTypes.Transaction = {
        // eslint-disable-next-line @typescript-eslint/non-nullable-type-assertion-style
        ...(transaction as OnyxTypes.Transaction),
        comment: {
            ...transaction?.comment,
            customUnit: {
                ...transaction?.comment?.customUnit,
                subRates: newSubrates,
                quantity: null,
            },
        },
    };

    Onyx.set(`${ONYXKEYS.COLLECTION.TRANSACTION_DRAFT}${transaction?.transactionID}`, newTransaction);
}

function updateSubrate(transaction: OnyxEntry<OnyxTypes.Transaction>, currentIndex: string, quantity: number, id: string, name: string, rate: number) {
    // Index comes from the route params and is a string
    const index = Number(currentIndex);
    if (index === -1) {
        return;
    }
    const existingSubrates = transaction?.comment?.customUnit?.subRates ?? [];

    if (index >= existingSubrates.length) {
        return;
    }

    const newSubrates = [...existingSubrates];
    newSubrates.splice(index, 1, {quantity, id, name, rate});

    // Onyx.merge won't remove the null nested object values, this is a workaround
    // to remove nested keys while also preserving other object keys
    // Doing a deep clone of the transaction to avoid mutating the original object and running into a cache issue when using Onyx.set
    const newTransaction: OnyxTypes.Transaction = {
        // eslint-disable-next-line @typescript-eslint/non-nullable-type-assertion-style
        ...(transaction as OnyxTypes.Transaction),
        comment: {
            ...transaction?.comment,
            customUnit: {
                ...transaction?.comment?.customUnit,
                subRates: newSubrates,
                quantity: null,
            },
        },
    };

    Onyx.set(`${ONYXKEYS.COLLECTION.TRANSACTION_DRAFT}${transaction?.transactionID}`, newTransaction);
}

function clearSubrates(transactionID: string) {
    Onyx.merge(`${ONYXKEYS.COLLECTION.TRANSACTION_DRAFT}${transactionID}`, {comment: {customUnit: {subRates: []}}});
}

function addSubrate(transaction: OnyxEntry<OnyxTypes.Transaction>, currentIndex: string, quantity: number, id: string, name: string, rate: number) {
    // Index comes from the route params and is a string
    const index = Number(currentIndex);
    if (index === -1) {
        return;
    }
    const existingSubrates = transaction?.comment?.customUnit?.subRates ?? [];

    if (index !== existingSubrates.length) {
        return;
    }

    const newSubrates = [...existingSubrates];
    newSubrates.push({quantity, id, name, rate});

    // Onyx.merge won't remove the null nested object values, this is a workaround
    // to remove nested keys while also preserving other object keys
    // Doing a deep clone of the transaction to avoid mutating the original object and running into a cache issue when using Onyx.set
    const newTransaction: OnyxTypes.Transaction = {
        // eslint-disable-next-line @typescript-eslint/non-nullable-type-assertion-style
        ...(transaction as OnyxTypes.Transaction),
        comment: {
            ...transaction?.comment,
            customUnit: {
                ...transaction?.comment?.customUnit,
                subRates: newSubrates,
                quantity: null,
            },
        },
    };

    Onyx.set(`${ONYXKEYS.COLLECTION.TRANSACTION_DRAFT}${transaction?.transactionID}`, newTransaction);
}

/** Set the distance rate of a new  transaction */
function setMoneyRequestDistanceRate(transactionID: string, rateID: string, policyID: string, isDraft: boolean) {
    Onyx.merge(ONYXKEYS.NVP_LAST_SELECTED_DISTANCE_RATES, {[policyID]: rateID});
    Onyx.merge(`${isDraft ? ONYXKEYS.COLLECTION.TRANSACTION_DRAFT : ONYXKEYS.COLLECTION.TRANSACTION}${transactionID}`, {comment: {customUnit: {customUnitRateID: rateID}}});
}

/** Helper function to get the receipt error for expenses, or the generic error if there's no receipt */
function getReceiptError(receipt: OnyxEntry<Receipt>, filename?: string, isScanRequest = true, errorKey?: number): Errors | ErrorFields {
    return isEmptyObject(receipt) || !isScanRequest
        ? getMicroSecondOnyxErrorWithTranslationKey('iou.error.genericCreateFailureMessage', errorKey)
        : getMicroSecondOnyxErrorObject({error: CONST.IOU.RECEIPT_ERROR, source: receipt.source?.toString() ?? '', filename: filename ?? ''}, errorKey);
}

/** Helper function to get optimistic fields violations onyx data */
function getFieldViolationsOnyxData(iouReport: OnyxTypes.Report): SetRequired<OnyxData, 'optimisticData' | 'failureData'> {
    const missingFields: OnyxTypes.ReportFieldsViolations = {};
    const excludedFields = Object.values(CONST.REPORT_VIOLATIONS_EXCLUDED_FIELDS) as string[];

    Object.values(iouReport.fieldList ?? {}).forEach((field) => {
        if (excludedFields.includes(field.fieldID) || !!field.value || !!field.defaultValue) {
            return;
        }
        // in case of missing field violation the empty object is indicator.
        missingFields[field.fieldID] = {};
    });

    return {
        optimisticData: [
            {
                onyxMethod: Onyx.METHOD.SET,
                key: `${ONYXKEYS.COLLECTION.REPORT_VIOLATIONS}${iouReport.reportID}`,
                value: {
                    fieldRequired: missingFields,
                },
            },
        ],
        failureData: [
            {
                onyxMethod: Onyx.METHOD.SET,
                key: `${ONYXKEYS.COLLECTION.REPORT_VIOLATIONS}${iouReport.reportID}`,
                value: null,
            },
        ],
    };
}

/** Builds the Onyx data for an expense */
function buildOnyxDataForMoneyRequest(moneyRequestParams: BuildOnyxDataForMoneyRequestParams): [OnyxUpdate[], OnyxUpdate[], OnyxUpdate[]] {
    const {isNewChatReport, shouldCreateNewMoneyRequestReport, isOneOnOneSplit = false, existingTransactionThreadReportID, policyParams = {}, optimisticParams} = moneyRequestParams;
    const {policy, policyCategories, policyTagList} = policyParams;
    const {
        chat,
        iou,
        transactionParams: {transaction, transactionThreadReport, transactionThreadCreatedReportAction},
        policyRecentlyUsed,
        personalDetailListAction,
        nextStep,
    } = optimisticParams;

    const isScanRequest = isScanRequestTransactionUtils(transaction);
    const outstandingChildRequest = getOutstandingChildRequest(iou.report);
    const clearedPendingFields = Object.fromEntries(Object.keys(transaction.pendingFields ?? {}).map((key) => [key, null]));
    const optimisticData: OnyxUpdate[] = [];
    const successData: OnyxUpdate[] = [];
    let newQuickAction: ValueOf<typeof CONST.QUICK_ACTIONS> = isScanRequest ? CONST.QUICK_ACTIONS.REQUEST_SCAN : CONST.QUICK_ACTIONS.REQUEST_MANUAL;
    if (isDistanceRequestTransactionUtils(transaction)) {
        newQuickAction = CONST.QUICK_ACTIONS.REQUEST_DISTANCE;
    }
    const existingTransactionThreadReport = allReports?.[`${ONYXKEYS.COLLECTION.REPORT}${existingTransactionThreadReportID}`] ?? null;

    if (chat.report) {
        optimisticData.push({
            // Use SET for new reports because it doesn't exist yet, is faster and we need the data to be available when we navigate to the chat page
            onyxMethod: isNewChatReport ? Onyx.METHOD.SET : Onyx.METHOD.MERGE,
            key: `${ONYXKEYS.COLLECTION.REPORT}${chat.report.reportID}`,
            value: {
                ...chat.report,
                lastReadTime: DateUtils.getDBTime(),
                iouReportID: iou.report.reportID,
                ...outstandingChildRequest,
                ...(isNewChatReport ? {pendingFields: {createChat: CONST.RED_BRICK_ROAD_PENDING_ACTION.ADD}} : {}),
            },
        });
    }

    optimisticData.push(
        {
            onyxMethod: shouldCreateNewMoneyRequestReport ? Onyx.METHOD.SET : Onyx.METHOD.MERGE,
            key: `${ONYXKEYS.COLLECTION.REPORT}${iou.report.reportID}`,
            value: {
                ...iou.report,
                lastMessageText: getReportActionText(iou.action),
                lastMessageHtml: getReportActionHtml(iou.action),
                lastVisibleActionCreated: iou.action.created,
                pendingFields: {
                    ...(shouldCreateNewMoneyRequestReport ? {createChat: CONST.RED_BRICK_ROAD_PENDING_ACTION.ADD} : {preview: CONST.RED_BRICK_ROAD_PENDING_ACTION.UPDATE}),
                },
            },
        },
        {
            onyxMethod: Onyx.METHOD.SET,
            key: `${ONYXKEYS.COLLECTION.TRANSACTION}${transaction.transactionID}`,
            value: transaction,
        },
        isNewChatReport
            ? {
                  onyxMethod: Onyx.METHOD.SET,
                  key: `${ONYXKEYS.COLLECTION.REPORT_ACTIONS}${chat.report?.reportID}`,
                  value: {
                      [chat.createdAction.reportActionID]: chat.createdAction,
                      [chat.reportPreviewAction.reportActionID]: chat.reportPreviewAction,
                  },
              }
            : {
                  onyxMethod: Onyx.METHOD.MERGE,
                  key: `${ONYXKEYS.COLLECTION.REPORT_ACTIONS}${chat.report?.reportID}`,
                  value: {
                      [chat.reportPreviewAction.reportActionID]: chat.reportPreviewAction,
                  },
              },
        shouldCreateNewMoneyRequestReport
            ? {
                  onyxMethod: Onyx.METHOD.SET,
                  key: `${ONYXKEYS.COLLECTION.REPORT_ACTIONS}${iou.report.reportID}`,
                  value: {
                      [iou.createdAction.reportActionID]: iou.createdAction as OnyxTypes.ReportAction,
                      [iou.action.reportActionID]: iou.action as OnyxTypes.ReportAction,
                  },
              }
            : {
                  onyxMethod: Onyx.METHOD.MERGE,
                  key: `${ONYXKEYS.COLLECTION.REPORT_ACTIONS}${iou.report.reportID}`,
                  value: {
                      [iou.action.reportActionID]: iou.action as OnyxTypes.ReportAction,
                  },
              },
        {
            onyxMethod: Onyx.METHOD.MERGE,
            key: `${ONYXKEYS.COLLECTION.REPORT}${transactionThreadReport?.reportID}`,
            value: {
                ...transactionThreadReport,
                pendingFields: {createChat: CONST.RED_BRICK_ROAD_PENDING_ACTION.ADD},
            },
        },
    );

    if (!isEmptyObject(transactionThreadCreatedReportAction)) {
        optimisticData.push({
            onyxMethod: Onyx.METHOD.MERGE,
            key: `${ONYXKEYS.COLLECTION.REPORT_ACTIONS}${transactionThreadReport?.reportID}`,
            value: {
                [transactionThreadCreatedReportAction.reportActionID]: transactionThreadCreatedReportAction,
            },
        });
    }

    if (policyRecentlyUsed.categories?.length) {
        optimisticData.push({
            onyxMethod: Onyx.METHOD.SET,
            key: `${ONYXKEYS.COLLECTION.POLICY_RECENTLY_USED_CATEGORIES}${iou.report.policyID}`,
            value: policyRecentlyUsed.categories,
        });
    }

    if (policyRecentlyUsed.currencies?.length) {
        optimisticData.push({
            onyxMethod: Onyx.METHOD.SET,
            key: ONYXKEYS.RECENTLY_USED_CURRENCIES,
            value: policyRecentlyUsed.currencies,
        });
    }

    if (!isEmptyObject(policyRecentlyUsed.tags)) {
        optimisticData.push({
            onyxMethod: Onyx.METHOD.MERGE,
            key: `${ONYXKEYS.COLLECTION.POLICY_RECENTLY_USED_TAGS}${iou.report.policyID}`,
            value: policyRecentlyUsed.tags,
        });
    }

    const redundantParticipants: Record<number, null> = {};
    if (!isEmptyObject(personalDetailListAction)) {
        const successPersonalDetailListAction: Record<number, null> = {};

        // BE will send different participants. We clear the optimistic ones to avoid duplicated entries
        Object.keys(personalDetailListAction).forEach((accountIDKey) => {
            const accountID = Number(accountIDKey);
            successPersonalDetailListAction[accountID] = null;
            redundantParticipants[accountID] = null;
        });

        optimisticData.push({
            onyxMethod: Onyx.METHOD.MERGE,
            key: ONYXKEYS.PERSONAL_DETAILS_LIST,
            value: personalDetailListAction,
        });
        successData.push({
            onyxMethod: Onyx.METHOD.MERGE,
            key: ONYXKEYS.PERSONAL_DETAILS_LIST,
            value: successPersonalDetailListAction,
        });
    }

    if (!isEmptyObject(nextStep)) {
        optimisticData.push({
            onyxMethod: Onyx.METHOD.MERGE,
            key: `${ONYXKEYS.COLLECTION.NEXT_STEP}${iou.report.reportID}`,
            value: nextStep,
        });
    }

    if (isNewChatReport) {
        successData.push(
            {
                onyxMethod: Onyx.METHOD.MERGE,
                key: `${ONYXKEYS.COLLECTION.REPORT}${chat.report?.reportID}`,
                value: {
                    participants: redundantParticipants,
                    pendingFields: null,
                    errorFields: null,
                },
            },
            {
                onyxMethod: Onyx.METHOD.MERGE,
                key: `${ONYXKEYS.COLLECTION.REPORT_METADATA}${chat.report?.reportID}`,
                value: {
                    isOptimisticReport: false,
                },
            },
        );
    }

    successData.push(
        {
            onyxMethod: Onyx.METHOD.MERGE,
            key: `${ONYXKEYS.COLLECTION.REPORT}${iou.report.reportID}`,
            value: {
                participants: redundantParticipants,
                pendingFields: null,
                errorFields: null,
            },
        },
        {
            onyxMethod: Onyx.METHOD.MERGE,
            key: `${ONYXKEYS.COLLECTION.REPORT_METADATA}${iou.report.reportID}`,
            value: {
                isOptimisticReport: false,
            },
        },
        {
            onyxMethod: Onyx.METHOD.MERGE,
            key: `${ONYXKEYS.COLLECTION.REPORT}${transactionThreadReport?.reportID}`,
            value: {
                participants: redundantParticipants,
                pendingFields: null,
                errorFields: null,
            },
        },
        {
            onyxMethod: Onyx.METHOD.MERGE,
            key: `${ONYXKEYS.COLLECTION.REPORT_METADATA}${transactionThreadReport?.reportID}`,
            value: {
                isOptimisticReport: false,
            },
        },
        {
            onyxMethod: Onyx.METHOD.MERGE,
            key: `${ONYXKEYS.COLLECTION.TRANSACTION}${transaction.transactionID}`,
            value: {
                pendingAction: null,
                pendingFields: clearedPendingFields,
                // The routes contains the distance in meters. Clearing the routes ensures we use the distance
                // in the correct unit stored under the transaction customUnit once the request is created.
                // The route is also not saved in the backend, so we can't rely on it.
                routes: null,
            },
        },

        {
            onyxMethod: Onyx.METHOD.MERGE,
            key: `${ONYXKEYS.COLLECTION.REPORT_ACTIONS}${chat.report?.reportID}`,
            value: {
                ...(isNewChatReport
                    ? {
                          [chat.createdAction.reportActionID]: {
                              pendingAction: null,
                              errors: null,
                          },
                      }
                    : {}),
                [chat.reportPreviewAction.reportActionID]: {
                    pendingAction: null,
                },
            },
        },
        {
            onyxMethod: Onyx.METHOD.MERGE,
            key: `${ONYXKEYS.COLLECTION.REPORT_ACTIONS}${iou.report.reportID}`,
            value: {
                ...(shouldCreateNewMoneyRequestReport
                    ? {
                          [iou.createdAction.reportActionID]: {
                              pendingAction: null,
                              errors: null,
                          },
                      }
                    : {}),
                [iou.action.reportActionID]: {
                    pendingAction: null,
                    errors: null,
                },
            },
        },
    );

    if (!isEmptyObject(transactionThreadCreatedReportAction)) {
        successData.push({
            onyxMethod: Onyx.METHOD.MERGE,
            key: `${ONYXKEYS.COLLECTION.REPORT_ACTIONS}${transactionThreadReport?.reportID}`,
            value: {
                [transactionThreadCreatedReportAction.reportActionID]: {
                    pendingAction: null,
                    errors: null,
                },
            },
        });
    }

    const errorKey = DateUtils.getMicroseconds();

    const failureData: OnyxUpdate[] = [
        {
            onyxMethod: Onyx.METHOD.MERGE,
            key: `${ONYXKEYS.COLLECTION.REPORT}${chat.report?.reportID}`,
            value: {
                iouReportID: chat.report?.iouReportID,
                lastReadTime: chat.report?.lastReadTime,
                pendingFields: null,
                hasOutstandingChildRequest: chat.report?.hasOutstandingChildRequest,
                ...(isNewChatReport
                    ? {
                          errorFields: {
                              createChat: getMicroSecondOnyxErrorWithTranslationKey('report.genericCreateReportFailureMessage'),
                          },
                      }
                    : {}),
            },
        },
        {
            onyxMethod: Onyx.METHOD.MERGE,
            key: `${ONYXKEYS.COLLECTION.REPORT}${iou.report.reportID}`,
            value: {
                pendingFields: null,
                errorFields: {
                    ...(shouldCreateNewMoneyRequestReport ? {createChat: getMicroSecondOnyxErrorWithTranslationKey('report.genericCreateReportFailureMessage')} : {}),
                },
            },
        },
        {
            onyxMethod: Onyx.METHOD.MERGE,
            key: `${ONYXKEYS.COLLECTION.REPORT}${transactionThreadReport?.reportID}`,
            value: {
                pendingFields: null,
                errorFields: existingTransactionThreadReport
                    ? null
                    : {
                          createChat: getMicroSecondOnyxErrorWithTranslationKey('report.genericCreateReportFailureMessage'),
                      },
            },
        },
        {
            onyxMethod: Onyx.METHOD.MERGE,
            key: `${ONYXKEYS.COLLECTION.TRANSACTION}${transaction.transactionID}`,
            value: {
                // Disabling this line since transaction.filename can be an empty string
                // eslint-disable-next-line @typescript-eslint/prefer-nullish-coalescing
                errors: getReceiptError(transaction.receipt, transaction.filename || transaction.receipt?.filename, isScanRequest, errorKey),
                pendingFields: clearedPendingFields,
            },
        },
        {
            onyxMethod: Onyx.METHOD.MERGE,
            key: `${ONYXKEYS.COLLECTION.REPORT_ACTIONS}${iou.report.reportID}`,
            value: {
                ...(shouldCreateNewMoneyRequestReport
                    ? {
                          [iou.createdAction.reportActionID]: {
                              // Disabling this line since transaction.filename can be an empty string
                              // eslint-disable-next-line @typescript-eslint/prefer-nullish-coalescing
                              errors: getReceiptError(transaction.receipt, transaction.filename || transaction.receipt?.filename, isScanRequest, errorKey),
                          },
                          [iou.action.reportActionID]: {
                              errors: getMicroSecondOnyxErrorWithTranslationKey('iou.error.genericCreateFailureMessage'),
                          },
                      }
                    : {
                          [iou.action.reportActionID]: {
                              // Disabling this line since transaction.filename can be an empty string
                              // eslint-disable-next-line @typescript-eslint/prefer-nullish-coalescing
                              errors: getReceiptError(transaction.receipt, transaction.filename || transaction.receipt?.filename, isScanRequest, errorKey),
                          },
                      }),
            },
        },
    ];

    if (!isOneOnOneSplit) {
        optimisticData.push({
            onyxMethod: Onyx.METHOD.SET,
            key: ONYXKEYS.NVP_QUICK_ACTION_GLOBAL_CREATE,
            value: {
                action: newQuickAction,
                chatReportID: chat.report?.reportID,
                isFirstQuickAction: isEmptyObject(quickAction),
            },
        });
        failureData.push({
            onyxMethod: Onyx.METHOD.SET,
            key: ONYXKEYS.NVP_QUICK_ACTION_GLOBAL_CREATE,
            value: quickAction ?? null,
        });
    }

    if (!isEmptyObject(transactionThreadCreatedReportAction)) {
        failureData.push({
            onyxMethod: Onyx.METHOD.MERGE,
            key: `${ONYXKEYS.COLLECTION.REPORT_ACTIONS}${transactionThreadReport?.reportID}`,
            value: {
                [transactionThreadCreatedReportAction.reportActionID]: {
                    errors: getMicroSecondOnyxErrorWithTranslationKey('iou.error.genericCreateFailureMessage'),
                },
            },
        });
    }

    // We don't need to compute violations unless we're on a paid policy
    if (!policy || !isPaidGroupPolicy(policy)) {
        return [optimisticData, successData, failureData];
    }

    const violationsOnyxData = ViolationsUtils.getViolationsOnyxData(transaction, [], policy, policyTagList ?? {}, policyCategories ?? {}, hasDependentTags(policy, policyTagList ?? {}));

    if (violationsOnyxData) {
        optimisticData.push(violationsOnyxData);
        failureData.push({
            onyxMethod: Onyx.METHOD.SET,
            key: `${ONYXKEYS.COLLECTION.TRANSACTION_VIOLATIONS}${transaction.transactionID}`,
            value: [],
        });
    }

    return [optimisticData, successData, failureData];
}

/** Builds the Onyx data for an invoice */
function buildOnyxDataForInvoice(
    chatReport: OnyxEntry<OnyxTypes.Report>,
    iouReport: OnyxTypes.Report,
    transaction: OnyxTypes.Transaction,
    chatCreatedAction: OptimisticCreatedReportAction,
    iouCreatedAction: OptimisticCreatedReportAction,
    iouAction: OptimisticIOUReportAction,
    optimisticPersonalDetailListAction: OnyxTypes.PersonalDetailsList,
    reportPreviewAction: ReportAction,
    optimisticPolicyRecentlyUsedCategories: string[],
    optimisticPolicyRecentlyUsedTags: OnyxTypes.RecentlyUsedTags,
    isNewChatReport: boolean,
    transactionThreadReport: OptimisticChatReport,
    transactionThreadCreatedReportAction: OptimisticCreatedReportAction | null,
    policy?: OnyxEntry<OnyxTypes.Policy>,
    policyTagList?: OnyxEntry<OnyxTypes.PolicyTagLists>,
    policyCategories?: OnyxEntry<OnyxTypes.PolicyCategories>,
    optimisticRecentlyUsedCurrencies?: string[],
    companyName?: string,
    companyWebsite?: string,
): [OnyxUpdate[], OnyxUpdate[], OnyxUpdate[]] {
    const clearedPendingFields = Object.fromEntries(Object.keys(transaction.pendingFields ?? {}).map((key) => [key, null]));
    const optimisticData: OnyxUpdate[] = [
        {
            onyxMethod: Onyx.METHOD.SET,
            key: `${ONYXKEYS.COLLECTION.REPORT}${iouReport.reportID}`,
            value: {
                ...iouReport,
                lastMessageText: getReportActionText(iouAction),
                lastMessageHtml: getReportActionHtml(iouAction),
                pendingFields: {
                    createChat: CONST.RED_BRICK_ROAD_PENDING_ACTION.ADD,
                },
            },
        },
        {
            onyxMethod: Onyx.METHOD.SET,
            key: `${ONYXKEYS.COLLECTION.TRANSACTION}${transaction.transactionID}`,
            value: transaction,
        },
        isNewChatReport
            ? {
                  onyxMethod: Onyx.METHOD.SET,
                  key: `${ONYXKEYS.COLLECTION.REPORT_ACTIONS}${chatReport?.reportID}`,
                  value: {
                      [chatCreatedAction.reportActionID]: chatCreatedAction,
                      [reportPreviewAction.reportActionID]: reportPreviewAction,
                  },
              }
            : {
                  onyxMethod: Onyx.METHOD.MERGE,
                  key: `${ONYXKEYS.COLLECTION.REPORT_ACTIONS}${chatReport?.reportID}`,
                  value: {
                      [reportPreviewAction.reportActionID]: reportPreviewAction,
                  },
              },
        {
            onyxMethod: Onyx.METHOD.MERGE,
            key: `${ONYXKEYS.COLLECTION.REPORT_ACTIONS}${iouReport.reportID}`,
            value: {
                [iouCreatedAction.reportActionID]: iouCreatedAction as OnyxTypes.ReportAction,
                [iouAction.reportActionID]: iouAction as OnyxTypes.ReportAction,
            },
        },
        {
            onyxMethod: Onyx.METHOD.MERGE,
            key: `${ONYXKEYS.COLLECTION.REPORT}${transactionThreadReport.reportID}`,
            value: transactionThreadReport,
        },
        {
            onyxMethod: Onyx.METHOD.MERGE,
            key: `${ONYXKEYS.COLLECTION.REPORT_ACTIONS}${transactionThreadReport.reportID}`,
            value: {
                [transactionThreadCreatedReportAction?.reportActionID ?? '-1']: transactionThreadCreatedReportAction,
            },
        },
    ];
    const successData: OnyxUpdate[] = [];

    if (chatReport) {
        optimisticData.push({
            // Use SET for new reports because it doesn't exist yet, is faster and we need the data to be available when we navigate to the chat page
            onyxMethod: isNewChatReport ? Onyx.METHOD.SET : Onyx.METHOD.MERGE,
            key: `${ONYXKEYS.COLLECTION.REPORT}${chatReport.reportID}`,
            value: {
                ...chatReport,
                lastReadTime: DateUtils.getDBTime(),
                iouReportID: iouReport.reportID,
                ...(isNewChatReport ? {pendingFields: {createChat: CONST.RED_BRICK_ROAD_PENDING_ACTION.ADD}} : {}),
            },
        });
    }

    if (optimisticPolicyRecentlyUsedCategories.length) {
        optimisticData.push({
            onyxMethod: Onyx.METHOD.SET,
            key: `${ONYXKEYS.COLLECTION.POLICY_RECENTLY_USED_CATEGORIES}${iouReport.policyID}`,
            value: optimisticPolicyRecentlyUsedCategories,
        });
    }

    if (optimisticRecentlyUsedCurrencies?.length) {
        optimisticData.push({
            onyxMethod: Onyx.METHOD.SET,
            key: ONYXKEYS.RECENTLY_USED_CURRENCIES,
            value: optimisticRecentlyUsedCurrencies,
        });
    }

    if (!isEmptyObject(optimisticPolicyRecentlyUsedTags)) {
        optimisticData.push({
            onyxMethod: Onyx.METHOD.MERGE,
            key: `${ONYXKEYS.COLLECTION.POLICY_RECENTLY_USED_TAGS}${iouReport.policyID}`,
            value: optimisticPolicyRecentlyUsedTags,
        });
    }

    const redundantParticipants: Record<number, null> = {};
    if (!isEmptyObject(optimisticPersonalDetailListAction)) {
        const successPersonalDetailListAction: Record<number, null> = {};

        // BE will send different participants. We clear the optimistic ones to avoid duplicated entries
        Object.keys(optimisticPersonalDetailListAction).forEach((accountIDKey) => {
            const accountID = Number(accountIDKey);
            successPersonalDetailListAction[accountID] = null;
            redundantParticipants[accountID] = null;
        });

        optimisticData.push({
            onyxMethod: Onyx.METHOD.MERGE,
            key: ONYXKEYS.PERSONAL_DETAILS_LIST,
            value: optimisticPersonalDetailListAction,
        });
        successData.push({
            onyxMethod: Onyx.METHOD.MERGE,
            key: ONYXKEYS.PERSONAL_DETAILS_LIST,
            value: successPersonalDetailListAction,
        });
    }

    successData.push(
        {
            onyxMethod: Onyx.METHOD.MERGE,
            key: `${ONYXKEYS.COLLECTION.REPORT}${iouReport.reportID}`,
            value: {
                participants: redundantParticipants,
                pendingFields: null,
                errorFields: null,
            },
        },
        {
            onyxMethod: Onyx.METHOD.MERGE,
            key: `${ONYXKEYS.COLLECTION.REPORT_METADATA}${iouReport.reportID}`,
            value: {
                isOptimisticReport: false,
            },
        },
        {
            onyxMethod: Onyx.METHOD.MERGE,
            key: `${ONYXKEYS.COLLECTION.REPORT}${transactionThreadReport.reportID}`,
            value: {
                participants: redundantParticipants,
                pendingFields: null,
                errorFields: null,
            },
        },
        {
            onyxMethod: Onyx.METHOD.MERGE,
            key: `${ONYXKEYS.COLLECTION.REPORT_METADATA}${transactionThreadReport.reportID}`,
            value: {
                isOptimisticReport: false,
            },
        },
        {
            onyxMethod: Onyx.METHOD.MERGE,
            key: `${ONYXKEYS.COLLECTION.TRANSACTION}${transaction.transactionID}`,
            value: {
                pendingAction: null,
                pendingFields: clearedPendingFields,
            },
        },
        {
            onyxMethod: Onyx.METHOD.MERGE,
            key: `${ONYXKEYS.COLLECTION.REPORT_ACTIONS}${chatReport?.reportID}`,
            value: {
                ...(isNewChatReport
                    ? {
                          [chatCreatedAction.reportActionID]: {
                              pendingAction: null,
                              errors: null,
                          },
                      }
                    : {}),
                [reportPreviewAction.reportActionID]: {
                    pendingAction: null,
                },
            },
        },
        {
            onyxMethod: Onyx.METHOD.MERGE,
            key: `${ONYXKEYS.COLLECTION.REPORT_ACTIONS}${iouReport.reportID}`,
            value: {
                [iouCreatedAction.reportActionID]: {
                    pendingAction: null,
                    errors: null,
                },
                [iouAction.reportActionID]: {
                    pendingAction: null,
                    errors: null,
                },
            },
        },
        {
            onyxMethod: Onyx.METHOD.MERGE,
            key: `${ONYXKEYS.COLLECTION.REPORT_ACTIONS}${transactionThreadReport.reportID}`,
            value: {
                [transactionThreadCreatedReportAction?.reportActionID ?? '-1']: {
                    pendingAction: null,
                    errors: null,
                },
            },
        },
    );

    if (isNewChatReport) {
        successData.push(
            {
                onyxMethod: Onyx.METHOD.MERGE,
                key: `${ONYXKEYS.COLLECTION.REPORT}${chatReport?.reportID}`,
                value: {
                    participants: redundantParticipants,
                    pendingFields: null,
                    errorFields: null,
                },
            },
            {
                onyxMethod: Onyx.METHOD.MERGE,
                key: `${ONYXKEYS.COLLECTION.REPORT_METADATA}${chatReport?.reportID}`,
                value: {
                    isOptimisticReport: false,
                },
            },
        );
    }

    const errorKey = DateUtils.getMicroseconds();

    const failureData: OnyxUpdate[] = [
        {
            onyxMethod: Onyx.METHOD.MERGE,
            key: `${ONYXKEYS.COLLECTION.REPORT}${chatReport?.reportID}`,
            value: {
                iouReportID: chatReport?.iouReportID,
                lastReadTime: chatReport?.lastReadTime,
                pendingFields: null,
                hasOutstandingChildRequest: chatReport?.hasOutstandingChildRequest,
                ...(isNewChatReport
                    ? {
                          errorFields: {
                              createChat: getMicroSecondOnyxErrorWithTranslationKey('report.genericCreateReportFailureMessage'),
                          },
                      }
                    : {}),
            },
        },
        {
            onyxMethod: Onyx.METHOD.MERGE,
            key: `${ONYXKEYS.COLLECTION.REPORT}${iouReport.reportID}`,
            value: {
                pendingFields: null,
                errorFields: {
                    createChat: getMicroSecondOnyxErrorWithTranslationKey('report.genericCreateReportFailureMessage'),
                },
            },
        },
        {
            onyxMethod: Onyx.METHOD.MERGE,
            key: `${ONYXKEYS.COLLECTION.REPORT}${transactionThreadReport.reportID}`,
            value: {
                errorFields: {
                    createChat: getMicroSecondOnyxErrorWithTranslationKey('report.genericCreateReportFailureMessage'),
                },
            },
        },
        {
            onyxMethod: Onyx.METHOD.MERGE,
            key: `${ONYXKEYS.COLLECTION.TRANSACTION}${transaction.transactionID}`,
            value: {
                errors: getMicroSecondOnyxErrorWithTranslationKey('iou.error.genericCreateInvoiceFailureMessage'),
                pendingFields: clearedPendingFields,
            },
        },
        {
            onyxMethod: Onyx.METHOD.MERGE,
            key: `${ONYXKEYS.COLLECTION.REPORT_ACTIONS}${iouReport.reportID}`,
            value: {
                [iouCreatedAction.reportActionID]: {
                    // Disabling this line since transaction.filename can be an empty string
                    // eslint-disable-next-line @typescript-eslint/prefer-nullish-coalescing
                    errors: getReceiptError(transaction.receipt, transaction.filename || transaction.receipt?.filename, false, errorKey),
                },
                [iouAction.reportActionID]: {
                    errors: getMicroSecondOnyxErrorWithTranslationKey('iou.error.genericCreateInvoiceFailureMessage'),
                },
            },
        },
        {
            onyxMethod: Onyx.METHOD.MERGE,
            key: `${ONYXKEYS.COLLECTION.REPORT_ACTIONS}${transactionThreadReport.reportID}`,
            value: {
                [transactionThreadCreatedReportAction?.reportActionID ?? '-1']: {
                    errors: getMicroSecondOnyxErrorWithTranslationKey('iou.error.genericCreateInvoiceFailureMessage', errorKey),
                },
            },
        },
    ];

    if (companyName && companyWebsite) {
        optimisticData.push({
            onyxMethod: Onyx.METHOD.MERGE,
            key: `${ONYXKEYS.COLLECTION.POLICY}${policy?.id}`,
            value: {
                invoice: {
                    companyName,
                    companyWebsite,
                    pendingFields: {
                        companyName: CONST.RED_BRICK_ROAD_PENDING_ACTION.UPDATE,
                        companyWebsite: CONST.RED_BRICK_ROAD_PENDING_ACTION.UPDATE,
                    },
                },
            },
        });
        successData.push({
            onyxMethod: Onyx.METHOD.MERGE,
            key: `${ONYXKEYS.COLLECTION.POLICY}${policy?.id}`,
            value: {
                invoice: {
                    pendingFields: {
                        companyName: null,
                        companyWebsite: null,
                    },
                },
            },
        });
        failureData.push({
            onyxMethod: Onyx.METHOD.MERGE,
            key: `${ONYXKEYS.COLLECTION.POLICY}${policy?.id}`,
            value: {
                invoice: {
                    companyName: null,
                    companyWebsite: null,
                    pendingFields: {
                        companyName: null,
                        companyWebsite: null,
                    },
                },
            },
        });
    }

    // We don't need to compute violations unless we're on a paid policy
    if (!policy || !isPaidGroupPolicy(policy)) {
        return [optimisticData, successData, failureData];
    }

    const violationsOnyxData = ViolationsUtils.getViolationsOnyxData(transaction, [], policy, policyTagList ?? {}, policyCategories ?? {}, hasDependentTags(policy, policyTagList ?? {}));

    if (violationsOnyxData) {
        optimisticData.push(violationsOnyxData);
        failureData.push({
            onyxMethod: Onyx.METHOD.SET,
            key: `${ONYXKEYS.COLLECTION.TRANSACTION_VIOLATIONS}${transaction.transactionID}`,
            value: [],
        });
    }

    return [optimisticData, successData, failureData];
}

/** Builds the Onyx data for track expense */
function buildOnyxDataForTrackExpense(
    chatReport: OnyxInputValue<OnyxTypes.Report>,
    iouReport: OnyxInputValue<OnyxTypes.Report>,
    transaction: OnyxTypes.Transaction,
    iouCreatedAction: OptimisticCreatedReportAction,
    iouAction: OptimisticIOUReportAction,
    reportPreviewAction: OnyxInputValue<ReportAction>,
    transactionThreadReport: OptimisticChatReport | null,
    transactionThreadCreatedReportAction: OptimisticCreatedReportAction | null,
    shouldCreateNewMoneyRequestReport: boolean,
    policy?: OnyxInputValue<OnyxTypes.Policy>,
    policyTagList?: OnyxInputValue<OnyxTypes.PolicyTagLists>,
    policyCategories?: OnyxInputValue<OnyxTypes.PolicyCategories>,
    existingTransactionThreadReportID?: string,
    actionableTrackExpenseWhisper?: OnyxInputValue<OnyxTypes.ReportAction>,
): [OnyxUpdate[], OnyxUpdate[], OnyxUpdate[]] {
    const isScanRequest = isScanRequestTransactionUtils(transaction);
    const isDistanceRequest = isDistanceRequestTransactionUtils(transaction);
    const clearedPendingFields = Object.fromEntries(Object.keys(transaction.pendingFields ?? {}).map((key) => [key, null]));
    const optimisticData: OnyxUpdate[] = [];
    const successData: OnyxUpdate[] = [];
    const failureData: OnyxUpdate[] = [];

    let newQuickAction: ValueOf<typeof CONST.QUICK_ACTIONS> = CONST.QUICK_ACTIONS.TRACK_MANUAL;
    if (isScanRequest) {
        newQuickAction = CONST.QUICK_ACTIONS.TRACK_SCAN;
    } else if (isDistanceRequest) {
        newQuickAction = CONST.QUICK_ACTIONS.TRACK_DISTANCE;
    }
    const existingTransactionThreadReport = allReports?.[`${ONYXKEYS.COLLECTION.REPORT}${existingTransactionThreadReportID}`] ?? null;

    if (chatReport) {
        optimisticData.push(
            {
                onyxMethod: Onyx.METHOD.MERGE,
                key: `${ONYXKEYS.COLLECTION.REPORT}${chatReport.reportID}`,
                value: {
                    ...chatReport,
                    lastMessageText: getReportActionText(iouAction),
                    lastMessageHtml: getReportActionHtml(iouAction),
                    lastReadTime: DateUtils.getDBTime(),
                    iouReportID: iouReport?.reportID,
                },
            },
            {
                onyxMethod: Onyx.METHOD.SET,
                key: ONYXKEYS.NVP_QUICK_ACTION_GLOBAL_CREATE,
                value: {
                    action: newQuickAction,
                    chatReportID: chatReport.reportID,
                    isFirstQuickAction: isEmptyObject(quickAction),
                },
            },
        );

        if (actionableTrackExpenseWhisper && !iouReport) {
            optimisticData.push({
                onyxMethod: Onyx.METHOD.MERGE,
                key: `${ONYXKEYS.COLLECTION.REPORT_ACTIONS}${chatReport?.reportID}`,
                value: {
                    [actionableTrackExpenseWhisper.reportActionID]: actionableTrackExpenseWhisper,
                },
            });
            optimisticData.push({
                onyxMethod: Onyx.METHOD.MERGE,
                key: `${ONYXKEYS.COLLECTION.REPORT}${chatReport.reportID}`,
                value: {
                    lastVisibleActionCreated: actionableTrackExpenseWhisper.created,
                    lastMessageText: CONST.ACTIONABLE_TRACK_EXPENSE_WHISPER_MESSAGE,
                },
            });
            successData.push({
                onyxMethod: Onyx.METHOD.MERGE,
                key: `${ONYXKEYS.COLLECTION.REPORT_ACTIONS}${chatReport?.reportID}`,
                value: {
                    [actionableTrackExpenseWhisper.reportActionID]: {pendingAction: null, errors: null},
                },
            });
            failureData.push({
                onyxMethod: Onyx.METHOD.SET,
                key: `${ONYXKEYS.COLLECTION.REPORT_ACTIONS}${chatReport?.reportID}`,
                value: {[actionableTrackExpenseWhisper.reportActionID]: {} as ReportAction},
            });
        }
    }

    if (iouReport) {
        optimisticData.push(
            {
                onyxMethod: shouldCreateNewMoneyRequestReport ? Onyx.METHOD.SET : Onyx.METHOD.MERGE,
                key: `${ONYXKEYS.COLLECTION.REPORT}${iouReport.reportID}`,
                value: {
                    ...iouReport,
                    lastMessageText: getReportActionText(iouAction),
                    lastMessageHtml: getReportActionHtml(iouAction),
                    pendingFields: {
                        ...(shouldCreateNewMoneyRequestReport ? {createChat: CONST.RED_BRICK_ROAD_PENDING_ACTION.ADD} : {preview: CONST.RED_BRICK_ROAD_PENDING_ACTION.UPDATE}),
                    },
                },
            },
            shouldCreateNewMoneyRequestReport
                ? {
                      onyxMethod: Onyx.METHOD.SET,
                      key: `${ONYXKEYS.COLLECTION.REPORT_ACTIONS}${iouReport.reportID}`,
                      value: {
                          [iouCreatedAction.reportActionID]: iouCreatedAction as OnyxTypes.ReportAction,
                          [iouAction.reportActionID]: iouAction as OnyxTypes.ReportAction,
                      },
                  }
                : {
                      onyxMethod: Onyx.METHOD.MERGE,
                      key: `${ONYXKEYS.COLLECTION.REPORT_ACTIONS}${iouReport.reportID}`,
                      value: {
                          [iouAction.reportActionID]: iouAction as OnyxTypes.ReportAction,
                      },
                  },
            {
                onyxMethod: Onyx.METHOD.MERGE,
                key: `${ONYXKEYS.COLLECTION.REPORT_ACTIONS}${chatReport?.reportID}`,
                value: {
                    ...(reportPreviewAction && {[reportPreviewAction.reportActionID]: reportPreviewAction}),
                },
            },
        );
    } else {
        optimisticData.push({
            onyxMethod: Onyx.METHOD.MERGE,
            key: `${ONYXKEYS.COLLECTION.REPORT_ACTIONS}${chatReport?.reportID}`,
            value: {
                [iouAction.reportActionID]: iouAction as OnyxTypes.ReportAction,
            },
        });
    }

    optimisticData.push(
        {
            onyxMethod: Onyx.METHOD.SET,
            key: `${ONYXKEYS.COLLECTION.TRANSACTION}${transaction.transactionID}`,
            value: transaction,
        },
        {
            onyxMethod: Onyx.METHOD.MERGE,
            key: `${ONYXKEYS.COLLECTION.REPORT}${transactionThreadReport?.reportID}`,
            value: {
                ...transactionThreadReport,
                pendingFields: {createChat: CONST.RED_BRICK_ROAD_PENDING_ACTION.ADD},
            },
        },
    );

    if (!isEmptyObject(transactionThreadCreatedReportAction)) {
        optimisticData.push({
            onyxMethod: Onyx.METHOD.MERGE,
            key: `${ONYXKEYS.COLLECTION.REPORT_ACTIONS}${transactionThreadReport?.reportID}`,
            value: {
                [transactionThreadCreatedReportAction.reportActionID]: transactionThreadCreatedReportAction,
            },
        });
    }

    if (iouReport) {
        successData.push(
            {
                onyxMethod: Onyx.METHOD.MERGE,
                key: `${ONYXKEYS.COLLECTION.REPORT}${iouReport?.reportID}`,
                value: {
                    pendingFields: null,
                    errorFields: null,
                },
            },
            {
                onyxMethod: Onyx.METHOD.MERGE,
                key: `${ONYXKEYS.COLLECTION.REPORT_ACTIONS}${iouReport?.reportID}`,
                value: {
                    ...(shouldCreateNewMoneyRequestReport
                        ? {
                              [iouCreatedAction.reportActionID]: {
                                  pendingAction: null,
                                  errors: null,
                              },
                          }
                        : {}),
                    [iouAction.reportActionID]: {
                        pendingAction: null,
                        errors: null,
                    },
                },
            },
            {
                onyxMethod: Onyx.METHOD.MERGE,
                key: `${ONYXKEYS.COLLECTION.REPORT_ACTIONS}${chatReport?.reportID}`,
                value: {
                    ...(reportPreviewAction && {[reportPreviewAction.reportActionID]: {pendingAction: null}}),
                },
            },
        );
    } else {
        successData.push({
            onyxMethod: Onyx.METHOD.MERGE,
            key: `${ONYXKEYS.COLLECTION.REPORT_ACTIONS}${chatReport?.reportID}`,
            value: {
                [iouAction.reportActionID]: {
                    pendingAction: null,
                    errors: null,
                },
                ...(reportPreviewAction && {[reportPreviewAction.reportActionID]: {pendingAction: null}}),
            },
        });
    }

    successData.push(
        {
            onyxMethod: Onyx.METHOD.MERGE,
            key: `${ONYXKEYS.COLLECTION.REPORT}${transactionThreadReport?.reportID}`,
            value: {
                pendingFields: null,
                errorFields: null,
            },
        },
        {
            onyxMethod: Onyx.METHOD.MERGE,
            key: `${ONYXKEYS.COLLECTION.REPORT_METADATA}${transactionThreadReport?.reportID}`,
            value: {
                isOptimisticReport: false,
            },
        },
        {
            onyxMethod: Onyx.METHOD.MERGE,
            key: `${ONYXKEYS.COLLECTION.TRANSACTION}${transaction.transactionID}`,
            value: {
                pendingAction: null,
                pendingFields: clearedPendingFields,
                routes: null,
            },
        },
    );

    if (!isEmptyObject(transactionThreadCreatedReportAction)) {
        successData.push({
            onyxMethod: Onyx.METHOD.MERGE,
            key: `${ONYXKEYS.COLLECTION.REPORT_ACTIONS}${transactionThreadReport?.reportID}`,
            value: {
                [transactionThreadCreatedReportAction.reportActionID]: {
                    pendingAction: null,
                    errors: null,
                },
            },
        });
    }

    failureData.push({
        onyxMethod: Onyx.METHOD.SET,
        key: ONYXKEYS.NVP_QUICK_ACTION_GLOBAL_CREATE,
        value: quickAction ?? null,
    });

    if (iouReport) {
        failureData.push(
            {
                onyxMethod: Onyx.METHOD.MERGE,
                key: `${ONYXKEYS.COLLECTION.REPORT}${iouReport.reportID}`,
                value: {
                    pendingFields: null,
                    errorFields: {
                        ...(shouldCreateNewMoneyRequestReport ? {createChat: getMicroSecondOnyxErrorWithTranslationKey('report.genericCreateReportFailureMessage')} : {}),
                    },
                },
            },
            {
                onyxMethod: Onyx.METHOD.MERGE,
                key: `${ONYXKEYS.COLLECTION.REPORT_ACTIONS}${iouReport.reportID}`,
                value: {
                    ...(shouldCreateNewMoneyRequestReport
                        ? {
                              [iouCreatedAction.reportActionID]: {
                                  // Disabling this line since transaction.filename can be an empty string
                                  // eslint-disable-next-line @typescript-eslint/prefer-nullish-coalescing
                                  errors: getReceiptError(transaction.receipt, transaction.filename || transaction.receipt?.filename, isScanRequest),
                              },
                              [iouAction.reportActionID]: {
                                  errors: getMicroSecondOnyxErrorWithTranslationKey('iou.error.genericCreateFailureMessage'),
                              },
                          }
                        : {
                              [iouAction.reportActionID]: {
                                  // Disabling this line since transaction.filename can be an empty string
                                  // eslint-disable-next-line @typescript-eslint/prefer-nullish-coalescing
                                  errors: getReceiptError(transaction.receipt, transaction.filename || transaction.receipt?.filename, isScanRequest),
                              },
                          }),
                },
            },
        );
    } else {
        failureData.push({
            onyxMethod: Onyx.METHOD.MERGE,
            key: `${ONYXKEYS.COLLECTION.REPORT_ACTIONS}${chatReport?.reportID}`,
            value: {
                [iouAction.reportActionID]: {
                    // Disabling this line since transaction.filename can be an empty string
                    // eslint-disable-next-line @typescript-eslint/prefer-nullish-coalescing
                    errors: getReceiptError(transaction.receipt, transaction.filename || transaction.receipt?.filename, isScanRequest),
                },
            },
        });
    }

    failureData.push(
        {
            onyxMethod: Onyx.METHOD.MERGE,
            key: `${ONYXKEYS.COLLECTION.REPORT}${chatReport?.reportID}`,
            value: {
                lastReadTime: chatReport?.lastReadTime,
                lastMessageText: chatReport?.lastMessageText,
                lastMessageHtml: chatReport?.lastMessageHtml,
            },
        },
        {
            onyxMethod: Onyx.METHOD.MERGE,
            key: `${ONYXKEYS.COLLECTION.REPORT}${transactionThreadReport?.reportID}`,
            value: {
                pendingFields: null,
                errorFields: existingTransactionThreadReport
                    ? null
                    : {
                          createChat: getMicroSecondOnyxErrorWithTranslationKey('report.genericCreateReportFailureMessage'),
                      },
            },
        },
        {
            onyxMethod: Onyx.METHOD.MERGE,
            key: `${ONYXKEYS.COLLECTION.TRANSACTION}${transaction.transactionID}`,
            value: {
                // Disabling this line since transaction.filename can be an empty string
                // eslint-disable-next-line @typescript-eslint/prefer-nullish-coalescing
                errors: getReceiptError(transaction.receipt, transaction.filename || transaction.receipt?.filename, isScanRequest),
                pendingFields: clearedPendingFields,
            },
        },
        {
            onyxMethod: Onyx.METHOD.MERGE,
            key: `${ONYXKEYS.COLLECTION.REPORT_ACTIONS}${transactionThreadReport?.reportID}`,
            value: {
                [transactionThreadCreatedReportAction?.reportActionID ?? '-1']: {
                    errors: getMicroSecondOnyxErrorWithTranslationKey('iou.error.genericCreateFailureMessage'),
                },
            },
        },
    );

    // We don't need to compute violations unless we're on a paid policy
    if (!policy || !isPaidGroupPolicy(policy)) {
        return [optimisticData, successData, failureData];
    }

    const violationsOnyxData = ViolationsUtils.getViolationsOnyxData(transaction, [], policy, policyTagList ?? {}, policyCategories ?? {}, hasDependentTags(policy, policyTagList ?? {}));

    if (violationsOnyxData) {
        optimisticData.push(violationsOnyxData);
        failureData.push({
            onyxMethod: Onyx.METHOD.SET,
            key: `${ONYXKEYS.COLLECTION.TRANSACTION_VIOLATIONS}${transaction.transactionID}`,
            value: [],
        });
    }

    // Show field violations only for control policies
    if (isControlPolicy(policy) && iouReport) {
        const {optimisticData: fieldViolationsOptimisticData, failureData: fieldViolationsFailureData} = getFieldViolationsOnyxData(iouReport);
        optimisticData.push(...fieldViolationsOptimisticData);
        failureData.push(...fieldViolationsFailureData);
    }

    return [optimisticData, successData, failureData];
}

function getDeleteTrackExpenseInformation(
    chatReportID: string,
    transactionID: string,
    reportAction: OnyxTypes.ReportAction,
    shouldDeleteTransactionFromOnyx = true,
    isMovingTransactionFromTrackExpense = false,
    actionableWhisperReportActionID = '',
    resolution = '',
) {
    // STEP 1: Get all collections we're updating
    const chatReport = allReports?.[`${ONYXKEYS.COLLECTION.REPORT}${chatReportID}`] ?? null;
    const transaction = allTransactions[`${ONYXKEYS.COLLECTION.TRANSACTION}${transactionID}`];
    const transactionViolations = allTransactionViolations[`${ONYXKEYS.COLLECTION.TRANSACTION_VIOLATIONS}${transactionID}`];
    const transactionThreadID = reportAction.childReportID;
    let transactionThread = null;
    if (transactionThreadID) {
        transactionThread = allReports?.[`${ONYXKEYS.COLLECTION.REPORT}${transactionThreadID}`] ?? null;
    }

    // STEP 2: Decide if we need to:
    // 1. Delete the transactionThread - delete if there are no visible comments in the thread and we're not moving the transaction
    // 2. Update the moneyRequestPreview to show [Deleted expense] - update if the transactionThread exists AND it isn't being deleted and we're not moving the transaction
    const shouldDeleteTransactionThread = !isMovingTransactionFromTrackExpense && (transactionThreadID ? (reportAction?.childVisibleActionCount ?? 0) === 0 : false);

    const shouldShowDeletedRequestMessage = !isMovingTransactionFromTrackExpense && !!transactionThreadID && !shouldDeleteTransactionThread;

    // STEP 3: Update the IOU reportAction.
    const updatedReportAction = {
        [reportAction.reportActionID]: {
            pendingAction: shouldShowDeletedRequestMessage ? CONST.RED_BRICK_ROAD_PENDING_ACTION.UPDATE : CONST.RED_BRICK_ROAD_PENDING_ACTION.DELETE,
            previousMessage: reportAction.message,
            message: [
                {
                    type: 'COMMENT',
                    html: '',
                    text: '',
                    isEdited: true,
                    isDeletedParentAction: shouldShowDeletedRequestMessage,
                },
            ],
            originalMessage: {
                IOUTransactionID: null,
            },
            errors: undefined,
        },
        ...(actionableWhisperReportActionID && {[actionableWhisperReportActionID]: {originalMessage: {resolution}}}),
    } as OnyxTypes.ReportActions;
    let canUserPerformWriteAction = true;
    if (chatReport) {
        canUserPerformWriteAction = !!canUserPerformWriteActionReportUtils(chatReport);
    }
    const lastVisibleAction = getLastVisibleAction(chatReport?.reportID ?? '-1', canUserPerformWriteAction, updatedReportAction);
    const {lastMessageText = '', lastMessageHtml = ''} = getLastVisibleMessage(chatReport?.reportID ?? '-1', canUserPerformWriteAction, updatedReportAction);

    // STEP 4: Build Onyx data
    const optimisticData: OnyxUpdate[] = [];

    if (shouldDeleteTransactionFromOnyx) {
        optimisticData.push({
            onyxMethod: Onyx.METHOD.SET,
            key: `${ONYXKEYS.COLLECTION.TRANSACTION}${transactionID}`,
            value: null,
        });
    }

    optimisticData.push({
        onyxMethod: Onyx.METHOD.SET,
        key: `${ONYXKEYS.COLLECTION.TRANSACTION_VIOLATIONS}${transactionID}`,
        value: null,
    });

    if (shouldDeleteTransactionThread) {
        optimisticData.push(
            // Use merge instead of set to avoid deleting the report too quickly, which could cause a brief "not found" page to appear.
            // The remaining parts of the report object will be removed after the API call is successful.
            {
                onyxMethod: Onyx.METHOD.MERGE,
                key: `${ONYXKEYS.COLLECTION.REPORT}${transactionThreadID}`,
                value: {
                    reportID: null,
                    stateNum: CONST.REPORT.STATE_NUM.APPROVED,
                    statusNum: CONST.REPORT.STATUS_NUM.CLOSED,
                    participants: {
                        [userAccountID]: {
                            notificationPreference: CONST.REPORT.NOTIFICATION_PREFERENCE.HIDDEN,
                        },
                    },
                },
            },
            {
                onyxMethod: Onyx.METHOD.SET,
                key: `${ONYXKEYS.COLLECTION.REPORT_ACTIONS}${transactionThreadID}`,
                value: null,
            },
        );
    }

    optimisticData.push(
        {
            onyxMethod: Onyx.METHOD.MERGE,
            key: `${ONYXKEYS.COLLECTION.REPORT_ACTIONS}${chatReport?.reportID}`,
            value: updatedReportAction,
        },
        {
            onyxMethod: Onyx.METHOD.MERGE,
            key: `${ONYXKEYS.COLLECTION.REPORT}${chatReport?.reportID}`,
            value: {
                lastMessageText,
                lastVisibleActionCreated: lastVisibleAction?.created,
                lastMessageHtml: !lastMessageHtml ? lastMessageText : lastMessageHtml,
            },
        },
    );

    const successData: OnyxUpdate[] = [
        {
            onyxMethod: Onyx.METHOD.MERGE,
            key: `${ONYXKEYS.COLLECTION.REPORT_ACTIONS}${chatReport?.reportID}`,
            value: {
                [reportAction.reportActionID]: {
                    pendingAction: null,
                    errors: null,
                },
            },
        },
    ];

    // Ensure that any remaining data is removed upon successful completion, even if the server sends a report removal response.
    // This is done to prevent the removal update from lingering in the applyHTTPSOnyxUpdates function.
    if (shouldDeleteTransactionThread && transactionThread) {
        successData.push({
            onyxMethod: Onyx.METHOD.MERGE,
            key: `${ONYXKEYS.COLLECTION.REPORT}${transactionThreadID}`,
            value: null,
        });
    }

    const failureData: OnyxUpdate[] = [];

    if (shouldDeleteTransactionFromOnyx) {
        failureData.push({
            onyxMethod: Onyx.METHOD.SET,
            key: `${ONYXKEYS.COLLECTION.TRANSACTION}${transactionID}`,
            value: transaction ?? null,
        });
    }

    failureData.push({
        onyxMethod: Onyx.METHOD.SET,
        key: `${ONYXKEYS.COLLECTION.TRANSACTION_VIOLATIONS}${transactionID}`,
        value: transactionViolations ?? null,
    });

    if (shouldDeleteTransactionThread) {
        failureData.push({
            onyxMethod: Onyx.METHOD.SET,
            key: `${ONYXKEYS.COLLECTION.REPORT}${transactionThreadID}`,
            value: transactionThread,
        });
    }

    if (actionableWhisperReportActionID) {
        const actionableWhisperReportAction = getReportAction(chatReportID, actionableWhisperReportActionID);
        failureData.push({
            onyxMethod: Onyx.METHOD.MERGE,
            key: `${ONYXKEYS.COLLECTION.REPORT_ACTIONS}${chatReport?.reportID}`,
            value: {
                [actionableWhisperReportActionID]: {
                    originalMessage: {
                        resolution: isActionableTrackExpense(actionableWhisperReportAction) ? getOriginalMessage(actionableWhisperReportAction)?.resolution ?? null : null,
                    },
                },
            },
        });
    }
    failureData.push(
        {
            onyxMethod: Onyx.METHOD.MERGE,
            key: `${ONYXKEYS.COLLECTION.REPORT_ACTIONS}${chatReport?.reportID}`,
            value: {
                [reportAction.reportActionID]: {
                    ...reportAction,
                    pendingAction: null,
                    errors: getMicroSecondOnyxErrorWithTranslationKey('iou.error.genericDeleteFailureMessage'),
                },
            },
        },
        {
            onyxMethod: Onyx.METHOD.MERGE,
            key: `${ONYXKEYS.COLLECTION.REPORT}${chatReport?.reportID}`,
            value: chatReport,
        },
    );

    const parameters: DeleteMoneyRequestParams = {
        transactionID,
        reportActionID: reportAction.reportActionID,
    };

    return {parameters, optimisticData, successData, failureData, shouldDeleteTransactionThread, chatReport};
}

/**
 * Get the invoice receiver type based on the receiver participant.
 * @param receiverParticipant The participant who will receive the invoice or the invoice receiver object directly.
 * @returns The invoice receiver type.
 */
function getReceiverType(receiverParticipant: Participant | InvoiceReceiver | undefined): InvoiceReceiverType {
    if (!receiverParticipant) {
        Log.warn('getReceiverType called with no receiverParticipant');
        return CONST.REPORT.INVOICE_RECEIVER_TYPE.INDIVIDUAL;
    }
    if ('type' in receiverParticipant && receiverParticipant.type) {
        return receiverParticipant.type;
    }
    if ('policyID' in receiverParticipant && receiverParticipant.policyID) {
        return CONST.REPORT.INVOICE_RECEIVER_TYPE.BUSINESS;
    }
    return CONST.REPORT.INVOICE_RECEIVER_TYPE.INDIVIDUAL;
}

/** Gathers all the data needed to create an invoice. */
function getSendInvoiceInformation(
    transaction: OnyxEntry<OnyxTypes.Transaction>,
    currentUserAccountID: number,
    invoiceChatReport?: OnyxEntry<OnyxTypes.Report>,
    receipt?: Receipt,
    policy?: OnyxEntry<OnyxTypes.Policy>,
    policyTagList?: OnyxEntry<OnyxTypes.PolicyTagLists>,
    policyCategories?: OnyxEntry<OnyxTypes.PolicyCategories>,
    companyName?: string,
    companyWebsite?: string,
): SendInvoiceInformation {
    const {amount = 0, currency = '', created = '', merchant = '', category = '', tag = '', taxCode = '', taxAmount = 0, billable, comment, participants} = transaction ?? {};
    const trimmedComment = (comment?.comment ?? '').trim();
    const senderWorkspaceID = participants?.find((participant) => participant?.isSender)?.policyID ?? '-1';
    const receiverParticipant: Participant | InvoiceReceiver | undefined = participants?.find((participant) => participant?.accountID) ?? invoiceChatReport?.invoiceReceiver;
    const receiverAccountID = receiverParticipant && 'accountID' in receiverParticipant && receiverParticipant.accountID ? receiverParticipant.accountID : -1;
    let receiver = getPersonalDetailsForAccountID(receiverAccountID);
    let optimisticPersonalDetailListAction = {};
    const receiverType = getReceiverType(receiverParticipant);

    // STEP 1: Get existing chat report OR build a new optimistic one
    let isNewChatReport = false;
    let chatReport = !isEmptyObject(invoiceChatReport) && invoiceChatReport?.reportID ? invoiceChatReport : null;

    if (!chatReport) {
        chatReport = getInvoiceChatByParticipants(receiverAccountID, receiverType, senderWorkspaceID) ?? null;
    }

    if (!chatReport) {
        isNewChatReport = true;
        chatReport = buildOptimisticChatReport([receiverAccountID, currentUserAccountID], CONST.REPORT.DEFAULT_REPORT_NAME, CONST.REPORT.CHAT_TYPE.INVOICE, senderWorkspaceID);
    }

    // STEP 2: Create a new optimistic invoice report.
    const optimisticInvoiceReport = buildOptimisticInvoiceReport(
        chatReport.reportID,
        senderWorkspaceID,
        receiverAccountID,
        receiver.displayName ?? (receiverParticipant as Participant)?.login ?? '',
        amount,
        currency,
    );

    // STEP 3: Build optimistic receipt and transaction
    const receiptObject: Receipt = {};
    let filename;
    if (receipt?.source) {
        receiptObject.source = receipt.source;
        receiptObject.state = receipt.state ?? CONST.IOU.RECEIPT_STATE.SCANREADY;
        filename = receipt.name;
    }
    const optimisticTransaction = buildOptimisticTransaction({
        transactionParams: {
            amount,
            currency,
            reportID: optimisticInvoiceReport.reportID,
            comment: trimmedComment,
            created,
            merchant,
            receipt: receiptObject,
            category,
            tag,
            taxCode,
            taxAmount,
            billable,
            filename,
        },
    });

    const optimisticPolicyRecentlyUsedCategories = buildOptimisticPolicyRecentlyUsedCategories(optimisticInvoiceReport.policyID, category);
    const optimisticPolicyRecentlyUsedTags = buildOptimisticPolicyRecentlyUsedTags(optimisticInvoiceReport.policyID, tag);
    const optimisticRecentlyUsedCurrencies = buildOptimisticRecentlyUsedCurrencies(currency);

    // STEP 4: Add optimistic personal details for participant
    const shouldCreateOptimisticPersonalDetails = isNewChatReport && !allPersonalDetails[receiverAccountID];
    if (shouldCreateOptimisticPersonalDetails) {
        const receiverLogin = receiverParticipant && 'login' in receiverParticipant && receiverParticipant.login ? receiverParticipant.login : '';
        receiver = {
            accountID: receiverAccountID,
            displayName: formatPhoneNumber(receiverLogin),
            login: receiverLogin,
            isOptimisticPersonalDetail: true,
        };

        optimisticPersonalDetailListAction = {[receiverAccountID]: receiver};
    }

    // STEP 5: Build optimistic reportActions.
    const reportPreviewAction = buildOptimisticReportPreview(chatReport, optimisticInvoiceReport, trimmedComment, optimisticTransaction);
    optimisticInvoiceReport.parentReportActionID = reportPreviewAction.reportActionID;
    chatReport.lastVisibleActionCreated = reportPreviewAction.created;
    const [optimisticCreatedActionForChat, optimisticCreatedActionForIOUReport, iouAction, optimisticTransactionThread, optimisticCreatedActionForTransactionThread] =
        buildOptimisticMoneyRequestEntities(
            optimisticInvoiceReport,
            CONST.IOU.REPORT_ACTION_TYPE.CREATE,
            amount,
            currency,
            trimmedComment,
            receiver.login ?? '',
            [receiver],
            optimisticTransaction.transactionID,
            undefined,
            false,
            false,
            false,
        );

    // STEP 6: Build Onyx Data
    const [optimisticData, successData, failureData] = buildOnyxDataForInvoice(
        chatReport,
        optimisticInvoiceReport,
        optimisticTransaction,
        optimisticCreatedActionForChat,
        optimisticCreatedActionForIOUReport,
        iouAction,
        optimisticPersonalDetailListAction,
        reportPreviewAction,
        optimisticPolicyRecentlyUsedCategories,
        optimisticPolicyRecentlyUsedTags,
        isNewChatReport,
        optimisticTransactionThread,
        optimisticCreatedActionForTransactionThread,
        policy,
        policyTagList,
        policyCategories,
        optimisticRecentlyUsedCurrencies,
        companyName,
        companyWebsite,
    );

    return {
        createdIOUReportActionID: optimisticCreatedActionForIOUReport.reportActionID,
        createdReportActionIDForThread: optimisticCreatedActionForTransactionThread?.reportActionID ?? '-1',
        reportActionID: iouAction.reportActionID,
        senderWorkspaceID,
        receiver,
        invoiceRoom: chatReport,
        createdChatReportActionID: optimisticCreatedActionForChat.reportActionID,
        invoiceReportID: optimisticInvoiceReport.reportID,
        reportPreviewReportActionID: reportPreviewAction.reportActionID,
        transactionID: optimisticTransaction.transactionID,
        transactionThreadReportID: optimisticTransactionThread.reportID,
        onyxData: {
            optimisticData,
            successData,
            failureData,
        },
    };
}

/**
 * Gathers all the data needed to submit an expense. It attempts to find existing reports, iouReports, and receipts. If it doesn't find them, then
 * it creates optimistic versions of them and uses those instead
 */
function getMoneyRequestInformation(moneyRequestInformation: MoneyRequestInformationParams): MoneyRequestInformation {
    const {parentChatReport, transactionParams, participantParams, policyParams = {}, existingTransaction, existingTransactionID, moneyRequestReportID = ''} = moneyRequestInformation;
    const {payeeAccountID = userAccountID, payeeEmail = currentUserEmail, participant} = participantParams;
    const {policy, policyCategories, policyTagList} = policyParams;
    const {attendees, amount, comment = '', currency, created, merchant, receipt, category, tag, taxCode, taxAmount, billable, linkedTrackedExpenseReportAction} = transactionParams;

    const payerEmail = addSMSDomainIfPhoneNumber(participant.login ?? '');
    const payerAccountID = Number(participant.accountID);
    const isPolicyExpenseChat = participant.isPolicyExpenseChat;

    // STEP 1: Get existing chat report OR build a new optimistic one
    let isNewChatReport = false;
    let chatReport = !isEmptyObject(parentChatReport) && parentChatReport?.reportID ? parentChatReport : null;

    // If this is a policyExpenseChat, the chatReport must exist and we can get it from Onyx.
    // report is null if the flow is initiated from the global create menu. However, participant always stores the reportID if it exists, which is the case for policyExpenseChats
    if (!chatReport && isPolicyExpenseChat) {
        chatReport = allReports?.[`${ONYXKEYS.COLLECTION.REPORT}${participant.reportID}`] ?? null;
    }

    if (!chatReport) {
        chatReport = getChatByParticipants([payerAccountID, payeeAccountID]) ?? null;
    }

    // If we still don't have a report, it likely doens't exist and we need to build an optimistic one
    if (!chatReport) {
        isNewChatReport = true;
        chatReport = buildOptimisticChatReport([payerAccountID, payeeAccountID]);
    }

    // STEP 2: Get the Expense/IOU report. If the moneyRequestReportID has been provided, we want to add the transaction to this specific report.
    // If no such reportID has been provided, let's use the chatReport.iouReportID property. In case that is not present, build a new optimistic Expense/IOU report.
    let iouReport: OnyxInputValue<OnyxTypes.Report> = null;
    if (moneyRequestReportID) {
        iouReport = allReports?.[`${ONYXKEYS.COLLECTION.REPORT}${moneyRequestReportID}`] ?? null;
    } else {
        iouReport = allReports?.[`${ONYXKEYS.COLLECTION.REPORT}${chatReport.iouReportID}`] ?? null;
    }

    const shouldCreateNewMoneyRequestReport = shouldCreateNewMoneyRequestReportReportUtils(iouReport, chatReport);

    if (!iouReport || shouldCreateNewMoneyRequestReport) {
        iouReport = isPolicyExpenseChat
            ? buildOptimisticExpenseReport(chatReport.reportID, chatReport.policyID ?? '-1', payeeAccountID, amount, currency)
            : buildOptimisticIOUReport(payeeAccountID, payerAccountID, amount, chatReport.reportID, currency);
    } else if (isPolicyExpenseChat) {
        iouReport = {...iouReport};
        // Because of the Expense reports are stored as negative values, we subtract the total from the amount
        if (iouReport?.currency === currency) {
            if (typeof iouReport.total === 'number') {
                iouReport.total -= amount;
            }

            if (typeof iouReport.unheldTotal === 'number') {
                iouReport.unheldTotal -= amount;
            }
        }
    } else {
        iouReport = updateIOUOwnerAndTotal(iouReport, payeeAccountID, amount, currency);
    }

    // STEP 3: Build an optimistic transaction with the receipt
    const isDistanceRequest = existingTransaction && existingTransaction.iouRequestType === CONST.IOU.REQUEST_TYPE.DISTANCE;
    let optimisticTransaction = buildOptimisticTransaction({
        existingTransactionID,
        existingTransaction,
        policy,
        transactionParams: {
            amount: isExpenseReport(iouReport) ? -amount : amount,
            currency,
            reportID: iouReport.reportID,
            comment,
            attendees,
            created,
            merchant,
            receipt,
            category,
            tag,
            taxCode,
            taxAmount: isExpenseReport(iouReport) ? -(taxAmount ?? 0) : taxAmount,
            billable,
            pendingFields: isDistanceRequest ? {waypoints: CONST.RED_BRICK_ROAD_PENDING_ACTION.ADD} : undefined,
        },
    });

    const optimisticPolicyRecentlyUsedCategories = buildOptimisticPolicyRecentlyUsedCategories(iouReport.policyID, category);
    const optimisticPolicyRecentlyUsedTags = buildOptimisticPolicyRecentlyUsedTags(iouReport.policyID, tag);
    const optimisticPolicyRecentlyUsedCurrencies = buildOptimisticRecentlyUsedCurrencies(currency);

    // If there is an existing transaction (which is the case for distance requests), then the data from the existing transaction
    // needs to be manually merged into the optimistic transaction. This is because buildOnyxDataForMoneyRequest() uses `Onyx.set()` for the transaction
    // data. This is a big can of worms to change it to `Onyx.merge()` as explored in https://expensify.slack.com/archives/C05DWUDHVK7/p1692139468252109.
    // I want to clean this up at some point, but it's possible this will live in the code for a while so I've created https://github.com/Expensify/App/issues/25417
    // to remind me to do this.
    if (isDistanceRequest) {
        optimisticTransaction = fastMerge(existingTransaction, optimisticTransaction, false);
    }

    // STEP 4: Build optimistic reportActions. We need:
    // 1. CREATED action for the chatReport
    // 2. CREATED action for the iouReport
    // 3. IOU action for the iouReport
    // 4. The transaction thread, which requires the iouAction, and CREATED action for the transaction thread
    // 5. REPORT_PREVIEW action for the chatReport
    // Note: The CREATED action for the IOU report must be optimistically generated before the IOU action so there's no chance that it appears after the IOU action in the chat
    const [optimisticCreatedActionForChat, optimisticCreatedActionForIOUReport, iouAction, optimisticTransactionThread, optimisticCreatedActionForTransactionThread] =
        buildOptimisticMoneyRequestEntities(
            iouReport,
            CONST.IOU.REPORT_ACTION_TYPE.CREATE,
            amount,
            currency,
            comment,
            payeeEmail,
            [participant],
            optimisticTransaction.transactionID,
            undefined,
            false,
            false,
            false,
            undefined,
            linkedTrackedExpenseReportAction?.childReportID,
            linkedTrackedExpenseReportAction,
        );

    let reportPreviewAction = shouldCreateNewMoneyRequestReport ? null : getReportPreviewAction(chatReport.reportID, iouReport.reportID);

    if (reportPreviewAction) {
        reportPreviewAction = updateReportPreview(iouReport, reportPreviewAction, false, comment, optimisticTransaction);
    } else {
        reportPreviewAction = buildOptimisticReportPreview(chatReport, iouReport, comment, optimisticTransaction);
        chatReport.lastVisibleActionCreated = reportPreviewAction.created;

        // Generated ReportPreview action is a parent report action of the iou report.
        // We are setting the iou report's parentReportActionID to display subtitle correctly in IOU page when offline.
        iouReport.parentReportActionID = reportPreviewAction.reportActionID;
    }

    const shouldCreateOptimisticPersonalDetails = isNewChatReport && !allPersonalDetails[payerAccountID];
    // Add optimistic personal details for participant
    const optimisticPersonalDetailListAction = shouldCreateOptimisticPersonalDetails
        ? {
              [payerAccountID]: {
                  accountID: payerAccountID,
                  // Disabling this line since participant.displayName can be an empty string
                  // eslint-disable-next-line @typescript-eslint/prefer-nullish-coalescing
                  displayName: formatPhoneNumber(participant.displayName || payerEmail),
                  login: participant.login,
                  isOptimisticPersonalDetail: true,
              },
          }
        : {};

    const predictedNextStatus = policy?.reimbursementChoice === CONST.POLICY.REIMBURSEMENT_CHOICES.REIMBURSEMENT_NO ? CONST.REPORT.STATUS_NUM.CLOSED : CONST.REPORT.STATUS_NUM.OPEN;
    const optimisticNextStep = buildNextStep(iouReport, predictedNextStatus);

    // STEP 5: Build Onyx Data
    const [optimisticData, successData, failureData] = buildOnyxDataForMoneyRequest({
        isNewChatReport,
        shouldCreateNewMoneyRequestReport,
        policyParams: {
            policy,
            policyCategories,
            policyTagList,
        },
        optimisticParams: {
            chat: {
                report: chatReport,
                createdAction: optimisticCreatedActionForChat,
                reportPreviewAction,
            },
            iou: {
                report: iouReport,
                createdAction: optimisticCreatedActionForIOUReport,
                action: iouAction,
            },
            transactionParams: {
                transaction: optimisticTransaction,
                transactionThreadReport: optimisticTransactionThread,
                transactionThreadCreatedReportAction: optimisticCreatedActionForTransactionThread,
            },
            policyRecentlyUsed: {
                categories: optimisticPolicyRecentlyUsedCategories,
                tags: optimisticPolicyRecentlyUsedTags,
                currencies: optimisticPolicyRecentlyUsedCurrencies,
            },
            personalDetailListAction: optimisticPersonalDetailListAction,
            nextStep: optimisticNextStep,
        },
    });

    return {
        payerAccountID,
        payerEmail,
        iouReport,
        chatReport,
        transaction: optimisticTransaction,
        iouAction,
        createdChatReportActionID: isNewChatReport ? optimisticCreatedActionForChat.reportActionID : '-1',
        createdIOUReportActionID: shouldCreateNewMoneyRequestReport ? optimisticCreatedActionForIOUReport.reportActionID : '-1',
        reportPreviewAction,
        transactionThreadReportID: optimisticTransactionThread?.reportID ?? '-1',
        createdReportActionIDForThread: optimisticCreatedActionForTransactionThread?.reportActionID ?? '-1',
        onyxData: {
            optimisticData,
            successData,
            failureData,
        },
    };
}

/**
 * Gathers all the data needed to make an expense. It attempts to find existing reports, iouReports, and receipts. If it doesn't find them, then
 * it creates optimistic versions of them and uses those instead
 */
function getTrackExpenseInformation(
    parentChatReport: OnyxEntry<OnyxTypes.Report>,
    participant: Participant,
    comment: string,
    amount: number,
    currency: string,
    created: string,
    merchant: string,
    receipt: OnyxEntry<Receipt>,
    category: string | undefined,
    tag: string | undefined,
    taxCode: string | undefined,
    taxAmount: number | undefined,
    billable: boolean | undefined,
    policy: OnyxEntry<OnyxTypes.Policy> | undefined,
    policyTagList: OnyxEntry<OnyxTypes.PolicyTagLists> | undefined,
    policyCategories: OnyxEntry<OnyxTypes.PolicyCategories> | undefined,
    payeeEmail = currentUserEmail,
    payeeAccountID = userAccountID,
    moneyRequestReportID = '',
    linkedTrackedExpenseReportAction?: OnyxTypes.ReportAction,
    existingTransactionID?: string,
): TrackExpenseInformation | null {
    const optimisticData: OnyxUpdate[] = [];
    const successData: OnyxUpdate[] = [];
    const failureData: OnyxUpdate[] = [];

    const isPolicyExpenseChat = participant.isPolicyExpenseChat;

    // STEP 1: Get existing chat report
    let chatReport = !isEmptyObject(parentChatReport) && parentChatReport?.reportID ? parentChatReport : null;
    // The chatReport always exists, and we can get it from Onyx if chatReport is null.
    if (!chatReport) {
        chatReport = allReports?.[`${ONYXKEYS.COLLECTION.REPORT}${participant.reportID}`] ?? null;
    }

    // If we still don't have a report, it likely doesn't exist, and we will early return here as it should not happen
    // Maybe later, we can build an optimistic selfDM chat.
    if (!chatReport) {
        return null;
    }

    // Check if the report is a draft
    const isDraftReportLocal = isDraftReport(chatReport?.reportID);

    let createdWorkspaceParams: CreateWorkspaceParams | undefined;

    if (isDraftReportLocal) {
        const workspaceData = buildPolicyData(undefined, policy?.makeMeAdmin, policy?.name, policy?.id, chatReport?.reportID);
        createdWorkspaceParams = workspaceData.params;
        optimisticData.push(...workspaceData.optimisticData);
        successData.push(...workspaceData.successData);
        failureData.push(...workspaceData.failureData);
    }

    // STEP 2: If not in the self-DM flow, we need to use the expense report.
    // For this, first use the chatReport.iouReportID property. Build a new optimistic expense report if needed.
    const shouldUseMoneyReport = !!isPolicyExpenseChat;

    let iouReport: OnyxInputValue<OnyxTypes.Report> = null;
    let shouldCreateNewMoneyRequestReport = false;

    if (shouldUseMoneyReport) {
        if (moneyRequestReportID) {
            iouReport = allReports?.[`${ONYXKEYS.COLLECTION.REPORT}${moneyRequestReportID}`] ?? null;
        } else {
            iouReport = allReports?.[`${ONYXKEYS.COLLECTION.REPORT}${chatReport.iouReportID}`] ?? null;
        }

        shouldCreateNewMoneyRequestReport = shouldCreateNewMoneyRequestReportReportUtils(iouReport, chatReport);
        if (!iouReport || shouldCreateNewMoneyRequestReport) {
            iouReport = buildOptimisticExpenseReport(chatReport.reportID, chatReport.policyID ?? '-1', payeeAccountID, amount, currency, amount);
        } else {
            iouReport = {...iouReport};
            // Because of the Expense reports are stored as negative values, we subtract the total from the amount
            if (iouReport?.currency === currency) {
                if (typeof iouReport.total === 'number' && typeof iouReport.nonReimbursableTotal === 'number') {
                    iouReport.total -= amount;
                    iouReport.nonReimbursableTotal -= amount;
                }

                if (typeof iouReport.unheldTotal === 'number' && typeof iouReport.unheldNonReimbursableTotal === 'number') {
                    iouReport.unheldTotal -= amount;
                    iouReport.unheldNonReimbursableTotal -= amount;
                }
            }
        }
    }

    // If shouldUseMoneyReport is true, the iouReport was defined.
    // But we'll use the `shouldUseMoneyReport && iouReport` check further instead of `shouldUseMoneyReport` to avoid TS errors.

    // STEP 3: Build optimistic receipt and transaction
    const receiptObject: Receipt = {};
    let filename;
    if (receipt?.source) {
        receiptObject.source = receipt.source;
        receiptObject.state = receipt.state ?? CONST.IOU.RECEIPT_STATE.SCANREADY;
        filename = receipt.name;
    }
    const existingTransaction = allTransactionDrafts[`${ONYXKEYS.COLLECTION.TRANSACTION_DRAFT}${existingTransactionID ?? CONST.IOU.OPTIMISTIC_TRANSACTION_ID}`];
    if (!filename) {
        filename = existingTransaction?.filename;
    }
    const isDistanceRequest = existingTransaction && isDistanceRequestTransactionUtils(existingTransaction);
    let optimisticTransaction = buildOptimisticTransaction({
        existingTransactionID,
        existingTransaction,
        policy,
        transactionParams: {
            amount: isExpenseReport(iouReport) ? -amount : amount,
            currency,
            reportID: shouldUseMoneyReport && iouReport ? iouReport.reportID : '-1',
            comment,
            created,
            merchant,
            receipt: receiptObject,
            category,
            tag,
            taxCode,
            taxAmount,
            billable,
            pendingFields: isDistanceRequest ? {waypoints: CONST.RED_BRICK_ROAD_PENDING_ACTION.ADD} : undefined,
            reimbursable: false,
            filename,
        },
    });

    // If there is an existing transaction (which is the case for distance requests), then the data from the existing transaction
    // needs to be manually merged into the optimistic transaction. This is because buildOnyxDataForMoneyRequest() uses `Onyx.set()` for the transaction
    // data. This is a big can of worms to change it to `Onyx.merge()` as explored in https://expensify.slack.com/archives/C05DWUDHVK7/p1692139468252109.
    // I want to clean this up at some point, but it's possible this will live in the code for a while so I've created https://github.com/Expensify/App/issues/25417
    // to remind me to do this.
    if (isDistanceRequest) {
        optimisticTransaction = fastMerge(existingTransaction, optimisticTransaction, false);
    }

    // STEP 4: Build optimistic reportActions. We need:
    // 1. CREATED action for the iouReport (if tracking in the Expense chat)
    // 2. IOU action for the iouReport (if tracking in the Expense chat), otherwise – for chatReport
    // 3. The transaction thread, which requires the iouAction, and CREATED action for the transaction thread
    // 4. REPORT_PREVIEW action for the chatReport (if tracking in the Expense chat)
    const [, optimisticCreatedActionForIOUReport, iouAction, optimisticTransactionThread, optimisticCreatedActionForTransactionThread] = buildOptimisticMoneyRequestEntities(
        shouldUseMoneyReport && iouReport ? iouReport : chatReport,
        CONST.IOU.REPORT_ACTION_TYPE.TRACK,
        amount,
        currency,
        comment,
        payeeEmail,
        [participant],
        optimisticTransaction.transactionID,
        undefined,
        false,
        false,
        false,
        !shouldUseMoneyReport,
        linkedTrackedExpenseReportAction?.childReportID,
        linkedTrackedExpenseReportAction,
    );

    let reportPreviewAction: OnyxInputValue<OnyxTypes.ReportAction<typeof CONST.REPORT.ACTIONS.TYPE.REPORT_PREVIEW>> = null;
    if (shouldUseMoneyReport && iouReport) {
        reportPreviewAction = shouldCreateNewMoneyRequestReport ? null : getReportPreviewAction(chatReport.reportID, iouReport.reportID);

        if (reportPreviewAction) {
            reportPreviewAction = updateReportPreview(iouReport, reportPreviewAction, false, comment, optimisticTransaction);
        } else {
            reportPreviewAction = buildOptimisticReportPreview(chatReport, iouReport, comment, optimisticTransaction);
            // Generated ReportPreview action is a parent report action of the iou report.
            // We are setting the iou report's parentReportActionID to display subtitle correctly in IOU page when offline.
            iouReport.parentReportActionID = reportPreviewAction.reportActionID;
        }
    }

    let actionableTrackExpenseWhisper: OnyxInputValue<OnyxTypes.ReportAction> = null;
    if (!isPolicyExpenseChat) {
        actionableTrackExpenseWhisper = buildOptimisticActionableTrackExpenseWhisper(iouAction, optimisticTransaction.transactionID);
    }

    // STEP 5: Build Onyx Data
    const trackExpenseOnyxData = buildOnyxDataForTrackExpense(
        chatReport,
        iouReport,
        optimisticTransaction,
        optimisticCreatedActionForIOUReport,
        iouAction,
        reportPreviewAction,
        optimisticTransactionThread ?? {},
        optimisticCreatedActionForTransactionThread,
        shouldCreateNewMoneyRequestReport,
        policy,
        policyTagList,
        policyCategories,
        undefined,
        actionableTrackExpenseWhisper,
    );

    return {
        createdWorkspaceParams,
        chatReport,
        iouReport: iouReport ?? undefined,
        transaction: optimisticTransaction,
        iouAction,
        createdChatReportActionID: '-1',
        createdIOUReportActionID: shouldCreateNewMoneyRequestReport ? optimisticCreatedActionForIOUReport.reportActionID : '-1',
        reportPreviewAction: reportPreviewAction ?? undefined,
        transactionThreadReportID: optimisticTransactionThread.reportID,
        createdReportActionIDForThread: optimisticCreatedActionForTransactionThread?.reportActionID ?? '-1',
        actionableWhisperReportActionIDParam: actionableTrackExpenseWhisper?.reportActionID ?? '',
        onyxData: {
            optimisticData: optimisticData.concat(trackExpenseOnyxData[0]),
            successData: successData.concat(trackExpenseOnyxData[1]),
            failureData: failureData.concat(trackExpenseOnyxData[2]),
        },
    };
}

/**
 * Compute the diff amount when we update the transaction
 */
function calculateDiffAmount(
    iouReport: OnyxTypes.OnyxInputOrEntry<OnyxTypes.Report>,
    updatedTransaction: OnyxTypes.OnyxInputOrEntry<OnyxTypes.Transaction>,
    transaction: OnyxEntry<OnyxTypes.Transaction>,
): number {
    if (!iouReport) {
        return 0;
    }
    const isExpenseReportLocal = isExpenseReport(iouReport);
    const updatedCurrency = getCurrency(updatedTransaction);
    const currentCurrency = getCurrency(transaction);

    const currentAmount = getAmount(transaction, isExpenseReportLocal);
    const updatedAmount = getAmount(updatedTransaction, isExpenseReportLocal);

    if (updatedCurrency === iouReport?.currency && currentCurrency !== iouReport?.currency) {
        // Add the diff to the total if we change the currency from a different currency to the currency of the IOU report
        return updatedAmount;
    }

    if (updatedCurrency === iouReport?.currency && updatedAmount !== currentAmount) {
        // Calculate the diff between the updated amount and the current amount if we change the amount and the currency of the transaction is the currency of the report
        return updatedAmount - currentAmount;
    }

    return 0;
}

/**
 * @param transactionID
 * @param transactionThreadReportID
 * @param transactionChanges
 * @param [transactionChanges.created] Present when updated the date field
 * @param policy  May be undefined, an empty object, or an object matching the Policy type (src/types/onyx/Policy.ts)
 * @param policyTagList
 * @param policyCategories
 */
function getUpdateMoneyRequestParams(
    transactionID: string | undefined,
    transactionThreadReportID: string | undefined,
    transactionChanges: TransactionChanges,
    policy: OnyxEntry<OnyxTypes.Policy>,
    policyTagList: OnyxTypes.OnyxInputOrEntry<OnyxTypes.PolicyTagLists>,
    policyCategories: OnyxTypes.OnyxInputOrEntry<OnyxTypes.PolicyCategories>,
    violations?: OnyxEntry<OnyxTypes.TransactionViolations>,
): UpdateMoneyRequestData {
    const optimisticData: OnyxUpdate[] = [];
    const successData: OnyxUpdate[] = [];
    const failureData: OnyxUpdate[] = [];

    // Step 1: Set any "pending fields" (ones updated while the user was offline) to have error messages in the failureData
    const pendingFields: OnyxTypes.Transaction['pendingFields'] = Object.fromEntries(Object.keys(transactionChanges).map((key) => [key, CONST.RED_BRICK_ROAD_PENDING_ACTION.UPDATE]));
    const clearedPendingFields = Object.fromEntries(Object.keys(transactionChanges).map((key) => [key, null]));
    const errorFields = Object.fromEntries(Object.keys(pendingFields).map((key) => [key, {[DateUtils.getMicroseconds()]: Localize.translateLocal('iou.error.genericEditFailureMessage')}]));

    // Step 2: Get all the collections being updated
    const transactionThread = allReports?.[`${ONYXKEYS.COLLECTION.REPORT}${transactionThreadReportID}`] ?? null;
    const transaction = allTransactions?.[`${ONYXKEYS.COLLECTION.TRANSACTION}${transactionID}`];
    const isTransactionOnHold = isOnHold(transaction);
    const iouReport = allReports?.[`${ONYXKEYS.COLLECTION.REPORT}${transactionThread?.parentReportID}`] ?? null;
    const isFromExpenseReport = isExpenseReport(iouReport);
    const isScanning = hasReceiptTransactionUtils(transaction) && isReceiptBeingScannedTransactionUtils(transaction);
    const updatedTransaction: OnyxEntry<OnyxTypes.Transaction> = transaction
        ? getUpdatedTransaction({
              transaction,
              transactionChanges,
              isFromExpenseReport,
              policy,
          })
        : undefined;
    const transactionDetails = getTransactionDetails(updatedTransaction);

    if (transactionDetails?.waypoints) {
        // This needs to be a JSON string since we're sending this to the MapBox API
        transactionDetails.waypoints = JSON.stringify(transactionDetails.waypoints);
    }

    const dataToIncludeInParams: Partial<TransactionDetails> = Object.fromEntries(Object.entries(transactionDetails ?? {}).filter(([key]) => Object.keys(transactionChanges).includes(key)));

    const params: UpdateMoneyRequestParams = {
        ...dataToIncludeInParams,
        reportID: iouReport?.reportID,
        transactionID,
    };

    const hasPendingWaypoints = 'waypoints' in transactionChanges;
    const hasModifiedDistanceRate = 'customUnitRateID' in transactionChanges;
    if (transaction && updatedTransaction && (hasPendingWaypoints || hasModifiedDistanceRate)) {
        // Delete the draft transaction when editing waypoints when the server responds successfully and there are no errors
        successData.push({
            onyxMethod: Onyx.METHOD.SET,
            key: `${ONYXKEYS.COLLECTION.TRANSACTION_DRAFT}${transactionID}`,
            value: null,
        });

        // Revert the transaction's amount to the original value on failure.
        // The IOU Report will be fully reverted in the failureData further below.
        failureData.push({
            onyxMethod: Onyx.METHOD.MERGE,
            key: `${ONYXKEYS.COLLECTION.TRANSACTION}${transactionID}`,
            value: {
                amount: transaction.amount,
                modifiedAmount: transaction.modifiedAmount,
                modifiedMerchant: transaction.modifiedMerchant,
                modifiedCurrency: transaction.modifiedCurrency,
            },
        });
    }

    // Step 3: Build the modified expense report actions
    // We don't create a modified report action if:
    // - we're updating the waypoints
    // - we're updating the distance rate while the waypoints are still pending
    // In these cases, there isn't a valid optimistic mileage data we can use,
    // and the report action is created on the server with the distance-related response from the MapBox API
    const updatedReportAction = buildOptimisticModifiedExpenseReportAction(transactionThread, transaction, transactionChanges, isFromExpenseReport, policy, updatedTransaction);
    if (!hasPendingWaypoints && !(hasModifiedDistanceRate && isFetchingWaypointsFromServer(transaction))) {
        params.reportActionID = updatedReportAction.reportActionID;

        optimisticData.push({
            onyxMethod: Onyx.METHOD.MERGE,
            key: `${ONYXKEYS.COLLECTION.REPORT_ACTIONS}${transactionThread?.reportID}`,
            value: {
                [updatedReportAction.reportActionID]: updatedReportAction as OnyxTypes.ReportAction,
            },
        });
        optimisticData.push({
            onyxMethod: Onyx.METHOD.MERGE,
            key: `${ONYXKEYS.COLLECTION.REPORT}${transactionThread?.reportID}`,
            value: {
                lastVisibleActionCreated: updatedReportAction.created,
                lastReadTime: updatedReportAction.created,
            },
        });
        failureData.push({
            onyxMethod: Onyx.METHOD.MERGE,
            key: `${ONYXKEYS.COLLECTION.REPORT}${transactionThread?.reportID}`,
            value: {
                lastVisibleActionCreated: transactionThread?.lastVisibleActionCreated,
                lastReadTime: transactionThread?.lastReadTime,
            },
        });
        successData.push({
            onyxMethod: Onyx.METHOD.MERGE,
            key: `${ONYXKEYS.COLLECTION.REPORT_ACTIONS}${transactionThread?.reportID}`,
            value: {
                [updatedReportAction.reportActionID]: {pendingAction: null},
            },
        });
        failureData.push({
            onyxMethod: Onyx.METHOD.MERGE,
            key: `${ONYXKEYS.COLLECTION.REPORT_ACTIONS}${transactionThread?.reportID}`,
            value: {
                [updatedReportAction.reportActionID]: {
                    ...(updatedReportAction as OnyxTypes.ReportAction),
                    errors: getMicroSecondOnyxErrorWithTranslationKey('iou.error.genericEditFailureMessage'),
                },
            },
        });
    }

    // Step 4: Compute the IOU total and update the report preview message (and report header) so LHN amount owed is correct.
    const diff = calculateDiffAmount(iouReport, updatedTransaction, transaction);

    let updatedMoneyRequestReport: OnyxTypes.OnyxInputOrEntry<OnyxTypes.Report>;
    if (!iouReport) {
        updatedMoneyRequestReport = null;
    } else if ((isExpenseReport(iouReport) || isInvoiceReportReportUtils(iouReport)) && typeof iouReport.total === 'number') {
        // For expense report, the amount is negative, so we should subtract total from diff
        updatedMoneyRequestReport = {
            ...iouReport,
            total: iouReport.total - diff,
        };
        if (!transaction?.reimbursable && typeof updatedMoneyRequestReport.nonReimbursableTotal === 'number') {
            updatedMoneyRequestReport.nonReimbursableTotal -= diff;
        }
        if (!isTransactionOnHold) {
            if (typeof updatedMoneyRequestReport.unheldTotal === 'number') {
                updatedMoneyRequestReport.unheldTotal -= diff;
            }
            if (!transaction?.reimbursable && typeof updatedMoneyRequestReport.unheldNonReimbursableTotal === 'number') {
                updatedMoneyRequestReport.unheldNonReimbursableTotal -= diff;
            }
        }
    } else {
        updatedMoneyRequestReport = updateIOUOwnerAndTotal(iouReport, updatedReportAction.actorAccountID ?? -1, diff, getCurrency(transaction), false, true, isTransactionOnHold);
    }

    optimisticData.push(
        {
            onyxMethod: Onyx.METHOD.MERGE,
            key: `${ONYXKEYS.COLLECTION.REPORT}${iouReport?.reportID}`,
            value: updatedMoneyRequestReport,
        },
        {
            onyxMethod: Onyx.METHOD.MERGE,
            key: `${ONYXKEYS.COLLECTION.REPORT}${iouReport?.parentReportID}`,
            value: getOutstandingChildRequest(updatedMoneyRequestReport),
        },
    );
    successData.push({
        onyxMethod: Onyx.METHOD.MERGE,
        key: `${ONYXKEYS.COLLECTION.REPORT}${iouReport?.reportID}`,
        value: {pendingAction: null},
    });

    // Optimistically modify the transaction and the transaction thread
    optimisticData.push({
        onyxMethod: Onyx.METHOD.MERGE,
        key: `${ONYXKEYS.COLLECTION.TRANSACTION}${transactionID}`,
        value: {
            ...updatedTransaction,
            pendingFields,
            errorFields: null,
        },
    });

    optimisticData.push({
        onyxMethod: Onyx.METHOD.MERGE,
        key: `${ONYXKEYS.COLLECTION.REPORT}${transactionThreadReportID}`,
        value: {
            lastActorAccountID: updatedReportAction.actorAccountID,
        },
    });

    if (isScanning && ('amount' in transactionChanges || 'currency' in transactionChanges)) {
        optimisticData.push(
            {
                onyxMethod: Onyx.METHOD.MERGE,
                key: `${ONYXKEYS.COLLECTION.REPORT_ACTIONS}${iouReport?.reportID}`,
                value: {
                    [transactionThread?.parentReportActionID ?? '-1']: {
                        originalMessage: {
                            whisperedTo: [],
                        },
                    },
                },
            },
            {
                onyxMethod: Onyx.METHOD.MERGE,
                key: `${ONYXKEYS.COLLECTION.REPORT_ACTIONS}${iouReport?.parentReportID}`,
                value: {
                    [iouReport?.parentReportActionID ?? '-1']: {
                        originalMessage: {
                            whisperedTo: [],
                        },
                    },
                },
            },
        );
    }

    // Update recently used categories if the category is changed
    const hasModifiedCategory = 'category' in transactionChanges;
    if (hasModifiedCategory) {
        const optimisticPolicyRecentlyUsedCategories = buildOptimisticPolicyRecentlyUsedCategories(iouReport?.policyID, transactionChanges.category);
        if (optimisticPolicyRecentlyUsedCategories.length) {
            optimisticData.push({
                onyxMethod: Onyx.METHOD.SET,
                key: `${ONYXKEYS.COLLECTION.POLICY_RECENTLY_USED_CATEGORIES}${iouReport?.policyID}`,
                value: optimisticPolicyRecentlyUsedCategories,
            });
        }
    }

    // Update recently used currencies if the currency is changed
    if ('currency' in transactionChanges) {
        const optimisticRecentlyUsedCurrencies = buildOptimisticRecentlyUsedCurrencies(transactionChanges.currency);
        if (optimisticRecentlyUsedCurrencies.length) {
            optimisticData.push({
                onyxMethod: Onyx.METHOD.SET,
                key: ONYXKEYS.RECENTLY_USED_CURRENCIES,
                value: optimisticRecentlyUsedCurrencies,
            });
        }
    }

    // Update recently used categories if the tag is changed
    const hasModifiedTag = 'tag' in transactionChanges;
    if (hasModifiedTag) {
        const optimisticPolicyRecentlyUsedTags = buildOptimisticPolicyRecentlyUsedTags(iouReport?.policyID, transactionChanges.tag);
        if (!isEmptyObject(optimisticPolicyRecentlyUsedTags)) {
            optimisticData.push({
                onyxMethod: Onyx.METHOD.MERGE,
                key: `${ONYXKEYS.COLLECTION.POLICY_RECENTLY_USED_TAGS}${iouReport?.policyID}`,
                value: optimisticPolicyRecentlyUsedTags,
            });
        }
    }

    const overLimitViolation = violations?.find((violation) => violation.name === 'overLimit');
    // Update violation limit, if we modify attendees. The given limit value is for a single attendee, if we have multiple attendees we should multpiply limit by attende count
    if ('attendees' in transactionChanges && !!overLimitViolation) {
        const limitForSingleAttendee = ViolationsUtils.getViolationAmountLimit(overLimitViolation);
        if (limitForSingleAttendee * (transactionChanges?.attendees?.length ?? 1) > Math.abs(getAmount(transaction))) {
            optimisticData.push({
                onyxMethod: Onyx.METHOD.MERGE,
                key: `${ONYXKEYS.COLLECTION.TRANSACTION_VIOLATIONS}${transactionID}`,
                value: violations?.filter((violation) => violation.name !== 'overLimit') ?? [],
            });
        }
    }

    // Clear out the error fields and loading states on success
    successData.push({
        onyxMethod: Onyx.METHOD.MERGE,
        key: `${ONYXKEYS.COLLECTION.TRANSACTION}${transactionID}`,
        value: {
            pendingFields: clearedPendingFields,
            isLoading: false,
            errorFields: null,
            routes: null,
        },
    });

    // Clear out loading states, pending fields, and add the error fields
    failureData.push({
        onyxMethod: Onyx.METHOD.MERGE,
        key: `${ONYXKEYS.COLLECTION.TRANSACTION}${transactionID}`,
        value: {
            pendingFields: clearedPendingFields,
            isLoading: false,
            errorFields,
        },
    });

    if (iouReport) {
        // Reset the iouReport to its original state
        failureData.push({
            onyxMethod: Onyx.METHOD.MERGE,
            key: `${ONYXKEYS.COLLECTION.REPORT}${iouReport.reportID}`,
            value: iouReport,
        });
    }

    if (policy && isPaidGroupPolicy(policy) && updatedTransaction && (hasModifiedTag || hasModifiedCategory || hasModifiedDistanceRate)) {
        const currentTransactionViolations = allTransactionViolations[`${ONYXKEYS.COLLECTION.TRANSACTION_VIOLATIONS}${transactionID}`] ?? [];
        optimisticData.push(
            ViolationsUtils.getViolationsOnyxData(
                updatedTransaction,
                currentTransactionViolations,
                policy,
                policyTagList ?? {},
                policyCategories ?? {},
                hasDependentTags(policy, policyTagList ?? {}),
            ),
        );
        failureData.push({
            onyxMethod: Onyx.METHOD.MERGE,
            key: `${ONYXKEYS.COLLECTION.TRANSACTION_VIOLATIONS}${transactionID}`,
            value: currentTransactionViolations,
        });
    }

    // Reset the transaction thread to its original state
    failureData.push({
        onyxMethod: Onyx.METHOD.MERGE,
        key: `${ONYXKEYS.COLLECTION.REPORT}${transactionThreadReportID}`,
        value: transactionThread,
    });

    return {
        params,
        onyxData: {optimisticData, successData, failureData},
    };
}

/**
 * @param transactionID
 * @param transactionThreadReportID
 * @param transactionChanges
 * @param [transactionChanges.created] Present when updated the date field
 * @param policy  May be undefined, an empty object, or an object matching the Policy type (src/types/onyx/Policy.ts)
 */
function getUpdateTrackExpenseParams(
    transactionID: string | undefined,
    transactionThreadReportID: string | undefined,
    transactionChanges: TransactionChanges,
    policy: OnyxEntry<OnyxTypes.Policy>,
): UpdateMoneyRequestData {
    const optimisticData: OnyxUpdate[] = [];
    const successData: OnyxUpdate[] = [];
    const failureData: OnyxUpdate[] = [];

    // Step 1: Set any "pending fields" (ones updated while the user was offline) to have error messages in the failureData
    const pendingFields = Object.fromEntries(Object.keys(transactionChanges).map((key) => [key, CONST.RED_BRICK_ROAD_PENDING_ACTION.UPDATE]));
    const clearedPendingFields = Object.fromEntries(Object.keys(transactionChanges).map((key) => [key, null]));
    const errorFields = Object.fromEntries(Object.keys(pendingFields).map((key) => [key, {[DateUtils.getMicroseconds()]: Localize.translateLocal('iou.error.genericEditFailureMessage')}]));

    // Step 2: Get all the collections being updated
    const transactionThread = allReports?.[`${ONYXKEYS.COLLECTION.REPORT}${transactionThreadReportID}`] ?? null;
    const transaction = allTransactions?.[`${ONYXKEYS.COLLECTION.TRANSACTION}${transactionID}`];
    const chatReport = allReports?.[`${ONYXKEYS.COLLECTION.REPORT}${transactionThread?.parentReportID}`] ?? null;
    const isScanning = hasReceiptTransactionUtils(transaction) && isReceiptBeingScannedTransactionUtils(transaction);
    const updatedTransaction = transaction
        ? getUpdatedTransaction({
              transaction,
              transactionChanges,
              isFromExpenseReport: false,
              policy,
          })
        : null;
    const transactionDetails = getTransactionDetails(updatedTransaction);

    if (transactionDetails?.waypoints) {
        // This needs to be a JSON string since we're sending this to the MapBox API
        transactionDetails.waypoints = JSON.stringify(transactionDetails.waypoints);
    }

    const dataToIncludeInParams: Partial<TransactionDetails> = Object.fromEntries(Object.entries(transactionDetails ?? {}).filter(([key]) => Object.keys(transactionChanges).includes(key)));

    const params: UpdateMoneyRequestParams = {
        ...dataToIncludeInParams,
        reportID: chatReport?.reportID,
        transactionID,
    };

    const hasPendingWaypoints = 'waypoints' in transactionChanges;
    const hasModifiedDistanceRate = 'customUnitRateID' in transactionChanges;
    if (transaction && updatedTransaction && (hasPendingWaypoints || hasModifiedDistanceRate)) {
        // Delete the draft transaction when editing waypoints when the server responds successfully and there are no errors
        successData.push({
            onyxMethod: Onyx.METHOD.SET,
            key: `${ONYXKEYS.COLLECTION.TRANSACTION_DRAFT}${transactionID}`,
            value: null,
        });

        // Revert the transaction's amount to the original value on failure.
        // The IOU Report will be fully reverted in the failureData further below.
        failureData.push({
            onyxMethod: Onyx.METHOD.MERGE,
            key: `${ONYXKEYS.COLLECTION.TRANSACTION}${transactionID}`,
            value: {
                amount: transaction.amount,
                modifiedAmount: transaction.modifiedAmount,
                modifiedMerchant: transaction.modifiedMerchant,
            },
        });
    }

    // Step 3: Build the modified expense report actions
    // We don't create a modified report action if:
    // - we're updating the waypoints
    // - we're updating the distance rate while the waypoints are still pending
    // In these cases, there isn't a valid optimistic mileage data we can use,
    // and the report action is created on the server with the distance-related response from the MapBox API
    const updatedReportAction = buildOptimisticModifiedExpenseReportAction(transactionThread, transaction, transactionChanges, false, policy, updatedTransaction);
    if (!hasPendingWaypoints && !(hasModifiedDistanceRate && isFetchingWaypointsFromServer(transaction))) {
        params.reportActionID = updatedReportAction.reportActionID;

        optimisticData.push({
            onyxMethod: Onyx.METHOD.MERGE,
            key: `${ONYXKEYS.COLLECTION.REPORT_ACTIONS}${transactionThread?.reportID}`,
            value: {
                [updatedReportAction.reportActionID]: updatedReportAction as OnyxTypes.ReportAction,
            },
        });
        successData.push({
            onyxMethod: Onyx.METHOD.MERGE,
            key: `${ONYXKEYS.COLLECTION.REPORT_ACTIONS}${transactionThread?.reportID}`,
            value: {
                [updatedReportAction.reportActionID]: {pendingAction: null},
            },
        });
        failureData.push({
            onyxMethod: Onyx.METHOD.MERGE,
            key: `${ONYXKEYS.COLLECTION.REPORT_ACTIONS}${transactionThread?.reportID}`,
            value: {
                [updatedReportAction.reportActionID]: {
                    ...(updatedReportAction as OnyxTypes.ReportAction),
                    errors: getMicroSecondOnyxErrorWithTranslationKey('iou.error.genericEditFailureMessage'),
                },
            },
        });
    }

    // Step 4: Update the report preview message (and report header) so LHN amount tracked is correct.
    // Optimistically modify the transaction and the transaction thread
    optimisticData.push({
        onyxMethod: Onyx.METHOD.MERGE,
        key: `${ONYXKEYS.COLLECTION.TRANSACTION}${transactionID}`,
        value: {
            ...updatedTransaction,
            pendingFields,
            errorFields: null,
        },
    });

    optimisticData.push({
        onyxMethod: Onyx.METHOD.MERGE,
        key: `${ONYXKEYS.COLLECTION.REPORT}${transactionThreadReportID}`,
        value: {
            lastActorAccountID: updatedReportAction.actorAccountID,
        },
    });

    if (isScanning && ('amount' in transactionChanges || 'currency' in transactionChanges)) {
        optimisticData.push({
            onyxMethod: Onyx.METHOD.MERGE,
            key: `${ONYXKEYS.COLLECTION.REPORT_ACTIONS}${chatReport?.reportID}`,
            value: {
                [transactionThread?.parentReportActionID ?? '-1']: {
                    originalMessage: {
                        whisperedTo: [],
                    },
                },
            },
        });
    }

    // Clear out the error fields and loading states on success
    successData.push({
        onyxMethod: Onyx.METHOD.MERGE,
        key: `${ONYXKEYS.COLLECTION.TRANSACTION}${transactionID}`,
        value: {
            pendingFields: clearedPendingFields,
            isLoading: false,
            errorFields: null,
            routes: null,
        },
    });

    // Clear out loading states, pending fields, and add the error fields
    failureData.push({
        onyxMethod: Onyx.METHOD.MERGE,
        key: `${ONYXKEYS.COLLECTION.TRANSACTION}${transactionID}`,
        value: {
            pendingFields: clearedPendingFields,
            isLoading: false,
            errorFields,
        },
    });

    // Reset the transaction thread to its original state
    failureData.push({
        onyxMethod: Onyx.METHOD.MERGE,
        key: `${ONYXKEYS.COLLECTION.REPORT}${transactionThreadReportID}`,
        value: transactionThread,
    });

    return {
        params,
        onyxData: {optimisticData, successData, failureData},
    };
}

/** Updates the created date of an expense */
function updateMoneyRequestDate(
    transactionID: string,
    transactionThreadReportID: string,
    value: string,
    policy: OnyxEntry<OnyxTypes.Policy>,
    policyTags: OnyxEntry<OnyxTypes.PolicyTagLists>,
    policyCategories: OnyxEntry<OnyxTypes.PolicyCategories>,
) {
    const transactionChanges: TransactionChanges = {
        created: value,
    };
    const transactionThreadReport = allReports?.[`${ONYXKEYS.COLLECTION.REPORT}${transactionThreadReportID}`] ?? null;
    const parentReport = allReports?.[`${ONYXKEYS.COLLECTION.REPORT}${transactionThreadReport?.parentReportID}`] ?? null;
    let data: UpdateMoneyRequestData;
    if (isTrackExpenseReport(transactionThreadReport) && isSelfDM(parentReport)) {
        data = getUpdateTrackExpenseParams(transactionID, transactionThreadReportID, transactionChanges, policy);
    } else {
        data = getUpdateMoneyRequestParams(transactionID, transactionThreadReportID, transactionChanges, policy, policyTags, policyCategories);
    }
    const {params, onyxData} = data;
    API.write(WRITE_COMMANDS.UPDATE_MONEY_REQUEST_DATE, params, onyxData);
}

/** Updates the billable field of an expense */
function updateMoneyRequestBillable(
    transactionID: string,
    transactionThreadReportID: string,
    value: boolean,
    policy: OnyxEntry<OnyxTypes.Policy>,
    policyTagList: OnyxEntry<OnyxTypes.PolicyTagLists>,
    policyCategories: OnyxEntry<OnyxTypes.PolicyCategories>,
) {
    const transactionChanges: TransactionChanges = {
        billable: value,
    };
    const {params, onyxData} = getUpdateMoneyRequestParams(transactionID, transactionThreadReportID, transactionChanges, policy, policyTagList, policyCategories);
    API.write(WRITE_COMMANDS.UPDATE_MONEY_REQUEST_BILLABLE, params, onyxData);
}

/** Updates the merchant field of an expense */
function updateMoneyRequestMerchant(
    transactionID: string,
    transactionThreadReportID: string,
    value: string,
    policy: OnyxEntry<OnyxTypes.Policy>,
    policyTagList: OnyxEntry<OnyxTypes.PolicyTagLists>,
    policyCategories: OnyxEntry<OnyxTypes.PolicyCategories>,
) {
    const transactionChanges: TransactionChanges = {
        merchant: value,
    };
    const transactionThreadReport = allReports?.[`${ONYXKEYS.COLLECTION.REPORT}${transactionThreadReportID}`] ?? null;
    const parentReport = allReports?.[`${ONYXKEYS.COLLECTION.REPORT}${transactionThreadReport?.parentReportID}`] ?? null;
    let data: UpdateMoneyRequestData;
    if (isTrackExpenseReport(transactionThreadReport) && isSelfDM(parentReport)) {
        data = getUpdateTrackExpenseParams(transactionID, transactionThreadReportID, transactionChanges, policy);
    } else {
        data = getUpdateMoneyRequestParams(transactionID, transactionThreadReportID, transactionChanges, policy, policyTagList, policyCategories);
    }
    const {params, onyxData} = data;
    API.write(WRITE_COMMANDS.UPDATE_MONEY_REQUEST_MERCHANT, params, onyxData);
}

/** Updates the attendees list of an expense */
function updateMoneyRequestAttendees(
    transactionID: string,
    transactionThreadReportID: string,
    attendees: Attendee[],
    policy: OnyxEntry<OnyxTypes.Policy>,
    policyTagList: OnyxEntry<OnyxTypes.PolicyTagLists>,
    policyCategories: OnyxEntry<OnyxTypes.PolicyCategories>,
    violations: OnyxEntry<OnyxTypes.TransactionViolations>,
) {
    const transactionChanges: TransactionChanges = {
        attendees,
    };
    const data = getUpdateMoneyRequestParams(transactionID, transactionThreadReportID, transactionChanges, policy, policyTagList, policyCategories, violations);
    const {params, onyxData} = data;
    API.write(WRITE_COMMANDS.UPDATE_MONEY_REQUEST_ATTENDEES, params, onyxData);
}

/** Updates the tag of an expense */
function updateMoneyRequestTag(
    transactionID: string,
    transactionThreadReportID: string,
    tag: string,
    policy: OnyxEntry<OnyxTypes.Policy>,
    policyTagList: OnyxEntry<OnyxTypes.PolicyTagLists>,
    policyCategories: OnyxEntry<OnyxTypes.PolicyCategories>,
) {
    const transactionChanges: TransactionChanges = {
        tag,
    };
    const {params, onyxData} = getUpdateMoneyRequestParams(transactionID, transactionThreadReportID, transactionChanges, policy, policyTagList, policyCategories);
    API.write(WRITE_COMMANDS.UPDATE_MONEY_REQUEST_TAG, params, onyxData);
}

/** Updates the created tax amount of an expense */
function updateMoneyRequestTaxAmount(
    transactionID: string,
    optimisticReportActionID: string,
    taxAmount: number,
    policy: OnyxEntry<OnyxTypes.Policy>,
    policyTagList: OnyxEntry<OnyxTypes.PolicyTagLists>,
    policyCategories: OnyxEntry<OnyxTypes.PolicyCategories>,
) {
    const transactionChanges = {
        taxAmount,
    };
    const {params, onyxData} = getUpdateMoneyRequestParams(transactionID, optimisticReportActionID, transactionChanges, policy, policyTagList, policyCategories);
    API.write('UpdateMoneyRequestTaxAmount', params, onyxData);
}

type UpdateMoneyRequestTaxRateParams = {
    transactionID: string;
    optimisticReportActionID: string;
    taxCode: string;
    taxAmount: number;
    policy: OnyxEntry<OnyxTypes.Policy>;
    policyTagList: OnyxEntry<OnyxTypes.PolicyTagLists>;
    policyCategories: OnyxEntry<OnyxTypes.PolicyCategories>;
};

/** Updates the created tax rate of an expense */
function updateMoneyRequestTaxRate({transactionID, optimisticReportActionID, taxCode, taxAmount, policy, policyTagList, policyCategories}: UpdateMoneyRequestTaxRateParams) {
    const transactionChanges = {
        taxCode,
        taxAmount,
    };
    const {params, onyxData} = getUpdateMoneyRequestParams(transactionID, optimisticReportActionID, transactionChanges, policy, policyTagList, policyCategories);
    API.write('UpdateMoneyRequestTaxRate', params, onyxData);
}

type UpdateMoneyRequestDistanceParams = {
    transactionID: string | undefined;
    transactionThreadReportID: string | undefined;
    waypoints: WaypointCollection;
    routes?: Routes;
    policy?: OnyxEntry<OnyxTypes.Policy>;
    policyTagList?: OnyxEntry<OnyxTypes.PolicyTagLists>;
    policyCategories?: OnyxEntry<OnyxTypes.PolicyCategories>;
    transactionBackup: OnyxEntry<OnyxTypes.Transaction>;
};

/** Updates the waypoints of a distance expense */
function updateMoneyRequestDistance({
    transactionID,
    transactionThreadReportID,
    waypoints,
    routes = undefined,
    policy = {} as OnyxTypes.Policy,
    policyTagList = {},
    policyCategories = {},
    transactionBackup,
}: UpdateMoneyRequestDistanceParams) {
    const transactionChanges: TransactionChanges = {
        waypoints: sanitizeRecentWaypoints(waypoints),
        routes,
    };
    const transactionThreadReport = allReports?.[`${ONYXKEYS.COLLECTION.REPORT}${transactionThreadReportID}`] ?? null;
    const parentReport = allReports?.[`${ONYXKEYS.COLLECTION.REPORT}${transactionThreadReport?.parentReportID}`] ?? null;
    let data: UpdateMoneyRequestData;
    if (isTrackExpenseReport(transactionThreadReport) && isSelfDM(parentReport)) {
        data = getUpdateTrackExpenseParams(transactionID, transactionThreadReportID, transactionChanges, policy);
    } else {
        data = getUpdateMoneyRequestParams(transactionID, transactionThreadReportID, transactionChanges, policy, policyTagList, policyCategories);
    }
    const {params, onyxData} = data;

    const recentServerValidatedWaypoints = getRecentWaypoints().filter((item) => !item.pendingAction);
    onyxData?.failureData?.push({
        onyxMethod: Onyx.METHOD.SET,
        key: `${ONYXKEYS.NVP_RECENT_WAYPOINTS}`,
        value: recentServerValidatedWaypoints,
    });

    if (transactionBackup) {
        const transaction = allTransactions?.[`${ONYXKEYS.COLLECTION.TRANSACTION}${transactionID}`];

        // We need to include all keys of the optimisticData's waypoints in the failureData for onyx merge to properly reset
        // waypoint keys that do not exist in the failureData's waypoints. For instance, if the optimisticData waypoints had
        // three keys and the failureData waypoint had only 2 keys then the third key that doesn't exist in the failureData
        // waypoints should be explicitly reset otherwise onyx merge will leave it intact.
        const allWaypointKeys = [...new Set([...Object.keys(transactionBackup.comment?.waypoints ?? {}), ...Object.keys(transaction?.comment?.waypoints ?? {})])];
        const onyxWaypoints = allWaypointKeys.reduce((acc: NullishDeep<WaypointCollection>, key) => {
            acc[key] = transactionBackup.comment?.waypoints?.[key] ? {...transactionBackup.comment?.waypoints?.[key]} : null;
            return acc;
        }, {});
        const allModifiedWaypointsKeys = [...new Set([...Object.keys(waypoints ?? {}), ...Object.keys(transaction?.modifiedWaypoints ?? {})])];
        const onyxModifiedWaypoints = allModifiedWaypointsKeys.reduce((acc: NullishDeep<WaypointCollection>, key) => {
            acc[key] = transactionBackup.modifiedWaypoints?.[key] ? {...transactionBackup.modifiedWaypoints?.[key]} : null;
            return acc;
        }, {});
        onyxData?.failureData?.push({
            onyxMethod: Onyx.METHOD.MERGE,
            key: `${ONYXKEYS.COLLECTION.TRANSACTION}${transactionID}`,
            value: {
                comment: {
                    waypoints: onyxWaypoints,
                    customUnit: {
                        quantity: transactionBackup?.comment?.customUnit?.quantity,
                    },
                },
                modifiedWaypoints: onyxModifiedWaypoints,
                routes: null,
            },
        });
    }

    API.write(WRITE_COMMANDS.UPDATE_MONEY_REQUEST_DISTANCE, params, onyxData);
}

/** Updates the category of an expense */
function updateMoneyRequestCategory(
    transactionID: string,
    transactionThreadReportID: string,
    category: string,
    policy: OnyxEntry<OnyxTypes.Policy>,
    policyTagList: OnyxEntry<OnyxTypes.PolicyTagLists>,
    policyCategories: OnyxEntry<OnyxTypes.PolicyCategories>,
) {
    const transactionChanges: TransactionChanges = {
        category,
    };

    const {params, onyxData} = getUpdateMoneyRequestParams(transactionID, transactionThreadReportID, transactionChanges, policy, policyTagList, policyCategories);
    API.write(WRITE_COMMANDS.UPDATE_MONEY_REQUEST_CATEGORY, params, onyxData);
}

/** Updates the description of an expense */
function updateMoneyRequestDescription(
    transactionID: string,
    transactionThreadReportID: string,
    comment: string,
    policy: OnyxEntry<OnyxTypes.Policy>,
    policyTagList: OnyxEntry<OnyxTypes.PolicyTagLists>,
    policyCategories: OnyxEntry<OnyxTypes.PolicyCategories>,
) {
    const transactionChanges: TransactionChanges = {
        comment,
    };
    const transactionThreadReport = allReports?.[`${ONYXKEYS.COLLECTION.REPORT}${transactionThreadReportID}`] ?? null;
    const parentReport = allReports?.[`${ONYXKEYS.COLLECTION.REPORT}${transactionThreadReport?.parentReportID}`] ?? null;
    let data: UpdateMoneyRequestData;
    if (isTrackExpenseReport(transactionThreadReport) && isSelfDM(parentReport)) {
        data = getUpdateTrackExpenseParams(transactionID, transactionThreadReportID, transactionChanges, policy);
    } else {
        data = getUpdateMoneyRequestParams(transactionID, transactionThreadReportID, transactionChanges, policy, policyTagList, policyCategories);
    }
    const {params, onyxData} = data;
    API.write(WRITE_COMMANDS.UPDATE_MONEY_REQUEST_DESCRIPTION, params, onyxData);
}

/** Updates the distance rate of an expense */
function updateMoneyRequestDistanceRate(
    transactionID: string,
    transactionThreadReportID: string,
    rateID: string,
    policy: OnyxEntry<OnyxTypes.Policy>,
    policyTagList: OnyxEntry<OnyxTypes.PolicyTagLists>,
    policyCategories: OnyxEntry<OnyxTypes.PolicyCategories>,
    updatedTaxAmount?: number,
    updatedTaxCode?: string,
) {
    const transactionChanges: TransactionChanges = {
        customUnitRateID: rateID,
        ...(typeof updatedTaxAmount === 'number' ? {taxAmount: updatedTaxAmount} : {}),
        ...(updatedTaxCode ? {taxCode: updatedTaxCode} : {}),
    };
    const transactionThreadReport = allReports?.[`${ONYXKEYS.COLLECTION.REPORT}${transactionThreadReportID}`] ?? null;
    const parentReport = allReports?.[`${ONYXKEYS.COLLECTION.REPORT}${transactionThreadReport?.parentReportID}`] ?? null;

    const transaction = allTransactions?.[`${ONYXKEYS.COLLECTION.TRANSACTION}${transactionID}`];
    if (transaction) {
        const existingDistanceUnit = transaction?.comment?.customUnit?.distanceUnit;
        const newDistanceUnit = DistanceRequestUtils.getRateByCustomUnitRateID({customUnitRateID: rateID, policy})?.unit;

        // If the distanceUnit is set and the rate is changed to one that has a different unit, mark the merchant as modified to make the distance field pending
        if (existingDistanceUnit && newDistanceUnit && newDistanceUnit !== existingDistanceUnit) {
            transactionChanges.merchant = getMerchant(transaction);
        }
    }

    let data: UpdateMoneyRequestData;
    if (isTrackExpenseReport(transactionThreadReport) && isSelfDM(parentReport)) {
        data = getUpdateTrackExpenseParams(transactionID, transactionThreadReportID, transactionChanges, policy);
    } else {
        data = getUpdateMoneyRequestParams(transactionID, transactionThreadReportID, transactionChanges, policy, policyTagList, policyCategories);
    }
    const {params, onyxData} = data;
    // `taxAmount` & `taxCode` only needs to be updated in the optimistic data, so we need to remove them from the params
    const {taxAmount, taxCode, ...paramsWithoutTaxUpdated} = params;
    API.write(WRITE_COMMANDS.UPDATE_MONEY_REQUEST_DISTANCE_RATE, paramsWithoutTaxUpdated, onyxData);
}

const getConvertTrackedExpenseInformation = (
    transactionID: string,
    actionableWhisperReportActionID: string,
    moneyRequestReportID: string,
    linkedTrackedExpenseReportAction: OnyxTypes.ReportAction,
    linkedTrackedExpenseReportID: string,
    transactionThreadReportID: string,
    resolution: IOUAction,
) => {
    const optimisticData: OnyxUpdate[] = [];
    const successData: OnyxUpdate[] = [];
    const failureData: OnyxUpdate[] = [];

    // Delete the transaction from the track expense report
    const {
        optimisticData: deleteOptimisticData,
        successData: deleteSuccessData,
        failureData: deleteFailureData,
    } = getDeleteTrackExpenseInformation(linkedTrackedExpenseReportID, transactionID, linkedTrackedExpenseReportAction, false, true, actionableWhisperReportActionID, resolution);

    optimisticData?.push(...deleteOptimisticData);
    successData?.push(...deleteSuccessData);
    failureData?.push(...deleteFailureData);

    // Build modified expense report action with the transaction changes
    const modifiedExpenseReportAction = buildOptimisticMovedTrackedExpenseModifiedReportAction(transactionThreadReportID, moneyRequestReportID);

    optimisticData?.push({
        onyxMethod: Onyx.METHOD.MERGE,
        key: `${ONYXKEYS.COLLECTION.REPORT_ACTIONS}${transactionThreadReportID}`,
        value: {
            [modifiedExpenseReportAction.reportActionID]: modifiedExpenseReportAction as OnyxTypes.ReportAction,
        },
    });
    successData?.push({
        onyxMethod: Onyx.METHOD.MERGE,
        key: `${ONYXKEYS.COLLECTION.REPORT_ACTIONS}${transactionThreadReportID}`,
        value: {
            [modifiedExpenseReportAction.reportActionID]: {pendingAction: null},
        },
    });
    failureData?.push({
        onyxMethod: Onyx.METHOD.MERGE,
        key: `${ONYXKEYS.COLLECTION.REPORT_ACTIONS}${transactionThreadReportID}`,
        value: {
            [modifiedExpenseReportAction.reportActionID]: {
                ...(modifiedExpenseReportAction as OnyxTypes.ReportAction),
                errors: getMicroSecondOnyxErrorWithTranslationKey('iou.error.genericEditFailureMessage'),
            },
        },
    });

    return {optimisticData, successData, failureData, modifiedExpenseReportActionID: modifiedExpenseReportAction.reportActionID};
};

function convertTrackedExpenseToRequest(
    payerAccountID: number,
    payerEmail: string,
    chatReportID: string,
    transactionID: string,
    actionableWhisperReportActionID: string,
    createdChatReportActionID: string,
    moneyRequestReportID: string,
    moneyRequestCreatedReportActionID: string,
    moneyRequestPreviewReportActionID: string,
    linkedTrackedExpenseReportAction: OnyxTypes.ReportAction,
    linkedTrackedExpenseReportID: string,
    transactionThreadReportID: string,
    reportPreviewReportActionID: string,
    onyxData: OnyxData,
    amount: number,
    currency: string,
    comment: string,
    merchant: string,
    created: string,
    attendees?: Attendee[],
) {
    const {optimisticData, successData, failureData} = onyxData;

    const {
        optimisticData: moveTransactionOptimisticData,
        successData: moveTransactionSuccessData,
        failureData: moveTransactionFailureData,
        modifiedExpenseReportActionID,
    } = getConvertTrackedExpenseInformation(
        transactionID,
        actionableWhisperReportActionID,
        moneyRequestReportID,
        linkedTrackedExpenseReportAction,
        linkedTrackedExpenseReportID,
        transactionThreadReportID,
        CONST.IOU.ACTION.SUBMIT,
    );

    optimisticData?.push(...moveTransactionOptimisticData);
    successData?.push(...moveTransactionSuccessData);
    failureData?.push(...moveTransactionFailureData);

    const parameters = {
        attendees,
        amount,
        currency,
        comment,
        created,
        merchant,
        payerAccountID,
        payerEmail,
        chatReportID,
        transactionID,
        actionableWhisperReportActionID,
        createdChatReportActionID,
        moneyRequestReportID,
        moneyRequestCreatedReportActionID,
        moneyRequestPreviewReportActionID,
        transactionThreadReportID,
        modifiedExpenseReportActionID,
        reportPreviewReportActionID,
    };
    API.write(WRITE_COMMANDS.CONVERT_TRACKED_EXPENSE_TO_REQUEST, parameters, {optimisticData, successData, failureData});
}

function categorizeTrackedExpense(trackedExpenseParams: CategorizeTrackedExpenseParams) {
    const {onyxData, reportInformation, transactionParams, policyParams, createdWorkspaceParams} = trackedExpenseParams;
    const {optimisticData, successData, failureData} = onyxData ?? {};
    const {transactionID} = transactionParams;
    const {isDraftPolicy} = policyParams;
    const {actionableWhisperReportActionID, moneyRequestReportID, linkedTrackedExpenseReportAction, linkedTrackedExpenseReportID, transactionThreadReportID} = reportInformation;
    const {
        optimisticData: moveTransactionOptimisticData,
        successData: moveTransactionSuccessData,
        failureData: moveTransactionFailureData,
        modifiedExpenseReportActionID,
    } = getConvertTrackedExpenseInformation(
        transactionID,
        actionableWhisperReportActionID,
        moneyRequestReportID,
        linkedTrackedExpenseReportAction,
        linkedTrackedExpenseReportID,
        transactionThreadReportID,
        CONST.IOU.ACTION.CATEGORIZE,
    );

    optimisticData?.push(...moveTransactionOptimisticData);
    successData?.push(...moveTransactionSuccessData);
    failureData?.push(...moveTransactionFailureData);
<<<<<<< HEAD

    const parameters: CategorizeTrackedExpenseApiParams = {
=======
    const parameters = {
>>>>>>> 46a58878
        ...reportInformation,
        ...policyParams,
        ...transactionParams,
        linkedTrackedExpenseReportAction: undefined,
        modifiedExpenseReportActionID,
        policyExpenseChatReportID: createdWorkspaceParams?.expenseChatReportID,
        policyExpenseCreatedReportActionID: createdWorkspaceParams?.expenseCreatedReportActionID,
        adminsChatReportID: createdWorkspaceParams?.adminsChatReportID,
        adminsCreatedReportActionID: createdWorkspaceParams?.adminsCreatedReportActionID,
    };

    API.write(WRITE_COMMANDS.CATEGORIZE_TRACKED_EXPENSE, parameters, {optimisticData, successData, failureData});

    // If a draft policy was used, then the CategorizeTrackedExpense command will create a real one
    // so let's track that conversion here
    if (isDraftPolicy) {
        GoogleTagManager.publishEvent(CONST.ANALYTICS.EVENT.WORKSPACE_CREATED, userAccountID);
    }
}

function shareTrackedExpense(
    policyID: string,
    transactionID: string,
    moneyRequestPreviewReportActionID: string,
    moneyRequestReportID: string,
    moneyRequestCreatedReportActionID: string,
    actionableWhisperReportActionID: string,
    linkedTrackedExpenseReportAction: OnyxTypes.ReportAction,
    linkedTrackedExpenseReportID: string,
    transactionThreadReportID: string,
    reportPreviewReportActionID: string,
    onyxData: OnyxData | undefined,
    amount: number,
    currency: string,
    comment: string,
    merchant: string,
    created: string,
    category?: string,
    tag?: string,
    taxCode = '',
    taxAmount = 0,
    billable?: boolean,
    receipt?: Receipt,
    waypoints?: string,
    customUnitRateID?: string,
    createdWorkspaceParams?: CreateWorkspaceParams,
) {
    const {optimisticData, successData, failureData} = onyxData ?? {};

    const {
        optimisticData: moveTransactionOptimisticData,
        successData: moveTransactionSuccessData,
        failureData: moveTransactionFailureData,
        modifiedExpenseReportActionID,
    } = getConvertTrackedExpenseInformation(
        transactionID,
        actionableWhisperReportActionID,
        moneyRequestReportID,
        linkedTrackedExpenseReportAction,
        linkedTrackedExpenseReportID,
        transactionThreadReportID,
        CONST.IOU.ACTION.SHARE,
    );

    optimisticData?.push(...moveTransactionOptimisticData);
    successData?.push(...moveTransactionSuccessData);
    failureData?.push(...moveTransactionFailureData);

    const parameters: ShareTrackedExpenseApiParams = {
        policyID,
        transactionID,
        moneyRequestPreviewReportActionID,
        moneyRequestReportID,
        moneyRequestCreatedReportActionID,
        actionableWhisperReportActionID,
        modifiedExpenseReportActionID,
        reportPreviewReportActionID,
        amount,
        currency,
        comment,
        merchant,
        created,
        category,
        tag,
        taxCode,
        taxAmount,
        billable,
<<<<<<< HEAD
        receipt,
        waypoints,
        customUnitRateID,
=======
        receipt: receipt instanceof Blob ? receipt : undefined,
>>>>>>> 46a58878
        policyExpenseChatReportID: createdWorkspaceParams?.expenseChatReportID,
        policyExpenseCreatedReportActionID: createdWorkspaceParams?.expenseCreatedReportActionID,
        adminsChatReportID: createdWorkspaceParams?.adminsChatReportID,
        adminsCreatedReportActionID: createdWorkspaceParams?.adminsCreatedReportActionID,
    };

    API.write(WRITE_COMMANDS.SHARE_TRACKED_EXPENSE, parameters, {optimisticData, successData, failureData});
}

/**
 * Submit expense to another user
 */
function requestMoney(requestMoneyInformation: RequestMoneyInformation) {
    const {report, participantParams, policyParams = {}, transactionParams, gpsPoints, action, reimbursible} = requestMoneyInformation;
    const {payeeAccountID} = participantParams;
    const {
        amount,
        currency,
        merchant,
        comment = '',
        receipt,
        category,
        tag,
        taxCode = '',
        taxAmount = 0,
        billable,
        created,
        attendees,
        actionableWhisperReportActionID,
        linkedTrackedExpenseReportAction,
        linkedTrackedExpenseReportID,
    } = transactionParams;

    // If the report is iou or expense report, we should get the linked chat report to be passed to the getMoneyRequestInformation function
    const isMoneyRequestReport = isMoneyRequestReportReportUtils(report);
    const currentChatReport = isMoneyRequestReport ? getReportOrDraftReport(report?.chatReportID) : report;
    const moneyRequestReportID = isMoneyRequestReport ? report?.reportID : '';
    const isMovingTransactionFromTrackExpense = isMovingTransactionFromTrackExpenseIOUUtils(action);

    const {
        payerAccountID,
        payerEmail,
        iouReport,
        chatReport,
        transaction,
        iouAction,
        createdChatReportActionID,
        createdIOUReportActionID,
        reportPreviewAction,
        transactionThreadReportID,
        createdReportActionIDForThread,
        onyxData,
    } = getMoneyRequestInformation({
        parentChatReport: isMovingTransactionFromTrackExpense ? undefined : currentChatReport,
        participantParams,
        policyParams,
        transactionParams,
        moneyRequestReportID,
        existingTransactionID:
            isMovingTransactionFromTrackExpense && linkedTrackedExpenseReportAction && isMoneyRequestAction(linkedTrackedExpenseReportAction)
                ? getOriginalMessage(linkedTrackedExpenseReportAction)?.IOUTransactionID
                : undefined,
    });
    const activeReportID = isMoneyRequestReport ? report?.reportID : chatReport.reportID;

    switch (action) {
        case CONST.IOU.ACTION.SUBMIT: {
            if (!linkedTrackedExpenseReportAction || !actionableWhisperReportActionID || !linkedTrackedExpenseReportID) {
                return;
            }

            convertTrackedExpenseToRequest(
                payerAccountID,
                payerEmail,
                chatReport.reportID,
                transaction.transactionID,
                actionableWhisperReportActionID,
                createdChatReportActionID,
                iouReport.reportID,
                createdIOUReportActionID,
                iouAction.reportActionID,
                linkedTrackedExpenseReportAction,
                linkedTrackedExpenseReportID,
                transactionThreadReportID,
                reportPreviewAction.reportActionID,
                onyxData,
                amount,
                currency,
                comment,
                merchant,
                created,
                attendees,
            );
            break;
        }
        default: {
            const parameters: RequestMoneyParams = {
                debtorEmail: payerEmail,
                debtorAccountID: payerAccountID,
                amount,
                currency,
                comment,
                created,
                merchant,
                iouReportID: iouReport.reportID,
                chatReportID: chatReport.reportID,
                transactionID: transaction.transactionID,
                reportActionID: iouAction.reportActionID,
                createdChatReportActionID,
                createdIOUReportActionID,
                reportPreviewReportActionID: reportPreviewAction.reportActionID,
                receipt: receipt instanceof Blob ? receipt : undefined,
                receiptState: receipt?.state,
                category,
                tag,
                taxCode,
                taxAmount,
                billable,
                // This needs to be a string of JSON because of limitations with the fetch() API and nested objects
                receiptGpsPoints: gpsPoints ? JSON.stringify(gpsPoints) : undefined,
                transactionThreadReportID,
                createdReportActionIDForThread,
                reimbursible,
            };

            // eslint-disable-next-line rulesdir/no-multiple-api-calls
            API.write(WRITE_COMMANDS.REQUEST_MONEY, parameters, onyxData);
        }
    }

    InteractionManager.runAfterInteractions(() => removeDraftTransaction(CONST.IOU.OPTIMISTIC_TRANSACTION_ID));
    Navigation.dismissModal(isSearchTopmostCentralPane() ? undefined : activeReportID);
    if (activeReportID) {
        notifyNewAction(activeReportID, payeeAccountID);
    }
}

function sendInvoice(
    currentUserAccountID: number,
    transaction: OnyxEntry<OnyxTypes.Transaction>,
    invoiceChatReport?: OnyxEntry<OnyxTypes.Report>,
    receiptFile?: Receipt,
    policy?: OnyxEntry<OnyxTypes.Policy>,
    policyTagList?: OnyxEntry<OnyxTypes.PolicyTagLists>,
    policyCategories?: OnyxEntry<OnyxTypes.PolicyCategories>,
    companyName?: string,
    companyWebsite?: string,
) {
    const {
        senderWorkspaceID,
        receiver,
        invoiceRoom,
        createdChatReportActionID,
        invoiceReportID,
        reportPreviewReportActionID,
        transactionID,
        transactionThreadReportID,
        createdIOUReportActionID,
        createdReportActionIDForThread,
        reportActionID,
        onyxData,
    } = getSendInvoiceInformation(transaction, currentUserAccountID, invoiceChatReport, receiptFile, policy, policyTagList, policyCategories, companyName, companyWebsite);

    const parameters: SendInvoiceParams = {
        createdIOUReportActionID,
        createdReportActionIDForThread,
        reportActionID,
        senderWorkspaceID,
        accountID: currentUserAccountID,
        amount: transaction?.amount ?? 0,
        currency: transaction?.currency ?? '',
        comment: transaction?.comment?.comment?.trim() ?? '',
        merchant: transaction?.merchant ?? '',
        category: transaction?.category,
        date: transaction?.created ?? '',
        invoiceRoomReportID: invoiceRoom.reportID,
        createdChatReportActionID,
        invoiceReportID,
        reportPreviewReportActionID,
        transactionID,
        transactionThreadReportID,
        companyName,
        companyWebsite,
        ...(invoiceChatReport?.reportID ? {receiverInvoiceRoomID: invoiceChatReport.reportID} : {receiverEmail: receiver.login ?? ''}),
    };

    API.write(WRITE_COMMANDS.SEND_INVOICE, parameters, onyxData);
    InteractionManager.runAfterInteractions(() => removeDraftTransaction(CONST.IOU.OPTIMISTIC_TRANSACTION_ID));

    if (isSearchTopmostCentralPane()) {
        Navigation.dismissModal();
    } else {
        Navigation.dismissModalWithReport(invoiceRoom);
    }

    notifyNewAction(invoiceRoom.reportID, receiver.accountID);
}

/**
 * Track an expense
 */
function trackExpense(
    report: OnyxTypes.Report,
    amount: number,
    currency: string,
    created: string,
    merchant: string,
    payeeEmail: string | undefined,
    payeeAccountID: number,
    participant: Participant,
    comment: string,
    isDraftPolicy: boolean,
    receipt?: Receipt,
    category?: string,
    tag?: string,
    taxCode = '',
    taxAmount = 0,
    billable?: boolean,
    policy?: OnyxEntry<OnyxTypes.Policy>,
    policyTagList?: OnyxEntry<OnyxTypes.PolicyTagLists>,
    policyCategories?: OnyxEntry<OnyxTypes.PolicyCategories>,
    gpsPoints?: GPSPoint,
    validWaypoints?: WaypointCollection,
    action?: IOUAction,
    actionableWhisperReportActionID?: string,
    linkedTrackedExpenseReportAction?: OnyxTypes.ReportAction,
    linkedTrackedExpenseReportID?: string,
    customUnitRateID?: string,
) {
    const isMoneyRequestReport = isMoneyRequestReportReportUtils(report);
    const currentChatReport = isMoneyRequestReport ? getReportOrDraftReport(report.chatReportID) : report;
    const moneyRequestReportID = isMoneyRequestReport ? report.reportID : '';
    const isMovingTransactionFromTrackExpense = isMovingTransactionFromTrackExpenseIOUUtils(action);

    // Pass an open receipt so the distance expense will show a map with the route optimistically
    const trackedReceipt = validWaypoints ? {source: ReceiptGeneric as ReceiptSource, state: CONST.IOU.RECEIPT_STATE.OPEN} : receipt;
    const sanitizedWaypoints = validWaypoints ? JSON.stringify(sanitizeRecentWaypoints(validWaypoints)) : undefined;

    const {
        createdWorkspaceParams,
        iouReport,
        chatReport,
        transaction,
        iouAction,
        createdChatReportActionID,
        createdIOUReportActionID,
        reportPreviewAction,
        transactionThreadReportID,
        createdReportActionIDForThread,
        actionableWhisperReportActionIDParam,
        onyxData,
    } =
        getTrackExpenseInformation(
            currentChatReport,
            participant,
            comment,
            amount,
            currency,
            created,
            merchant,
            trackedReceipt,
            category,
            tag,
            taxCode,
            taxAmount,
            billable,
            policy,
            policyTagList,
            policyCategories,
            payeeEmail,
            payeeAccountID,
            moneyRequestReportID,
            linkedTrackedExpenseReportAction,
            isMovingTransactionFromTrackExpense && linkedTrackedExpenseReportAction && isMoneyRequestAction(linkedTrackedExpenseReportAction)
                ? getOriginalMessage(linkedTrackedExpenseReportAction)?.IOUTransactionID
                : undefined,
        ) ?? {};
    const activeReportID = isMoneyRequestReport ? report.reportID : chatReport?.reportID;

    const recentServerValidatedWaypoints = getRecentWaypoints().filter((item) => !item.pendingAction);
    onyxData?.failureData?.push({
        onyxMethod: Onyx.METHOD.SET,
        key: `${ONYXKEYS.NVP_RECENT_WAYPOINTS}`,
        value: recentServerValidatedWaypoints,
    });

    switch (action) {
        case CONST.IOU.ACTION.CATEGORIZE: {
            if (!linkedTrackedExpenseReportAction || !actionableWhisperReportActionID || !linkedTrackedExpenseReportID) {
                return;
            }
            const transactionParams: CategorizeTrackedExpenseTransactionParams = {
                transactionID: transaction?.transactionID ?? '-1',
                amount,
                currency,
                comment,
                merchant,
                created,
                taxCode,
                taxAmount,
                category,
                tag,
                billable,
                receipt: trackedReceipt instanceof Blob ? trackedReceipt : undefined,
            };
            const policyParams: CategorizeTrackedExpensePolicyParams = {
                policyID: chatReport?.policyID ?? '-1',
                isDraftPolicy,
            };
            const reportInformation: CategorizeTrackedExpenseReportInformation = {
                moneyRequestPreviewReportActionID: iouAction?.reportActionID ?? '-1',
                moneyRequestReportID: iouReport?.reportID ?? '-1',
                moneyRequestCreatedReportActionID: createdIOUReportActionID ?? '-1',
                actionableWhisperReportActionID,
                linkedTrackedExpenseReportAction,
                linkedTrackedExpenseReportID,
                transactionThreadReportID: transactionThreadReportID ?? '-1',
                reportPreviewReportActionID: reportPreviewAction?.reportActionID ?? '-1',
            };
            const trackedExpenseParams: CategorizeTrackedExpenseParams = {
                onyxData,
                reportInformation,
                transactionParams,
                policyParams,
                createdWorkspaceParams,
            };

            categorizeTrackedExpense(trackedExpenseParams);
            break;
        }
        case CONST.IOU.ACTION.SHARE: {
            if (!linkedTrackedExpenseReportAction || !actionableWhisperReportActionID || !linkedTrackedExpenseReportID) {
                return;
            }
            shareTrackedExpense(
                chatReport?.policyID ?? '-1',
                transaction?.transactionID ?? '-1',
                iouAction?.reportActionID ?? '-1',
                iouReport?.reportID ?? '-1',
                createdIOUReportActionID ?? '-1',
                actionableWhisperReportActionID,
                linkedTrackedExpenseReportAction,
                linkedTrackedExpenseReportID,
                transactionThreadReportID ?? '-1',
                reportPreviewAction?.reportActionID ?? '-1',
                onyxData,
                amount,
                currency,
                comment,
                merchant,
                created,
                category,
                tag,
                taxCode,
                taxAmount,
                billable,
                trackedReceipt,
                sanitizedWaypoints,
                customUnitRateID,
                createdWorkspaceParams,
            );
            break;
        }
        default: {
            const parameters: TrackExpenseParams = {
                amount,
                currency,
                comment,
                created,
                merchant,
                iouReportID: iouReport?.reportID,
                chatReportID: chatReport?.reportID ?? '-1',
                transactionID: transaction?.transactionID ?? '-1',
                reportActionID: iouAction?.reportActionID ?? '-1',
                createdChatReportActionID: createdChatReportActionID ?? '-1',
                createdIOUReportActionID,
                reportPreviewReportActionID: reportPreviewAction?.reportActionID,
                receipt: trackedReceipt instanceof Blob ? trackedReceipt : undefined,
                receiptState: trackedReceipt?.state,
                category,
                tag,
                taxCode,
                taxAmount,
                billable,
                // This needs to be a string of JSON because of limitations with the fetch() API and nested objects
                receiptGpsPoints: gpsPoints ? JSON.stringify(gpsPoints) : undefined,
                transactionThreadReportID: transactionThreadReportID ?? '-1',
                createdReportActionIDForThread: createdReportActionIDForThread ?? '-1',
                waypoints: sanitizedWaypoints,
                customUnitRateID,
            };
            if (actionableWhisperReportActionIDParam) {
                parameters.actionableWhisperReportActionID = actionableWhisperReportActionIDParam;
            }
            API.write(WRITE_COMMANDS.TRACK_EXPENSE, parameters, onyxData);
        }
    }
    InteractionManager.runAfterInteractions(() => removeDraftTransaction(CONST.IOU.OPTIMISTIC_TRANSACTION_ID));
    Navigation.dismissModal(isSearchTopmostCentralPane() ? undefined : activeReportID);

    if (action === CONST.IOU.ACTION.SHARE) {
        if (isSearchTopmostCentralPane() && activeReportID) {
            Navigation.goBack();
            Navigation.navigate(ROUTES.REPORT_WITH_ID.getRoute(activeReportID));
        }
        Navigation.setNavigationActionToMicrotaskQueue(() => Navigation.navigate(ROUTES.ROOM_INVITE.getRoute(activeReportID ?? '-1', CONST.IOU.SHARE.ROLE.ACCOUNTANT)));
    }

    notifyNewAction(activeReportID ?? '', payeeAccountID);
}

function getOrCreateOptimisticSplitChatReport(existingSplitChatReportID: string, participants: Participant[], participantAccountIDs: number[], currentUserAccountID: number) {
    // The existing chat report could be passed as reportID or exist on the sole "participant" (in this case a report option)
    const existingChatReportID = existingSplitChatReportID || (participants.at(0)?.reportID ?? '-1');

    // Check if the report is available locally if we do have one
    let existingSplitChatReport = existingChatReportID ? allReports?.[`${ONYXKEYS.COLLECTION.REPORT}${existingChatReportID}`] : null;

    const allParticipantsAccountIDs = [...participantAccountIDs, currentUserAccountID];
    if (!existingSplitChatReport) {
        existingSplitChatReport = getChatByParticipants(allParticipantsAccountIDs, undefined, participantAccountIDs.length > 1);
    }

    // We found an existing chat report we are done...
    if (existingSplitChatReport) {
        // Yes, these are the same, but give the caller a way to identify if we created a new report or not
        return {existingSplitChatReport, splitChatReport: existingSplitChatReport};
    }

    // Create a Group Chat if we have multiple participants
    if (participants.length > 1) {
        const splitChatReport = buildOptimisticChatReport(
            allParticipantsAccountIDs,
            '',
            CONST.REPORT.CHAT_TYPE.GROUP,
            undefined,
            undefined,
            undefined,
            undefined,
            undefined,
            undefined,
            CONST.REPORT.NOTIFICATION_PREFERENCE.ALWAYS,
        );
        return {existingSplitChatReport: null, splitChatReport};
    }

    // Otherwise, create a new 1:1 chat report
    const splitChatReport = buildOptimisticChatReport(participantAccountIDs);
    return {existingSplitChatReport: null, splitChatReport};
}

/**
 * Build the Onyx data and IOU split necessary for splitting a bill with 3+ users.
 * 1. Build the optimistic Onyx data for the group chat, i.e. chatReport and iouReportAction creating the former if it doesn't yet exist.
 * 2. Loop over the group chat participant list, building optimistic or updating existing chatReports, iouReports and iouReportActions between the user and each participant.
 * We build both Onyx data and the IOU split that is sent as a request param and is used by Auth to create the chatReports, iouReports and iouReportActions in the database.
 * The IOU split has the following shape:
 *  [
 *      {email: 'currentUser', amount: 100},
 *      {email: 'user2', amount: 100, iouReportID: '100', chatReportID: '110', transactionID: '120', reportActionID: '130'},
 *      {email: 'user3', amount: 100, iouReportID: '200', chatReportID: '210', transactionID: '220', reportActionID: '230'}
 *  ]
 * @param amount - always in the smallest unit of the currency
 * @param existingSplitChatReportID - the report ID where the split expense happens, could be a group chat or a workspace chat
 */
function createSplitsAndOnyxData(
    participants: Participant[],
    currentUserLogin: string,
    currentUserAccountID: number,
    amount: number,
    comment: string,
    currency: string,
    merchant: string,
    created: string,
    category: string,
    tag: string,
    splitShares: SplitShares = {},
    existingSplitChatReportID = '',
    billable = false,
    iouRequestType: IOURequestType = CONST.IOU.REQUEST_TYPE.MANUAL,
    taxCode = '',
    taxAmount = 0,
): SplitsAndOnyxData {
    const currentUserEmailForIOUSplit = addSMSDomainIfPhoneNumber(currentUserLogin);
    const participantAccountIDs = participants.map((participant) => Number(participant.accountID));

    const {splitChatReport, existingSplitChatReport} = getOrCreateOptimisticSplitChatReport(existingSplitChatReportID, participants, participantAccountIDs, currentUserAccountID);
    const isOwnPolicyExpenseChat = !!splitChatReport.isOwnPolicyExpenseChat;

    // Pass an open receipt so the distance expense will show a map with the route optimistically
    const receipt: Receipt | undefined = iouRequestType === CONST.IOU.REQUEST_TYPE.DISTANCE ? {source: ReceiptGeneric as ReceiptSource, state: CONST.IOU.RECEIPT_STATE.OPEN} : undefined;

    const existingTransaction = allTransactionDrafts[`${ONYXKEYS.COLLECTION.TRANSACTION_DRAFT}${CONST.IOU.OPTIMISTIC_TRANSACTION_ID}`];
    const isDistanceRequest = existingTransaction && existingTransaction.iouRequestType === CONST.IOU.REQUEST_TYPE.DISTANCE;
    let splitTransaction = buildOptimisticTransaction({
        existingTransaction,
        transactionParams: {
            amount,
            currency,
            reportID: CONST.REPORT.SPLIT_REPORTID,
            comment,
            created,
            merchant: merchant || Localize.translateLocal('iou.expense'),
            receipt,
            category,
            tag,
            taxCode,
            taxAmount,
            billable,
            pendingFields: isDistanceRequest ? {waypoints: CONST.RED_BRICK_ROAD_PENDING_ACTION.ADD} : undefined,
        },
    });

    // Important data is set on the draft distance transaction, such as the iouRequestType marking it as a distance request, so merge it into the optimistic split transaction
    if (isDistanceRequest) {
        splitTransaction = fastMerge(existingTransaction, splitTransaction, false);
    }

    // Note: The created action must be optimistically generated before the IOU action so there's no chance that the created action appears after the IOU action in the chat
    const splitCreatedReportAction = buildOptimisticCreatedReportAction(currentUserEmailForIOUSplit);
    const splitIOUReportAction = buildOptimisticIOUReportAction(
        CONST.IOU.REPORT_ACTION_TYPE.SPLIT,
        amount,
        currency,
        comment,
        participants,
        splitTransaction.transactionID,
        undefined,
        '',
        false,
        false,
        isOwnPolicyExpenseChat,
    );

    splitChatReport.lastReadTime = DateUtils.getDBTime();
    splitChatReport.lastMessageText = getReportActionText(splitIOUReportAction);
    splitChatReport.lastMessageHtml = getReportActionHtml(splitIOUReportAction);
    splitChatReport.lastActorAccountID = currentUserAccountID;
    splitChatReport.lastVisibleActionCreated = splitIOUReportAction.created;

    // If we have an existing splitChatReport (group chat or workspace) use it's pending fields, otherwise indicate that we are adding a chat
    if (!existingSplitChatReport) {
        splitChatReport.pendingFields = {
            createChat: CONST.RED_BRICK_ROAD_PENDING_ACTION.ADD,
        };
    }

    const optimisticData: OnyxUpdate[] = [
        {
            // Use set for new reports because it doesn't exist yet, is faster,
            // and we need the data to be available when we navigate to the chat page
            onyxMethod: existingSplitChatReport ? Onyx.METHOD.MERGE : Onyx.METHOD.SET,
            key: `${ONYXKEYS.COLLECTION.REPORT}${splitChatReport.reportID}`,
            value: splitChatReport,
        },
        {
            onyxMethod: Onyx.METHOD.SET,
            key: ONYXKEYS.NVP_QUICK_ACTION_GLOBAL_CREATE,
            value: {
                action: iouRequestType === CONST.IOU.REQUEST_TYPE.DISTANCE ? CONST.QUICK_ACTIONS.SPLIT_DISTANCE : CONST.QUICK_ACTIONS.SPLIT_MANUAL,
                chatReportID: splitChatReport.reportID,
                isFirstQuickAction: isEmptyObject(quickAction),
            },
        },
        existingSplitChatReport
            ? {
                  onyxMethod: Onyx.METHOD.MERGE,
                  key: `${ONYXKEYS.COLLECTION.REPORT_ACTIONS}${splitChatReport.reportID}`,
                  value: {
                      [splitIOUReportAction.reportActionID]: splitIOUReportAction as OnyxTypes.ReportAction,
                  },
              }
            : {
                  onyxMethod: Onyx.METHOD.SET,
                  key: `${ONYXKEYS.COLLECTION.REPORT_ACTIONS}${splitChatReport.reportID}`,
                  value: {
                      [splitCreatedReportAction.reportActionID]: splitCreatedReportAction as OnyxTypes.ReportAction,
                      [splitIOUReportAction.reportActionID]: splitIOUReportAction as OnyxTypes.ReportAction,
                  },
              },
        {
            onyxMethod: Onyx.METHOD.SET,
            key: `${ONYXKEYS.COLLECTION.TRANSACTION}${splitTransaction.transactionID}`,
            value: splitTransaction,
        },
    ];
    const successData: OnyxUpdate[] = [
        {
            onyxMethod: Onyx.METHOD.MERGE,
            key: `${ONYXKEYS.COLLECTION.REPORT_ACTIONS}${splitChatReport.reportID}`,
            value: {
                ...(existingSplitChatReport ? {} : {[splitCreatedReportAction.reportActionID]: {pendingAction: null}}),
                [splitIOUReportAction.reportActionID]: {pendingAction: null},
            },
        },
        {
            onyxMethod: Onyx.METHOD.MERGE,
            key: `${ONYXKEYS.COLLECTION.TRANSACTION}${splitTransaction.transactionID}`,
            value: {pendingAction: null, pendingFields: null},
        },
    ];

    const redundantParticipants: Record<number, null> = {};
    if (!existingSplitChatReport) {
        successData.push({
            onyxMethod: Onyx.METHOD.MERGE,
            key: `${ONYXKEYS.COLLECTION.REPORT}${splitChatReport.reportID}`,
            value: {pendingFields: {createChat: null}, participants: redundantParticipants},
        });
    }

    const failureData: OnyxUpdate[] = [
        {
            onyxMethod: Onyx.METHOD.MERGE,
            key: `${ONYXKEYS.COLLECTION.TRANSACTION}${splitTransaction.transactionID}`,
            value: {
                errors: getMicroSecondOnyxErrorWithTranslationKey('iou.error.genericCreateFailureMessage'),
                pendingAction: null,
                pendingFields: null,
            },
        },
        {
            onyxMethod: Onyx.METHOD.SET,
            key: ONYXKEYS.NVP_QUICK_ACTION_GLOBAL_CREATE,
            value: quickAction ?? null,
        },
    ];

    if (existingSplitChatReport) {
        failureData.push({
            onyxMethod: Onyx.METHOD.MERGE,
            key: `${ONYXKEYS.COLLECTION.REPORT_ACTIONS}${splitChatReport.reportID}`,
            value: {
                [splitIOUReportAction.reportActionID]: {
                    errors: getMicroSecondOnyxErrorWithTranslationKey('iou.error.genericCreateFailureMessage'),
                },
            },
        });
    } else {
        failureData.push(
            {
                onyxMethod: Onyx.METHOD.MERGE,
                key: `${ONYXKEYS.COLLECTION.REPORT}${splitChatReport.reportID}`,
                value: {
                    errorFields: {
                        createChat: getMicroSecondOnyxErrorWithTranslationKey('report.genericCreateReportFailureMessage'),
                    },
                },
            },
            {
                onyxMethod: Onyx.METHOD.MERGE,
                key: `${ONYXKEYS.COLLECTION.REPORT_ACTIONS}${splitChatReport.reportID}`,
                value: {
                    [splitIOUReportAction.reportActionID]: {
                        errors: getMicroSecondOnyxErrorWithTranslationKey('iou.error.genericCreateFailureMessage'),
                    },
                },
            },
        );
    }

    // Loop through participants creating individual chats, iouReports and reportActionIDs as needed
    const currentUserAmount = splitShares?.[currentUserAccountID]?.amount ?? calculateIOUAmount(participants.length, amount, currency, true);
    const currentUserTaxAmount = calculateIOUAmount(participants.length, taxAmount, currency, true);

    const splits: Split[] = [{email: currentUserEmailForIOUSplit, accountID: currentUserAccountID, amount: currentUserAmount, taxAmount: currentUserTaxAmount}];

    const hasMultipleParticipants = participants.length > 1;
    participants.forEach((participant) => {
        // In a case when a participant is a workspace, even when a current user is not an owner of the workspace
        const isPolicyExpenseChat = isPolicyExpenseChatReportUtils(participant);
        const splitAmount = splitShares?.[participant.accountID ?? -1]?.amount ?? calculateIOUAmount(participants.length, amount, currency, false);
        const splitTaxAmount = calculateIOUAmount(participants.length, taxAmount, currency, false);

        // To exclude someone from a split, the amount can be 0. The scenario for this is when creating a split from a group chat, we have remove the option to deselect users to exclude them.
        // We can input '0' next to someone we want to exclude.
        if (splitAmount === 0) {
            return;
        }

        // In case the participant is a workspace, email & accountID should remain undefined and won't be used in the rest of this code
        // participant.login is undefined when the request is initiated from a group DM with an unknown user, so we need to add a default
        const email = isOwnPolicyExpenseChat || isPolicyExpenseChat ? '' : addSMSDomainIfPhoneNumber(participant.login ?? '').toLowerCase();
        const accountID = isOwnPolicyExpenseChat || isPolicyExpenseChat ? 0 : Number(participant.accountID);
        if (email === currentUserEmailForIOUSplit) {
            return;
        }

        // STEP 1: Get existing chat report OR build a new optimistic one
        // If we only have one participant and the request was initiated from the global create menu, i.e. !existingGroupChatReportID, the oneOnOneChatReport is the groupChatReport
        let oneOnOneChatReport: OnyxTypes.Report | OptimisticChatReport;
        let isNewOneOnOneChatReport = false;
        let shouldCreateOptimisticPersonalDetails = false;
        const personalDetailExists = accountID in allPersonalDetails;

        // If this is a split between two people only and the function
        // wasn't provided with an existing group chat report id
        // or, if the split is being made from the workspace chat, then the oneOnOneChatReport is the same as the splitChatReport
        // in this case existingSplitChatReport will belong to the policy expense chat and we won't be
        // entering code that creates optimistic personal details
        if ((!hasMultipleParticipants && !existingSplitChatReportID) || isOwnPolicyExpenseChat) {
            oneOnOneChatReport = splitChatReport;
            shouldCreateOptimisticPersonalDetails = !existingSplitChatReport && !personalDetailExists;
        } else {
            const existingChatReport = getChatByParticipants([accountID, currentUserAccountID]);
            isNewOneOnOneChatReport = !existingChatReport;
            shouldCreateOptimisticPersonalDetails = isNewOneOnOneChatReport && !personalDetailExists;
            oneOnOneChatReport = existingChatReport ?? buildOptimisticChatReport([accountID, currentUserAccountID]);
        }

        // STEP 2: Get existing IOU/Expense report and update its total OR build a new optimistic one
        let oneOnOneIOUReport: OneOnOneIOUReport = oneOnOneChatReport.iouReportID ? allReports?.[`${ONYXKEYS.COLLECTION.REPORT}${oneOnOneChatReport.iouReportID}`] : null;
        const shouldCreateNewOneOnOneIOUReport = shouldCreateNewMoneyRequestReportReportUtils(oneOnOneIOUReport, oneOnOneChatReport);

        if (!oneOnOneIOUReport || shouldCreateNewOneOnOneIOUReport) {
            oneOnOneIOUReport = isOwnPolicyExpenseChat
                ? buildOptimisticExpenseReport(oneOnOneChatReport.reportID, oneOnOneChatReport.policyID ?? '-1', currentUserAccountID, splitAmount, currency)
                : buildOptimisticIOUReport(currentUserAccountID, accountID, splitAmount, oneOnOneChatReport.reportID, currency);
        } else if (isOwnPolicyExpenseChat) {
            // Because of the Expense reports are stored as negative values, we subtract the total from the amount
            if (oneOnOneIOUReport?.currency === currency) {
                if (typeof oneOnOneIOUReport.total === 'number') {
                    oneOnOneIOUReport.total -= splitAmount;
                }

                if (typeof oneOnOneIOUReport.unheldTotal === 'number') {
                    oneOnOneIOUReport.unheldTotal -= splitAmount;
                }
            }
        } else {
            oneOnOneIOUReport = updateIOUOwnerAndTotal(oneOnOneIOUReport, currentUserAccountID, splitAmount, currency);
        }

        // STEP 3: Build optimistic transaction
        const oneOnOneTransaction = buildOptimisticTransaction({
            originalTransactionID: splitTransaction.transactionID,
            transactionParams: {
                amount: isExpenseReport(oneOnOneIOUReport) ? -splitAmount : splitAmount,
                currency,
                reportID: oneOnOneIOUReport.reportID,
                comment,
                created,
                merchant: merchant || Localize.translateLocal('iou.expense'),
                category,
                tag,
                taxCode,
                taxAmount: isExpenseReport(oneOnOneIOUReport) ? -splitTaxAmount : splitTaxAmount,
                billable,
                source: CONST.IOU.TYPE.SPLIT,
            },
        });

        // STEP 4: Build optimistic reportActions. We need:
        // 1. CREATED action for the chatReport
        // 2. CREATED action for the iouReport
        // 3. IOU action for the iouReport
        // 4. Transaction Thread and the CREATED action for it
        // 5. REPORT_PREVIEW action for the chatReport
        const [oneOnOneCreatedActionForChat, oneOnOneCreatedActionForIOU, oneOnOneIOUAction, optimisticTransactionThread, optimisticCreatedActionForTransactionThread] =
            buildOptimisticMoneyRequestEntities(
                oneOnOneIOUReport,
                CONST.IOU.REPORT_ACTION_TYPE.CREATE,
                splitAmount,
                currency,
                comment,
                currentUserEmailForIOUSplit,
                [participant],
                oneOnOneTransaction.transactionID,
            );

        // Add optimistic personal details for new participants
        const oneOnOnePersonalDetailListAction: OnyxTypes.PersonalDetailsList = shouldCreateOptimisticPersonalDetails
            ? {
                  [accountID]: {
                      accountID,
                      // Disabling this line since participant.displayName can be an empty string
                      // eslint-disable-next-line @typescript-eslint/prefer-nullish-coalescing
                      displayName: formatPhoneNumber(participant.displayName || email),
                      login: participant.login,
                      isOptimisticPersonalDetail: true,
                  },
              }
            : {};

        if (shouldCreateOptimisticPersonalDetails) {
            // BE will send different participants. We clear the optimistic ones to avoid duplicated entries
            redundantParticipants[accountID] = null;
        }

        let oneOnOneReportPreviewAction = getReportPreviewAction(oneOnOneChatReport.reportID, oneOnOneIOUReport.reportID);
        if (oneOnOneReportPreviewAction) {
            oneOnOneReportPreviewAction = updateReportPreview(oneOnOneIOUReport, oneOnOneReportPreviewAction);
        } else {
            oneOnOneReportPreviewAction = buildOptimisticReportPreview(oneOnOneChatReport, oneOnOneIOUReport);
        }

        // Add category to optimistic policy recently used categories when a participant is a workspace
        const optimisticPolicyRecentlyUsedCategories = isPolicyExpenseChat ? buildOptimisticPolicyRecentlyUsedCategories(participant.policyID, category) : [];

        const optimisticRecentlyUsedCurrencies = buildOptimisticRecentlyUsedCurrencies(currency);

        // Add tag to optimistic policy recently used tags when a participant is a workspace
        const optimisticPolicyRecentlyUsedTags = isPolicyExpenseChat ? buildOptimisticPolicyRecentlyUsedTags(participant.policyID, tag) : {};

        // STEP 5: Build Onyx Data
        const [oneOnOneOptimisticData, oneOnOneSuccessData, oneOnOneFailureData] = buildOnyxDataForMoneyRequest({
            isNewChatReport: isNewOneOnOneChatReport,
            shouldCreateNewMoneyRequestReport: shouldCreateNewOneOnOneIOUReport,
            isOneOnOneSplit: true,
            optimisticParams: {
                chat: {
                    report: oneOnOneChatReport,
                    createdAction: oneOnOneCreatedActionForChat,
                    reportPreviewAction: oneOnOneReportPreviewAction,
                },
                iou: {
                    report: oneOnOneIOUReport,
                    createdAction: oneOnOneCreatedActionForIOU,
                    action: oneOnOneIOUAction,
                },
                transactionParams: {
                    transaction: oneOnOneTransaction,
                    transactionThreadReport: optimisticTransactionThread,
                    transactionThreadCreatedReportAction: optimisticCreatedActionForTransactionThread,
                },
                policyRecentlyUsed: {
                    categories: optimisticPolicyRecentlyUsedCategories,
                    tags: optimisticPolicyRecentlyUsedTags,
                    currencies: optimisticRecentlyUsedCurrencies,
                },
                personalDetailListAction: oneOnOnePersonalDetailListAction,
            },
        });

        const individualSplit = {
            email,
            accountID,
            isOptimisticAccount: isOptimisticPersonalDetail(accountID),
            amount: splitAmount,
            iouReportID: oneOnOneIOUReport.reportID,
            chatReportID: oneOnOneChatReport.reportID,
            transactionID: oneOnOneTransaction.transactionID,
            reportActionID: oneOnOneIOUAction.reportActionID,
            createdChatReportActionID: oneOnOneCreatedActionForChat.reportActionID,
            createdIOUReportActionID: oneOnOneCreatedActionForIOU.reportActionID,
            reportPreviewReportActionID: oneOnOneReportPreviewAction.reportActionID,
            transactionThreadReportID: optimisticTransactionThread.reportID,
            createdReportActionIDForThread: optimisticCreatedActionForTransactionThread?.reportActionID,
            taxAmount: splitTaxAmount,
        };

        splits.push(individualSplit);
        optimisticData.push(...oneOnOneOptimisticData);
        successData.push(...oneOnOneSuccessData);
        failureData.push(...oneOnOneFailureData);
    });

    optimisticData.push({
        onyxMethod: Onyx.METHOD.MERGE,
        key: `${ONYXKEYS.COLLECTION.TRANSACTION}${splitTransaction.transactionID}`,
        value: {
            comment: {
                splits: splits.map((split) => ({accountID: split.accountID, amount: split.amount})),
            },
        },
    });

    const splitData: SplitData = {
        chatReportID: splitChatReport.reportID,
        transactionID: splitTransaction.transactionID,
        reportActionID: splitIOUReportAction.reportActionID,
        policyID: splitChatReport.policyID,
        chatType: splitChatReport.chatType,
    };

    if (!existingSplitChatReport) {
        splitData.createdReportActionID = splitCreatedReportAction.reportActionID;
    }

    return {
        splitData,
        splits,
        onyxData: {optimisticData, successData, failureData},
    };
}

type SplitBillActionsParams = {
    participants: Participant[];
    currentUserLogin: string;
    currentUserAccountID: number;
    amount: number;
    comment: string;
    currency: string;
    merchant: string;
    created: string;
    category?: string;
    tag?: string;
    billable?: boolean;
    iouRequestType?: IOURequestType;
    existingSplitChatReportID?: string;
    splitShares?: SplitShares;
    splitPayerAccountIDs?: number[];
    taxCode?: string;
    taxAmount?: number;
};

/**
 * @param amount - always in smallest currency unit
 * @param existingSplitChatReportID - Either a group DM or a workspace chat
 */
function splitBill({
    participants,
    currentUserLogin,
    currentUserAccountID,
    amount,
    comment,
    currency,
    merchant,
    created,
    category = '',
    tag = '',
    billable = false,
    iouRequestType = CONST.IOU.REQUEST_TYPE.MANUAL,
    existingSplitChatReportID = '',
    splitShares = {},
    splitPayerAccountIDs = [],
    taxCode = '',
    taxAmount = 0,
}: SplitBillActionsParams) {
    const {splitData, splits, onyxData} = createSplitsAndOnyxData(
        participants,
        currentUserLogin,
        currentUserAccountID,
        amount,
        comment,
        currency,
        merchant,
        created,
        category,
        tag,
        splitShares,
        existingSplitChatReportID,
        billable,
        iouRequestType,
        taxCode,
        taxAmount,
    );

    const parameters: SplitBillParams = {
        reportID: splitData.chatReportID,
        amount,
        splits: JSON.stringify(splits),
        currency,
        comment,
        category,
        merchant,
        created,
        tag,
        billable,
        transactionID: splitData.transactionID,
        reportActionID: splitData.reportActionID,
        createdReportActionID: splitData.createdReportActionID,
        policyID: splitData.policyID,
        chatType: splitData.chatType,
        splitPayerAccountIDs,
        taxCode,
        taxAmount,
    };

    API.write(WRITE_COMMANDS.SPLIT_BILL, parameters, onyxData);
    InteractionManager.runAfterInteractions(() => removeDraftTransaction(CONST.IOU.OPTIMISTIC_TRANSACTION_ID));

    Navigation.dismissModal(isSearchTopmostCentralPane() ? undefined : existingSplitChatReportID);
    notifyNewAction(splitData.chatReportID, currentUserAccountID);
}

/**
 * @param amount - always in the smallest currency unit
 */
function splitBillAndOpenReport({
    participants,
    currentUserLogin,
    currentUserAccountID,
    amount,
    comment,
    currency,
    merchant,
    created,
    category = '',
    tag = '',
    billable = false,
    iouRequestType = CONST.IOU.REQUEST_TYPE.MANUAL,
    splitShares = {},
    splitPayerAccountIDs = [],
    taxCode = '',
    taxAmount = 0,
}: SplitBillActionsParams) {
    const {splitData, splits, onyxData} = createSplitsAndOnyxData(
        participants,
        currentUserLogin,
        currentUserAccountID,
        amount,
        comment,
        currency,
        merchant,
        created,
        category,
        tag,
        splitShares,
        '',
        billable,
        iouRequestType,
        taxCode,
        taxAmount,
    );

    const parameters: SplitBillParams = {
        reportID: splitData.chatReportID,
        amount,
        splits: JSON.stringify(splits),
        currency,
        merchant,
        created,
        comment,
        category,
        tag,
        billable,
        transactionID: splitData.transactionID,
        reportActionID: splitData.reportActionID,
        createdReportActionID: splitData.createdReportActionID,
        policyID: splitData.policyID,
        chatType: splitData.chatType,
        splitPayerAccountIDs,
        taxCode,
        taxAmount,
    };

    API.write(WRITE_COMMANDS.SPLIT_BILL_AND_OPEN_REPORT, parameters, onyxData);
    InteractionManager.runAfterInteractions(() => removeDraftTransaction(CONST.IOU.OPTIMISTIC_TRANSACTION_ID));

    Navigation.dismissModal(isSearchTopmostCentralPane() ? undefined : splitData.chatReportID);
    notifyNewAction(splitData.chatReportID, currentUserAccountID);
}

type StartSplitBilActionParams = {
    participants: Participant[];
    currentUserLogin: string;
    currentUserAccountID: number;
    comment: string;
    receipt: Receipt;
    existingSplitChatReportID?: string;
    billable?: boolean;
    category: string | undefined;
    tag: string | undefined;
    currency: string;
    taxCode: string;
    taxAmount: number;
};

/** Used exclusively for starting a split expense request that contains a receipt, the split request will be completed once the receipt is scanned
 *  or user enters details manually.
 *
 * @param existingSplitChatReportID - Either a group DM or a workspace chat
 */
function startSplitBill({
    participants,
    currentUserLogin,
    currentUserAccountID,
    comment,
    receipt,
    existingSplitChatReportID = '',
    billable = false,
    category = '',
    tag = '',
    currency,
    taxCode = '',
    taxAmount = 0,
}: StartSplitBilActionParams) {
    const currentUserEmailForIOUSplit = addSMSDomainIfPhoneNumber(currentUserLogin);
    const participantAccountIDs = participants.map((participant) => Number(participant.accountID));
    const {splitChatReport, existingSplitChatReport} = getOrCreateOptimisticSplitChatReport(existingSplitChatReportID, participants, participantAccountIDs, currentUserAccountID);
    const isOwnPolicyExpenseChat = !!splitChatReport.isOwnPolicyExpenseChat;

    const {name: filename, source, state = CONST.IOU.RECEIPT_STATE.SCANREADY} = receipt;
    const receiptObject: Receipt = {state, source};

    // ReportID is -2 (aka "deleted") on the group transaction
    const splitTransaction = buildOptimisticTransaction({
        transactionParams: {
            amount: 0,
            currency,
            reportID: CONST.REPORT.SPLIT_REPORTID,
            comment,
            merchant: CONST.TRANSACTION.PARTIAL_TRANSACTION_MERCHANT,
            receipt: receiptObject,
            category,
            tag,
            taxCode,
            taxAmount,
            billable,
            filename,
        },
    });

    // Note: The created action must be optimistically generated before the IOU action so there's no chance that the created action appears after the IOU action in the chat
    const splitChatCreatedReportAction = buildOptimisticCreatedReportAction(currentUserEmailForIOUSplit);
    const splitIOUReportAction = buildOptimisticIOUReportAction(
        CONST.IOU.REPORT_ACTION_TYPE.SPLIT,
        0,
        CONST.CURRENCY.USD,
        comment,
        participants,
        splitTransaction.transactionID,
        undefined,
        '',
        false,
        false,
        isOwnPolicyExpenseChat,
    );

    splitChatReport.lastReadTime = DateUtils.getDBTime();
    splitChatReport.lastMessageText = getReportActionText(splitIOUReportAction);
    splitChatReport.lastMessageHtml = getReportActionHtml(splitIOUReportAction);

    // If we have an existing splitChatReport (group chat or workspace) use it's pending fields, otherwise indicate that we are adding a chat
    if (!existingSplitChatReport) {
        splitChatReport.pendingFields = {
            createChat: CONST.RED_BRICK_ROAD_PENDING_ACTION.ADD,
        };
    }

    const optimisticData: OnyxUpdate[] = [
        {
            // Use set for new reports because it doesn't exist yet, is faster,
            // and we need the data to be available when we navigate to the chat page
            onyxMethod: existingSplitChatReport ? Onyx.METHOD.MERGE : Onyx.METHOD.SET,
            key: `${ONYXKEYS.COLLECTION.REPORT}${splitChatReport.reportID}`,
            value: splitChatReport,
        },
        {
            onyxMethod: Onyx.METHOD.SET,
            key: ONYXKEYS.NVP_QUICK_ACTION_GLOBAL_CREATE,
            value: {
                action: CONST.QUICK_ACTIONS.SPLIT_SCAN,
                chatReportID: splitChatReport.reportID,
                isFirstQuickAction: isEmptyObject(quickAction),
            },
        },
        existingSplitChatReport
            ? {
                  onyxMethod: Onyx.METHOD.MERGE,
                  key: `${ONYXKEYS.COLLECTION.REPORT_ACTIONS}${splitChatReport.reportID}`,
                  value: {
                      [splitIOUReportAction.reportActionID]: splitIOUReportAction as OnyxTypes.ReportAction,
                  },
              }
            : {
                  onyxMethod: Onyx.METHOD.SET,
                  key: `${ONYXKEYS.COLLECTION.REPORT_ACTIONS}${splitChatReport.reportID}`,
                  value: {
                      [splitChatCreatedReportAction.reportActionID]: splitChatCreatedReportAction,
                      [splitIOUReportAction.reportActionID]: splitIOUReportAction as OnyxTypes.ReportAction,
                  },
              },
        {
            onyxMethod: Onyx.METHOD.SET,
            key: `${ONYXKEYS.COLLECTION.TRANSACTION}${splitTransaction.transactionID}`,
            value: splitTransaction,
        },
    ];

    const successData: OnyxUpdate[] = [
        {
            onyxMethod: Onyx.METHOD.MERGE,
            key: `${ONYXKEYS.COLLECTION.REPORT_ACTIONS}${splitChatReport.reportID}`,
            value: {
                ...(existingSplitChatReport ? {} : {[splitChatCreatedReportAction.reportActionID]: {pendingAction: null}}),
                [splitIOUReportAction.reportActionID]: {pendingAction: null},
            },
        },
        {
            onyxMethod: Onyx.METHOD.MERGE,
            key: `${ONYXKEYS.COLLECTION.TRANSACTION}${splitTransaction.transactionID}`,
            value: {pendingAction: null},
        },
    ];

    const redundantParticipants: Record<number, null> = {};
    if (!existingSplitChatReport) {
        successData.push({
            onyxMethod: Onyx.METHOD.MERGE,
            key: `${ONYXKEYS.COLLECTION.REPORT}${splitChatReport.reportID}`,
            value: {pendingFields: {createChat: null}, participants: redundantParticipants},
        });
    }

    const failureData: OnyxUpdate[] = [
        {
            onyxMethod: Onyx.METHOD.MERGE,
            key: `${ONYXKEYS.COLLECTION.TRANSACTION}${splitTransaction.transactionID}`,
            value: {
                errors: getMicroSecondOnyxErrorWithTranslationKey('iou.error.genericCreateFailureMessage'),
            },
        },
        {
            onyxMethod: Onyx.METHOD.SET,
            key: ONYXKEYS.NVP_QUICK_ACTION_GLOBAL_CREATE,
            value: quickAction ?? null,
        },
    ];

    if (existingSplitChatReport) {
        failureData.push({
            onyxMethod: Onyx.METHOD.MERGE,
            key: `${ONYXKEYS.COLLECTION.REPORT_ACTIONS}${splitChatReport.reportID}`,
            value: {
                [splitIOUReportAction.reportActionID]: {
                    errors: getReceiptError(receipt, filename),
                },
            },
        });
    } else {
        failureData.push(
            {
                onyxMethod: Onyx.METHOD.MERGE,
                key: `${ONYXKEYS.COLLECTION.REPORT}${splitChatReport.reportID}`,
                value: {
                    errorFields: {
                        createChat: getMicroSecondOnyxErrorWithTranslationKey('report.genericCreateReportFailureMessage'),
                    },
                },
            },
            {
                onyxMethod: Onyx.METHOD.MERGE,
                key: `${ONYXKEYS.COLLECTION.REPORT_ACTIONS}${splitChatReport.reportID}`,
                value: {
                    [splitChatCreatedReportAction.reportActionID]: {
                        errors: getMicroSecondOnyxErrorWithTranslationKey('report.genericCreateReportFailureMessage'),
                    },
                    [splitIOUReportAction.reportActionID]: {
                        errors: getReceiptError(receipt, filename),
                    },
                },
            },
        );
    }

    const splits: Split[] = [{email: currentUserEmailForIOUSplit, accountID: currentUserAccountID}];

    participants.forEach((participant) => {
        // Disabling this line since participant.login can be an empty string
        // eslint-disable-next-line @typescript-eslint/prefer-nullish-coalescing
        const email = participant.isOwnPolicyExpenseChat ? '' : addSMSDomainIfPhoneNumber(participant.login || participant.text || '').toLowerCase();
        const accountID = participant.isOwnPolicyExpenseChat ? 0 : Number(participant.accountID);
        if (email === currentUserEmailForIOUSplit) {
            return;
        }

        // When splitting with a workspace chat, we only need to supply the policyID and the workspace reportID as it's needed so we can update the report preview
        if (participant.isOwnPolicyExpenseChat) {
            splits.push({
                policyID: participant.policyID,
                chatReportID: splitChatReport.reportID,
            });
            return;
        }

        const participantPersonalDetails = allPersonalDetails[participant?.accountID ?? -1];
        if (!participantPersonalDetails) {
            optimisticData.push({
                onyxMethod: Onyx.METHOD.MERGE,
                key: ONYXKEYS.PERSONAL_DETAILS_LIST,
                value: {
                    [accountID]: {
                        accountID,
                        // Disabling this line since participant.displayName can be an empty string
                        // eslint-disable-next-line @typescript-eslint/prefer-nullish-coalescing
                        displayName: formatPhoneNumber(participant.displayName || email),
                        // Disabling this line since participant.login can be an empty string
                        // eslint-disable-next-line @typescript-eslint/prefer-nullish-coalescing
                        login: participant.login || participant.text,
                        isOptimisticPersonalDetail: true,
                    },
                },
            });
            // BE will send different participants. We clear the optimistic ones to avoid duplicated entries
            redundantParticipants[accountID] = null;
        }

        splits.push({
            email,
            accountID,
        });
    });

    participants.forEach((participant) => {
        const isPolicyExpenseChat = isPolicyExpenseChatReportUtils(participant);
        if (!isPolicyExpenseChat) {
            return;
        }

        const optimisticPolicyRecentlyUsedCategories = buildOptimisticPolicyRecentlyUsedCategories(participant.policyID, category);
        const optimisticPolicyRecentlyUsedTags = buildOptimisticPolicyRecentlyUsedTags(participant.policyID, tag);
        const optimisticRecentlyUsedCurrencies = buildOptimisticRecentlyUsedCurrencies(currency);

        if (optimisticPolicyRecentlyUsedCategories.length > 0) {
            optimisticData.push({
                onyxMethod: Onyx.METHOD.SET,
                key: `${ONYXKEYS.COLLECTION.POLICY_RECENTLY_USED_CATEGORIES}${participant.policyID}`,
                value: optimisticPolicyRecentlyUsedCategories,
            });
        }

        if (optimisticRecentlyUsedCurrencies.length > 0) {
            optimisticData.push({
                onyxMethod: Onyx.METHOD.SET,
                key: ONYXKEYS.RECENTLY_USED_CURRENCIES,
                value: optimisticRecentlyUsedCurrencies,
            });
        }

        if (!isEmptyObject(optimisticPolicyRecentlyUsedTags)) {
            optimisticData.push({
                onyxMethod: Onyx.METHOD.MERGE,
                key: `${ONYXKEYS.COLLECTION.POLICY_RECENTLY_USED_TAGS}${participant.policyID}`,
                value: optimisticPolicyRecentlyUsedTags,
            });
        }
    });

    // Save the new splits array into the transaction's comment in case the user calls CompleteSplitBill while offline
    optimisticData.push({
        onyxMethod: Onyx.METHOD.MERGE,
        key: `${ONYXKEYS.COLLECTION.TRANSACTION}${splitTransaction.transactionID}`,
        value: {
            comment: {
                splits,
            },
        },
    });

    const parameters: StartSplitBillParams = {
        chatReportID: splitChatReport.reportID,
        reportActionID: splitIOUReportAction.reportActionID,
        transactionID: splitTransaction.transactionID,
        splits: JSON.stringify(splits),
        receipt,
        comment,
        category,
        tag,
        currency,
        isFromGroupDM: !existingSplitChatReport,
        billable,
        ...(existingSplitChatReport ? {} : {createdReportActionID: splitChatCreatedReportAction.reportActionID}),
        chatType: splitChatReport?.chatType,
        taxCode,
        taxAmount,
    };

    API.write(WRITE_COMMANDS.START_SPLIT_BILL, parameters, {optimisticData, successData, failureData});

    Navigation.dismissModalWithReport(splitChatReport);
    notifyNewAction(splitChatReport.reportID ?? '-1', currentUserAccountID);
}

/** Used for editing a split expense while it's still scanning or when SmartScan fails, it completes a split expense started by startSplitBill above.
 *
 * @param chatReportID - The group chat or workspace reportID
 * @param reportAction - The split action that lives in the chatReport above
 * @param updatedTransaction - The updated **draft** split transaction
 * @param sessionAccountID - accountID of the current user
 * @param sessionEmail - email of the current user
 */
function completeSplitBill(chatReportID: string, reportAction: OnyxTypes.ReportAction, updatedTransaction: OnyxEntry<OnyxTypes.Transaction>, sessionAccountID: number, sessionEmail: string) {
    const currentUserEmailForIOUSplit = addSMSDomainIfPhoneNumber(sessionEmail);
    const transactionID = updatedTransaction?.transactionID ?? '-1';
    const unmodifiedTransaction = allTransactions[`${ONYXKEYS.COLLECTION.TRANSACTION}${transactionID}`];

    // Save optimistic updated transaction and action
    const optimisticData: OnyxUpdate[] = [
        {
            onyxMethod: Onyx.METHOD.MERGE,
            key: `${ONYXKEYS.COLLECTION.TRANSACTION}${transactionID}`,
            value: {
                ...updatedTransaction,
                receipt: {
                    state: CONST.IOU.RECEIPT_STATE.OPEN,
                },
            },
        },
        {
            onyxMethod: Onyx.METHOD.MERGE,
            key: `${ONYXKEYS.COLLECTION.REPORT_ACTIONS}${chatReportID}`,
            value: {
                [reportAction.reportActionID]: {
                    lastModified: DateUtils.getDBTime(),
                    originalMessage: {
                        whisperedTo: [],
                    },
                },
            },
        },
    ];

    const successData: OnyxUpdate[] = [
        {
            onyxMethod: Onyx.METHOD.MERGE,
            key: `${ONYXKEYS.COLLECTION.TRANSACTION}${transactionID}`,
            value: {pendingAction: null},
        },
        {
            onyxMethod: Onyx.METHOD.MERGE,
            key: `${ONYXKEYS.COLLECTION.SPLIT_TRANSACTION_DRAFT}${transactionID}`,
            value: {pendingAction: null},
        },
    ];

    const failureData: OnyxUpdate[] = [
        {
            onyxMethod: Onyx.METHOD.MERGE,
            key: `${ONYXKEYS.COLLECTION.TRANSACTION}${transactionID}`,
            value: {
                ...unmodifiedTransaction,
                errors: getMicroSecondOnyxErrorWithTranslationKey('iou.error.genericCreateFailureMessage'),
            },
        },
        {
            onyxMethod: Onyx.METHOD.MERGE,
            key: `${ONYXKEYS.COLLECTION.REPORT_ACTIONS}${chatReportID}`,
            value: {
                [reportAction.reportActionID]: {
                    ...reportAction,
                    errors: getMicroSecondOnyxErrorWithTranslationKey('iou.error.genericCreateFailureMessage'),
                },
            },
        },
    ];

    const splitParticipants: Split[] = updatedTransaction?.comment?.splits ?? [];
    const amount = updatedTransaction?.modifiedAmount;
    const currency = updatedTransaction?.modifiedCurrency;

    // Exclude the current user when calculating the split amount, `calculateAmount` takes it into account
    const splitAmount = calculateIOUAmount(splitParticipants.length - 1, amount ?? 0, currency ?? '', false);
    const splitTaxAmount = calculateIOUAmount(splitParticipants.length - 1, updatedTransaction?.taxAmount ?? 0, currency ?? '', false);

    const splits: Split[] = [{email: currentUserEmailForIOUSplit}];
    splitParticipants.forEach((participant) => {
        // Skip creating the transaction for the current user
        if (participant.email === currentUserEmailForIOUSplit) {
            return;
        }
        const isPolicyExpenseChat = !!participant.policyID;

        if (!isPolicyExpenseChat) {
            // In case this is still the optimistic accountID saved in the splits array, return early as we cannot know
            // if there is an existing chat between the split creator and this participant
            // Instead, we will rely on Auth generating the report IDs and the user won't see any optimistic chats or reports created
            const participantPersonalDetails: OnyxTypes.PersonalDetails | null = allPersonalDetails[participant?.accountID ?? -1];
            if (!participantPersonalDetails || participantPersonalDetails.isOptimisticPersonalDetail) {
                splits.push({
                    email: participant.email,
                });
                return;
            }
        }

        let oneOnOneChatReport: OnyxEntry<OnyxTypes.Report>;
        let isNewOneOnOneChatReport = false;
        if (isPolicyExpenseChat) {
            // The workspace chat reportID is saved in the splits array when starting a split expense with a workspace
            oneOnOneChatReport = allReports?.[`${ONYXKEYS.COLLECTION.REPORT}${participant.chatReportID}`];
        } else {
            const existingChatReport = getChatByParticipants(participant.accountID ? [participant.accountID, sessionAccountID] : []);
            isNewOneOnOneChatReport = !existingChatReport;
            oneOnOneChatReport = existingChatReport ?? buildOptimisticChatReport(participant.accountID ? [participant.accountID, sessionAccountID] : []);
        }

        let oneOnOneIOUReport: OneOnOneIOUReport = oneOnOneChatReport?.iouReportID ? allReports?.[`${ONYXKEYS.COLLECTION.REPORT}${oneOnOneChatReport.iouReportID}`] : null;
        const shouldCreateNewOneOnOneIOUReport = shouldCreateNewMoneyRequestReportReportUtils(oneOnOneIOUReport, oneOnOneChatReport);

        if (!oneOnOneIOUReport || shouldCreateNewOneOnOneIOUReport) {
            oneOnOneIOUReport = isPolicyExpenseChat
                ? buildOptimisticExpenseReport(oneOnOneChatReport?.reportID ?? '-1', participant.policyID ?? '-1', sessionAccountID, splitAmount, currency ?? '')
                : buildOptimisticIOUReport(sessionAccountID, participant.accountID ?? -1, splitAmount, oneOnOneChatReport?.reportID ?? '-1', currency ?? '');
        } else if (isPolicyExpenseChat) {
            if (typeof oneOnOneIOUReport?.total === 'number') {
                // Because of the Expense reports are stored as negative values, we subtract the total from the amount
                oneOnOneIOUReport.total -= splitAmount;
            }
        } else {
            oneOnOneIOUReport = updateIOUOwnerAndTotal(oneOnOneIOUReport, sessionAccountID, splitAmount, currency ?? '');
        }

        const oneOnOneTransaction = buildOptimisticTransaction({
            originalTransactionID: transactionID,
            transactionParams: {
                amount: isPolicyExpenseChat ? -splitAmount : splitAmount,
                currency: currency ?? '',
                reportID: oneOnOneIOUReport?.reportID ?? '-1',
                comment: updatedTransaction?.comment?.comment,
                created: updatedTransaction?.modifiedCreated,
                merchant: updatedTransaction?.modifiedMerchant,
                receipt: {...updatedTransaction?.receipt, state: CONST.IOU.RECEIPT_STATE.OPEN},
                category: updatedTransaction?.category,
                tag: updatedTransaction?.tag,
                taxCode: updatedTransaction?.taxCode,
                taxAmount: isPolicyExpenseChat ? -splitTaxAmount : splitAmount,
                billable: updatedTransaction?.billable,
                source: CONST.IOU.TYPE.SPLIT,
                filename: updatedTransaction?.filename,
            },
        });

        const [oneOnOneCreatedActionForChat, oneOnOneCreatedActionForIOU, oneOnOneIOUAction, optimisticTransactionThread, optimisticCreatedActionForTransactionThread] =
            buildOptimisticMoneyRequestEntities(
                oneOnOneIOUReport,
                CONST.IOU.REPORT_ACTION_TYPE.CREATE,
                splitAmount,
                currency ?? '',
                updatedTransaction?.comment?.comment ?? '',
                currentUserEmailForIOUSplit,
                [participant],
                oneOnOneTransaction.transactionID,
                undefined,
            );

        let oneOnOneReportPreviewAction = getReportPreviewAction(oneOnOneChatReport?.reportID ?? '-1', oneOnOneIOUReport?.reportID ?? '-1');
        if (oneOnOneReportPreviewAction) {
            oneOnOneReportPreviewAction = updateReportPreview(oneOnOneIOUReport, oneOnOneReportPreviewAction);
        } else {
            oneOnOneReportPreviewAction = buildOptimisticReportPreview(oneOnOneChatReport, oneOnOneIOUReport, '', oneOnOneTransaction);
        }

        const [oneOnOneOptimisticData, oneOnOneSuccessData, oneOnOneFailureData] = buildOnyxDataForMoneyRequest({
            isNewChatReport: isNewOneOnOneChatReport,
            isOneOnOneSplit: true,
            shouldCreateNewMoneyRequestReport: shouldCreateNewOneOnOneIOUReport,
            optimisticParams: {
                chat: {
                    report: oneOnOneChatReport,
                    createdAction: oneOnOneCreatedActionForChat,
                    reportPreviewAction: oneOnOneReportPreviewAction,
                },
                iou: {
                    report: oneOnOneIOUReport,
                    createdAction: oneOnOneCreatedActionForIOU,
                    action: oneOnOneIOUAction,
                },
                transactionParams: {
                    transaction: oneOnOneTransaction,
                    transactionThreadReport: optimisticTransactionThread,
                    transactionThreadCreatedReportAction: optimisticCreatedActionForTransactionThread,
                },
                policyRecentlyUsed: {},
            },
        });

        splits.push({
            email: participant.email,
            accountID: participant.accountID,
            policyID: participant.policyID,
            iouReportID: oneOnOneIOUReport?.reportID,
            chatReportID: oneOnOneChatReport?.reportID,
            transactionID: oneOnOneTransaction.transactionID,
            reportActionID: oneOnOneIOUAction.reportActionID,
            createdChatReportActionID: oneOnOneCreatedActionForChat.reportActionID,
            createdIOUReportActionID: oneOnOneCreatedActionForIOU.reportActionID,
            reportPreviewReportActionID: oneOnOneReportPreviewAction.reportActionID,
            transactionThreadReportID: optimisticTransactionThread.reportID,
            createdReportActionIDForThread: optimisticCreatedActionForTransactionThread?.reportActionID,
        });

        optimisticData.push(...oneOnOneOptimisticData);
        successData.push(...oneOnOneSuccessData);
        failureData.push(...oneOnOneFailureData);
    });

    const {
        amount: transactionAmount,
        currency: transactionCurrency,
        created: transactionCreated,
        merchant: transactionMerchant,
        comment: transactionComment,
        category: transactionCategory,
        tag: transactionTag,
        taxCode: transactionTaxCode,
        taxAmount: transactionTaxAmount,
        billable: transactionBillable,
    } = getTransactionDetails(updatedTransaction) ?? {};

    const parameters: CompleteSplitBillParams = {
        transactionID,
        amount: transactionAmount,
        currency: transactionCurrency,
        created: transactionCreated,
        merchant: transactionMerchant,
        comment: transactionComment,
        category: transactionCategory,
        tag: transactionTag,
        splits: JSON.stringify(splits),
        taxCode: transactionTaxCode,
        taxAmount: transactionTaxAmount,
        billable: transactionBillable,
    };

    API.write(WRITE_COMMANDS.COMPLETE_SPLIT_BILL, parameters, {optimisticData, successData, failureData});
    InteractionManager.runAfterInteractions(() => removeDraftTransaction(CONST.IOU.OPTIMISTIC_TRANSACTION_ID));
    Navigation.dismissModal(isSearchTopmostCentralPane() ? undefined : chatReportID);
    notifyNewAction(chatReportID, sessionAccountID);
}

function setDraftSplitTransaction(transactionID: string, transactionChanges: TransactionChanges = {}, policy?: OnyxEntry<OnyxTypes.Policy>) {
    let draftSplitTransaction = allDraftSplitTransactions[`${ONYXKEYS.COLLECTION.SPLIT_TRANSACTION_DRAFT}${transactionID}`];

    if (!draftSplitTransaction) {
        draftSplitTransaction = allTransactions[`${ONYXKEYS.COLLECTION.TRANSACTION}${transactionID}`];
    }

    const updatedTransaction = draftSplitTransaction
        ? getUpdatedTransaction({
              transaction: draftSplitTransaction,
              transactionChanges,
              isFromExpenseReport: false,
              shouldUpdateReceiptState: false,
              policy,
          })
        : null;

    Onyx.merge(`${ONYXKEYS.COLLECTION.SPLIT_TRANSACTION_DRAFT}${transactionID}`, updatedTransaction);
}

/** Requests money based on a distance (e.g. mileage from a map) */
function createDistanceRequest(distanceRequestInformation: CreateDistanceRequestInformation) {
    const {
        report,
        participants,
        currentUserLogin = '',
        currentUserAccountID = -1,
        iouType = CONST.IOU.TYPE.SUBMIT,
        existingTransaction,
        transactionParams,
        policyParams = {},
    } = distanceRequestInformation;
    const {policy, policyCategories, policyTagList} = policyParams;
    const {amount, comment, currency, created, category, tag, taxAmount, taxCode, merchant, billable, validWaypoints, customUnitRateID = '', splitShares = {}} = transactionParams;

    // If the report is an iou or expense report, we should get the linked chat report to be passed to the getMoneyRequestInformation function
    const isMoneyRequestReport = isMoneyRequestReportReportUtils(report);
    const currentChatReport = isMoneyRequestReport ? getReportOrDraftReport(report?.chatReportID) : report;
    const moneyRequestReportID = isMoneyRequestReport ? report?.reportID : '';

    const optimisticReceipt: Receipt = {
        source: ReceiptGeneric as ReceiptSource,
        state: CONST.IOU.RECEIPT_STATE.OPEN,
    };

    let parameters: CreateDistanceRequestParams;
    let onyxData: OnyxData;
    const sanitizedWaypoints = sanitizeRecentWaypoints(validWaypoints);
    if (iouType === CONST.IOU.TYPE.SPLIT) {
        const {
            splitData,
            splits,
            onyxData: splitOnyxData,
        } = createSplitsAndOnyxData(
            participants,
            currentUserLogin ?? '',
            currentUserAccountID,
            amount,
            comment,
            currency,
            merchant,
            created,
            category ?? '',
            tag ?? '',
            splitShares,
            report?.reportID ?? '',
            billable,
            CONST.IOU.REQUEST_TYPE.DISTANCE,
            taxCode,
            taxAmount,
        );
        onyxData = splitOnyxData;

        // Splits don't use the IOU report param. The split transaction isn't linked to a report shown in the UI, it's linked to a special default reportID of -2.
        // Therefore, any params related to the IOU report are irrelevant and omitted below.
        parameters = {
            transactionID: splitData.transactionID,
            chatReportID: splitData.chatReportID,
            createdChatReportActionID: splitData.createdReportActionID ?? '',
            reportActionID: splitData.reportActionID,
            waypoints: JSON.stringify(sanitizedWaypoints),
            customUnitRateID,
            comment,
            created,
            category,
            tag,
            taxCode,
            taxAmount,
            billable,
            splits: JSON.stringify(splits),
            chatType: splitData.chatType,
        };
    } else {
        const participant = participants.at(0) ?? {};
        const {
            iouReport,
            chatReport,
            transaction,
            iouAction,
            createdChatReportActionID,
            createdIOUReportActionID,
            reportPreviewAction,
            transactionThreadReportID,
            createdReportActionIDForThread,
            payerEmail,
            onyxData: moneyRequestOnyxData,
        } = getMoneyRequestInformation({
            parentChatReport: currentChatReport,
            existingTransaction,
            moneyRequestReportID,
            participantParams: {
                participant,
                payeeAccountID: userAccountID,
                payeeEmail: currentUserEmail,
            },
            policyParams: {
                policy,
                policyCategories,
                policyTagList,
            },
            transactionParams: {
                amount,
                currency,
                comment,
                created,
                merchant,
                receipt: optimisticReceipt,
                category,
                tag,
                taxCode,
                taxAmount,
                billable,
            },
        });

        onyxData = moneyRequestOnyxData;

        parameters = {
            comment,
            iouReportID: iouReport.reportID,
            chatReportID: chatReport.reportID,
            transactionID: transaction.transactionID,
            reportActionID: iouAction.reportActionID,
            createdChatReportActionID,
            createdIOUReportActionID,
            reportPreviewReportActionID: reportPreviewAction.reportActionID,
            waypoints: JSON.stringify(sanitizedWaypoints),
            created,
            category,
            tag,
            taxCode,
            taxAmount,
            billable,
            transactionThreadReportID,
            createdReportActionIDForThread,
            payerEmail,
            customUnitRateID,
        };
    }

    const recentServerValidatedWaypoints = getRecentWaypoints().filter((item) => !item.pendingAction);
    onyxData?.failureData?.push({
        onyxMethod: Onyx.METHOD.SET,
        key: `${ONYXKEYS.NVP_RECENT_WAYPOINTS}`,
        value: recentServerValidatedWaypoints,
    });

    API.write(WRITE_COMMANDS.CREATE_DISTANCE_REQUEST, parameters, onyxData);
    InteractionManager.runAfterInteractions(() => removeDraftTransaction(CONST.IOU.OPTIMISTIC_TRANSACTION_ID));
    const activeReportID = isMoneyRequestReport ? report?.reportID ?? '-1' : parameters.chatReportID;
    Navigation.dismissModal(isSearchTopmostCentralPane() ? undefined : activeReportID);
    notifyNewAction(activeReportID, userAccountID);
}

type UpdateMoneyRequestAmountAndCurrencyParams = {
    transactionID: string;
    transactionThreadReportID: string;
    currency: string;
    amount: number;
    taxAmount: number;
    policy?: OnyxEntry<OnyxTypes.Policy>;
    policyTagList?: OnyxEntry<OnyxTypes.PolicyTagLists>;
    policyCategories?: OnyxEntry<OnyxTypes.PolicyCategories>;
    taxCode: string;
};

/** Updates the amount and currency fields of an expense */
function updateMoneyRequestAmountAndCurrency({
    transactionID,
    transactionThreadReportID,
    currency,
    amount,
    taxAmount,
    policy,
    policyTagList,
    policyCategories,
    taxCode,
}: UpdateMoneyRequestAmountAndCurrencyParams) {
    const transactionChanges = {
        amount,
        currency,
        taxCode,
        taxAmount,
    };
    const transactionThreadReport = allReports?.[`${ONYXKEYS.COLLECTION.REPORT}${transactionThreadReportID}`] ?? null;
    const parentReport = allReports?.[`${ONYXKEYS.COLLECTION.REPORT}${transactionThreadReport?.parentReportID}`] ?? null;
    let data: UpdateMoneyRequestData;
    if (isTrackExpenseReport(transactionThreadReport) && isSelfDM(parentReport)) {
        data = getUpdateTrackExpenseParams(transactionID, transactionThreadReportID, transactionChanges, policy);
    } else {
        data = getUpdateMoneyRequestParams(transactionID, transactionThreadReportID, transactionChanges, policy, policyTagList ?? null, policyCategories ?? null);
    }
    const {params, onyxData} = data;
    API.write(WRITE_COMMANDS.UPDATE_MONEY_REQUEST_AMOUNT_AND_CURRENCY, params, onyxData);
}

/**
 *
 * @param transactionID  - The transactionID of IOU
 * @param reportAction - The reportAction of the transaction in the IOU report
 * @return the url to navigate back once the money request is deleted
 */
function prepareToCleanUpMoneyRequest(transactionID: string, reportAction: OnyxTypes.ReportAction) {
    // STEP 1: Get all collections we're updating
    const iouReportID = isMoneyRequestAction(reportAction) ? getOriginalMessage(reportAction)?.IOUReportID : '-1';
    const iouReport = allReports?.[`${ONYXKEYS.COLLECTION.REPORT}${iouReportID}`] ?? null;
    const chatReport = allReports?.[`${ONYXKEYS.COLLECTION.REPORT}${iouReport?.chatReportID}`];
    // eslint-disable-next-line @typescript-eslint/no-non-null-assertion
    const reportPreviewAction = getReportPreviewAction(iouReport?.chatReportID ?? '-1', iouReport?.reportID ?? '-1')!;
    const transaction = allTransactions[`${ONYXKEYS.COLLECTION.TRANSACTION}${transactionID}`];
    const isTransactionOnHold = isOnHold(transaction);
    const transactionViolations = allTransactionViolations[`${ONYXKEYS.COLLECTION.TRANSACTION_VIOLATIONS}${transactionID}`];
    const transactionThreadID = reportAction.childReportID;
    let transactionThread = null;
    if (transactionThreadID) {
        transactionThread = allReports?.[`${ONYXKEYS.COLLECTION.REPORT}${transactionThreadID}`] ?? null;
    }

    // STEP 2: Decide if we need to:
    // 1. Delete the transactionThread - delete if there are no visible comments in the thread
    // 2. Update the moneyRequestPreview to show [Deleted expense] - update if the transactionThread exists AND it isn't being deleted
    const shouldDeleteTransactionThread = transactionThreadID ? (reportAction?.childVisibleActionCount ?? 0) === 0 : false;
    const shouldShowDeletedRequestMessage = !!transactionThreadID && !shouldDeleteTransactionThread;

    // STEP 3: Update the IOU reportAction and decide if the iouReport should be deleted. We delete the iouReport if there are no visible comments left in the report.
    const updatedReportAction = {
        [reportAction.reportActionID]: {
            pendingAction: shouldShowDeletedRequestMessage ? CONST.RED_BRICK_ROAD_PENDING_ACTION.UPDATE : CONST.RED_BRICK_ROAD_PENDING_ACTION.DELETE,
            previousMessage: reportAction.message,
            message: [
                {
                    type: 'COMMENT',
                    html: '',
                    text: '',
                    isEdited: true,
                    isDeletedParentAction: shouldShowDeletedRequestMessage,
                },
            ],
            originalMessage: {
                IOUTransactionID: null,
            },
            errors: null,
        },
    } as Record<string, NullishDeep<OnyxTypes.ReportAction>>;

    let canUserPerformWriteAction = true;
    if (chatReport) {
        canUserPerformWriteAction = !!canUserPerformWriteActionReportUtils(chatReport);
    }
    const lastVisibleAction = getLastVisibleAction(iouReport?.reportID ?? '-1', canUserPerformWriteAction, updatedReportAction);
    const iouReportLastMessageText = getLastVisibleMessage(iouReport?.reportID ?? '-1', canUserPerformWriteAction, updatedReportAction).lastMessageText;
    const shouldDeleteIOUReport = iouReportLastMessageText.length === 0 && !isDeletedParentAction(lastVisibleAction) && (!transactionThreadID || shouldDeleteTransactionThread);

    // STEP 4: Update the iouReport and reportPreview with new totals and messages if it wasn't deleted
    let updatedIOUReport: OnyxInputValue<OnyxTypes.Report>;
    const currency = getCurrency(transaction);
    const updatedReportPreviewAction: OnyxTypes.ReportAction<typeof CONST.REPORT.ACTIONS.TYPE.REPORT_PREVIEW> = {...reportPreviewAction};
    updatedReportPreviewAction.pendingAction = shouldDeleteIOUReport ? CONST.RED_BRICK_ROAD_PENDING_ACTION.DELETE : CONST.RED_BRICK_ROAD_PENDING_ACTION.UPDATE;
    if (iouReport && isExpenseReport(iouReport)) {
        updatedIOUReport = {...iouReport};

        if (typeof updatedIOUReport.total === 'number' && currency === iouReport?.currency) {
            // Because of the Expense reports are stored as negative values, we add the total from the amount
            const amountDiff = getAmount(transaction, true);
            updatedIOUReport.total += amountDiff;

            if (!transaction?.reimbursable && typeof updatedIOUReport.nonReimbursableTotal === 'number') {
                updatedIOUReport.nonReimbursableTotal += amountDiff;
            }

            if (!isTransactionOnHold) {
                if (typeof updatedIOUReport.unheldTotal === 'number') {
                    updatedIOUReport.unheldTotal += amountDiff;
                }

                if (!transaction?.reimbursable && typeof updatedIOUReport.unheldNonReimbursableTotal === 'number') {
                    updatedIOUReport.unheldNonReimbursableTotal += amountDiff;
                }
            }
        }
    } else {
        updatedIOUReport = updateIOUOwnerAndTotal(iouReport, reportAction.actorAccountID ?? -1, getAmount(transaction, false), currency, true, false, isTransactionOnHold);
    }

    if (updatedIOUReport) {
        updatedIOUReport.lastMessageText = iouReportLastMessageText;
        updatedIOUReport.lastVisibleActionCreated = lastVisibleAction?.created;
    }

    const hasNonReimbursableTransactions = hasNonReimbursableTransactionsReportUtils(iouReport?.reportID);
    const messageText = Localize.translateLocal(hasNonReimbursableTransactions ? 'iou.payerSpentAmount' : 'iou.payerOwesAmount', {
        payer: getPersonalDetailsForAccountID(updatedIOUReport?.managerID ?? -1).login ?? '',
        amount: convertToDisplayString(updatedIOUReport?.total, updatedIOUReport?.currency),
    });

    if (getReportActionMessage(updatedReportPreviewAction)) {
        if (Array.isArray(updatedReportPreviewAction?.message)) {
            const message = updatedReportPreviewAction.message.at(0);
            if (message) {
                message.text = messageText;
                message.deleted = shouldDeleteIOUReport ? DateUtils.getDBTime() : '';
            }
        } else if (!Array.isArray(updatedReportPreviewAction.message) && updatedReportPreviewAction.message) {
            updatedReportPreviewAction.message.text = messageText;
            updatedReportPreviewAction.message.deleted = shouldDeleteIOUReport ? DateUtils.getDBTime() : '';
        }
    }

    if (updatedReportPreviewAction && reportPreviewAction?.childMoneyRequestCount && reportPreviewAction?.childMoneyRequestCount > 0) {
        updatedReportPreviewAction.childMoneyRequestCount = reportPreviewAction.childMoneyRequestCount - 1;
    }

    return {
        shouldDeleteTransactionThread,
        shouldDeleteIOUReport,
        updatedReportAction,
        updatedIOUReport,
        updatedReportPreviewAction,
        transactionThreadID,
        transactionThread,
        chatReport,
        transaction,
        transactionViolations,
        reportPreviewAction,
        iouReport,
    };
}

/**
 * Calculate the URL to navigate to after a money request deletion
 * @param transactionID - The ID of the money request being deleted
 * @param reportAction - The report action associated with the money request
 * @param isSingleTransactionView - whether we are in the transaction thread report
 * @returns The URL to navigate to
 */
function getNavigationUrlOnMoneyRequestDelete(transactionID: string | undefined, reportAction: OnyxTypes.ReportAction, isSingleTransactionView = false): Route | undefined {
    if (!transactionID) {
        return undefined;
    }

    const {shouldDeleteTransactionThread, shouldDeleteIOUReport, iouReport} = prepareToCleanUpMoneyRequest(transactionID, reportAction);

    // Determine which report to navigate back to
    if (iouReport && isSingleTransactionView && shouldDeleteTransactionThread && !shouldDeleteIOUReport) {
        return ROUTES.REPORT_WITH_ID.getRoute(iouReport.reportID);
    }

    if (iouReport?.chatReportID && shouldDeleteIOUReport) {
        return ROUTES.REPORT_WITH_ID.getRoute(iouReport.chatReportID);
    }

    return undefined;
}

/**
 * Calculate the URL to navigate to after a track expense deletion
 * @param chatReportID - The ID of the chat report containing the track expense
 * @param transactionID - The ID of the track expense being deleted
 * @param reportAction - The report action associated with the track expense
 * @param isSingleTransactionView - Whether we're in single transaction view
 * @returns The URL to navigate to
 */
function getNavigationUrlAfterTrackExpenseDelete(
    chatReportID: string | undefined,
    transactionID: string | undefined,
    reportAction: OnyxTypes.ReportAction,
    isSingleTransactionView = false,
): Route | undefined {
    if (!chatReportID || !transactionID) {
        return undefined;
    }

    const chatReport = allReports?.[`${ONYXKEYS.COLLECTION.REPORT}${chatReportID}`] ?? null;

    // If not a self DM, handle it as a regular money request
    if (!isSelfDM(chatReport)) {
        return getNavigationUrlOnMoneyRequestDelete(transactionID, reportAction, isSingleTransactionView);
    }

    const transactionThreadID = reportAction.childReportID;
    const shouldDeleteTransactionThread = transactionThreadID ? (reportAction?.childVisibleActionCount ?? 0) === 0 : false;

    // Only navigate if in single transaction view and the thread will be deleted
    if (isSingleTransactionView && shouldDeleteTransactionThread && chatReport?.reportID) {
        // Pop the deleted report screen before navigating. This prevents navigating to the Concierge chat due to the missing report.
        return ROUTES.REPORT_WITH_ID.getRoute(chatReport.reportID);
    }

    return undefined;
}

/**
 *
 * @param transactionID  - The transactionID of IOU
 * @param reportAction - The reportAction of the transaction in the IOU report
 * @param isSingleTransactionView - whether we are in the transaction thread report
 * @return the url to navigate back once the money request is deleted
 */
function cleanUpMoneyRequest(transactionID: string, reportAction: OnyxTypes.ReportAction, isSingleTransactionView = false) {
    const {
        shouldDeleteTransactionThread,
        shouldDeleteIOUReport,
        updatedReportAction,
        updatedIOUReport,
        updatedReportPreviewAction,
        transactionThreadID,
        chatReport,
        iouReport,
        reportPreviewAction,
    } = prepareToCleanUpMoneyRequest(transactionID, reportAction);

    const urlToNavigateBack = getNavigationUrlOnMoneyRequestDelete(transactionID, reportAction, isSingleTransactionView);
    // build Onyx data

    // Onyx operations to delete the transaction, update the IOU report action and chat report action
    const reportActionsOnyxUpdates: OnyxUpdate[] = [];
    const onyxUpdates: OnyxUpdate[] = [
        {
            onyxMethod: Onyx.METHOD.SET,
            key: `${ONYXKEYS.COLLECTION.TRANSACTION}${transactionID}`,
            value: null,
        },
    ];
    reportActionsOnyxUpdates.push({
        onyxMethod: Onyx.METHOD.MERGE,
        key: `${ONYXKEYS.COLLECTION.REPORT_ACTIONS}${iouReport?.reportID}`,
        value: {
            [reportAction.reportActionID]: shouldDeleteIOUReport
                ? null
                : {
                      pendingAction: null,
                  },
        },
    });

    if (reportPreviewAction?.reportActionID) {
        reportActionsOnyxUpdates.push({
            onyxMethod: Onyx.METHOD.MERGE,
            key: `${ONYXKEYS.COLLECTION.REPORT_ACTIONS}${chatReport?.reportID}`,
            value: {
                [reportPreviewAction.reportActionID]: {
                    ...updatedReportPreviewAction,
                    pendingAction: null,
                    errors: null,
                },
            },
        });
    }

    // added the operation to delete associated transaction violations
    onyxUpdates.push({
        onyxMethod: Onyx.METHOD.SET,
        key: `${ONYXKEYS.COLLECTION.TRANSACTION_VIOLATIONS}${transactionID}`,
        value: null,
    });

    // added the operation to delete transaction thread
    if (shouldDeleteTransactionThread) {
        onyxUpdates.push(
            {
                onyxMethod: Onyx.METHOD.SET,
                key: `${ONYXKEYS.COLLECTION.REPORT}${transactionThreadID}`,
                value: null,
            },
            {
                onyxMethod: Onyx.METHOD.SET,
                key: `${ONYXKEYS.COLLECTION.REPORT_ACTIONS}${transactionThreadID}`,
                value: null,
            },
        );
    }

    // added operations to update IOU report and chat report
    reportActionsOnyxUpdates.push({
        onyxMethod: Onyx.METHOD.MERGE,
        key: `${ONYXKEYS.COLLECTION.REPORT_ACTIONS}${iouReport?.reportID}`,
        value: updatedReportAction,
    });
    onyxUpdates.push(
        {
            onyxMethod: Onyx.METHOD.MERGE,
            key: `${ONYXKEYS.COLLECTION.REPORT}${iouReport?.reportID}`,
            value: updatedIOUReport,
        },
        {
            onyxMethod: Onyx.METHOD.MERGE,
            key: `${ONYXKEYS.COLLECTION.REPORT}${chatReport?.reportID}`,
            value: getOutstandingChildRequest(updatedIOUReport),
        },
    );

    if (!shouldDeleteIOUReport && updatedReportPreviewAction.childMoneyRequestCount === 0) {
        onyxUpdates.push({
            onyxMethod: Onyx.METHOD.MERGE,
            key: `${ONYXKEYS.COLLECTION.REPORT}${chatReport?.reportID}`,
            value: {
                hasOutstandingChildRequest: false,
            },
        });
    }

    if (shouldDeleteIOUReport) {
        let canUserPerformWriteAction = true;
        if (chatReport) {
            canUserPerformWriteAction = !!canUserPerformWriteActionReportUtils(chatReport);
        }
        onyxUpdates.push(
            {
                onyxMethod: Onyx.METHOD.MERGE,
                key: `${ONYXKEYS.COLLECTION.REPORT}${chatReport?.reportID}`,
                value: {
                    hasOutstandingChildRequest: false,
                    iouReportID: null,
                    lastMessageText: getLastVisibleMessage(iouReport?.chatReportID ?? '-1', canUserPerformWriteAction, {
                        [reportPreviewAction?.reportActionID ?? '-1']: null,
                    })?.lastMessageText,
                    lastVisibleActionCreated: getLastVisibleAction(iouReport?.chatReportID ?? '-1', canUserPerformWriteAction, {
                        [reportPreviewAction?.reportActionID ?? '-1']: null,
                    })?.created,
                },
            },
            {
                onyxMethod: Onyx.METHOD.SET,
                key: `${ONYXKEYS.COLLECTION.REPORT}${iouReport?.reportID}`,
                value: null,
            },
        );
    }

    // First, update the reportActions to ensure related actions are not displayed.
    Onyx.update(reportActionsOnyxUpdates).then(() => {
        Navigation.goBack(urlToNavigateBack);
        InteractionManager.runAfterInteractions(() => {
            // After navigation, update the remaining data.
            Onyx.update(onyxUpdates);
        });
    });
}

/**
 *
 * @param transactionID  - The transactionID of IOU
 * @param reportAction - The reportAction of the transaction in the IOU report
 * @param isSingleTransactionView - whether we are in the transaction thread report
 * @return the url to navigate back once the money request is deleted
 */
function deleteMoneyRequest(transactionID: string | undefined, reportAction: OnyxTypes.ReportAction, isSingleTransactionView = false) {
    if (!transactionID) {
        return;
    }

    // STEP 1: Calculate and prepare the data
    const {
        shouldDeleteTransactionThread,
        shouldDeleteIOUReport,
        updatedReportAction,
        updatedIOUReport,
        updatedReportPreviewAction,
        transactionThreadID,
        transactionThread,
        chatReport,
        transaction,
        transactionViolations,
        iouReport,
        reportPreviewAction,
    } = prepareToCleanUpMoneyRequest(transactionID, reportAction);

    const urlToNavigateBack = getNavigationUrlOnMoneyRequestDelete(transactionID, reportAction, isSingleTransactionView);

    // STEP 2: Build Onyx data
    // The logic mostly resembles the cleanUpMoneyRequest function
    const optimisticData: OnyxUpdate[] = [
        {
            onyxMethod: Onyx.METHOD.SET,
            key: `${ONYXKEYS.COLLECTION.TRANSACTION}${transactionID}`,
            value: null,
        },
    ];

    optimisticData.push({
        onyxMethod: Onyx.METHOD.SET,
        key: `${ONYXKEYS.COLLECTION.TRANSACTION_VIOLATIONS}${transactionID}`,
        value: null,
    });

    if (shouldDeleteTransactionThread) {
        optimisticData.push(
            // Use merge instead of set to avoid deleting the report too quickly, which could cause a brief "not found" page to appear.
            // The remaining parts of the report object will be removed after the API call is successful.
            {
                onyxMethod: Onyx.METHOD.MERGE,
                key: `${ONYXKEYS.COLLECTION.REPORT}${transactionThreadID}`,
                value: {
                    reportID: null,
                    stateNum: CONST.REPORT.STATE_NUM.APPROVED,
                    statusNum: CONST.REPORT.STATUS_NUM.CLOSED,
                    participants: {
                        [userAccountID]: {
                            notificationPreference: CONST.REPORT.NOTIFICATION_PREFERENCE.HIDDEN,
                        },
                    },
                },
            },
            {
                onyxMethod: Onyx.METHOD.SET,
                key: `${ONYXKEYS.COLLECTION.REPORT_ACTIONS}${transactionThreadID}`,
                value: null,
            },
        );
    }

    optimisticData.push(
        {
            onyxMethod: Onyx.METHOD.MERGE,
            key: `${ONYXKEYS.COLLECTION.REPORT_ACTIONS}${iouReport?.reportID}`,
            value: updatedReportAction,
        },
        {
            onyxMethod: Onyx.METHOD.MERGE,
            key: `${ONYXKEYS.COLLECTION.REPORT}${iouReport?.reportID}`,
            value: updatedIOUReport,
        },
        {
            onyxMethod: Onyx.METHOD.MERGE,
            key: `${ONYXKEYS.COLLECTION.REPORT_ACTIONS}${chatReport?.reportID}`,
            value: {
                [reportPreviewAction?.reportActionID ?? '-1']: updatedReportPreviewAction,
            },
        },
        {
            onyxMethod: Onyx.METHOD.MERGE,
            key: `${ONYXKEYS.COLLECTION.REPORT}${chatReport?.reportID}`,
            value: getOutstandingChildRequest(updatedIOUReport),
        },
    );

    if (!shouldDeleteIOUReport && updatedReportPreviewAction?.childMoneyRequestCount === 0) {
        optimisticData.push({
            onyxMethod: Onyx.METHOD.MERGE,
            key: `${ONYXKEYS.COLLECTION.REPORT}${chatReport?.reportID}`,
            value: {
                hasOutstandingChildRequest: false,
            },
        });
    }

    if (shouldDeleteIOUReport) {
        let canUserPerformWriteAction = true;
        if (chatReport) {
            canUserPerformWriteAction = !!canUserPerformWriteActionReportUtils(chatReport);
        }
        optimisticData.push({
            onyxMethod: Onyx.METHOD.MERGE,
            key: `${ONYXKEYS.COLLECTION.REPORT}${chatReport?.reportID}`,
            value: {
                hasOutstandingChildRequest: false,
                iouReportID: null,
                lastMessageText: getLastVisibleMessage(iouReport?.chatReportID ?? '-1', canUserPerformWriteAction, {[reportPreviewAction?.reportActionID ?? '-1']: null})?.lastMessageText,
                lastVisibleActionCreated: getLastVisibleAction(iouReport?.chatReportID ?? '-1', canUserPerformWriteAction, {
                    [reportPreviewAction?.reportActionID ?? '-1']: null,
                })?.created,
            },
        });
        optimisticData.push({
            onyxMethod: Onyx.METHOD.MERGE,
            key: `${ONYXKEYS.COLLECTION.REPORT}${iouReport?.reportID}`,
            value: {
                pendingFields: {
                    preview: CONST.RED_BRICK_ROAD_PENDING_ACTION.DELETE,
                },
            },
        });
    }

    const successData: OnyxUpdate[] = [
        {
            onyxMethod: Onyx.METHOD.MERGE,
            key: `${ONYXKEYS.COLLECTION.REPORT_ACTIONS}${iouReport?.reportID}`,
            value: {
                [reportAction.reportActionID]: shouldDeleteIOUReport
                    ? null
                    : {
                          pendingAction: null,
                      },
            },
        },
        {
            onyxMethod: Onyx.METHOD.MERGE,
            key: `${ONYXKEYS.COLLECTION.REPORT_ACTIONS}${chatReport?.reportID}`,
            value: {
                [reportPreviewAction?.reportActionID ?? '-1']: {
                    pendingAction: null,
                    errors: null,
                },
            },
        },
    ];

    // Ensure that any remaining data is removed upon successful completion, even if the server sends a report removal response.
    // This is done to prevent the removal update from lingering in the applyHTTPSOnyxUpdates function.
    if (shouldDeleteTransactionThread && transactionThread) {
        successData.push({
            onyxMethod: Onyx.METHOD.MERGE,
            key: `${ONYXKEYS.COLLECTION.REPORT}${transactionThreadID}`,
            value: null,
        });
    }

    if (shouldDeleteIOUReport) {
        successData.push({
            onyxMethod: Onyx.METHOD.SET,
            key: `${ONYXKEYS.COLLECTION.REPORT}${iouReport?.reportID}`,
            value: null,
        });
    }

    const failureData: OnyxUpdate[] = [
        {
            onyxMethod: Onyx.METHOD.SET,
            key: `${ONYXKEYS.COLLECTION.TRANSACTION}${transactionID}`,
            value: transaction ?? null,
        },
    ];

    failureData.push({
        onyxMethod: Onyx.METHOD.SET,
        key: `${ONYXKEYS.COLLECTION.TRANSACTION_VIOLATIONS}${transactionID}`,
        value: transactionViolations ?? null,
    });

    if (shouldDeleteTransactionThread) {
        failureData.push({
            onyxMethod: Onyx.METHOD.SET,
            key: `${ONYXKEYS.COLLECTION.REPORT}${transactionThreadID}`,
            value: transactionThread,
        });
    }

    const errorKey = DateUtils.getMicroseconds();

    failureData.push(
        {
            onyxMethod: Onyx.METHOD.MERGE,
            key: `${ONYXKEYS.COLLECTION.REPORT_ACTIONS}${iouReport?.reportID}`,
            value: {
                [reportAction.reportActionID]: {
                    ...reportAction,
                    pendingAction: null,
                    errors: {
                        [errorKey]: Localize.translateLocal('iou.error.genericDeleteFailureMessage'),
                    },
                },
            },
        },
        shouldDeleteIOUReport
            ? {
                  onyxMethod: Onyx.METHOD.SET,
                  key: `${ONYXKEYS.COLLECTION.REPORT}${iouReport?.reportID}`,
                  value: iouReport,
              }
            : {
                  onyxMethod: Onyx.METHOD.MERGE,
                  key: `${ONYXKEYS.COLLECTION.REPORT}${iouReport?.reportID}`,
                  value: iouReport,
              },
        {
            onyxMethod: Onyx.METHOD.MERGE,
            key: `${ONYXKEYS.COLLECTION.REPORT_ACTIONS}${chatReport?.reportID}`,
            value: {
                [reportPreviewAction?.reportActionID ?? '-1']: {
                    ...reportPreviewAction,
                    pendingAction: null,
                    errors: {
                        [errorKey]: Localize.translateLocal('iou.error.genericDeleteFailureMessage'),
                    },
                },
            },
        },
    );

    if (chatReport && shouldDeleteIOUReport) {
        failureData.push({
            onyxMethod: Onyx.METHOD.MERGE,
            key: `${ONYXKEYS.COLLECTION.REPORT}${chatReport.reportID}`,
            value: chatReport,
        });
    }

    if (!shouldDeleteIOUReport && updatedReportPreviewAction?.childMoneyRequestCount === 0) {
        failureData.push({
            onyxMethod: Onyx.METHOD.MERGE,
            key: `${ONYXKEYS.COLLECTION.REPORT}${chatReport?.reportID}`,
            value: {
                hasOutstandingChildRequest: true,
            },
        });
    }

    const parameters: DeleteMoneyRequestParams = {
        transactionID,
        reportActionID: reportAction.reportActionID,
    };

    // STEP 3: Make the API request
    API.write(WRITE_COMMANDS.DELETE_MONEY_REQUEST, parameters, {optimisticData, successData, failureData});
    clearPdfByOnyxKey(transactionID);

    return urlToNavigateBack;
}

function deleteTrackExpense(chatReportID: string | undefined, transactionID: string | undefined, reportAction: OnyxTypes.ReportAction, isSingleTransactionView = false) {
    if (!chatReportID || !transactionID) {
        return;
    }

    const urlToNavigateBack = getNavigationUrlAfterTrackExpenseDelete(chatReportID, transactionID, reportAction, isSingleTransactionView);

    // STEP 1: Get all collections we're updating
    const chatReport = allReports?.[`${ONYXKEYS.COLLECTION.REPORT}${chatReportID}`] ?? null;
    if (!isSelfDM(chatReport)) {
        deleteMoneyRequest(transactionID, reportAction, isSingleTransactionView);
        return urlToNavigateBack;
    }

    const whisperAction = getTrackExpenseActionableWhisper(transactionID, chatReportID);
    const actionableWhisperReportActionID = whisperAction?.reportActionID;
    const {parameters, optimisticData, successData, failureData} = getDeleteTrackExpenseInformation(
        chatReportID,
        transactionID,
        reportAction,
        undefined,
        undefined,
        actionableWhisperReportActionID,
        CONST.REPORT.ACTIONABLE_TRACK_EXPENSE_WHISPER_RESOLUTION.NOTHING,
    );

    // STEP 6: Make the API request
    API.write(WRITE_COMMANDS.DELETE_MONEY_REQUEST, parameters, {optimisticData, successData, failureData});
    clearPdfByOnyxKey(transactionID);

    // STEP 7: Navigate the user depending on which page they are on and which resources were deleted
    return urlToNavigateBack;
}

/**
 * @param managerID - Account ID of the person sending the money
 * @param recipient - The user receiving the money
 */
function getSendMoneyParams(
    report: OnyxEntry<OnyxTypes.Report>,
    amount: number,
    currency: string,
    comment: string,
    paymentMethodType: PaymentMethodType,
    managerID: number,
    recipient: Participant,
): SendMoneyParamsData {
    const recipientEmail = addSMSDomainIfPhoneNumber(recipient.login ?? '');
    const recipientAccountID = Number(recipient.accountID);
    const newIOUReportDetails = JSON.stringify({
        amount,
        currency,
        requestorEmail: recipientEmail,
        requestorAccountID: recipientAccountID,
        comment,
        idempotencyKey: Str.guid(),
    });

    let chatReport = !isEmptyObject(report) && report?.reportID ? report : getChatByParticipants([recipientAccountID, managerID]);
    let isNewChat = false;
    if (!chatReport) {
        chatReport = buildOptimisticChatReport([recipientAccountID, managerID]);
        isNewChat = true;
    }
    const optimisticIOUReport = buildOptimisticIOUReport(recipientAccountID, managerID, amount, chatReport.reportID, currency, true);

    const optimisticTransaction = buildOptimisticTransaction({
        transactionParams: {
            amount,
            currency,
            reportID: optimisticIOUReport.reportID,
            comment,
        },
    });
    const optimisticTransactionData: OnyxUpdate = {
        onyxMethod: Onyx.METHOD.SET,
        key: `${ONYXKEYS.COLLECTION.TRANSACTION}${optimisticTransaction.transactionID}`,
        value: optimisticTransaction,
    };

    const [optimisticCreatedActionForChat, optimisticCreatedActionForIOUReport, optimisticIOUReportAction, optimisticTransactionThread, optimisticCreatedActionForTransactionThread] =
        buildOptimisticMoneyRequestEntities(
            optimisticIOUReport,
            CONST.IOU.REPORT_ACTION_TYPE.PAY,
            amount,
            currency,
            comment,
            recipientEmail,
            [recipient],
            optimisticTransaction.transactionID,
            paymentMethodType,
            false,
            true,
        );

    const reportPreviewAction = buildOptimisticReportPreview(chatReport, optimisticIOUReport);

    // Change the method to set for new reports because it doesn't exist yet, is faster,
    // and we need the data to be available when we navigate to the chat page
    const optimisticChatReportData: OnyxUpdate = isNewChat
        ? {
              onyxMethod: Onyx.METHOD.SET,
              key: `${ONYXKEYS.COLLECTION.REPORT}${chatReport.reportID}`,
              value: {
                  ...chatReport,
                  // Set and clear pending fields on the chat report
                  pendingFields: {createChat: CONST.RED_BRICK_ROAD_PENDING_ACTION.ADD},
                  lastReadTime: DateUtils.getDBTime(),
                  lastVisibleActionCreated: reportPreviewAction.created,
              },
          }
        : {
              onyxMethod: Onyx.METHOD.MERGE,
              key: `${ONYXKEYS.COLLECTION.REPORT}${chatReport.reportID}`,
              value: {
                  ...chatReport,
                  lastReadTime: DateUtils.getDBTime(),
                  lastVisibleActionCreated: reportPreviewAction.created,
              },
          };
    const optimisticQuickActionData: OnyxUpdate = {
        onyxMethod: Onyx.METHOD.SET,
        key: ONYXKEYS.NVP_QUICK_ACTION_GLOBAL_CREATE,
        value: {
            action: CONST.QUICK_ACTIONS.SEND_MONEY,
            chatReportID: chatReport.reportID,
            isFirstQuickAction: isEmptyObject(quickAction),
        },
    };
    const optimisticIOUReportData: OnyxUpdate = {
        onyxMethod: Onyx.METHOD.SET,
        key: `${ONYXKEYS.COLLECTION.REPORT}${optimisticIOUReport.reportID}`,
        value: {
            ...optimisticIOUReport,
            lastMessageText: getReportActionText(optimisticIOUReportAction),
            lastMessageHtml: getReportActionHtml(optimisticIOUReportAction),
        },
    };
    const optimisticTransactionThreadData: OnyxUpdate = {
        onyxMethod: Onyx.METHOD.SET,
        key: `${ONYXKEYS.COLLECTION.REPORT}${optimisticTransactionThread.reportID}`,
        value: optimisticTransactionThread,
    };
    const optimisticIOUReportActionsData: OnyxUpdate = {
        onyxMethod: Onyx.METHOD.MERGE,
        key: `${ONYXKEYS.COLLECTION.REPORT_ACTIONS}${optimisticIOUReport.reportID}`,
        value: {
            [optimisticCreatedActionForIOUReport.reportActionID]: optimisticCreatedActionForIOUReport,
            [optimisticIOUReportAction.reportActionID]: {
                ...(optimisticIOUReportAction as OnyxTypes.ReportAction),
                pendingAction: CONST.RED_BRICK_ROAD_PENDING_ACTION.ADD,
            },
        },
    };
    const optimisticChatReportActionsData: OnyxUpdate = {
        onyxMethod: Onyx.METHOD.MERGE,
        key: `${ONYXKEYS.COLLECTION.REPORT_ACTIONS}${chatReport.reportID}`,
        value: {
            [reportPreviewAction.reportActionID]: reportPreviewAction,
        },
    };
    const optimisticTransactionThreadReportActionsData: OnyxUpdate = {
        onyxMethod: Onyx.METHOD.MERGE,
        key: `${ONYXKEYS.COLLECTION.REPORT_ACTIONS}${optimisticTransactionThread.reportID}`,
        value: {
            [optimisticCreatedActionForTransactionThread?.reportActionID ?? '-1']: optimisticCreatedActionForTransactionThread,
        },
    };

    const successData: OnyxUpdate[] = [];

    // Add optimistic personal details for recipient
    let optimisticPersonalDetailListData: OnyxUpdate | null = null;
    const optimisticPersonalDetailListAction = isNewChat
        ? {
              [recipientAccountID]: {
                  accountID: recipientAccountID,
                  // Disabling this line since participant.displayName can be an empty string
                  // eslint-disable-next-line @typescript-eslint/prefer-nullish-coalescing
                  displayName: recipient.displayName || recipient.login,
                  login: recipient.login,
              },
          }
        : {};

    const redundantParticipants: Record<number, null> = {};
    if (!isEmptyObject(optimisticPersonalDetailListAction)) {
        const successPersonalDetailListAction: Record<number, null> = {};

        // BE will send different participants. We clear the optimistic ones to avoid duplicated entries
        Object.keys(optimisticPersonalDetailListAction).forEach((accountIDKey) => {
            const accountID = Number(accountIDKey);
            successPersonalDetailListAction[accountID] = null;
            redundantParticipants[accountID] = null;
        });

        optimisticPersonalDetailListData = {
            onyxMethod: Onyx.METHOD.MERGE,
            key: ONYXKEYS.PERSONAL_DETAILS_LIST,
            value: optimisticPersonalDetailListAction,
        };
        successData.push({
            onyxMethod: Onyx.METHOD.MERGE,
            key: ONYXKEYS.PERSONAL_DETAILS_LIST,
            value: successPersonalDetailListAction,
        });
    }

    successData.push(
        {
            onyxMethod: Onyx.METHOD.MERGE,
            key: `${ONYXKEYS.COLLECTION.REPORT}${optimisticIOUReport.reportID}`,
            value: {
                participants: redundantParticipants,
            },
        },
        {
            onyxMethod: Onyx.METHOD.MERGE,
            key: `${ONYXKEYS.COLLECTION.REPORT}${optimisticTransactionThread.reportID}`,
            value: {
                participants: redundantParticipants,
            },
        },
        {
            onyxMethod: Onyx.METHOD.MERGE,
            key: `${ONYXKEYS.COLLECTION.REPORT_METADATA}${optimisticTransactionThread.reportID}`,
            value: {
                isOptimisticReport: false,
            },
        },
        {
            onyxMethod: Onyx.METHOD.MERGE,
            key: `${ONYXKEYS.COLLECTION.REPORT_ACTIONS}${optimisticIOUReport.reportID}`,
            value: {
                [optimisticIOUReportAction.reportActionID]: {
                    pendingAction: null,
                },
            },
        },
        {
            onyxMethod: Onyx.METHOD.MERGE,
            key: `${ONYXKEYS.COLLECTION.TRANSACTION}${optimisticTransaction.transactionID}`,
            value: {pendingAction: null},
        },
        {
            onyxMethod: Onyx.METHOD.MERGE,
            key: `${ONYXKEYS.COLLECTION.REPORT_METADATA}${chatReport.reportID}`,
            value: {
                isOptimisticReport: false,
            },
        },
        {
            onyxMethod: Onyx.METHOD.MERGE,
            key: `${ONYXKEYS.COLLECTION.REPORT_ACTIONS}${chatReport.reportID}`,
            value: {
                [reportPreviewAction.reportActionID]: {
                    pendingAction: null,
                },
            },
        },
        {
            onyxMethod: Onyx.METHOD.MERGE,
            key: `${ONYXKEYS.COLLECTION.REPORT_ACTIONS}${optimisticTransactionThread.reportID}`,
            value: {
                [optimisticCreatedActionForTransactionThread?.reportActionID ?? '-1']: {
                    pendingAction: null,
                },
            },
        },
    );

    const failureData: OnyxUpdate[] = [
        {
            onyxMethod: Onyx.METHOD.MERGE,
            key: `${ONYXKEYS.COLLECTION.TRANSACTION}${optimisticTransaction.transactionID}`,
            value: {
                errors: getMicroSecondOnyxErrorWithTranslationKey('iou.error.other'),
            },
        },
        {
            onyxMethod: Onyx.METHOD.MERGE,
            key: `${ONYXKEYS.COLLECTION.REPORT}${optimisticTransactionThread.reportID}`,
            value: {
                errorFields: {
                    createChat: getMicroSecondOnyxErrorWithTranslationKey('report.genericCreateReportFailureMessage'),
                },
            },
        },
        {
            onyxMethod: Onyx.METHOD.MERGE,
            key: `${ONYXKEYS.COLLECTION.REPORT_ACTIONS}${optimisticTransactionThread.reportID}`,
            value: {
                [optimisticCreatedActionForTransactionThread?.reportActionID ?? '-1']: {
                    errors: getMicroSecondOnyxErrorWithTranslationKey('iou.error.genericCreateFailureMessage'),
                },
            },
        },
        {
            onyxMethod: Onyx.METHOD.SET,
            key: ONYXKEYS.NVP_QUICK_ACTION_GLOBAL_CREATE,
            value: quickAction ?? null,
        },
    ];

    // Now, let's add the data we need just when we are creating a new chat report
    if (isNewChat) {
        successData.push({
            onyxMethod: Onyx.METHOD.MERGE,
            key: `${ONYXKEYS.COLLECTION.REPORT}${chatReport.reportID}`,
            value: {pendingFields: null, participants: redundantParticipants},
        });
        failureData.push(
            {
                onyxMethod: Onyx.METHOD.MERGE,
                key: `${ONYXKEYS.COLLECTION.REPORT}${chatReport.reportID}`,
                value: {
                    errorFields: {
                        createChat: getMicroSecondOnyxErrorWithTranslationKey('report.genericCreateReportFailureMessage'),
                    },
                },
            },
            {
                onyxMethod: Onyx.METHOD.MERGE,
                key: `${ONYXKEYS.COLLECTION.REPORT_ACTIONS}${optimisticIOUReport.reportID}`,
                value: {
                    [optimisticIOUReportAction.reportActionID]: {
                        errors: getMicroSecondOnyxErrorWithTranslationKey('iou.error.genericCreateFailureMessage'),
                    },
                },
            },
        );

        const optimisticChatReportActionsValue = optimisticChatReportActionsData.value as Record<string, OnyxTypes.ReportAction>;

        if (optimisticChatReportActionsValue) {
            // Add an optimistic created action to the optimistic chat reportActions data
            optimisticChatReportActionsValue[optimisticCreatedActionForChat.reportActionID] = optimisticCreatedActionForChat;
        }
    } else {
        failureData.push({
            onyxMethod: Onyx.METHOD.MERGE,
            key: `${ONYXKEYS.COLLECTION.REPORT_ACTIONS}${optimisticIOUReport.reportID}`,
            value: {
                [optimisticIOUReportAction.reportActionID]: {
                    errors: getMicroSecondOnyxErrorWithTranslationKey('iou.error.other'),
                },
            },
        });
    }

    const optimisticData: OnyxUpdate[] = [
        optimisticChatReportData,
        optimisticQuickActionData,
        optimisticIOUReportData,
        optimisticChatReportActionsData,
        optimisticIOUReportActionsData,
        optimisticTransactionData,
        optimisticTransactionThreadData,
        optimisticTransactionThreadReportActionsData,
    ];

    if (!isEmptyObject(optimisticPersonalDetailListData)) {
        optimisticData.push(optimisticPersonalDetailListData);
    }

    return {
        params: {
            iouReportID: optimisticIOUReport.reportID,
            chatReportID: chatReport.reportID,
            reportActionID: optimisticIOUReportAction.reportActionID,
            paymentMethodType,
            transactionID: optimisticTransaction.transactionID,
            newIOUReportDetails,
            createdReportActionID: isNewChat ? optimisticCreatedActionForChat.reportActionID : '-1',
            reportPreviewReportActionID: reportPreviewAction.reportActionID,
            createdIOUReportActionID: optimisticCreatedActionForIOUReport.reportActionID,
            transactionThreadReportID: optimisticTransactionThread.reportID,
            createdReportActionIDForThread: optimisticCreatedActionForTransactionThread?.reportActionID ?? '-1',
        },
        optimisticData,
        successData,
        failureData,
    };
}

type OptimisticHoldReportExpenseActionID = {
    optimisticReportActionID: string;
    oldReportActionID: string;
};

function getHoldReportActionsAndTransactions(reportID: string) {
    const iouReportActions = getAllReportActions(reportID);
    const holdReportActions: Array<OnyxTypes.ReportAction<typeof CONST.REPORT.ACTIONS.TYPE.IOU>> = [];
    const holdTransactions: OnyxTypes.Transaction[] = [];

    Object.values(iouReportActions).forEach((action) => {
        const transactionID = isMoneyRequestAction(action) ? getOriginalMessage(action)?.IOUTransactionID ?? null : null;
        const transaction = getTransaction(transactionID ?? '-1');

        if (transaction?.comment?.hold) {
            holdReportActions.push(action as OnyxTypes.ReportAction<typeof CONST.REPORT.ACTIONS.TYPE.IOU>);
            holdTransactions.push(transaction);
        }
    });

    return {holdReportActions, holdTransactions};
}

function getReportFromHoldRequestsOnyxData(
    chatReport: OnyxTypes.Report,
    iouReport: OnyxEntry<OnyxTypes.Report>,
    recipient: Participant,
): {
    optimisticHoldReportID: string;
    optimisticHoldActionID: string;
    optimisticHoldReportExpenseActionIDs: OptimisticHoldReportExpenseActionID[];
    optimisticData: OnyxUpdate[];
    successData: OnyxUpdate[];
    failureData: OnyxUpdate[];
} {
    const {holdReportActions, holdTransactions} = getHoldReportActionsAndTransactions(iouReport?.reportID ?? '');
    const firstHoldTransaction = holdTransactions.at(0);
    const newParentReportActionID = rand64();

    const coefficient = isExpenseReport(iouReport) ? -1 : 1;
    const isPolicyExpenseChat = isPolicyExpenseChatReportUtils(chatReport);
    const holdAmount = ((iouReport?.total ?? 0) - (iouReport?.unheldTotal ?? 0)) * coefficient;
    const holdNonReimbursableAmount = ((iouReport?.nonReimbursableTotal ?? 0) - (iouReport?.unheldNonReimbursableTotal ?? 0)) * coefficient;
    const optimisticExpenseReport = isPolicyExpenseChat
        ? buildOptimisticExpenseReport(
              chatReport.reportID,
              chatReport.policyID ?? iouReport?.policyID ?? '',
              recipient.accountID ?? 1,
              holdAmount,
              iouReport?.currency ?? '',
              holdNonReimbursableAmount,
              newParentReportActionID,
          )
        : buildOptimisticIOUReport(iouReport?.ownerAccountID ?? -1, iouReport?.managerID ?? -1, holdAmount, chatReport.reportID, iouReport?.currency ?? '', false, newParentReportActionID);

    const optimisticExpenseReportPreview = buildOptimisticReportPreview(
        chatReport,
        optimisticExpenseReport,
        '',
        firstHoldTransaction,
        optimisticExpenseReport.reportID,
        newParentReportActionID,
    );

    const updateHeldReports: Record<string, Pick<OnyxTypes.Report, 'parentReportActionID' | 'parentReportID' | 'chatReportID'>> = {};
    const addHoldReportActions: OnyxTypes.ReportActions = {};
    const addHoldReportActionsSuccess: OnyxCollection<NullishDeep<ReportAction>> = {};
    const deleteHoldReportActions: Record<string, Pick<OnyxTypes.ReportAction, 'message'>> = {};
    const optimisticHoldReportExpenseActionIDs: OptimisticHoldReportExpenseActionID[] = [];

    holdReportActions.forEach((holdReportAction) => {
        const originalMessage = getOriginalMessage(holdReportAction);

        deleteHoldReportActions[holdReportAction.reportActionID] = {
            message: [
                {
                    deleted: DateUtils.getDBTime(),
                    type: CONST.REPORT.MESSAGE.TYPE.TEXT,
                    text: '',
                },
            ],
        };

        const reportActionID = rand64();
        addHoldReportActions[reportActionID] = {
            ...holdReportAction,
            reportActionID,
            originalMessage: {
                ...originalMessage,
                IOUReportID: optimisticExpenseReport.reportID,
            },
            pendingAction: CONST.RED_BRICK_ROAD_PENDING_ACTION.ADD,
        };
        addHoldReportActionsSuccess[reportActionID] = {
            pendingAction: null,
        };

        const heldReport = getReportOrDraftReport(holdReportAction.childReportID);
        if (heldReport) {
            optimisticHoldReportExpenseActionIDs.push({optimisticReportActionID: reportActionID, oldReportActionID: holdReportAction.reportActionID});

            updateHeldReports[`${ONYXKEYS.COLLECTION.REPORT}${heldReport.reportID}`] = {
                parentReportActionID: reportActionID,
                parentReportID: optimisticExpenseReport.reportID,
                chatReportID: optimisticExpenseReport.reportID,
            };
        }
    });

    const updateHeldTransactions: Record<string, Pick<OnyxTypes.Transaction, 'reportID'>> = {};
    holdTransactions.forEach((transaction) => {
        updateHeldTransactions[`${ONYXKEYS.COLLECTION.TRANSACTION}${transaction.transactionID}`] = {
            reportID: optimisticExpenseReport.reportID,
        };
    });

    const optimisticData: OnyxUpdate[] = [
        {
            onyxMethod: Onyx.METHOD.MERGE,
            key: `${ONYXKEYS.COLLECTION.REPORT}${chatReport.reportID}`,
            value: {
                iouReportID: optimisticExpenseReport.reportID,
                lastVisibleActionCreated: optimisticExpenseReportPreview.created,
            },
        },
        // add new optimistic expense report
        {
            onyxMethod: Onyx.METHOD.MERGE,
            key: `${ONYXKEYS.COLLECTION.REPORT}${optimisticExpenseReport.reportID}`,
            value: {
                ...optimisticExpenseReport,
                unheldTotal: 0,
                unheldNonReimbursableTotal: 0,
            },
        },
        // add preview report action to main chat
        {
            onyxMethod: Onyx.METHOD.MERGE,
            key: `${ONYXKEYS.COLLECTION.REPORT_ACTIONS}${chatReport.reportID}`,
            value: {
                [optimisticExpenseReportPreview.reportActionID]: optimisticExpenseReportPreview,
            },
        },
        // remove hold report actions from old iou report
        {
            onyxMethod: Onyx.METHOD.MERGE,
            key: `${ONYXKEYS.COLLECTION.REPORT_ACTIONS}${iouReport?.reportID ?? ''}`,
            value: deleteHoldReportActions,
        },
        // add hold report actions to new iou report
        {
            onyxMethod: Onyx.METHOD.MERGE,
            key: `${ONYXKEYS.COLLECTION.REPORT_ACTIONS}${optimisticExpenseReport.reportID}`,
            value: addHoldReportActions,
        },
        // update held reports with new parentReportActionID
        {
            onyxMethod: Onyx.METHOD.MERGE_COLLECTION,
            key: `${ONYXKEYS.COLLECTION.REPORT}`,
            value: updateHeldReports,
        },
        // update transactions with new iouReportID
        {
            onyxMethod: Onyx.METHOD.MERGE_COLLECTION,
            key: `${ONYXKEYS.COLLECTION.TRANSACTION}`,
            value: updateHeldTransactions,
        },
    ];

    const bringReportActionsBack: Record<string, OnyxTypes.ReportAction> = {};
    holdReportActions.forEach((reportAction) => {
        bringReportActionsBack[reportAction.reportActionID] = reportAction;
    });

    const bringHeldTransactionsBack: Record<string, OnyxTypes.Transaction> = {};
    holdTransactions.forEach((transaction) => {
        bringHeldTransactionsBack[`${ONYXKEYS.COLLECTION.TRANSACTION}${transaction.transactionID}`] = transaction;
    });

    const successData: OnyxUpdate[] = [
        {
            onyxMethod: Onyx.METHOD.MERGE,
            key: `${ONYXKEYS.COLLECTION.REPORT_ACTIONS}${chatReport.reportID}`,
            value: {
                [optimisticExpenseReportPreview.reportActionID]: {
                    pendingAction: null,
                },
            },
        },
        {
            onyxMethod: Onyx.METHOD.MERGE,
            key: `${ONYXKEYS.COLLECTION.REPORT_ACTIONS}${optimisticExpenseReport.reportID}`,
            value: addHoldReportActionsSuccess,
        },
    ];

    const failureData: OnyxUpdate[] = [
        {
            onyxMethod: Onyx.METHOD.MERGE,
            key: `${ONYXKEYS.COLLECTION.REPORT}${chatReport.reportID}`,
            value: {
                iouReportID: chatReport.iouReportID,
                lastVisibleActionCreated: chatReport.lastVisibleActionCreated,
            },
        },
        // remove added optimistic expense report
        {
            onyxMethod: Onyx.METHOD.MERGE,
            key: `${ONYXKEYS.COLLECTION.REPORT}${optimisticExpenseReport.reportID}`,
            value: null,
        },
        // remove preview report action from the main chat
        {
            onyxMethod: Onyx.METHOD.MERGE,
            key: `${ONYXKEYS.COLLECTION.REPORT_ACTIONS}${chatReport.reportID}`,
            value: {
                [optimisticExpenseReportPreview.reportActionID]: null,
            },
        },
        // add hold report actions back to old iou report
        {
            onyxMethod: Onyx.METHOD.MERGE,
            key: `${ONYXKEYS.COLLECTION.REPORT_ACTIONS}${iouReport?.reportID ?? ''}`,
            value: bringReportActionsBack,
        },
        // remove hold report actions from the new iou report
        {
            onyxMethod: Onyx.METHOD.MERGE,
            key: `${ONYXKEYS.COLLECTION.REPORT_ACTIONS}${optimisticExpenseReport.reportID}`,
            value: null,
        },
        // add hold transactions back to old iou report
        {
            onyxMethod: Onyx.METHOD.MERGE_COLLECTION,
            key: `${ONYXKEYS.COLLECTION.TRANSACTION}`,
            value: bringHeldTransactionsBack,
        },
    ];

    return {
        optimisticData,
        optimisticHoldActionID: optimisticExpenseReportPreview.reportActionID,
        failureData,
        successData,
        optimisticHoldReportID: optimisticExpenseReport.reportID,
        optimisticHoldReportExpenseActionIDs,
    };
}

function getPayMoneyRequestParams(
    initialChatReport: OnyxTypes.Report,
    iouReport: OnyxEntry<OnyxTypes.Report>,
    recipient: Participant,
    paymentMethodType: PaymentMethodType,
    full: boolean,
    payAsBusiness?: boolean,
): PayMoneyRequestData {
    const isInvoiceReport = isInvoiceReportReportUtils(iouReport);
    const activePolicy = getPolicy(activePolicyID);
    let payerPolicyID = activePolicyID;
    let chatReport = initialChatReport;
    let policyParams = {};
    const optimisticData: OnyxUpdate[] = [];
    const successData: OnyxUpdate[] = [];
    const failureData: OnyxUpdate[] = [];
    const shouldCreatePolicy = !activePolicy || !isPolicyAdmin(activePolicy) || !isPaidGroupPolicy(activePolicy);

    if (isIndividualInvoiceRoom(chatReport) && payAsBusiness && shouldCreatePolicy) {
        payerPolicyID = generatePolicyID();
        const {
            optimisticData: policyOptimisticData,
            failureData: policyFailureData,
            successData: policySuccessData,
            params,
        } = buildPolicyData(currentUserEmail, true, undefined, payerPolicyID);
        const {adminsChatReportID, adminsCreatedReportActionID, expenseChatReportID, expenseCreatedReportActionID, customUnitRateID, customUnitID, ownerEmail, policyName} = params;

        policyParams = {
            policyID: payerPolicyID,
            adminsChatReportID,
            adminsCreatedReportActionID,
            expenseChatReportID,
            expenseCreatedReportActionID,
            customUnitRateID,
            customUnitID,
            ownerEmail,
            policyName,
        };

        optimisticData.push(...policyOptimisticData, {onyxMethod: Onyx.METHOD.MERGE, key: ONYXKEYS.NVP_ACTIVE_POLICY_ID, value: payerPolicyID});
        successData.push(...policySuccessData);
        failureData.push(...policyFailureData, {onyxMethod: Onyx.METHOD.MERGE, key: ONYXKEYS.NVP_ACTIVE_POLICY_ID, value: activePolicyID ?? null});
    }

    if (isIndividualInvoiceRoom(chatReport) && payAsBusiness && activePolicyID) {
        const existingB2BInvoiceRoom = getInvoiceChatByParticipants(activePolicyID, CONST.REPORT.INVOICE_RECEIVER_TYPE.BUSINESS, chatReport.policyID);
        if (existingB2BInvoiceRoom) {
            chatReport = existingB2BInvoiceRoom;
        }
    }

    let total = (iouReport?.total ?? 0) - (iouReport?.nonReimbursableTotal ?? 0);
    if (hasHeldExpensesReportUtils(iouReport?.reportID ?? '') && !full && !!iouReport?.unheldTotal) {
        total = iouReport.unheldTotal - (iouReport?.unheldNonReimbursableTotal ?? 0);
    }

    const optimisticIOUReportAction = buildOptimisticIOUReportAction(
        CONST.IOU.REPORT_ACTION_TYPE.PAY,
        isExpenseReport(iouReport) ? -total : total,
        iouReport?.currency ?? '',
        '',
        [recipient],
        '',
        paymentMethodType,
        iouReport?.reportID,
        true,
    );

    // In some instances, the report preview action might not be available to the payer (only whispered to the requestor)
    // hence we need to make the updates to the action safely.
    let optimisticReportPreviewAction = null;
    const reportPreviewAction = getReportPreviewAction(chatReport.reportID, iouReport?.reportID ?? '');
    if (reportPreviewAction) {
        optimisticReportPreviewAction = updateReportPreview(iouReport, reportPreviewAction, true);
    }
    let currentNextStep = null;
    let optimisticNextStep = null;
    if (!isInvoiceReport) {
        currentNextStep = allNextSteps[`${ONYXKEYS.COLLECTION.NEXT_STEP}${iouReport?.reportID ?? ''}`] ?? null;
        optimisticNextStep = buildNextStep(iouReport, CONST.REPORT.STATUS_NUM.REIMBURSED);
    }

    const optimisticChatReport = {
        ...chatReport,
        lastReadTime: DateUtils.getDBTime(),
        hasOutstandingChildRequest: false,
        iouReportID: null,
        lastMessageText: getReportActionText(optimisticIOUReportAction),
        lastMessageHtml: getReportActionHtml(optimisticIOUReportAction),
    };
    if (isIndividualInvoiceRoom(chatReport) && payAsBusiness && payerPolicyID) {
        optimisticChatReport.invoiceReceiver = {
            type: CONST.REPORT.INVOICE_RECEIVER_TYPE.BUSINESS,
            policyID: payerPolicyID,
        };
    }

    optimisticData.push(
        {
            onyxMethod: Onyx.METHOD.MERGE,
            key: `${ONYXKEYS.COLLECTION.REPORT}${chatReport.reportID}`,
            value: optimisticChatReport,
        },
        {
            onyxMethod: Onyx.METHOD.MERGE,
            key: `${ONYXKEYS.COLLECTION.REPORT_ACTIONS}${iouReport?.reportID ?? ''}`,
            value: {
                [optimisticIOUReportAction.reportActionID]: {
                    ...(optimisticIOUReportAction as OnyxTypes.ReportAction),
                    pendingAction: CONST.RED_BRICK_ROAD_PENDING_ACTION.ADD,
                },
            },
        },
        {
            onyxMethod: Onyx.METHOD.MERGE,
            key: `${ONYXKEYS.COLLECTION.REPORT}${iouReport?.reportID ?? ''}`,
            value: {
                ...iouReport,
                lastMessageText: getReportActionText(optimisticIOUReportAction),
                lastMessageHtml: getReportActionHtml(optimisticIOUReportAction),
                lastVisibleActionCreated: optimisticIOUReportAction.created,
                hasOutstandingChildRequest: false,
                statusNum: CONST.REPORT.STATUS_NUM.REIMBURSED,
                pendingFields: {
                    preview: CONST.RED_BRICK_ROAD_PENDING_ACTION.UPDATE,
                    reimbursed: CONST.RED_BRICK_ROAD_PENDING_ACTION.UPDATE,
                    partial: full ? null : CONST.RED_BRICK_ROAD_PENDING_ACTION.UPDATE,
                },
                errors: null,
            },
        },
        {
            onyxMethod: Onyx.METHOD.MERGE,
            key: ONYXKEYS.NVP_LAST_PAYMENT_METHOD,
            value: {[iouReport?.policyID ?? '-1']: paymentMethodType},
        },
        {
            onyxMethod: Onyx.METHOD.MERGE,
            key: `${ONYXKEYS.COLLECTION.NEXT_STEP}${iouReport?.reportID ?? ''}`,
            value: optimisticNextStep,
        },
    );

    successData.push({
        onyxMethod: Onyx.METHOD.MERGE,
        key: `${ONYXKEYS.COLLECTION.REPORT}${iouReport?.reportID ?? ''}`,
        value: {
            pendingFields: {
                preview: null,
                reimbursed: null,
                partial: null,
            },
            errors: null,
        },
    });

    failureData.push(
        {
            onyxMethod: Onyx.METHOD.MERGE,
            key: `${ONYXKEYS.COLLECTION.REPORT_ACTIONS}${iouReport?.reportID ?? ''}`,
            value: {
                [optimisticIOUReportAction.reportActionID]: {
                    errors: getMicroSecondOnyxErrorWithTranslationKey('iou.error.other'),
                },
            },
        },
        {
            onyxMethod: Onyx.METHOD.MERGE,
            key: `${ONYXKEYS.COLLECTION.REPORT}${iouReport?.reportID ?? ''}`,
            value: {
                ...iouReport,
            },
        },
        {
            onyxMethod: Onyx.METHOD.MERGE,
            key: `${ONYXKEYS.COLLECTION.REPORT}${chatReport.reportID}`,
            value: chatReport,
        },
        {
            onyxMethod: Onyx.METHOD.MERGE,
            key: `${ONYXKEYS.COLLECTION.NEXT_STEP}${iouReport?.reportID ?? ''}`,
            value: currentNextStep,
        },
    );

    // In case the report preview action is loaded locally, let's update it.
    if (optimisticReportPreviewAction) {
        optimisticData.push({
            onyxMethod: Onyx.METHOD.MERGE,
            key: `${ONYXKEYS.COLLECTION.REPORT_ACTIONS}${chatReport.reportID}`,
            value: {
                [optimisticReportPreviewAction.reportActionID]: optimisticReportPreviewAction,
            },
        });
        failureData.push({
            onyxMethod: Onyx.METHOD.MERGE,
            key: `${ONYXKEYS.COLLECTION.REPORT_ACTIONS}${chatReport.reportID}`,
            value: {
                [optimisticReportPreviewAction.reportActionID]: {
                    created: optimisticReportPreviewAction.created,
                },
            },
        });
    }

    // Optimistically unhold all transactions if we pay all requests
    if (full) {
        const reportTransactions = getAllReportTransactions(iouReport?.reportID);
        for (const transaction of reportTransactions) {
            optimisticData.push({
                onyxMethod: Onyx.METHOD.MERGE,
                key: `${ONYXKEYS.COLLECTION.TRANSACTION}${transaction.transactionID}`,
                value: {
                    comment: {
                        hold: null,
                    },
                },
            });
            failureData.push({
                onyxMethod: Onyx.METHOD.MERGE,
                key: `${ONYXKEYS.COLLECTION.TRANSACTION}${transaction.transactionID}`,
                value: {
                    comment: {
                        hold: transaction.comment?.hold,
                    },
                },
            });
        }

        const optimisticTransactionViolations: OnyxUpdate[] = reportTransactions.map(({transactionID}) => {
            return {
                onyxMethod: Onyx.METHOD.MERGE,
                key: `${ONYXKEYS.COLLECTION.TRANSACTION_VIOLATIONS}${transactionID}`,
                value: null,
            };
        });
        optimisticData.push(...optimisticTransactionViolations);

        const failureTransactionViolations: OnyxUpdate[] = reportTransactions.map(({transactionID}) => {
            const violations = allTransactionViolations[`${ONYXKEYS.COLLECTION.TRANSACTION_VIOLATIONS}${transactionID}`] ?? [];
            return {
                onyxMethod: Onyx.METHOD.MERGE,
                key: `${ONYXKEYS.COLLECTION.TRANSACTION_VIOLATIONS}${transactionID}`,
                value: violations,
            };
        });
        failureData.push(...failureTransactionViolations);
    }

    let optimisticHoldReportID;
    let optimisticHoldActionID;
    let optimisticHoldReportExpenseActionIDs;
    if (!full) {
        const holdReportOnyxData = getReportFromHoldRequestsOnyxData(chatReport, iouReport, recipient);

        optimisticData.push(...holdReportOnyxData.optimisticData);
        successData.push(...holdReportOnyxData.successData);
        failureData.push(...holdReportOnyxData.failureData);
        optimisticHoldReportID = holdReportOnyxData.optimisticHoldReportID;
        optimisticHoldActionID = holdReportOnyxData.optimisticHoldActionID;
        optimisticHoldReportExpenseActionIDs = JSON.stringify(holdReportOnyxData.optimisticHoldReportExpenseActionIDs);
    }

    return {
        params: {
            iouReportID: iouReport?.reportID ?? '',
            chatReportID: chatReport.reportID,
            reportActionID: optimisticIOUReportAction.reportActionID,
            paymentMethodType,
            full,
            amount: Math.abs(total),
            optimisticHoldReportID,
            optimisticHoldActionID,
            optimisticHoldReportExpenseActionIDs,
            ...policyParams,
        },
        optimisticData,
        successData,
        failureData,
    };
}

/**
 * @param managerID - Account ID of the person sending the money
 * @param recipient - The user receiving the money
 */
function sendMoneyElsewhere(report: OnyxEntry<OnyxTypes.Report>, amount: number, currency: string, comment: string, managerID: number, recipient: Participant) {
    const {params, optimisticData, successData, failureData} = getSendMoneyParams(report, amount, currency, comment, CONST.IOU.PAYMENT_TYPE.ELSEWHERE, managerID, recipient);

    API.write(WRITE_COMMANDS.SEND_MONEY_ELSEWHERE, params, {optimisticData, successData, failureData});

    Navigation.dismissModal(isSearchTopmostCentralPane() ? undefined : params.chatReportID);
    notifyNewAction(params.chatReportID, managerID);
}

/**
 * @param managerID - Account ID of the person sending the money
 * @param recipient - The user receiving the money
 */
function sendMoneyWithWallet(report: OnyxEntry<OnyxTypes.Report>, amount: number, currency: string, comment: string, managerID: number, recipient: Participant | OptionData) {
    const {params, optimisticData, successData, failureData} = getSendMoneyParams(report, amount, currency, comment, CONST.IOU.PAYMENT_TYPE.EXPENSIFY, managerID, recipient);

    API.write(WRITE_COMMANDS.SEND_MONEY_WITH_WALLET, params, {optimisticData, successData, failureData});

    Navigation.dismissModal(isSearchTopmostCentralPane() ? undefined : params.chatReportID);
    notifyNewAction(params.chatReportID, managerID);
}

function canApproveIOU(
    iouReport: OnyxTypes.OnyxInputOrEntry<OnyxTypes.Report> | SearchReport,
    policy: OnyxTypes.OnyxInputOrEntry<OnyxTypes.Policy> | SearchPolicy,
    chatReportRNVP?: OnyxTypes.ReportNameValuePairs,
) {
    // Only expense reports can be approved
    if (!isExpenseReport(iouReport) || !(policy && isPaidGroupPolicy(policy))) {
        return false;
    }

    const isOnSubmitAndClosePolicy = isSubmitAndClose(policy);
    if (isOnSubmitAndClosePolicy) {
        return false;
    }

    const managerID = iouReport?.managerID ?? -1;
    const isCurrentUserManager = managerID === userAccountID;
    const isOpenExpenseReport = isOpenExpenseReportReportUtils(iouReport);
    const isApproved = isReportApproved(iouReport);
    const iouSettled = isSettled(iouReport?.reportID);
    const reportNameValuePairs = chatReportRNVP ?? getReportNameValuePairs(iouReport?.reportID);
    const isArchivedExpenseReport = isArchivedReport(iouReport, reportNameValuePairs);
    let isTransactionBeingScanned = false;
    const reportTransactions = getAllReportTransactions(iouReport?.reportID);
    for (const transaction of reportTransactions) {
        const hasReceipt = hasReceiptTransactionUtils(transaction);
        const isReceiptBeingScanned = isReceiptBeingScannedTransactionUtils(transaction);

        // If transaction has receipt (scan) and its receipt is being scanned, we shouldn't be able to Approve
        if (hasReceipt && isReceiptBeingScanned) {
            isTransactionBeingScanned = true;
        }
    }
    const isPayAtEndExpenseReport = isPayAtEndExpenseReportReportUtils(iouReport?.reportID, reportTransactions);

    return isCurrentUserManager && !isOpenExpenseReport && !isApproved && !iouSettled && !isArchivedExpenseReport && !isTransactionBeingScanned && !isPayAtEndExpenseReport;
}

function canIOUBePaid(
    iouReport: OnyxTypes.OnyxInputOrEntry<OnyxTypes.Report> | SearchReport,
    chatReport: OnyxTypes.OnyxInputOrEntry<OnyxTypes.Report> | SearchReport,
    policy: OnyxTypes.OnyxInputOrEntry<OnyxTypes.Policy> | SearchPolicy,
    transactions?: OnyxTypes.Transaction[] | SearchTransaction[],
    onlyShowPayElsewhere = false,
    chatReportRNVP?: OnyxTypes.ReportNameValuePairs,
    invoiceReceiverPolicy?: SearchPolicy,
    shouldCheckApprovedState = true,
) {
    const isPolicyExpenseChat = isPolicyExpenseChatReportUtils(chatReport);
    const reportNameValuePairs = chatReportRNVP ?? getReportNameValuePairs(chatReport?.reportID);
    const isChatReportArchived = isArchivedReport(chatReport, reportNameValuePairs);
    const iouSettled = isSettled(iouReport);

    if (isEmptyObject(iouReport)) {
        return false;
    }

    if (policy?.reimbursementChoice === CONST.POLICY.REIMBURSEMENT_CHOICES.REIMBURSEMENT_NO) {
        if (!onlyShowPayElsewhere) {
            return false;
        }
        if (iouReport?.statusNum !== CONST.REPORT.STATUS_NUM.SUBMITTED) {
            return false;
        }
    }

    if (isInvoiceReportReportUtils(iouReport)) {
        if (iouSettled) {
            return false;
        }
        if (chatReport?.invoiceReceiver?.type === CONST.REPORT.INVOICE_RECEIVER_TYPE.INDIVIDUAL) {
            return chatReport?.invoiceReceiver?.accountID === userAccountID;
        }
        return (invoiceReceiverPolicy ?? getPolicy(chatReport?.invoiceReceiver?.policyID))?.role === CONST.POLICY.ROLE.ADMIN;
    }

    const isPayer = isPayerReportUtils(
        {
            email: currentUserEmail,
            accountID: userAccountID,
        },
        iouReport,
        onlyShowPayElsewhere,
        policy,
    );

    const isOpenExpenseReport = isPolicyExpenseChat && isOpenExpenseReportReportUtils(iouReport);

    const {reimbursableSpend} = getMoneyRequestSpendBreakdown(iouReport);
    const isAutoReimbursable = policy?.reimbursementChoice === CONST.POLICY.REIMBURSEMENT_CHOICES.REIMBURSEMENT_YES ? false : canBeAutoReimbursed(iouReport, policy);
    const shouldBeApproved = canApproveIOU(iouReport, policy);

    const isPayAtEndExpenseReport = isPayAtEndExpenseReportReportUtils(iouReport?.reportID, transactions);
    return (
        isPayer &&
        !isOpenExpenseReport &&
        !iouSettled &&
        !iouReport?.isWaitingOnBankAccount &&
        reimbursableSpend !== 0 &&
        !isChatReportArchived &&
        !isAutoReimbursable &&
        (!shouldBeApproved || !shouldCheckApprovedState) &&
        !isPayAtEndExpenseReport
    );
}

function canSubmitReport(
    report: OnyxEntry<OnyxTypes.Report> | SearchReport,
    policy: OnyxEntry<OnyxTypes.Policy> | SearchPolicy,
    transactionIDList: string[],
    allViolations?: OnyxCollection<OnyxTypes.TransactionViolations>,
) {
    const currentUserAccountID = getCurrentUserAccountID();
    const isOpenExpenseReport = isOpenExpenseReportReportUtils(report);
    const isArchived = isArchivedReport(report);
    const {reimbursableSpend} = getMoneyRequestSpendBreakdown(report);
    const isAdmin = policy?.role === CONST.POLICY.ROLE.ADMIN;
    const hasAllPendingRTERViolations = allHavePendingRTERViolation(transactionIDList, allViolations);
    const hasBrokenConnectionViolation = shouldShowBrokenConnectionViolation(transactionIDList, report, policy, allViolations);

    return (
        isOpenExpenseReport &&
        !isArchived &&
        reimbursableSpend !== 0 &&
        !hasAllPendingRTERViolations &&
        !hasBrokenConnectionViolation &&
        (report?.ownerAccountID === currentUserAccountID || isAdmin || report?.managerID === currentUserAccountID)
    );
}

function getIOUReportActionToApproveOrPay(chatReport: OnyxEntry<OnyxTypes.Report>, excludedIOUReportID: string): OnyxEntry<ReportAction> {
    const chatReportActions = allReportActions?.[`${ONYXKEYS.COLLECTION.REPORT_ACTIONS}${chatReport?.reportID}`] ?? {};

    return Object.values(chatReportActions).find((action) => {
        const iouReport = getReportOrDraftReport(action.childReportID ?? '-1');
        const policy = getPolicy(iouReport?.policyID);
        const shouldShowSettlementButton = canIOUBePaid(iouReport, chatReport, policy) || canApproveIOU(iouReport, policy);
        return action.childReportID?.toString() !== excludedIOUReportID && action.actionName === CONST.REPORT.ACTIONS.TYPE.REPORT_PREVIEW && shouldShowSettlementButton;
    });
}

function hasIOUToApproveOrPay(chatReport: OnyxEntry<OnyxTypes.Report>, excludedIOUReportID: string): boolean {
    return !!getIOUReportActionToApproveOrPay(chatReport, excludedIOUReportID);
}

function isLastApprover(approvalChain: string[]): boolean {
    if (approvalChain.length === 0) {
        return true;
    }
    return approvalChain.at(-1) === currentUserEmail;
}

function getNextApproverAccountID(report: OnyxEntry<OnyxTypes.Report>) {
    const policy = getPolicy(report?.policyID);
    const approvalChain = getApprovalChain(policy, report);
    const submitToAccountID = getSubmitToAccountID(policy, report);

    if (approvalChain.length === 0) {
        return submitToAccountID;
    }

    const nextApproverEmail = approvalChain.length === 1 ? approvalChain.at(0) : approvalChain.at(approvalChain.indexOf(currentUserEmail) + 1);
    if (!nextApproverEmail) {
        return submitToAccountID;
    }

    return getAccountIDsByLogins([nextApproverEmail]).at(0);
}

function approveMoneyRequest(expenseReport: OnyxEntry<OnyxTypes.Report>, full?: boolean) {
    if (expenseReport?.policyID && shouldRestrictUserBillableActions(expenseReport.policyID)) {
        Navigation.navigate(ROUTES.RESTRICTED_ACTION.getRoute(expenseReport.policyID));
        return;
    }

    const currentNextStep = allNextSteps[`${ONYXKEYS.COLLECTION.NEXT_STEP}${expenseReport?.reportID}`] ?? null;
    let total = expenseReport?.total ?? 0;
    const hasHeldExpenses = hasHeldExpensesReportUtils(expenseReport?.reportID);
    if (hasHeldExpenses && !full && !!expenseReport?.unheldTotal) {
        total = expenseReport?.unheldTotal;
    }
    const optimisticApprovedReportAction = buildOptimisticApprovedReportAction(total, expenseReport?.currency ?? '', expenseReport?.reportID ?? '-1');

    const approvalChain = getApprovalChain(getPolicy(expenseReport?.policyID), expenseReport);

    const predictedNextStatus = isLastApprover(approvalChain) ? CONST.REPORT.STATUS_NUM.APPROVED : CONST.REPORT.STATUS_NUM.SUBMITTED;
    const predictedNextState = isLastApprover(approvalChain) ? CONST.REPORT.STATE_NUM.APPROVED : CONST.REPORT.STATE_NUM.SUBMITTED;
    const managerID = isLastApprover(approvalChain) ? expenseReport?.managerID : getNextApproverAccountID(expenseReport);

    const optimisticNextStep = buildNextStep(expenseReport, predictedNextStatus);
    const chatReport = getReportOrDraftReport(expenseReport?.chatReportID);

    const optimisticReportActionsData: OnyxUpdate = {
        onyxMethod: Onyx.METHOD.MERGE,
        key: `${ONYXKEYS.COLLECTION.REPORT_ACTIONS}${expenseReport?.reportID}`,
        value: {
            [optimisticApprovedReportAction.reportActionID]: {
                ...(optimisticApprovedReportAction as OnyxTypes.ReportAction),
                pendingAction: CONST.RED_BRICK_ROAD_PENDING_ACTION.ADD,
            },
        },
    };
    const optimisticIOUReportData: OnyxUpdate = {
        onyxMethod: Onyx.METHOD.MERGE,
        key: `${ONYXKEYS.COLLECTION.REPORT}${expenseReport?.reportID}`,
        value: {
            ...expenseReport,
            lastMessageText: getReportActionText(optimisticApprovedReportAction),
            lastMessageHtml: getReportActionHtml(optimisticApprovedReportAction),
            stateNum: predictedNextState,
            statusNum: predictedNextStatus,
            managerID,
            pendingFields: {
                partial: full ? null : CONST.RED_BRICK_ROAD_PENDING_ACTION.UPDATE,
            },
        },
    };

    const optimisticChatReportData: OnyxUpdate = {
        onyxMethod: Onyx.METHOD.MERGE,
        key: `${ONYXKEYS.COLLECTION.REPORT}${expenseReport?.chatReportID}`,
        value: {
            hasOutstandingChildRequest: hasIOUToApproveOrPay(chatReport, expenseReport?.reportID ?? '-1'),
        },
    };

    const optimisticNextStepData: OnyxUpdate = {
        onyxMethod: Onyx.METHOD.MERGE,
        key: `${ONYXKEYS.COLLECTION.NEXT_STEP}${expenseReport?.reportID}`,
        value: optimisticNextStep,
    };
    const optimisticData: OnyxUpdate[] = [optimisticIOUReportData, optimisticReportActionsData, optimisticNextStepData, optimisticChatReportData];

    const successData: OnyxUpdate[] = [
        {
            onyxMethod: Onyx.METHOD.MERGE,
            key: `${ONYXKEYS.COLLECTION.REPORT_ACTIONS}${expenseReport?.reportID}`,
            value: {
                [optimisticApprovedReportAction.reportActionID]: {
                    pendingAction: null,
                },
            },
        },
        {
            onyxMethod: Onyx.METHOD.MERGE,
            key: `${ONYXKEYS.COLLECTION.REPORT}${expenseReport?.reportID}`,
            value: {
                pendingFields: {
                    partial: null,
                },
            },
        },
    ];

    const failureData: OnyxUpdate[] = [
        {
            onyxMethod: Onyx.METHOD.MERGE,
            key: `${ONYXKEYS.COLLECTION.REPORT_ACTIONS}${expenseReport?.reportID}`,
            value: {
                [optimisticApprovedReportAction.reportActionID]: {
                    errors: getMicroSecondOnyxErrorWithTranslationKey('iou.error.other'),
                },
            },
        },
        {
            onyxMethod: Onyx.METHOD.MERGE,
            key: `${ONYXKEYS.COLLECTION.REPORT}${expenseReport?.chatReportID}`,
            value: {
                hasOutstandingChildRequest: chatReport?.hasOutstandingChildRequest,
                pendingFields: {
                    partial: null,
                },
            },
        },
        {
            onyxMethod: Onyx.METHOD.MERGE,
            key: `${ONYXKEYS.COLLECTION.NEXT_STEP}${expenseReport?.reportID}`,
            value: currentNextStep,
        },
    ];

    // Clear hold reason of all transactions if we approve all requests
    if (full && hasHeldExpenses) {
        const heldTransactions = getAllHeldTransactionsReportUtils(expenseReport?.reportID);
        heldTransactions.forEach((heldTransaction) => {
            optimisticData.push({
                onyxMethod: Onyx.METHOD.MERGE,
                key: `${ONYXKEYS.COLLECTION.TRANSACTION}${heldTransaction.transactionID}`,
                value: {
                    comment: {
                        hold: '',
                    },
                },
            });
            failureData.push({
                onyxMethod: Onyx.METHOD.MERGE,
                key: `${ONYXKEYS.COLLECTION.TRANSACTION}${heldTransaction.transactionID}`,
                value: {
                    comment: {
                        hold: heldTransaction.comment?.hold,
                    },
                },
            });
        });
    }

    let optimisticHoldReportID;
    let optimisticHoldActionID;
    let optimisticHoldReportExpenseActionIDs;
    if (!full && !!chatReport && !!expenseReport) {
        const holdReportOnyxData = getReportFromHoldRequestsOnyxData(chatReport, expenseReport, {accountID: expenseReport.ownerAccountID});

        optimisticData.push(...holdReportOnyxData.optimisticData);
        successData.push(...holdReportOnyxData.successData);
        failureData.push(...holdReportOnyxData.failureData);
        optimisticHoldReportID = holdReportOnyxData.optimisticHoldReportID;
        optimisticHoldActionID = holdReportOnyxData.optimisticHoldActionID;
        optimisticHoldReportExpenseActionIDs = JSON.stringify(holdReportOnyxData.optimisticHoldReportExpenseActionIDs);
    }

    const parameters: ApproveMoneyRequestParams = {
        reportID: expenseReport?.reportID ?? '-1',
        approvedReportActionID: optimisticApprovedReportAction.reportActionID,
        full,
        optimisticHoldReportID,
        optimisticHoldActionID,
        optimisticHoldReportExpenseActionIDs,
    };

    API.write(WRITE_COMMANDS.APPROVE_MONEY_REQUEST, parameters, {optimisticData, successData, failureData});
}

function unapproveExpenseReport(expenseReport: OnyxEntry<OnyxTypes.Report>) {
    if (isEmptyObject(expenseReport)) {
        return;
    }

    const currentNextStep = allNextSteps[`${ONYXKEYS.COLLECTION.NEXT_STEP}${expenseReport.reportID}`] ?? null;

    const optimisticUnapprovedReportAction = buildOptimisticUnapprovedReportAction(expenseReport.total ?? 0, expenseReport.currency ?? '', expenseReport.reportID);
    const optimisticNextStep = buildNextStep(expenseReport, CONST.REPORT.STATUS_NUM.SUBMITTED);

    const optimisticReportActionData: OnyxUpdate = {
        onyxMethod: Onyx.METHOD.MERGE,
        key: `${ONYXKEYS.COLLECTION.REPORT_ACTIONS}${expenseReport.reportID}`,
        value: {
            [optimisticUnapprovedReportAction.reportActionID]: {
                ...(optimisticUnapprovedReportAction as OnyxTypes.ReportAction),
                pendingAction: CONST.RED_BRICK_ROAD_PENDING_ACTION.ADD,
            },
        },
    };
    const optimisticIOUReportData: OnyxUpdate = {
        onyxMethod: Onyx.METHOD.MERGE,
        key: `${ONYXKEYS.COLLECTION.REPORT}${expenseReport.reportID}`,
        value: {
            ...expenseReport,
            lastMessageText: getReportActionText(optimisticUnapprovedReportAction),
            lastMessageHtml: getReportActionHtml(optimisticUnapprovedReportAction),
            stateNum: CONST.REPORT.STATE_NUM.SUBMITTED,
            statusNum: CONST.REPORT.STATUS_NUM.SUBMITTED,
            pendingFields: {
                partial: CONST.RED_BRICK_ROAD_PENDING_ACTION.UPDATE,
            },
        },
    };

    const optimisticNextStepData: OnyxUpdate = {
        onyxMethod: Onyx.METHOD.MERGE,
        key: `${ONYXKEYS.COLLECTION.NEXT_STEP}${expenseReport.reportID}`,
        value: optimisticNextStep,
    };

    const optimisticData: OnyxUpdate[] = [optimisticIOUReportData, optimisticReportActionData, optimisticNextStepData];

    const successData: OnyxUpdate[] = [
        {
            onyxMethod: Onyx.METHOD.MERGE,
            key: `${ONYXKEYS.COLLECTION.REPORT_ACTIONS}${expenseReport.reportID}`,
            value: {
                [optimisticUnapprovedReportAction.reportActionID]: {
                    pendingAction: null,
                },
            },
        },
        {
            onyxMethod: Onyx.METHOD.MERGE,
            key: `${ONYXKEYS.COLLECTION.REPORT}${expenseReport.reportID}`,
            value: {
                pendingFields: {
                    partial: null,
                },
            },
        },
    ];

    const failureData: OnyxUpdate[] = [
        {
            onyxMethod: Onyx.METHOD.MERGE,
            key: `${ONYXKEYS.COLLECTION.REPORT_ACTIONS}${expenseReport.reportID}`,
            value: {
                [optimisticUnapprovedReportAction.reportActionID]: {
                    errors: getMicroSecondOnyxErrorWithTranslationKey('iou.error.other'),
                },
            },
        },
        {
            onyxMethod: Onyx.METHOD.MERGE,
            key: `${ONYXKEYS.COLLECTION.NEXT_STEP}${expenseReport.reportID}`,
            value: currentNextStep,
        },
    ];

    if (expenseReport.parentReportID && expenseReport.parentReportActionID) {
        optimisticData.push({
            onyxMethod: Onyx.METHOD.MERGE,
            key: `${ONYXKEYS.COLLECTION.REPORT_ACTIONS}${expenseReport.parentReportID}`,
            value: {
                [expenseReport.parentReportActionID]: {
                    childStateNum: CONST.REPORT.STATE_NUM.SUBMITTED,
                    childStatusNum: CONST.REPORT.STATUS_NUM.SUBMITTED,
                },
            },
        });

        failureData.push({
            onyxMethod: Onyx.METHOD.MERGE,
            key: `${ONYXKEYS.COLLECTION.REPORT_ACTIONS}${expenseReport.parentReportID}`,
            value: {
                [expenseReport.parentReportActionID]: {
                    childStateNum: expenseReport.stateNum,
                    childStatusNum: expenseReport.statusNum,
                },
            },
        });
    }

    const parameters: UnapproveExpenseReportParams = {
        reportID: expenseReport.reportID,
        reportActionID: optimisticUnapprovedReportAction.reportActionID,
    };

    API.write(WRITE_COMMANDS.UNAPPROVE_EXPENSE_REPORT, parameters, {optimisticData, successData, failureData});
}

function submitReport(expenseReport: OnyxTypes.Report) {
    if (expenseReport.policyID && shouldRestrictUserBillableActions(expenseReport.policyID)) {
        Navigation.navigate(ROUTES.RESTRICTED_ACTION.getRoute(expenseReport.policyID));
        return;
    }

    const currentNextStep = allNextSteps[`${ONYXKEYS.COLLECTION.NEXT_STEP}${expenseReport.reportID}`] ?? null;
    const parentReport = getReportOrDraftReport(expenseReport.parentReportID);
    const policy = getPolicy(expenseReport.policyID);
    const isCurrentUserManager = currentUserPersonalDetails?.accountID === expenseReport.managerID;
    const isSubmitAndClosePolicy = isSubmitAndClose(policy);
    const adminAccountID = policy?.role === CONST.POLICY.ROLE.ADMIN ? currentUserPersonalDetails?.accountID : undefined;
    const optimisticSubmittedReportAction = buildOptimisticSubmittedReportAction(expenseReport?.total ?? 0, expenseReport.currency ?? '', expenseReport.reportID, adminAccountID);
    const optimisticNextStep = buildNextStep(expenseReport, isSubmitAndClosePolicy ? CONST.REPORT.STATUS_NUM.CLOSED : CONST.REPORT.STATUS_NUM.SUBMITTED);
    const approvalChain = getApprovalChain(policy, expenseReport);
    const managerID = getAccountIDsByLogins(approvalChain).at(0);

    const optimisticData: OnyxUpdate[] = !isSubmitAndClosePolicy
        ? [
              {
                  onyxMethod: Onyx.METHOD.MERGE,
                  key: `${ONYXKEYS.COLLECTION.REPORT_ACTIONS}${expenseReport.reportID}`,
                  value: {
                      [optimisticSubmittedReportAction.reportActionID]: {
                          ...(optimisticSubmittedReportAction as OnyxTypes.ReportAction),
                          pendingAction: CONST.RED_BRICK_ROAD_PENDING_ACTION.ADD,
                      },
                  },
              },
              {
                  onyxMethod: Onyx.METHOD.MERGE,
                  key: `${ONYXKEYS.COLLECTION.REPORT}${expenseReport.reportID}`,
                  value: {
                      ...expenseReport,
                      managerID,
                      lastMessageText: getReportActionText(optimisticSubmittedReportAction),
                      lastMessageHtml: getReportActionHtml(optimisticSubmittedReportAction),
                      stateNum: CONST.REPORT.STATE_NUM.SUBMITTED,
                      statusNum: CONST.REPORT.STATUS_NUM.SUBMITTED,
                  },
              },
          ]
        : [
              {
                  onyxMethod: Onyx.METHOD.MERGE,
                  key: `${ONYXKEYS.COLLECTION.REPORT}${expenseReport.reportID}`,
                  value: {
                      ...expenseReport,
                      stateNum: CONST.REPORT.STATE_NUM.APPROVED,
                      statusNum: CONST.REPORT.STATUS_NUM.CLOSED,
                  },
              },
          ];

    optimisticData.push({
        onyxMethod: Onyx.METHOD.MERGE,
        key: `${ONYXKEYS.COLLECTION.NEXT_STEP}${expenseReport.reportID}`,
        value: optimisticNextStep,
    });

    if (parentReport?.reportID) {
        optimisticData.push({
            onyxMethod: Onyx.METHOD.MERGE,
            key: `${ONYXKEYS.COLLECTION.REPORT}${parentReport.reportID}`,
            value: {
                ...parentReport,
                // In case its a manager who force submitted the report, they are the next user who needs to take an action
                hasOutstandingChildRequest: isCurrentUserManager,
                iouReportID: null,
            },
        });
    }

    const successData: OnyxUpdate[] = [];
    if (!isSubmitAndClosePolicy) {
        successData.push({
            onyxMethod: Onyx.METHOD.MERGE,
            key: `${ONYXKEYS.COLLECTION.REPORT_ACTIONS}${expenseReport.reportID}`,
            value: {
                [optimisticSubmittedReportAction.reportActionID]: {
                    pendingAction: null,
                },
            },
        });
    }

    const failureData: OnyxUpdate[] = [
        {
            onyxMethod: Onyx.METHOD.MERGE,
            key: `${ONYXKEYS.COLLECTION.REPORT}${expenseReport.reportID}`,
            value: {
                statusNum: CONST.REPORT.STATUS_NUM.OPEN,
                stateNum: CONST.REPORT.STATE_NUM.OPEN,
            },
        },
        {
            onyxMethod: Onyx.METHOD.MERGE,
            key: `${ONYXKEYS.COLLECTION.NEXT_STEP}${expenseReport.reportID}`,
            value: currentNextStep,
        },
    ];
    if (!isSubmitAndClosePolicy) {
        failureData.push({
            onyxMethod: Onyx.METHOD.MERGE,
            key: `${ONYXKEYS.COLLECTION.REPORT_ACTIONS}${expenseReport.reportID}`,
            value: {
                [optimisticSubmittedReportAction.reportActionID]: {
                    errors: getMicroSecondOnyxErrorWithTranslationKey('iou.error.other'),
                },
            },
        });
    }

    if (parentReport?.reportID) {
        failureData.push({
            onyxMethod: Onyx.METHOD.MERGE,
            key: `${ONYXKEYS.COLLECTION.REPORT}${parentReport.reportID}`,
            value: {
                hasOutstandingChildRequest: parentReport.hasOutstandingChildRequest,
                iouReportID: expenseReport.reportID,
            },
        });
    }

    const parameters: SubmitReportParams = {
        reportID: expenseReport.reportID,
        managerAccountID: getSubmitToAccountID(policy, expenseReport) ?? expenseReport.managerID,
        reportActionID: optimisticSubmittedReportAction.reportActionID,
    };

    API.write(WRITE_COMMANDS.SUBMIT_REPORT, parameters, {optimisticData, successData, failureData});
}

function cancelPayment(expenseReport: OnyxEntry<OnyxTypes.Report>, chatReport: OnyxTypes.Report) {
    if (isEmptyObject(expenseReport)) {
        return;
    }

    const optimisticReportAction = buildOptimisticCancelPaymentReportAction(expenseReport.reportID, -(expenseReport.total ?? 0), expenseReport.currency ?? '');
    const policy = getPolicy(chatReport.policyID);
    const approvalMode = policy?.approvalMode ?? CONST.POLICY.APPROVAL_MODE.BASIC;
    const stateNum: ValueOf<typeof CONST.REPORT.STATE_NUM> = approvalMode === CONST.POLICY.APPROVAL_MODE.OPTIONAL ? CONST.REPORT.STATE_NUM.SUBMITTED : CONST.REPORT.STATE_NUM.APPROVED;
    const statusNum: ValueOf<typeof CONST.REPORT.STATUS_NUM> = approvalMode === CONST.POLICY.APPROVAL_MODE.OPTIONAL ? CONST.REPORT.STATUS_NUM.CLOSED : CONST.REPORT.STATUS_NUM.APPROVED;
    const optimisticNextStep = buildNextStep(expenseReport, statusNum);
    const iouReportActions = getAllReportActions(chatReport.iouReportID ?? '-1');
    const expenseReportActions = getAllReportActions(expenseReport.reportID ?? '-1');
    const iouCreatedAction = Object.values(iouReportActions).find((action) => isCreatedAction(action));
    const expenseCreatedAction = Object.values(expenseReportActions).find((action) => isCreatedAction(action));
    const optimisticData: OnyxUpdate[] = [
        {
            onyxMethod: Onyx.METHOD.MERGE,
            key: `${ONYXKEYS.COLLECTION.REPORT_ACTIONS}${expenseReport.reportID}`,
            value: {
                [optimisticReportAction.reportActionID]: {
                    ...(optimisticReportAction as OnyxTypes.ReportAction),
                    pendingAction: CONST.RED_BRICK_ROAD_PENDING_ACTION.ADD,
                },
            },
        },
        {
            onyxMethod: Onyx.METHOD.MERGE,
            key: `${ONYXKEYS.COLLECTION.REPORT}${chatReport.reportID}`,
            value: {
                // The report created later will become the iouReportID of the chat report
                iouReportID: (iouCreatedAction?.created ?? '') > (expenseCreatedAction?.created ?? '') ? chatReport?.iouReportID : expenseReport.reportID,
            },
        },
        {
            onyxMethod: Onyx.METHOD.MERGE,
            key: `${ONYXKEYS.COLLECTION.REPORT}${expenseReport.reportID}`,
            value: {
                ...expenseReport,
                lastVisibleActionCreated: optimisticReportAction?.created,
                lastMessageText: getReportActionText(optimisticReportAction),
                lastMessageHtml: getReportActionHtml(optimisticReportAction),
                stateNum,
                statusNum,
            },
        },
    ];

    optimisticData.push({
        onyxMethod: Onyx.METHOD.MERGE,
        key: `${ONYXKEYS.COLLECTION.NEXT_STEP}${expenseReport.reportID}`,
        value: optimisticNextStep,
    });

    const successData: OnyxUpdate[] = [
        {
            onyxMethod: Onyx.METHOD.MERGE,
            key: `${ONYXKEYS.COLLECTION.REPORT_ACTIONS}${expenseReport.reportID}`,
            value: {
                [optimisticReportAction.reportActionID]: {
                    pendingAction: null,
                },
            },
        },
    ];

    const failureData: OnyxUpdate[] = [
        {
            onyxMethod: Onyx.METHOD.MERGE,
            key: `${ONYXKEYS.COLLECTION.REPORT_ACTIONS}${expenseReport.reportID}`,
            value: {
                [optimisticReportAction.reportActionID ?? '-1']: {
                    errors: getMicroSecondOnyxErrorWithTranslationKey('iou.error.other'),
                },
            },
        },
        {
            onyxMethod: Onyx.METHOD.MERGE,
            key: `${ONYXKEYS.COLLECTION.REPORT}${expenseReport.reportID}`,
            value: {
                statusNum: CONST.REPORT.STATUS_NUM.REIMBURSED,
            },
        },
    ];

    if (expenseReport.parentReportID && expenseReport.parentReportActionID) {
        optimisticData.push({
            onyxMethod: Onyx.METHOD.MERGE,
            key: `${ONYXKEYS.COLLECTION.REPORT_ACTIONS}${expenseReport.parentReportID}`,
            value: {
                [expenseReport.parentReportActionID]: {
                    childStateNum: stateNum,
                    childStatusNum: statusNum,
                },
            },
        });

        failureData.push({
            onyxMethod: Onyx.METHOD.MERGE,
            key: `${ONYXKEYS.COLLECTION.REPORT_ACTIONS}${expenseReport.parentReportID}`,
            value: {
                [expenseReport.parentReportActionID]: {
                    childStateNum: expenseReport.stateNum,
                    childStatusNum: expenseReport.statusNum,
                },
            },
        });
    }

    if (chatReport?.reportID) {
        optimisticData.push({
            onyxMethod: Onyx.METHOD.MERGE,
            key: `${ONYXKEYS.COLLECTION.REPORT}${chatReport.reportID}`,
            value: {
                hasOutstandingChildRequest: true,
                iouReportID: expenseReport.reportID,
            },
        });
        failureData.push({
            onyxMethod: Onyx.METHOD.MERGE,
            key: `${ONYXKEYS.COLLECTION.REPORT}${chatReport.reportID}`,
            value: {
                hasOutstandingChildRequest: chatReport.hasOutstandingChildRequest,
                iouReportID: chatReport.iouReportID,
            },
        });
    }
    failureData.push({
        onyxMethod: Onyx.METHOD.MERGE,
        key: `${ONYXKEYS.COLLECTION.NEXT_STEP}${expenseReport.reportID}`,
        value: buildNextStep(expenseReport, CONST.REPORT.STATUS_NUM.REIMBURSED),
    });

    API.write(
        WRITE_COMMANDS.CANCEL_PAYMENT,
        {
            iouReportID: expenseReport.reportID,
            chatReportID: chatReport.reportID,
            managerAccountID: expenseReport.managerID ?? -1,
            reportActionID: optimisticReportAction.reportActionID,
        },
        {optimisticData, successData, failureData},
    );
    Navigation.dismissModal();
    notifyNewAction(expenseReport.reportID, userAccountID);
}

/**
 * Completes onboarding for invite link flow based on the selected payment option
 *
 * @param paymentSelected based on which we choose the onboarding choice and concierge message
 */
function completePaymentOnboarding(paymentSelected: ValueOf<typeof CONST.PAYMENT_SELECTED>, adminsChatReportID?: string, onboardingPolicyID?: string) {
    const isInviteOnboardingComplete = introSelected?.isInviteOnboardingComplete ?? false;

    if (isInviteOnboardingComplete || !introSelected?.choice || !introSelected?.inviteType) {
        return;
    }

    const session = getSession();

    const personalDetailsListValues = Object.values(getPersonalDetailsForAccountIDs(session?.accountID ? [session.accountID] : [], personalDetailsList));
    const personalDetails = personalDetailsListValues.at(0);

    let onboardingPurpose = introSelected?.choice;
    if (introSelected?.inviteType === CONST.ONBOARDING_INVITE_TYPES.IOU && paymentSelected === CONST.IOU.PAYMENT_SELECTED.BBA) {
        onboardingPurpose = CONST.ONBOARDING_CHOICES.MANAGE_TEAM;
    }

    if (introSelected?.inviteType === CONST.ONBOARDING_INVITE_TYPES.INVOICE && paymentSelected !== CONST.IOU.PAYMENT_SELECTED.BBA) {
        onboardingPurpose = CONST.ONBOARDING_CHOICES.CHAT_SPLIT;
    }

    completeOnboarding(
        onboardingPurpose,
        CONST.ONBOARDING_MESSAGES[onboardingPurpose],
        personalDetails?.firstName ?? '',
        personalDetails?.lastName ?? '',
        adminsChatReportID,
        onboardingPolicyID,
        paymentSelected,
        undefined,
        undefined,
        true,
    );
}
function payMoneyRequest(paymentType: PaymentMethodType, chatReport: OnyxTypes.Report, iouReport: OnyxEntry<OnyxTypes.Report>, full = true) {
    if (chatReport.policyID && shouldRestrictUserBillableActions(chatReport.policyID)) {
        Navigation.navigate(ROUTES.RESTRICTED_ACTION.getRoute(chatReport.policyID));
        return;
    }

    const paymentSelected = paymentType === CONST.IOU.PAYMENT_TYPE.VBBA ? CONST.IOU.PAYMENT_SELECTED.BBA : CONST.IOU.PAYMENT_SELECTED.PBA;
    completePaymentOnboarding(paymentSelected);

    const recipient = {accountID: iouReport?.ownerAccountID ?? -1};
    const {params, optimisticData, successData, failureData} = getPayMoneyRequestParams(chatReport, iouReport, recipient, paymentType, full);

    // For now, we need to call the PayMoneyRequestWithWallet API since PayMoneyRequest was not updated to work with
    // Expensify Wallets.
    const apiCommand = paymentType === CONST.IOU.PAYMENT_TYPE.EXPENSIFY ? WRITE_COMMANDS.PAY_MONEY_REQUEST_WITH_WALLET : WRITE_COMMANDS.PAY_MONEY_REQUEST;

    playSound(SOUNDS.SUCCESS);
    API.write(apiCommand, params, {optimisticData, successData, failureData});
    notifyNewAction(Navigation.getTopmostReportId() ?? iouReport?.reportID ?? '', userAccountID);
}

function payInvoice(paymentMethodType: PaymentMethodType, chatReport: OnyxTypes.Report, invoiceReport: OnyxEntry<OnyxTypes.Report>, payAsBusiness = false) {
    const recipient = {accountID: invoiceReport?.ownerAccountID ?? -1};
    const {
        optimisticData,
        successData,
        failureData,
        params: {
            reportActionID,
            policyID,
            adminsChatReportID,
            adminsCreatedReportActionID,
            expenseChatReportID,
            expenseCreatedReportActionID,
            customUnitRateID,
            customUnitID,
            ownerEmail,
            policyName,
        },
    } = getPayMoneyRequestParams(chatReport, invoiceReport, recipient, paymentMethodType, true, payAsBusiness);

    const paymentSelected = paymentMethodType === CONST.IOU.PAYMENT_TYPE.VBBA ? CONST.IOU.PAYMENT_SELECTED.BBA : CONST.IOU.PAYMENT_SELECTED.PBA;
    completePaymentOnboarding(paymentSelected);

    let params: PayInvoiceParams = {
        reportID: invoiceReport?.reportID ?? '',
        reportActionID,
        paymentMethodType,
        payAsBusiness,
    };

    if (policyID) {
        params = {
            ...params,
            policyID,
            adminsChatReportID,
            adminsCreatedReportActionID,
            expenseChatReportID,
            expenseCreatedReportActionID,
            customUnitRateID,
            customUnitID,
            ownerEmail,
            policyName,
        };
    }

    playSound(SOUNDS.SUCCESS);
    API.write(WRITE_COMMANDS.PAY_INVOICE, params, {optimisticData, successData, failureData});
}

function detachReceipt(transactionID: string) {
    const transaction = allTransactions[`${ONYXKEYS.COLLECTION.TRANSACTION}${transactionID}`];
    const newTransaction = transaction
        ? {
              ...transaction,
              filename: '',
              receipt: {
                  source: '',
              },
          }
        : null;

    const optimisticData: OnyxUpdate[] = [
        {
            onyxMethod: Onyx.METHOD.SET,
            key: `${ONYXKEYS.COLLECTION.TRANSACTION}${transactionID}`,
            value: {
                ...newTransaction,
                pendingFields: {
                    receipt: CONST.RED_BRICK_ROAD_PENDING_ACTION.UPDATE,
                },
            },
        },
    ];

    const successData: OnyxUpdate[] = [
        {
            onyxMethod: Onyx.METHOD.MERGE,
            key: `${ONYXKEYS.COLLECTION.TRANSACTION}${transactionID}`,
            value: {
                pendingFields: {
                    receipt: null,
                },
            },
        },
    ];
    const failureData: OnyxUpdate[] = [
        {
            onyxMethod: Onyx.METHOD.MERGE,
            key: `${ONYXKEYS.COLLECTION.TRANSACTION}${transactionID}`,
            value: {
                ...(transaction ?? null),
                errors: getMicroSecondOnyxErrorWithTranslationKey('iou.error.receiptDeleteFailureError'),
                pendingFields: {
                    receipt: null,
                },
            },
        },
    ];

    const parameters: DetachReceiptParams = {transactionID};

    API.write(WRITE_COMMANDS.DETACH_RECEIPT, parameters, {optimisticData, successData, failureData});
}

function replaceReceipt(transactionID: string, file: File, source: string) {
    const transaction = allTransactions[`${ONYXKEYS.COLLECTION.TRANSACTION}${transactionID}`];
    const oldReceipt = transaction?.receipt ?? {};
    const receiptOptimistic = {
        source,
        state: CONST.IOU.RECEIPT_STATE.OPEN,
    };

    const optimisticData: OnyxUpdate[] = [
        {
            onyxMethod: Onyx.METHOD.MERGE,
            key: `${ONYXKEYS.COLLECTION.TRANSACTION}${transactionID}`,
            value: {
                receipt: receiptOptimistic,
                filename: file.name,
                pendingFields: {
                    receipt: CONST.RED_BRICK_ROAD_PENDING_ACTION.UPDATE,
                },
            },
        },
    ];

    const successData: OnyxUpdate[] = [
        {
            onyxMethod: Onyx.METHOD.MERGE,
            key: `${ONYXKEYS.COLLECTION.TRANSACTION}${transactionID}`,
            value: {
                pendingFields: {
                    receipt: null,
                },
            },
        },
    ];

    const failureData: OnyxUpdate[] = [
        {
            onyxMethod: Onyx.METHOD.MERGE,
            key: `${ONYXKEYS.COLLECTION.TRANSACTION}${transactionID}`,
            value: {
                receipt: !isEmptyObject(oldReceipt) ? oldReceipt : null,
                filename: transaction?.filename,
                errors: getReceiptError(receiptOptimistic, file.name),
                pendingFields: {
                    receipt: null,
                },
            },
        },
    ];

    const parameters: ReplaceReceiptParams = {
        transactionID,
        receipt: file,
    };

    API.write(WRITE_COMMANDS.REPLACE_RECEIPT, parameters, {optimisticData, successData, failureData});
}

/**
 * Finds the participants for an IOU based on the attached report
 * @param transactionID of the transaction to set the participants of
 * @param report attached to the transaction
 */
function setMoneyRequestParticipantsFromReport(transactionID: string, report: OnyxEntry<OnyxTypes.Report>): Participant[] {
    // If the report is iou or expense report, we should get the chat report to set participant for request money
    const chatReport = isMoneyRequestReportReportUtils(report) ? getReportOrDraftReport(report?.chatReportID) : report;
    const currentUserAccountID = currentUserPersonalDetails?.accountID;
    const shouldAddAsReport = !isEmptyObject(chatReport) && isSelfDM(chatReport);
    let participants: Participant[] = [];

    if (isPolicyExpenseChatReportUtils(chatReport) || shouldAddAsReport) {
        participants = [{accountID: 0, reportID: chatReport?.reportID, isPolicyExpenseChat: isPolicyExpenseChatReportUtils(chatReport), selected: true}];
    } else if (isInvoiceRoom(chatReport)) {
        participants = [
            {reportID: chatReport?.reportID, selected: true},
            {
                policyID: chatReport?.policyID,
                isSender: true,
                selected: false,
            },
        ];
    } else {
        const chatReportOtherParticipants = Object.keys(chatReport?.participants ?? {})
            .map(Number)
            .filter((accountID) => accountID !== currentUserAccountID);
        participants = chatReportOtherParticipants.map((accountID) => ({accountID, selected: true}));
    }

    Onyx.merge(`${ONYXKEYS.COLLECTION.TRANSACTION_DRAFT}${transactionID}`, {participants, participantsAutoAssigned: true});

    return participants;
}

function setMoneyRequestTaxRate(transactionID: string, taxCode: string) {
    Onyx.merge(`${ONYXKEYS.COLLECTION.TRANSACTION_DRAFT}${transactionID}`, {taxCode});
}

function setMoneyRequestTaxAmount(transactionID: string, taxAmount: number | null) {
    Onyx.merge(`${ONYXKEYS.COLLECTION.TRANSACTION_DRAFT}${transactionID}`, {taxAmount});
}

function dismissHoldUseExplanation() {
    const parameters: SetNameValuePairParams = {
        name: ONYXKEYS.NVP_DISMISSED_HOLD_USE_EXPLANATION,
        value: true,
    };

    const optimisticData: OnyxUpdate[] = [
        {
            onyxMethod: Onyx.METHOD.MERGE,
            key: ONYXKEYS.NVP_DISMISSED_HOLD_USE_EXPLANATION,
            value: true,
        },
    ];

    API.write(WRITE_COMMANDS.SET_NAME_VALUE_PAIR, parameters, {
        optimisticData,
    });
}

/**
 * Sets the `splitShares` map that holds individual shares of a split bill
 */
function setSplitShares(transaction: OnyxEntry<OnyxTypes.Transaction>, amount: number, currency: string, newAccountIDs: number[]) {
    if (!transaction) {
        return;
    }
    const oldAccountIDs = Object.keys(transaction.splitShares ?? {}).map((key) => Number(key));

    // Create an array containing unique IDs of the current transaction participants and the new ones
    // The current userAccountID might not be included in newAccountIDs if this is called from the participants step using Global Create
    // If this is called from an existing group chat, it'll be included. So we manually add them to account for both cases.
    const accountIDs = [...new Set<number>([userAccountID, ...newAccountIDs, ...oldAccountIDs])];

    const splitShares: SplitShares = accountIDs.reduce((acc: SplitShares, accountID): SplitShares => {
        // We want to replace the contents of splitShares to contain only `newAccountIDs` entries
        // In the case of going back to the participants page and removing a participant
        // a simple merge will have the previous participant still present in the splitshares object
        // So we manually set their entry to null
        if (!newAccountIDs.includes(accountID) && accountID !== userAccountID) {
            acc[accountID] = null;
            return acc;
        }

        const isPayer = accountID === userAccountID;
        const participantsLength = newAccountIDs.includes(userAccountID) ? newAccountIDs.length - 1 : newAccountIDs.length;
        const splitAmount = calculateIOUAmount(participantsLength, amount, currency, isPayer);
        acc[accountID] = {
            amount: splitAmount,
            isModified: false,
        };
        return acc;
    }, {});

    Onyx.merge(`${ONYXKEYS.COLLECTION.TRANSACTION_DRAFT}${transaction.transactionID}`, {splitShares});
}

function resetSplitShares(transaction: OnyxEntry<OnyxTypes.Transaction>, newAmount?: number, currency?: string) {
    if (!transaction) {
        return;
    }
    const accountIDs = Object.keys(transaction.splitShares ?? {}).map((key) => Number(key));
    if (!accountIDs) {
        return;
    }
    setSplitShares(transaction, newAmount ?? transaction.amount, currency ?? transaction.currency, accountIDs);
}

/**
 * Sets an individual split share of the participant accountID supplied
 */
function setIndividualShare(transactionID: string, participantAccountID: number, participantShare: number) {
    Onyx.merge(`${ONYXKEYS.COLLECTION.TRANSACTION_DRAFT}${transactionID}`, {
        splitShares: {
            [participantAccountID]: {amount: participantShare, isModified: true},
        },
    });
}

/**
 * Adjusts remaining unmodified shares when another share is modified
 * E.g. if total bill is $100 and split between 3 participants, when the user changes the first share to $50, the remaining unmodified shares will become $25 each.
 */
function adjustRemainingSplitShares(transaction: NonNullable<OnyxTypes.Transaction>) {
    const modifiedShares = Object.keys(transaction.splitShares ?? {}).filter((key: string) => transaction?.splitShares?.[Number(key)]?.isModified);

    if (!modifiedShares.length) {
        return;
    }

    const sumOfManualShares = modifiedShares
        .map((key: string): number => transaction?.splitShares?.[Number(key)]?.amount ?? 0)
        .reduce((prev: number, current: number): number => prev + current, 0);

    const unmodifiedSharesAccountIDs = Object.keys(transaction.splitShares ?? {})
        .filter((key: string) => !transaction?.splitShares?.[Number(key)]?.isModified)
        .map((key: string) => Number(key));

    const remainingTotal = transaction.amount - sumOfManualShares;
    if (remainingTotal < 0) {
        return;
    }

    const splitShares: SplitShares = unmodifiedSharesAccountIDs.reduce((acc: SplitShares, accountID: number, index: number): SplitShares => {
        const splitAmount = calculateIOUAmount(unmodifiedSharesAccountIDs.length - 1, remainingTotal, transaction.currency, index === 0);
        acc[accountID] = {
            amount: splitAmount,
        };
        return acc;
    }, {});

    Onyx.merge(`${ONYXKEYS.COLLECTION.TRANSACTION_DRAFT}${transaction.transactionID}`, {splitShares});
}

/**
 * Put expense on HOLD
 */
function putOnHold(transactionID: string, comment: string, reportID: string, searchHash?: number) {
    const currentTime = DateUtils.getDBTime();
    const createdReportAction = buildOptimisticHoldReportAction(currentTime);
    const createdReportActionComment = buildOptimisticHoldReportActionComment(comment, DateUtils.addMillisecondsFromDateTime(currentTime, 1));
    const newViolation = {name: CONST.VIOLATIONS.HOLD, type: CONST.VIOLATION_TYPES.VIOLATION};
    const transactionViolations = allTransactionViolations[`${ONYXKEYS.COLLECTION.TRANSACTION_VIOLATIONS}${transactionID}`] ?? [];
    const updatedViolations = [...transactionViolations, newViolation];
    const parentReportActionOptimistic = getOptimisticDataForParentReportAction(reportID, createdReportActionComment.created, CONST.RED_BRICK_ROAD_PENDING_ACTION.ADD);
    const transaction = allTransactions[`${ONYXKEYS.COLLECTION.TRANSACTION}${transactionID}`];
    const iouReport = allReports?.[`${ONYXKEYS.COLLECTION.REPORT}${transaction?.reportID}`];
    const report = allReports?.[`${ONYXKEYS.COLLECTION.REPORT}${reportID}`];

    const optimisticData: OnyxUpdate[] = [
        {
            onyxMethod: Onyx.METHOD.MERGE,
            key: `${ONYXKEYS.COLLECTION.REPORT_ACTIONS}${reportID}`,
            value: {
                [createdReportAction.reportActionID]: createdReportAction as ReportAction,
                [createdReportActionComment.reportActionID]: createdReportActionComment as ReportAction,
            },
        },
        {
            onyxMethod: Onyx.METHOD.MERGE,
            key: `${ONYXKEYS.COLLECTION.TRANSACTION}${transactionID}`,
            value: {
                pendingAction: CONST.RED_BRICK_ROAD_PENDING_ACTION.UPDATE,
                comment: {
                    hold: createdReportAction.reportActionID,
                },
            },
        },
        {
            onyxMethod: Onyx.METHOD.MERGE,
            key: `${ONYXKEYS.COLLECTION.TRANSACTION_VIOLATIONS}${transactionID}`,
            value: updatedViolations,
        },
        {
            onyxMethod: Onyx.METHOD.MERGE,
            key: `${ONYXKEYS.COLLECTION.REPORT}${reportID}`,
            value: {
                lastVisibleActionCreated: createdReportActionComment.created,
            },
        },
    ];

    if (iouReport && iouReport.currency === transaction?.currency) {
        const isExpenseReportLocal = isExpenseReport(iouReport);
        const coefficient = isExpenseReportLocal ? -1 : 1;
        const transactionAmount = getAmount(transaction, isExpenseReportLocal) * coefficient;
        optimisticData.push({
            onyxMethod: Onyx.METHOD.MERGE,
            key: `${ONYXKEYS.COLLECTION.REPORT}${iouReport.reportID}`,
            value: {
                unheldTotal: (iouReport.unheldTotal ?? 0) - transactionAmount,
                unheldNonReimbursableTotal: !transaction?.reimbursable ? (iouReport.unheldNonReimbursableTotal ?? 0) - transactionAmount : iouReport.unheldNonReimbursableTotal,
            },
        });
    }

    parentReportActionOptimistic.forEach((parentActionData) => {
        if (!parentActionData) {
            return;
        }
        optimisticData.push(parentActionData);
    });

    const successData: OnyxUpdate[] = [
        {
            onyxMethod: Onyx.METHOD.MERGE,
            key: `${ONYXKEYS.COLLECTION.TRANSACTION}${transactionID}`,
            value: {
                pendingAction: null,
            },
        },
    ];

    const failureData: OnyxUpdate[] = [
        {
            onyxMethod: Onyx.METHOD.MERGE,
            key: `${ONYXKEYS.COLLECTION.TRANSACTION}${transactionID}`,
            value: {
                pendingAction: null,
                comment: {
                    hold: null,
                },
                errors: getMicroSecondOnyxErrorWithTranslationKey('iou.error.genericHoldExpenseFailureMessage'),
            },
        },
        {
            onyxMethod: Onyx.METHOD.MERGE,
            key: `${ONYXKEYS.COLLECTION.REPORT_ACTIONS}${reportID}`,
            value: {
                [createdReportAction.reportActionID]: null,
                [createdReportActionComment.reportActionID]: null,
            },
        },
        {
            onyxMethod: Onyx.METHOD.MERGE,
            key: `${ONYXKEYS.COLLECTION.REPORT}${reportID}`,
            value: {
                lastVisibleActionCreated: report?.lastVisibleActionCreated,
            },
        },
    ];

    // If we are holding from the search page, we optimistically update the snapshot data that search uses so that it is kept in sync
    if (searchHash) {
        optimisticData.push({
            onyxMethod: Onyx.METHOD.MERGE,
            key: `${ONYXKEYS.COLLECTION.SNAPSHOT}${searchHash}`,
            value: {
                data: {
                    [`${ONYXKEYS.COLLECTION.TRANSACTION}${transactionID}`]: {
                        canHold: false,
                        canUnhold: true,
                    },
                },
            } as Record<string, Record<string, Partial<SearchTransaction>>>,
        });
        failureData.push({
            onyxMethod: Onyx.METHOD.MERGE,
            key: `${ONYXKEYS.COLLECTION.SNAPSHOT}${searchHash}`,
            value: {
                data: {
                    [`${ONYXKEYS.COLLECTION.TRANSACTION}${transactionID}`]: {
                        canHold: true,
                        canUnhold: false,
                    },
                },
            } as Record<string, Record<string, Partial<SearchTransaction>>>,
        });
    }

    API.write(
        'HoldRequest',
        {
            transactionID,
            comment,
            reportActionID: createdReportAction.reportActionID,
            commentReportActionID: createdReportActionComment.reportActionID,
        },
        {optimisticData, successData, failureData},
    );

    const currentReportID = getDisplayedReportID(reportID);
    notifyNewAction(currentReportID, userAccountID);
}

/**
 * Remove expense from HOLD
 */
function unholdRequest(transactionID: string, reportID: string, searchHash?: number) {
    const createdReportAction = buildOptimisticUnHoldReportAction();
    const transactionViolations = allTransactionViolations[`${ONYXKEYS.COLLECTION.TRANSACTION_VIOLATIONS}${transactionID}`];
    const transaction = allTransactions[`${ONYXKEYS.COLLECTION.TRANSACTION}${transactionID}`];
    const iouReport = allReports?.[`${ONYXKEYS.COLLECTION.REPORT}${transaction?.reportID}`];
    const report = allReports?.[`${ONYXKEYS.COLLECTION.REPORT}${reportID}`];

    const optimisticData: OnyxUpdate[] = [
        {
            onyxMethod: Onyx.METHOD.MERGE,
            key: `${ONYXKEYS.COLLECTION.REPORT_ACTIONS}${reportID}`,
            value: {
                [createdReportAction.reportActionID]: createdReportAction as ReportAction,
            },
        },
        {
            onyxMethod: Onyx.METHOD.MERGE,
            key: `${ONYXKEYS.COLLECTION.TRANSACTION}${transactionID}`,
            value: {
                pendingAction: CONST.RED_BRICK_ROAD_PENDING_ACTION.UPDATE,
                comment: {
                    hold: null,
                },
            },
        },
        {
            onyxMethod: Onyx.METHOD.SET,
            key: `${ONYXKEYS.COLLECTION.TRANSACTION_VIOLATIONS}${transactionID}`,
            value: transactionViolations?.filter((violation) => violation.name !== CONST.VIOLATIONS.HOLD) ?? [],
        },
        {
            onyxMethod: Onyx.METHOD.MERGE,
            key: `${ONYXKEYS.COLLECTION.REPORT}${reportID}`,
            value: {
                lastVisibleActionCreated: createdReportAction.created,
            },
        },
    ];

    if (iouReport && iouReport.currency === transaction?.currency) {
        const isExpenseReportLocal = isExpenseReport(iouReport);
        const coefficient = isExpenseReportLocal ? -1 : 1;
        const transactionAmount = getAmount(transaction, isExpenseReportLocal) * coefficient;
        optimisticData.push({
            onyxMethod: Onyx.METHOD.MERGE,
            key: `${ONYXKEYS.COLLECTION.REPORT}${iouReport.reportID}`,
            value: {
                unheldTotal: (iouReport.unheldTotal ?? 0) + transactionAmount,
                unheldNonReimbursableTotal: !transaction?.reimbursable ? (iouReport.unheldNonReimbursableTotal ?? 0) + transactionAmount : iouReport.unheldNonReimbursableTotal,
            },
        });
    }

    const successData: OnyxUpdate[] = [
        {
            onyxMethod: Onyx.METHOD.MERGE,
            key: `${ONYXKEYS.COLLECTION.TRANSACTION}${transactionID}`,
            value: {
                pendingAction: null,
                comment: {
                    hold: null,
                },
            },
        },
    ];

    const failureData: OnyxUpdate[] = [
        {
            onyxMethod: Onyx.METHOD.MERGE,
            key: `${ONYXKEYS.COLLECTION.REPORT_ACTIONS}${reportID}`,
            value: {
                [createdReportAction.reportActionID]: null,
            },
        },
        {
            onyxMethod: Onyx.METHOD.MERGE,
            key: `${ONYXKEYS.COLLECTION.TRANSACTION}${transactionID}`,
            value: {
                pendingAction: null,
                errors: getMicroSecondOnyxErrorWithTranslationKey('iou.error.genericUnholdExpenseFailureMessage'),
            },
        },
        {
            onyxMethod: Onyx.METHOD.SET,
            key: `${ONYXKEYS.COLLECTION.TRANSACTION_VIOLATIONS}${transactionID}`,
            value: transactionViolations ?? null,
        },
        {
            onyxMethod: Onyx.METHOD.MERGE,
            key: `${ONYXKEYS.COLLECTION.REPORT}${reportID}`,
            value: {
                lastVisibleActionCreated: report?.lastVisibleActionCreated,
            },
        },
    ];

    // If we are unholding from the search page, we optimistically update the snapshot data that search uses so that it is kept in sync
    if (searchHash) {
        optimisticData.push({
            onyxMethod: Onyx.METHOD.MERGE,
            key: `${ONYXKEYS.COLLECTION.SNAPSHOT}${searchHash}`,
            value: {
                data: {
                    [`${ONYXKEYS.COLLECTION.TRANSACTION}${transactionID}`]: {
                        canHold: true,
                        canUnhold: false,
                    },
                },
            } as Record<string, Record<string, Partial<SearchTransaction>>>,
        });
        failureData.push({
            onyxMethod: Onyx.METHOD.MERGE,
            key: `${ONYXKEYS.COLLECTION.SNAPSHOT}${searchHash}`,
            value: {
                data: {
                    [`${ONYXKEYS.COLLECTION.TRANSACTION}${transactionID}`]: {
                        canHold: false,
                        canUnhold: true,
                    },
                },
            } as Record<string, Record<string, Partial<SearchTransaction>>>,
        });
    }

    API.write(
        'UnHoldRequest',
        {
            transactionID,
            reportActionID: createdReportAction.reportActionID,
        },
        {optimisticData, successData, failureData},
    );

    const currentReportID = getDisplayedReportID(reportID);
    notifyNewAction(currentReportID, userAccountID);
}
// eslint-disable-next-line rulesdir/no-negated-variables
function navigateToStartStepIfScanFileCannotBeRead(
    receiptFilename: string | undefined,
    receiptPath: ReceiptSource | undefined,
    onSuccess: (file: File) => void,
    requestType: IOURequestType,
    iouType: IOUType,
    transactionID: string,
    reportID: string,
    receiptType: string | undefined,
) {
    if (!receiptFilename || !receiptPath) {
        return;
    }

    const onFailure = () => {
        setMoneyRequestReceipt(transactionID, '', '', true);
        if (requestType === CONST.IOU.REQUEST_TYPE.MANUAL) {
            Navigation.navigate(ROUTES.MONEY_REQUEST_STEP_SCAN.getRoute(CONST.IOU.ACTION.CREATE, iouType, transactionID, reportID, Navigation.getActiveRouteWithoutParams()));
            return;
        }
        navigateToStartMoneyRequestStep(requestType, iouType, transactionID, reportID);
    };
    readFileAsync(receiptPath.toString(), receiptFilename, onSuccess, onFailure, receiptType);
}

/** Save the preferred payment method for a policy */
function savePreferredPaymentMethod(policyID: string, paymentMethod: PaymentMethodType) {
    Onyx.merge(`${ONYXKEYS.NVP_LAST_PAYMENT_METHOD}`, {[policyID]: paymentMethod});
}

/** Get report policy id of IOU request */
function getIOURequestPolicyID(transaction: OnyxEntry<OnyxTypes.Transaction>, report: OnyxEntry<OnyxTypes.Report>): string {
    // Workspace sender will exist for invoices
    const workspaceSender = transaction?.participants?.find((participant) => participant.isSender);
    return workspaceSender?.policyID ?? report?.policyID ?? '-1';
}

function getIOUActionForTransactions(transactionIDList: Array<string | undefined>, iouReportID: string | undefined): Array<ReportAction<typeof CONST.REPORT.ACTIONS.TYPE.IOU>> {
    return Object.values(allReportActions?.[`${ONYXKEYS.COLLECTION.REPORT_ACTIONS}${iouReportID}`] ?? {})?.filter(
        (reportAction): reportAction is ReportAction<typeof CONST.REPORT.ACTIONS.TYPE.IOU> => {
            if (!isMoneyRequestAction(reportAction)) {
                return false;
            }
            const message = getOriginalMessage(reportAction);
            if (!message?.IOUTransactionID) {
                return false;
            }
            return transactionIDList.includes(message.IOUTransactionID);
        },
    );
}

/** Merge several transactions into one by updating the fields of the one we want to keep and deleting the rest */
function mergeDuplicates(params: TransactionMergeParams) {
    const originalSelectedTransaction = allTransactions[`${ONYXKEYS.COLLECTION.TRANSACTION}${params.transactionID}`];

    const optimisticTransactionData: OnyxUpdate = {
        onyxMethod: Onyx.METHOD.MERGE,
        key: `${ONYXKEYS.COLLECTION.TRANSACTION}${params.transactionID}`,
        value: {
            ...originalSelectedTransaction,
            billable: params.billable,
            comment: {
                comment: params.comment,
            },
            category: params.category,
            created: params.created,
            currency: params.currency,
            modifiedMerchant: params.merchant,
            reimbursable: params.reimbursable,
            tag: params.tag,
        },
    };

    const failureTransactionData: OnyxUpdate = {
        onyxMethod: Onyx.METHOD.MERGE,
        key: `${ONYXKEYS.COLLECTION.TRANSACTION}${params.transactionID}`,
        // eslint-disable-next-line @typescript-eslint/non-nullable-type-assertion-style
        value: originalSelectedTransaction as OnyxTypes.Transaction,
    };

    const optimisticTransactionDuplicatesData: OnyxUpdate[] = params.transactionIDList.map((id) => ({
        onyxMethod: Onyx.METHOD.SET,
        key: `${ONYXKEYS.COLLECTION.TRANSACTION}${id}`,
        value: null,
    }));

    const failureTransactionDuplicatesData: OnyxUpdate[] = params.transactionIDList.map((id) => ({
        onyxMethod: Onyx.METHOD.MERGE,
        key: `${ONYXKEYS.COLLECTION.TRANSACTION}${id}`,
        // eslint-disable-next-line @typescript-eslint/non-nullable-type-assertion-style
        value: allTransactions[`${ONYXKEYS.COLLECTION.TRANSACTION}${id}`] as OnyxTypes.Transaction,
    }));

    const optimisticTransactionViolations: OnyxUpdate[] = [...params.transactionIDList, params.transactionID].map((id) => {
        const violations = allTransactionViolations[`${ONYXKEYS.COLLECTION.TRANSACTION_VIOLATIONS}${id}`] ?? [];
        return {
            onyxMethod: Onyx.METHOD.MERGE,
            key: `${ONYXKEYS.COLLECTION.TRANSACTION_VIOLATIONS}${id}`,
            value: violations.filter((violation) => violation.name !== CONST.VIOLATIONS.DUPLICATED_TRANSACTION),
        };
    });

    const failureTransactionViolations: OnyxUpdate[] = [...params.transactionIDList, params.transactionID].map((id) => {
        const violations = allTransactionViolations[`${ONYXKEYS.COLLECTION.TRANSACTION_VIOLATIONS}${id}`] ?? [];
        return {
            onyxMethod: Onyx.METHOD.MERGE,
            key: `${ONYXKEYS.COLLECTION.TRANSACTION_VIOLATIONS}${id}`,
            value: violations,
        };
    });

    const duplicateTransactionTotals = params.transactionIDList.reduce((total, id) => {
        const duplicateTransaction = allTransactions[`${ONYXKEYS.COLLECTION.TRANSACTION}${id}`];
        if (!duplicateTransaction) {
            return total;
        }
        return total + duplicateTransaction.amount;
    }, 0);

    const expenseReport = allReports?.[`${ONYXKEYS.COLLECTION.REPORT}${params.reportID}`];
    const expenseReportOptimisticData: OnyxUpdate = {
        onyxMethod: Onyx.METHOD.MERGE,
        key: `${ONYXKEYS.COLLECTION.REPORT}${params.reportID}`,
        value: {
            total: (expenseReport?.total ?? 0) - duplicateTransactionTotals,
        },
    };
    const expenseReportFailureData: OnyxUpdate = {
        onyxMethod: Onyx.METHOD.MERGE,
        key: `${ONYXKEYS.COLLECTION.REPORT}${params.reportID}`,
        value: {
            total: expenseReport?.total,
        },
    };

    const iouActionsToDelete = params.reportID ? getIOUActionForTransactions(params.transactionIDList, params.reportID) : [];

    const deletedTime = DateUtils.getDBTime();
    const expenseReportActionsOptimisticData: OnyxUpdate = {
        onyxMethod: Onyx.METHOD.MERGE,
        key: `${ONYXKEYS.COLLECTION.REPORT_ACTIONS}${params.reportID}`,
        value: iouActionsToDelete.reduce<Record<string, PartialDeep<ReportAction<typeof CONST.REPORT.ACTIONS.TYPE.IOU>>>>((val, reportAction) => {
            const firstMessage = Array.isArray(reportAction.message) ? reportAction.message.at(0) : null;
            // eslint-disable-next-line no-param-reassign
            val[reportAction.reportActionID] = {
                originalMessage: {
                    deleted: deletedTime,
                },
                ...(firstMessage && {
                    message: [
                        {
                            ...firstMessage,
                            deleted: deletedTime,
                        },
                        ...(Array.isArray(reportAction.message) ? reportAction.message.slice(1) : []),
                    ],
                }),
                ...(!Array.isArray(reportAction.message) && {
                    message: {
                        deleted: deletedTime,
                    },
                }),
            };
            return val;
        }, {}),
    };
    const expenseReportActionsFailureData: OnyxUpdate = {
        onyxMethod: Onyx.METHOD.MERGE,
        key: `${ONYXKEYS.COLLECTION.REPORT_ACTIONS}${params.reportID}`,
        value: iouActionsToDelete.reduce<Record<string, NullishDeep<PartialDeep<ReportAction<typeof CONST.REPORT.ACTIONS.TYPE.IOU>>>>>((val, reportAction) => {
            // eslint-disable-next-line no-param-reassign
            val[reportAction.reportActionID] = {
                originalMessage: {
                    deleted: null,
                },
                message: reportAction.message,
            };
            return val;
        }, {}),
    };

    const optimisticData: OnyxUpdate[] = [];
    const failureData: OnyxUpdate[] = [];

    optimisticData.push(
        optimisticTransactionData,
        ...optimisticTransactionDuplicatesData,
        ...optimisticTransactionViolations,
        expenseReportOptimisticData,
        expenseReportActionsOptimisticData,
    );
    failureData.push(failureTransactionData, ...failureTransactionDuplicatesData, ...failureTransactionViolations, expenseReportFailureData, expenseReportActionsFailureData);

    API.write(WRITE_COMMANDS.TRANSACTION_MERGE, params, {optimisticData, failureData});
}

function updateLastLocationPermissionPrompt() {
    Onyx.set(ONYXKEYS.NVP_LAST_LOCATION_PERMISSION_PROMPT, new Date().toISOString());
}

/** Instead of merging the duplicates, it updates the transaction we want to keep and puts the others on hold without deleting them */
function resolveDuplicates(params: TransactionMergeParams) {
    if (!params.transactionID) {
        return;
    }

    const originalSelectedTransaction = allTransactions[`${ONYXKEYS.COLLECTION.TRANSACTION}${params.transactionID}`];

    const optimisticTransactionData: OnyxUpdate = {
        onyxMethod: Onyx.METHOD.MERGE,
        key: `${ONYXKEYS.COLLECTION.TRANSACTION}${params.transactionID}`,
        value: {
            ...originalSelectedTransaction,
            billable: params.billable,
            comment: {
                comment: params.comment,
            },
            category: params.category,
            created: params.created,
            currency: params.currency,
            modifiedMerchant: params.merchant,
            reimbursable: params.reimbursable,
            tag: params.tag,
        },
    };

    const failureTransactionData: OnyxUpdate = {
        onyxMethod: Onyx.METHOD.MERGE,
        key: `${ONYXKEYS.COLLECTION.TRANSACTION}${params.transactionID}`,
        // eslint-disable-next-line @typescript-eslint/non-nullable-type-assertion-style
        value: originalSelectedTransaction as OnyxTypes.Transaction,
    };

    const optimisticTransactionViolations: OnyxUpdate[] = [...params.transactionIDList, params.transactionID].map((id) => {
        const violations = allTransactionViolations[`${ONYXKEYS.COLLECTION.TRANSACTION_VIOLATIONS}${id}`] ?? [];
        const newViolation = {name: CONST.VIOLATIONS.HOLD, type: CONST.VIOLATION_TYPES.VIOLATION};
        const updatedViolations = id === params.transactionID ? violations : [...violations, newViolation];
        return {
            onyxMethod: Onyx.METHOD.MERGE,
            key: `${ONYXKEYS.COLLECTION.TRANSACTION_VIOLATIONS}${id}`,
            value: updatedViolations.filter((violation) => violation.name !== CONST.VIOLATIONS.DUPLICATED_TRANSACTION),
        };
    });

    const failureTransactionViolations: OnyxUpdate[] = [...params.transactionIDList, params.transactionID].map((id) => {
        const violations = allTransactionViolations[`${ONYXKEYS.COLLECTION.TRANSACTION_VIOLATIONS}${id}`] ?? [];
        return {
            onyxMethod: Onyx.METHOD.MERGE,
            key: `${ONYXKEYS.COLLECTION.TRANSACTION_VIOLATIONS}${id}`,
            value: violations,
        };
    });

    const iouActionList = params.reportID ? getIOUActionForTransactions(params.transactionIDList, params.reportID) : [];
    const orderedTransactionIDList = iouActionList.map((action) => {
        const message = getOriginalMessage(action);
        return message?.IOUTransactionID ?? '';
    });

    const optimisticHoldActions: OnyxUpdate[] = [];
    const failureHoldActions: OnyxUpdate[] = [];
    const reportActionIDList: string[] = [];
    const optimisticHoldTransactionActions: OnyxUpdate[] = [];
    const failureHoldTransactionActions: OnyxUpdate[] = [];
    iouActionList.forEach((action) => {
        const transactionThreadReportID = action?.childReportID;
        const createdReportAction = buildOptimisticHoldReportAction();
        reportActionIDList.push(createdReportAction.reportActionID);
        const transactionID = isMoneyRequestAction(action) ? getOriginalMessage(action)?.IOUTransactionID ?? CONST.DEFAULT_NUMBER_ID : CONST.DEFAULT_NUMBER_ID;
        optimisticHoldTransactionActions.push({
            onyxMethod: Onyx.METHOD.MERGE,
            key: `${ONYXKEYS.COLLECTION.TRANSACTION}${transactionID}`,
            value: {
                comment: {
                    hold: createdReportAction.reportActionID,
                },
            },
        });
        failureHoldTransactionActions.push({
            onyxMethod: Onyx.METHOD.MERGE,
            key: `${ONYXKEYS.COLLECTION.TRANSACTION}${transactionID}`,
            value: {
                comment: {
                    hold: null,
                },
            },
        });
        optimisticHoldActions.push({
            onyxMethod: Onyx.METHOD.MERGE,
            key: `${ONYXKEYS.COLLECTION.REPORT_ACTIONS}${transactionThreadReportID}`,
            value: {
                [createdReportAction.reportActionID]: createdReportAction,
            },
        });
        failureHoldActions.push({
            onyxMethod: Onyx.METHOD.MERGE,
            key: `${ONYXKEYS.COLLECTION.REPORT_ACTIONS}${transactionThreadReportID}`,
            value: {
                [createdReportAction.reportActionID]: {
                    errors: getMicroSecondOnyxErrorWithTranslationKey('iou.error.genericHoldExpenseFailureMessage'),
                },
            },
        });
    });

    const transactionThreadReportID = params.reportID ? getIOUActionForTransactions([params.transactionID], params.reportID).at(0)?.childReportID : undefined;
    const optimisticReportAction = buildOptimisticDismissedViolationReportAction({
        reason: 'manual',
        violationName: CONST.VIOLATIONS.DUPLICATED_TRANSACTION,
    });

    const optimisticReportActionData: OnyxUpdate = {
        onyxMethod: Onyx.METHOD.MERGE,
        key: `${ONYXKEYS.COLLECTION.REPORT_ACTIONS}${transactionThreadReportID}`,
        value: {
            [optimisticReportAction.reportActionID]: optimisticReportAction,
        },
    };

    const failureReportActionData: OnyxUpdate = {
        onyxMethod: Onyx.METHOD.MERGE,
        key: `${ONYXKEYS.COLLECTION.REPORT_ACTIONS}${transactionThreadReportID}`,
        value: {
            [optimisticReportAction.reportActionID]: null,
        },
    };

    const optimisticData: OnyxUpdate[] = [];
    const failureData: OnyxUpdate[] = [];

    optimisticData.push(optimisticTransactionData, ...optimisticTransactionViolations, ...optimisticHoldActions, ...optimisticHoldTransactionActions, optimisticReportActionData);
    failureData.push(failureTransactionData, ...failureTransactionViolations, ...failureHoldActions, ...failureHoldTransactionActions, failureReportActionData);
    const {reportID, transactionIDList, receiptID, ...otherParams} = params;

    const parameters: ResolveDuplicatesParams = {
        ...otherParams,
        transactionID: params.transactionID,
        reportActionIDList,
        transactionIDList: orderedTransactionIDList,
        dismissedViolationReportActionID: optimisticReportAction.reportActionID,
    };

    API.write(WRITE_COMMANDS.RESOLVE_DUPLICATES, parameters, {optimisticData, failureData});
}

export {
    adjustRemainingSplitShares,
    getNextApproverAccountID,
    approveMoneyRequest,
    canApproveIOU,
    cancelPayment,
    canIOUBePaid,
    cleanUpMoneyRequest,
    clearMoneyRequest,
    completeSplitBill,
    createDistanceRequest,
    createDraftTransaction,
    deleteMoneyRequest,
    deleteTrackExpense,
    detachReceipt,
    dismissHoldUseExplanation,
    getIOURequestPolicyID,
    initMoneyRequest,
    navigateToStartStepIfScanFileCannotBeRead,
    completePaymentOnboarding,
    payInvoice,
    payMoneyRequest,
    putOnHold,
    replaceReceipt,
    requestMoney,
    resetSplitShares,
    resetDraftTransactionsCustomUnit,
    savePreferredPaymentMethod,
    sendInvoice,
    sendMoneyElsewhere,
    sendMoneyWithWallet,
    setCustomUnitRateID,
    setCustomUnitID,
    removeSubrate,
    addSubrate,
    updateSubrate,
    clearSubrates,
    setDraftSplitTransaction,
    setIndividualShare,
    setMoneyRequestAmount,
    setMoneyRequestAttendees,
    setMoneyRequestBillable,
    setMoneyRequestCategory,
    setMoneyRequestCreated,
    setMoneyRequestDateAttribute,
    setMoneyRequestCurrency,
    setMoneyRequestDescription,
    setMoneyRequestDistanceRate,
    setMoneyRequestMerchant,
    setMoneyRequestParticipants,
    setMoneyRequestParticipantsFromReport,
    setMoneyRequestPendingFields,
    setMoneyRequestReceipt,
    setMoneyRequestTag,
    setMoneyRequestTaxAmount,
    setMoneyRequestTaxRate,
    setSplitPayer,
    setSplitShares,
    splitBill,
    splitBillAndOpenReport,
    startMoneyRequest,
    startSplitBill,
    submitReport,
    trackExpense,
    unapproveExpenseReport,
    unholdRequest,
    updateMoneyRequestAttendees,
    updateMoneyRequestAmountAndCurrency,
    updateMoneyRequestBillable,
    updateMoneyRequestCategory,
    updateMoneyRequestDate,
    updateMoneyRequestDescription,
    updateMoneyRequestDistance,
    updateMoneyRequestDistanceRate,
    updateMoneyRequestMerchant,
    updateMoneyRequestTag,
    updateMoneyRequestTaxAmount,
    updateMoneyRequestTaxRate,
    mergeDuplicates,
    updateLastLocationPermissionPrompt,
    resolveDuplicates,
    getIOUReportActionToApproveOrPay,
    getNavigationUrlOnMoneyRequestDelete,
    getNavigationUrlAfterTrackExpenseDelete,
    canSubmitReport,
};
export type {GPSPoint as GpsPoint, IOURequestType};<|MERGE_RESOLUTION|>--- conflicted
+++ resolved
@@ -751,8 +751,7 @@
 /**
  * Set custom unit rateID for the transaction draft
  */
-<<<<<<< HEAD
-function setCustomUnitRateID(transactionID: string, customUnitRateID: string) {
+function setCustomUnitRateID(transactionID: string, customUnitRateID: string | undefined) {
     const isFakeP2PRate = customUnitRateID === CONST.CUSTOM_UNITS.FAKE_P2P_ID;
     Onyx.merge(`${ONYXKEYS.COLLECTION.TRANSACTION_DRAFT}${transactionID}`, {
         comment: {
@@ -778,10 +777,6 @@
             customUnit: originalTransaction.comment?.customUnit ?? {},
         },
     });
-=======
-function setCustomUnitRateID(transactionID: string, customUnitRateID: string | undefined) {
-    Onyx.merge(`${ONYXKEYS.COLLECTION.TRANSACTION_DRAFT}${transactionID}`, {comment: {customUnit: {customUnitRateID}}});
->>>>>>> 46a58878
 }
 
 /**
@@ -3901,12 +3896,8 @@
     optimisticData?.push(...moveTransactionOptimisticData);
     successData?.push(...moveTransactionSuccessData);
     failureData?.push(...moveTransactionFailureData);
-<<<<<<< HEAD
 
     const parameters: CategorizeTrackedExpenseApiParams = {
-=======
-    const parameters = {
->>>>>>> 46a58878
         ...reportInformation,
         ...policyParams,
         ...transactionParams,
@@ -3994,13 +3985,9 @@
         taxCode,
         taxAmount,
         billable,
-<<<<<<< HEAD
-        receipt,
+        receipt: receipt instanceof Blob ? receipt : undefined,
         waypoints,
         customUnitRateID,
-=======
-        receipt: receipt instanceof Blob ? receipt : undefined,
->>>>>>> 46a58878
         policyExpenseChatReportID: createdWorkspaceParams?.expenseChatReportID,
         policyExpenseCreatedReportActionID: createdWorkspaceParams?.expenseCreatedReportActionID,
         adminsChatReportID: createdWorkspaceParams?.adminsChatReportID,
