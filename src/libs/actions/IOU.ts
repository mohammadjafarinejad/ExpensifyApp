import {format} from 'date-fns';
import {fastMerge, Str} from 'expensify-common';
import {InteractionManager} from 'react-native';
import type {NullishDeep, OnyxCollection, OnyxEntry, OnyxInputValue, OnyxUpdate} from 'react-native-onyx';
import Onyx from 'react-native-onyx';
import type {PartialDeep, SetRequired, ValueOf} from 'type-fest';
import ReceiptGeneric from '@assets/images/receipt-generic.png';
import type {PaymentMethod} from '@components/KYCWall/types';
import * as API from '@libs/API';
import type {
    ApproveMoneyRequestParams,
    CategorizeTrackedExpenseParams as CategorizeTrackedExpenseApiParams,
    CompleteSplitBillParams,
    CreateDistanceRequestParams,
    CreatePerDiemRequestParams,
    CreateWorkspaceParams,
    DeleteMoneyRequestParams,
    DetachReceiptParams,
    MergeDuplicatesParams,
    PayInvoiceParams,
    PayMoneyRequestParams,
    ReplaceReceiptParams,
    RequestMoneyParams,
    ResolveDuplicatesParams,
    SendInvoiceParams,
    SendMoneyParams,
    SetNameValuePairParams,
    ShareTrackedExpenseParams,
    SplitBillParams,
    StartSplitBillParams,
    SubmitReportParams,
    TrackExpenseParams,
    UnapproveExpenseReportParams,
    UpdateMoneyRequestParams,
} from '@libs/API/parameters';
import {WRITE_COMMANDS} from '@libs/API/types';
import {convertAmountToDisplayString, convertToDisplayString} from '@libs/CurrencyUtils';
import DateUtils from '@libs/DateUtils';
import DistanceRequestUtils from '@libs/DistanceRequestUtils';
import {getMicroSecondOnyxErrorObject, getMicroSecondOnyxErrorWithTranslationKey} from '@libs/ErrorUtils';
import {readFileAsync} from '@libs/fileDownload/FileUtils';
import GoogleTagManager from '@libs/GoogleTagManager';
import {
    calculateAmount as calculateIOUAmount,
    formatCurrentUserToAttendee,
    isMovingTransactionFromTrackExpense as isMovingTransactionFromTrackExpenseIOUUtils,
    navigateToStartMoneyRequestStep,
    updateIOUOwnerAndTotal,
} from '@libs/IOUUtils';
import isFileUploadable from '@libs/isFileUploadable';
import {formatPhoneNumber} from '@libs/LocalePhoneNumber';
import * as Localize from '@libs/Localize';
import Log from '@libs/Log';
import isSearchTopmostFullScreenRoute from '@libs/Navigation/helpers/isSearchTopmostFullScreenRoute';
import Navigation from '@libs/Navigation/Navigation';
import {buildNextStep} from '@libs/NextStepUtils';
import {rand64} from '@libs/NumberUtils';
import {getManagerMcTestParticipant, getPersonalDetailsForAccountIDs} from '@libs/OptionsListUtils';
import {getCustomUnitID} from '@libs/PerDiemRequestUtils';
import {getAccountIDsByLogins} from '@libs/PersonalDetailsUtils';
import {addSMSDomainIfPhoneNumber} from '@libs/PhoneNumber';
import {
<<<<<<< HEAD
    getDistanceRateCustomUnit,
    getPerDiemCustomUnit,
=======
    getPerDiemCustomUnit,
    getPersonalPolicy,
>>>>>>> b48912bb
    getPolicy,
    getSubmitToAccountID,
    hasDependentTags,
    isControlPolicy,
    isPaidGroupPolicy,
    isPolicyAdmin,
    isSubmitAndClose,
} from '@libs/PolicyUtils';
import {
    getAllReportActions,
    getIOUReportIDFromReportActionPreview,
    getLastVisibleAction,
    getLastVisibleMessage,
    getOriginalMessage,
    getReportAction,
    getReportActionHtml,
    getReportActionMessage,
    getReportActionText,
    getTrackExpenseActionableWhisper,
    isActionableTrackExpense,
    isCreatedAction,
    isDeletedParentAction,
    isMoneyRequestAction,
    isReportPreviewAction,
} from '@libs/ReportActionsUtils';
import type {OptimisticChatReport, OptimisticCreatedReportAction, OptimisticIOUReportAction, OptionData, TransactionDetails} from '@libs/ReportUtils';
import {
    buildOptimisticActionableTrackExpenseWhisper,
    buildOptimisticApprovedReportAction,
    buildOptimisticCancelPaymentReportAction,
    buildOptimisticChatReport,
    buildOptimisticCreatedReportAction,
    buildOptimisticDetachReceipt,
    buildOptimisticDismissedViolationReportAction,
    buildOptimisticExpenseReport,
    buildOptimisticHoldReportAction,
    buildOptimisticHoldReportActionComment,
    buildOptimisticInvoiceReport,
    buildOptimisticIOUReport,
    buildOptimisticIOUReportAction,
    buildOptimisticModifiedExpenseReportAction,
    buildOptimisticMoneyRequestEntities,
    buildOptimisticMovedTrackedExpenseModifiedReportAction,
    buildOptimisticReportPreview,
    buildOptimisticResolvedDuplicatesReportAction,
    buildOptimisticSubmittedReportAction,
    buildOptimisticUnapprovedReportAction,
    buildOptimisticUnHoldReportAction,
    canBeAutoReimbursed,
    canUserPerformWriteAction as canUserPerformWriteActionReportUtils,
    getAllHeldTransactions as getAllHeldTransactionsReportUtils,
    getApprovalChain,
    getChatByParticipants,
    getDisplayedReportID,
    getInvoiceChatByParticipants,
    getMoneyRequestSpendBreakdown,
    getOptimisticDataForParentReportAction,
    getOutstandingChildRequest,
    getParsedComment,
    getPersonalDetailsForAccountID,
    getReportNameValuePairs,
    getReportOrDraftReport,
    getReportTransactions,
    getTransactionDetails,
    hasHeldExpenses as hasHeldExpensesReportUtils,
    hasNonReimbursableTransactions as hasNonReimbursableTransactionsReportUtils,
    isArchivedReport,
    isArchivedReportWithID,
    isClosedReport as isClosedReportUtil,
    isDraftReport,
    isExpenseReport,
    isIndividualInvoiceRoom,
    isInvoiceReport as isInvoiceReportReportUtils,
    isInvoiceRoom,
    isMoneyRequestReport as isMoneyRequestReportReportUtils,
    isOneOnOneChat,
    isOneTransactionThread,
    isOpenExpenseReport as isOpenExpenseReportReportUtils,
    isOpenInvoiceReport as isOpenInvoiceReportReportUtils,
    isOptimisticPersonalDetail,
    isPayAtEndExpenseReport as isPayAtEndExpenseReportReportUtils,
    isPayer as isPayerReportUtils,
    isPolicyExpenseChat as isPolicyExpenseChatReportUtil,
    isReportApproved,
    isReportManager,
    isSelectedManagerMcTest,
    isSelfDM,
    isSettled,
    isTestTransactionReport,
    isTrackExpenseReport,
    shouldCreateNewMoneyRequestReport as shouldCreateNewMoneyRequestReportReportUtils,
    updateReportPreview,
} from '@libs/ReportUtils';
import {getSession} from '@libs/SessionUtils';
import playSound, {SOUNDS} from '@libs/Sound';
import {shouldRestrictUserBillableActions} from '@libs/SubscriptionUtils';
import {
    allHavePendingRTERViolation,
    buildOptimisticTransaction,
    getAmount,
    getCategoryTaxCodeAndAmount,
    getCurrency,
    getDistanceInMeters,
    getMerchant,
    getTransaction,
    getUpdatedTransaction,
    hasDuplicateTransactions,
    hasReceipt as hasReceiptTransactionUtils,
    isAmountMissing,
    isCustomUnitRateIDForP2P,
    isDistanceRequest as isDistanceRequestTransactionUtils,
    isDuplicate,
    isExpensifyCardTransaction,
    isFetchingWaypointsFromServer,
    isOnHold,
    isPartialMerchant,
    isPending,
    isPendingCardOrScanningTransaction,
    isPerDiemRequest as isPerDiemRequestTransactionUtils,
    isReceiptBeingScanned as isReceiptBeingScannedTransactionUtils,
    isScanRequest as isScanRequestTransactionUtils,
    removeSettledAndApprovedTransactions,
    shouldShowBrokenConnectionViolationForMultipleTransactions,
} from '@libs/TransactionUtils';
import ViolationsUtils from '@libs/Violations/ViolationsUtils';
import type {IOUAction, IOUActionParams, IOUType} from '@src/CONST';
import CONST from '@src/CONST';
import ONYXKEYS from '@src/ONYXKEYS';
import ROUTES from '@src/ROUTES';
import type {Route} from '@src/ROUTES';
import type * as OnyxTypes from '@src/types/onyx';
import type {Attendee, Participant, Split} from '@src/types/onyx/IOU';
import type {ErrorFields, Errors} from '@src/types/onyx/OnyxCommon';
import type {PaymentMethodType} from '@src/types/onyx/OriginalMessage';
import type {QuickActionName} from '@src/types/onyx/QuickAction';
import type {InvoiceReceiver, InvoiceReceiverType} from '@src/types/onyx/Report';
import type ReportAction from '@src/types/onyx/ReportAction';
import type {OnyxData} from '@src/types/onyx/Request';
import type {SearchPolicy, SearchReport, SearchTransaction} from '@src/types/onyx/SearchResults';
import type {Comment, Receipt, ReceiptSource, Routes, SplitShares, TransactionChanges, TransactionCustomUnit, WaypointCollection} from '@src/types/onyx/Transaction';
import {isEmptyObject} from '@src/types/utils/EmptyObject';
import {clearByKey as clearPdfByOnyxKey} from './CachedPDFPaths';
import {buildOptimisticPolicyRecentlyUsedCategories} from './Policy/Category';
import {buildOptimisticPolicyRecentlyUsedDestinations} from './Policy/PerDiem';
import {buildOptimisticRecentlyUsedCurrencies, buildPolicyData, generatePolicyID} from './Policy/Policy';
import {buildOptimisticPolicyRecentlyUsedTags} from './Policy/Tag';
import {completeOnboarding, getCurrentUserAccountID, notifyNewAction} from './Report';
import {clearAllRelatedReportActionErrors} from './ReportActions';
import {getRecentWaypoints, sanitizeRecentWaypoints} from './Transaction';
import {removeDraftTransaction} from './TransactionEdit';

type IOURequestType = ValueOf<typeof CONST.IOU.REQUEST_TYPE>;

type OneOnOneIOUReport = OnyxTypes.Report | undefined | null;

type BaseTransactionParams = {
    amount: number;
    currency: string;
    created: string;
    merchant: string;
    comment: string;
    category?: string;
    tag?: string;
    taxCode?: string;
    taxAmount?: number;
    billable?: boolean;
    customUnitRateID?: string;
};

type MoneyRequestInformation = {
    payerAccountID: number;
    payerEmail: string;
    iouReport: OnyxTypes.Report;
    chatReport: OnyxTypes.Report;
    transaction: OnyxTypes.Transaction;
    iouAction: OptimisticIOUReportAction;
    createdChatReportActionID?: string;
    createdIOUReportActionID?: string;
    reportPreviewAction: OnyxTypes.ReportAction;
    transactionThreadReportID: string;
    createdReportActionIDForThread: string | undefined;
    onyxData: OnyxData;
    billable?: boolean;
};

type TrackExpenseInformation = {
    createdWorkspaceParams?: CreateWorkspaceParams;
    iouReport?: OnyxTypes.Report;
    chatReport: OnyxTypes.Report;
    transaction: OnyxTypes.Transaction;
    iouAction: OptimisticIOUReportAction;
    createdChatReportActionID?: string;
    createdIOUReportActionID?: string;
    reportPreviewAction?: OnyxTypes.ReportAction;
    transactionThreadReportID: string;
    createdReportActionIDForThread: string | undefined;
    actionableWhisperReportActionIDParam?: string;
    onyxData: OnyxData;
};

type TrackedExpenseTransactionParams = Omit<BaseTransactionParams, 'taxCode' | 'taxAmount'> & {
    waypoints?: string;
    transactionID: string | undefined;
    receipt?: Receipt;
    taxCode: string;
    taxAmount: number;
};

type TrackedExpensePolicyParams = {
    policyID: string | undefined;
    isDraftPolicy?: boolean;
};
type TrackedExpenseReportInformation = {
    moneyRequestPreviewReportActionID: string | undefined;
    moneyRequestReportID: string | undefined;
    moneyRequestCreatedReportActionID: string | undefined;
    actionableWhisperReportActionID: string | undefined;
    linkedTrackedExpenseReportAction: OnyxTypes.ReportAction;
    linkedTrackedExpenseReportID: string;
    transactionThreadReportID: string | undefined;
    reportPreviewReportActionID: string | undefined;
};
type TrackedExpenseParams = {
    onyxData?: OnyxData;
    reportInformation: TrackedExpenseReportInformation;
    transactionParams: TrackedExpenseTransactionParams;
    policyParams: TrackedExpensePolicyParams;
    createdWorkspaceParams?: CreateWorkspaceParams;
};

type SendInvoiceInformation = {
    senderWorkspaceID: string | undefined;
    receiver: Partial<OnyxTypes.PersonalDetails>;
    invoiceRoom: OnyxTypes.Report;
    createdChatReportActionID: string;
    invoiceReportID: string;
    reportPreviewReportActionID: string;
    transactionID: string;
    transactionThreadReportID: string;
    createdIOUReportActionID: string;
    createdReportActionIDForThread: string | undefined;
    reportActionID: string;
    onyxData: OnyxData;
};

type SplitData = {
    chatReportID: string;
    transactionID: string;
    reportActionID: string;
    policyID?: string;
    createdReportActionID?: string;
    chatType?: string;
};

type SplitsAndOnyxData = {
    splitData: SplitData;
    splits: Split[];
    onyxData: OnyxData;
};

type UpdateMoneyRequestData = {
    params: UpdateMoneyRequestParams;
    onyxData: OnyxData;
};

type PayMoneyRequestData = {
    params: PayMoneyRequestParams & Partial<PayInvoiceParams>;
    optimisticData: OnyxUpdate[];
    successData: OnyxUpdate[];
    failureData: OnyxUpdate[];
};

type SendMoneyParamsData = {
    params: SendMoneyParams;
    optimisticData: OnyxUpdate[];
    successData: OnyxUpdate[];
    failureData: OnyxUpdate[];
};

type GPSPoint = {
    lat: number;
    long: number;
};

type RequestMoneyTransactionParams = Omit<BaseTransactionParams, 'comment'> & {
    attendees?: Attendee[];
    actionableWhisperReportActionID?: string;
    linkedTrackedExpenseReportAction?: OnyxTypes.ReportAction;
    linkedTrackedExpenseReportID?: string;
    receipt?: Receipt;
    waypoints?: WaypointCollection;
    comment?: string;
};

type PerDiemExpenseTransactionParams = Omit<BaseTransactionParams, 'amount' | 'merchant' | 'customUnitRateID' | 'taxAmount' | 'taxCode' | 'comment'> & {
    customUnit: TransactionCustomUnit;
    comment?: string;
};

type BasePolicyParams = {
    policy?: OnyxEntry<OnyxTypes.Policy>;
    policyTagList?: OnyxEntry<OnyxTypes.PolicyTagLists>;
    policyCategories?: OnyxEntry<OnyxTypes.PolicyCategories>;
};

type RequestMoneyParticipantParams = {
    payeeEmail: string | undefined;
    payeeAccountID: number;
    participant: Participant;
};

type PerDiemExpenseInformation = {
    report: OnyxEntry<OnyxTypes.Report>;
    participantParams: RequestMoneyParticipantParams;
    policyParams?: BasePolicyParams;
    transactionParams: PerDiemExpenseTransactionParams;
};

type PerDiemExpenseInformationParams = {
    parentChatReport: OnyxEntry<OnyxTypes.Report>;
    transactionParams: PerDiemExpenseTransactionParams;
    participantParams: RequestMoneyParticipantParams;
    policyParams?: BasePolicyParams;
    moneyRequestReportID?: string;
};

type RequestMoneyInformation = {
    report: OnyxEntry<OnyxTypes.Report>;
    participantParams: RequestMoneyParticipantParams;
    policyParams?: BasePolicyParams;
    gpsPoints?: GPSPoint;
    action?: IOUAction;
    reimbursible?: boolean;
    transactionParams: RequestMoneyTransactionParams;
    isRetry?: boolean;
};

type MoneyRequestInformationParams = {
    parentChatReport: OnyxEntry<OnyxTypes.Report>;
    transactionParams: RequestMoneyTransactionParams;
    participantParams: RequestMoneyParticipantParams;
    policyParams?: BasePolicyParams;
    moneyRequestReportID?: string;
    existingTransactionID?: string;
    existingTransaction?: OnyxEntry<OnyxTypes.Transaction>;
    retryParams?: StartSplitBilActionParams | CreateTrackExpenseParams | RequestMoneyInformation | ReplaceReceipt;
};

type MoneyRequestOptimisticParams = {
    chat: {
        report: OnyxTypes.OnyxInputOrEntry<OnyxTypes.Report>;
        createdAction: OptimisticCreatedReportAction;
        reportPreviewAction: ReportAction;
    };
    iou: {
        report: OnyxTypes.Report;
        createdAction: OptimisticCreatedReportAction;
        action: OptimisticIOUReportAction;
    };
    transactionParams: {
        transaction: OnyxTypes.Transaction;
        transactionThreadReport: OptimisticChatReport | null;
        transactionThreadCreatedReportAction: OptimisticCreatedReportAction | null;
    };
    policyRecentlyUsed: {
        categories?: string[];
        tags?: OnyxTypes.RecentlyUsedTags;
        currencies?: string[];
        destinations?: string[];
    };
    personalDetailListAction?: OnyxTypes.PersonalDetailsList;
    nextStep?: OnyxTypes.ReportNextStep | null;
};

type BuildOnyxDataForMoneyRequestParams = {
    isNewChatReport: boolean;
    shouldCreateNewMoneyRequestReport: boolean;
    isOneOnOneSplit?: boolean;
    existingTransactionThreadReportID?: string;
    policyParams?: BasePolicyParams;
    optimisticParams: MoneyRequestOptimisticParams;
    retryParams?: StartSplitBilActionParams | CreateTrackExpenseParams | RequestMoneyInformation | ReplaceReceipt;
};

type DistanceRequestTransactionParams = BaseTransactionParams & {
    validWaypoints: WaypointCollection;
    splitShares?: SplitShares;
};

type CreateDistanceRequestInformation = {
    report: OnyxEntry<OnyxTypes.Report>;
    participants: Participant[];
    currentUserLogin?: string;
    currentUserAccountID?: number;
    iouType?: ValueOf<typeof CONST.IOU.TYPE>;
    existingTransaction?: OnyxEntry<OnyxTypes.Transaction>;
    transactionParams: DistanceRequestTransactionParams;
    policyParams?: BasePolicyParams;
};

type CreateSplitsTransactionParams = Omit<BaseTransactionParams, 'customUnitRateID'> & {
    splitShares: SplitShares;
    iouRequestType?: IOURequestType;
};

type CreateSplitsAndOnyxDataParams = {
    participants: Participant[];
    currentUserLogin: string;
    currentUserAccountID: number;
    existingSplitChatReportID?: string;
    transactionParams: CreateSplitsTransactionParams;
};

type TrackExpenseTransactionParams = {
    amount: number;
    currency: string;
    created: string | undefined;
    merchant?: string;
    comment?: string;
    receipt?: Receipt;
    category?: string;
    tag?: string;
    taxCode?: string;
    taxAmount?: number;
    billable?: boolean;
    validWaypoints?: WaypointCollection;
    gpsPoints?: GPSPoint;
    actionableWhisperReportActionID?: string;
    linkedTrackedExpenseReportAction?: OnyxTypes.ReportAction;
    linkedTrackedExpenseReportID?: string;
    customUnitRateID?: string;
};

type CreateTrackExpenseParams = {
    report: OnyxTypes.Report;
    isDraftPolicy: boolean;
    action?: IOUAction;
    participantParams: RequestMoneyParticipantParams;
    policyParams?: BasePolicyParams;
    transactionParams: TrackExpenseTransactionParams;
    isRetry?: boolean;
};

type BuildOnyxDataForInvoiceParams = {
    chat: {
        report: OnyxEntry<OnyxTypes.Report>;
        createdAction: OptimisticCreatedReportAction;
        reportPreviewAction: ReportAction;
        isNewReport: boolean;
    };
    iou: {
        createdAction: OptimisticCreatedReportAction;
        action: OptimisticIOUReportAction;
        report: OnyxTypes.Report;
    };
    transactionParams: {
        transaction: OnyxTypes.Transaction;
        threadReport: OptimisticChatReport;
        threadCreatedReportAction: OptimisticCreatedReportAction | null;
    };
    policyParams: BasePolicyParams;
    optimisticData: {
        recentlyUsedCurrencies?: string[];
        policyRecentlyUsedCategories: string[];
        policyRecentlyUsedTags: OnyxTypes.RecentlyUsedTags;
        personalDetailListAction: OnyxTypes.PersonalDetailsList;
    };
    companyName?: string;
    companyWebsite?: string;
};

type GetTrackExpenseInformationTransactionParams = {
    comment: string;
    amount: number;
    currency: string;
    created: string;
    merchant: string;
    receipt: OnyxEntry<Receipt>;
    category?: string;
    tag?: string;
    taxCode?: string;
    taxAmount?: number;
    billable?: boolean;
    linkedTrackedExpenseReportAction?: OnyxTypes.ReportAction;
};

type GetTrackExpenseInformationParticipantParams = {
    payeeEmail?: string;
    payeeAccountID?: number;
    participant: Participant;
};

type GetTrackExpenseInformationParams = {
    parentChatReport: OnyxEntry<OnyxTypes.Report>;
    moneyRequestReportID?: string;
    existingTransactionID?: string;
    participantParams: GetTrackExpenseInformationParticipantParams;
    policyParams: BasePolicyParams;
    transactionParams: GetTrackExpenseInformationTransactionParams;
    retryParams?: StartSplitBilActionParams | CreateTrackExpenseParams | RequestMoneyInformation | ReplaceReceipt;
};

let allPersonalDetails: OnyxTypes.PersonalDetailsList = {};
Onyx.connect({
    key: ONYXKEYS.PERSONAL_DETAILS_LIST,
    callback: (value) => {
        allPersonalDetails = value ?? {};
    },
});

type StartSplitBilActionParams = {
    participants: Participant[];
    currentUserLogin: string;
    currentUserAccountID: number;
    comment: string;
    receipt: Receipt;
    existingSplitChatReportID?: string;
    billable?: boolean;
    category: string | undefined;
    tag: string | undefined;
    currency: string;
    taxCode: string;
    taxAmount: number;
};

type ReplaceReceipt = {
    transactionID: string;
    file?: File;
    source: string;
};

let allTransactions: NonNullable<OnyxCollection<OnyxTypes.Transaction>> = {};
Onyx.connect({
    key: ONYXKEYS.COLLECTION.TRANSACTION,
    waitForCollectionCallback: true,
    callback: (value) => {
        if (!value) {
            allTransactions = {};
            return;
        }

        allTransactions = value;
    },
});

let allTransactionDrafts: NonNullable<OnyxCollection<OnyxTypes.Transaction>> = {};
Onyx.connect({
    key: ONYXKEYS.COLLECTION.TRANSACTION_DRAFT,
    waitForCollectionCallback: true,
    callback: (value) => {
        allTransactionDrafts = value ?? {};
    },
});

let allTransactionViolations: NonNullable<OnyxCollection<OnyxTypes.TransactionViolations>> = {};
Onyx.connect({
    key: ONYXKEYS.COLLECTION.TRANSACTION_VIOLATIONS,
    waitForCollectionCallback: true,
    callback: (value) => {
        if (!value) {
            allTransactionViolations = {};
            return;
        }

        allTransactionViolations = value;
    },
});

let allDraftSplitTransactions: NonNullable<OnyxCollection<OnyxTypes.Transaction>> = {};
Onyx.connect({
    key: ONYXKEYS.COLLECTION.SPLIT_TRANSACTION_DRAFT,
    waitForCollectionCallback: true,
    callback: (value) => {
        allDraftSplitTransactions = value ?? {};
    },
});

let allNextSteps: NonNullable<OnyxCollection<OnyxTypes.ReportNextStep>> = {};
Onyx.connect({
    key: ONYXKEYS.COLLECTION.NEXT_STEP,
    waitForCollectionCallback: true,
    callback: (value) => {
        allNextSteps = value ?? {};
    },
});

let allReports: OnyxCollection<OnyxTypes.Report>;
Onyx.connect({
    key: ONYXKEYS.COLLECTION.REPORT,
    waitForCollectionCallback: true,
    callback: (value) => {
        allReports = value;
    },
});

let userAccountID = -1;
let currentUserEmail = '';
Onyx.connect({
    key: ONYXKEYS.SESSION,
    callback: (value) => {
        currentUserEmail = value?.email ?? '';
        userAccountID = value?.accountID ?? CONST.DEFAULT_NUMBER_ID;
    },
});

let currentUserPersonalDetails: OnyxEntry<OnyxTypes.PersonalDetails>;
Onyx.connect({
    key: ONYXKEYS.PERSONAL_DETAILS_LIST,
    callback: (value) => {
        currentUserPersonalDetails = value?.[userAccountID] ?? undefined;
    },
});

let currentDate: OnyxEntry<string> = '';
Onyx.connect({
    key: ONYXKEYS.CURRENT_DATE,
    callback: (value) => {
        currentDate = value;
    },
});

let quickAction: OnyxEntry<OnyxTypes.QuickAction> = {};
Onyx.connect({
    key: ONYXKEYS.NVP_QUICK_ACTION_GLOBAL_CREATE,
    callback: (value) => {
        quickAction = value;
    },
});

let allReportActions: OnyxCollection<OnyxTypes.ReportActions>;
Onyx.connect({
    key: ONYXKEYS.COLLECTION.REPORT_ACTIONS,
    waitForCollectionCallback: true,
    callback: (actions) => {
        if (!actions) {
            return;
        }
        allReportActions = actions;
    },
});

let activePolicyID: OnyxEntry<string>;
Onyx.connect({
    key: ONYXKEYS.NVP_ACTIVE_POLICY_ID,
    callback: (value) => (activePolicyID = value),
});

let introSelected: OnyxEntry<OnyxTypes.IntroSelected>;
Onyx.connect({
    key: ONYXKEYS.NVP_INTRO_SELECTED,
    callback: (value) => (introSelected = value),
});

let personalDetailsList: OnyxEntry<OnyxTypes.PersonalDetailsList>;
Onyx.connect({
    key: ONYXKEYS.PERSONAL_DETAILS_LIST,
    callback: (value) => (personalDetailsList = value),
});

/**
 * @private
 * After finishing the action in RHP from the Inbox tab, besides dismissing the modal, we should open the report.
 * It is a helper function used only in this file.
 */
function dismissModalAndOpenReportInInboxTab(reportID?: string) {
    if (isSearchTopmostFullScreenRoute() || !reportID) {
        Navigation.dismissModal();
        return;
    }
    Navigation.dismissModalWithReport({reportID});
}

/**
 * Find the report preview action from given chat report and iou report
 */
function getReportPreviewAction(chatReportID: string | undefined, iouReportID: string | undefined): OnyxInputValue<ReportAction<typeof CONST.REPORT.ACTIONS.TYPE.REPORT_PREVIEW>> {
    const reportActions = allReportActions?.[`${ONYXKEYS.COLLECTION.REPORT_ACTIONS}${chatReportID}`] ?? {};

    // Find the report preview action from the chat report
    return (
        Object.values(reportActions).find(
            (reportAction): reportAction is ReportAction<typeof CONST.REPORT.ACTIONS.TYPE.REPORT_PREVIEW> =>
                reportAction && isReportPreviewAction(reportAction) && getOriginalMessage(reportAction)?.linkedReportID === iouReportID,
        ) ?? null
    );
}

/**
 * Initialize expense info
 * @param reportID to attach the transaction to
 * @param policy
 * @param isFromGlobalCreate
 * @param iouRequestType one of manual/scan/distance
 */
function initMoneyRequest(
    reportID: string,
    policy: OnyxEntry<OnyxTypes.Policy>,
    isFromGlobalCreate: boolean,
    currentIouRequestType: IOURequestType | undefined,
    newIouRequestType: IOURequestType,
) {
    // Generate a brand new transactionID
    const personalPolicy = getPolicy(getPersonalPolicy()?.id);
    const newTransactionID = CONST.IOU.OPTIMISTIC_TRANSACTION_ID;
    const currency = policy?.outputCurrency ?? personalPolicy?.outputCurrency ?? CONST.CURRENCY.USD;

    // Disabling this line since currentDate can be an empty string
    // eslint-disable-next-line @typescript-eslint/prefer-nullish-coalescing
    const created = currentDate || format(new Date(), 'yyyy-MM-dd');

    // in case we have to re-init money request, but the IOU request type is the same with the old draft transaction,
    // we should keep most of the existing data by using the ONYX MERGE operation
    if (currentIouRequestType === newIouRequestType) {
        // so, we just need to update the reportID, isFromGlobalCreate, created, currency
        Onyx.merge(`${ONYXKEYS.COLLECTION.TRANSACTION_DRAFT}${newTransactionID}`, {
            reportID,
            isFromGlobalCreate,
            created,
            currency,
            transactionID: newTransactionID,
        });
        return;
    }

    const comment: Comment = {};
    let requestCategory: string | null = null;

    // Add initial empty waypoints when starting a distance expense
    if (newIouRequestType === CONST.IOU.REQUEST_TYPE.DISTANCE) {
        comment.waypoints = {
            waypoint0: {keyForList: 'start_waypoint'},
            waypoint1: {keyForList: 'stop_waypoint'},
        };
        if (!isFromGlobalCreate) {
            const customUnitRateID = DistanceRequestUtils.getCustomUnitRateID(reportID);
            comment.customUnit = {customUnitRateID};
        }
    }

    if (newIouRequestType === CONST.IOU.REQUEST_TYPE.PER_DIEM) {
        comment.customUnit = {
            attributes: {
                dates: {
                    start: DateUtils.getStartOfToday(),
                    end: DateUtils.getStartOfToday(),
                },
            },
        };
        if (!isFromGlobalCreate) {
            const {customUnitID, category} = getCustomUnitID(reportID);
            comment.customUnit = {...comment.customUnit, customUnitID};
            requestCategory = category ?? null;
        }
    }

    // Store the transaction in Onyx and mark it as not saved so it can be cleaned up later
    // Use set() here so that there is no way that data will be leaked between objects when it gets reset
    Onyx.set(`${ONYXKEYS.COLLECTION.TRANSACTION_DRAFT}${newTransactionID}`, {
        amount: 0,
        attendees: formatCurrentUserToAttendee(currentUserPersonalDetails, reportID),
        comment,
        created,
        currency,
        category: requestCategory,
        iouRequestType: newIouRequestType,
        reportID,
        transactionID: newTransactionID,
        isFromGlobalCreate,
        merchant: CONST.TRANSACTION.PARTIAL_TRANSACTION_MERCHANT,
        splitPayerAccountIDs: currentUserPersonalDetails ? [currentUserPersonalDetails.accountID] : undefined,
    });
}

function createDraftTransaction(transaction: OnyxTypes.Transaction) {
    if (!transaction) {
        return;
    }

    const newTransaction = {
        ...transaction,
    };

    Onyx.set(`${ONYXKEYS.COLLECTION.TRANSACTION_DRAFT}${transaction.transactionID}`, newTransaction);
}

function clearMoneyRequest(transactionID: string, skipConfirmation = false) {
    Onyx.set(`${ONYXKEYS.COLLECTION.SKIP_CONFIRMATION}${transactionID}`, skipConfirmation);
    Onyx.set(`${ONYXKEYS.COLLECTION.TRANSACTION_DRAFT}${transactionID}`, null);
}

function startMoneyRequest(iouType: ValueOf<typeof CONST.IOU.TYPE>, reportID: string, requestType?: IOURequestType, skipConfirmation = false) {
    clearMoneyRequest(CONST.IOU.OPTIMISTIC_TRANSACTION_ID, skipConfirmation);
    switch (requestType) {
        case CONST.IOU.REQUEST_TYPE.MANUAL:
            Navigation.navigate(ROUTES.MONEY_REQUEST_CREATE_TAB_MANUAL.getRoute(CONST.IOU.ACTION.CREATE, iouType, CONST.IOU.OPTIMISTIC_TRANSACTION_ID, reportID));
            return;
        case CONST.IOU.REQUEST_TYPE.SCAN:
            Navigation.navigate(ROUTES.MONEY_REQUEST_CREATE_TAB_SCAN.getRoute(CONST.IOU.ACTION.CREATE, iouType, CONST.IOU.OPTIMISTIC_TRANSACTION_ID, reportID));
            return;
        case CONST.IOU.REQUEST_TYPE.DISTANCE:
            Navigation.navigate(ROUTES.MONEY_REQUEST_CREATE_TAB_DISTANCE.getRoute(CONST.IOU.ACTION.CREATE, iouType, CONST.IOU.OPTIMISTIC_TRANSACTION_ID, reportID));
            return;
        default:
            Navigation.navigate(ROUTES.MONEY_REQUEST_CREATE.getRoute(CONST.IOU.ACTION.CREATE, iouType, CONST.IOU.OPTIMISTIC_TRANSACTION_ID, reportID));
    }
}

function setMoneyRequestAmount(transactionID: string, amount: number, currency: string, shouldShowOriginalAmount = false) {
    Onyx.merge(`${ONYXKEYS.COLLECTION.TRANSACTION_DRAFT}${transactionID}`, {amount, currency, shouldShowOriginalAmount});
}

function setMoneyRequestCreated(transactionID: string, created: string, isDraft: boolean) {
    Onyx.merge(`${isDraft ? ONYXKEYS.COLLECTION.TRANSACTION_DRAFT : ONYXKEYS.COLLECTION.TRANSACTION}${transactionID}`, {created});
}

function setMoneyRequestDateAttribute(transactionID: string, start: string, end: string) {
    Onyx.merge(`${ONYXKEYS.COLLECTION.TRANSACTION_DRAFT}${transactionID}`, {comment: {customUnit: {attributes: {dates: {start, end}}}}});
}

function setMoneyRequestCurrency(transactionID: string, currency: string, isEditing = false) {
    const fieldToUpdate = isEditing ? 'modifiedCurrency' : 'currency';
    Onyx.merge(`${ONYXKEYS.COLLECTION.TRANSACTION_DRAFT}${transactionID}`, {[fieldToUpdate]: currency});
}

function setMoneyRequestDescription(transactionID: string, comment: string, isDraft: boolean) {
    Onyx.merge(`${isDraft ? ONYXKEYS.COLLECTION.TRANSACTION_DRAFT : ONYXKEYS.COLLECTION.TRANSACTION}${transactionID}`, {comment: {comment: comment.trim()}});
}

function setMoneyRequestMerchant(transactionID: string, merchant: string, isDraft: boolean) {
    Onyx.merge(`${isDraft ? ONYXKEYS.COLLECTION.TRANSACTION_DRAFT : ONYXKEYS.COLLECTION.TRANSACTION}${transactionID}`, {merchant});
}

function setMoneyRequestAttendees(transactionID: string, attendees: Attendee[], isDraft: boolean) {
    Onyx.merge(`${isDraft ? ONYXKEYS.COLLECTION.TRANSACTION_DRAFT : ONYXKEYS.COLLECTION.TRANSACTION}${transactionID}`, {attendees});
}

function setMoneyRequestPendingFields(transactionID: string, pendingFields: OnyxTypes.Transaction['pendingFields']) {
    Onyx.merge(`${ONYXKEYS.COLLECTION.TRANSACTION_DRAFT}${transactionID}`, {pendingFields});
}

function setMoneyRequestCategory(transactionID: string, category: string, policyID?: string) {
    Onyx.merge(`${ONYXKEYS.COLLECTION.TRANSACTION_DRAFT}${transactionID}`, {category});
    if (!policyID) {
        setMoneyRequestTaxRate(transactionID, '');
        setMoneyRequestTaxAmount(transactionID, null);
        return;
    }
    const transaction = allTransactionDrafts[`${ONYXKEYS.COLLECTION.TRANSACTION_DRAFT}${transactionID}`];
    const {categoryTaxCode, categoryTaxAmount} = getCategoryTaxCodeAndAmount(category, transaction, getPolicy(policyID));
    if (categoryTaxCode && categoryTaxAmount !== undefined) {
        setMoneyRequestTaxRate(transactionID, categoryTaxCode);
        setMoneyRequestTaxAmount(transactionID, categoryTaxAmount);
    }
}

function setMoneyRequestTag(transactionID: string, tag: string) {
    Onyx.merge(`${ONYXKEYS.COLLECTION.TRANSACTION_DRAFT}${transactionID}`, {tag});
}

function setMoneyRequestBillable(transactionID: string, billable: boolean) {
    Onyx.merge(`${ONYXKEYS.COLLECTION.TRANSACTION_DRAFT}${transactionID}`, {billable});
}

function setMoneyRequestParticipants(transactionID: string, participants: Participant[] = []) {
    Onyx.merge(`${ONYXKEYS.COLLECTION.TRANSACTION_DRAFT}${transactionID}`, {participants});
}

function setSplitPayer(transactionID: string, payerAccountID: number) {
    Onyx.merge(`${ONYXKEYS.COLLECTION.TRANSACTION_DRAFT}${transactionID}`, {splitPayerAccountIDs: [payerAccountID]});
}

function setMoneyRequestReceipt(transactionID: string, source: string, filename: string, isDraft: boolean, type?: string) {
    Onyx.merge(`${isDraft ? ONYXKEYS.COLLECTION.TRANSACTION_DRAFT : ONYXKEYS.COLLECTION.TRANSACTION}${transactionID}`, {
        receipt: {source, type: type ?? ''},
        filename,
    });
}

/**
 * Set custom unit rateID for the transaction draft
 */
function setCustomUnitRateID(transactionID: string, customUnitRateID: string | undefined) {
    const isFakeP2PRate = customUnitRateID === CONST.CUSTOM_UNITS.FAKE_P2P_ID;
    Onyx.merge(`${ONYXKEYS.COLLECTION.TRANSACTION_DRAFT}${transactionID}`, {
        comment: {
            customUnit: {
                customUnitRateID,
                ...(!isFakeP2PRate && {defaultP2PRate: null}),
            },
        },
    });
}

/**
 * Revert custom unit of the draft transaction to the original transaction's value
 */
function resetDraftTransactionsCustomUnit(transactionID: string | undefined) {
    if (!transactionID) {
        return;
    }

    const originalTransaction = allTransactions[`${ONYXKEYS.COLLECTION.TRANSACTION}${transactionID}`];
    if (!originalTransaction) {
        return;
    }

    Onyx.merge(`${ONYXKEYS.COLLECTION.TRANSACTION_DRAFT}${transactionID}`, {
        comment: {
            customUnit: originalTransaction.comment?.customUnit ?? {},
        },
    });
}

/**
 * Set custom unit ID for the transaction draft
 */
function setCustomUnitID(transactionID: string, customUnitID: string) {
    Onyx.merge(`${ONYXKEYS.COLLECTION.TRANSACTION_DRAFT}${transactionID}`, {comment: {customUnit: {customUnitID}}});
}

function removeSubrate(transaction: OnyxEntry<OnyxTypes.Transaction>, currentIndex: string) {
    // Index comes from the route params and is a string
    const index = Number(currentIndex);
    if (index === -1) {
        return;
    }
    const existingSubrates = transaction?.comment?.customUnit?.subRates ?? [];

    const newSubrates = [...existingSubrates];
    newSubrates.splice(index, 1);

    // Onyx.merge won't remove the null nested object values, this is a workaround
    // to remove nested keys while also preserving other object keys
    // Doing a deep clone of the transaction to avoid mutating the original object and running into a cache issue when using Onyx.set
    const newTransaction: OnyxTypes.Transaction = {
        // eslint-disable-next-line @typescript-eslint/non-nullable-type-assertion-style
        ...(transaction as OnyxTypes.Transaction),
        comment: {
            ...transaction?.comment,
            customUnit: {
                ...transaction?.comment?.customUnit,
                subRates: newSubrates,
                quantity: null,
            },
        },
    };

    Onyx.set(`${ONYXKEYS.COLLECTION.TRANSACTION_DRAFT}${transaction?.transactionID}`, newTransaction);
}

function updateSubrate(transaction: OnyxEntry<OnyxTypes.Transaction>, currentIndex: string, quantity: number, id: string, name: string, rate: number) {
    // Index comes from the route params and is a string
    const index = Number(currentIndex);
    if (index === -1) {
        return;
    }
    const existingSubrates = transaction?.comment?.customUnit?.subRates ?? [];

    if (index >= existingSubrates.length) {
        return;
    }

    const newSubrates = [...existingSubrates];
    newSubrates.splice(index, 1, {quantity, id, name, rate});

    // Onyx.merge won't remove the null nested object values, this is a workaround
    // to remove nested keys while also preserving other object keys
    // Doing a deep clone of the transaction to avoid mutating the original object and running into a cache issue when using Onyx.set
    const newTransaction: OnyxTypes.Transaction = {
        // eslint-disable-next-line @typescript-eslint/non-nullable-type-assertion-style
        ...(transaction as OnyxTypes.Transaction),
        comment: {
            ...transaction?.comment,
            customUnit: {
                ...transaction?.comment?.customUnit,
                subRates: newSubrates,
                quantity: null,
            },
        },
    };

    Onyx.set(`${ONYXKEYS.COLLECTION.TRANSACTION_DRAFT}${transaction?.transactionID}`, newTransaction);
}

function clearSubrates(transactionID: string) {
    Onyx.merge(`${ONYXKEYS.COLLECTION.TRANSACTION_DRAFT}${transactionID}`, {comment: {customUnit: {subRates: []}}});
}

function addSubrate(transaction: OnyxEntry<OnyxTypes.Transaction>, currentIndex: string, quantity: number, id: string, name: string, rate: number) {
    // Index comes from the route params and is a string
    const index = Number(currentIndex);
    if (index === -1) {
        return;
    }
    const existingSubrates = transaction?.comment?.customUnit?.subRates ?? [];

    if (index !== existingSubrates.length) {
        return;
    }

    const newSubrates = [...existingSubrates];
    newSubrates.push({quantity, id, name, rate});

    // Onyx.merge won't remove the null nested object values, this is a workaround
    // to remove nested keys while also preserving other object keys
    // Doing a deep clone of the transaction to avoid mutating the original object and running into a cache issue when using Onyx.set
    const newTransaction: OnyxTypes.Transaction = {
        // eslint-disable-next-line @typescript-eslint/non-nullable-type-assertion-style
        ...(transaction as OnyxTypes.Transaction),
        comment: {
            ...transaction?.comment,
            customUnit: {
                ...transaction?.comment?.customUnit,
                subRates: newSubrates,
                quantity: null,
            },
        },
    };

    Onyx.set(`${ONYXKEYS.COLLECTION.TRANSACTION_DRAFT}${transaction?.transactionID}`, newTransaction);
}

/**
 * Set the distance rate of a transaction.
 * Used when creating a new transaction or moving an existing one from Self DM
 */
function setMoneyRequestDistanceRate(transactionID: string, customUnitRateID: string, policy: OnyxEntry<OnyxTypes.Policy>, isDraft: boolean) {
    if (policy) {
        Onyx.merge(ONYXKEYS.NVP_LAST_SELECTED_DISTANCE_RATES, {[policy.id]: customUnitRateID});
    }

    const distanceRate = DistanceRequestUtils.getRateByCustomUnitRateID({policy, customUnitRateID});
    const transaction = isDraft ? allTransactionDrafts[`${ONYXKEYS.COLLECTION.TRANSACTION_DRAFT}${transactionID}`] : allTransactions[`${ONYXKEYS.COLLECTION.TRANSACTION}${transactionID}`];
    let newDistance;
    if (distanceRate?.unit && distanceRate?.unit !== transaction?.comment?.customUnit?.distanceUnit) {
        newDistance = DistanceRequestUtils.convertDistanceUnit(getDistanceInMeters(transaction, transaction?.comment?.customUnit?.distanceUnit), distanceRate.unit);
    }
    Onyx.merge(`${isDraft ? ONYXKEYS.COLLECTION.TRANSACTION_DRAFT : ONYXKEYS.COLLECTION.TRANSACTION}${transactionID}`, {
        comment: {
            customUnit: {
                customUnitRateID,
                ...(!!policy && {defaultP2PRate: null}),
                ...(distanceRate && {distanceUnit: distanceRate.unit}),
                ...(newDistance && {quantity: newDistance}),
            },
        },
    });
}

/** Helper function to get the receipt error for expenses, or the generic error if there's no receipt */
function getReceiptError(
    receipt: OnyxEntry<Receipt>,
    filename?: string,
    isScanRequest = true,
    errorKey?: number,
    action?: IOUActionParams,
    retryParams?: StartSplitBilActionParams | CreateTrackExpenseParams | RequestMoneyInformation | ReplaceReceipt,
): Errors | ErrorFields {
    const formattedRetryParams = typeof retryParams === 'string' ? retryParams : JSON.stringify(retryParams);

    return isEmptyObject(receipt) || !isScanRequest
        ? getMicroSecondOnyxErrorWithTranslationKey('iou.error.genericCreateFailureMessage', errorKey)
        : getMicroSecondOnyxErrorObject(
              {
                  error: CONST.IOU.RECEIPT_ERROR,
                  source: receipt.source?.toString() ?? '',
                  filename: filename ?? '',
                  action: action ?? '',
                  retryParams: formattedRetryParams,
              },
              errorKey,
          );
}

/** Helper function to get optimistic fields violations onyx data */
function getFieldViolationsOnyxData(iouReport: OnyxTypes.Report): SetRequired<OnyxData, 'optimisticData' | 'failureData'> {
    const missingFields: OnyxTypes.ReportFieldsViolations = {};
    const excludedFields = Object.values(CONST.REPORT_VIOLATIONS_EXCLUDED_FIELDS) as string[];

    Object.values(iouReport.fieldList ?? {}).forEach((field) => {
        if (excludedFields.includes(field.fieldID) || !!field.value || !!field.defaultValue) {
            return;
        }
        // in case of missing field violation the empty object is indicator.
        missingFields[field.fieldID] = {};
    });

    return {
        optimisticData: [
            {
                onyxMethod: Onyx.METHOD.SET,
                key: `${ONYXKEYS.COLLECTION.REPORT_VIOLATIONS}${iouReport.reportID}`,
                value: {
                    fieldRequired: missingFields,
                },
            },
        ],
        failureData: [
            {
                onyxMethod: Onyx.METHOD.SET,
                key: `${ONYXKEYS.COLLECTION.REPORT_VIOLATIONS}${iouReport.reportID}`,
                value: null,
            },
        ],
    };
}

/** Builds the Onyx data for an expense */
function buildOnyxDataForMoneyRequest(moneyRequestParams: BuildOnyxDataForMoneyRequestParams): [OnyxUpdate[], OnyxUpdate[], OnyxUpdate[]] {
    const {
        isNewChatReport,
        shouldCreateNewMoneyRequestReport,
        isOneOnOneSplit = false,
        existingTransactionThreadReportID,
        policyParams = {},
        optimisticParams,
        retryParams,
    } = moneyRequestParams;
    const {policy, policyCategories, policyTagList} = policyParams;
    const {
        chat,
        iou,
        transactionParams: {transaction, transactionThreadReport, transactionThreadCreatedReportAction},
        policyRecentlyUsed,
        personalDetailListAction,
        nextStep,
    } = optimisticParams;

    const isScanRequest = isScanRequestTransactionUtils(transaction);
    const isPerDiemRequest = isPerDiemRequestTransactionUtils(transaction);
    const outstandingChildRequest = getOutstandingChildRequest(iou.report);
    const clearedPendingFields = Object.fromEntries(Object.keys(transaction.pendingFields ?? {}).map((key) => [key, null]));
    const isMoneyRequestToManagerMcTest = isTestTransactionReport(iou.report);
    const optimisticData: OnyxUpdate[] = [];
    const successData: OnyxUpdate[] = [];
    let newQuickAction: ValueOf<typeof CONST.QUICK_ACTIONS>;
    if (isScanRequest) {
        newQuickAction = CONST.QUICK_ACTIONS.REQUEST_SCAN;
    } else if (isPerDiemRequest) {
        newQuickAction = CONST.QUICK_ACTIONS.PER_DIEM;
    } else {
        newQuickAction = CONST.QUICK_ACTIONS.REQUEST_MANUAL;
    }

    if (isDistanceRequestTransactionUtils(transaction)) {
        newQuickAction = CONST.QUICK_ACTIONS.REQUEST_DISTANCE;
    }
    const existingTransactionThreadReport = allReports?.[`${ONYXKEYS.COLLECTION.REPORT}${existingTransactionThreadReportID}`] ?? null;

    if (chat.report) {
        optimisticData.push({
            // Use SET for new reports because it doesn't exist yet, is faster and we need the data to be available when we navigate to the chat page
            onyxMethod: isNewChatReport ? Onyx.METHOD.SET : Onyx.METHOD.MERGE,
            key: `${ONYXKEYS.COLLECTION.REPORT}${chat.report.reportID}`,
            value: {
                ...chat.report,
                lastReadTime: DateUtils.getDBTime(),
                ...(shouldCreateNewMoneyRequestReport ? {lastVisibleActionCreated: chat.reportPreviewAction.created} : {}),
                iouReportID: iou.report.reportID,
                ...outstandingChildRequest,
                ...(isNewChatReport ? {pendingFields: {createChat: CONST.RED_BRICK_ROAD_PENDING_ACTION.ADD}} : {}),
            },
        });
    }

    optimisticData.push(
        {
            onyxMethod: shouldCreateNewMoneyRequestReport ? Onyx.METHOD.SET : Onyx.METHOD.MERGE,
            key: `${ONYXKEYS.COLLECTION.REPORT}${iou.report.reportID}`,
            value: {
                ...iou.report,
                lastMessageText: getReportActionText(iou.action),
                lastMessageHtml: getReportActionHtml(iou.action),
                lastVisibleActionCreated: iou.action.created,
                pendingFields: {
                    ...(shouldCreateNewMoneyRequestReport ? {createChat: CONST.RED_BRICK_ROAD_PENDING_ACTION.ADD} : {preview: CONST.RED_BRICK_ROAD_PENDING_ACTION.UPDATE}),
                },
            },
        },
        {
            onyxMethod: Onyx.METHOD.SET,
            key: `${ONYXKEYS.COLLECTION.TRANSACTION}${transaction.transactionID}`,
            value: transaction,
        },
        isNewChatReport
            ? {
                  onyxMethod: Onyx.METHOD.SET,
                  key: `${ONYXKEYS.COLLECTION.REPORT_ACTIONS}${chat.report?.reportID}`,
                  value: {
                      [chat.createdAction.reportActionID]: chat.createdAction,
                      [chat.reportPreviewAction.reportActionID]: chat.reportPreviewAction,
                  },
              }
            : {
                  onyxMethod: Onyx.METHOD.MERGE,
                  key: `${ONYXKEYS.COLLECTION.REPORT_ACTIONS}${chat.report?.reportID}`,
                  value: {
                      [chat.reportPreviewAction.reportActionID]: chat.reportPreviewAction,
                  },
              },
        shouldCreateNewMoneyRequestReport
            ? {
                  onyxMethod: Onyx.METHOD.SET,
                  key: `${ONYXKEYS.COLLECTION.REPORT_ACTIONS}${iou.report.reportID}`,
                  value: {
                      [iou.createdAction.reportActionID]: iou.createdAction as OnyxTypes.ReportAction,
                      [iou.action.reportActionID]: iou.action as OnyxTypes.ReportAction,
                  },
              }
            : {
                  onyxMethod: Onyx.METHOD.MERGE,
                  key: `${ONYXKEYS.COLLECTION.REPORT_ACTIONS}${iou.report.reportID}`,
                  value: {
                      [iou.action.reportActionID]: iou.action as OnyxTypes.ReportAction,
                  },
              },
        {
            onyxMethod: Onyx.METHOD.MERGE,
            key: `${ONYXKEYS.COLLECTION.REPORT}${transactionThreadReport?.reportID}`,
            value: {
                ...transactionThreadReport,
                pendingFields: {createChat: CONST.RED_BRICK_ROAD_PENDING_ACTION.ADD},
            },
        },
    );

    if (!isEmptyObject(transactionThreadCreatedReportAction)) {
        optimisticData.push({
            onyxMethod: Onyx.METHOD.MERGE,
            key: `${ONYXKEYS.COLLECTION.REPORT_ACTIONS}${transactionThreadReport?.reportID}`,
            value: {
                [transactionThreadCreatedReportAction.reportActionID]: transactionThreadCreatedReportAction,
            },
        });
    }

    if (policyRecentlyUsed.categories?.length) {
        optimisticData.push({
            onyxMethod: Onyx.METHOD.SET,
            key: `${ONYXKEYS.COLLECTION.POLICY_RECENTLY_USED_CATEGORIES}${iou.report.policyID}`,
            value: policyRecentlyUsed.categories,
        });
    }

    if (policyRecentlyUsed.currencies?.length) {
        optimisticData.push({
            onyxMethod: Onyx.METHOD.SET,
            key: ONYXKEYS.RECENTLY_USED_CURRENCIES,
            value: policyRecentlyUsed.currencies,
        });
    }

    if (!isEmptyObject(policyRecentlyUsed.tags)) {
        optimisticData.push({
            onyxMethod: Onyx.METHOD.MERGE,
            key: `${ONYXKEYS.COLLECTION.POLICY_RECENTLY_USED_TAGS}${iou.report.policyID}`,
            value: policyRecentlyUsed.tags,
        });
    }

    if (policyRecentlyUsed.destinations?.length) {
        optimisticData.push({
            onyxMethod: Onyx.METHOD.SET,
            key: `${ONYXKEYS.COLLECTION.POLICY_RECENTLY_USED_DESTINATIONS}${iou.report.policyID}`,
            value: policyRecentlyUsed.destinations,
        });
    }

    if (isMoneyRequestToManagerMcTest) {
        const date = new Date();
        const isTestReceipt = transaction.filename?.includes(CONST.TEST_RECEIPT.FILENAME) && isScanRequest;
        const managerMcTestParticipant = getManagerMcTestParticipant() ?? {};
        const optimisticIOUReportAction = buildOptimisticIOUReportAction({
            type: CONST.IOU.REPORT_ACTION_TYPE.PAY,
            amount: isTestReceipt ? CONST.TEST_RECEIPT.AMOUNT : iou.report?.total ?? 0,
            currency: isTestReceipt ? CONST.TEST_RECEIPT.CURRENCY : iou.report?.currency ?? '',
            comment: '',
            participants: [managerMcTestParticipant],
            paymentType: CONST.IOU.PAYMENT_TYPE.ELSEWHERE,
            iouReportID: iou.report.reportID,
            transactionID: transaction.transactionID,
        });

        optimisticData.push(
            {
                onyxMethod: Onyx.METHOD.MERGE,
                key: `${ONYXKEYS.NVP_DISMISSED_PRODUCT_TRAINING}`,
                value: {[CONST.PRODUCT_TRAINING_TOOLTIP_NAMES.SCAN_TEST_TOOLTIP]: DateUtils.getDBTime(date.valueOf())},
            },
            {
                onyxMethod: Onyx.METHOD.MERGE,
                key: `${ONYXKEYS.COLLECTION.REPORT}${iou.report.reportID}`,
                value: {
                    ...iou.report,
                    total: isTestReceipt ? CONST.TEST_RECEIPT.AMOUNT : iou.report?.total,
                    currency: isTestReceipt ? CONST.TEST_RECEIPT.CURRENCY : iou.report?.currency,
                    lastActionType: CONST.REPORT.ACTIONS.TYPE.MARKED_REIMBURSED,
                    statusNum: CONST.REPORT.STATUS_NUM.REIMBURSED,
                    hasOutstandingChildRequest: false,
                    pendingFields: {
                        preview: CONST.RED_BRICK_ROAD_PENDING_ACTION.UPDATE,
                        reimbursed: CONST.RED_BRICK_ROAD_PENDING_ACTION.UPDATE,
                    },
                },
            },
            {
                onyxMethod: Onyx.METHOD.MERGE,
                key: `${ONYXKEYS.COLLECTION.REPORT_ACTIONS}${iou.report.reportID}`,
                value: {
                    [optimisticIOUReportAction.reportActionID]: {
                        ...(optimisticIOUReportAction as OnyxTypes.ReportAction),
                    },
                },
            },
            {
                onyxMethod: Onyx.METHOD.MERGE,
                key: `${ONYXKEYS.COLLECTION.TRANSACTION}${transaction.transactionID}`,
                value: {
                    ...transaction,
                    amount: isTestReceipt ? CONST.TEST_RECEIPT.AMOUNT : transaction.amount,
                    currency: isTestReceipt ? CONST.TEST_RECEIPT.CURRENCY : transaction.currency,
                    receipt: {...transaction.receipt, state: CONST.IOU.RECEIPT_STATE.SCANCOMPLETE},
                },
            },
        );
    }

    const redundantParticipants: Record<number, null> = {};
    if (!isEmptyObject(personalDetailListAction)) {
        const successPersonalDetailListAction: Record<number, null> = {};

        // BE will send different participants. We clear the optimistic ones to avoid duplicated entries
        Object.keys(personalDetailListAction).forEach((accountIDKey) => {
            const accountID = Number(accountIDKey);
            successPersonalDetailListAction[accountID] = null;
            redundantParticipants[accountID] = null;
        });

        optimisticData.push({
            onyxMethod: Onyx.METHOD.MERGE,
            key: ONYXKEYS.PERSONAL_DETAILS_LIST,
            value: personalDetailListAction,
        });
        successData.push({
            onyxMethod: Onyx.METHOD.MERGE,
            key: ONYXKEYS.PERSONAL_DETAILS_LIST,
            value: successPersonalDetailListAction,
        });
    }

    if (!isEmptyObject(nextStep)) {
        optimisticData.push({
            onyxMethod: Onyx.METHOD.MERGE,
            key: `${ONYXKEYS.COLLECTION.NEXT_STEP}${iou.report.reportID}`,
            value: nextStep,
        });
    }

    if (isNewChatReport) {
        successData.push(
            {
                onyxMethod: Onyx.METHOD.MERGE,
                key: `${ONYXKEYS.COLLECTION.REPORT}${chat.report?.reportID}`,
                value: {
                    participants: redundantParticipants,
                    pendingFields: null,
                    errorFields: null,
                },
            },
            {
                onyxMethod: Onyx.METHOD.MERGE,
                key: `${ONYXKEYS.COLLECTION.REPORT_METADATA}${chat.report?.reportID}`,
                value: {
                    isOptimisticReport: false,
                },
            },
        );
    }

    successData.push(
        {
            onyxMethod: Onyx.METHOD.MERGE,
            key: `${ONYXKEYS.COLLECTION.REPORT}${iou.report.reportID}`,
            value: {
                participants: redundantParticipants,
                pendingFields: null,
                errorFields: null,
            },
        },
        {
            onyxMethod: Onyx.METHOD.MERGE,
            key: `${ONYXKEYS.COLLECTION.REPORT_METADATA}${iou.report.reportID}`,
            value: {
                isOptimisticReport: false,
            },
        },
        {
            onyxMethod: Onyx.METHOD.MERGE,
            key: `${ONYXKEYS.COLLECTION.REPORT}${transactionThreadReport?.reportID}`,
            value: {
                participants: redundantParticipants,
                pendingFields: null,
                errorFields: null,
            },
        },
        {
            onyxMethod: Onyx.METHOD.MERGE,
            key: `${ONYXKEYS.COLLECTION.REPORT_METADATA}${transactionThreadReport?.reportID}`,
            value: {
                isOptimisticReport: false,
            },
        },
        {
            onyxMethod: Onyx.METHOD.MERGE,
            key: `${ONYXKEYS.COLLECTION.TRANSACTION}${transaction.transactionID}`,
            value: {
                pendingAction: null,
                pendingFields: clearedPendingFields,
                // The routes contains the distance in meters. Clearing the routes ensures we use the distance
                // in the correct unit stored under the transaction customUnit once the request is created.
                // The route is also not saved in the backend, so we can't rely on it.
                routes: null,
            },
        },

        {
            onyxMethod: Onyx.METHOD.MERGE,
            key: `${ONYXKEYS.COLLECTION.REPORT_ACTIONS}${chat.report?.reportID}`,
            value: {
                ...(isNewChatReport
                    ? {
                          [chat.createdAction.reportActionID]: {
                              pendingAction: null,
                              errors: null,
                          },
                      }
                    : {}),
                [chat.reportPreviewAction.reportActionID]: {
                    pendingAction: null,
                },
            },
        },
        {
            onyxMethod: Onyx.METHOD.MERGE,
            key: `${ONYXKEYS.COLLECTION.REPORT_ACTIONS}${iou.report.reportID}`,
            value: {
                ...(shouldCreateNewMoneyRequestReport
                    ? {
                          [iou.createdAction.reportActionID]: {
                              pendingAction: null,
                              errors: null,
                          },
                      }
                    : {}),
                [iou.action.reportActionID]: {
                    pendingAction: null,
                    errors: null,
                },
            },
        },
    );

    if (!isEmptyObject(transactionThreadCreatedReportAction)) {
        successData.push({
            onyxMethod: Onyx.METHOD.MERGE,
            key: `${ONYXKEYS.COLLECTION.REPORT_ACTIONS}${transactionThreadReport?.reportID}`,
            value: {
                [transactionThreadCreatedReportAction.reportActionID]: {
                    pendingAction: null,
                    errors: null,
                },
            },
        });
    }

    const errorKey = DateUtils.getMicroseconds();

    const failureData: OnyxUpdate[] = [
        {
            onyxMethod: Onyx.METHOD.MERGE,
            key: `${ONYXKEYS.COLLECTION.REPORT}${chat.report?.reportID}`,
            value: {
                iouReportID: chat.report?.iouReportID,
                lastReadTime: chat.report?.lastReadTime,
                lastVisibleActionCreated: chat.report?.lastVisibleActionCreated,
                pendingFields: null,
                hasOutstandingChildRequest: chat.report?.hasOutstandingChildRequest,
                ...(isNewChatReport
                    ? {
                          errorFields: {
                              createChat: getMicroSecondOnyxErrorWithTranslationKey('report.genericCreateReportFailureMessage'),
                          },
                      }
                    : {}),
            },
        },
        {
            onyxMethod: Onyx.METHOD.MERGE,
            key: `${ONYXKEYS.COLLECTION.REPORT}${iou.report.reportID}`,
            value: {
                pendingFields: null,
                errorFields: {
                    ...(shouldCreateNewMoneyRequestReport ? {createChat: getMicroSecondOnyxErrorWithTranslationKey('report.genericCreateReportFailureMessage')} : {}),
                },
            },
        },
        {
            onyxMethod: Onyx.METHOD.MERGE,
            key: `${ONYXKEYS.COLLECTION.REPORT}${transactionThreadReport?.reportID}`,
            value: {
                pendingFields: null,
                errorFields: existingTransactionThreadReport
                    ? null
                    : {
                          createChat: getMicroSecondOnyxErrorWithTranslationKey('report.genericCreateReportFailureMessage'),
                      },
            },
        },
        {
            onyxMethod: Onyx.METHOD.MERGE,
            key: `${ONYXKEYS.COLLECTION.TRANSACTION}${transaction.transactionID}`,
            value: {
                errors: getReceiptError(
                    transaction.receipt,
                    // Disabling this line since transaction.filename can be an empty string
                    // eslint-disable-next-line @typescript-eslint/prefer-nullish-coalescing
                    transaction.filename || transaction.receipt?.filename,
                    isScanRequest,
                    errorKey,
                    CONST.IOU.ACTION_PARAMS.MONEY_REQUEST,
                    retryParams,
                ),
                pendingFields: clearedPendingFields,
            },
        },
        {
            onyxMethod: Onyx.METHOD.MERGE,
            key: `${ONYXKEYS.COLLECTION.REPORT_ACTIONS}${iou.report.reportID}`,
            value: {
                ...(shouldCreateNewMoneyRequestReport
                    ? {
                          [iou.createdAction.reportActionID]: {
                              errors: getReceiptError(
                                  transaction.receipt,
                                  // Disabling this line since transaction.filename can be an empty string
                                  // eslint-disable-next-line @typescript-eslint/prefer-nullish-coalescing
                                  transaction.filename || transaction.receipt?.filename,
                                  isScanRequest,
                                  errorKey,
                                  CONST.IOU.ACTION_PARAMS.MONEY_REQUEST,
                                  retryParams,
                              ),
                          },
                          [iou.action.reportActionID]: {
                              errors: getMicroSecondOnyxErrorWithTranslationKey('iou.error.genericCreateFailureMessage'),
                          },
                      }
                    : {
                          [iou.action.reportActionID]: {
                              errors: getReceiptError(
                                  transaction.receipt,
                                  // Disabling this line since transaction.filename can be an empty string
                                  // eslint-disable-next-line @typescript-eslint/prefer-nullish-coalescing
                                  transaction.filename || transaction.receipt?.filename,
                                  isScanRequest,
                                  errorKey,
                                  CONST.IOU.ACTION_PARAMS.MONEY_REQUEST,
                                  retryParams,
                              ),
                          },
                      }),
            },
        },
    ];

    if (!isOneOnOneSplit) {
        optimisticData.push({
            onyxMethod: Onyx.METHOD.SET,
            key: ONYXKEYS.NVP_QUICK_ACTION_GLOBAL_CREATE,
            value: {
                action: newQuickAction,
                chatReportID: chat.report?.reportID,
                isFirstQuickAction: isEmptyObject(quickAction),
            },
        });
        failureData.push({
            onyxMethod: Onyx.METHOD.SET,
            key: ONYXKEYS.NVP_QUICK_ACTION_GLOBAL_CREATE,
            value: quickAction ?? null,
        });
    }

    if (!isEmptyObject(transactionThreadCreatedReportAction)) {
        failureData.push({
            onyxMethod: Onyx.METHOD.MERGE,
            key: `${ONYXKEYS.COLLECTION.REPORT_ACTIONS}${transactionThreadReport?.reportID}`,
            value: {
                [transactionThreadCreatedReportAction.reportActionID]: {
                    errors: getMicroSecondOnyxErrorWithTranslationKey('iou.error.genericCreateFailureMessage'),
                },
            },
        });
    }

    // We don't need to compute violations unless we're on a paid policy
    if (!policy || !isPaidGroupPolicy(policy)) {
        return [optimisticData, successData, failureData];
    }

    const violationsOnyxData = ViolationsUtils.getViolationsOnyxData(
        transaction,
        [],
        policy,
        policyTagList ?? {},
        policyCategories ?? {},
        hasDependentTags(policy, policyTagList ?? {}),
        false,
    );

    if (violationsOnyxData) {
        optimisticData.push(violationsOnyxData, {
            key: `${ONYXKEYS.COLLECTION.NEXT_STEP}${iou.report.reportID}`,
            onyxMethod: Onyx.METHOD.SET,
            value: buildNextStep(iou.report, iou.report.statusNum ?? CONST.REPORT.STATE_NUM.OPEN, true),
        });
        failureData.push({
            onyxMethod: Onyx.METHOD.SET,
            key: `${ONYXKEYS.COLLECTION.TRANSACTION_VIOLATIONS}${transaction.transactionID}`,
            value: [],
        });
    }

    return [optimisticData, successData, failureData];
}

/** Builds the Onyx data for an invoice */
function buildOnyxDataForInvoice(invoiceParams: BuildOnyxDataForInvoiceParams): [OnyxUpdate[], OnyxUpdate[], OnyxUpdate[]] {
    const {chat, iou, transactionParams, policyParams, optimisticData: optimisticDataParams, companyName, companyWebsite} = invoiceParams;

    const clearedPendingFields = Object.fromEntries(Object.keys(transactionParams.transaction.pendingFields ?? {}).map((key) => [key, null]));
    const optimisticData: OnyxUpdate[] = [
        {
            onyxMethod: Onyx.METHOD.SET,
            key: `${ONYXKEYS.COLLECTION.REPORT}${iou.report?.reportID}`,
            value: {
                ...iou.report,
                lastMessageText: getReportActionText(iou.action),
                lastMessageHtml: getReportActionHtml(iou.action),
                pendingFields: {
                    createChat: CONST.RED_BRICK_ROAD_PENDING_ACTION.ADD,
                },
            },
        },
        {
            onyxMethod: Onyx.METHOD.SET,
            key: `${ONYXKEYS.COLLECTION.TRANSACTION}${transactionParams.transaction.transactionID}`,
            value: transactionParams.transaction,
        },
        chat.isNewReport
            ? {
                  onyxMethod: Onyx.METHOD.SET,
                  key: `${ONYXKEYS.COLLECTION.REPORT_ACTIONS}${chat.report?.reportID}`,
                  value: {
                      [chat.createdAction.reportActionID]: chat.createdAction,
                      [chat.reportPreviewAction.reportActionID]: chat.reportPreviewAction,
                  },
              }
            : {
                  onyxMethod: Onyx.METHOD.MERGE,
                  key: `${ONYXKEYS.COLLECTION.REPORT_ACTIONS}${chat.report?.reportID}`,
                  value: {
                      [chat.reportPreviewAction.reportActionID]: chat.reportPreviewAction,
                  },
              },
        {
            onyxMethod: Onyx.METHOD.MERGE,
            key: `${ONYXKEYS.COLLECTION.REPORT_ACTIONS}${iou.report?.reportID}`,
            value: {
                [iou.createdAction.reportActionID]: iou.createdAction as OnyxTypes.ReportAction,
                [iou.action.reportActionID]: iou.action as OnyxTypes.ReportAction,
            },
        },
        {
            onyxMethod: Onyx.METHOD.MERGE,
            key: `${ONYXKEYS.COLLECTION.REPORT}${transactionParams.threadReport.reportID}`,
            value: transactionParams.threadReport,
        },
    ];

    if (transactionParams.threadCreatedReportAction?.reportActionID) {
        optimisticData.push({
            onyxMethod: Onyx.METHOD.MERGE,
            key: `${ONYXKEYS.COLLECTION.REPORT_ACTIONS}${transactionParams.threadReport.reportID}`,
            value: {
                [transactionParams.threadCreatedReportAction.reportActionID]: transactionParams.threadCreatedReportAction,
            },
        });
    }

    const successData: OnyxUpdate[] = [];

    if (chat.report) {
        optimisticData.push({
            // Use SET for new reports because it doesn't exist yet, is faster and we need the data to be available when we navigate to the chat page
            onyxMethod: chat.isNewReport ? Onyx.METHOD.SET : Onyx.METHOD.MERGE,
            key: `${ONYXKEYS.COLLECTION.REPORT}${chat.report.reportID}`,
            value: {
                ...chat.report,
                lastReadTime: DateUtils.getDBTime(),
                iouReportID: iou.report?.reportID,
                ...(chat.isNewReport ? {pendingFields: {createChat: CONST.RED_BRICK_ROAD_PENDING_ACTION.ADD}} : {}),
            },
        });
    }

    if (optimisticDataParams.policyRecentlyUsedCategories.length) {
        optimisticData.push({
            onyxMethod: Onyx.METHOD.SET,
            key: `${ONYXKEYS.COLLECTION.POLICY_RECENTLY_USED_CATEGORIES}${iou.report?.policyID}`,
            value: optimisticDataParams.policyRecentlyUsedCategories,
        });
    }

    if (optimisticDataParams.recentlyUsedCurrencies?.length) {
        optimisticData.push({
            onyxMethod: Onyx.METHOD.SET,
            key: ONYXKEYS.RECENTLY_USED_CURRENCIES,
            value: optimisticDataParams.recentlyUsedCurrencies,
        });
    }

    if (!isEmptyObject(optimisticDataParams.policyRecentlyUsedTags)) {
        optimisticData.push({
            onyxMethod: Onyx.METHOD.MERGE,
            key: `${ONYXKEYS.COLLECTION.POLICY_RECENTLY_USED_TAGS}${iou.report?.policyID}`,
            value: optimisticDataParams.policyRecentlyUsedTags,
        });
    }

    const redundantParticipants: Record<number, null> = {};
    if (!isEmptyObject(optimisticDataParams.personalDetailListAction)) {
        const successPersonalDetailListAction: Record<number, null> = {};

        // BE will send different participants. We clear the optimistic ones to avoid duplicated entries
        Object.keys(optimisticDataParams.personalDetailListAction).forEach((accountIDKey) => {
            const accountID = Number(accountIDKey);
            successPersonalDetailListAction[accountID] = null;
            redundantParticipants[accountID] = null;
        });

        optimisticData.push({
            onyxMethod: Onyx.METHOD.MERGE,
            key: ONYXKEYS.PERSONAL_DETAILS_LIST,
            value: optimisticDataParams.personalDetailListAction,
        });
        successData.push({
            onyxMethod: Onyx.METHOD.MERGE,
            key: ONYXKEYS.PERSONAL_DETAILS_LIST,
            value: successPersonalDetailListAction,
        });
    }

    successData.push(
        {
            onyxMethod: Onyx.METHOD.MERGE,
            key: `${ONYXKEYS.COLLECTION.REPORT}${iou.report?.reportID}`,
            value: {
                participants: redundantParticipants,
                pendingFields: null,
                errorFields: null,
            },
        },
        {
            onyxMethod: Onyx.METHOD.MERGE,
            key: `${ONYXKEYS.COLLECTION.REPORT_METADATA}${iou.report?.reportID}`,
            value: {
                isOptimisticReport: false,
            },
        },
        {
            onyxMethod: Onyx.METHOD.MERGE,
            key: `${ONYXKEYS.COLLECTION.REPORT}${transactionParams.threadReport.reportID}`,
            value: {
                participants: redundantParticipants,
                pendingFields: null,
                errorFields: null,
            },
        },
        {
            onyxMethod: Onyx.METHOD.MERGE,
            key: `${ONYXKEYS.COLLECTION.REPORT_METADATA}${transactionParams.threadReport.reportID}`,
            value: {
                isOptimisticReport: false,
            },
        },
        {
            onyxMethod: Onyx.METHOD.MERGE,
            key: `${ONYXKEYS.COLLECTION.TRANSACTION}${transactionParams.transaction.transactionID}`,
            value: {
                pendingAction: null,
                pendingFields: clearedPendingFields,
            },
        },
        {
            onyxMethod: Onyx.METHOD.MERGE,
            key: `${ONYXKEYS.COLLECTION.REPORT_ACTIONS}${chat.report?.reportID}`,
            value: {
                ...(chat.isNewReport
                    ? {
                          [chat.createdAction.reportActionID]: {
                              pendingAction: null,
                              errors: null,
                          },
                      }
                    : {}),
                [chat.reportPreviewAction.reportActionID]: {
                    pendingAction: null,
                },
            },
        },
        {
            onyxMethod: Onyx.METHOD.MERGE,
            key: `${ONYXKEYS.COLLECTION.REPORT_ACTIONS}${iou.report?.reportID}`,
            value: {
                [iou.createdAction.reportActionID]: {
                    pendingAction: null,
                    errors: null,
                },
                [iou.action.reportActionID]: {
                    pendingAction: null,
                    errors: null,
                },
            },
        },
    );

    if (transactionParams.threadCreatedReportAction?.reportActionID) {
        successData.push({
            onyxMethod: Onyx.METHOD.MERGE,
            key: `${ONYXKEYS.COLLECTION.REPORT_ACTIONS}${transactionParams.threadReport.reportID}`,
            value: {
                [transactionParams.threadCreatedReportAction.reportActionID]: {
                    pendingAction: null,
                    errors: null,
                },
            },
        });
    }

    if (chat.isNewReport) {
        successData.push(
            {
                onyxMethod: Onyx.METHOD.MERGE,
                key: `${ONYXKEYS.COLLECTION.REPORT}${chat.report?.reportID}`,
                value: {
                    participants: redundantParticipants,
                    pendingFields: null,
                    errorFields: null,
                },
            },
            {
                onyxMethod: Onyx.METHOD.MERGE,
                key: `${ONYXKEYS.COLLECTION.REPORT_METADATA}${chat.report?.reportID}`,
                value: {
                    isOptimisticReport: false,
                },
            },
        );
    }

    const errorKey = DateUtils.getMicroseconds();

    const failureData: OnyxUpdate[] = [
        {
            onyxMethod: Onyx.METHOD.MERGE,
            key: `${ONYXKEYS.COLLECTION.REPORT}${chat.report?.reportID}`,
            value: {
                iouReportID: chat.report?.iouReportID,
                lastReadTime: chat.report?.lastReadTime,
                pendingFields: null,
                hasOutstandingChildRequest: chat.report?.hasOutstandingChildRequest,
                ...(chat.isNewReport
                    ? {
                          errorFields: {
                              createChat: getMicroSecondOnyxErrorWithTranslationKey('report.genericCreateReportFailureMessage'),
                          },
                      }
                    : {}),
            },
        },
        {
            onyxMethod: Onyx.METHOD.MERGE,
            key: `${ONYXKEYS.COLLECTION.REPORT}${iou.report?.reportID}`,
            value: {
                pendingFields: null,
                errorFields: {
                    createChat: getMicroSecondOnyxErrorWithTranslationKey('report.genericCreateReportFailureMessage'),
                },
            },
        },
        {
            onyxMethod: Onyx.METHOD.MERGE,
            key: `${ONYXKEYS.COLLECTION.REPORT}${transactionParams.threadReport.reportID}`,
            value: {
                errorFields: {
                    createChat: getMicroSecondOnyxErrorWithTranslationKey('report.genericCreateReportFailureMessage'),
                },
            },
        },
        {
            onyxMethod: Onyx.METHOD.MERGE,
            key: `${ONYXKEYS.COLLECTION.TRANSACTION}${transactionParams.transaction.transactionID}`,
            value: {
                errors: getMicroSecondOnyxErrorWithTranslationKey('iou.error.genericCreateInvoiceFailureMessage'),
                pendingFields: clearedPendingFields,
            },
        },
        {
            onyxMethod: Onyx.METHOD.MERGE,
            key: `${ONYXKEYS.COLLECTION.REPORT_ACTIONS}${iou.report?.reportID}`,
            value: {
                [iou.createdAction.reportActionID]: {
                    // Disabling this line since transactionParams.transaction.filename can be an empty string
                    errors: getReceiptError(
                        transactionParams.transaction.receipt,
                        // eslint-disable-next-line @typescript-eslint/prefer-nullish-coalescing
                        transactionParams.transaction?.filename || transactionParams.transaction.receipt?.filename,
                        false,
                        errorKey,
                    ),
                },
                [iou.action.reportActionID]: {
                    errors: getMicroSecondOnyxErrorWithTranslationKey('iou.error.genericCreateInvoiceFailureMessage'),
                },
            },
        },
    ];

    if (transactionParams.threadCreatedReportAction?.reportActionID) {
        failureData.push({
            onyxMethod: Onyx.METHOD.MERGE,
            key: `${ONYXKEYS.COLLECTION.REPORT_ACTIONS}${transactionParams.threadReport.reportID}`,
            value: {
                [transactionParams.threadCreatedReportAction.reportActionID]: {
                    errors: getMicroSecondOnyxErrorWithTranslationKey('iou.error.genericCreateInvoiceFailureMessage', errorKey),
                },
            },
        });
    }

    if (companyName && companyWebsite) {
        optimisticData.push({
            onyxMethod: Onyx.METHOD.MERGE,
            key: `${ONYXKEYS.COLLECTION.POLICY}${policyParams.policy?.id}`,
            value: {
                invoice: {
                    companyName,
                    companyWebsite,
                    pendingFields: {
                        companyName: CONST.RED_BRICK_ROAD_PENDING_ACTION.UPDATE,
                        companyWebsite: CONST.RED_BRICK_ROAD_PENDING_ACTION.UPDATE,
                    },
                },
            },
        });
        successData.push({
            onyxMethod: Onyx.METHOD.MERGE,
            key: `${ONYXKEYS.COLLECTION.POLICY}${policyParams.policy?.id}`,
            value: {
                invoice: {
                    pendingFields: {
                        companyName: null,
                        companyWebsite: null,
                    },
                },
            },
        });
        failureData.push({
            onyxMethod: Onyx.METHOD.MERGE,
            key: `${ONYXKEYS.COLLECTION.POLICY}${policyParams.policy?.id}`,
            value: {
                invoice: {
                    companyName: null,
                    companyWebsite: null,
                    pendingFields: {
                        companyName: null,
                        companyWebsite: null,
                    },
                },
            },
        });
    }

    // We don't need to compute violations unless we're on a paid policy
    if (!policyParams.policy || !isPaidGroupPolicy(policyParams.policy)) {
        return [optimisticData, successData, failureData];
    }

    const violationsOnyxData = ViolationsUtils.getViolationsOnyxData(
        transactionParams.transaction,
        [],
        policyParams.policy,
        policyParams.policyTagList ?? {},
        policyParams.policyCategories ?? {},
        hasDependentTags(policyParams.policy, policyParams.policyTagList ?? {}),
        true,
    );

    if (violationsOnyxData) {
        optimisticData.push(violationsOnyxData);
        failureData.push({
            onyxMethod: Onyx.METHOD.SET,
            key: `${ONYXKEYS.COLLECTION.TRANSACTION_VIOLATIONS}${transactionParams.transaction.transactionID}`,
            value: [],
        });
    }

    return [optimisticData, successData, failureData];
}

type BuildOnyxDataForTrackExpenseParams = {
    chat: {report: OnyxInputValue<OnyxTypes.Report>; previewAction: OnyxInputValue<ReportAction>};
    iou: {report: OnyxInputValue<OnyxTypes.Report>; createdAction: OptimisticCreatedReportAction; action: OptimisticIOUReportAction};
    transactionParams: {transaction: OnyxTypes.Transaction; threadReport: OptimisticChatReport | null; threadCreatedReportAction: OptimisticCreatedReportAction | null};
    policyParams: {policy?: OnyxInputValue<OnyxTypes.Policy>; tagList?: OnyxInputValue<OnyxTypes.PolicyTagLists>; categories?: OnyxInputValue<OnyxTypes.PolicyCategories>};
    shouldCreateNewMoneyRequestReport: boolean;
    existingTransactionThreadReportID?: string;
    actionableTrackExpenseWhisper?: OnyxInputValue<OnyxTypes.ReportAction>;
    retryParams?: StartSplitBilActionParams | CreateTrackExpenseParams | RequestMoneyInformation | ReplaceReceipt;
};

/** Builds the Onyx data for track expense */
function buildOnyxDataForTrackExpense({
    chat,
    iou,
    transactionParams,
    policyParams = {},
    shouldCreateNewMoneyRequestReport,
    existingTransactionThreadReportID,
    actionableTrackExpenseWhisper,
    retryParams,
}: BuildOnyxDataForTrackExpenseParams): [OnyxUpdate[], OnyxUpdate[], OnyxUpdate[]] {
    const {report: chatReport, previewAction: reportPreviewAction} = chat;
    const {report: iouReport, createdAction: iouCreatedAction, action: iouAction} = iou;
    const {transaction, threadReport: transactionThreadReport, threadCreatedReportAction: transactionThreadCreatedReportAction} = transactionParams;
    const {policy, tagList: policyTagList, categories: policyCategories} = policyParams;

    const isScanRequest = isScanRequestTransactionUtils(transaction);
    const isDistanceRequest = isDistanceRequestTransactionUtils(transaction);
    const clearedPendingFields = Object.fromEntries(Object.keys(transaction.pendingFields ?? {}).map((key) => [key, null]));
    const optimisticData: OnyxUpdate[] = [];
    const successData: OnyxUpdate[] = [];
    const failureData: OnyxUpdate[] = [];

    const isSelfDMReport = isSelfDM(chatReport);
    let newQuickAction: QuickActionName = isSelfDMReport ? CONST.QUICK_ACTIONS.TRACK_MANUAL : CONST.QUICK_ACTIONS.REQUEST_MANUAL;
    if (isScanRequest) {
        newQuickAction = isSelfDMReport ? CONST.QUICK_ACTIONS.TRACK_SCAN : CONST.QUICK_ACTIONS.REQUEST_SCAN;
    } else if (isDistanceRequest) {
        newQuickAction = isSelfDMReport ? CONST.QUICK_ACTIONS.TRACK_DISTANCE : CONST.QUICK_ACTIONS.REQUEST_DISTANCE;
    }
    const existingTransactionThreadReport = allReports?.[`${ONYXKEYS.COLLECTION.REPORT}${existingTransactionThreadReportID}`] ?? null;

    if (chatReport) {
        optimisticData.push(
            {
                onyxMethod: Onyx.METHOD.MERGE,
                key: `${ONYXKEYS.COLLECTION.REPORT}${chatReport.reportID}`,
                value: {
                    ...chatReport,
                    lastMessageText: getReportActionText(iouAction),
                    lastMessageHtml: getReportActionHtml(iouAction),
                    lastReadTime: DateUtils.getDBTime(),
                    iouReportID: iouReport?.reportID,
                    lastVisibleActionCreated: shouldCreateNewMoneyRequestReport ? reportPreviewAction?.created : chatReport.lastVisibleActionCreated,
                },
            },
            {
                onyxMethod: Onyx.METHOD.SET,
                key: ONYXKEYS.NVP_QUICK_ACTION_GLOBAL_CREATE,
                value: {
                    action: newQuickAction,
                    chatReportID: chatReport.reportID,
                    isFirstQuickAction: isEmptyObject(quickAction),
                },
            },
        );

        if (actionableTrackExpenseWhisper && !iouReport) {
            optimisticData.push({
                onyxMethod: Onyx.METHOD.MERGE,
                key: `${ONYXKEYS.COLLECTION.REPORT_ACTIONS}${chatReport?.reportID}`,
                value: {
                    [actionableTrackExpenseWhisper.reportActionID]: actionableTrackExpenseWhisper,
                },
            });
            optimisticData.push({
                onyxMethod: Onyx.METHOD.MERGE,
                key: `${ONYXKEYS.COLLECTION.REPORT}${chatReport.reportID}`,
                value: {
                    lastVisibleActionCreated: actionableTrackExpenseWhisper.created,
                    lastMessageText: CONST.ACTIONABLE_TRACK_EXPENSE_WHISPER_MESSAGE,
                },
            });
            successData.push({
                onyxMethod: Onyx.METHOD.MERGE,
                key: `${ONYXKEYS.COLLECTION.REPORT_ACTIONS}${chatReport?.reportID}`,
                value: {
                    [actionableTrackExpenseWhisper.reportActionID]: {pendingAction: null, errors: null},
                },
            });
            failureData.push({
                onyxMethod: Onyx.METHOD.MERGE,
                key: `${ONYXKEYS.COLLECTION.REPORT_ACTIONS}${chatReport?.reportID}`,
                value: {[actionableTrackExpenseWhisper.reportActionID]: null},
            });
        }
    }

    if (iouReport) {
        optimisticData.push(
            {
                onyxMethod: shouldCreateNewMoneyRequestReport ? Onyx.METHOD.SET : Onyx.METHOD.MERGE,
                key: `${ONYXKEYS.COLLECTION.REPORT}${iouReport.reportID}`,
                value: {
                    ...iouReport,
                    lastMessageText: getReportActionText(iouAction),
                    lastMessageHtml: getReportActionHtml(iouAction),
                    pendingFields: {
                        ...(shouldCreateNewMoneyRequestReport ? {createChat: CONST.RED_BRICK_ROAD_PENDING_ACTION.ADD} : {preview: CONST.RED_BRICK_ROAD_PENDING_ACTION.UPDATE}),
                    },
                },
            },
            shouldCreateNewMoneyRequestReport
                ? {
                      onyxMethod: Onyx.METHOD.SET,
                      key: `${ONYXKEYS.COLLECTION.REPORT_ACTIONS}${iouReport.reportID}`,
                      value: {
                          [iouCreatedAction.reportActionID]: iouCreatedAction as OnyxTypes.ReportAction,
                          [iouAction.reportActionID]: iouAction as OnyxTypes.ReportAction,
                      },
                  }
                : {
                      onyxMethod: Onyx.METHOD.MERGE,
                      key: `${ONYXKEYS.COLLECTION.REPORT_ACTIONS}${iouReport.reportID}`,
                      value: {
                          [iouAction.reportActionID]: iouAction as OnyxTypes.ReportAction,
                      },
                  },
            {
                onyxMethod: Onyx.METHOD.MERGE,
                key: `${ONYXKEYS.COLLECTION.REPORT_ACTIONS}${chatReport?.reportID}`,
                value: {
                    ...(reportPreviewAction && {[reportPreviewAction.reportActionID]: reportPreviewAction}),
                },
            },
        );
    } else {
        optimisticData.push({
            onyxMethod: Onyx.METHOD.MERGE,
            key: `${ONYXKEYS.COLLECTION.REPORT_ACTIONS}${chatReport?.reportID}`,
            value: {
                [iouAction.reportActionID]: iouAction as OnyxTypes.ReportAction,
            },
        });
    }

    optimisticData.push(
        {
            onyxMethod: Onyx.METHOD.SET,
            key: `${ONYXKEYS.COLLECTION.TRANSACTION}${transaction.transactionID}`,
            value: transaction,
        },
        {
            onyxMethod: Onyx.METHOD.MERGE,
            key: `${ONYXKEYS.COLLECTION.REPORT}${transactionThreadReport?.reportID}`,
            value: {
                ...transactionThreadReport,
                pendingFields: {createChat: CONST.RED_BRICK_ROAD_PENDING_ACTION.ADD},
            },
        },
    );

    if (!isEmptyObject(transactionThreadCreatedReportAction)) {
        optimisticData.push({
            onyxMethod: Onyx.METHOD.MERGE,
            key: `${ONYXKEYS.COLLECTION.REPORT_ACTIONS}${transactionThreadReport?.reportID}`,
            value: {
                [transactionThreadCreatedReportAction.reportActionID]: transactionThreadCreatedReportAction,
            },
        });
    }

    if (iouReport) {
        successData.push(
            {
                onyxMethod: Onyx.METHOD.MERGE,
                key: `${ONYXKEYS.COLLECTION.REPORT}${iouReport?.reportID}`,
                value: {
                    pendingFields: null,
                    errorFields: null,
                },
            },
            {
                onyxMethod: Onyx.METHOD.MERGE,
                key: `${ONYXKEYS.COLLECTION.REPORT_ACTIONS}${iouReport?.reportID}`,
                value: {
                    ...(shouldCreateNewMoneyRequestReport
                        ? {
                              [iouCreatedAction.reportActionID]: {
                                  pendingAction: null,
                                  errors: null,
                              },
                          }
                        : {}),
                    [iouAction.reportActionID]: {
                        pendingAction: null,
                        errors: null,
                    },
                },
            },
            {
                onyxMethod: Onyx.METHOD.MERGE,
                key: `${ONYXKEYS.COLLECTION.REPORT_ACTIONS}${chatReport?.reportID}`,
                value: {
                    ...(reportPreviewAction && {[reportPreviewAction.reportActionID]: {pendingAction: null}}),
                },
            },
        );
    } else {
        successData.push({
            onyxMethod: Onyx.METHOD.MERGE,
            key: `${ONYXKEYS.COLLECTION.REPORT_ACTIONS}${chatReport?.reportID}`,
            value: {
                [iouAction.reportActionID]: {
                    pendingAction: null,
                    errors: null,
                },
                ...(reportPreviewAction && {[reportPreviewAction.reportActionID]: {pendingAction: null}}),
            },
        });
    }

    successData.push(
        {
            onyxMethod: Onyx.METHOD.MERGE,
            key: `${ONYXKEYS.COLLECTION.REPORT}${transactionThreadReport?.reportID}`,
            value: {
                pendingFields: null,
                errorFields: null,
            },
        },
        {
            onyxMethod: Onyx.METHOD.MERGE,
            key: `${ONYXKEYS.COLLECTION.REPORT_METADATA}${transactionThreadReport?.reportID}`,
            value: {
                isOptimisticReport: false,
            },
        },
        {
            onyxMethod: Onyx.METHOD.MERGE,
            key: `${ONYXKEYS.COLLECTION.TRANSACTION}${transaction.transactionID}`,
            value: {
                pendingAction: null,
                pendingFields: clearedPendingFields,
                routes: null,
            },
        },
    );

    if (!isEmptyObject(transactionThreadCreatedReportAction)) {
        successData.push({
            onyxMethod: Onyx.METHOD.MERGE,
            key: `${ONYXKEYS.COLLECTION.REPORT_ACTIONS}${transactionThreadReport?.reportID}`,
            value: {
                [transactionThreadCreatedReportAction.reportActionID]: {
                    pendingAction: null,
                    errors: null,
                },
            },
        });
    }

    failureData.push({
        onyxMethod: Onyx.METHOD.SET,
        key: ONYXKEYS.NVP_QUICK_ACTION_GLOBAL_CREATE,
        value: quickAction ?? null,
    });

    if (iouReport) {
        failureData.push(
            {
                onyxMethod: Onyx.METHOD.MERGE,
                key: `${ONYXKEYS.COLLECTION.REPORT}${iouReport.reportID}`,
                value: {
                    pendingFields: null,
                    errorFields: {
                        ...(shouldCreateNewMoneyRequestReport ? {createChat: getMicroSecondOnyxErrorWithTranslationKey('report.genericCreateReportFailureMessage')} : {}),
                    },
                },
            },
            {
                onyxMethod: Onyx.METHOD.MERGE,
                key: `${ONYXKEYS.COLLECTION.REPORT_ACTIONS}${iouReport.reportID}`,
                value: {
                    ...(shouldCreateNewMoneyRequestReport
                        ? {
                              [iouCreatedAction.reportActionID]: {
                                  errors: getReceiptError(
                                      transaction.receipt,
                                      // Disabling this line since transaction.filename can be an empty string
                                      // eslint-disable-next-line @typescript-eslint/prefer-nullish-coalescing
                                      transaction.filename || transaction.receipt?.filename,
                                      isScanRequest,
                                      undefined,
                                      CONST.IOU.ACTION_PARAMS.TRACK_EXPENSE,
                                      retryParams,
                                  ),
                              },
                              [iouAction.reportActionID]: {
                                  errors: getMicroSecondOnyxErrorWithTranslationKey('iou.error.genericCreateFailureMessage'),
                              },
                          }
                        : {
                              [iouAction.reportActionID]: {
                                  errors: getReceiptError(
                                      transaction.receipt,
                                      // Disabling this line since transaction.filename can be an empty string
                                      // eslint-disable-next-line @typescript-eslint/prefer-nullish-coalescing
                                      transaction.filename || transaction.receipt?.filename,
                                      isScanRequest,
                                      undefined,
                                      CONST.IOU.ACTION_PARAMS.TRACK_EXPENSE,
                                      retryParams,
                                  ),
                              },
                          }),
                },
            },
        );
    } else {
        failureData.push({
            onyxMethod: Onyx.METHOD.MERGE,
            key: `${ONYXKEYS.COLLECTION.REPORT_ACTIONS}${chatReport?.reportID}`,
            value: {
                [iouAction.reportActionID]: {
                    errors: getReceiptError(
                        transaction.receipt,
                        // Disabling this line since transaction.filename can be an empty string
                        // eslint-disable-next-line @typescript-eslint/prefer-nullish-coalescing
                        transaction.filename || transaction.receipt?.filename,
                        isScanRequest,
                        undefined,
                        CONST.IOU.ACTION_PARAMS.TRACK_EXPENSE,
                        retryParams,
                    ),
                },
            },
        });
    }

    failureData.push(
        {
            onyxMethod: Onyx.METHOD.MERGE,
            key: `${ONYXKEYS.COLLECTION.REPORT}${chatReport?.reportID}`,
            value: {
                lastReadTime: chatReport?.lastReadTime,
                lastMessageText: chatReport?.lastMessageText,
                lastMessageHtml: chatReport?.lastMessageHtml,
            },
        },
        {
            onyxMethod: Onyx.METHOD.MERGE,
            key: `${ONYXKEYS.COLLECTION.REPORT}${transactionThreadReport?.reportID}`,
            value: {
                pendingFields: null,
                errorFields: existingTransactionThreadReport
                    ? null
                    : {
                          createChat: getMicroSecondOnyxErrorWithTranslationKey('report.genericCreateReportFailureMessage'),
                      },
            },
        },
        {
            onyxMethod: Onyx.METHOD.MERGE,
            key: `${ONYXKEYS.COLLECTION.TRANSACTION}${transaction.transactionID}`,
            value: {
                errors: getReceiptError(
                    transaction.receipt,
                    // Disabling this line since transaction.filename can be an empty string
                    // eslint-disable-next-line @typescript-eslint/prefer-nullish-coalescing
                    transaction.filename || transaction.receipt?.filename,
                    isScanRequest,
                    undefined,
                    CONST.IOU.ACTION_PARAMS.TRACK_EXPENSE,
                    retryParams,
                ),
                pendingFields: clearedPendingFields,
            },
        },
    );

    if (transactionThreadCreatedReportAction?.reportActionID) {
        failureData.push({
            onyxMethod: Onyx.METHOD.MERGE,
            key: `${ONYXKEYS.COLLECTION.REPORT_ACTIONS}${transactionThreadReport?.reportID}`,
            value: {
                [transactionThreadCreatedReportAction?.reportActionID]: {
                    errors: getMicroSecondOnyxErrorWithTranslationKey('iou.error.genericCreateFailureMessage'),
                },
            },
        });
    }

    // We don't need to compute violations unless we're on a paid policy
    if (!policy || !isPaidGroupPolicy(policy)) {
        return [optimisticData, successData, failureData];
    }

    const violationsOnyxData = ViolationsUtils.getViolationsOnyxData(
        transaction,
        [],
        policy,
        policyTagList ?? {},
        policyCategories ?? {},
        hasDependentTags(policy, policyTagList ?? {}),
        false,
    );

    if (violationsOnyxData) {
        optimisticData.push(violationsOnyxData);
        failureData.push({
            onyxMethod: Onyx.METHOD.SET,
            key: `${ONYXKEYS.COLLECTION.TRANSACTION_VIOLATIONS}${transaction.transactionID}`,
            value: [],
        });
    }

    // Show field violations only for control policies
    if (isControlPolicy(policy) && iouReport) {
        const {optimisticData: fieldViolationsOptimisticData, failureData: fieldViolationsFailureData} = getFieldViolationsOnyxData(iouReport);
        optimisticData.push(...fieldViolationsOptimisticData);
        failureData.push(...fieldViolationsFailureData);
    }

    return [optimisticData, successData, failureData];
}

function getDeleteTrackExpenseInformation(
    chatReportID: string,
    transactionID: string | undefined,
    reportAction: OnyxTypes.ReportAction,
    shouldDeleteTransactionFromOnyx = true,
    isMovingTransactionFromTrackExpense = false,
    actionableWhisperReportActionID = '',
    resolution = '',
) {
    // STEP 1: Get all collections we're updating
    const chatReport = allReports?.[`${ONYXKEYS.COLLECTION.REPORT}${chatReportID}`] ?? null;
    const transaction = allTransactions[`${ONYXKEYS.COLLECTION.TRANSACTION}${transactionID}`];
    const transactionViolations = allTransactionViolations[`${ONYXKEYS.COLLECTION.TRANSACTION_VIOLATIONS}${transactionID}`];
    const transactionThreadID = reportAction.childReportID;
    let transactionThread = null;
    if (transactionThreadID) {
        transactionThread = allReports?.[`${ONYXKEYS.COLLECTION.REPORT}${transactionThreadID}`] ?? null;
    }

    // STEP 2: Decide if we need to:
    // 1. Delete the transactionThread - delete if there are no visible comments in the thread and we're not moving the transaction
    // 2. Update the moneyRequestPreview to show [Deleted expense] - update if the transactionThread exists AND it isn't being deleted and we're not moving the transaction
    const shouldDeleteTransactionThread = !isMovingTransactionFromTrackExpense && (transactionThreadID ? (reportAction?.childVisibleActionCount ?? 0) === 0 : false);

    const shouldShowDeletedRequestMessage = !isMovingTransactionFromTrackExpense && !!transactionThreadID && !shouldDeleteTransactionThread;

    // STEP 3: Update the IOU reportAction.
    const updatedReportAction = {
        [reportAction.reportActionID]: {
            pendingAction: shouldShowDeletedRequestMessage ? CONST.RED_BRICK_ROAD_PENDING_ACTION.UPDATE : CONST.RED_BRICK_ROAD_PENDING_ACTION.DELETE,
            previousMessage: reportAction.message,
            message: [
                {
                    type: 'COMMENT',
                    html: '',
                    text: '',
                    isEdited: true,
                    isDeletedParentAction: shouldShowDeletedRequestMessage,
                },
            ],
            originalMessage: {
                IOUTransactionID: null,
            },
            errors: undefined,
        },
        ...(actionableWhisperReportActionID && {[actionableWhisperReportActionID]: {originalMessage: {resolution}}}),
    } as OnyxTypes.ReportActions;
    let canUserPerformWriteAction = true;
    if (chatReport) {
        canUserPerformWriteAction = !!canUserPerformWriteActionReportUtils(chatReport);
    }
    const lastVisibleAction = getLastVisibleAction(chatReportID, canUserPerformWriteAction, updatedReportAction);
    const {lastMessageText = '', lastMessageHtml = ''} = getLastVisibleMessage(chatReportID, canUserPerformWriteAction, updatedReportAction);

    // STEP 4: Build Onyx data
    const optimisticData: OnyxUpdate[] = [];

    if (shouldDeleteTransactionFromOnyx) {
        optimisticData.push({
            onyxMethod: Onyx.METHOD.SET,
            key: `${ONYXKEYS.COLLECTION.TRANSACTION}${transactionID}`,
            value: null,
        });
    }

    optimisticData.push({
        onyxMethod: Onyx.METHOD.SET,
        key: `${ONYXKEYS.COLLECTION.TRANSACTION_VIOLATIONS}${transactionID}`,
        value: null,
    });

    if (shouldDeleteTransactionThread) {
        optimisticData.push(
            // Use merge instead of set to avoid deleting the report too quickly, which could cause a brief "not found" page to appear.
            // The remaining parts of the report object will be removed after the API call is successful.
            {
                onyxMethod: Onyx.METHOD.MERGE,
                key: `${ONYXKEYS.COLLECTION.REPORT}${transactionThreadID}`,
                value: {
                    reportID: null,
                    stateNum: CONST.REPORT.STATE_NUM.APPROVED,
                    statusNum: CONST.REPORT.STATUS_NUM.CLOSED,
                    participants: {
                        [userAccountID]: {
                            notificationPreference: CONST.REPORT.NOTIFICATION_PREFERENCE.HIDDEN,
                        },
                    },
                },
            },
            {
                onyxMethod: Onyx.METHOD.SET,
                key: `${ONYXKEYS.COLLECTION.REPORT_ACTIONS}${transactionThreadID}`,
                value: null,
            },
        );
    }

    optimisticData.push(
        {
            onyxMethod: Onyx.METHOD.MERGE,
            key: `${ONYXKEYS.COLLECTION.REPORT_ACTIONS}${chatReport?.reportID}`,
            value: updatedReportAction,
        },
        {
            onyxMethod: Onyx.METHOD.MERGE,
            key: `${ONYXKEYS.COLLECTION.REPORT}${chatReport?.reportID}`,
            value: {
                lastMessageText,
                lastVisibleActionCreated: lastVisibleAction?.created,
                lastMessageHtml: !lastMessageHtml ? lastMessageText : lastMessageHtml,
            },
        },
    );

    const successData: OnyxUpdate[] = [
        {
            onyxMethod: Onyx.METHOD.MERGE,
            key: `${ONYXKEYS.COLLECTION.REPORT_ACTIONS}${chatReport?.reportID}`,
            value: {
                [reportAction.reportActionID]: {
                    pendingAction: null,
                    errors: null,
                },
            },
        },
    ];

    // Ensure that any remaining data is removed upon successful completion, even if the server sends a report removal response.
    // This is done to prevent the removal update from lingering in the applyHTTPSOnyxUpdates function.
    if (shouldDeleteTransactionThread && transactionThread) {
        successData.push({
            onyxMethod: Onyx.METHOD.MERGE,
            key: `${ONYXKEYS.COLLECTION.REPORT}${transactionThreadID}`,
            value: null,
        });
    }

    const failureData: OnyxUpdate[] = [];

    if (shouldDeleteTransactionFromOnyx) {
        failureData.push({
            onyxMethod: Onyx.METHOD.SET,
            key: `${ONYXKEYS.COLLECTION.TRANSACTION}${transactionID}`,
            value: transaction ?? null,
        });
    }

    failureData.push({
        onyxMethod: Onyx.METHOD.SET,
        key: `${ONYXKEYS.COLLECTION.TRANSACTION_VIOLATIONS}${transactionID}`,
        value: transactionViolations ?? null,
    });

    if (shouldDeleteTransactionThread) {
        failureData.push({
            onyxMethod: Onyx.METHOD.SET,
            key: `${ONYXKEYS.COLLECTION.REPORT}${transactionThreadID}`,
            value: transactionThread,
        });
    }

    if (actionableWhisperReportActionID) {
        const actionableWhisperReportAction = getReportAction(chatReportID, actionableWhisperReportActionID);
        failureData.push({
            onyxMethod: Onyx.METHOD.MERGE,
            key: `${ONYXKEYS.COLLECTION.REPORT_ACTIONS}${chatReport?.reportID}`,
            value: {
                [actionableWhisperReportActionID]: {
                    originalMessage: {
                        resolution: isActionableTrackExpense(actionableWhisperReportAction) ? getOriginalMessage(actionableWhisperReportAction)?.resolution ?? null : null,
                    },
                },
            },
        });
    }
    failureData.push(
        {
            onyxMethod: Onyx.METHOD.MERGE,
            key: `${ONYXKEYS.COLLECTION.REPORT_ACTIONS}${chatReport?.reportID}`,
            value: {
                [reportAction.reportActionID]: {
                    ...reportAction,
                    pendingAction: null,
                    errors: getMicroSecondOnyxErrorWithTranslationKey('iou.error.genericDeleteFailureMessage'),
                },
            },
        },
        {
            onyxMethod: Onyx.METHOD.MERGE,
            key: `${ONYXKEYS.COLLECTION.REPORT}${chatReport?.reportID}`,
            value: chatReport,
        },
    );

    const parameters: DeleteMoneyRequestParams = {
        transactionID,
        reportActionID: reportAction.reportActionID,
    };

    return {parameters, optimisticData, successData, failureData, shouldDeleteTransactionThread, chatReport};
}

/**
 * Get the invoice receiver type based on the receiver participant.
 * @param receiverParticipant The participant who will receive the invoice or the invoice receiver object directly.
 * @returns The invoice receiver type.
 */
function getReceiverType(receiverParticipant: Participant | InvoiceReceiver | undefined): InvoiceReceiverType {
    if (!receiverParticipant) {
        Log.warn('getReceiverType called with no receiverParticipant');
        return CONST.REPORT.INVOICE_RECEIVER_TYPE.INDIVIDUAL;
    }
    if ('type' in receiverParticipant && receiverParticipant.type) {
        return receiverParticipant.type;
    }
    if ('policyID' in receiverParticipant && receiverParticipant.policyID) {
        return CONST.REPORT.INVOICE_RECEIVER_TYPE.BUSINESS;
    }
    return CONST.REPORT.INVOICE_RECEIVER_TYPE.INDIVIDUAL;
}

/** Gathers all the data needed to create an invoice. */
function getSendInvoiceInformation(
    transaction: OnyxEntry<OnyxTypes.Transaction>,
    currentUserAccountID: number,
    invoiceChatReport?: OnyxEntry<OnyxTypes.Report>,
    receipt?: Receipt,
    policy?: OnyxEntry<OnyxTypes.Policy>,
    policyTagList?: OnyxEntry<OnyxTypes.PolicyTagLists>,
    policyCategories?: OnyxEntry<OnyxTypes.PolicyCategories>,
    companyName?: string,
    companyWebsite?: string,
): SendInvoiceInformation {
    const {amount = 0, currency = '', created = '', merchant = '', category = '', tag = '', taxCode = '', taxAmount = 0, billable, comment, participants} = transaction ?? {};
    const trimmedComment = (comment?.comment ?? '').trim();
    const senderWorkspaceID = participants?.find((participant) => participant?.isSender)?.policyID;
    const receiverParticipant: Participant | InvoiceReceiver | undefined = participants?.find((participant) => participant?.accountID) ?? invoiceChatReport?.invoiceReceiver;
    const receiverAccountID = receiverParticipant && 'accountID' in receiverParticipant && receiverParticipant.accountID ? receiverParticipant.accountID : CONST.DEFAULT_NUMBER_ID;
    let receiver = getPersonalDetailsForAccountID(receiverAccountID);
    let optimisticPersonalDetailListAction = {};
    const receiverType = getReceiverType(receiverParticipant);

    // STEP 1: Get existing chat report OR build a new optimistic one
    let isNewChatReport = false;
    let chatReport = !isEmptyObject(invoiceChatReport) && invoiceChatReport?.reportID ? invoiceChatReport : null;

    if (!chatReport) {
        chatReport = getInvoiceChatByParticipants(receiverAccountID, receiverType, senderWorkspaceID) ?? null;
    }

    if (!chatReport) {
        isNewChatReport = true;
        chatReport = buildOptimisticChatReport({
            participantList: [receiverAccountID, currentUserAccountID],
            chatType: CONST.REPORT.CHAT_TYPE.INVOICE,
            policyID: senderWorkspaceID,
        });
    }

    // STEP 2: Create a new optimistic invoice report.
    const optimisticInvoiceReport = buildOptimisticInvoiceReport(
        chatReport.reportID,
        senderWorkspaceID,
        receiverAccountID,
        receiver.displayName ?? (receiverParticipant as Participant)?.login ?? '',
        amount,
        currency,
    );

    // STEP 3: Build optimistic receipt and transaction
    const receiptObject: Receipt = {};
    let filename;
    if (receipt?.source) {
        receiptObject.source = receipt.source;
        receiptObject.state = receipt.state ?? CONST.IOU.RECEIPT_STATE.SCANREADY;
        filename = receipt.name;
    }
    const optimisticTransaction = buildOptimisticTransaction({
        transactionParams: {
            amount,
            currency,
            reportID: optimisticInvoiceReport.reportID,
            comment: trimmedComment,
            created,
            merchant,
            receipt: receiptObject,
            category,
            tag,
            taxCode,
            taxAmount,
            billable,
            filename,
        },
    });

    const optimisticPolicyRecentlyUsedCategories = buildOptimisticPolicyRecentlyUsedCategories(optimisticInvoiceReport.policyID, category);
    const optimisticPolicyRecentlyUsedTags = buildOptimisticPolicyRecentlyUsedTags(optimisticInvoiceReport.policyID, tag);
    const optimisticRecentlyUsedCurrencies = buildOptimisticRecentlyUsedCurrencies(currency);

    // STEP 4: Add optimistic personal details for participant
    const shouldCreateOptimisticPersonalDetails = isNewChatReport && !allPersonalDetails[receiverAccountID];
    if (shouldCreateOptimisticPersonalDetails) {
        const receiverLogin = receiverParticipant && 'login' in receiverParticipant && receiverParticipant.login ? receiverParticipant.login : '';
        receiver = {
            accountID: receiverAccountID,
            displayName: formatPhoneNumber(receiverLogin),
            login: receiverLogin,
            isOptimisticPersonalDetail: true,
        };

        optimisticPersonalDetailListAction = {[receiverAccountID]: receiver};
    }

    // STEP 5: Build optimistic reportActions.
    const reportPreviewAction = buildOptimisticReportPreview(chatReport, optimisticInvoiceReport, trimmedComment, optimisticTransaction);
    optimisticInvoiceReport.parentReportActionID = reportPreviewAction.reportActionID;
    chatReport.lastVisibleActionCreated = reportPreviewAction.created;
    const [optimisticCreatedActionForChat, optimisticCreatedActionForIOUReport, iouAction, optimisticTransactionThread, optimisticCreatedActionForTransactionThread] =
        buildOptimisticMoneyRequestEntities({
            iouReport: optimisticInvoiceReport,
            type: CONST.IOU.REPORT_ACTION_TYPE.CREATE,
            amount,
            currency,
            comment: trimmedComment,
            payeeEmail: receiver.login ?? '',
            participants: [receiver],
            transactionID: optimisticTransaction.transactionID,
        });

    // STEP 6: Build Onyx Data
    const [optimisticData, successData, failureData] = buildOnyxDataForInvoice({
        chat: {report: chatReport, createdAction: optimisticCreatedActionForChat, reportPreviewAction, isNewReport: isNewChatReport},
        iou: {createdAction: optimisticCreatedActionForIOUReport, action: iouAction, report: optimisticInvoiceReport},
        transactionParams: {
            transaction: optimisticTransaction,
            threadReport: optimisticTransactionThread,
            threadCreatedReportAction: optimisticCreatedActionForTransactionThread,
        },
        policyParams: {policy, policyTagList, policyCategories},
        optimisticData: {
            personalDetailListAction: optimisticPersonalDetailListAction,
            recentlyUsedCurrencies: optimisticRecentlyUsedCurrencies,
            policyRecentlyUsedCategories: optimisticPolicyRecentlyUsedCategories,
            policyRecentlyUsedTags: optimisticPolicyRecentlyUsedTags,
        },
        companyName,
        companyWebsite,
    });

    return {
        createdIOUReportActionID: optimisticCreatedActionForIOUReport.reportActionID,
        createdReportActionIDForThread: optimisticCreatedActionForTransactionThread?.reportActionID,
        reportActionID: iouAction.reportActionID,
        senderWorkspaceID,
        receiver,
        invoiceRoom: chatReport,
        createdChatReportActionID: optimisticCreatedActionForChat.reportActionID,
        invoiceReportID: optimisticInvoiceReport.reportID,
        reportPreviewReportActionID: reportPreviewAction.reportActionID,
        transactionID: optimisticTransaction.transactionID,
        transactionThreadReportID: optimisticTransactionThread.reportID,
        onyxData: {
            optimisticData,
            successData,
            failureData,
        },
    };
}

/**
 * Gathers all the data needed to submit an expense. It attempts to find existing reports, iouReports, and receipts. If it doesn't find them, then
 * it creates optimistic versions of them and uses those instead
 */
function getMoneyRequestInformation(moneyRequestInformation: MoneyRequestInformationParams): MoneyRequestInformation {
    const {
        parentChatReport,
        transactionParams,
        participantParams,
        policyParams = {},
        existingTransaction,
        existingTransactionID,
        moneyRequestReportID = '',
        retryParams,
    } = moneyRequestInformation;
    const {payeeAccountID = userAccountID, payeeEmail = currentUserEmail, participant} = participantParams;
    const {policy, policyCategories, policyTagList} = policyParams;
    const {attendees, amount, comment = '', currency, created, merchant, receipt, category, tag, taxCode, taxAmount, billable, linkedTrackedExpenseReportAction} = transactionParams;

    const payerEmail = addSMSDomainIfPhoneNumber(participant.login ?? '');
    const payerAccountID = Number(participant.accountID);
    const isPolicyExpenseChat = participant.isPolicyExpenseChat;

    // STEP 1: Get existing chat report OR build a new optimistic one
    let isNewChatReport = false;
    let chatReport = !isEmptyObject(parentChatReport) && parentChatReport?.reportID ? parentChatReport : null;

    // If this is a policyExpenseChat, the chatReport must exist and we can get it from Onyx.
    // report is null if the flow is initiated from the global create menu. However, participant always stores the reportID if it exists, which is the case for policyExpenseChats
    if (!chatReport && isPolicyExpenseChat) {
        chatReport = allReports?.[`${ONYXKEYS.COLLECTION.REPORT}${participant.reportID}`] ?? null;
    }

    if (!chatReport) {
        chatReport = getChatByParticipants([payerAccountID, payeeAccountID]) ?? null;
    }

    // If we still don't have a report, it likely doens't exist and we need to build an optimistic one
    if (!chatReport) {
        isNewChatReport = true;
        chatReport = buildOptimisticChatReport({
            participantList: [payerAccountID, payeeAccountID],
        });
    }

    // STEP 2: Get the Expense/IOU report. If the moneyRequestReportID has been provided, we want to add the transaction to this specific report.
    // If no such reportID has been provided, let's use the chatReport.iouReportID property. In case that is not present, build a new optimistic Expense/IOU report.
    let iouReport: OnyxInputValue<OnyxTypes.Report> = null;
    if (moneyRequestReportID) {
        iouReport = allReports?.[`${ONYXKEYS.COLLECTION.REPORT}${moneyRequestReportID}`] ?? null;
    } else {
        iouReport = allReports?.[`${ONYXKEYS.COLLECTION.REPORT}${chatReport.iouReportID}`] ?? null;
    }

    const shouldCreateNewMoneyRequestReport = shouldCreateNewMoneyRequestReportReportUtils(iouReport, chatReport);

    if (!iouReport || shouldCreateNewMoneyRequestReport) {
        iouReport = isPolicyExpenseChat
            ? buildOptimisticExpenseReport(chatReport.reportID, chatReport.policyID, payeeAccountID, amount, currency)
            : buildOptimisticIOUReport(payeeAccountID, payerAccountID, amount, chatReport.reportID, currency);
    } else if (isPolicyExpenseChat) {
        iouReport = {...iouReport};
        // Because of the Expense reports are stored as negative values, we subtract the total from the amount
        if (iouReport?.currency === currency) {
            if (typeof iouReport.total === 'number') {
                iouReport.total -= amount;
            }

            if (typeof iouReport.unheldTotal === 'number') {
                iouReport.unheldTotal -= amount;
            }
        }
    } else {
        iouReport = updateIOUOwnerAndTotal(iouReport, payeeAccountID, amount, currency);
    }

    // STEP 3: Build an optimistic transaction with the receipt
    const isDistanceRequest = existingTransaction && existingTransaction.iouRequestType === CONST.IOU.REQUEST_TYPE.DISTANCE;
    let optimisticTransaction = buildOptimisticTransaction({
        existingTransactionID,
        existingTransaction,
        policy,
        transactionParams: {
            amount: isExpenseReport(iouReport) ? -amount : amount,
            currency,
            reportID: iouReport.reportID,
            comment,
            attendees,
            created,
            merchant,
            receipt,
            category,
            tag,
            taxCode,
            taxAmount: isExpenseReport(iouReport) ? -(taxAmount ?? 0) : taxAmount,
            billable,
            pendingFields: isDistanceRequest ? {waypoints: CONST.RED_BRICK_ROAD_PENDING_ACTION.ADD} : undefined,
        },
    });

    const optimisticPolicyRecentlyUsedCategories = buildOptimisticPolicyRecentlyUsedCategories(iouReport.policyID, category);
    const optimisticPolicyRecentlyUsedTags = buildOptimisticPolicyRecentlyUsedTags(iouReport.policyID, tag);
    const optimisticPolicyRecentlyUsedCurrencies = buildOptimisticRecentlyUsedCurrencies(currency);

    // If there is an existing transaction (which is the case for distance requests), then the data from the existing transaction
    // needs to be manually merged into the optimistic transaction. This is because buildOnyxDataForMoneyRequest() uses `Onyx.set()` for the transaction
    // data. This is a big can of worms to change it to `Onyx.merge()` as explored in https://expensify.slack.com/archives/C05DWUDHVK7/p1692139468252109.
    // I want to clean this up at some point, but it's possible this will live in the code for a while so I've created https://github.com/Expensify/App/issues/25417
    // to remind me to do this.
    if (isDistanceRequest) {
        optimisticTransaction = fastMerge(existingTransaction, optimisticTransaction, false);
    }

    // STEP 4: Build optimistic reportActions. We need:
    // 1. CREATED action for the chatReport
    // 2. CREATED action for the iouReport
    // 3. IOU action for the iouReport
    // 4. The transaction thread, which requires the iouAction, and CREATED action for the transaction thread
    // 5. REPORT_PREVIEW action for the chatReport
    // Note: The CREATED action for the IOU report must be optimistically generated before the IOU action so there's no chance that it appears after the IOU action in the chat
    const [optimisticCreatedActionForChat, optimisticCreatedActionForIOUReport, iouAction, optimisticTransactionThread, optimisticCreatedActionForTransactionThread] =
        buildOptimisticMoneyRequestEntities({
            iouReport,
            type: CONST.IOU.REPORT_ACTION_TYPE.CREATE,
            amount,
            currency,
            comment,
            payeeEmail,
            participants: [participant],
            transactionID: optimisticTransaction.transactionID,
            paymentType: isSelectedManagerMcTest(participant.login) ? CONST.IOU.PAYMENT_TYPE.ELSEWHERE : undefined,

            existingTransactionThreadReportID: linkedTrackedExpenseReportAction?.childReportID,
            linkedTrackedExpenseReportAction,
        });

    let reportPreviewAction = shouldCreateNewMoneyRequestReport ? null : getReportPreviewAction(chatReport.reportID, iouReport.reportID);

    if (reportPreviewAction) {
        reportPreviewAction = updateReportPreview(iouReport, reportPreviewAction, false, comment, optimisticTransaction);
    } else {
        reportPreviewAction = buildOptimisticReportPreview(chatReport, iouReport, comment, optimisticTransaction);
        chatReport.lastVisibleActionCreated = reportPreviewAction.created;

        // Generated ReportPreview action is a parent report action of the iou report.
        // We are setting the iou report's parentReportActionID to display subtitle correctly in IOU page when offline.
        iouReport.parentReportActionID = reportPreviewAction.reportActionID;
    }

    const shouldCreateOptimisticPersonalDetails = isNewChatReport && !allPersonalDetails[payerAccountID];
    // Add optimistic personal details for participant
    const optimisticPersonalDetailListAction = shouldCreateOptimisticPersonalDetails
        ? {
              [payerAccountID]: {
                  accountID: payerAccountID,
                  // Disabling this line since participant.displayName can be an empty string
                  // eslint-disable-next-line @typescript-eslint/prefer-nullish-coalescing
                  displayName: formatPhoneNumber(participant.displayName || payerEmail),
                  login: participant.login,
                  isOptimisticPersonalDetail: true,
              },
          }
        : {};

    const predictedNextStatus = policy?.reimbursementChoice === CONST.POLICY.REIMBURSEMENT_CHOICES.REIMBURSEMENT_NO ? CONST.REPORT.STATUS_NUM.CLOSED : CONST.REPORT.STATUS_NUM.OPEN;
    const optimisticNextStep = buildNextStep(iouReport, predictedNextStatus);

    // STEP 5: Build Onyx Data
    const [optimisticData, successData, failureData] = buildOnyxDataForMoneyRequest({
        isNewChatReport,
        shouldCreateNewMoneyRequestReport,
        policyParams: {
            policy,
            policyCategories,
            policyTagList,
        },
        optimisticParams: {
            chat: {
                report: chatReport,
                createdAction: optimisticCreatedActionForChat,
                reportPreviewAction,
            },
            iou: {
                report: iouReport,
                createdAction: optimisticCreatedActionForIOUReport,
                action: iouAction,
            },
            transactionParams: {
                transaction: optimisticTransaction,
                transactionThreadReport: optimisticTransactionThread,
                transactionThreadCreatedReportAction: optimisticCreatedActionForTransactionThread,
            },
            policyRecentlyUsed: {
                categories: optimisticPolicyRecentlyUsedCategories,
                tags: optimisticPolicyRecentlyUsedTags,
                currencies: optimisticPolicyRecentlyUsedCurrencies,
            },
            personalDetailListAction: optimisticPersonalDetailListAction,
            nextStep: optimisticNextStep,
        },
        retryParams,
    });

    return {
        payerAccountID,
        payerEmail,
        iouReport,
        chatReport,
        transaction: optimisticTransaction,
        iouAction,
        createdChatReportActionID: isNewChatReport ? optimisticCreatedActionForChat.reportActionID : undefined,
        createdIOUReportActionID: shouldCreateNewMoneyRequestReport ? optimisticCreatedActionForIOUReport.reportActionID : undefined,
        reportPreviewAction,
        transactionThreadReportID: optimisticTransactionThread?.reportID,
        createdReportActionIDForThread: optimisticCreatedActionForTransactionThread?.reportActionID,
        onyxData: {
            optimisticData,
            successData,
            failureData,
        },
    };
}

function computePerDiemExpenseAmount(customUnit: TransactionCustomUnit) {
    const subRates = customUnit.subRates ?? [];
    return subRates.reduce((total, subRate) => total + subRate.quantity * subRate.rate, 0);
}

function computePerDiemExpenseMerchant(customUnit: TransactionCustomUnit, policy: OnyxEntry<OnyxTypes.Policy>) {
    if (!customUnit.customUnitRateID) {
        return '';
    }
    const policyCustomUnit = getPerDiemCustomUnit(policy);
    const rate = policyCustomUnit?.rates?.[customUnit.customUnitRateID];
    const locationName = rate?.name ?? '';
    const startDate = customUnit.attributes?.dates.start;
    const endDate = customUnit.attributes?.dates.end;
    if (!startDate || !endDate) {
        return locationName;
    }
    const formattedTime = DateUtils.getFormattedDateRangeForPerDiem(new Date(startDate), new Date(endDate));
    return `${locationName}, ${formattedTime}`;
}

function computeDefaultPerDiemExpenseComment(customUnit: TransactionCustomUnit, currency: string) {
    const subRates = customUnit.subRates ?? [];
    const subRateComments = subRates.map((subRate) => {
        const rate = subRate.rate ?? 0;
        const rateComment = subRate.name ?? '';
        const quantity = subRate.quantity ?? 0;
        return `${quantity}x ${rateComment} @ ${convertAmountToDisplayString(rate, currency)}`;
    });
    return subRateComments.join(', ');
}

/**
 * Gathers all the data needed to submit a per diem expense. It attempts to find existing reports, iouReports, and receipts. If it doesn't find them, then
 * it creates optimistic versions of them and uses those instead
 */
function getPerDiemExpenseInformation(perDiemExpenseInformation: PerDiemExpenseInformationParams): MoneyRequestInformation {
    const {parentChatReport, transactionParams, participantParams, policyParams = {}, moneyRequestReportID = ''} = perDiemExpenseInformation;
    const {payeeAccountID = userAccountID, payeeEmail = currentUserEmail, participant} = participantParams;
    const {policy, policyCategories, policyTagList} = policyParams;
    const {comment = '', currency, created, category, tag, customUnit, billable} = transactionParams;

    const amount = computePerDiemExpenseAmount(customUnit);
    const merchant = computePerDiemExpenseMerchant(customUnit, policy);
    const defaultComment = computeDefaultPerDiemExpenseComment(customUnit, currency);
    const finalComment = comment || defaultComment;

    const payerEmail = addSMSDomainIfPhoneNumber(participant.login ?? '');
    const payerAccountID = Number(participant.accountID);
    const isPolicyExpenseChat = participant.isPolicyExpenseChat;

    // STEP 1: Get existing chat report OR build a new optimistic one
    let isNewChatReport = false;
    let chatReport = !isEmptyObject(parentChatReport) && parentChatReport?.reportID ? parentChatReport : null;

    // If this is a policyExpenseChat, the chatReport must exist and we can get it from Onyx.
    // report is null if the flow is initiated from the global create menu. However, participant always stores the reportID if it exists, which is the case for policyExpenseChats
    if (!chatReport && isPolicyExpenseChat) {
        chatReport = allReports?.[`${ONYXKEYS.COLLECTION.REPORT}${participant.reportID}`] ?? null;
    }

    if (!chatReport) {
        chatReport = getChatByParticipants([payerAccountID, payeeAccountID]) ?? null;
    }

    // If we still don't have a report, it likely doens't exist and we need to build an optimistic one
    if (!chatReport) {
        isNewChatReport = true;
        chatReport = buildOptimisticChatReport({
            participantList: [payerAccountID, payeeAccountID],
        });
    }

    // STEP 2: Get the Expense/IOU report. If the moneyRequestReportID has been provided, we want to add the transaction to this specific report.
    // If no such reportID has been provided, let's use the chatReport.iouReportID property. In case that is not present, build a new optimistic Expense/IOU report.
    let iouReport: OnyxInputValue<OnyxTypes.Report> = null;
    if (moneyRequestReportID) {
        iouReport = allReports?.[`${ONYXKEYS.COLLECTION.REPORT}${moneyRequestReportID}`] ?? null;
    } else {
        iouReport = allReports?.[`${ONYXKEYS.COLLECTION.REPORT}${chatReport.iouReportID}`] ?? null;
    }

    const shouldCreateNewMoneyRequestReport = shouldCreateNewMoneyRequestReportReportUtils(iouReport, chatReport);

    if (!iouReport || shouldCreateNewMoneyRequestReport) {
        iouReport = isPolicyExpenseChat
            ? buildOptimisticExpenseReport(chatReport.reportID, chatReport.policyID, payeeAccountID, amount, currency)
            : buildOptimisticIOUReport(payeeAccountID, payerAccountID, amount, chatReport.reportID, currency);
    } else if (isPolicyExpenseChat) {
        iouReport = {...iouReport};
        // Because of the Expense reports are stored as negative values, we subtract the total from the amount
        if (iouReport?.currency === currency) {
            if (typeof iouReport.total === 'number') {
                iouReport.total -= amount;
            }

            if (typeof iouReport.unheldTotal === 'number') {
                iouReport.unheldTotal -= amount;
            }
        }
    } else {
        iouReport = updateIOUOwnerAndTotal(iouReport, payeeAccountID, amount, currency);
    }

    // STEP 3: Build an optimistic transaction
    const optimisticTransaction = buildOptimisticTransaction({
        policy,
        transactionParams: {
            amount: isExpenseReport(iouReport) ? -amount : amount,
            currency,
            reportID: iouReport.reportID,
            comment: finalComment,
            created,
            category,
            merchant,
            tag,
            customUnit,
            billable,
            pendingFields: {subRates: CONST.RED_BRICK_ROAD_PENDING_ACTION.ADD},
        },
    });
    // This is to differentiate between a normal expense and a per diem expense
    optimisticTransaction.iouRequestType = CONST.IOU.REQUEST_TYPE.PER_DIEM;
    optimisticTransaction.hasEReceipt = true;

    const optimisticPolicyRecentlyUsedCategories = buildOptimisticPolicyRecentlyUsedCategories(iouReport.policyID, category);
    const optimisticPolicyRecentlyUsedTags = buildOptimisticPolicyRecentlyUsedTags(iouReport.policyID, tag);
    const optimisticPolicyRecentlyUsedCurrencies = buildOptimisticRecentlyUsedCurrencies(currency);
    const optimisticPolicyRecentlyUsedDestinations = buildOptimisticPolicyRecentlyUsedDestinations(iouReport.policyID, customUnit.customUnitRateID);

    // STEP 4: Build optimistic reportActions. We need:
    // 1. CREATED action for the chatReport
    // 2. CREATED action for the iouReport
    // 3. IOU action for the iouReport
    // 4. The transaction thread, which requires the iouAction, and CREATED action for the transaction thread
    // 5. REPORT_PREVIEW action for the chatReport
    // Note: The CREATED action for the IOU report must be optimistically generated before the IOU action so there's no chance that it appears after the IOU action in the chat
    const [optimisticCreatedActionForChat, optimisticCreatedActionForIOUReport, iouAction, optimisticTransactionThread, optimisticCreatedActionForTransactionThread] =
        buildOptimisticMoneyRequestEntities({
            iouReport,
            type: CONST.IOU.REPORT_ACTION_TYPE.CREATE,
            amount,
            currency,
            comment,
            payeeEmail,
            participants: [participant],
            transactionID: optimisticTransaction.transactionID,
        });

    let reportPreviewAction = shouldCreateNewMoneyRequestReport ? null : getReportPreviewAction(chatReport.reportID, iouReport.reportID);

    if (reportPreviewAction) {
        reportPreviewAction = updateReportPreview(iouReport, reportPreviewAction, false, comment, optimisticTransaction);
    } else {
        reportPreviewAction = buildOptimisticReportPreview(chatReport, iouReport, comment, optimisticTransaction);
        chatReport.lastVisibleActionCreated = reportPreviewAction.created;

        // Generated ReportPreview action is a parent report action of the iou report.
        // We are setting the iou report's parentReportActionID to display subtitle correctly in IOU page when offline.
        iouReport.parentReportActionID = reportPreviewAction.reportActionID;
    }

    const shouldCreateOptimisticPersonalDetails = isNewChatReport && !allPersonalDetails[payerAccountID];
    // Add optimistic personal details for participant
    const optimisticPersonalDetailListAction = shouldCreateOptimisticPersonalDetails
        ? {
              [payerAccountID]: {
                  accountID: payerAccountID,
                  // Disabling this line since participant.displayName can be an empty string
                  // eslint-disable-next-line @typescript-eslint/prefer-nullish-coalescing
                  displayName: formatPhoneNumber(participant.displayName || payerEmail),
                  login: participant.login,
                  isOptimisticPersonalDetail: true,
              },
          }
        : {};

    const predictedNextStatus = policy?.reimbursementChoice === CONST.POLICY.REIMBURSEMENT_CHOICES.REIMBURSEMENT_NO ? CONST.REPORT.STATUS_NUM.CLOSED : CONST.REPORT.STATUS_NUM.OPEN;
    const optimisticNextStep = buildNextStep(iouReport, predictedNextStatus);

    // STEP 5: Build Onyx Data
    const [optimisticData, successData, failureData] = buildOnyxDataForMoneyRequest({
        isNewChatReport,
        shouldCreateNewMoneyRequestReport,
        policyParams: {
            policy,
            policyCategories,
            policyTagList,
        },
        optimisticParams: {
            chat: {
                report: chatReport,
                createdAction: optimisticCreatedActionForChat,
                reportPreviewAction,
            },
            iou: {
                report: iouReport,
                createdAction: optimisticCreatedActionForIOUReport,
                action: iouAction,
            },
            transactionParams: {
                transaction: optimisticTransaction,
                transactionThreadReport: optimisticTransactionThread,
                transactionThreadCreatedReportAction: optimisticCreatedActionForTransactionThread,
            },
            policyRecentlyUsed: {
                categories: optimisticPolicyRecentlyUsedCategories,
                tags: optimisticPolicyRecentlyUsedTags,
                currencies: optimisticPolicyRecentlyUsedCurrencies,
                destinations: optimisticPolicyRecentlyUsedDestinations,
            },
            personalDetailListAction: optimisticPersonalDetailListAction,
            nextStep: optimisticNextStep,
        },
    });

    return {
        payerAccountID,
        payerEmail,
        iouReport,
        chatReport,
        transaction: optimisticTransaction,
        iouAction,
        createdChatReportActionID: isNewChatReport ? optimisticCreatedActionForChat.reportActionID : undefined,
        createdIOUReportActionID: shouldCreateNewMoneyRequestReport ? optimisticCreatedActionForIOUReport.reportActionID : undefined,
        reportPreviewAction,
        transactionThreadReportID: optimisticTransactionThread?.reportID,
        createdReportActionIDForThread: optimisticCreatedActionForTransactionThread?.reportActionID,
        onyxData: {
            optimisticData,
            successData,
            failureData,
        },
        billable,
    };
}

/**
 * Gathers all the data needed to make an expense. It attempts to find existing reports, iouReports, and receipts. If it doesn't find them, then
 * it creates optimistic versions of them and uses those instead
 */
function getTrackExpenseInformation(params: GetTrackExpenseInformationParams): TrackExpenseInformation | null {
    const {parentChatReport, moneyRequestReportID = '', existingTransactionID, participantParams, policyParams, transactionParams, retryParams} = params;
    const {payeeAccountID = userAccountID, payeeEmail = currentUserEmail, participant} = participantParams;
    const {policy, policyCategories, policyTagList} = policyParams;
    const {comment, amount, currency, created, merchant, receipt, category, tag, taxCode, taxAmount, billable, linkedTrackedExpenseReportAction} = transactionParams;

    const optimisticData: OnyxUpdate[] = [];
    const successData: OnyxUpdate[] = [];
    const failureData: OnyxUpdate[] = [];

    const isPolicyExpenseChat = participant.isPolicyExpenseChat;

    // STEP 1: Get existing chat report
    let chatReport = !isEmptyObject(parentChatReport) && parentChatReport?.reportID ? parentChatReport : null;
    // The chatReport always exists, and we can get it from Onyx if chatReport is null.
    if (!chatReport) {
        chatReport = allReports?.[`${ONYXKEYS.COLLECTION.REPORT}${participant.reportID}`] ?? null;
    }

    // If we still don't have a report, it likely doesn't exist, and we will early return here as it should not happen
    // Maybe later, we can build an optimistic selfDM chat.
    if (!chatReport) {
        return null;
    }

    // Check if the report is a draft
    const isDraftReportLocal = isDraftReport(chatReport?.reportID);

    let createdWorkspaceParams: CreateWorkspaceParams | undefined;

    if (isDraftReportLocal) {
        const workspaceData = buildPolicyData(undefined, policy?.makeMeAdmin, policy?.name, policy?.id, chatReport?.reportID, CONST.ONBOARDING_CHOICES.TRACK_WORKSPACE);
        createdWorkspaceParams = workspaceData.params;
        optimisticData.push(...workspaceData.optimisticData);
        successData.push(...workspaceData.successData);
        failureData.push(...workspaceData.failureData);
    }

    // STEP 2: If not in the self-DM flow, we need to use the expense report.
    // For this, first use the chatReport.iouReportID property. Build a new optimistic expense report if needed.
    const shouldUseMoneyReport = !!isPolicyExpenseChat;

    let iouReport: OnyxInputValue<OnyxTypes.Report> = null;
    let shouldCreateNewMoneyRequestReport = false;

    if (shouldUseMoneyReport) {
        if (moneyRequestReportID) {
            iouReport = allReports?.[`${ONYXKEYS.COLLECTION.REPORT}${moneyRequestReportID}`] ?? null;
        } else {
            iouReport = allReports?.[`${ONYXKEYS.COLLECTION.REPORT}${chatReport.iouReportID}`] ?? null;
        }

        shouldCreateNewMoneyRequestReport = shouldCreateNewMoneyRequestReportReportUtils(iouReport, chatReport);
        if (!iouReport || shouldCreateNewMoneyRequestReport) {
            iouReport = buildOptimisticExpenseReport(chatReport.reportID, chatReport.policyID, payeeAccountID, amount, currency, amount);
        } else {
            iouReport = {...iouReport};
            // Because of the Expense reports are stored as negative values, we subtract the total from the amount
            if (iouReport?.currency === currency) {
                if (typeof iouReport.total === 'number' && typeof iouReport.nonReimbursableTotal === 'number') {
                    iouReport.total -= amount;
                    iouReport.nonReimbursableTotal -= amount;
                }

                if (typeof iouReport.unheldTotal === 'number' && typeof iouReport.unheldNonReimbursableTotal === 'number') {
                    iouReport.unheldTotal -= amount;
                    iouReport.unheldNonReimbursableTotal -= amount;
                }
            }
        }
    }

    // If shouldUseMoneyReport is true, the iouReport was defined.
    // But we'll use the `shouldUseMoneyReport && iouReport` check further instead of `shouldUseMoneyReport` to avoid TS errors.

    // STEP 3: Build optimistic receipt and transaction
    const receiptObject: Receipt = {};
    let filename;
    if (receipt?.source) {
        receiptObject.source = receipt.source;
        receiptObject.state = receipt.state ?? CONST.IOU.RECEIPT_STATE.SCANREADY;
        filename = receipt.name;
    }
    const existingTransaction = allTransactionDrafts[`${ONYXKEYS.COLLECTION.TRANSACTION_DRAFT}${existingTransactionID ?? CONST.IOU.OPTIMISTIC_TRANSACTION_ID}`];
    if (!filename) {
        filename = existingTransaction?.filename;
    }
    const isDistanceRequest = existingTransaction && isDistanceRequestTransactionUtils(existingTransaction);
    let optimisticTransaction = buildOptimisticTransaction({
        existingTransactionID,
        existingTransaction,
        policy,
        transactionParams: {
            amount: isExpenseReport(iouReport) ? -amount : amount,
            currency,
            reportID: shouldUseMoneyReport && iouReport ? iouReport.reportID : undefined,
            comment,
            created,
            merchant,
            receipt: receiptObject,
            category,
            tag,
            taxCode,
            taxAmount,
            billable,
            pendingFields: isDistanceRequest ? {waypoints: CONST.RED_BRICK_ROAD_PENDING_ACTION.ADD} : undefined,
            reimbursable: false,
            filename,
        },
    });

    // If there is an existing transaction (which is the case for distance requests), then the data from the existing transaction
    // needs to be manually merged into the optimistic transaction. This is because buildOnyxDataForMoneyRequest() uses `Onyx.set()` for the transaction
    // data. This is a big can of worms to change it to `Onyx.merge()` as explored in https://expensify.slack.com/archives/C05DWUDHVK7/p1692139468252109.
    // I want to clean this up at some point, but it's possible this will live in the code for a while so I've created https://github.com/Expensify/App/issues/25417
    // to remind me to do this.
    if (isDistanceRequest) {
        optimisticTransaction = fastMerge(existingTransaction, optimisticTransaction, false);
    }

    // STEP 4: Build optimistic reportActions. We need:
    // 1. CREATED action for the iouReport (if tracking in the Expense chat)
    // 2. IOU action for the iouReport (if tracking in the Expense chat), otherwise – for chatReport
    // 3. The transaction thread, which requires the iouAction, and CREATED action for the transaction thread
    // 4. REPORT_PREVIEW action for the chatReport (if tracking in the Expense chat)
    const [, optimisticCreatedActionForIOUReport, iouAction, optimisticTransactionThread, optimisticCreatedActionForTransactionThread] = buildOptimisticMoneyRequestEntities({
        iouReport: shouldUseMoneyReport && iouReport ? iouReport : chatReport,
        type: CONST.IOU.REPORT_ACTION_TYPE.TRACK,
        amount,
        currency,
        comment,
        payeeEmail,
        participants: [participant],
        transactionID: optimisticTransaction.transactionID,
        isPersonalTrackingExpense: !shouldUseMoneyReport,
        existingTransactionThreadReportID: linkedTrackedExpenseReportAction?.childReportID,
        linkedTrackedExpenseReportAction,
    });

    let reportPreviewAction: OnyxInputValue<OnyxTypes.ReportAction<typeof CONST.REPORT.ACTIONS.TYPE.REPORT_PREVIEW>> = null;
    if (shouldUseMoneyReport && iouReport) {
        reportPreviewAction = shouldCreateNewMoneyRequestReport ? null : getReportPreviewAction(chatReport.reportID, iouReport.reportID);

        if (reportPreviewAction) {
            reportPreviewAction = updateReportPreview(iouReport, reportPreviewAction, false, comment, optimisticTransaction);
        } else {
            reportPreviewAction = buildOptimisticReportPreview(chatReport, iouReport, comment, optimisticTransaction);
            // Generated ReportPreview action is a parent report action of the iou report.
            // We are setting the iou report's parentReportActionID to display subtitle correctly in IOU page when offline.
            iouReport.parentReportActionID = reportPreviewAction.reportActionID;
        }
    }

    let actionableTrackExpenseWhisper: OnyxInputValue<OnyxTypes.ReportAction> = null;
    if (!isPolicyExpenseChat) {
        actionableTrackExpenseWhisper = buildOptimisticActionableTrackExpenseWhisper(iouAction, optimisticTransaction.transactionID);
    }

    // STEP 5: Build Onyx Data
    const trackExpenseOnyxData = buildOnyxDataForTrackExpense({
        chat: {report: chatReport, previewAction: reportPreviewAction},
        iou: {report: iouReport, action: iouAction, createdAction: optimisticCreatedActionForIOUReport},
        transactionParams: {
            transaction: optimisticTransaction,
            threadCreatedReportAction: optimisticCreatedActionForTransactionThread,
            threadReport: optimisticTransactionThread ?? {},
        },
        policyParams: {policy, tagList: policyTagList, categories: policyCategories},
        shouldCreateNewMoneyRequestReport,
        actionableTrackExpenseWhisper,
        retryParams,
    });

    return {
        createdWorkspaceParams,
        chatReport,
        iouReport: iouReport ?? undefined,
        transaction: optimisticTransaction,
        iouAction,
        createdIOUReportActionID: shouldCreateNewMoneyRequestReport ? optimisticCreatedActionForIOUReport.reportActionID : undefined,
        reportPreviewAction: reportPreviewAction ?? undefined,
        transactionThreadReportID: optimisticTransactionThread.reportID,
        createdReportActionIDForThread: optimisticCreatedActionForTransactionThread?.reportActionID,
        actionableWhisperReportActionIDParam: actionableTrackExpenseWhisper?.reportActionID,
        onyxData: {
            optimisticData: optimisticData.concat(trackExpenseOnyxData[0]),
            successData: successData.concat(trackExpenseOnyxData[1]),
            failureData: failureData.concat(trackExpenseOnyxData[2]),
        },
    };
}

/**
 * Compute the diff amount when we update the transaction
 */
function calculateDiffAmount(
    iouReport: OnyxTypes.OnyxInputOrEntry<OnyxTypes.Report>,
    updatedTransaction: OnyxTypes.OnyxInputOrEntry<OnyxTypes.Transaction>,
    transaction: OnyxEntry<OnyxTypes.Transaction>,
): number | null {
    if (!iouReport) {
        return 0;
    }
    const isExpenseReportLocal = isExpenseReport(iouReport);
    const updatedCurrency = getCurrency(updatedTransaction);
    const currentCurrency = getCurrency(transaction);

    const currentAmount = getAmount(transaction, isExpenseReportLocal);
    const updatedAmount = getAmount(updatedTransaction, isExpenseReportLocal);

    if (updatedCurrency === currentCurrency && currentAmount === updatedAmount) {
        return 0;
    }

    if (updatedCurrency === iouReport.currency && currentCurrency === iouReport.currency) {
        // Calculate the diff between the updated amount and the current amount if the currency of the updated and current transactions have the same currency as the report
        return updatedAmount - currentAmount;
    }

    return null;
}

/**
 * @param transactionID
 * @param transactionThreadReportID
 * @param transactionChanges
 * @param [transactionChanges.created] Present when updated the date field
 * @param policy  May be undefined, an empty object, or an object matching the Policy type (src/types/onyx/Policy.ts)
 * @param policyTagList
 * @param policyCategories
 */
function getUpdateMoneyRequestParams(
    transactionID: string | undefined,
    transactionThreadReportID: string | undefined,
    transactionChanges: TransactionChanges,
    policy: OnyxEntry<OnyxTypes.Policy>,
    policyTagList: OnyxTypes.OnyxInputOrEntry<OnyxTypes.PolicyTagLists>,
    policyCategories: OnyxTypes.OnyxInputOrEntry<OnyxTypes.PolicyCategories>,
    violations?: OnyxEntry<OnyxTypes.TransactionViolations>,
    hash?: number,
): UpdateMoneyRequestData {
    const optimisticData: OnyxUpdate[] = [];
    const successData: OnyxUpdate[] = [];
    const failureData: OnyxUpdate[] = [];

    // Step 1: Set any "pending fields" (ones updated while the user was offline) to have error messages in the failureData
    const pendingFields: OnyxTypes.Transaction['pendingFields'] = Object.fromEntries(Object.keys(transactionChanges).map((key) => [key, CONST.RED_BRICK_ROAD_PENDING_ACTION.UPDATE]));
    const clearedPendingFields = Object.fromEntries(Object.keys(transactionChanges).map((key) => [key, null]));
    const errorFields = Object.fromEntries(Object.keys(pendingFields).map((key) => [key, {[DateUtils.getMicroseconds()]: Localize.translateLocal('iou.error.genericEditFailureMessage')}]));

    // Step 2: Get all the collections being updated
    const transactionThread = allReports?.[`${ONYXKEYS.COLLECTION.REPORT}${transactionThreadReportID}`] ?? null;
    const transaction = allTransactions?.[`${ONYXKEYS.COLLECTION.TRANSACTION}${transactionID}`];
    const isTransactionOnHold = isOnHold(transaction);
    const iouReport = allReports?.[`${ONYXKEYS.COLLECTION.REPORT}${transactionThread?.parentReportID}`] ?? null;
    const isFromExpenseReport = isExpenseReport(iouReport);
    const isScanning = hasReceiptTransactionUtils(transaction) && isReceiptBeingScannedTransactionUtils(transaction);
    const updatedTransaction: OnyxEntry<OnyxTypes.Transaction> = transaction
        ? getUpdatedTransaction({
              transaction,
              transactionChanges,
              isFromExpenseReport,
              policy,
          })
        : undefined;
    const transactionDetails = getTransactionDetails(updatedTransaction);

    if (transactionDetails?.waypoints) {
        // This needs to be a JSON string since we're sending this to the MapBox API
        transactionDetails.waypoints = JSON.stringify(transactionDetails.waypoints);
    }

    const dataToIncludeInParams: Partial<TransactionDetails> = Object.fromEntries(Object.entries(transactionDetails ?? {}).filter(([key]) => Object.keys(transactionChanges).includes(key)));

    const params: UpdateMoneyRequestParams = {
        ...dataToIncludeInParams,
        reportID: iouReport?.reportID,
        transactionID,
    };

    const hasPendingWaypoints = 'waypoints' in transactionChanges;
    const hasModifiedDistanceRate = 'customUnitRateID' in transactionChanges;
    const hasModifiedCreated = 'created' in transactionChanges;
    const hasModifiedAmount = 'amount' in transactionChanges;
    if (transaction && updatedTransaction && (hasPendingWaypoints || hasModifiedDistanceRate)) {
        // Delete the draft transaction when editing waypoints when the server responds successfully and there are no errors
        successData.push({
            onyxMethod: Onyx.METHOD.SET,
            key: `${ONYXKEYS.COLLECTION.TRANSACTION_DRAFT}${transactionID}`,
            value: null,
        });

        // Revert the transaction's amount to the original value on failure.
        // The IOU Report will be fully reverted in the failureData further below.
        failureData.push({
            onyxMethod: Onyx.METHOD.MERGE,
            key: `${ONYXKEYS.COLLECTION.TRANSACTION}${transactionID}`,
            value: {
                amount: transaction.amount,
                modifiedAmount: transaction.modifiedAmount,
                modifiedMerchant: transaction.modifiedMerchant,
                modifiedCurrency: transaction.modifiedCurrency,
            },
        });
    }

    // Step 3: Build the modified expense report actions
    // We don't create a modified report action if:
    // - we're updating the waypoints
    // - we're updating the distance rate while the waypoints are still pending
    // In these cases, there isn't a valid optimistic mileage data we can use,
    // and the report action is created on the server with the distance-related response from the MapBox API
    const updatedReportAction = buildOptimisticModifiedExpenseReportAction(transactionThread, transaction, transactionChanges, isFromExpenseReport, policy, updatedTransaction);
    if (!hasPendingWaypoints && !(hasModifiedDistanceRate && isFetchingWaypointsFromServer(transaction))) {
        params.reportActionID = updatedReportAction.reportActionID;

        optimisticData.push({
            onyxMethod: Onyx.METHOD.MERGE,
            key: `${ONYXKEYS.COLLECTION.REPORT_ACTIONS}${transactionThread?.reportID}`,
            value: {
                [updatedReportAction.reportActionID]: updatedReportAction as OnyxTypes.ReportAction,
            },
        });
        optimisticData.push({
            onyxMethod: Onyx.METHOD.MERGE,
            key: `${ONYXKEYS.COLLECTION.REPORT}${transactionThread?.reportID}`,
            value: {
                lastVisibleActionCreated: updatedReportAction.created,
                lastReadTime: updatedReportAction.created,
            },
        });
        failureData.push({
            onyxMethod: Onyx.METHOD.MERGE,
            key: `${ONYXKEYS.COLLECTION.REPORT}${transactionThread?.reportID}`,
            value: {
                lastVisibleActionCreated: transactionThread?.lastVisibleActionCreated,
                lastReadTime: transactionThread?.lastReadTime,
            },
        });
        successData.push({
            onyxMethod: Onyx.METHOD.MERGE,
            key: `${ONYXKEYS.COLLECTION.REPORT_ACTIONS}${transactionThread?.reportID}`,
            value: {
                [updatedReportAction.reportActionID]: {pendingAction: null},
            },
        });
        failureData.push({
            onyxMethod: Onyx.METHOD.MERGE,
            key: `${ONYXKEYS.COLLECTION.REPORT_ACTIONS}${transactionThread?.reportID}`,
            value: {
                [updatedReportAction.reportActionID]: {
                    ...(updatedReportAction as OnyxTypes.ReportAction),
                    errors: getMicroSecondOnyxErrorWithTranslationKey('iou.error.genericEditFailureMessage'),
                },
            },
        });
    }

    // Step 4: Compute the IOU total and update the report preview message (and report header) so LHN amount owed is correct.
    const calculatedDiffAmount = calculateDiffAmount(iouReport, updatedTransaction, transaction);
    // If calculatedDiffAmount is null it means we cannot calculate the new iou report total from front-end due to currency differences.
    const isTotalIndeterministic = calculatedDiffAmount === null;
    const diff = calculatedDiffAmount ?? 0;

    let updatedMoneyRequestReport: OnyxTypes.OnyxInputOrEntry<OnyxTypes.Report>;
    if (!iouReport) {
        updatedMoneyRequestReport = null;
    } else if ((isExpenseReport(iouReport) || isInvoiceReportReportUtils(iouReport)) && typeof iouReport.total === 'number') {
        // For expense report, the amount is negative, so we should subtract total from diff
        updatedMoneyRequestReport = {
            ...iouReport,
            total: iouReport.total - diff,
        };
        if (!transaction?.reimbursable && typeof updatedMoneyRequestReport.nonReimbursableTotal === 'number') {
            updatedMoneyRequestReport.nonReimbursableTotal -= diff;
        }
        if (!isTransactionOnHold) {
            if (typeof updatedMoneyRequestReport.unheldTotal === 'number') {
                updatedMoneyRequestReport.unheldTotal -= diff;
            }
            if (!transaction?.reimbursable && typeof updatedMoneyRequestReport.unheldNonReimbursableTotal === 'number') {
                updatedMoneyRequestReport.unheldNonReimbursableTotal -= diff;
            }
        }
    } else {
        updatedMoneyRequestReport = updateIOUOwnerAndTotal(
            iouReport,
            updatedReportAction.actorAccountID ?? CONST.DEFAULT_NUMBER_ID,
            diff,
            getCurrency(transaction),
            false,
            true,
            isTransactionOnHold,
        );
    }

    optimisticData.push(
        {
            onyxMethod: Onyx.METHOD.MERGE,
            key: `${ONYXKEYS.COLLECTION.REPORT}${iouReport?.reportID}`,
            value: {...updatedMoneyRequestReport, ...(isTotalIndeterministic && {pendingFields: {total: CONST.RED_BRICK_ROAD_PENDING_ACTION.UPDATE}})},
        },
        {
            onyxMethod: Onyx.METHOD.MERGE,
            key: `${ONYXKEYS.COLLECTION.REPORT}${iouReport?.parentReportID}`,
            value: getOutstandingChildRequest(updatedMoneyRequestReport),
        },
    );
    if (isOneTransactionThread(transactionThreadReportID, iouReport?.reportID, undefined)) {
        optimisticData.push({
            onyxMethod: Onyx.METHOD.MERGE,
            key: `${ONYXKEYS.COLLECTION.REPORT}${iouReport?.reportID}`,
            value: {
                lastReadTime: updatedReportAction.created,
            },
        });
    }
    successData.push({
        onyxMethod: Onyx.METHOD.MERGE,
        key: `${ONYXKEYS.COLLECTION.REPORT}${iouReport?.reportID}`,
        value: {pendingAction: null, ...(isTotalIndeterministic && {pendingFields: {total: null}})},
    });

    // Optimistically modify the transaction and the transaction thread
    optimisticData.push({
        onyxMethod: Onyx.METHOD.MERGE,
        key: `${ONYXKEYS.COLLECTION.TRANSACTION}${transactionID}`,
        value: {
            ...updatedTransaction,
            pendingFields,
            errorFields: null,
        },
    });

    optimisticData.push({
        onyxMethod: Onyx.METHOD.MERGE,
        key: `${ONYXKEYS.COLLECTION.REPORT}${transactionThreadReportID}`,
        value: {
            lastActorAccountID: updatedReportAction.actorAccountID,
        },
    });

    if (isScanning && ('amount' in transactionChanges || 'currency' in transactionChanges)) {
        if (transactionThread?.parentReportActionID) {
            optimisticData.push({
                onyxMethod: Onyx.METHOD.MERGE,
                key: `${ONYXKEYS.COLLECTION.REPORT_ACTIONS}${iouReport?.reportID}`,
                value: {
                    [transactionThread?.parentReportActionID]: {
                        originalMessage: {
                            whisperedTo: [],
                        },
                    },
                },
            });
        }

        if (iouReport?.parentReportActionID) {
            optimisticData.push({
                onyxMethod: Onyx.METHOD.MERGE,
                key: `${ONYXKEYS.COLLECTION.REPORT_ACTIONS}${iouReport?.parentReportID}`,
                value: {
                    [iouReport.parentReportActionID]: {
                        originalMessage: {
                            whisperedTo: [],
                        },
                    },
                },
            });
        }
    }

    // Update recently used categories if the category is changed
    const hasModifiedCategory = 'category' in transactionChanges;
    if (hasModifiedCategory) {
        const optimisticPolicyRecentlyUsedCategories = buildOptimisticPolicyRecentlyUsedCategories(iouReport?.policyID, transactionChanges.category);
        if (optimisticPolicyRecentlyUsedCategories.length) {
            optimisticData.push({
                onyxMethod: Onyx.METHOD.SET,
                key: `${ONYXKEYS.COLLECTION.POLICY_RECENTLY_USED_CATEGORIES}${iouReport?.policyID}`,
                value: optimisticPolicyRecentlyUsedCategories,
            });
        }
    }

    // Update recently used currencies if the currency is changed
    if ('currency' in transactionChanges) {
        const optimisticRecentlyUsedCurrencies = buildOptimisticRecentlyUsedCurrencies(transactionChanges.currency);
        if (optimisticRecentlyUsedCurrencies.length) {
            optimisticData.push({
                onyxMethod: Onyx.METHOD.SET,
                key: ONYXKEYS.RECENTLY_USED_CURRENCIES,
                value: optimisticRecentlyUsedCurrencies,
            });
        }
    }

    // Update recently used categories if the tag is changed
    const hasModifiedTag = 'tag' in transactionChanges;
    if (hasModifiedTag) {
        const optimisticPolicyRecentlyUsedTags = buildOptimisticPolicyRecentlyUsedTags(iouReport?.policyID, transactionChanges.tag);
        if (!isEmptyObject(optimisticPolicyRecentlyUsedTags)) {
            optimisticData.push({
                onyxMethod: Onyx.METHOD.MERGE,
                key: `${ONYXKEYS.COLLECTION.POLICY_RECENTLY_USED_TAGS}${iouReport?.policyID}`,
                value: optimisticPolicyRecentlyUsedTags,
            });
        }
    }

    const overLimitViolation = violations?.find((violation) => violation.name === 'overLimit');
    // Update violation limit, if we modify attendees. The given limit value is for a single attendee, if we have multiple attendees we should multpiply limit by attende count
    if ('attendees' in transactionChanges && !!overLimitViolation) {
        const limitForSingleAttendee = ViolationsUtils.getViolationAmountLimit(overLimitViolation);
        if (limitForSingleAttendee * (transactionChanges?.attendees?.length ?? 1) > Math.abs(getAmount(transaction))) {
            optimisticData.push({
                onyxMethod: Onyx.METHOD.MERGE,
                key: `${ONYXKEYS.COLLECTION.TRANSACTION_VIOLATIONS}${transactionID}`,
                value: violations?.filter((violation) => violation.name !== 'overLimit') ?? [],
            });
        }
    }

    // Clear out the error fields and loading states on success
    successData.push({
        onyxMethod: Onyx.METHOD.MERGE,
        key: `${ONYXKEYS.COLLECTION.TRANSACTION}${transactionID}`,
        value: {
            pendingFields: clearedPendingFields,
            isLoading: false,
            errorFields: null,
            routes: null,
        },
    });

    // Clear out loading states, pending fields, and add the error fields
    failureData.push({
        onyxMethod: Onyx.METHOD.MERGE,
        key: `${ONYXKEYS.COLLECTION.TRANSACTION}${transactionID}`,
        value: {
            pendingFields: clearedPendingFields,
            isLoading: false,
            errorFields,
        },
    });

    if (iouReport) {
        // Reset the iouReport to its original state
        failureData.push({
            onyxMethod: Onyx.METHOD.MERGE,
            key: `${ONYXKEYS.COLLECTION.REPORT}${iouReport.reportID}`,
            value: {...iouReport, ...(isTotalIndeterministic && {pendingFields: {total: null}})},
        });
    }

    if (policy && isPaidGroupPolicy(policy) && updatedTransaction && (hasModifiedTag || hasModifiedCategory || hasModifiedDistanceRate || hasModifiedAmount || hasModifiedCreated)) {
        const currentTransactionViolations = allTransactionViolations[`${ONYXKEYS.COLLECTION.TRANSACTION_VIOLATIONS}${transactionID}`] ?? [];
        const violationsOnyxData = ViolationsUtils.getViolationsOnyxData(
            updatedTransaction,
            currentTransactionViolations,
            policy,
            policyTagList ?? {},
            policyCategories ?? {},
            hasDependentTags(policy, policyTagList ?? {}),
            isInvoiceReportReportUtils(iouReport),
        );
        optimisticData.push(violationsOnyxData);
        failureData.push({
            onyxMethod: Onyx.METHOD.MERGE,
            key: `${ONYXKEYS.COLLECTION.TRANSACTION_VIOLATIONS}${transactionID}`,
            value: currentTransactionViolations,
        });
        if (hash) {
            optimisticData.push({
                onyxMethod: Onyx.METHOD.MERGE,
                key: `${ONYXKEYS.COLLECTION.SNAPSHOT}${hash}`,
                value: {
                    data: {
                        [`${ONYXKEYS.COLLECTION.TRANSACTION_VIOLATIONS}${transactionID}`]: violationsOnyxData.value,
                    },
                },
            });
            failureData.push({
                onyxMethod: Onyx.METHOD.MERGE,
                key: `${ONYXKEYS.COLLECTION.SNAPSHOT}${hash}`,
                value: {
                    data: {
                        [`${ONYXKEYS.COLLECTION.TRANSACTION_VIOLATIONS}${transactionID}`]: currentTransactionViolations,
                    },
                },
            });
        }
        if (violationsOnyxData) {
            const currentNextStep = allNextSteps[`${ONYXKEYS.COLLECTION.NEXT_STEP}${iouReport?.reportID}`] ?? {};
            const shouldFixViolations = Array.isArray(violationsOnyxData.value) && violationsOnyxData.value.length > 0;
            optimisticData.push({
                onyxMethod: Onyx.METHOD.MERGE,
                key: `${ONYXKEYS.COLLECTION.NEXT_STEP}${iouReport?.reportID}`,
                value: buildNextStep(iouReport ?? undefined, iouReport?.statusNum ?? CONST.REPORT.STATUS_NUM.OPEN, shouldFixViolations),
            });
            failureData.push({
                onyxMethod: Onyx.METHOD.MERGE,
                key: `${ONYXKEYS.COLLECTION.NEXT_STEP}${iouReport?.reportID}`,
                value: currentNextStep,
            });
        }
    }

    // Reset the transaction thread to its original state
    failureData.push({
        onyxMethod: Onyx.METHOD.MERGE,
        key: `${ONYXKEYS.COLLECTION.REPORT}${transactionThreadReportID}`,
        value: transactionThread,
    });

    return {
        params,
        onyxData: {optimisticData, successData, failureData},
    };
}

/**
 * @param transactionID
 * @param transactionThreadReportID
 * @param transactionChanges
 * @param [transactionChanges.created] Present when updated the date field
 * @param policy  May be undefined, an empty object, or an object matching the Policy type (src/types/onyx/Policy.ts)
 */
function getUpdateTrackExpenseParams(
    transactionID: string | undefined,
    transactionThreadReportID: string | undefined,
    transactionChanges: TransactionChanges,
    policy: OnyxEntry<OnyxTypes.Policy>,
): UpdateMoneyRequestData {
    const optimisticData: OnyxUpdate[] = [];
    const successData: OnyxUpdate[] = [];
    const failureData: OnyxUpdate[] = [];

    // Step 1: Set any "pending fields" (ones updated while the user was offline) to have error messages in the failureData
    const pendingFields = Object.fromEntries(Object.keys(transactionChanges).map((key) => [key, CONST.RED_BRICK_ROAD_PENDING_ACTION.UPDATE]));
    const clearedPendingFields = Object.fromEntries(Object.keys(transactionChanges).map((key) => [key, null]));
    const errorFields = Object.fromEntries(Object.keys(pendingFields).map((key) => [key, {[DateUtils.getMicroseconds()]: Localize.translateLocal('iou.error.genericEditFailureMessage')}]));

    // Step 2: Get all the collections being updated
    const transactionThread = allReports?.[`${ONYXKEYS.COLLECTION.REPORT}${transactionThreadReportID}`] ?? null;
    const transaction = allTransactions?.[`${ONYXKEYS.COLLECTION.TRANSACTION}${transactionID}`];
    const chatReport = allReports?.[`${ONYXKEYS.COLLECTION.REPORT}${transactionThread?.parentReportID}`] ?? null;
    const isScanning = hasReceiptTransactionUtils(transaction) && isReceiptBeingScannedTransactionUtils(transaction);
    const updatedTransaction = transaction
        ? getUpdatedTransaction({
              transaction,
              transactionChanges,
              isFromExpenseReport: false,
              policy,
          })
        : null;
    const transactionDetails = getTransactionDetails(updatedTransaction);

    if (transactionDetails?.waypoints) {
        // This needs to be a JSON string since we're sending this to the MapBox API
        transactionDetails.waypoints = JSON.stringify(transactionDetails.waypoints);
    }

    const dataToIncludeInParams: Partial<TransactionDetails> = Object.fromEntries(Object.entries(transactionDetails ?? {}).filter(([key]) => Object.keys(transactionChanges).includes(key)));

    const params: UpdateMoneyRequestParams = {
        ...dataToIncludeInParams,
        reportID: chatReport?.reportID,
        transactionID,
    };

    const hasPendingWaypoints = 'waypoints' in transactionChanges;
    const hasModifiedDistanceRate = 'customUnitRateID' in transactionChanges;
    if (transaction && updatedTransaction && (hasPendingWaypoints || hasModifiedDistanceRate)) {
        // Delete the draft transaction when editing waypoints when the server responds successfully and there are no errors
        successData.push({
            onyxMethod: Onyx.METHOD.SET,
            key: `${ONYXKEYS.COLLECTION.TRANSACTION_DRAFT}${transactionID}`,
            value: null,
        });

        // Revert the transaction's amount to the original value on failure.
        // The IOU Report will be fully reverted in the failureData further below.
        failureData.push({
            onyxMethod: Onyx.METHOD.MERGE,
            key: `${ONYXKEYS.COLLECTION.TRANSACTION}${transactionID}`,
            value: {
                amount: transaction.amount,
                modifiedAmount: transaction.modifiedAmount,
                modifiedMerchant: transaction.modifiedMerchant,
            },
        });
    }

    // Step 3: Build the modified expense report actions
    // We don't create a modified report action if:
    // - we're updating the waypoints
    // - we're updating the distance rate while the waypoints are still pending
    // In these cases, there isn't a valid optimistic mileage data we can use,
    // and the report action is created on the server with the distance-related response from the MapBox API
    const updatedReportAction = buildOptimisticModifiedExpenseReportAction(transactionThread, transaction, transactionChanges, false, policy, updatedTransaction);
    if (!hasPendingWaypoints && !(hasModifiedDistanceRate && isFetchingWaypointsFromServer(transaction))) {
        params.reportActionID = updatedReportAction.reportActionID;

        optimisticData.push({
            onyxMethod: Onyx.METHOD.MERGE,
            key: `${ONYXKEYS.COLLECTION.REPORT_ACTIONS}${transactionThread?.reportID}`,
            value: {
                [updatedReportAction.reportActionID]: updatedReportAction as OnyxTypes.ReportAction,
            },
        });
        successData.push({
            onyxMethod: Onyx.METHOD.MERGE,
            key: `${ONYXKEYS.COLLECTION.REPORT_ACTIONS}${transactionThread?.reportID}`,
            value: {
                [updatedReportAction.reportActionID]: {pendingAction: null},
            },
        });
        failureData.push({
            onyxMethod: Onyx.METHOD.MERGE,
            key: `${ONYXKEYS.COLLECTION.REPORT_ACTIONS}${transactionThread?.reportID}`,
            value: {
                [updatedReportAction.reportActionID]: {
                    ...(updatedReportAction as OnyxTypes.ReportAction),
                    errors: getMicroSecondOnyxErrorWithTranslationKey('iou.error.genericEditFailureMessage'),
                },
            },
        });
    }

    // Step 4: Update the report preview message (and report header) so LHN amount tracked is correct.
    // Optimistically modify the transaction and the transaction thread
    optimisticData.push({
        onyxMethod: Onyx.METHOD.MERGE,
        key: `${ONYXKEYS.COLLECTION.TRANSACTION}${transactionID}`,
        value: {
            ...updatedTransaction,
            pendingFields,
            errorFields: null,
        },
    });

    optimisticData.push({
        onyxMethod: Onyx.METHOD.MERGE,
        key: `${ONYXKEYS.COLLECTION.REPORT}${transactionThreadReportID}`,
        value: {
            lastActorAccountID: updatedReportAction.actorAccountID,
        },
    });

    if (isScanning && transactionThread?.parentReportActionID && ('amount' in transactionChanges || 'currency' in transactionChanges)) {
        optimisticData.push({
            onyxMethod: Onyx.METHOD.MERGE,
            key: `${ONYXKEYS.COLLECTION.REPORT_ACTIONS}${chatReport?.reportID}`,
            value: {[transactionThread.parentReportActionID]: {originalMessage: {whisperedTo: []}}},
        });
    }

    // Clear out the error fields and loading states on success
    successData.push({
        onyxMethod: Onyx.METHOD.MERGE,
        key: `${ONYXKEYS.COLLECTION.TRANSACTION}${transactionID}`,
        value: {
            pendingFields: clearedPendingFields,
            isLoading: false,
            errorFields: null,
            routes: null,
        },
    });

    // Clear out loading states, pending fields, and add the error fields
    failureData.push({
        onyxMethod: Onyx.METHOD.MERGE,
        key: `${ONYXKEYS.COLLECTION.TRANSACTION}${transactionID}`,
        value: {
            pendingFields: clearedPendingFields,
            isLoading: false,
            errorFields,
        },
    });

    // Reset the transaction thread to its original state
    failureData.push({
        onyxMethod: Onyx.METHOD.MERGE,
        key: `${ONYXKEYS.COLLECTION.REPORT}${transactionThreadReportID}`,
        value: transactionThread,
    });

    return {
        params,
        onyxData: {optimisticData, successData, failureData},
    };
}

/** Updates the created date of an expense */
function updateMoneyRequestDate(
    transactionID: string,
    transactionThreadReportID: string,
    value: string,
    policy: OnyxEntry<OnyxTypes.Policy>,
    policyTags: OnyxEntry<OnyxTypes.PolicyTagLists>,
    policyCategories: OnyxEntry<OnyxTypes.PolicyCategories>,
) {
    const transactionChanges: TransactionChanges = {
        created: value,
    };
    const transactionThreadReport = allReports?.[`${ONYXKEYS.COLLECTION.REPORT}${transactionThreadReportID}`] ?? null;
    const parentReport = allReports?.[`${ONYXKEYS.COLLECTION.REPORT}${transactionThreadReport?.parentReportID}`] ?? null;
    let data: UpdateMoneyRequestData;
    if (isTrackExpenseReport(transactionThreadReport) && isSelfDM(parentReport)) {
        data = getUpdateTrackExpenseParams(transactionID, transactionThreadReportID, transactionChanges, policy);
    } else {
        data = getUpdateMoneyRequestParams(transactionID, transactionThreadReportID, transactionChanges, policy, policyTags, policyCategories);
    }
    const {params, onyxData} = data;
    API.write(WRITE_COMMANDS.UPDATE_MONEY_REQUEST_DATE, params, onyxData);
}

/** Updates the billable field of an expense */
function updateMoneyRequestBillable(
    transactionID: string | undefined,
    transactionThreadReportID: string | undefined,
    value: boolean,
    policy: OnyxEntry<OnyxTypes.Policy>,
    policyTagList: OnyxEntry<OnyxTypes.PolicyTagLists>,
    policyCategories: OnyxEntry<OnyxTypes.PolicyCategories>,
) {
    if (!transactionID || !transactionThreadReportID) {
        return;
    }
    const transactionChanges: TransactionChanges = {
        billable: value,
    };
    const {params, onyxData} = getUpdateMoneyRequestParams(transactionID, transactionThreadReportID, transactionChanges, policy, policyTagList, policyCategories);
    API.write(WRITE_COMMANDS.UPDATE_MONEY_REQUEST_BILLABLE, params, onyxData);
}

/** Updates the merchant field of an expense */
function updateMoneyRequestMerchant(
    transactionID: string,
    transactionThreadReportID: string,
    value: string,
    policy: OnyxEntry<OnyxTypes.Policy>,
    policyTagList: OnyxEntry<OnyxTypes.PolicyTagLists>,
    policyCategories: OnyxEntry<OnyxTypes.PolicyCategories>,
) {
    const transactionChanges: TransactionChanges = {
        merchant: value,
    };
    const transactionThreadReport = allReports?.[`${ONYXKEYS.COLLECTION.REPORT}${transactionThreadReportID}`] ?? null;
    const parentReport = allReports?.[`${ONYXKEYS.COLLECTION.REPORT}${transactionThreadReport?.parentReportID}`] ?? null;
    let data: UpdateMoneyRequestData;
    if (isTrackExpenseReport(transactionThreadReport) && isSelfDM(parentReport)) {
        data = getUpdateTrackExpenseParams(transactionID, transactionThreadReportID, transactionChanges, policy);
    } else {
        data = getUpdateMoneyRequestParams(transactionID, transactionThreadReportID, transactionChanges, policy, policyTagList, policyCategories);
    }
    const {params, onyxData} = data;
    API.write(WRITE_COMMANDS.UPDATE_MONEY_REQUEST_MERCHANT, params, onyxData);
}

/** Updates the attendees list of an expense */
function updateMoneyRequestAttendees(
    transactionID: string,
    transactionThreadReportID: string,
    attendees: Attendee[],
    policy: OnyxEntry<OnyxTypes.Policy>,
    policyTagList: OnyxEntry<OnyxTypes.PolicyTagLists>,
    policyCategories: OnyxEntry<OnyxTypes.PolicyCategories>,
    violations: OnyxEntry<OnyxTypes.TransactionViolations> | undefined,
) {
    const transactionChanges: TransactionChanges = {
        attendees,
    };
    const data = getUpdateMoneyRequestParams(transactionID, transactionThreadReportID, transactionChanges, policy, policyTagList, policyCategories, violations);
    const {params, onyxData} = data;
    API.write(WRITE_COMMANDS.UPDATE_MONEY_REQUEST_ATTENDEES, params, onyxData);
}

/** Updates the tag of an expense */
function updateMoneyRequestTag(
    transactionID: string,
    transactionThreadReportID: string | undefined,
    tag: string,
    policy: OnyxEntry<OnyxTypes.Policy>,
    policyTagList: OnyxEntry<OnyxTypes.PolicyTagLists>,
    policyCategories: OnyxEntry<OnyxTypes.PolicyCategories>,
    hash?: number,
) {
    const transactionChanges: TransactionChanges = {
        tag,
    };
    const {params, onyxData} = getUpdateMoneyRequestParams(transactionID, transactionThreadReportID, transactionChanges, policy, policyTagList, policyCategories, undefined, hash);
    API.write(WRITE_COMMANDS.UPDATE_MONEY_REQUEST_TAG, params, onyxData);
}

/** Updates the created tax amount of an expense */
function updateMoneyRequestTaxAmount(
    transactionID: string,
    optimisticReportActionID: string,
    taxAmount: number,
    policy: OnyxEntry<OnyxTypes.Policy>,
    policyTagList: OnyxEntry<OnyxTypes.PolicyTagLists>,
    policyCategories: OnyxEntry<OnyxTypes.PolicyCategories>,
) {
    const transactionChanges = {
        taxAmount,
    };
    const {params, onyxData} = getUpdateMoneyRequestParams(transactionID, optimisticReportActionID, transactionChanges, policy, policyTagList, policyCategories);
    API.write('UpdateMoneyRequestTaxAmount', params, onyxData);
}

type UpdateMoneyRequestTaxRateParams = {
    transactionID: string;
    optimisticReportActionID: string;
    taxCode: string;
    taxAmount: number;
    policy: OnyxEntry<OnyxTypes.Policy>;
    policyTagList: OnyxEntry<OnyxTypes.PolicyTagLists>;
    policyCategories: OnyxEntry<OnyxTypes.PolicyCategories>;
};

/** Updates the created tax rate of an expense */
function updateMoneyRequestTaxRate({transactionID, optimisticReportActionID, taxCode, taxAmount, policy, policyTagList, policyCategories}: UpdateMoneyRequestTaxRateParams) {
    const transactionChanges = {
        taxCode,
        taxAmount,
    };
    const {params, onyxData} = getUpdateMoneyRequestParams(transactionID, optimisticReportActionID, transactionChanges, policy, policyTagList, policyCategories);
    API.write('UpdateMoneyRequestTaxRate', params, onyxData);
}

type UpdateMoneyRequestDistanceParams = {
    transactionID: string | undefined;
    transactionThreadReportID: string | undefined;
    waypoints: WaypointCollection;
    routes?: Routes;
    policy?: OnyxEntry<OnyxTypes.Policy>;
    policyTagList?: OnyxEntry<OnyxTypes.PolicyTagLists>;
    policyCategories?: OnyxEntry<OnyxTypes.PolicyCategories>;
    transactionBackup: OnyxEntry<OnyxTypes.Transaction>;
};

/** Updates the waypoints of a distance expense */
function updateMoneyRequestDistance({
    transactionID,
    transactionThreadReportID,
    waypoints,
    routes = undefined,
    policy = {} as OnyxTypes.Policy,
    policyTagList = {},
    policyCategories = {},
    transactionBackup,
}: UpdateMoneyRequestDistanceParams) {
    const transactionChanges: TransactionChanges = {
        waypoints: sanitizeRecentWaypoints(waypoints),
        routes,
    };
    const transactionThreadReport = allReports?.[`${ONYXKEYS.COLLECTION.REPORT}${transactionThreadReportID}`] ?? null;
    const parentReport = allReports?.[`${ONYXKEYS.COLLECTION.REPORT}${transactionThreadReport?.parentReportID}`] ?? null;
    let data: UpdateMoneyRequestData;
    if (isTrackExpenseReport(transactionThreadReport) && isSelfDM(parentReport)) {
        data = getUpdateTrackExpenseParams(transactionID, transactionThreadReportID, transactionChanges, policy);
    } else {
        data = getUpdateMoneyRequestParams(transactionID, transactionThreadReportID, transactionChanges, policy, policyTagList, policyCategories);
    }
    const {params, onyxData} = data;

    const recentServerValidatedWaypoints = getRecentWaypoints().filter((item) => !item.pendingAction);
    onyxData?.failureData?.push({
        onyxMethod: Onyx.METHOD.SET,
        key: `${ONYXKEYS.NVP_RECENT_WAYPOINTS}`,
        value: recentServerValidatedWaypoints,
    });

    if (transactionBackup) {
        const transaction = allTransactions?.[`${ONYXKEYS.COLLECTION.TRANSACTION}${transactionID}`];

        // We need to include all keys of the optimisticData's waypoints in the failureData for onyx merge to properly reset
        // waypoint keys that do not exist in the failureData's waypoints. For instance, if the optimisticData waypoints had
        // three keys and the failureData waypoint had only 2 keys then the third key that doesn't exist in the failureData
        // waypoints should be explicitly reset otherwise onyx merge will leave it intact.
        const allWaypointKeys = [...new Set([...Object.keys(transactionBackup.comment?.waypoints ?? {}), ...Object.keys(transaction?.comment?.waypoints ?? {})])];
        const onyxWaypoints = allWaypointKeys.reduce((acc: NullishDeep<WaypointCollection>, key) => {
            acc[key] = transactionBackup.comment?.waypoints?.[key] ? {...transactionBackup.comment?.waypoints?.[key]} : null;
            return acc;
        }, {});
        const allModifiedWaypointsKeys = [...new Set([...Object.keys(waypoints ?? {}), ...Object.keys(transaction?.modifiedWaypoints ?? {})])];
        const onyxModifiedWaypoints = allModifiedWaypointsKeys.reduce((acc: NullishDeep<WaypointCollection>, key) => {
            acc[key] = transactionBackup.modifiedWaypoints?.[key] ? {...transactionBackup.modifiedWaypoints?.[key]} : null;
            return acc;
        }, {});
        onyxData?.failureData?.push({
            onyxMethod: Onyx.METHOD.MERGE,
            key: `${ONYXKEYS.COLLECTION.TRANSACTION}${transactionID}`,
            value: {
                comment: {
                    waypoints: onyxWaypoints,
                    customUnit: {
                        quantity: transactionBackup?.comment?.customUnit?.quantity,
                    },
                },
                modifiedWaypoints: onyxModifiedWaypoints,
                routes: null,
            },
        });
    }

    API.write(WRITE_COMMANDS.UPDATE_MONEY_REQUEST_DISTANCE, params, onyxData);
}

/** Updates the category of an expense */
function updateMoneyRequestCategory(
    transactionID: string,
    transactionThreadReportID: string,
    category: string,
    policy: OnyxEntry<OnyxTypes.Policy>,
    policyTagList: OnyxEntry<OnyxTypes.PolicyTagLists>,
    policyCategories: OnyxEntry<OnyxTypes.PolicyCategories>,
    hash?: number,
) {
    const transactionChanges: TransactionChanges = {
        category,
    };

    const {params, onyxData} = getUpdateMoneyRequestParams(transactionID, transactionThreadReportID, transactionChanges, policy, policyTagList, policyCategories, undefined, hash);
    API.write(WRITE_COMMANDS.UPDATE_MONEY_REQUEST_CATEGORY, params, onyxData);
}

/** Updates the description of an expense */
function updateMoneyRequestDescription(
    transactionID: string,
    transactionThreadReportID: string,
    comment: string,
    policy: OnyxEntry<OnyxTypes.Policy>,
    policyTagList: OnyxEntry<OnyxTypes.PolicyTagLists>,
    policyCategories: OnyxEntry<OnyxTypes.PolicyCategories>,
) {
    const parsedComment = getParsedComment(comment);
    const transactionChanges: TransactionChanges = {
        comment: parsedComment,
    };
    const transactionThreadReport = allReports?.[`${ONYXKEYS.COLLECTION.REPORT}${transactionThreadReportID}`] ?? null;
    const parentReport = allReports?.[`${ONYXKEYS.COLLECTION.REPORT}${transactionThreadReport?.parentReportID}`] ?? null;
    let data: UpdateMoneyRequestData;
    if (isTrackExpenseReport(transactionThreadReport) && isSelfDM(parentReport)) {
        data = getUpdateTrackExpenseParams(transactionID, transactionThreadReportID, transactionChanges, policy);
    } else {
        data = getUpdateMoneyRequestParams(transactionID, transactionThreadReportID, transactionChanges, policy, policyTagList, policyCategories);
    }
    const {params, onyxData} = data;
    params.description = parsedComment;
    API.write(WRITE_COMMANDS.UPDATE_MONEY_REQUEST_DESCRIPTION, params, onyxData);
}

/** Updates the distance rate of an expense */
function updateMoneyRequestDistanceRate(
    transactionID: string,
    transactionThreadReportID: string,
    rateID: string,
    policy: OnyxEntry<OnyxTypes.Policy>,
    policyTagList: OnyxEntry<OnyxTypes.PolicyTagLists>,
    policyCategories: OnyxEntry<OnyxTypes.PolicyCategories>,
    updatedTaxAmount?: number,
    updatedTaxCode?: string,
) {
    const transactionChanges: TransactionChanges = {
        customUnitRateID: rateID,
        ...(typeof updatedTaxAmount === 'number' ? {taxAmount: updatedTaxAmount} : {}),
        ...(updatedTaxCode ? {taxCode: updatedTaxCode} : {}),
    };
    const transactionThreadReport = allReports?.[`${ONYXKEYS.COLLECTION.REPORT}${transactionThreadReportID}`] ?? null;
    const parentReport = allReports?.[`${ONYXKEYS.COLLECTION.REPORT}${transactionThreadReport?.parentReportID}`] ?? null;

    const transaction = allTransactions?.[`${ONYXKEYS.COLLECTION.TRANSACTION}${transactionID}`];
    if (transaction) {
        const existingDistanceUnit = transaction?.comment?.customUnit?.distanceUnit;
        const newDistanceUnit = DistanceRequestUtils.getRateByCustomUnitRateID({customUnitRateID: rateID, policy})?.unit;

        // If the distanceUnit is set and the rate is changed to one that has a different unit, mark the merchant as modified to make the distance field pending
        if (existingDistanceUnit && newDistanceUnit && newDistanceUnit !== existingDistanceUnit) {
            transactionChanges.merchant = getMerchant(transaction);
        }
    }

    let data: UpdateMoneyRequestData;
    if (isTrackExpenseReport(transactionThreadReport) && isSelfDM(parentReport)) {
        data = getUpdateTrackExpenseParams(transactionID, transactionThreadReportID, transactionChanges, policy);
    } else {
        data = getUpdateMoneyRequestParams(transactionID, transactionThreadReportID, transactionChanges, policy, policyTagList, policyCategories);
    }
    const {params, onyxData} = data;
    // `taxAmount` & `taxCode` only needs to be updated in the optimistic data, so we need to remove them from the params
    const {taxAmount, taxCode, ...paramsWithoutTaxUpdated} = params;
    API.write(WRITE_COMMANDS.UPDATE_MONEY_REQUEST_DISTANCE_RATE, paramsWithoutTaxUpdated, onyxData);
}

const getConvertTrackedExpenseInformation = (
    transactionID: string | undefined,
    actionableWhisperReportActionID: string | undefined,
    moneyRequestReportID: string | undefined,
    linkedTrackedExpenseReportAction: OnyxTypes.ReportAction,
    linkedTrackedExpenseReportID: string,
    transactionThreadReportID: string | undefined,
    resolution: IOUAction,
) => {
    const optimisticData: OnyxUpdate[] = [];
    const successData: OnyxUpdate[] = [];
    const failureData: OnyxUpdate[] = [];

    // Delete the transaction from the track expense report
    const {
        optimisticData: deleteOptimisticData,
        successData: deleteSuccessData,
        failureData: deleteFailureData,
    } = getDeleteTrackExpenseInformation(linkedTrackedExpenseReportID, transactionID, linkedTrackedExpenseReportAction, false, true, actionableWhisperReportActionID, resolution);

    optimisticData?.push(...deleteOptimisticData);
    successData?.push(...deleteSuccessData);
    failureData?.push(...deleteFailureData);

    // Build modified expense report action with the transaction changes
    const modifiedExpenseReportAction = buildOptimisticMovedTrackedExpenseModifiedReportAction(transactionThreadReportID, moneyRequestReportID);

    optimisticData?.push({
        onyxMethod: Onyx.METHOD.MERGE,
        key: `${ONYXKEYS.COLLECTION.REPORT_ACTIONS}${transactionThreadReportID}`,
        value: {
            [modifiedExpenseReportAction.reportActionID]: modifiedExpenseReportAction as OnyxTypes.ReportAction,
        },
    });
    successData?.push({
        onyxMethod: Onyx.METHOD.MERGE,
        key: `${ONYXKEYS.COLLECTION.REPORT_ACTIONS}${transactionThreadReportID}`,
        value: {
            [modifiedExpenseReportAction.reportActionID]: {pendingAction: null},
        },
    });
    failureData?.push({
        onyxMethod: Onyx.METHOD.MERGE,
        key: `${ONYXKEYS.COLLECTION.REPORT_ACTIONS}${transactionThreadReportID}`,
        value: {
            [modifiedExpenseReportAction.reportActionID]: {
                ...(modifiedExpenseReportAction as OnyxTypes.ReportAction),
                errors: getMicroSecondOnyxErrorWithTranslationKey('iou.error.genericEditFailureMessage'),
            },
        },
    });

    return {optimisticData, successData, failureData, modifiedExpenseReportActionID: modifiedExpenseReportAction.reportActionID};
};

type ConvertTrackedWorkspaceParams = {
    category: string | undefined;
    tag: string | undefined;
    taxCode: string;
    taxAmount: number;
    billable: boolean | undefined;
    policyID: string;
    receipt: Receipt | undefined;
    waypoints?: string;
    customUnitID?: string;
    customUnitRateID?: string;
};

type AddTrackedExpenseToPolicyParam = {
    amount: number;
    currency: string;
    comment: string;
    created: string;
    merchant: string;
    transactionID: string;
    reimbursable: boolean;
    actionableWhisperReportActionID: string | undefined;
    moneyRequestReportID: string;
    reportPreviewReportActionID: string;
    modifiedExpenseReportActionID: string;
    moneyRequestCreatedReportActionID: string | undefined;
    moneyRequestPreviewReportActionID: string;
} & ConvertTrackedWorkspaceParams;

type ConvertTrackedExpenseToRequestParams = {
    payerParams: {
        accountID: number;
        email: string;
    };
    transactionParams: {
        transactionID: string;
        actionableWhisperReportActionID: string | undefined;
        linkedTrackedExpenseReportAction: OnyxTypes.ReportAction;
        linkedTrackedExpenseReportID: string;
        amount: number;
        currency: string;
        comment: string;
        merchant: string;
        created: string;
        attendees?: Attendee[];
        transactionThreadReportID: string;
    };
    chatParams: {
        reportID: string;
        createdReportActionID: string | undefined;
        reportPreviewReportActionID: string;
    };
    iouParams: {
        reportID: string;
        createdReportActionID: string | undefined;
        reportActionID: string;
    };
    onyxData: OnyxData;
    workspaceParams?: ConvertTrackedWorkspaceParams;
};

function addTrackedExpenseToPolicy(parameters: AddTrackedExpenseToPolicyParam, onyxData: OnyxData) {
    API.write(WRITE_COMMANDS.ADD_TRACKED_EXPENSE_TO_POLICY, parameters, onyxData);
}

function convertTrackedExpenseToRequest(convertTrackedExpenseParams: ConvertTrackedExpenseToRequestParams) {
    const {payerParams, transactionParams, chatParams, iouParams, onyxData, workspaceParams} = convertTrackedExpenseParams;
    const {accountID: payerAccountID, email: payerEmail} = payerParams;
    const {
        transactionID,
        actionableWhisperReportActionID,
        linkedTrackedExpenseReportAction,
        linkedTrackedExpenseReportID,
        amount,
        currency,
        comment,
        merchant,
        created,
        attendees,
        transactionThreadReportID,
    } = transactionParams;
    const {optimisticData, successData, failureData} = onyxData;

    const {
        optimisticData: moveTransactionOptimisticData,
        successData: moveTransactionSuccessData,
        failureData: moveTransactionFailureData,
        modifiedExpenseReportActionID,
    } = getConvertTrackedExpenseInformation(
        transactionID,
        actionableWhisperReportActionID,
        iouParams.reportID,
        linkedTrackedExpenseReportAction,
        linkedTrackedExpenseReportID,
        transactionThreadReportID,
        CONST.IOU.ACTION.SUBMIT,
    );

    optimisticData?.push(...moveTransactionOptimisticData);
    successData?.push(...moveTransactionSuccessData);
    failureData?.push(...moveTransactionFailureData);

    if (workspaceParams) {
        const params = {
            amount,
            currency,
            comment,
            created,
            merchant,
            reimbursable: true,
            transactionID,
            actionableWhisperReportActionID,
            moneyRequestReportID: iouParams.reportID,
            moneyRequestCreatedReportActionID: iouParams.createdReportActionID,
            moneyRequestPreviewReportActionID: iouParams.reportActionID,
            modifiedExpenseReportActionID,
            reportPreviewReportActionID: chatParams.reportPreviewReportActionID,
            ...workspaceParams,
        };

        addTrackedExpenseToPolicy(params, {optimisticData, successData, failureData});
        return;
    }

    const parameters = {
        attendees,
        amount,
        currency,
        comment,
        created,
        merchant,
        payerAccountID,
        payerEmail,
        chatReportID: chatParams.reportID,
        transactionID,
        actionableWhisperReportActionID,
        createdChatReportActionID: chatParams.createdReportActionID,
        moneyRequestReportID: iouParams.reportID,
        moneyRequestCreatedReportActionID: iouParams.createdReportActionID,
        moneyRequestPreviewReportActionID: iouParams.reportActionID,
        transactionThreadReportID,
        modifiedExpenseReportActionID,
        reportPreviewReportActionID: chatParams.reportPreviewReportActionID,
    };
    API.write(WRITE_COMMANDS.CONVERT_TRACKED_EXPENSE_TO_REQUEST, parameters, {optimisticData, successData, failureData});
}

function categorizeTrackedExpense(trackedExpenseParams: TrackedExpenseParams) {
    const {onyxData, reportInformation, transactionParams, policyParams, createdWorkspaceParams} = trackedExpenseParams;
    const {optimisticData, successData, failureData} = onyxData ?? {};
    const {transactionID} = transactionParams;
    const {isDraftPolicy} = policyParams;
    const {actionableWhisperReportActionID, moneyRequestReportID, linkedTrackedExpenseReportAction, linkedTrackedExpenseReportID, transactionThreadReportID} = reportInformation;
    const {
        optimisticData: moveTransactionOptimisticData,
        successData: moveTransactionSuccessData,
        failureData: moveTransactionFailureData,
        modifiedExpenseReportActionID,
    } = getConvertTrackedExpenseInformation(
        transactionID,
        actionableWhisperReportActionID,
        moneyRequestReportID,
        linkedTrackedExpenseReportAction,
        linkedTrackedExpenseReportID,
        transactionThreadReportID,
        CONST.IOU.ACTION.CATEGORIZE,
    );

    optimisticData?.push(...moveTransactionOptimisticData);
    successData?.push(...moveTransactionSuccessData);
    failureData?.push(...moveTransactionFailureData);

    const parameters: CategorizeTrackedExpenseApiParams = {
        ...{
            ...reportInformation,
            linkedTrackedExpenseReportAction: undefined,
        },
        ...policyParams,
        ...transactionParams,
        modifiedExpenseReportActionID,
        policyExpenseChatReportID: createdWorkspaceParams?.expenseChatReportID,
        policyExpenseCreatedReportActionID: createdWorkspaceParams?.expenseCreatedReportActionID,
        adminsChatReportID: createdWorkspaceParams?.adminsChatReportID,
        adminsCreatedReportActionID: createdWorkspaceParams?.adminsCreatedReportActionID,
        engagementChoice: createdWorkspaceParams?.engagementChoice,
        guidedSetupData: createdWorkspaceParams?.guidedSetupData,
        description: transactionParams.comment,
        customUnitID: createdWorkspaceParams?.customUnitID,
        customUnitRateID: createdWorkspaceParams?.customUnitRateID,
    };

    API.write(WRITE_COMMANDS.CATEGORIZE_TRACKED_EXPENSE, parameters, {optimisticData, successData, failureData});

    // If a draft policy was used, then the CategorizeTrackedExpense command will create a real one
    // so let's track that conversion here
    if (isDraftPolicy) {
        GoogleTagManager.publishEvent(CONST.ANALYTICS.EVENT.WORKSPACE_CREATED, userAccountID);
    }
}

function shareTrackedExpense(trackedExpenseParams: TrackedExpenseParams) {
    const {onyxData, reportInformation, transactionParams, policyParams, createdWorkspaceParams} = trackedExpenseParams;
    const {optimisticData, successData, failureData} = onyxData ?? {};
    const {transactionID} = transactionParams;
    const {
        actionableWhisperReportActionID,
        moneyRequestPreviewReportActionID,
        moneyRequestCreatedReportActionID,
        reportPreviewReportActionID,
        moneyRequestReportID,
        linkedTrackedExpenseReportAction,
        linkedTrackedExpenseReportID,
        transactionThreadReportID,
    } = reportInformation;

    const {
        optimisticData: moveTransactionOptimisticData,
        successData: moveTransactionSuccessData,
        failureData: moveTransactionFailureData,
        modifiedExpenseReportActionID,
    } = getConvertTrackedExpenseInformation(
        transactionID,
        actionableWhisperReportActionID,
        moneyRequestReportID,
        linkedTrackedExpenseReportAction,
        linkedTrackedExpenseReportID,
        transactionThreadReportID,
        CONST.IOU.ACTION.SHARE,
    );

    optimisticData?.push(...moveTransactionOptimisticData);
    successData?.push(...moveTransactionSuccessData);
    failureData?.push(...moveTransactionFailureData);

    const parameters: ShareTrackedExpenseParams = {
        ...transactionParams,
        policyID: policyParams?.policyID,
        moneyRequestPreviewReportActionID,
        moneyRequestReportID,
        moneyRequestCreatedReportActionID,
        actionableWhisperReportActionID,
        modifiedExpenseReportActionID,
        reportPreviewReportActionID,
        policyExpenseChatReportID: createdWorkspaceParams?.expenseChatReportID,
        policyExpenseCreatedReportActionID: createdWorkspaceParams?.expenseCreatedReportActionID,
        adminsChatReportID: createdWorkspaceParams?.adminsChatReportID,
        adminsCreatedReportActionID: createdWorkspaceParams?.adminsCreatedReportActionID,
        engagementChoice: createdWorkspaceParams?.engagementChoice,
        guidedSetupData: createdWorkspaceParams?.guidedSetupData,
        policyName: createdWorkspaceParams?.policyName,
        description: transactionParams.comment,
        customUnitID: createdWorkspaceParams?.customUnitID,
        customUnitRateID: createdWorkspaceParams?.customUnitRateID,
    };

    API.write(WRITE_COMMANDS.SHARE_TRACKED_EXPENSE, parameters, {optimisticData, successData, failureData});
}

/**
 * Submit expense to another user
 */
function requestMoney(requestMoneyInformation: RequestMoneyInformation) {
    const {report, participantParams, policyParams = {}, transactionParams, gpsPoints, action, reimbursible} = requestMoneyInformation;
    const {payeeAccountID} = participantParams;
    const parsedComment = getParsedComment(transactionParams.comment ?? '');
    transactionParams.comment = parsedComment;
    const {
        amount,
        currency,
        merchant,
        comment = '',
        receipt,
        category,
        tag,
        taxCode = '',
        taxAmount = 0,
        billable,
        created,
        attendees,
        actionableWhisperReportActionID,
        linkedTrackedExpenseReportAction,
        linkedTrackedExpenseReportID,
        waypoints,
        customUnitRateID,
    } = transactionParams;

    const sanitizedWaypoints = waypoints ? JSON.stringify(sanitizeRecentWaypoints(waypoints)) : undefined;

    // If the report is iou or expense report, we should get the linked chat report to be passed to the getMoneyRequestInformation function
    const isMoneyRequestReport = isMoneyRequestReportReportUtils(report);
    const currentChatReport = isMoneyRequestReport ? getReportOrDraftReport(report?.chatReportID) : report;
    const moneyRequestReportID = isMoneyRequestReport ? report?.reportID : '';
    const isMovingTransactionFromTrackExpense = isMovingTransactionFromTrackExpenseIOUUtils(action);
    const existingTransactionID =
        isMovingTransactionFromTrackExpense && linkedTrackedExpenseReportAction && isMoneyRequestAction(linkedTrackedExpenseReportAction)
            ? getOriginalMessage(linkedTrackedExpenseReportAction)?.IOUTransactionID
            : undefined;
    const existingTransaction =
        action === CONST.IOU.ACTION.SUBMIT
            ? allTransactionDrafts[`${ONYXKEYS.COLLECTION.TRANSACTION_DRAFT}${existingTransactionID}`]
            : allTransactions[`${ONYXKEYS.COLLECTION.TRANSACTION}${existingTransactionID}`];

    const retryParams = {
        ...requestMoneyInformation,
        participantParams: {
            ...requestMoneyInformation.participantParams,
            participant: (({icons, ...rest}) => rest)(requestMoneyInformation.participantParams.participant),
        },
        transactionParams: {
            ...requestMoneyInformation.transactionParams,
            receipt: undefined,
        },
    };

    const {
        payerAccountID,
        payerEmail,
        iouReport,
        chatReport,
        transaction,
        iouAction,
        createdChatReportActionID,
        createdIOUReportActionID,
        reportPreviewAction,
        transactionThreadReportID,
        createdReportActionIDForThread,
        onyxData,
    } = getMoneyRequestInformation({
        parentChatReport: isMovingTransactionFromTrackExpense ? undefined : currentChatReport,
        participantParams,
        policyParams,
        transactionParams,
        moneyRequestReportID,
        existingTransactionID,
        existingTransaction: isDistanceRequestTransactionUtils(existingTransaction) ? existingTransaction : undefined,
        retryParams,
    });
    const activeReportID = isMoneyRequestReport ? report?.reportID : chatReport.reportID;

    switch (action) {
        case CONST.IOU.ACTION.SUBMIT: {
            if (!linkedTrackedExpenseReportAction || !linkedTrackedExpenseReportID) {
                return;
            }
            const workspaceParams =
                isPolicyExpenseChatReportUtil(chatReport) && chatReport.policyID
                    ? {
                          receipt: isFileUploadable(receipt) ? receipt : undefined,
                          category,
                          tag,
                          taxCode,
                          taxAmount,
                          billable,
                          policyID: chatReport.policyID,
                          waypoints: sanitizedWaypoints,
                          customUnitID: getDistanceRateCustomUnit(policyParams?.policy)?.customUnitID,
                          customUnitRateID,
                      }
                    : undefined;
            convertTrackedExpenseToRequest({
                payerParams: {
                    accountID: payerAccountID,
                    email: payerEmail,
                },
                transactionParams: {
                    amount,
                    currency,
                    comment,
                    merchant,
                    created,
                    attendees,
                    transactionID: transaction.transactionID,
                    actionableWhisperReportActionID,
                    linkedTrackedExpenseReportAction,
                    linkedTrackedExpenseReportID,
                    transactionThreadReportID,
                },
                chatParams: {
                    reportID: chatReport.reportID,
                    createdReportActionID: createdChatReportActionID,
                    reportPreviewReportActionID: reportPreviewAction.reportActionID,
                },
                iouParams: {
                    reportID: iouReport.reportID,
                    createdReportActionID: createdIOUReportActionID,
                    reportActionID: iouAction.reportActionID,
                },
                onyxData,
                workspaceParams,
            });
            break;
        }
        default: {
            const parameters: RequestMoneyParams = {
                debtorEmail: payerEmail,
                debtorAccountID: payerAccountID,
                amount,
                currency,
                comment,
                created,
                merchant,
                iouReportID: iouReport.reportID,
                chatReportID: chatReport.reportID,
                transactionID: transaction.transactionID,
                reportActionID: iouAction.reportActionID,
                createdChatReportActionID,
                createdIOUReportActionID,
                reportPreviewReportActionID: reportPreviewAction.reportActionID,
                receipt: isFileUploadable(receipt) ? receipt : undefined,
                receiptState: receipt?.state,
                category,
                tag,
                taxCode,
                taxAmount,
                billable,
                // This needs to be a string of JSON because of limitations with the fetch() API and nested objects
                receiptGpsPoints: gpsPoints ? JSON.stringify(gpsPoints) : undefined,
                transactionThreadReportID,
                createdReportActionIDForThread,
                reimbursible,
                description: parsedComment,
            };
            // eslint-disable-next-line rulesdir/no-multiple-api-calls
            API.write(WRITE_COMMANDS.REQUEST_MONEY, parameters, onyxData);
        }
    }

    InteractionManager.runAfterInteractions(() => removeDraftTransaction(CONST.IOU.OPTIMISTIC_TRANSACTION_ID));
    if (!requestMoneyInformation.isRetry) {
        dismissModalAndOpenReportInInboxTab(activeReportID);
    }

    const trackReport = Navigation.getReportRouteByID(linkedTrackedExpenseReportAction?.childReportID);
    if (trackReport?.key) {
        Navigation.removeScreenByKey(trackReport.key);
    }

    if (activeReportID) {
        notifyNewAction(activeReportID, payeeAccountID);
    }
}

/**
 * Submit per diem expense to another user
 */
function submitPerDiemExpense(submitPerDiemExpenseInformation: PerDiemExpenseInformation) {
    const {report, participantParams, policyParams = {}, transactionParams} = submitPerDiemExpenseInformation;
    const {payeeAccountID} = participantParams;
    const {currency, comment = '', category, tag, created, customUnit} = transactionParams;

    if (
        isEmptyObject(policyParams.policy) ||
        isEmptyObject(customUnit) ||
        !customUnit.customUnitID ||
        !customUnit.customUnitRateID ||
        (customUnit.subRates ?? []).length === 0 ||
        isEmptyObject(customUnit.attributes)
    ) {
        return;
    }

    // If the report is iou or expense report, we should get the linked chat report to be passed to the getMoneyRequestInformation function
    const isMoneyRequestReport = isMoneyRequestReportReportUtils(report);
    const currentChatReport = isMoneyRequestReport ? getReportOrDraftReport(report?.chatReportID) : report;
    const moneyRequestReportID = isMoneyRequestReport ? report?.reportID : '';

    const {
        iouReport,
        chatReport,
        transaction,
        iouAction,
        createdChatReportActionID,
        createdIOUReportActionID,
        reportPreviewAction,
        transactionThreadReportID,
        createdReportActionIDForThread,
        onyxData,
        billable,
    } = getPerDiemExpenseInformation({
        parentChatReport: currentChatReport,
        participantParams,
        policyParams,
        transactionParams,
        moneyRequestReportID,
    });
    const activeReportID = isMoneyRequestReport ? report?.reportID : chatReport.reportID;

    const parameters: CreatePerDiemRequestParams = {
        policyID: policyParams.policy.id,
        customUnitID: customUnit.customUnitID,
        customUnitRateID: customUnit.customUnitRateID,
        subRates: JSON.stringify(customUnit.subRates),
        startDateTime: customUnit.attributes.dates.start,
        endDateTime: customUnit.attributes.dates.end,
        currency,
        description: comment,
        created,
        iouReportID: iouReport.reportID,
        chatReportID: chatReport.reportID,
        transactionID: transaction.transactionID,
        reportActionID: iouAction.reportActionID,
        createdChatReportActionID,
        createdIOUReportActionID,
        reportPreviewReportActionID: reportPreviewAction.reportActionID,
        category,
        tag,
        transactionThreadReportID,
        createdReportActionIDForThread,
        billable,
    };

    API.write(WRITE_COMMANDS.CREATE_PER_DIEM_REQUEST, parameters, onyxData);

    InteractionManager.runAfterInteractions(() => removeDraftTransaction(CONST.IOU.OPTIMISTIC_TRANSACTION_ID));
    dismissModalAndOpenReportInInboxTab(activeReportID);

    if (activeReportID) {
        notifyNewAction(activeReportID, payeeAccountID);
    }
}

function sendInvoice(
    currentUserAccountID: number,
    transaction: OnyxEntry<OnyxTypes.Transaction>,
    invoiceChatReport?: OnyxEntry<OnyxTypes.Report>,
    receiptFile?: Receipt,
    policy?: OnyxEntry<OnyxTypes.Policy>,
    policyTagList?: OnyxEntry<OnyxTypes.PolicyTagLists>,
    policyCategories?: OnyxEntry<OnyxTypes.PolicyCategories>,
    companyName?: string,
    companyWebsite?: string,
) {
    const parsedComment = getParsedComment(transaction?.comment?.comment?.trim() ?? '');
    if (transaction?.comment) {
        // eslint-disable-next-line no-param-reassign
        transaction.comment.comment = parsedComment;
    }
    const {
        senderWorkspaceID,
        receiver,
        invoiceRoom,
        createdChatReportActionID,
        invoiceReportID,
        reportPreviewReportActionID,
        transactionID,
        transactionThreadReportID,
        createdIOUReportActionID,
        createdReportActionIDForThread,
        reportActionID,
        onyxData,
    } = getSendInvoiceInformation(transaction, currentUserAccountID, invoiceChatReport, receiptFile, policy, policyTagList, policyCategories, companyName, companyWebsite);

    const parameters: SendInvoiceParams = {
        createdIOUReportActionID,
        createdReportActionIDForThread,
        reportActionID,
        senderWorkspaceID,
        accountID: currentUserAccountID,
        amount: transaction?.amount ?? 0,
        currency: transaction?.currency ?? '',
        comment: parsedComment,
        merchant: transaction?.merchant ?? '',
        category: transaction?.category,
        date: transaction?.created ?? '',
        invoiceRoomReportID: invoiceRoom.reportID,
        createdChatReportActionID,
        invoiceReportID,
        reportPreviewReportActionID,
        transactionID,
        transactionThreadReportID,
        companyName,
        companyWebsite,
        description: parsedComment,
        ...(invoiceChatReport?.reportID ? {receiverInvoiceRoomID: invoiceChatReport.reportID} : {receiverEmail: receiver.login ?? ''}),
    };

    API.write(WRITE_COMMANDS.SEND_INVOICE, parameters, onyxData);
    InteractionManager.runAfterInteractions(() => removeDraftTransaction(CONST.IOU.OPTIMISTIC_TRANSACTION_ID));

    if (isSearchTopmostFullScreenRoute()) {
        Navigation.dismissModal();
    } else {
        Navigation.dismissModalWithReport({report: invoiceRoom});
    }

    notifyNewAction(invoiceRoom.reportID, receiver.accountID);
}

/**
 * Track an expense
 */
function trackExpense(params: CreateTrackExpenseParams) {
    const {report, action, isDraftPolicy, participantParams, policyParams: policyData = {}, transactionParams: transactionData} = params;
    const {participant, payeeAccountID, payeeEmail} = participantParams;
    const {policy, policyCategories, policyTagList} = policyData;
    const parsedComment = getParsedComment(transactionData.comment ?? '');
    transactionData.comment = parsedComment;
    const {
        amount,
        currency,
        created = '',
        merchant = '',
        comment = '',
        receipt,
        category,
        tag,
        taxCode = '',
        taxAmount = 0,
        billable,
        gpsPoints,
        validWaypoints,
        actionableWhisperReportActionID,
        linkedTrackedExpenseReportAction,
        linkedTrackedExpenseReportID,
        customUnitRateID,
    } = transactionData;

    const isMoneyRequestReport = isMoneyRequestReportReportUtils(report);
    const currentChatReport = isMoneyRequestReport ? getReportOrDraftReport(report.chatReportID) : report;
    const moneyRequestReportID = isMoneyRequestReport ? report.reportID : '';
    const isMovingTransactionFromTrackExpense = isMovingTransactionFromTrackExpenseIOUUtils(action);

    // Pass an open receipt so the distance expense will show a map with the route optimistically
    const trackedReceipt = validWaypoints ? {source: ReceiptGeneric as ReceiptSource, state: CONST.IOU.RECEIPT_STATE.OPEN} : receipt;
    const sanitizedWaypoints = validWaypoints ? JSON.stringify(sanitizeRecentWaypoints(validWaypoints)) : undefined;

    const retryParams: CreateTrackExpenseParams = {
        report,
        isDraftPolicy,
        action,
        participantParams: {
            participant,
            payeeAccountID,
            payeeEmail,
        },
        transactionParams: {
            amount,
            currency,
            created,
            merchant,
            comment,
            receipt: undefined,
            category,
            tag,
            taxCode,
            taxAmount,
            billable,
            validWaypoints,
            gpsPoints,
            actionableWhisperReportActionID,
            linkedTrackedExpenseReportAction,
            linkedTrackedExpenseReportID,
            customUnitRateID,
        },
    };

    const {
        createdWorkspaceParams,
        iouReport,
        chatReport,
        transaction,
        iouAction,
        createdChatReportActionID,
        createdIOUReportActionID,
        reportPreviewAction,
        transactionThreadReportID,
        createdReportActionIDForThread,
        actionableWhisperReportActionIDParam,
        onyxData,
    } =
        getTrackExpenseInformation({
            parentChatReport: currentChatReport,
            moneyRequestReportID,
            existingTransactionID:
                isMovingTransactionFromTrackExpense && linkedTrackedExpenseReportAction && isMoneyRequestAction(linkedTrackedExpenseReportAction)
                    ? getOriginalMessage(linkedTrackedExpenseReportAction)?.IOUTransactionID
                    : undefined,
            participantParams: {
                participant,
                payeeAccountID,
                payeeEmail,
            },
            transactionParams: {
                comment,
                amount,
                currency,
                created,
                merchant,
                receipt: trackedReceipt,
                category,
                tag,
                taxCode,
                taxAmount,
                billable,
                linkedTrackedExpenseReportAction,
            },
            policyParams: {
                policy,
                policyCategories,
                policyTagList,
            },
            retryParams,
        }) ?? {};
    const activeReportID = isMoneyRequestReport ? report.reportID : chatReport?.reportID;

    const recentServerValidatedWaypoints = getRecentWaypoints().filter((item) => !item.pendingAction);
    onyxData?.failureData?.push({
        onyxMethod: Onyx.METHOD.SET,
        key: `${ONYXKEYS.NVP_RECENT_WAYPOINTS}`,
        value: recentServerValidatedWaypoints,
    });

    const mileageRate = isCustomUnitRateIDForP2P(transaction) ? undefined : customUnitRateID;

    switch (action) {
        case CONST.IOU.ACTION.CATEGORIZE: {
            if (!linkedTrackedExpenseReportAction || !linkedTrackedExpenseReportID) {
                return;
            }
            const transactionParams: TrackedExpenseTransactionParams = {
                transactionID: transaction?.transactionID,
                amount,
                currency,
                comment,
                merchant,
                created,
                taxCode,
                taxAmount,
                category,
                tag,
                billable,
                receipt: isFileUploadable(trackedReceipt) ? trackedReceipt : undefined,
                waypoints: sanitizedWaypoints,
                customUnitRateID: mileageRate,
            };
            const policyParams: TrackedExpensePolicyParams = {
                policyID: chatReport?.policyID,
                isDraftPolicy,
            };
            const reportInformation: TrackedExpenseReportInformation = {
                moneyRequestPreviewReportActionID: iouAction?.reportActionID,
                moneyRequestReportID: iouReport?.reportID,
                moneyRequestCreatedReportActionID: createdIOUReportActionID,
                actionableWhisperReportActionID,
                linkedTrackedExpenseReportAction,
                linkedTrackedExpenseReportID,
                transactionThreadReportID,
                reportPreviewReportActionID: reportPreviewAction?.reportActionID,
            };
            const trackedExpenseParams: TrackedExpenseParams = {
                onyxData,
                reportInformation,
                transactionParams,
                policyParams,
                createdWorkspaceParams,
            };

            categorizeTrackedExpense(trackedExpenseParams);
            break;
        }
        case CONST.IOU.ACTION.SHARE: {
            if (!linkedTrackedExpenseReportAction || !linkedTrackedExpenseReportID) {
                return;
            }
            const transactionParams: TrackedExpenseTransactionParams = {
                transactionID: transaction?.transactionID,
                amount,
                currency,
                comment,
                merchant,
                created,
                taxCode: taxCode ?? '',
                taxAmount: taxAmount ?? 0,
                category,
                tag,
                billable,
                receipt: isFileUploadable(trackedReceipt) ? trackedReceipt : undefined,
                waypoints: sanitizedWaypoints,
                customUnitRateID: mileageRate,
            };
            const policyParams: TrackedExpensePolicyParams = {
                policyID: chatReport?.policyID,
            };
            const reportInformation: TrackedExpenseReportInformation = {
                moneyRequestPreviewReportActionID: iouAction?.reportActionID,
                moneyRequestReportID: iouReport?.reportID,
                moneyRequestCreatedReportActionID: createdIOUReportActionID,
                actionableWhisperReportActionID,
                linkedTrackedExpenseReportAction,
                linkedTrackedExpenseReportID,
                transactionThreadReportID,
                reportPreviewReportActionID: reportPreviewAction?.reportActionID,
            };
            const trackedExpenseParams: TrackedExpenseParams = {
                onyxData,
                reportInformation,
                transactionParams,
                policyParams,
                createdWorkspaceParams,
            };
            shareTrackedExpense(trackedExpenseParams);
            break;
        }
        default: {
            const parameters: TrackExpenseParams = {
                amount,
                currency,
                comment,
                created,
                merchant,
                iouReportID: iouReport?.reportID,
                chatReportID: chatReport?.reportID,
                transactionID: transaction?.transactionID,
                reportActionID: iouAction?.reportActionID,
                createdChatReportActionID,
                createdIOUReportActionID,
                reportPreviewReportActionID: reportPreviewAction?.reportActionID,
                receipt: isFileUploadable(trackedReceipt) ? trackedReceipt : undefined,
                receiptState: trackedReceipt?.state,
                category,
                tag,
                taxCode,
                taxAmount,
                billable,
                // This needs to be a string of JSON because of limitations with the fetch() API and nested objects
                receiptGpsPoints: gpsPoints ? JSON.stringify(gpsPoints) : undefined,
                transactionThreadReportID,
                createdReportActionIDForThread,
                waypoints: sanitizedWaypoints,
                customUnitRateID,
                description: parsedComment,
            };
            if (actionableWhisperReportActionIDParam) {
                parameters.actionableWhisperReportActionID = actionableWhisperReportActionIDParam;
            }
            API.write(WRITE_COMMANDS.TRACK_EXPENSE, parameters, onyxData);
        }
    }
    InteractionManager.runAfterInteractions(() => removeDraftTransaction(CONST.IOU.OPTIMISTIC_TRANSACTION_ID));
    if (!params.isRetry) {
        dismissModalAndOpenReportInInboxTab(activeReportID);
    }

    if (action === CONST.IOU.ACTION.SHARE) {
        if (isSearchTopmostFullScreenRoute() && activeReportID) {
            Navigation.setNavigationActionToMicrotaskQueue(() => {
                Navigation.navigate(ROUTES.REPORT_WITH_ID.getRoute(activeReportID), {forceReplace: true});
            });
        }
        Navigation.setNavigationActionToMicrotaskQueue(() => Navigation.navigate(ROUTES.ROOM_INVITE.getRoute(activeReportID, CONST.IOU.SHARE.ROLE.ACCOUNTANT)));
    }

    notifyNewAction(activeReportID, payeeAccountID);
}

function getOrCreateOptimisticSplitChatReport(existingSplitChatReportID: string | undefined, participants: Participant[], participantAccountIDs: number[], currentUserAccountID: number) {
    // The existing chat report could be passed as reportID or exist on the sole "participant" (in this case a report option)
    const existingChatReportID = existingSplitChatReportID ?? participants.at(0)?.reportID;

    // Check if the report is available locally if we do have one
    const existingSplitChatOnyxData = allReports?.[`${ONYXKEYS.COLLECTION.REPORT}${existingChatReportID}`];
    let existingSplitChatReport = existingChatReportID && existingSplitChatOnyxData ? {...existingSplitChatOnyxData} : undefined;

    const allParticipantsAccountIDs = [...participantAccountIDs, currentUserAccountID];
    if (!existingSplitChatReport) {
        existingSplitChatReport = getChatByParticipants(allParticipantsAccountIDs, undefined, participantAccountIDs.length > 1);
    }

    // We found an existing chat report we are done...
    if (existingSplitChatReport) {
        // Yes, these are the same, but give the caller a way to identify if we created a new report or not
        return {existingSplitChatReport, splitChatReport: existingSplitChatReport};
    }

    // Create a Group Chat if we have multiple participants
    if (participants.length > 1) {
        const splitChatReport = buildOptimisticChatReport({
            participantList: allParticipantsAccountIDs,
            reportName: '',
            chatType: CONST.REPORT.CHAT_TYPE.GROUP,
            notificationPreference: CONST.REPORT.NOTIFICATION_PREFERENCE.ALWAYS,
        });

        return {existingSplitChatReport: null, splitChatReport};
    }

    // Otherwise, create a new 1:1 chat report
    const splitChatReport = buildOptimisticChatReport({
        participantList: participantAccountIDs,
    });
    return {existingSplitChatReport: null, splitChatReport};
}

/**
 * Build the Onyx data and IOU split necessary for splitting a bill with 3+ users.
 * 1. Build the optimistic Onyx data for the group chat, i.e. chatReport and iouReportAction creating the former if it doesn't yet exist.
 * 2. Loop over the group chat participant list, building optimistic or updating existing chatReports, iouReports and iouReportActions between the user and each participant.
 * We build both Onyx data and the IOU split that is sent as a request param and is used by Auth to create the chatReports, iouReports and iouReportActions in the database.
 * The IOU split has the following shape:
 *  [
 *      {email: 'currentUser', amount: 100},
 *      {email: 'user2', amount: 100, iouReportID: '100', chatReportID: '110', transactionID: '120', reportActionID: '130'},
 *      {email: 'user3', amount: 100, iouReportID: '200', chatReportID: '210', transactionID: '220', reportActionID: '230'}
 *  ]
 * @param amount - always in the smallest unit of the currency
 * @param existingSplitChatReportID - the report ID where the split expense happens, could be a group chat or a workspace chat
 */
function createSplitsAndOnyxData({
    participants,
    currentUserLogin,
    currentUserAccountID,
    existingSplitChatReportID,
    transactionParams: {
        amount,
        comment,
        currency,
        merchant,
        created,
        category,
        tag,
        splitShares = {},
        billable = false,
        iouRequestType = CONST.IOU.REQUEST_TYPE.MANUAL,
        taxCode = '',
        taxAmount = 0,
    },
}: CreateSplitsAndOnyxDataParams): SplitsAndOnyxData {
    const currentUserEmailForIOUSplit = addSMSDomainIfPhoneNumber(currentUserLogin);
    const participantAccountIDs = participants.map((participant) => Number(participant.accountID));

    const {splitChatReport, existingSplitChatReport} = getOrCreateOptimisticSplitChatReport(existingSplitChatReportID, participants, participantAccountIDs, currentUserAccountID);
    const isOwnPolicyExpenseChat = !!splitChatReport.isOwnPolicyExpenseChat;

    // Pass an open receipt so the distance expense will show a map with the route optimistically
    const receipt: Receipt | undefined = iouRequestType === CONST.IOU.REQUEST_TYPE.DISTANCE ? {source: ReceiptGeneric as ReceiptSource, state: CONST.IOU.RECEIPT_STATE.OPEN} : undefined;

    const existingTransaction = allTransactionDrafts[`${ONYXKEYS.COLLECTION.TRANSACTION_DRAFT}${CONST.IOU.OPTIMISTIC_TRANSACTION_ID}`];
    const isDistanceRequest = existingTransaction && existingTransaction.iouRequestType === CONST.IOU.REQUEST_TYPE.DISTANCE;
    let splitTransaction = buildOptimisticTransaction({
        existingTransaction,
        transactionParams: {
            amount,
            currency,
            reportID: CONST.REPORT.SPLIT_REPORTID,
            comment,
            created,
            merchant: merchant || Localize.translateLocal('iou.expense'),
            receipt,
            category,
            tag,
            taxCode,
            taxAmount,
            billable,
            pendingFields: isDistanceRequest ? {waypoints: CONST.RED_BRICK_ROAD_PENDING_ACTION.ADD} : undefined,
        },
    });

    // Important data is set on the draft distance transaction, such as the iouRequestType marking it as a distance request, so merge it into the optimistic split transaction
    if (isDistanceRequest) {
        splitTransaction = fastMerge(existingTransaction, splitTransaction, false);
    }

    // Note: The created action must be optimistically generated before the IOU action so there's no chance that the created action appears after the IOU action in the chat
    const splitCreatedReportAction = buildOptimisticCreatedReportAction(currentUserEmailForIOUSplit);
    const splitIOUReportAction = buildOptimisticIOUReportAction({
        type: CONST.IOU.REPORT_ACTION_TYPE.SPLIT,
        amount,
        currency,
        comment,
        participants,
        transactionID: splitTransaction.transactionID,
        isOwnPolicyExpenseChat,
    });

    splitChatReport.lastReadTime = DateUtils.getDBTime();
    splitChatReport.lastMessageText = getReportActionText(splitIOUReportAction);
    splitChatReport.lastMessageHtml = getReportActionHtml(splitIOUReportAction);
    splitChatReport.lastActorAccountID = currentUserAccountID;
    splitChatReport.lastVisibleActionCreated = splitIOUReportAction.created;

    // If we have an existing splitChatReport (group chat or workspace) use it's pending fields, otherwise indicate that we are adding a chat
    if (!existingSplitChatReport) {
        splitChatReport.pendingFields = {
            createChat: CONST.RED_BRICK_ROAD_PENDING_ACTION.ADD,
        };
    }

    const optimisticData: OnyxUpdate[] = [
        {
            // Use set for new reports because it doesn't exist yet, is faster,
            // and we need the data to be available when we navigate to the chat page
            onyxMethod: existingSplitChatReport ? Onyx.METHOD.MERGE : Onyx.METHOD.SET,
            key: `${ONYXKEYS.COLLECTION.REPORT}${splitChatReport.reportID}`,
            value: splitChatReport,
        },
        {
            onyxMethod: Onyx.METHOD.SET,
            key: ONYXKEYS.NVP_QUICK_ACTION_GLOBAL_CREATE,
            value: {
                action: iouRequestType === CONST.IOU.REQUEST_TYPE.DISTANCE ? CONST.QUICK_ACTIONS.SPLIT_DISTANCE : CONST.QUICK_ACTIONS.SPLIT_MANUAL,
                chatReportID: splitChatReport.reportID,
                isFirstQuickAction: isEmptyObject(quickAction),
            },
        },
        existingSplitChatReport
            ? {
                  onyxMethod: Onyx.METHOD.MERGE,
                  key: `${ONYXKEYS.COLLECTION.REPORT_ACTIONS}${splitChatReport.reportID}`,
                  value: {
                      [splitIOUReportAction.reportActionID]: splitIOUReportAction as OnyxTypes.ReportAction,
                  },
              }
            : {
                  onyxMethod: Onyx.METHOD.SET,
                  key: `${ONYXKEYS.COLLECTION.REPORT_ACTIONS}${splitChatReport.reportID}`,
                  value: {
                      [splitCreatedReportAction.reportActionID]: splitCreatedReportAction as OnyxTypes.ReportAction,
                      [splitIOUReportAction.reportActionID]: splitIOUReportAction as OnyxTypes.ReportAction,
                  },
              },
        {
            onyxMethod: Onyx.METHOD.SET,
            key: `${ONYXKEYS.COLLECTION.TRANSACTION}${splitTransaction.transactionID}`,
            value: splitTransaction,
        },
    ];
    const successData: OnyxUpdate[] = [
        {
            onyxMethod: Onyx.METHOD.MERGE,
            key: `${ONYXKEYS.COLLECTION.REPORT_ACTIONS}${splitChatReport.reportID}`,
            value: {
                ...(existingSplitChatReport ? {} : {[splitCreatedReportAction.reportActionID]: {pendingAction: null}}),
                [splitIOUReportAction.reportActionID]: {pendingAction: null},
            },
        },
        {
            onyxMethod: Onyx.METHOD.MERGE,
            key: `${ONYXKEYS.COLLECTION.TRANSACTION}${splitTransaction.transactionID}`,
            value: {pendingAction: null, pendingFields: null},
        },
    ];

    const redundantParticipants: Record<number, null> = {};
    if (!existingSplitChatReport) {
        successData.push({
            onyxMethod: Onyx.METHOD.MERGE,
            key: `${ONYXKEYS.COLLECTION.REPORT}${splitChatReport.reportID}`,
            value: {pendingFields: {createChat: null}, participants: redundantParticipants},
        });
    }

    const failureData: OnyxUpdate[] = [
        {
            onyxMethod: Onyx.METHOD.MERGE,
            key: `${ONYXKEYS.COLLECTION.TRANSACTION}${splitTransaction.transactionID}`,
            value: {
                errors: getMicroSecondOnyxErrorWithTranslationKey('iou.error.genericCreateFailureMessage'),
                pendingAction: null,
                pendingFields: null,
            },
        },
        {
            onyxMethod: Onyx.METHOD.SET,
            key: ONYXKEYS.NVP_QUICK_ACTION_GLOBAL_CREATE,
            value: quickAction ?? null,
        },
    ];

    if (existingSplitChatReport) {
        failureData.push({
            onyxMethod: Onyx.METHOD.MERGE,
            key: `${ONYXKEYS.COLLECTION.REPORT_ACTIONS}${splitChatReport.reportID}`,
            value: {
                [splitIOUReportAction.reportActionID]: {
                    errors: getMicroSecondOnyxErrorWithTranslationKey('iou.error.genericCreateFailureMessage'),
                },
            },
        });
    } else {
        failureData.push(
            {
                onyxMethod: Onyx.METHOD.MERGE,
                key: `${ONYXKEYS.COLLECTION.REPORT}${splitChatReport.reportID}`,
                value: {
                    errorFields: {
                        createChat: getMicroSecondOnyxErrorWithTranslationKey('report.genericCreateReportFailureMessage'),
                    },
                },
            },
            {
                onyxMethod: Onyx.METHOD.MERGE,
                key: `${ONYXKEYS.COLLECTION.REPORT_ACTIONS}${splitChatReport.reportID}`,
                value: {
                    [splitIOUReportAction.reportActionID]: {
                        errors: getMicroSecondOnyxErrorWithTranslationKey('iou.error.genericCreateFailureMessage'),
                    },
                },
            },
        );
    }

    // Loop through participants creating individual chats, iouReports and reportActionIDs as needed
    const currentUserAmount = splitShares?.[currentUserAccountID]?.amount ?? calculateIOUAmount(participants.length, amount, currency, true);
    const currentUserTaxAmount = calculateIOUAmount(participants.length, taxAmount, currency, true);

    const splits: Split[] = [{email: currentUserEmailForIOUSplit, accountID: currentUserAccountID, amount: currentUserAmount, taxAmount: currentUserTaxAmount}];

    const hasMultipleParticipants = participants.length > 1;
    participants.forEach((participant) => {
        // In a case when a participant is a workspace, even when a current user is not an owner of the workspace
        const isPolicyExpenseChat = isPolicyExpenseChatReportUtil(participant);
        const splitAmount = splitShares?.[participant.accountID ?? CONST.DEFAULT_NUMBER_ID]?.amount ?? calculateIOUAmount(participants.length, amount, currency, false);
        const splitTaxAmount = calculateIOUAmount(participants.length, taxAmount, currency, false);

        // To exclude someone from a split, the amount can be 0. The scenario for this is when creating a split from a group chat, we have remove the option to deselect users to exclude them.
        // We can input '0' next to someone we want to exclude.
        if (splitAmount === 0) {
            return;
        }

        // In case the participant is a workspace, email & accountID should remain undefined and won't be used in the rest of this code
        // participant.login is undefined when the request is initiated from a group DM with an unknown user, so we need to add a default
        const email = isOwnPolicyExpenseChat || isPolicyExpenseChat ? '' : addSMSDomainIfPhoneNumber(participant.login ?? '').toLowerCase();
        const accountID = isOwnPolicyExpenseChat || isPolicyExpenseChat ? 0 : Number(participant.accountID);
        if (email === currentUserEmailForIOUSplit) {
            return;
        }

        // STEP 1: Get existing chat report OR build a new optimistic one
        // If we only have one participant and the request was initiated from the global create menu, i.e. !existingGroupChatReportID, the oneOnOneChatReport is the groupChatReport
        let oneOnOneChatReport: OnyxTypes.Report | OptimisticChatReport;
        let isNewOneOnOneChatReport = false;
        let shouldCreateOptimisticPersonalDetails = false;
        const personalDetailExists = accountID in allPersonalDetails;

        // If this is a split between two people only and the function
        // wasn't provided with an existing group chat report id
        // or, if the split is being made from the workspace chat, then the oneOnOneChatReport is the same as the splitChatReport
        // in this case existingSplitChatReport will belong to the policy expense chat and we won't be
        // entering code that creates optimistic personal details
        if ((!hasMultipleParticipants && !existingSplitChatReportID) || isOwnPolicyExpenseChat || isOneOnOneChat(splitChatReport)) {
            oneOnOneChatReport = splitChatReport;
            shouldCreateOptimisticPersonalDetails = !existingSplitChatReport && !personalDetailExists;
        } else {
            const existingChatReport = getChatByParticipants([accountID, currentUserAccountID]);
            isNewOneOnOneChatReport = !existingChatReport;
            shouldCreateOptimisticPersonalDetails = isNewOneOnOneChatReport && !personalDetailExists;
            oneOnOneChatReport =
                existingChatReport ??
                buildOptimisticChatReport({
                    participantList: [accountID, currentUserAccountID],
                });
        }

        // STEP 2: Get existing IOU/Expense report and update its total OR build a new optimistic one
        let oneOnOneIOUReport: OneOnOneIOUReport = oneOnOneChatReport.iouReportID ? allReports?.[`${ONYXKEYS.COLLECTION.REPORT}${oneOnOneChatReport.iouReportID}`] : null;
        const shouldCreateNewOneOnOneIOUReport = shouldCreateNewMoneyRequestReportReportUtils(oneOnOneIOUReport, oneOnOneChatReport);

        if (!oneOnOneIOUReport || shouldCreateNewOneOnOneIOUReport) {
            oneOnOneIOUReport = isOwnPolicyExpenseChat
                ? buildOptimisticExpenseReport(oneOnOneChatReport.reportID, oneOnOneChatReport.policyID, currentUserAccountID, splitAmount, currency)
                : buildOptimisticIOUReport(currentUserAccountID, accountID, splitAmount, oneOnOneChatReport.reportID, currency);
        } else if (isOwnPolicyExpenseChat) {
            // Because of the Expense reports are stored as negative values, we subtract the total from the amount
            if (oneOnOneIOUReport?.currency === currency) {
                if (typeof oneOnOneIOUReport.total === 'number') {
                    oneOnOneIOUReport.total -= splitAmount;
                }

                if (typeof oneOnOneIOUReport.unheldTotal === 'number') {
                    oneOnOneIOUReport.unheldTotal -= splitAmount;
                }
            }
        } else {
            oneOnOneIOUReport = updateIOUOwnerAndTotal(oneOnOneIOUReport, currentUserAccountID, splitAmount, currency);
        }

        // STEP 3: Build optimistic transaction
        let oneOnOneTransaction = buildOptimisticTransaction({
            originalTransactionID: splitTransaction.transactionID,
            transactionParams: {
                amount: isExpenseReport(oneOnOneIOUReport) ? -splitAmount : splitAmount,
                currency,
                reportID: oneOnOneIOUReport.reportID,
                comment,
                created,
                merchant: merchant || Localize.translateLocal('iou.expense'),
                category,
                tag,
                taxCode,
                taxAmount: isExpenseReport(oneOnOneIOUReport) ? -splitTaxAmount : splitTaxAmount,
                billable,
                source: CONST.IOU.TYPE.SPLIT,
            },
        });

        if (isDistanceRequest) {
            oneOnOneTransaction = fastMerge(existingTransaction, oneOnOneTransaction, false);
        }

        // STEP 4: Build optimistic reportActions. We need:
        // 1. CREATED action for the chatReport
        // 2. CREATED action for the iouReport
        // 3. IOU action for the iouReport
        // 4. Transaction Thread and the CREATED action for it
        // 5. REPORT_PREVIEW action for the chatReport
        const [oneOnOneCreatedActionForChat, oneOnOneCreatedActionForIOU, oneOnOneIOUAction, optimisticTransactionThread, optimisticCreatedActionForTransactionThread] =
            buildOptimisticMoneyRequestEntities({
                iouReport: oneOnOneIOUReport,
                type: CONST.IOU.REPORT_ACTION_TYPE.CREATE,
                amount: splitAmount,
                currency,
                comment,
                payeeEmail: currentUserEmailForIOUSplit,
                participants: [participant],
                transactionID: oneOnOneTransaction.transactionID,
            });

        // Add optimistic personal details for new participants
        const oneOnOnePersonalDetailListAction: OnyxTypes.PersonalDetailsList = shouldCreateOptimisticPersonalDetails
            ? {
                  [accountID]: {
                      accountID,
                      // Disabling this line since participant.displayName can be an empty string
                      // eslint-disable-next-line @typescript-eslint/prefer-nullish-coalescing
                      displayName: formatPhoneNumber(participant.displayName || email),
                      login: participant.login,
                      isOptimisticPersonalDetail: true,
                  },
              }
            : {};

        if (shouldCreateOptimisticPersonalDetails) {
            // BE will send different participants. We clear the optimistic ones to avoid duplicated entries
            redundantParticipants[accountID] = null;
        }

        let oneOnOneReportPreviewAction = getReportPreviewAction(oneOnOneChatReport.reportID, oneOnOneIOUReport.reportID);
        if (oneOnOneReportPreviewAction) {
            oneOnOneReportPreviewAction = updateReportPreview(oneOnOneIOUReport, oneOnOneReportPreviewAction);
        } else {
            oneOnOneReportPreviewAction = buildOptimisticReportPreview(oneOnOneChatReport, oneOnOneIOUReport);
        }

        // Add category to optimistic policy recently used categories when a participant is a workspace
        const optimisticPolicyRecentlyUsedCategories = isPolicyExpenseChat ? buildOptimisticPolicyRecentlyUsedCategories(participant.policyID, category) : [];

        const optimisticRecentlyUsedCurrencies = buildOptimisticRecentlyUsedCurrencies(currency);

        // Add tag to optimistic policy recently used tags when a participant is a workspace
        const optimisticPolicyRecentlyUsedTags = isPolicyExpenseChat ? buildOptimisticPolicyRecentlyUsedTags(participant.policyID, tag) : {};

        // STEP 5: Build Onyx Data
        const [oneOnOneOptimisticData, oneOnOneSuccessData, oneOnOneFailureData] = buildOnyxDataForMoneyRequest({
            isNewChatReport: isNewOneOnOneChatReport,
            shouldCreateNewMoneyRequestReport: shouldCreateNewOneOnOneIOUReport,
            isOneOnOneSplit: true,
            optimisticParams: {
                chat: {
                    report: oneOnOneChatReport,
                    createdAction: oneOnOneCreatedActionForChat,
                    reportPreviewAction: oneOnOneReportPreviewAction,
                },
                iou: {
                    report: oneOnOneIOUReport,
                    createdAction: oneOnOneCreatedActionForIOU,
                    action: oneOnOneIOUAction,
                },
                transactionParams: {
                    transaction: oneOnOneTransaction,
                    transactionThreadReport: optimisticTransactionThread,
                    transactionThreadCreatedReportAction: optimisticCreatedActionForTransactionThread,
                },
                policyRecentlyUsed: {
                    categories: optimisticPolicyRecentlyUsedCategories,
                    tags: optimisticPolicyRecentlyUsedTags,
                    currencies: optimisticRecentlyUsedCurrencies,
                },
                personalDetailListAction: oneOnOnePersonalDetailListAction,
            },
        });

        const individualSplit = {
            email,
            accountID,
            isOptimisticAccount: isOptimisticPersonalDetail(accountID),
            amount: splitAmount,
            iouReportID: oneOnOneIOUReport.reportID,
            chatReportID: oneOnOneChatReport.reportID,
            transactionID: oneOnOneTransaction.transactionID,
            reportActionID: oneOnOneIOUAction.reportActionID,
            createdChatReportActionID: oneOnOneCreatedActionForChat.reportActionID,
            createdIOUReportActionID: oneOnOneCreatedActionForIOU.reportActionID,
            reportPreviewReportActionID: oneOnOneReportPreviewAction.reportActionID,
            transactionThreadReportID: optimisticTransactionThread.reportID,
            createdReportActionIDForThread: optimisticCreatedActionForTransactionThread?.reportActionID,
            taxAmount: splitTaxAmount,
        };

        splits.push(individualSplit);
        optimisticData.push(...oneOnOneOptimisticData);
        successData.push(...oneOnOneSuccessData);
        failureData.push(...oneOnOneFailureData);
    });

    optimisticData.push({
        onyxMethod: Onyx.METHOD.MERGE,
        key: `${ONYXKEYS.COLLECTION.TRANSACTION}${splitTransaction.transactionID}`,
        value: {
            comment: {
                splits: splits.map((split) => ({accountID: split.accountID, amount: split.amount})),
            },
        },
    });

    const splitData: SplitData = {
        chatReportID: splitChatReport.reportID,
        transactionID: splitTransaction.transactionID,
        reportActionID: splitIOUReportAction.reportActionID,
        policyID: splitChatReport.policyID,
        chatType: splitChatReport.chatType,
    };

    if (!existingSplitChatReport) {
        splitData.createdReportActionID = splitCreatedReportAction.reportActionID;
    }

    return {
        splitData,
        splits,
        onyxData: {optimisticData, successData, failureData},
    };
}

type SplitBillActionsParams = {
    participants: Participant[];
    currentUserLogin: string;
    currentUserAccountID: number;
    amount: number;
    comment: string;
    currency: string;
    merchant: string;
    created: string;
    category?: string;
    tag?: string;
    billable?: boolean;
    iouRequestType?: IOURequestType;
    existingSplitChatReportID?: string;
    splitShares?: SplitShares;
    splitPayerAccountIDs?: number[];
    taxCode?: string;
    taxAmount?: number;
    isRetry?: boolean;
};

/**
 * @param amount - always in smallest currency unit
 * @param existingSplitChatReportID - Either a group DM or a workspace chat
 */
function splitBill({
    participants,
    currentUserLogin,
    currentUserAccountID,
    amount,
    comment,
    currency,
    merchant,
    created,
    category = '',
    tag = '',
    billable = false,
    iouRequestType = CONST.IOU.REQUEST_TYPE.MANUAL,
    existingSplitChatReportID,
    splitShares = {},
    splitPayerAccountIDs = [],
    taxCode = '',
    taxAmount = 0,
}: SplitBillActionsParams) {
    const parsedComment = getParsedComment(comment);
    const {splitData, splits, onyxData} = createSplitsAndOnyxData({
        participants,
        currentUserLogin,
        currentUserAccountID,
        existingSplitChatReportID,
        transactionParams: {
            amount,
            comment: parsedComment,
            currency,
            merchant,
            created,
            category,
            tag,
            splitShares,
            billable,
            iouRequestType,
            taxCode,
            taxAmount,
        },
    });

    const parameters: SplitBillParams = {
        reportID: splitData.chatReportID,
        amount,
        splits: JSON.stringify(splits),
        currency,
        comment: parsedComment,
        category,
        merchant,
        created,
        tag,
        billable,
        transactionID: splitData.transactionID,
        reportActionID: splitData.reportActionID,
        createdReportActionID: splitData.createdReportActionID,
        policyID: splitData.policyID,
        chatType: splitData.chatType,
        splitPayerAccountIDs,
        taxCode,
        taxAmount,
        description: parsedComment,
    };

    API.write(WRITE_COMMANDS.SPLIT_BILL, parameters, onyxData);
    InteractionManager.runAfterInteractions(() => removeDraftTransaction(CONST.IOU.OPTIMISTIC_TRANSACTION_ID));

    dismissModalAndOpenReportInInboxTab(existingSplitChatReportID);

    notifyNewAction(splitData.chatReportID, currentUserAccountID);
}

/**
 * @param amount - always in the smallest currency unit
 */
function splitBillAndOpenReport({
    participants,
    currentUserLogin,
    currentUserAccountID,
    amount,
    comment,
    currency,
    merchant,
    created,
    category = '',
    tag = '',
    billable = false,
    iouRequestType = CONST.IOU.REQUEST_TYPE.MANUAL,
    splitShares = {},
    splitPayerAccountIDs = [],
    taxCode = '',
    taxAmount = 0,
    existingSplitChatReportID,
}: SplitBillActionsParams) {
    const parsedComment = getParsedComment(comment);
    const {splitData, splits, onyxData} = createSplitsAndOnyxData({
        participants,
        currentUserLogin,
        currentUserAccountID,
        existingSplitChatReportID,
        transactionParams: {
            amount,
            comment: parsedComment,
            currency,
            merchant,
            created,
            category,
            tag,
            splitShares,
            billable,
            iouRequestType,
            taxCode,
            taxAmount,
        },
    });

    const parameters: SplitBillParams = {
        reportID: splitData.chatReportID,
        amount,
        splits: JSON.stringify(splits),
        currency,
        merchant,
        created,
        comment: parsedComment,
        category,
        tag,
        billable,
        transactionID: splitData.transactionID,
        reportActionID: splitData.reportActionID,
        createdReportActionID: splitData.createdReportActionID,
        policyID: splitData.policyID,
        chatType: splitData.chatType,
        splitPayerAccountIDs,
        taxCode,
        taxAmount,
        description: parsedComment,
    };

    API.write(WRITE_COMMANDS.SPLIT_BILL_AND_OPEN_REPORT, parameters, onyxData);
    InteractionManager.runAfterInteractions(() => removeDraftTransaction(CONST.IOU.OPTIMISTIC_TRANSACTION_ID));

    dismissModalAndOpenReportInInboxTab(splitData.chatReportID);
    notifyNewAction(splitData.chatReportID, currentUserAccountID);
}

/** Used exclusively for starting a split expense request that contains a receipt, the split request will be completed once the receipt is scanned
 *  or user enters details manually.
 *
 * @param existingSplitChatReportID - Either a group DM or a workspace chat
 */
function startSplitBill({
    participants,
    currentUserLogin,
    currentUserAccountID,
    comment,
    receipt,
    existingSplitChatReportID,
    billable = false,
    category = '',
    tag = '',
    currency,
    taxCode = '',
    taxAmount = 0,
}: StartSplitBilActionParams) {
    const currentUserEmailForIOUSplit = addSMSDomainIfPhoneNumber(currentUserLogin);
    const participantAccountIDs = participants.map((participant) => Number(participant.accountID));
    const {splitChatReport, existingSplitChatReport} = getOrCreateOptimisticSplitChatReport(existingSplitChatReportID, participants, participantAccountIDs, currentUserAccountID);
    const isOwnPolicyExpenseChat = !!splitChatReport.isOwnPolicyExpenseChat;
    const parsedComment = getParsedComment(comment);

    const {name: filename, source, state = CONST.IOU.RECEIPT_STATE.SCANREADY} = receipt;
    const receiptObject: Receipt = {state, source};

    // ReportID is -2 (aka "deleted") on the group transaction
    const splitTransaction = buildOptimisticTransaction({
        transactionParams: {
            amount: 0,
            currency,
            reportID: CONST.REPORT.SPLIT_REPORTID,
            comment: parsedComment,
            merchant: CONST.TRANSACTION.PARTIAL_TRANSACTION_MERCHANT,
            receipt: receiptObject,
            category,
            tag,
            taxCode,
            taxAmount,
            billable,
            filename,
        },
    });

    // Note: The created action must be optimistically generated before the IOU action so there's no chance that the created action appears after the IOU action in the chat
    const splitChatCreatedReportAction = buildOptimisticCreatedReportAction(currentUserEmailForIOUSplit);
    const splitIOUReportAction = buildOptimisticIOUReportAction({
        type: CONST.IOU.REPORT_ACTION_TYPE.SPLIT,
        amount: 0,
        currency: CONST.CURRENCY.USD,
        comment: parsedComment,
        participants,
        transactionID: splitTransaction.transactionID,
        isOwnPolicyExpenseChat,
    });

    splitChatReport.lastReadTime = DateUtils.getDBTime();
    splitChatReport.lastMessageText = getReportActionText(splitIOUReportAction);
    splitChatReport.lastMessageHtml = getReportActionHtml(splitIOUReportAction);

    // If we have an existing splitChatReport (group chat or workspace) use it's pending fields, otherwise indicate that we are adding a chat
    if (!existingSplitChatReport) {
        splitChatReport.pendingFields = {
            createChat: CONST.RED_BRICK_ROAD_PENDING_ACTION.ADD,
        };
    }

    const optimisticData: OnyxUpdate[] = [
        {
            // Use set for new reports because it doesn't exist yet, is faster,
            // and we need the data to be available when we navigate to the chat page
            onyxMethod: existingSplitChatReport ? Onyx.METHOD.MERGE : Onyx.METHOD.SET,
            key: `${ONYXKEYS.COLLECTION.REPORT}${splitChatReport.reportID}`,
            value: splitChatReport,
        },
        {
            onyxMethod: Onyx.METHOD.SET,
            key: ONYXKEYS.NVP_QUICK_ACTION_GLOBAL_CREATE,
            value: {
                action: CONST.QUICK_ACTIONS.SPLIT_SCAN,
                chatReportID: splitChatReport.reportID,
                isFirstQuickAction: isEmptyObject(quickAction),
            },
        },
        existingSplitChatReport
            ? {
                  onyxMethod: Onyx.METHOD.MERGE,
                  key: `${ONYXKEYS.COLLECTION.REPORT_ACTIONS}${splitChatReport.reportID}`,
                  value: {
                      [splitIOUReportAction.reportActionID]: splitIOUReportAction as OnyxTypes.ReportAction,
                  },
              }
            : {
                  onyxMethod: Onyx.METHOD.SET,
                  key: `${ONYXKEYS.COLLECTION.REPORT_ACTIONS}${splitChatReport.reportID}`,
                  value: {
                      [splitChatCreatedReportAction.reportActionID]: splitChatCreatedReportAction,
                      [splitIOUReportAction.reportActionID]: splitIOUReportAction as OnyxTypes.ReportAction,
                  },
              },
        {
            onyxMethod: Onyx.METHOD.SET,
            key: `${ONYXKEYS.COLLECTION.TRANSACTION}${splitTransaction.transactionID}`,
            value: splitTransaction,
        },
    ];

    const successData: OnyxUpdate[] = [
        {
            onyxMethod: Onyx.METHOD.MERGE,
            key: `${ONYXKEYS.COLLECTION.REPORT_ACTIONS}${splitChatReport.reportID}`,
            value: {
                ...(existingSplitChatReport ? {} : {[splitChatCreatedReportAction.reportActionID]: {pendingAction: null}}),
                [splitIOUReportAction.reportActionID]: {pendingAction: null},
            },
        },
        {
            onyxMethod: Onyx.METHOD.MERGE,
            key: `${ONYXKEYS.COLLECTION.TRANSACTION}${splitTransaction.transactionID}`,
            value: {pendingAction: null},
        },
    ];

    const redundantParticipants: Record<number, null> = {};
    if (!existingSplitChatReport) {
        successData.push({
            onyxMethod: Onyx.METHOD.MERGE,
            key: `${ONYXKEYS.COLLECTION.REPORT}${splitChatReport.reportID}`,
            value: {pendingFields: {createChat: null}, participants: redundantParticipants},
        });
    }

    const failureData: OnyxUpdate[] = [
        {
            onyxMethod: Onyx.METHOD.MERGE,
            key: `${ONYXKEYS.COLLECTION.TRANSACTION}${splitTransaction.transactionID}`,
            value: {
                errors: getMicroSecondOnyxErrorWithTranslationKey('iou.error.genericCreateFailureMessage'),
            },
        },
        {
            onyxMethod: Onyx.METHOD.SET,
            key: ONYXKEYS.NVP_QUICK_ACTION_GLOBAL_CREATE,
            value: quickAction ?? null,
        },
    ];

    const retryParams = {
        participants: participants.map(({icons, ...rest}) => rest),
        currentUserLogin,
        currentUserAccountID,
        comment,
        receipt: receiptObject,
        existingSplitChatReportID,
        billable,
        category,
        tag,
        currency,
        taxCode,
        taxAmount,
    };

    if (existingSplitChatReport) {
        failureData.push({
            onyxMethod: Onyx.METHOD.MERGE,
            key: `${ONYXKEYS.COLLECTION.REPORT_ACTIONS}${splitChatReport.reportID}`,
            value: {
                [splitIOUReportAction.reportActionID]: {
                    errors: getReceiptError(receipt, filename, undefined, undefined, CONST.IOU.ACTION_PARAMS.START_SPLIT_BILL, retryParams),
                },
            },
        });
    } else {
        failureData.push(
            {
                onyxMethod: Onyx.METHOD.MERGE,
                key: `${ONYXKEYS.COLLECTION.REPORT}${splitChatReport.reportID}`,
                value: {
                    errorFields: {
                        createChat: getMicroSecondOnyxErrorWithTranslationKey('report.genericCreateReportFailureMessage'),
                    },
                },
            },
            {
                onyxMethod: Onyx.METHOD.MERGE,
                key: `${ONYXKEYS.COLLECTION.REPORT_ACTIONS}${splitChatReport.reportID}`,
                value: {
                    [splitChatCreatedReportAction.reportActionID]: {
                        errors: getMicroSecondOnyxErrorWithTranslationKey('report.genericCreateReportFailureMessage'),
                    },
                    [splitIOUReportAction.reportActionID]: {
                        errors: getReceiptError(receipt, filename, undefined, undefined, CONST.IOU.ACTION_PARAMS.START_SPLIT_BILL, retryParams),
                    },
                },
            },
        );
    }

    const splits: Split[] = [{email: currentUserEmailForIOUSplit, accountID: currentUserAccountID}];

    participants.forEach((participant) => {
        // Disabling this line since participant.login can be an empty string
        // eslint-disable-next-line @typescript-eslint/prefer-nullish-coalescing
        const email = participant.isOwnPolicyExpenseChat ? '' : addSMSDomainIfPhoneNumber(participant.login || participant.text || '').toLowerCase();
        const accountID = participant.isOwnPolicyExpenseChat ? 0 : Number(participant.accountID);
        if (email === currentUserEmailForIOUSplit) {
            return;
        }

        // When splitting with a workspace chat, we only need to supply the policyID and the workspace reportID as it's needed so we can update the report preview
        if (participant.isOwnPolicyExpenseChat) {
            splits.push({
                policyID: participant.policyID,
                chatReportID: splitChatReport.reportID,
            });
            return;
        }

        const participantPersonalDetails = allPersonalDetails[participant?.accountID ?? CONST.DEFAULT_NUMBER_ID];
        if (!participantPersonalDetails) {
            optimisticData.push({
                onyxMethod: Onyx.METHOD.MERGE,
                key: ONYXKEYS.PERSONAL_DETAILS_LIST,
                value: {
                    [accountID]: {
                        accountID,
                        // Disabling this line since participant.displayName can be an empty string
                        // eslint-disable-next-line @typescript-eslint/prefer-nullish-coalescing
                        displayName: formatPhoneNumber(participant.displayName || email),
                        // Disabling this line since participant.login can be an empty string
                        // eslint-disable-next-line @typescript-eslint/prefer-nullish-coalescing
                        login: participant.login || participant.text,
                        isOptimisticPersonalDetail: true,
                    },
                },
            });
            // BE will send different participants. We clear the optimistic ones to avoid duplicated entries
            redundantParticipants[accountID] = null;
        }

        splits.push({
            email,
            accountID,
        });
    });

    participants.forEach((participant) => {
        const isPolicyExpenseChat = isPolicyExpenseChatReportUtil(participant);
        if (!isPolicyExpenseChat) {
            return;
        }

        const optimisticPolicyRecentlyUsedCategories = buildOptimisticPolicyRecentlyUsedCategories(participant.policyID, category);
        const optimisticPolicyRecentlyUsedTags = buildOptimisticPolicyRecentlyUsedTags(participant.policyID, tag);
        const optimisticRecentlyUsedCurrencies = buildOptimisticRecentlyUsedCurrencies(currency);

        if (optimisticPolicyRecentlyUsedCategories.length > 0) {
            optimisticData.push({
                onyxMethod: Onyx.METHOD.SET,
                key: `${ONYXKEYS.COLLECTION.POLICY_RECENTLY_USED_CATEGORIES}${participant.policyID}`,
                value: optimisticPolicyRecentlyUsedCategories,
            });
        }

        if (optimisticRecentlyUsedCurrencies.length > 0) {
            optimisticData.push({
                onyxMethod: Onyx.METHOD.SET,
                key: ONYXKEYS.RECENTLY_USED_CURRENCIES,
                value: optimisticRecentlyUsedCurrencies,
            });
        }

        if (!isEmptyObject(optimisticPolicyRecentlyUsedTags)) {
            optimisticData.push({
                onyxMethod: Onyx.METHOD.MERGE,
                key: `${ONYXKEYS.COLLECTION.POLICY_RECENTLY_USED_TAGS}${participant.policyID}`,
                value: optimisticPolicyRecentlyUsedTags,
            });
        }
    });

    // Save the new splits array into the transaction's comment in case the user calls CompleteSplitBill while offline
    optimisticData.push({
        onyxMethod: Onyx.METHOD.MERGE,
        key: `${ONYXKEYS.COLLECTION.TRANSACTION}${splitTransaction.transactionID}`,
        value: {
            comment: {
                splits,
            },
        },
    });

    const parameters: StartSplitBillParams = {
        chatReportID: splitChatReport.reportID,
        reportActionID: splitIOUReportAction.reportActionID,
        transactionID: splitTransaction.transactionID,
        splits: JSON.stringify(splits),
        receipt,
        comment: parsedComment,
        category,
        tag,
        currency,
        isFromGroupDM: !existingSplitChatReport,
        billable,
        ...(existingSplitChatReport ? {} : {createdReportActionID: splitChatCreatedReportAction.reportActionID}),
        chatType: splitChatReport?.chatType,
        taxCode,
        taxAmount,
        description: parsedComment,
    };

    API.write(WRITE_COMMANDS.START_SPLIT_BILL, parameters, {optimisticData, successData, failureData});

    Navigation.dismissModalWithReport({report: splitChatReport});
    notifyNewAction(splitChatReport.reportID, currentUserAccountID);
}

/** Used for editing a split expense while it's still scanning or when SmartScan fails, it completes a split expense started by startSplitBill above.
 *
 * @param chatReportID - The group chat or workspace reportID
 * @param reportAction - The split action that lives in the chatReport above
 * @param updatedTransaction - The updated **draft** split transaction
 * @param sessionAccountID - accountID of the current user
 * @param sessionEmail - email of the current user
 */
function completeSplitBill(
    chatReportID: string,
    reportAction: OnyxTypes.ReportAction,
    updatedTransaction: OnyxEntry<OnyxTypes.Transaction>,
    sessionAccountID: number,
    sessionEmail?: string,
) {
    const parsedComment = getParsedComment(updatedTransaction?.comment?.comment ?? '');
    if (updatedTransaction?.comment) {
        // eslint-disable-next-line no-param-reassign
        updatedTransaction.comment.comment = parsedComment;
    }
    const currentUserEmailForIOUSplit = addSMSDomainIfPhoneNumber(sessionEmail);
    const transactionID = updatedTransaction?.transactionID;
    const unmodifiedTransaction = allTransactions[`${ONYXKEYS.COLLECTION.TRANSACTION}${transactionID}`];

    // Save optimistic updated transaction and action
    const optimisticData: OnyxUpdate[] = [
        {
            onyxMethod: Onyx.METHOD.MERGE,
            key: `${ONYXKEYS.COLLECTION.TRANSACTION}${transactionID}`,
            value: {
                ...updatedTransaction,
                receipt: {
                    state: CONST.IOU.RECEIPT_STATE.OPEN,
                },
            },
        },
        {
            onyxMethod: Onyx.METHOD.MERGE,
            key: `${ONYXKEYS.COLLECTION.REPORT_ACTIONS}${chatReportID}`,
            value: {
                [reportAction.reportActionID]: {
                    lastModified: DateUtils.getDBTime(),
                    originalMessage: {
                        whisperedTo: [],
                    },
                },
            },
        },
    ];

    const successData: OnyxUpdate[] = [
        {
            onyxMethod: Onyx.METHOD.MERGE,
            key: `${ONYXKEYS.COLLECTION.TRANSACTION}${transactionID}`,
            value: {pendingAction: null},
        },
        {
            onyxMethod: Onyx.METHOD.MERGE,
            key: `${ONYXKEYS.COLLECTION.SPLIT_TRANSACTION_DRAFT}${transactionID}`,
            value: {pendingAction: null},
        },
    ];

    const failureData: OnyxUpdate[] = [
        {
            onyxMethod: Onyx.METHOD.MERGE,
            key: `${ONYXKEYS.COLLECTION.TRANSACTION}${transactionID}`,
            value: {
                ...unmodifiedTransaction,
                errors: getMicroSecondOnyxErrorWithTranslationKey('iou.error.genericCreateFailureMessage'),
            },
        },
        {
            onyxMethod: Onyx.METHOD.MERGE,
            key: `${ONYXKEYS.COLLECTION.REPORT_ACTIONS}${chatReportID}`,
            value: {
                [reportAction.reportActionID]: {
                    ...reportAction,
                    errors: getMicroSecondOnyxErrorWithTranslationKey('iou.error.genericCreateFailureMessage'),
                },
            },
        },
    ];

    const splitParticipants: Split[] = updatedTransaction?.comment?.splits ?? [];
    const amount = updatedTransaction?.modifiedAmount;
    const currency = updatedTransaction?.modifiedCurrency;

    // Exclude the current user when calculating the split amount, `calculateAmount` takes it into account
    const splitAmount = calculateIOUAmount(splitParticipants.length - 1, amount ?? 0, currency ?? '', false);
    const splitTaxAmount = calculateIOUAmount(splitParticipants.length - 1, updatedTransaction?.taxAmount ?? 0, currency ?? '', false);

    const splits: Split[] = [{email: currentUserEmailForIOUSplit}];
    splitParticipants.forEach((participant) => {
        // Skip creating the transaction for the current user
        if (participant.email === currentUserEmailForIOUSplit) {
            return;
        }
        const isPolicyExpenseChat = !!participant.policyID;

        if (!isPolicyExpenseChat) {
            // In case this is still the optimistic accountID saved in the splits array, return early as we cannot know
            // if there is an existing chat between the split creator and this participant
            // Instead, we will rely on Auth generating the report IDs and the user won't see any optimistic chats or reports created
            const participantPersonalDetails: OnyxTypes.PersonalDetails | null = allPersonalDetails[participant?.accountID ?? CONST.DEFAULT_NUMBER_ID];
            if (!participantPersonalDetails || participantPersonalDetails.isOptimisticPersonalDetail) {
                splits.push({
                    email: participant.email,
                });
                return;
            }
        }

        let oneOnOneChatReport: OnyxEntry<OnyxTypes.Report>;
        let isNewOneOnOneChatReport = false;
        if (isPolicyExpenseChat) {
            // The workspace chat reportID is saved in the splits array when starting a split expense with a workspace
            oneOnOneChatReport = allReports?.[`${ONYXKEYS.COLLECTION.REPORT}${participant.chatReportID}`];
        } else {
            const existingChatReport = getChatByParticipants(participant.accountID ? [participant.accountID, sessionAccountID] : []);
            isNewOneOnOneChatReport = !existingChatReport;
            oneOnOneChatReport =
                existingChatReport ??
                buildOptimisticChatReport({
                    participantList: participant.accountID ? [participant.accountID, sessionAccountID] : [],
                });
        }

        let oneOnOneIOUReport: OneOnOneIOUReport = oneOnOneChatReport?.iouReportID ? allReports?.[`${ONYXKEYS.COLLECTION.REPORT}${oneOnOneChatReport.iouReportID}`] : null;
        const shouldCreateNewOneOnOneIOUReport = shouldCreateNewMoneyRequestReportReportUtils(oneOnOneIOUReport, oneOnOneChatReport);

        if (!oneOnOneIOUReport || shouldCreateNewOneOnOneIOUReport) {
            oneOnOneIOUReport = isPolicyExpenseChat
                ? buildOptimisticExpenseReport(oneOnOneChatReport?.reportID, participant.policyID, sessionAccountID, splitAmount, currency ?? '')
                : buildOptimisticIOUReport(sessionAccountID, participant.accountID ?? CONST.DEFAULT_NUMBER_ID, splitAmount, oneOnOneChatReport?.reportID, currency ?? '');
        } else if (isPolicyExpenseChat) {
            if (typeof oneOnOneIOUReport?.total === 'number') {
                // Because of the Expense reports are stored as negative values, we subtract the total from the amount
                oneOnOneIOUReport.total -= splitAmount;
            }
        } else {
            oneOnOneIOUReport = updateIOUOwnerAndTotal(oneOnOneIOUReport, sessionAccountID, splitAmount, currency ?? '');
        }

        const oneOnOneTransaction = buildOptimisticTransaction({
            originalTransactionID: transactionID,
            transactionParams: {
                amount: isPolicyExpenseChat ? -splitAmount : splitAmount,
                currency: currency ?? '',
                reportID: oneOnOneIOUReport?.reportID,
                comment: parsedComment,
                created: updatedTransaction?.modifiedCreated,
                merchant: updatedTransaction?.modifiedMerchant,
                receipt: {...updatedTransaction?.receipt, state: CONST.IOU.RECEIPT_STATE.OPEN},
                category: updatedTransaction?.category,
                tag: updatedTransaction?.tag,
                taxCode: updatedTransaction?.taxCode,
                taxAmount: isPolicyExpenseChat ? -splitTaxAmount : splitAmount,
                billable: updatedTransaction?.billable,
                source: CONST.IOU.TYPE.SPLIT,
                filename: updatedTransaction?.filename,
            },
        });

        const [oneOnOneCreatedActionForChat, oneOnOneCreatedActionForIOU, oneOnOneIOUAction, optimisticTransactionThread, optimisticCreatedActionForTransactionThread] =
            buildOptimisticMoneyRequestEntities({
                iouReport: oneOnOneIOUReport,
                type: CONST.IOU.REPORT_ACTION_TYPE.CREATE,
                amount: splitAmount,
                currency: currency ?? '',
                comment: parsedComment,
                payeeEmail: currentUserEmailForIOUSplit,
                participants: [participant],
                transactionID: oneOnOneTransaction.transactionID,
            });

        let oneOnOneReportPreviewAction = getReportPreviewAction(oneOnOneChatReport?.reportID, oneOnOneIOUReport?.reportID);
        if (oneOnOneReportPreviewAction) {
            oneOnOneReportPreviewAction = updateReportPreview(oneOnOneIOUReport, oneOnOneReportPreviewAction);
        } else {
            oneOnOneReportPreviewAction = buildOptimisticReportPreview(oneOnOneChatReport, oneOnOneIOUReport, '', oneOnOneTransaction);
        }

        const [oneOnOneOptimisticData, oneOnOneSuccessData, oneOnOneFailureData] = buildOnyxDataForMoneyRequest({
            isNewChatReport: isNewOneOnOneChatReport,
            isOneOnOneSplit: true,
            shouldCreateNewMoneyRequestReport: shouldCreateNewOneOnOneIOUReport,
            optimisticParams: {
                chat: {
                    report: oneOnOneChatReport,
                    createdAction: oneOnOneCreatedActionForChat,
                    reportPreviewAction: oneOnOneReportPreviewAction,
                },
                iou: {
                    report: oneOnOneIOUReport,
                    createdAction: oneOnOneCreatedActionForIOU,
                    action: oneOnOneIOUAction,
                },
                transactionParams: {
                    transaction: oneOnOneTransaction,
                    transactionThreadReport: optimisticTransactionThread,
                    transactionThreadCreatedReportAction: optimisticCreatedActionForTransactionThread,
                },
                policyRecentlyUsed: {},
            },
        });

        splits.push({
            email: participant.email,
            accountID: participant.accountID,
            policyID: participant.policyID,
            iouReportID: oneOnOneIOUReport?.reportID,
            chatReportID: oneOnOneChatReport?.reportID,
            transactionID: oneOnOneTransaction.transactionID,
            reportActionID: oneOnOneIOUAction.reportActionID,
            createdChatReportActionID: oneOnOneCreatedActionForChat.reportActionID,
            createdIOUReportActionID: oneOnOneCreatedActionForIOU.reportActionID,
            reportPreviewReportActionID: oneOnOneReportPreviewAction.reportActionID,
            transactionThreadReportID: optimisticTransactionThread.reportID,
            createdReportActionIDForThread: optimisticCreatedActionForTransactionThread?.reportActionID,
        });

        optimisticData.push(...oneOnOneOptimisticData);
        successData.push(...oneOnOneSuccessData);
        failureData.push(...oneOnOneFailureData);
    });

    const {
        amount: transactionAmount,
        currency: transactionCurrency,
        created: transactionCreated,
        merchant: transactionMerchant,
        comment: transactionComment,
        category: transactionCategory,
        tag: transactionTag,
        taxCode: transactionTaxCode,
        taxAmount: transactionTaxAmount,
        billable: transactionBillable,
    } = getTransactionDetails(updatedTransaction) ?? {};

    const parameters: CompleteSplitBillParams = {
        transactionID,
        amount: transactionAmount,
        currency: transactionCurrency,
        created: transactionCreated,
        merchant: transactionMerchant,
        comment: transactionComment,
        category: transactionCategory,
        tag: transactionTag,
        splits: JSON.stringify(splits),
        taxCode: transactionTaxCode,
        taxAmount: transactionTaxAmount,
        billable: transactionBillable,
        description: parsedComment,
    };

    API.write(WRITE_COMMANDS.COMPLETE_SPLIT_BILL, parameters, {optimisticData, successData, failureData});
    InteractionManager.runAfterInteractions(() => removeDraftTransaction(CONST.IOU.OPTIMISTIC_TRANSACTION_ID));
    dismissModalAndOpenReportInInboxTab(chatReportID);
    notifyNewAction(chatReportID, sessionAccountID);
}

function setDraftSplitTransaction(transactionID: string | undefined, transactionChanges: TransactionChanges = {}, policy?: OnyxEntry<OnyxTypes.Policy>) {
    if (!transactionID) {
        return undefined;
    }
    let draftSplitTransaction = allDraftSplitTransactions[`${ONYXKEYS.COLLECTION.SPLIT_TRANSACTION_DRAFT}${transactionID}`];

    if (!draftSplitTransaction) {
        draftSplitTransaction = allTransactions[`${ONYXKEYS.COLLECTION.TRANSACTION}${transactionID}`];
    }

    const updatedTransaction = draftSplitTransaction
        ? getUpdatedTransaction({
              transaction: draftSplitTransaction,
              transactionChanges,
              isFromExpenseReport: false,
              shouldUpdateReceiptState: false,
              policy,
          })
        : null;

    Onyx.merge(`${ONYXKEYS.COLLECTION.SPLIT_TRANSACTION_DRAFT}${transactionID}`, updatedTransaction);
}

/** Requests money based on a distance (e.g. mileage from a map) */
function createDistanceRequest(distanceRequestInformation: CreateDistanceRequestInformation) {
    const {
        report,
        participants,
        currentUserLogin = '',
        currentUserAccountID = -1,
        iouType = CONST.IOU.TYPE.SUBMIT,
        existingTransaction,
        transactionParams,
        policyParams = {},
    } = distanceRequestInformation;
    const {policy, policyCategories, policyTagList} = policyParams;
    const parsedComment = getParsedComment(transactionParams.comment);
    transactionParams.comment = parsedComment;
    const {amount, comment, currency, created, category, tag, taxAmount, taxCode, merchant, billable, validWaypoints, customUnitRateID = '', splitShares = {}} = transactionParams;

    // If the report is an iou or expense report, we should get the linked chat report to be passed to the getMoneyRequestInformation function
    const isMoneyRequestReport = isMoneyRequestReportReportUtils(report);
    const currentChatReport = isMoneyRequestReport ? getReportOrDraftReport(report?.chatReportID) : report;
    const moneyRequestReportID = isMoneyRequestReport ? report?.reportID : '';

    const optimisticReceipt: Receipt = {
        source: ReceiptGeneric as ReceiptSource,
        state: CONST.IOU.RECEIPT_STATE.OPEN,
    };

    let parameters: CreateDistanceRequestParams;
    let onyxData: OnyxData;
    const sanitizedWaypoints = sanitizeRecentWaypoints(validWaypoints);
    if (iouType === CONST.IOU.TYPE.SPLIT) {
        const {
            splitData,
            splits,
            onyxData: splitOnyxData,
        } = createSplitsAndOnyxData({
            participants,
            currentUserLogin: currentUserLogin ?? '',
            currentUserAccountID,
            existingSplitChatReportID: report?.reportID,
            transactionParams: {
                amount,
                comment,
                currency,
                merchant,
                created,
                category: category ?? '',
                tag: tag ?? '',
                splitShares,
                billable,
                iouRequestType: CONST.IOU.REQUEST_TYPE.DISTANCE,
                taxCode,
                taxAmount,
            },
        });
        onyxData = splitOnyxData;

        // Splits don't use the IOU report param. The split transaction isn't linked to a report shown in the UI, it's linked to a special default reportID of -2.
        // Therefore, any params related to the IOU report are irrelevant and omitted below.
        parameters = {
            transactionID: splitData.transactionID,
            chatReportID: splitData.chatReportID,
            createdChatReportActionID: splitData.createdReportActionID,
            reportActionID: splitData.reportActionID,
            waypoints: JSON.stringify(sanitizedWaypoints),
            customUnitRateID,
            comment,
            created,
            category,
            tag,
            taxCode,
            taxAmount,
            billable,
            splits: JSON.stringify(splits),
            chatType: splitData.chatType,
            description: parsedComment,
        };
    } else {
        const participant = participants.at(0) ?? {};
        const {
            iouReport,
            chatReport,
            transaction,
            iouAction,
            createdChatReportActionID,
            createdIOUReportActionID,
            reportPreviewAction,
            transactionThreadReportID,
            createdReportActionIDForThread,
            payerEmail,
            onyxData: moneyRequestOnyxData,
        } = getMoneyRequestInformation({
            parentChatReport: currentChatReport,
            existingTransaction,
            moneyRequestReportID,
            participantParams: {
                participant,
                payeeAccountID: userAccountID,
                payeeEmail: currentUserEmail,
            },
            policyParams: {
                policy,
                policyCategories,
                policyTagList,
            },
            transactionParams: {
                amount,
                currency,
                comment,
                created,
                merchant,
                receipt: optimisticReceipt,
                category,
                tag,
                taxCode,
                taxAmount,
                billable,
            },
        });

        onyxData = moneyRequestOnyxData;

        parameters = {
            comment,
            iouReportID: iouReport.reportID,
            chatReportID: chatReport.reportID,
            transactionID: transaction.transactionID,
            reportActionID: iouAction.reportActionID,
            createdChatReportActionID,
            createdIOUReportActionID,
            reportPreviewReportActionID: reportPreviewAction.reportActionID,
            waypoints: JSON.stringify(sanitizedWaypoints),
            created,
            category,
            tag,
            taxCode,
            taxAmount,
            billable,
            transactionThreadReportID,
            createdReportActionIDForThread,
            payerEmail,
            customUnitRateID,
            description: parsedComment,
        };
    }

    const recentServerValidatedWaypoints = getRecentWaypoints().filter((item) => !item.pendingAction);
    onyxData?.failureData?.push({
        onyxMethod: Onyx.METHOD.SET,
        key: `${ONYXKEYS.NVP_RECENT_WAYPOINTS}`,
        value: recentServerValidatedWaypoints,
    });

    API.write(WRITE_COMMANDS.CREATE_DISTANCE_REQUEST, parameters, onyxData);
    InteractionManager.runAfterInteractions(() => removeDraftTransaction(CONST.IOU.OPTIMISTIC_TRANSACTION_ID));
    const activeReportID = isMoneyRequestReport && report?.reportID ? report.reportID : parameters.chatReportID;
    dismissModalAndOpenReportInInboxTab(activeReportID);
    notifyNewAction(activeReportID, userAccountID);
}

type UpdateMoneyRequestAmountAndCurrencyParams = {
    transactionID: string;
    transactionThreadReportID: string;
    currency: string;
    amount: number;
    taxAmount: number;
    policy?: OnyxEntry<OnyxTypes.Policy>;
    policyTagList?: OnyxEntry<OnyxTypes.PolicyTagLists>;
    policyCategories?: OnyxEntry<OnyxTypes.PolicyCategories>;
    taxCode: string;
};

/** Updates the amount and currency fields of an expense */
function updateMoneyRequestAmountAndCurrency({
    transactionID,
    transactionThreadReportID,
    currency,
    amount,
    taxAmount,
    policy,
    policyTagList,
    policyCategories,
    taxCode,
}: UpdateMoneyRequestAmountAndCurrencyParams) {
    const transactionChanges = {
        amount,
        currency,
        taxCode,
        taxAmount,
    };
    const transactionThreadReport = allReports?.[`${ONYXKEYS.COLLECTION.REPORT}${transactionThreadReportID}`] ?? null;
    const parentReport = allReports?.[`${ONYXKEYS.COLLECTION.REPORT}${transactionThreadReport?.parentReportID}`] ?? null;
    let data: UpdateMoneyRequestData;
    if (isTrackExpenseReport(transactionThreadReport) && isSelfDM(parentReport)) {
        data = getUpdateTrackExpenseParams(transactionID, transactionThreadReportID, transactionChanges, policy);
    } else {
        data = getUpdateMoneyRequestParams(transactionID, transactionThreadReportID, transactionChanges, policy, policyTagList ?? null, policyCategories ?? null);
    }
    const {params, onyxData} = data;
    API.write(WRITE_COMMANDS.UPDATE_MONEY_REQUEST_AMOUNT_AND_CURRENCY, params, onyxData);
}

/**
 *
 * @param transactionID  - The transactionID of IOU
 * @param reportAction - The reportAction of the transaction in the IOU report
 * @return the url to navigate back once the money request is deleted
 */
function prepareToCleanUpMoneyRequest(transactionID: string, reportAction: OnyxTypes.ReportAction) {
    // STEP 1: Get all collections we're updating
    const iouReportID = isMoneyRequestAction(reportAction) ? getOriginalMessage(reportAction)?.IOUReportID : undefined;
    const iouReport = allReports?.[`${ONYXKEYS.COLLECTION.REPORT}${iouReportID}`] ?? null;
    const chatReport = allReports?.[`${ONYXKEYS.COLLECTION.REPORT}${iouReport?.chatReportID}`];
    const reportPreviewAction = getReportPreviewAction(iouReport?.chatReportID, iouReport?.reportID);
    const transaction = allTransactions[`${ONYXKEYS.COLLECTION.TRANSACTION}${transactionID}`];
    const isTransactionOnHold = isOnHold(transaction);
    const transactionViolations = allTransactionViolations[`${ONYXKEYS.COLLECTION.TRANSACTION_VIOLATIONS}${transactionID}`];
    const transactionThreadID = reportAction.childReportID;
    let transactionThread = null;
    if (transactionThreadID) {
        transactionThread = allReports?.[`${ONYXKEYS.COLLECTION.REPORT}${transactionThreadID}`] ?? null;
    }

    // STEP 2: Decide if we need to:
    // 1. Delete the transactionThread - delete if there are no visible comments in the thread
    // 2. Update the moneyRequestPreview to show [Deleted expense] - update if the transactionThread exists AND it isn't being deleted
    const shouldDeleteTransactionThread = transactionThreadID ? (reportAction?.childVisibleActionCount ?? 0) === 0 : false;
    const shouldShowDeletedRequestMessage = !!transactionThreadID && !shouldDeleteTransactionThread;

    // STEP 3: Update the IOU reportAction and decide if the iouReport should be deleted. We delete the iouReport if there are no visible comments left in the report.
    const updatedReportAction = {
        [reportAction.reportActionID]: {
            pendingAction: shouldShowDeletedRequestMessage ? CONST.RED_BRICK_ROAD_PENDING_ACTION.UPDATE : CONST.RED_BRICK_ROAD_PENDING_ACTION.DELETE,
            previousMessage: reportAction.message,
            message: [
                {
                    type: 'COMMENT',
                    html: '',
                    text: '',
                    isEdited: true,
                    isDeletedParentAction: shouldShowDeletedRequestMessage,
                },
            ],
            originalMessage: {
                IOUTransactionID: null,
            },
            errors: null,
        },
    } as Record<string, NullishDeep<OnyxTypes.ReportAction>>;

    let canUserPerformWriteAction = true;
    if (chatReport) {
        canUserPerformWriteAction = !!canUserPerformWriteActionReportUtils(chatReport);
    }
    const lastVisibleAction = getLastVisibleAction(iouReport?.reportID, canUserPerformWriteAction, updatedReportAction);
    const iouReportLastMessageText = getLastVisibleMessage(iouReport?.reportID, canUserPerformWriteAction, updatedReportAction).lastMessageText;
    const shouldDeleteIOUReport = iouReportLastMessageText.length === 0 && !isDeletedParentAction(lastVisibleAction) && (!transactionThreadID || shouldDeleteTransactionThread);

    // STEP 4: Update the iouReport and reportPreview with new totals and messages if it wasn't deleted
    let updatedIOUReport: OnyxInputValue<OnyxTypes.Report>;
    const currency = getCurrency(transaction);
    const updatedReportPreviewAction: Partial<OnyxTypes.ReportAction<typeof CONST.REPORT.ACTIONS.TYPE.REPORT_PREVIEW>> = {...reportPreviewAction};
    updatedReportPreviewAction.pendingAction = shouldDeleteIOUReport ? CONST.RED_BRICK_ROAD_PENDING_ACTION.DELETE : CONST.RED_BRICK_ROAD_PENDING_ACTION.UPDATE;
    if (iouReport && isExpenseReport(iouReport)) {
        updatedIOUReport = {...iouReport};

        if (typeof updatedIOUReport.total === 'number' && currency === iouReport?.currency) {
            // Because of the Expense reports are stored as negative values, we add the total from the amount
            const amountDiff = getAmount(transaction, true);
            updatedIOUReport.total += amountDiff;

            if (!transaction?.reimbursable && typeof updatedIOUReport.nonReimbursableTotal === 'number') {
                updatedIOUReport.nonReimbursableTotal += amountDiff;
            }

            if (!isTransactionOnHold) {
                if (typeof updatedIOUReport.unheldTotal === 'number') {
                    updatedIOUReport.unheldTotal += amountDiff;
                }

                if (!transaction?.reimbursable && typeof updatedIOUReport.unheldNonReimbursableTotal === 'number') {
                    updatedIOUReport.unheldNonReimbursableTotal += amountDiff;
                }
            }
        }
    } else {
        updatedIOUReport = updateIOUOwnerAndTotal(
            iouReport,
            reportAction.actorAccountID ?? CONST.DEFAULT_NUMBER_ID,
            getAmount(transaction, false),
            currency,
            true,
            false,
            isTransactionOnHold,
        );
    }

    if (updatedIOUReport) {
        updatedIOUReport.lastMessageText = iouReportLastMessageText;
        updatedIOUReport.lastVisibleActionCreated = lastVisibleAction?.created;
    }

    const hasNonReimbursableTransactions = hasNonReimbursableTransactionsReportUtils(iouReport?.reportID);
    const messageText = Localize.translateLocal(hasNonReimbursableTransactions ? 'iou.payerSpentAmount' : 'iou.payerOwesAmount', {
        payer: getPersonalDetailsForAccountID(updatedIOUReport?.managerID ?? CONST.DEFAULT_NUMBER_ID).login ?? '',
        amount: convertToDisplayString(updatedIOUReport?.total, updatedIOUReport?.currency),
    });

    if (getReportActionMessage(updatedReportPreviewAction)) {
        if (Array.isArray(updatedReportPreviewAction?.message)) {
            const message = updatedReportPreviewAction.message.at(0);
            if (message) {
                message.text = messageText;
                message.html = messageText;
                message.deleted = shouldDeleteIOUReport ? DateUtils.getDBTime() : '';
            }
        } else if (!Array.isArray(updatedReportPreviewAction.message) && updatedReportPreviewAction.message) {
            updatedReportPreviewAction.message.text = messageText;
            updatedReportPreviewAction.message.deleted = shouldDeleteIOUReport ? DateUtils.getDBTime() : '';
        }
    }

    if (updatedReportPreviewAction && reportPreviewAction?.childMoneyRequestCount && reportPreviewAction?.childMoneyRequestCount > 0) {
        updatedReportPreviewAction.childMoneyRequestCount = reportPreviewAction.childMoneyRequestCount - 1;
    }

    return {
        shouldDeleteTransactionThread,
        shouldDeleteIOUReport,
        updatedReportAction,
        updatedIOUReport,
        updatedReportPreviewAction,
        transactionThreadID,
        transactionThread,
        chatReport,
        transaction,
        transactionViolations,
        reportPreviewAction,
        iouReport,
    };
}

/**
 * Calculate the URL to navigate to after a money request deletion
 * @param transactionID - The ID of the money request being deleted
 * @param reportAction - The report action associated with the money request
 * @param isSingleTransactionView - whether we are in the transaction thread report
 * @returns The URL to navigate to
 */
function getNavigationUrlOnMoneyRequestDelete(transactionID: string | undefined, reportAction: OnyxTypes.ReportAction, isSingleTransactionView = false): Route | undefined {
    if (!transactionID) {
        return undefined;
    }

    const {shouldDeleteTransactionThread, shouldDeleteIOUReport, iouReport} = prepareToCleanUpMoneyRequest(transactionID, reportAction);

    // Determine which report to navigate back to
    if (iouReport && isSingleTransactionView && shouldDeleteTransactionThread && !shouldDeleteIOUReport) {
        return ROUTES.REPORT_WITH_ID.getRoute(iouReport.reportID);
    }

    if (iouReport?.chatReportID && shouldDeleteIOUReport) {
        return ROUTES.REPORT_WITH_ID.getRoute(iouReport.chatReportID);
    }

    return undefined;
}

/**
 * Calculate the URL to navigate to after a track expense deletion
 * @param chatReportID - The ID of the chat report containing the track expense
 * @param transactionID - The ID of the track expense being deleted
 * @param reportAction - The report action associated with the track expense
 * @param isSingleTransactionView - Whether we're in single transaction view
 * @returns The URL to navigate to
 */
function getNavigationUrlAfterTrackExpenseDelete(
    chatReportID: string | undefined,
    transactionID: string | undefined,
    reportAction: OnyxTypes.ReportAction,
    isSingleTransactionView = false,
): Route | undefined {
    if (!chatReportID || !transactionID) {
        return undefined;
    }

    const chatReport = allReports?.[`${ONYXKEYS.COLLECTION.REPORT}${chatReportID}`] ?? null;

    // If not a self DM, handle it as a regular money request
    if (!isSelfDM(chatReport)) {
        return getNavigationUrlOnMoneyRequestDelete(transactionID, reportAction, isSingleTransactionView);
    }

    const transactionThreadID = reportAction.childReportID;
    const shouldDeleteTransactionThread = transactionThreadID ? (reportAction?.childVisibleActionCount ?? 0) === 0 : false;

    // Only navigate if in single transaction view and the thread will be deleted
    if (isSingleTransactionView && shouldDeleteTransactionThread && chatReport?.reportID) {
        // Pop the deleted report screen before navigating. This prevents navigating to the Concierge chat due to the missing report.
        return ROUTES.REPORT_WITH_ID.getRoute(chatReport.reportID);
    }

    return undefined;
}

/**
 *
 * @param transactionID  - The transactionID of IOU
 * @param reportAction - The reportAction of the transaction in the IOU report
 * @param isSingleTransactionView - whether we are in the transaction thread report
 * @return the url to navigate back once the money request is deleted
 */
function cleanUpMoneyRequest(transactionID: string, reportAction: OnyxTypes.ReportAction, reportID: string, isSingleTransactionView = false) {
    const {
        shouldDeleteTransactionThread,
        shouldDeleteIOUReport,
        updatedReportAction,
        updatedIOUReport,
        updatedReportPreviewAction,
        transactionThreadID,
        chatReport,
        iouReport,
        reportPreviewAction,
    } = prepareToCleanUpMoneyRequest(transactionID, reportAction);

    const urlToNavigateBack = getNavigationUrlOnMoneyRequestDelete(transactionID, reportAction, isSingleTransactionView);
    // build Onyx data

    // Onyx operations to delete the transaction, update the IOU report action and chat report action
    const reportActionsOnyxUpdates: OnyxUpdate[] = [];
    const onyxUpdates: OnyxUpdate[] = [
        {
            onyxMethod: Onyx.METHOD.SET,
            key: `${ONYXKEYS.COLLECTION.TRANSACTION}${transactionID}`,
            value: null,
        },
    ];
    reportActionsOnyxUpdates.push({
        onyxMethod: Onyx.METHOD.MERGE,
        key: `${ONYXKEYS.COLLECTION.REPORT_ACTIONS}${iouReport?.reportID}`,
        value: {
            [reportAction.reportActionID]: shouldDeleteIOUReport
                ? null
                : {
                      pendingAction: null,
                  },
        },
    });

    if (reportPreviewAction?.reportActionID) {
        reportActionsOnyxUpdates.push({
            onyxMethod: Onyx.METHOD.MERGE,
            key: `${ONYXKEYS.COLLECTION.REPORT_ACTIONS}${chatReport?.reportID}`,
            value: {
                [reportPreviewAction.reportActionID]: {
                    ...updatedReportPreviewAction,
                    pendingAction: null,
                    errors: null,
                },
            },
        });
    }

    // added the operation to delete associated transaction violations
    onyxUpdates.push({
        onyxMethod: Onyx.METHOD.SET,
        key: `${ONYXKEYS.COLLECTION.TRANSACTION_VIOLATIONS}${transactionID}`,
        value: null,
    });

    // added the operation to delete transaction thread
    if (shouldDeleteTransactionThread) {
        onyxUpdates.push(
            {
                onyxMethod: Onyx.METHOD.SET,
                key: `${ONYXKEYS.COLLECTION.REPORT}${transactionThreadID}`,
                value: null,
            },
            {
                onyxMethod: Onyx.METHOD.SET,
                key: `${ONYXKEYS.COLLECTION.REPORT_ACTIONS}${transactionThreadID}`,
                value: null,
            },
        );
    }

    // added operations to update IOU report and chat report
    reportActionsOnyxUpdates.push({
        onyxMethod: Onyx.METHOD.MERGE,
        key: `${ONYXKEYS.COLLECTION.REPORT_ACTIONS}${iouReport?.reportID}`,
        value: updatedReportAction,
    });
    onyxUpdates.push(
        {
            onyxMethod: Onyx.METHOD.MERGE,
            key: `${ONYXKEYS.COLLECTION.REPORT}${iouReport?.reportID}`,
            value: updatedIOUReport,
        },
        {
            onyxMethod: Onyx.METHOD.MERGE,
            key: `${ONYXKEYS.COLLECTION.REPORT}${chatReport?.reportID}`,
            value: getOutstandingChildRequest(updatedIOUReport),
        },
    );

    if (!shouldDeleteIOUReport && updatedReportPreviewAction.childMoneyRequestCount === 0) {
        onyxUpdates.push({
            onyxMethod: Onyx.METHOD.MERGE,
            key: `${ONYXKEYS.COLLECTION.REPORT}${chatReport?.reportID}`,
            value: {
                hasOutstandingChildRequest: false,
            },
        });
    }

    if (shouldDeleteIOUReport) {
        let canUserPerformWriteAction = true;
        if (chatReport) {
            canUserPerformWriteAction = !!canUserPerformWriteActionReportUtils(chatReport);
        }

        const lastMessageText = getLastVisibleMessage(
            iouReport?.chatReportID,
            canUserPerformWriteAction,
            reportPreviewAction?.reportActionID ? {[reportPreviewAction.reportActionID]: null} : {},
        )?.lastMessageText;
        const lastVisibleActionCreated = getLastVisibleAction(
            iouReport?.chatReportID,
            canUserPerformWriteAction,
            reportPreviewAction?.reportActionID ? {[reportPreviewAction.reportActionID]: null} : {},
        )?.created;

        onyxUpdates.push(
            {
                onyxMethod: Onyx.METHOD.MERGE,
                key: `${ONYXKEYS.COLLECTION.REPORT}${chatReport?.reportID}`,
                value: {
                    hasOutstandingChildRequest: false,
                    iouReportID: null,
                    lastMessageText,
                    lastVisibleActionCreated,
                },
            },
            {
                onyxMethod: Onyx.METHOD.SET,
                key: `${ONYXKEYS.COLLECTION.REPORT}${iouReport?.reportID}`,
                value: null,
            },
        );
    }

    clearAllRelatedReportActionErrors(reportID, reportAction);

    // First, update the reportActions to ensure related actions are not displayed.
    Onyx.update(reportActionsOnyxUpdates).then(() => {
        Navigation.goBack(urlToNavigateBack);
        InteractionManager.runAfterInteractions(() => {
            // After navigation, update the remaining data.
            Onyx.update(onyxUpdates);
        });
    });
}

/**
 *
 * @param transactionID  - The transactionID of IOU
 * @param reportAction - The reportAction of the transaction in the IOU report
 * @param isSingleTransactionView - whether we are in the transaction thread report
 * @return the url to navigate back once the money request is deleted
 */
function deleteMoneyRequest(transactionID: string | undefined, reportAction: OnyxTypes.ReportAction, isSingleTransactionView = false) {
    if (!transactionID) {
        return;
    }

    // STEP 1: Calculate and prepare the data
    const {
        shouldDeleteTransactionThread,
        shouldDeleteIOUReport,
        updatedReportAction,
        updatedIOUReport,
        updatedReportPreviewAction,
        transactionThreadID,
        transactionThread,
        chatReport,
        transaction,
        transactionViolations,
        iouReport,
        reportPreviewAction,
    } = prepareToCleanUpMoneyRequest(transactionID, reportAction);

    const urlToNavigateBack = getNavigationUrlOnMoneyRequestDelete(transactionID, reportAction, isSingleTransactionView);

    // STEP 2: Build Onyx data
    // The logic mostly resembles the cleanUpMoneyRequest function
    const optimisticData: OnyxUpdate[] = [
        {
            onyxMethod: Onyx.METHOD.SET,
            key: `${ONYXKEYS.COLLECTION.TRANSACTION}${transactionID}`,
            value: null,
        },
    ];

    optimisticData.push({
        onyxMethod: Onyx.METHOD.SET,
        key: `${ONYXKEYS.COLLECTION.TRANSACTION_VIOLATIONS}${transactionID}`,
        value: null,
    });

    const failureData: OnyxUpdate[] = [
        {
            onyxMethod: Onyx.METHOD.SET,
            key: `${ONYXKEYS.COLLECTION.TRANSACTION}${transactionID}`,
            value: transaction ?? null,
        },
    ];

    if (transactionViolations) {
        removeSettledAndApprovedTransactions(
            transactionViolations.filter((violation) => violation?.name === CONST.VIOLATIONS.DUPLICATED_TRANSACTION).flatMap((violation) => violation?.data?.duplicates ?? []),
        ).forEach((duplicateID) => {
            const duplicateTransactionsViolations = allTransactionViolations[`${ONYXKEYS.COLLECTION.TRANSACTION_VIOLATIONS}${duplicateID}`];
            if (!duplicateTransactionsViolations) {
                return;
            }

            const duplicateViolation = duplicateTransactionsViolations.find((violation) => violation.name === CONST.VIOLATIONS.DUPLICATED_TRANSACTION);
            if (!duplicateViolation?.data?.duplicates) {
                return;
            }

            const duplicateTransactionIDs = duplicateViolation.data.duplicates.filter((duplicateTransactionID) => duplicateTransactionID !== transactionID);

            const optimisticViolations: OnyxTypes.TransactionViolations = duplicateTransactionsViolations.filter((violation) => violation.name !== CONST.VIOLATIONS.DUPLICATED_TRANSACTION);

            if (duplicateTransactionIDs.length > 0) {
                optimisticViolations.push({
                    ...duplicateViolation,
                    data: {
                        ...duplicateViolation.data,
                        duplicates: duplicateTransactionIDs,
                    },
                });
            }

            optimisticData.push({
                onyxMethod: Onyx.METHOD.SET,
                key: `${ONYXKEYS.COLLECTION.TRANSACTION_VIOLATIONS}${duplicateID}`,
                value: optimisticViolations.length > 0 ? optimisticViolations : null,
            });

            failureData.push({
                onyxMethod: Onyx.METHOD.SET,
                key: `${ONYXKEYS.COLLECTION.TRANSACTION_VIOLATIONS}${duplicateID}`,
                value: duplicateTransactionsViolations,
            });
        });
    }

    if (shouldDeleteTransactionThread) {
        optimisticData.push(
            // Use merge instead of set to avoid deleting the report too quickly, which could cause a brief "not found" page to appear.
            // The remaining parts of the report object will be removed after the API call is successful.
            {
                onyxMethod: Onyx.METHOD.MERGE,
                key: `${ONYXKEYS.COLLECTION.REPORT}${transactionThreadID}`,
                value: {
                    reportID: null,
                    stateNum: CONST.REPORT.STATE_NUM.APPROVED,
                    statusNum: CONST.REPORT.STATUS_NUM.CLOSED,
                    participants: {
                        [userAccountID]: {
                            notificationPreference: CONST.REPORT.NOTIFICATION_PREFERENCE.HIDDEN,
                        },
                    },
                },
            },
            {
                onyxMethod: Onyx.METHOD.SET,
                key: `${ONYXKEYS.COLLECTION.REPORT_ACTIONS}${transactionThreadID}`,
                value: null,
            },
        );
    }

    optimisticData.push(
        {
            onyxMethod: Onyx.METHOD.MERGE,
            key: `${ONYXKEYS.COLLECTION.REPORT_ACTIONS}${iouReport?.reportID}`,
            value: updatedReportAction,
        },
        {
            onyxMethod: Onyx.METHOD.MERGE,
            key: `${ONYXKEYS.COLLECTION.REPORT}${iouReport?.reportID}`,
            value: updatedIOUReport,
        },
        {
            onyxMethod: Onyx.METHOD.MERGE,
            key: `${ONYXKEYS.COLLECTION.REPORT}${chatReport?.reportID}`,
            value: getOutstandingChildRequest(updatedIOUReport),
        },
    );

    if (reportPreviewAction?.reportActionID) {
        optimisticData.push({
            onyxMethod: Onyx.METHOD.MERGE,
            key: `${ONYXKEYS.COLLECTION.REPORT_ACTIONS}${chatReport?.reportID}`,
            value: {[reportPreviewAction.reportActionID]: updatedReportPreviewAction},
        });
    }

    if (!shouldDeleteIOUReport && updatedReportPreviewAction?.childMoneyRequestCount === 0) {
        optimisticData.push({
            onyxMethod: Onyx.METHOD.MERGE,
            key: `${ONYXKEYS.COLLECTION.REPORT}${chatReport?.reportID}`,
            value: {
                hasOutstandingChildRequest: false,
            },
        });
    }

    if (shouldDeleteIOUReport) {
        let canUserPerformWriteAction = true;
        if (chatReport) {
            canUserPerformWriteAction = !!canUserPerformWriteActionReportUtils(chatReport);
        }

        const lastMessageText = getLastVisibleMessage(
            iouReport?.chatReportID,
            canUserPerformWriteAction,
            reportPreviewAction?.reportActionID ? {[reportPreviewAction.reportActionID]: null} : {},
        )?.lastMessageText;
        const lastVisibleActionCreated = getLastVisibleAction(
            iouReport?.chatReportID,
            canUserPerformWriteAction,
            reportPreviewAction?.reportActionID ? {[reportPreviewAction.reportActionID]: null} : {},
        )?.created;

        optimisticData.push({
            onyxMethod: Onyx.METHOD.MERGE,
            key: `${ONYXKEYS.COLLECTION.REPORT}${chatReport?.reportID}`,
            value: {
                hasOutstandingChildRequest: false,
                iouReportID: null,
                lastMessageText,
                lastVisibleActionCreated,
            },
        });
        optimisticData.push({
            onyxMethod: Onyx.METHOD.MERGE,
            key: `${ONYXKEYS.COLLECTION.REPORT}${iouReport?.reportID}`,
            value: {
                pendingFields: {
                    preview: CONST.RED_BRICK_ROAD_PENDING_ACTION.DELETE,
                },
            },
        });
    }

    const successData: OnyxUpdate[] = [
        {
            onyxMethod: Onyx.METHOD.MERGE,
            key: `${ONYXKEYS.COLLECTION.REPORT_ACTIONS}${iouReport?.reportID}`,
            value: {
                [reportAction.reportActionID]: shouldDeleteIOUReport
                    ? null
                    : {
                          pendingAction: null,
                      },
            },
        },
    ];

    if (reportPreviewAction?.reportActionID) {
        successData.push({
            onyxMethod: Onyx.METHOD.MERGE,
            key: `${ONYXKEYS.COLLECTION.REPORT_ACTIONS}${chatReport?.reportID}`,
            value: {
                [reportPreviewAction.reportActionID]: {
                    pendingAction: null,
                    errors: null,
                },
            },
        });
    }

    // Ensure that any remaining data is removed upon successful completion, even if the server sends a report removal response.
    // This is done to prevent the removal update from lingering in the applyHTTPSOnyxUpdates function.
    if (shouldDeleteTransactionThread && transactionThread) {
        successData.push({
            onyxMethod: Onyx.METHOD.MERGE,
            key: `${ONYXKEYS.COLLECTION.REPORT}${transactionThreadID}`,
            value: null,
        });
    }

    if (shouldDeleteIOUReport) {
        successData.push({
            onyxMethod: Onyx.METHOD.SET,
            key: `${ONYXKEYS.COLLECTION.REPORT}${iouReport?.reportID}`,
            value: null,
        });
    }

    failureData.push({
        onyxMethod: Onyx.METHOD.SET,
        key: `${ONYXKEYS.COLLECTION.TRANSACTION_VIOLATIONS}${transactionID}`,
        value: transactionViolations ?? null,
    });

    if (shouldDeleteTransactionThread) {
        failureData.push({
            onyxMethod: Onyx.METHOD.SET,
            key: `${ONYXKEYS.COLLECTION.REPORT}${transactionThreadID}`,
            value: transactionThread,
        });
    }

    const errorKey = DateUtils.getMicroseconds();

    failureData.push(
        {
            onyxMethod: Onyx.METHOD.MERGE,
            key: `${ONYXKEYS.COLLECTION.REPORT_ACTIONS}${iouReport?.reportID}`,
            value: {
                [reportAction.reportActionID]: {
                    ...reportAction,
                    pendingAction: null,
                    errors: {
                        [errorKey]: Localize.translateLocal('iou.error.genericDeleteFailureMessage'),
                    },
                },
            },
        },
        shouldDeleteIOUReport
            ? {
                  onyxMethod: Onyx.METHOD.SET,
                  key: `${ONYXKEYS.COLLECTION.REPORT}${iouReport?.reportID}`,
                  value: iouReport,
              }
            : {
                  onyxMethod: Onyx.METHOD.MERGE,
                  key: `${ONYXKEYS.COLLECTION.REPORT}${iouReport?.reportID}`,
                  value: iouReport,
              },
    );

    if (reportPreviewAction?.reportActionID) {
        failureData.push({
            onyxMethod: Onyx.METHOD.MERGE,
            key: `${ONYXKEYS.COLLECTION.REPORT_ACTIONS}${chatReport?.reportID}`,
            value: {
                [reportPreviewAction.reportActionID]: {
                    ...reportPreviewAction,
                    pendingAction: null,
                    errors: {
                        [errorKey]: Localize.translateLocal('iou.error.genericDeleteFailureMessage'),
                    },
                },
            },
        });
    }

    if (chatReport && shouldDeleteIOUReport) {
        failureData.push({
            onyxMethod: Onyx.METHOD.MERGE,
            key: `${ONYXKEYS.COLLECTION.REPORT}${chatReport.reportID}`,
            value: chatReport,
        });
    }

    if (!shouldDeleteIOUReport && updatedReportPreviewAction?.childMoneyRequestCount === 0) {
        failureData.push({
            onyxMethod: Onyx.METHOD.MERGE,
            key: `${ONYXKEYS.COLLECTION.REPORT}${chatReport?.reportID}`,
            value: {
                hasOutstandingChildRequest: true,
            },
        });
    }

    const parameters: DeleteMoneyRequestParams = {
        transactionID,
        reportActionID: reportAction.reportActionID,
    };

    // STEP 3: Make the API request
    API.write(WRITE_COMMANDS.DELETE_MONEY_REQUEST, parameters, {optimisticData, successData, failureData});
    clearPdfByOnyxKey(transactionID);

    return urlToNavigateBack;
}

function deleteTrackExpense(chatReportID: string | undefined, transactionID: string | undefined, reportAction: OnyxTypes.ReportAction, isSingleTransactionView = false) {
    if (!chatReportID || !transactionID) {
        return;
    }

    const urlToNavigateBack = getNavigationUrlAfterTrackExpenseDelete(chatReportID, transactionID, reportAction, isSingleTransactionView);

    // STEP 1: Get all collections we're updating
    const chatReport = allReports?.[`${ONYXKEYS.COLLECTION.REPORT}${chatReportID}`] ?? null;
    if (!isSelfDM(chatReport)) {
        deleteMoneyRequest(transactionID, reportAction, isSingleTransactionView);
        return urlToNavigateBack;
    }

    const whisperAction = getTrackExpenseActionableWhisper(transactionID, chatReportID);
    const actionableWhisperReportActionID = whisperAction?.reportActionID;
    const {parameters, optimisticData, successData, failureData} = getDeleteTrackExpenseInformation(
        chatReportID,
        transactionID,
        reportAction,
        undefined,
        undefined,
        actionableWhisperReportActionID,
        CONST.REPORT.ACTIONABLE_TRACK_EXPENSE_WHISPER_RESOLUTION.NOTHING,
    );

    // STEP 6: Make the API request
    API.write(WRITE_COMMANDS.DELETE_MONEY_REQUEST, parameters, {optimisticData, successData, failureData});
    clearPdfByOnyxKey(transactionID);

    // STEP 7: Navigate the user depending on which page they are on and which resources were deleted
    return urlToNavigateBack;
}

/**
 * @param managerID - Account ID of the person sending the money
 * @param recipient - The user receiving the money
 */
function getSendMoneyParams(
    report: OnyxEntry<OnyxTypes.Report>,
    amount: number,
    currency: string,
    comment: string,
    paymentMethodType: PaymentMethodType,
    managerID: number,
    recipient: Participant,
): SendMoneyParamsData {
    const recipientEmail = addSMSDomainIfPhoneNumber(recipient.login ?? '');
    const recipientAccountID = Number(recipient.accountID);
    const newIOUReportDetails = JSON.stringify({
        amount,
        currency,
        requestorEmail: recipientEmail,
        requestorAccountID: recipientAccountID,
        comment,
        idempotencyKey: Str.guid(),
    });

    let chatReport = !isEmptyObject(report) && report?.reportID ? report : getChatByParticipants([recipientAccountID, managerID]);
    let isNewChat = false;
    if (!chatReport) {
        chatReport = buildOptimisticChatReport({
            participantList: [recipientAccountID, managerID],
        });
        isNewChat = true;
    }
    const optimisticIOUReport = buildOptimisticIOUReport(recipientAccountID, managerID, amount, chatReport.reportID, currency, true);

    const optimisticTransaction = buildOptimisticTransaction({
        transactionParams: {
            amount,
            currency,
            reportID: optimisticIOUReport.reportID,
            comment,
        },
    });
    const optimisticTransactionData: OnyxUpdate = {
        onyxMethod: Onyx.METHOD.SET,
        key: `${ONYXKEYS.COLLECTION.TRANSACTION}${optimisticTransaction.transactionID}`,
        value: optimisticTransaction,
    };

    const [optimisticCreatedActionForChat, optimisticCreatedActionForIOUReport, optimisticIOUReportAction, optimisticTransactionThread, optimisticCreatedActionForTransactionThread] =
        buildOptimisticMoneyRequestEntities({
            iouReport: optimisticIOUReport,
            type: CONST.IOU.REPORT_ACTION_TYPE.PAY,
            amount,
            currency,
            comment,
            payeeEmail: recipientEmail,
            participants: [recipient],
            transactionID: optimisticTransaction.transactionID,
            paymentType: paymentMethodType,
            isSendMoneyFlow: true,
        });

    const reportPreviewAction = buildOptimisticReportPreview(chatReport, optimisticIOUReport);

    // Change the method to set for new reports because it doesn't exist yet, is faster,
    // and we need the data to be available when we navigate to the chat page
    const optimisticChatReportData: OnyxUpdate = isNewChat
        ? {
              onyxMethod: Onyx.METHOD.SET,
              key: `${ONYXKEYS.COLLECTION.REPORT}${chatReport.reportID}`,
              value: {
                  ...chatReport,
                  // Set and clear pending fields on the chat report
                  pendingFields: {createChat: CONST.RED_BRICK_ROAD_PENDING_ACTION.ADD},
                  lastReadTime: DateUtils.getDBTime(),
                  lastVisibleActionCreated: reportPreviewAction.created,
              },
          }
        : {
              onyxMethod: Onyx.METHOD.MERGE,
              key: `${ONYXKEYS.COLLECTION.REPORT}${chatReport.reportID}`,
              value: {
                  ...chatReport,
                  lastReadTime: DateUtils.getDBTime(),
                  lastVisibleActionCreated: reportPreviewAction.created,
              },
          };
    const optimisticQuickActionData: OnyxUpdate = {
        onyxMethod: Onyx.METHOD.SET,
        key: ONYXKEYS.NVP_QUICK_ACTION_GLOBAL_CREATE,
        value: {
            action: CONST.QUICK_ACTIONS.SEND_MONEY,
            chatReportID: chatReport.reportID,
            isFirstQuickAction: isEmptyObject(quickAction),
        },
    };
    const optimisticIOUReportData: OnyxUpdate = {
        onyxMethod: Onyx.METHOD.SET,
        key: `${ONYXKEYS.COLLECTION.REPORT}${optimisticIOUReport.reportID}`,
        value: {
            ...optimisticIOUReport,
            lastMessageText: getReportActionText(optimisticIOUReportAction),
            lastMessageHtml: getReportActionHtml(optimisticIOUReportAction),
        },
    };
    const optimisticTransactionThreadData: OnyxUpdate = {
        onyxMethod: Onyx.METHOD.SET,
        key: `${ONYXKEYS.COLLECTION.REPORT}${optimisticTransactionThread.reportID}`,
        value: optimisticTransactionThread,
    };
    const optimisticIOUReportActionsData: OnyxUpdate = {
        onyxMethod: Onyx.METHOD.MERGE,
        key: `${ONYXKEYS.COLLECTION.REPORT_ACTIONS}${optimisticIOUReport.reportID}`,
        value: {
            [optimisticCreatedActionForIOUReport.reportActionID]: optimisticCreatedActionForIOUReport,
            [optimisticIOUReportAction.reportActionID]: {
                ...(optimisticIOUReportAction as OnyxTypes.ReportAction),
                pendingAction: CONST.RED_BRICK_ROAD_PENDING_ACTION.ADD,
            },
        },
    };
    const optimisticChatReportActionsData: OnyxUpdate = {
        onyxMethod: Onyx.METHOD.MERGE,
        key: `${ONYXKEYS.COLLECTION.REPORT_ACTIONS}${chatReport.reportID}`,
        value: {
            [reportPreviewAction.reportActionID]: reportPreviewAction,
        },
    };
    const optimisticTransactionThreadReportActionsData: OnyxUpdate | undefined = optimisticCreatedActionForTransactionThread
        ? {
              onyxMethod: Onyx.METHOD.MERGE,
              key: `${ONYXKEYS.COLLECTION.REPORT_ACTIONS}${optimisticTransactionThread.reportID}`,
              value: {[optimisticCreatedActionForTransactionThread?.reportActionID]: optimisticCreatedActionForTransactionThread},
          }
        : undefined;

    const successData: OnyxUpdate[] = [];

    // Add optimistic personal details for recipient
    let optimisticPersonalDetailListData: OnyxUpdate | null = null;
    const optimisticPersonalDetailListAction = isNewChat
        ? {
              [recipientAccountID]: {
                  accountID: recipientAccountID,
                  // Disabling this line since participant.displayName can be an empty string
                  // eslint-disable-next-line @typescript-eslint/prefer-nullish-coalescing
                  displayName: recipient.displayName || recipient.login,
                  login: recipient.login,
              },
          }
        : {};

    const redundantParticipants: Record<number, null> = {};
    if (!isEmptyObject(optimisticPersonalDetailListAction)) {
        const successPersonalDetailListAction: Record<number, null> = {};

        // BE will send different participants. We clear the optimistic ones to avoid duplicated entries
        Object.keys(optimisticPersonalDetailListAction).forEach((accountIDKey) => {
            const accountID = Number(accountIDKey);
            successPersonalDetailListAction[accountID] = null;
            redundantParticipants[accountID] = null;
        });

        optimisticPersonalDetailListData = {
            onyxMethod: Onyx.METHOD.MERGE,
            key: ONYXKEYS.PERSONAL_DETAILS_LIST,
            value: optimisticPersonalDetailListAction,
        };
        successData.push({
            onyxMethod: Onyx.METHOD.MERGE,
            key: ONYXKEYS.PERSONAL_DETAILS_LIST,
            value: successPersonalDetailListAction,
        });
    }

    successData.push(
        {
            onyxMethod: Onyx.METHOD.MERGE,
            key: `${ONYXKEYS.COLLECTION.REPORT}${optimisticIOUReport.reportID}`,
            value: {
                participants: redundantParticipants,
            },
        },
        {
            onyxMethod: Onyx.METHOD.MERGE,
            key: `${ONYXKEYS.COLLECTION.REPORT}${optimisticTransactionThread.reportID}`,
            value: {
                participants: redundantParticipants,
            },
        },
        {
            onyxMethod: Onyx.METHOD.MERGE,
            key: `${ONYXKEYS.COLLECTION.REPORT_METADATA}${optimisticTransactionThread.reportID}`,
            value: {
                isOptimisticReport: false,
            },
        },
        {
            onyxMethod: Onyx.METHOD.MERGE,
            key: `${ONYXKEYS.COLLECTION.REPORT_ACTIONS}${optimisticIOUReport.reportID}`,
            value: {
                [optimisticIOUReportAction.reportActionID]: {
                    pendingAction: null,
                },
            },
        },
        {
            onyxMethod: Onyx.METHOD.MERGE,
            key: `${ONYXKEYS.COLLECTION.TRANSACTION}${optimisticTransaction.transactionID}`,
            value: {pendingAction: null},
        },
        {
            onyxMethod: Onyx.METHOD.MERGE,
            key: `${ONYXKEYS.COLLECTION.REPORT_METADATA}${chatReport.reportID}`,
            value: {
                isOptimisticReport: false,
            },
        },
        {
            onyxMethod: Onyx.METHOD.MERGE,
            key: `${ONYXKEYS.COLLECTION.REPORT_ACTIONS}${chatReport.reportID}`,
            value: {
                [reportPreviewAction.reportActionID]: {
                    pendingAction: null,
                },
            },
        },
    );

    const failureData: OnyxUpdate[] = [
        {
            onyxMethod: Onyx.METHOD.MERGE,
            key: `${ONYXKEYS.COLLECTION.TRANSACTION}${optimisticTransaction.transactionID}`,
            value: {
                errors: getMicroSecondOnyxErrorWithTranslationKey('iou.error.other'),
            },
        },
        {
            onyxMethod: Onyx.METHOD.MERGE,
            key: `${ONYXKEYS.COLLECTION.REPORT}${optimisticTransactionThread.reportID}`,
            value: {
                errorFields: {
                    createChat: getMicroSecondOnyxErrorWithTranslationKey('report.genericCreateReportFailureMessage'),
                },
            },
        },
        {
            onyxMethod: Onyx.METHOD.SET,
            key: ONYXKEYS.NVP_QUICK_ACTION_GLOBAL_CREATE,
            value: quickAction ?? null,
        },
    ];

    if (optimisticCreatedActionForTransactionThread?.reportActionID) {
        successData.push({
            onyxMethod: Onyx.METHOD.MERGE,
            key: `${ONYXKEYS.COLLECTION.REPORT_ACTIONS}${optimisticTransactionThread.reportID}`,
            value: {[optimisticCreatedActionForTransactionThread?.reportActionID]: {pendingAction: null}},
        });
        failureData.push({
            onyxMethod: Onyx.METHOD.MERGE,
            key: `${ONYXKEYS.COLLECTION.REPORT_ACTIONS}${optimisticTransactionThread.reportID}`,
            value: {[optimisticCreatedActionForTransactionThread?.reportActionID]: {errors: getMicroSecondOnyxErrorWithTranslationKey('iou.error.genericCreateFailureMessage')}},
        });
    }

    // Now, let's add the data we need just when we are creating a new chat report
    if (isNewChat) {
        successData.push({
            onyxMethod: Onyx.METHOD.MERGE,
            key: `${ONYXKEYS.COLLECTION.REPORT}${chatReport.reportID}`,
            value: {pendingFields: null, participants: redundantParticipants},
        });
        failureData.push(
            {
                onyxMethod: Onyx.METHOD.MERGE,
                key: `${ONYXKEYS.COLLECTION.REPORT}${chatReport.reportID}`,
                value: {
                    errorFields: {
                        createChat: getMicroSecondOnyxErrorWithTranslationKey('report.genericCreateReportFailureMessage'),
                    },
                },
            },
            {
                onyxMethod: Onyx.METHOD.MERGE,
                key: `${ONYXKEYS.COLLECTION.REPORT_ACTIONS}${optimisticIOUReport.reportID}`,
                value: {
                    [optimisticIOUReportAction.reportActionID]: {
                        errors: getMicroSecondOnyxErrorWithTranslationKey('iou.error.genericCreateFailureMessage'),
                    },
                },
            },
        );

        const optimisticChatReportActionsValue = optimisticChatReportActionsData.value as Record<string, OnyxTypes.ReportAction>;

        if (optimisticChatReportActionsValue) {
            // Add an optimistic created action to the optimistic chat reportActions data
            optimisticChatReportActionsValue[optimisticCreatedActionForChat.reportActionID] = optimisticCreatedActionForChat;
        }
    } else {
        failureData.push({
            onyxMethod: Onyx.METHOD.MERGE,
            key: `${ONYXKEYS.COLLECTION.REPORT_ACTIONS}${optimisticIOUReport.reportID}`,
            value: {
                [optimisticIOUReportAction.reportActionID]: {
                    errors: getMicroSecondOnyxErrorWithTranslationKey('iou.error.other'),
                },
            },
        });
    }

    const optimisticData: OnyxUpdate[] = [
        optimisticChatReportData,
        optimisticQuickActionData,
        optimisticIOUReportData,
        optimisticChatReportActionsData,
        optimisticIOUReportActionsData,
        optimisticTransactionData,
        optimisticTransactionThreadData,
    ];

    if (optimisticTransactionThreadReportActionsData) {
        optimisticData.push(optimisticTransactionThreadReportActionsData);
    }
    if (!isEmptyObject(optimisticPersonalDetailListData)) {
        optimisticData.push(optimisticPersonalDetailListData);
    }

    return {
        params: {
            iouReportID: optimisticIOUReport.reportID,
            chatReportID: chatReport.reportID,
            reportActionID: optimisticIOUReportAction.reportActionID,
            paymentMethodType,
            transactionID: optimisticTransaction.transactionID,
            newIOUReportDetails,
            createdReportActionID: isNewChat ? optimisticCreatedActionForChat.reportActionID : undefined,
            reportPreviewReportActionID: reportPreviewAction.reportActionID,
            createdIOUReportActionID: optimisticCreatedActionForIOUReport.reportActionID,
            transactionThreadReportID: optimisticTransactionThread.reportID,
            createdReportActionIDForThread: optimisticCreatedActionForTransactionThread?.reportActionID,
        },
        optimisticData,
        successData,
        failureData,
    };
}

type OptimisticHoldReportExpenseActionID = {
    optimisticReportActionID: string;
    oldReportActionID: string;
};

function getHoldReportActionsAndTransactions(reportID: string | undefined) {
    const iouReportActions = getAllReportActions(reportID);
    const holdReportActions: Array<OnyxTypes.ReportAction<typeof CONST.REPORT.ACTIONS.TYPE.IOU>> = [];
    const holdTransactions: OnyxTypes.Transaction[] = [];

    Object.values(iouReportActions).forEach((action) => {
        const transactionID = isMoneyRequestAction(action) ? getOriginalMessage(action)?.IOUTransactionID : undefined;
        const transaction = getTransaction(transactionID);

        if (transaction?.comment?.hold) {
            holdReportActions.push(action as OnyxTypes.ReportAction<typeof CONST.REPORT.ACTIONS.TYPE.IOU>);
            holdTransactions.push(transaction);
        }
    });

    return {holdReportActions, holdTransactions};
}

function getReportFromHoldRequestsOnyxData(
    chatReport: OnyxTypes.Report,
    iouReport: OnyxEntry<OnyxTypes.Report>,
    recipient: Participant,
): {
    optimisticHoldReportID: string;
    optimisticHoldActionID: string;
    optimisticHoldReportExpenseActionIDs: OptimisticHoldReportExpenseActionID[];
    optimisticData: OnyxUpdate[];
    successData: OnyxUpdate[];
    failureData: OnyxUpdate[];
} {
    const {holdReportActions, holdTransactions} = getHoldReportActionsAndTransactions(iouReport?.reportID);
    const firstHoldTransaction = holdTransactions.at(0);
    const newParentReportActionID = rand64();

    const coefficient = isExpenseReport(iouReport) ? -1 : 1;
    const isPolicyExpenseChat = isPolicyExpenseChatReportUtil(chatReport);
    const holdAmount = ((iouReport?.total ?? 0) - (iouReport?.unheldTotal ?? 0)) * coefficient;
    const holdNonReimbursableAmount = ((iouReport?.nonReimbursableTotal ?? 0) - (iouReport?.unheldNonReimbursableTotal ?? 0)) * coefficient;
    const optimisticExpenseReport = isPolicyExpenseChat
        ? buildOptimisticExpenseReport(
              chatReport.reportID,
              chatReport.policyID ?? iouReport?.policyID,
              recipient.accountID ?? 1,
              holdAmount,
              iouReport?.currency ?? '',
              holdNonReimbursableAmount,
              newParentReportActionID,
          )
        : buildOptimisticIOUReport(
              iouReport?.ownerAccountID ?? CONST.DEFAULT_NUMBER_ID,
              iouReport?.managerID ?? CONST.DEFAULT_NUMBER_ID,
              holdAmount,
              chatReport.reportID,
              iouReport?.currency ?? '',
              false,
              newParentReportActionID,
          );

    const optimisticExpenseReportPreview = buildOptimisticReportPreview(
        chatReport,
        optimisticExpenseReport,
        '',
        firstHoldTransaction,
        optimisticExpenseReport.reportID,
        newParentReportActionID,
    );

    const updateHeldReports: Record<string, Pick<OnyxTypes.Report, 'parentReportActionID' | 'parentReportID' | 'chatReportID'>> = {};
    const addHoldReportActions: OnyxTypes.ReportActions = {};
    const addHoldReportActionsSuccess: OnyxCollection<NullishDeep<ReportAction>> = {};
    const deleteHoldReportActions: Record<string, Pick<OnyxTypes.ReportAction, 'message'>> = {};
    const optimisticHoldReportExpenseActionIDs: OptimisticHoldReportExpenseActionID[] = [];

    holdReportActions.forEach((holdReportAction) => {
        const originalMessage = getOriginalMessage(holdReportAction);

        deleteHoldReportActions[holdReportAction.reportActionID] = {
            message: [
                {
                    deleted: DateUtils.getDBTime(),
                    type: CONST.REPORT.MESSAGE.TYPE.TEXT,
                    text: '',
                },
            ],
        };

        const reportActionID = rand64();
        addHoldReportActions[reportActionID] = {
            ...holdReportAction,
            reportActionID,
            originalMessage: {
                ...originalMessage,
                IOUReportID: optimisticExpenseReport.reportID,
            },
            pendingAction: CONST.RED_BRICK_ROAD_PENDING_ACTION.ADD,
        };
        addHoldReportActionsSuccess[reportActionID] = {
            pendingAction: null,
        };

        const heldReport = getReportOrDraftReport(holdReportAction.childReportID);
        if (heldReport) {
            optimisticHoldReportExpenseActionIDs.push({optimisticReportActionID: reportActionID, oldReportActionID: holdReportAction.reportActionID});

            updateHeldReports[`${ONYXKEYS.COLLECTION.REPORT}${heldReport.reportID}`] = {
                parentReportActionID: reportActionID,
                parentReportID: optimisticExpenseReport.reportID,
                chatReportID: optimisticExpenseReport.reportID,
            };
        }
    });

    const updateHeldTransactions: Record<string, Pick<OnyxTypes.Transaction, 'reportID'>> = {};
    holdTransactions.forEach((transaction) => {
        updateHeldTransactions[`${ONYXKEYS.COLLECTION.TRANSACTION}${transaction.transactionID}`] = {
            reportID: optimisticExpenseReport.reportID,
        };
    });

    const optimisticData: OnyxUpdate[] = [
        {
            onyxMethod: Onyx.METHOD.MERGE,
            key: `${ONYXKEYS.COLLECTION.REPORT}${chatReport.reportID}`,
            value: {
                iouReportID: optimisticExpenseReport.reportID,
                lastVisibleActionCreated: optimisticExpenseReportPreview.created,
            },
        },
        // add new optimistic expense report
        {
            onyxMethod: Onyx.METHOD.MERGE,
            key: `${ONYXKEYS.COLLECTION.REPORT}${optimisticExpenseReport.reportID}`,
            value: {
                ...optimisticExpenseReport,
                unheldTotal: 0,
                unheldNonReimbursableTotal: 0,
            },
        },
        // add preview report action to main chat
        {
            onyxMethod: Onyx.METHOD.MERGE,
            key: `${ONYXKEYS.COLLECTION.REPORT_ACTIONS}${chatReport.reportID}`,
            value: {
                [optimisticExpenseReportPreview.reportActionID]: optimisticExpenseReportPreview,
            },
        },
        // remove hold report actions from old iou report
        {
            onyxMethod: Onyx.METHOD.MERGE,
            key: `${ONYXKEYS.COLLECTION.REPORT_ACTIONS}${iouReport?.reportID}`,
            value: deleteHoldReportActions,
        },
        // add hold report actions to new iou report
        {
            onyxMethod: Onyx.METHOD.MERGE,
            key: `${ONYXKEYS.COLLECTION.REPORT_ACTIONS}${optimisticExpenseReport.reportID}`,
            value: addHoldReportActions,
        },
        // update held reports with new parentReportActionID
        {
            onyxMethod: Onyx.METHOD.MERGE_COLLECTION,
            key: `${ONYXKEYS.COLLECTION.REPORT}`,
            value: updateHeldReports,
        },
        // update transactions with new iouReportID
        {
            onyxMethod: Onyx.METHOD.MERGE_COLLECTION,
            key: `${ONYXKEYS.COLLECTION.TRANSACTION}`,
            value: updateHeldTransactions,
        },
    ];

    const bringReportActionsBack: Record<string, OnyxTypes.ReportAction> = {};
    holdReportActions.forEach((reportAction) => {
        bringReportActionsBack[reportAction.reportActionID] = reportAction;
    });

    const bringHeldTransactionsBack: Record<string, OnyxTypes.Transaction> = {};
    holdTransactions.forEach((transaction) => {
        bringHeldTransactionsBack[`${ONYXKEYS.COLLECTION.TRANSACTION}${transaction.transactionID}`] = transaction;
    });

    const successData: OnyxUpdate[] = [
        {
            onyxMethod: Onyx.METHOD.MERGE,
            key: `${ONYXKEYS.COLLECTION.REPORT_ACTIONS}${chatReport.reportID}`,
            value: {
                [optimisticExpenseReportPreview.reportActionID]: {
                    pendingAction: null,
                },
            },
        },
        {
            onyxMethod: Onyx.METHOD.MERGE,
            key: `${ONYXKEYS.COLLECTION.REPORT_ACTIONS}${optimisticExpenseReport.reportID}`,
            value: addHoldReportActionsSuccess,
        },
    ];

    const failureData: OnyxUpdate[] = [
        {
            onyxMethod: Onyx.METHOD.MERGE,
            key: `${ONYXKEYS.COLLECTION.REPORT}${chatReport.reportID}`,
            value: {
                iouReportID: chatReport.iouReportID,
                lastVisibleActionCreated: chatReport.lastVisibleActionCreated,
            },
        },
        // remove added optimistic expense report
        {
            onyxMethod: Onyx.METHOD.MERGE,
            key: `${ONYXKEYS.COLLECTION.REPORT}${optimisticExpenseReport.reportID}`,
            value: null,
        },
        // remove preview report action from the main chat
        {
            onyxMethod: Onyx.METHOD.MERGE,
            key: `${ONYXKEYS.COLLECTION.REPORT_ACTIONS}${chatReport.reportID}`,
            value: {
                [optimisticExpenseReportPreview.reportActionID]: null,
            },
        },
        // add hold report actions back to old iou report
        {
            onyxMethod: Onyx.METHOD.MERGE,
            key: `${ONYXKEYS.COLLECTION.REPORT_ACTIONS}${iouReport?.reportID}`,
            value: bringReportActionsBack,
        },
        // remove hold report actions from the new iou report
        {
            onyxMethod: Onyx.METHOD.MERGE,
            key: `${ONYXKEYS.COLLECTION.REPORT_ACTIONS}${optimisticExpenseReport.reportID}`,
            value: null,
        },
        // add hold transactions back to old iou report
        {
            onyxMethod: Onyx.METHOD.MERGE_COLLECTION,
            key: `${ONYXKEYS.COLLECTION.TRANSACTION}`,
            value: bringHeldTransactionsBack,
        },
    ];

    return {
        optimisticData,
        optimisticHoldActionID: optimisticExpenseReportPreview.reportActionID,
        failureData,
        successData,
        optimisticHoldReportID: optimisticExpenseReport.reportID,
        optimisticHoldReportExpenseActionIDs,
    };
}

function hasOutstandingChildRequest(chatReport: OnyxTypes.Report, excludedIOUReport: OnyxEntry<OnyxTypes.Report>, policyId?: string) {
    const policy = getPolicy(policyId);
    if (!policy?.achAccount?.bankAccountID) {
        return false;
    }
    const reportActions = getAllReportActions(chatReport.reportID);
    return !!Object.values(reportActions).find((action) => {
        const iouReportID = getIOUReportIDFromReportActionPreview(action);
        if (iouReportID === excludedIOUReport?.reportID) {
            return false;
        }
        const iouReport = getReportOrDraftReport(iouReportID);
        const transactions = getReportTransactions(iouReportID);
        return canIOUBePaid(iouReport, chatReport, policy, transactions) || canIOUBePaid(iouReport, chatReport, policy, transactions, true);
    });
}

function getPayMoneyRequestParams(
    initialChatReport: OnyxTypes.Report,
    iouReport: OnyxEntry<OnyxTypes.Report>,
    recipient: Participant,
    paymentMethodType: PaymentMethodType,
    full: boolean,
    payAsBusiness?: boolean,
): PayMoneyRequestData {
    const isInvoiceReport = isInvoiceReportReportUtils(iouReport);
    const activePolicy = getPolicy(activePolicyID);
    let payerPolicyID = activePolicyID;
    let chatReport = initialChatReport;
    let policyParams = {};
    const optimisticData: OnyxUpdate[] = [];
    const successData: OnyxUpdate[] = [];
    const failureData: OnyxUpdate[] = [];
    const shouldCreatePolicy = !activePolicy || !isPolicyAdmin(activePolicy) || !isPaidGroupPolicy(activePolicy);

    if (isIndividualInvoiceRoom(chatReport) && payAsBusiness && shouldCreatePolicy) {
        payerPolicyID = generatePolicyID();
        const {
            optimisticData: policyOptimisticData,
            failureData: policyFailureData,
            successData: policySuccessData,
            params,
        } = buildPolicyData(currentUserEmail, true, undefined, payerPolicyID);
        const {adminsChatReportID, adminsCreatedReportActionID, expenseChatReportID, expenseCreatedReportActionID, customUnitRateID, customUnitID, ownerEmail, policyName} = params;

        policyParams = {
            policyID: payerPolicyID,
            adminsChatReportID,
            adminsCreatedReportActionID,
            expenseChatReportID,
            expenseCreatedReportActionID,
            customUnitRateID,
            customUnitID,
            ownerEmail,
            policyName,
        };

        optimisticData.push(...policyOptimisticData, {onyxMethod: Onyx.METHOD.MERGE, key: ONYXKEYS.NVP_ACTIVE_POLICY_ID, value: payerPolicyID});
        successData.push(...policySuccessData);
        failureData.push(...policyFailureData, {onyxMethod: Onyx.METHOD.MERGE, key: ONYXKEYS.NVP_ACTIVE_POLICY_ID, value: activePolicyID ?? null});
    }

    if (isIndividualInvoiceRoom(chatReport) && payAsBusiness && activePolicyID) {
        const existingB2BInvoiceRoom = getInvoiceChatByParticipants(activePolicyID, CONST.REPORT.INVOICE_RECEIVER_TYPE.BUSINESS, chatReport.policyID);
        if (existingB2BInvoiceRoom) {
            chatReport = existingB2BInvoiceRoom;
        }
    }

    let total = (iouReport?.total ?? 0) - (iouReport?.nonReimbursableTotal ?? 0);
    if (hasHeldExpensesReportUtils(iouReport?.reportID) && !full && !!iouReport?.unheldTotal) {
        total = iouReport.unheldTotal - (iouReport?.unheldNonReimbursableTotal ?? 0);
    }

    const optimisticIOUReportAction = buildOptimisticIOUReportAction({
        type: CONST.IOU.REPORT_ACTION_TYPE.PAY,
        amount: isExpenseReport(iouReport) ? -total : total,
        currency: iouReport?.currency ?? '',
        comment: '',
        participants: [recipient],
        transactionID: '',
        paymentType: paymentMethodType,
        iouReportID: iouReport?.reportID,
        isSettlingUp: true,
    });

    // In some instances, the report preview action might not be available to the payer (only whispered to the requestor)
    // hence we need to make the updates to the action safely.
    let optimisticReportPreviewAction = null;
    const reportPreviewAction = getReportPreviewAction(chatReport.reportID, iouReport?.reportID);
    if (reportPreviewAction) {
        optimisticReportPreviewAction = updateReportPreview(iouReport, reportPreviewAction, true);
    }
    let currentNextStep = null;
    let optimisticNextStep = null;
    if (!isInvoiceReport) {
        currentNextStep = allNextSteps[`${ONYXKEYS.COLLECTION.NEXT_STEP}${iouReport?.reportID}`] ?? null;
        optimisticNextStep = buildNextStep(iouReport, CONST.REPORT.STATUS_NUM.REIMBURSED);
    }

    const optimisticChatReport = {
        ...chatReport,
        lastReadTime: DateUtils.getDBTime(),
        hasOutstandingChildRequest: hasOutstandingChildRequest(chatReport, iouReport, iouReport?.policyID),
        iouReportID: null,
        lastMessageText: getReportActionText(optimisticIOUReportAction),
        lastMessageHtml: getReportActionHtml(optimisticIOUReportAction),
    };
    if (isIndividualInvoiceRoom(chatReport) && payAsBusiness && payerPolicyID) {
        optimisticChatReport.invoiceReceiver = {
            type: CONST.REPORT.INVOICE_RECEIVER_TYPE.BUSINESS,
            policyID: payerPolicyID,
        };
    }

    optimisticData.push(
        {
            onyxMethod: Onyx.METHOD.MERGE,
            key: `${ONYXKEYS.COLLECTION.REPORT}${chatReport.reportID}`,
            value: optimisticChatReport,
        },
        {
            onyxMethod: Onyx.METHOD.MERGE,
            key: `${ONYXKEYS.COLLECTION.REPORT_ACTIONS}${iouReport?.reportID}`,
            value: {
                [optimisticIOUReportAction.reportActionID]: {
                    ...(optimisticIOUReportAction as OnyxTypes.ReportAction),
                    pendingAction: CONST.RED_BRICK_ROAD_PENDING_ACTION.ADD,
                },
            },
        },
        {
            onyxMethod: Onyx.METHOD.MERGE,
            key: `${ONYXKEYS.COLLECTION.REPORT}${iouReport?.reportID}`,
            value: {
                ...iouReport,
                lastMessageText: getReportActionText(optimisticIOUReportAction),
                lastMessageHtml: getReportActionHtml(optimisticIOUReportAction),
                lastVisibleActionCreated: optimisticIOUReportAction.created,
                hasOutstandingChildRequest: false,
                statusNum: CONST.REPORT.STATUS_NUM.REIMBURSED,
                pendingFields: {
                    preview: CONST.RED_BRICK_ROAD_PENDING_ACTION.UPDATE,
                    reimbursed: CONST.RED_BRICK_ROAD_PENDING_ACTION.UPDATE,
                    partial: full ? null : CONST.RED_BRICK_ROAD_PENDING_ACTION.UPDATE,
                },
                errors: null,
            },
        },
        {
            onyxMethod: Onyx.METHOD.MERGE,
            key: `${ONYXKEYS.COLLECTION.NEXT_STEP}${iouReport?.reportID}`,
            value: optimisticNextStep,
        },
    );

    if (iouReport?.policyID) {
        optimisticData.push({
            onyxMethod: Onyx.METHOD.MERGE,
            key: ONYXKEYS.NVP_LAST_PAYMENT_METHOD,
            value: {
                [iouReport.policyID]: paymentMethodType,
            },
        });
    }

    successData.push(
        {
            onyxMethod: Onyx.METHOD.MERGE,
            key: `${ONYXKEYS.COLLECTION.REPORT}${iouReport?.reportID}`,
            value: {
                pendingFields: {
                    preview: null,
                    reimbursed: null,
                    partial: null,
                },
                errors: null,
            },
        },
        {
            onyxMethod: Onyx.METHOD.MERGE,
            key: `${ONYXKEYS.COLLECTION.REPORT_ACTIONS}${iouReport?.reportID}`,
            value: {
                [optimisticIOUReportAction.reportActionID]: {
                    pendingAction: null,
                },
            },
        },
    );

    failureData.push(
        {
            onyxMethod: Onyx.METHOD.MERGE,
            key: `${ONYXKEYS.COLLECTION.REPORT_ACTIONS}${iouReport?.reportID}`,
            value: {
                [optimisticIOUReportAction.reportActionID]: {
                    pendingAction: null,
                    errors: getMicroSecondOnyxErrorWithTranslationKey('iou.error.other'),
                },
            },
        },
        {
            onyxMethod: Onyx.METHOD.MERGE,
            key: `${ONYXKEYS.COLLECTION.REPORT}${iouReport?.reportID}`,
            value: {
                ...iouReport,
            },
        },
        {
            onyxMethod: Onyx.METHOD.MERGE,
            key: `${ONYXKEYS.COLLECTION.REPORT}${chatReport.reportID}`,
            value: chatReport,
        },
        {
            onyxMethod: Onyx.METHOD.MERGE,
            key: `${ONYXKEYS.COLLECTION.NEXT_STEP}${iouReport?.reportID}`,
            value: currentNextStep,
        },
    );

    // In case the report preview action is loaded locally, let's update it.
    if (optimisticReportPreviewAction) {
        optimisticData.push({
            onyxMethod: Onyx.METHOD.MERGE,
            key: `${ONYXKEYS.COLLECTION.REPORT_ACTIONS}${chatReport.reportID}`,
            value: {
                [optimisticReportPreviewAction.reportActionID]: optimisticReportPreviewAction,
            },
        });
        failureData.push({
            onyxMethod: Onyx.METHOD.MERGE,
            key: `${ONYXKEYS.COLLECTION.REPORT_ACTIONS}${chatReport.reportID}`,
            value: {
                [optimisticReportPreviewAction.reportActionID]: {
                    created: optimisticReportPreviewAction.created,
                },
            },
        });
    }

    // Optimistically unhold all transactions if we pay all requests
    if (full) {
        const reportTransactions = getReportTransactions(iouReport?.reportID);
        for (const transaction of reportTransactions) {
            optimisticData.push({
                onyxMethod: Onyx.METHOD.MERGE,
                key: `${ONYXKEYS.COLLECTION.TRANSACTION}${transaction.transactionID}`,
                value: {
                    comment: {
                        hold: null,
                    },
                },
            });
            failureData.push({
                onyxMethod: Onyx.METHOD.MERGE,
                key: `${ONYXKEYS.COLLECTION.TRANSACTION}${transaction.transactionID}`,
                value: {
                    comment: {
                        hold: transaction.comment?.hold,
                    },
                },
            });
        }

        const optimisticTransactionViolations: OnyxUpdate[] = reportTransactions.map(({transactionID}) => {
            return {
                onyxMethod: Onyx.METHOD.MERGE,
                key: `${ONYXKEYS.COLLECTION.TRANSACTION_VIOLATIONS}${transactionID}`,
                value: null,
            };
        });
        optimisticData.push(...optimisticTransactionViolations);

        const failureTransactionViolations: OnyxUpdate[] = reportTransactions.map(({transactionID}) => {
            const violations = allTransactionViolations[`${ONYXKEYS.COLLECTION.TRANSACTION_VIOLATIONS}${transactionID}`] ?? [];
            return {
                onyxMethod: Onyx.METHOD.MERGE,
                key: `${ONYXKEYS.COLLECTION.TRANSACTION_VIOLATIONS}${transactionID}`,
                value: violations,
            };
        });
        failureData.push(...failureTransactionViolations);
    }

    let optimisticHoldReportID;
    let optimisticHoldActionID;
    let optimisticHoldReportExpenseActionIDs;
    if (!full) {
        const holdReportOnyxData = getReportFromHoldRequestsOnyxData(chatReport, iouReport, recipient);

        optimisticData.push(...holdReportOnyxData.optimisticData);
        successData.push(...holdReportOnyxData.successData);
        failureData.push(...holdReportOnyxData.failureData);
        optimisticHoldReportID = holdReportOnyxData.optimisticHoldReportID;
        optimisticHoldActionID = holdReportOnyxData.optimisticHoldActionID;
        optimisticHoldReportExpenseActionIDs = JSON.stringify(holdReportOnyxData.optimisticHoldReportExpenseActionIDs);
    }

    return {
        params: {
            iouReportID: iouReport?.reportID,
            chatReportID: chatReport.reportID,
            reportActionID: optimisticIOUReportAction.reportActionID,
            paymentMethodType,
            full,
            amount: Math.abs(total),
            optimisticHoldReportID,
            optimisticHoldActionID,
            optimisticHoldReportExpenseActionIDs,
            ...policyParams,
        },
        optimisticData,
        successData,
        failureData,
    };
}

/**
 * @param managerID - Account ID of the person sending the money
 * @param recipient - The user receiving the money
 */
function sendMoneyElsewhere(report: OnyxEntry<OnyxTypes.Report>, amount: number, currency: string, comment: string, managerID: number, recipient: Participant) {
    const {params, optimisticData, successData, failureData} = getSendMoneyParams(report, amount, currency, comment, CONST.IOU.PAYMENT_TYPE.ELSEWHERE, managerID, recipient);

    API.write(WRITE_COMMANDS.SEND_MONEY_ELSEWHERE, params, {optimisticData, successData, failureData});

    dismissModalAndOpenReportInInboxTab(params.chatReportID);
    notifyNewAction(params.chatReportID, managerID);
}

/**
 * @param managerID - Account ID of the person sending the money
 * @param recipient - The user receiving the money
 */
function sendMoneyWithWallet(report: OnyxEntry<OnyxTypes.Report>, amount: number, currency: string, comment: string, managerID: number, recipient: Participant | OptionData) {
    const {params, optimisticData, successData, failureData} = getSendMoneyParams(report, amount, currency, comment, CONST.IOU.PAYMENT_TYPE.EXPENSIFY, managerID, recipient);

    API.write(WRITE_COMMANDS.SEND_MONEY_WITH_WALLET, params, {optimisticData, successData, failureData});

    dismissModalAndOpenReportInInboxTab(params.chatReportID);
    notifyNewAction(params.chatReportID, managerID);
}

function canApproveIOU(
    iouReport: OnyxTypes.OnyxInputOrEntry<OnyxTypes.Report> | SearchReport,
    policy: OnyxTypes.OnyxInputOrEntry<OnyxTypes.Policy> | SearchPolicy,
    chatReportRNVP?: OnyxTypes.ReportNameValuePairs,
) {
    // Only expense reports can be approved
    if (!isExpenseReport(iouReport) || !(policy && isPaidGroupPolicy(policy))) {
        return false;
    }

    const isOnSubmitAndClosePolicy = isSubmitAndClose(policy);
    if (isOnSubmitAndClosePolicy) {
        return false;
    }

    const managerID = iouReport?.managerID ?? CONST.DEFAULT_NUMBER_ID;
    const isCurrentUserManager = managerID === userAccountID;
    const isOpenExpenseReport = isOpenExpenseReportReportUtils(iouReport);
    const isApproved = isReportApproved({report: iouReport});
    const iouSettled = isSettled(iouReport?.reportID);
    const reportNameValuePairs = chatReportRNVP ?? getReportNameValuePairs(iouReport?.reportID);
    const isArchivedExpenseReport = isArchivedReport(reportNameValuePairs);
    const reportTransactions = getReportTransactions(iouReport?.reportID);
    const hasOnlyPendingCardOrScanningTransactions = reportTransactions.length > 0 && reportTransactions.every(isPendingCardOrScanningTransaction);
    if (hasOnlyPendingCardOrScanningTransactions) {
        return false;
    }
    const isPayAtEndExpenseReport = isPayAtEndExpenseReportReportUtils(iouReport?.reportID, reportTransactions);
    const isClosedReport = isClosedReportUtil(iouReport);
    return (
        reportTransactions.length > 0 && isCurrentUserManager && !isOpenExpenseReport && !isApproved && !iouSettled && !isArchivedExpenseReport && !isPayAtEndExpenseReport && !isClosedReport
    );
}

function canUnapproveIOU(iouReport: OnyxEntry<OnyxTypes.Report>, policy: OnyxEntry<OnyxTypes.Policy>) {
    return (
        isExpenseReport(iouReport) &&
        (isReportManager(iouReport) || isPolicyAdmin(policy)) &&
        isReportApproved({report: iouReport}) &&
        !isSubmitAndClose(policy) &&
        !iouReport?.isWaitingOnBankAccount
    );
}

function canIOUBePaid(
    iouReport: OnyxTypes.OnyxInputOrEntry<OnyxTypes.Report> | SearchReport,
    chatReport: OnyxTypes.OnyxInputOrEntry<OnyxTypes.Report> | SearchReport,
    policy: OnyxTypes.OnyxInputOrEntry<OnyxTypes.Policy> | SearchPolicy,
    transactions?: OnyxTypes.Transaction[] | SearchTransaction[],
    onlyShowPayElsewhere = false,
    chatReportRNVP?: OnyxTypes.ReportNameValuePairs,
    invoiceReceiverPolicy?: SearchPolicy,
    shouldCheckApprovedState = true,
) {
    const isPolicyExpenseChat = isPolicyExpenseChatReportUtil(chatReport);
    const reportNameValuePairs = chatReportRNVP ?? getReportNameValuePairs(chatReport?.reportID);
    const isChatReportArchived = isArchivedReport(reportNameValuePairs);
    const iouSettled = isSettled(iouReport);

    if (isEmptyObject(iouReport)) {
        return false;
    }

    if (policy?.reimbursementChoice === CONST.POLICY.REIMBURSEMENT_CHOICES.REIMBURSEMENT_NO) {
        if (!onlyShowPayElsewhere) {
            return false;
        }
        if (iouReport?.statusNum !== CONST.REPORT.STATUS_NUM.SUBMITTED) {
            return false;
        }
    }

    if (isInvoiceReportReportUtils(iouReport)) {
        if (isChatReportArchived || iouSettled || isOpenInvoiceReportReportUtils(iouReport)) {
            return false;
        }
        if (chatReport?.invoiceReceiver?.type === CONST.REPORT.INVOICE_RECEIVER_TYPE.INDIVIDUAL) {
            return chatReport?.invoiceReceiver?.accountID === userAccountID;
        }
        return (invoiceReceiverPolicy ?? getPolicy(chatReport?.invoiceReceiver?.policyID))?.role === CONST.POLICY.ROLE.ADMIN;
    }

    const isPayer = isPayerReportUtils(
        {
            email: currentUserEmail,
            accountID: userAccountID,
        },
        iouReport,
        onlyShowPayElsewhere,
        policy,
    );

    const isOpenExpenseReport = isPolicyExpenseChat && isOpenExpenseReportReportUtils(iouReport);

    const {reimbursableSpend} = getMoneyRequestSpendBreakdown(iouReport);
    const isAutoReimbursable = policy?.reimbursementChoice === CONST.POLICY.REIMBURSEMENT_CHOICES.REIMBURSEMENT_YES ? false : canBeAutoReimbursed(iouReport, policy);
    const shouldBeApproved = canApproveIOU(iouReport, policy);

    const isPayAtEndExpenseReport = isPayAtEndExpenseReportReportUtils(iouReport?.reportID, transactions);
    return (
        isPayer &&
        !isOpenExpenseReport &&
        !iouSettled &&
        !iouReport?.isWaitingOnBankAccount &&
        reimbursableSpend > 0 &&
        !isChatReportArchived &&
        !isAutoReimbursable &&
        (!shouldBeApproved || !shouldCheckApprovedState) &&
        !isPayAtEndExpenseReport
    );
}

function canCancelPayment(iouReport: OnyxEntry<OnyxTypes.Report>, session: OnyxEntry<OnyxTypes.Session>) {
    return isPayerReportUtils(session, iouReport) && (isSettled(iouReport) || iouReport?.isWaitingOnBankAccount) && isExpenseReport(iouReport);
}

function canSubmitReport(
    report: OnyxEntry<OnyxTypes.Report> | SearchReport,
    policy: OnyxEntry<OnyxTypes.Policy> | SearchPolicy,
    transactions: OnyxTypes.Transaction[] | SearchTransaction[],
    allViolations: OnyxCollection<OnyxTypes.TransactionViolations> | undefined,
) {
    const currentUserAccountID = getCurrentUserAccountID();
    const isOpenExpenseReport = isOpenExpenseReportReportUtils(report);
    const isArchived = isArchivedReportWithID(report?.reportID);
    const isAdmin = policy?.role === CONST.POLICY.ROLE.ADMIN;
    const transactionIDList = transactions.map((transaction) => transaction.transactionID);
    const hasAllPendingRTERViolations = allHavePendingRTERViolation(transactionIDList, allViolations);
    const hasBrokenConnectionViolation = shouldShowBrokenConnectionViolationForMultipleTransactions(transactionIDList, report, policy, allViolations);

    const hasOnlyPendingCardOrScanFailTransactions =
        transactions.length > 0 &&
        transactions.every((t) => (isExpensifyCardTransaction(t) && isPending(t)) || (isPartialMerchant(getMerchant(t)) && isAmountMissing(t)) || isReceiptBeingScannedTransactionUtils(t));

    return (
        transactions.length > 0 &&
        isOpenExpenseReport &&
        !isArchived &&
        !hasOnlyPendingCardOrScanFailTransactions &&
        !hasAllPendingRTERViolations &&
        !hasBrokenConnectionViolation &&
        (report?.ownerAccountID === currentUserAccountID || isAdmin || report?.managerID === currentUserAccountID)
    );
}

function getIOUReportActionToApproveOrPay(chatReport: OnyxEntry<OnyxTypes.Report>, excludedIOUReportID: string | undefined): OnyxEntry<ReportAction> {
    const chatReportActions = allReportActions?.[`${ONYXKEYS.COLLECTION.REPORT_ACTIONS}${chatReport?.reportID}`] ?? {};

    return Object.values(chatReportActions).find((action) => {
        const iouReport = getReportOrDraftReport(action.childReportID);
        const policy = getPolicy(iouReport?.policyID);
        const shouldShowSettlementButton = canIOUBePaid(iouReport, chatReport, policy) || canApproveIOU(iouReport, policy);
        return action.childReportID?.toString() !== excludedIOUReportID && action.actionName === CONST.REPORT.ACTIONS.TYPE.REPORT_PREVIEW && shouldShowSettlementButton;
    });
}

function hasIOUToApproveOrPay(chatReport: OnyxEntry<OnyxTypes.Report>, excludedIOUReportID: string | undefined): boolean {
    return !!getIOUReportActionToApproveOrPay(chatReport, excludedIOUReportID);
}

function isLastApprover(approvalChain: string[]): boolean {
    if (approvalChain.length === 0) {
        return true;
    }
    return approvalChain.at(-1) === currentUserEmail;
}

function getNextApproverAccountID(report: OnyxEntry<OnyxTypes.Report>, isUnapproved = false) {
    const policy = getPolicy(report?.policyID);
    const approvalChain = getApprovalChain(policy, report);
    const submitToAccountID = getSubmitToAccountID(policy, report);

    if (isUnapproved) {
        if (approvalChain.includes(currentUserEmail)) {
            return userAccountID;
        }

        return report?.managerID;
    }

    if (approvalChain.length === 0) {
        return submitToAccountID;
    }

    const nextApproverEmail = approvalChain.length === 1 ? approvalChain.at(0) : approvalChain.at(approvalChain.indexOf(currentUserEmail) + 1);
    if (!nextApproverEmail) {
        return submitToAccountID;
    }

    return getAccountIDsByLogins([nextApproverEmail]).at(0);
}

function approveMoneyRequest(expenseReport: OnyxEntry<OnyxTypes.Report>, full?: boolean) {
    if (!expenseReport) {
        return;
    }

    if (expenseReport.policyID && shouldRestrictUserBillableActions(expenseReport.policyID)) {
        Navigation.navigate(ROUTES.RESTRICTED_ACTION.getRoute(expenseReport.policyID));
        return;
    }

    const currentNextStep = allNextSteps[`${ONYXKEYS.COLLECTION.NEXT_STEP}${expenseReport.reportID}`] ?? null;
    let total = expenseReport.total ?? 0;
    const hasHeldExpenses = hasHeldExpensesReportUtils(expenseReport.reportID);
    const hasDuplicates = hasDuplicateTransactions(expenseReport.reportID);
    if (hasHeldExpenses && !full && !!expenseReport.unheldTotal) {
        total = expenseReport.unheldTotal;
    }
    const optimisticApprovedReportAction = buildOptimisticApprovedReportAction(total, expenseReport.currency ?? '', expenseReport.reportID);

    const approvalChain = getApprovalChain(getPolicy(expenseReport.policyID), expenseReport);

    const predictedNextStatus = isLastApprover(approvalChain) ? CONST.REPORT.STATUS_NUM.APPROVED : CONST.REPORT.STATUS_NUM.SUBMITTED;
    const predictedNextState = isLastApprover(approvalChain) ? CONST.REPORT.STATE_NUM.APPROVED : CONST.REPORT.STATE_NUM.SUBMITTED;
    const managerID = isLastApprover(approvalChain) ? expenseReport.managerID : getNextApproverAccountID(expenseReport);

    const optimisticNextStep = buildNextStep(expenseReport, predictedNextStatus);
    const chatReport = getReportOrDraftReport(expenseReport.chatReportID);

    const optimisticReportActionsData: OnyxUpdate = {
        onyxMethod: Onyx.METHOD.MERGE,
        key: `${ONYXKEYS.COLLECTION.REPORT_ACTIONS}${expenseReport.reportID}`,
        value: {
            [optimisticApprovedReportAction.reportActionID]: {
                ...(optimisticApprovedReportAction as OnyxTypes.ReportAction),
                pendingAction: CONST.RED_BRICK_ROAD_PENDING_ACTION.ADD,
            },
        },
    };
    const optimisticIOUReportData: OnyxUpdate = {
        onyxMethod: Onyx.METHOD.MERGE,
        key: `${ONYXKEYS.COLLECTION.REPORT}${expenseReport.reportID}`,
        value: {
            ...expenseReport,
            lastMessageText: getReportActionText(optimisticApprovedReportAction),
            lastMessageHtml: getReportActionHtml(optimisticApprovedReportAction),
            stateNum: predictedNextState,
            statusNum: predictedNextStatus,
            managerID,
            pendingFields: {
                partial: full ? null : CONST.RED_BRICK_ROAD_PENDING_ACTION.UPDATE,
            },
        },
    };

    const optimisticChatReportData: OnyxUpdate = {
        onyxMethod: Onyx.METHOD.MERGE,
        key: `${ONYXKEYS.COLLECTION.REPORT}${expenseReport.chatReportID}`,
        value: {
            hasOutstandingChildRequest: hasIOUToApproveOrPay(chatReport, expenseReport.reportID),
        },
    };

    const optimisticNextStepData: OnyxUpdate = {
        onyxMethod: Onyx.METHOD.MERGE,
        key: `${ONYXKEYS.COLLECTION.NEXT_STEP}${expenseReport.reportID}`,
        value: optimisticNextStep,
    };
    const optimisticData: OnyxUpdate[] = [optimisticIOUReportData, optimisticReportActionsData, optimisticNextStepData, optimisticChatReportData];

    const successData: OnyxUpdate[] = [
        {
            onyxMethod: Onyx.METHOD.MERGE,
            key: `${ONYXKEYS.COLLECTION.REPORT_ACTIONS}${expenseReport.reportID}`,
            value: {
                [optimisticApprovedReportAction.reportActionID]: {
                    pendingAction: null,
                },
            },
        },
        {
            onyxMethod: Onyx.METHOD.MERGE,
            key: `${ONYXKEYS.COLLECTION.REPORT}${expenseReport.reportID}`,
            value: {
                pendingFields: {
                    partial: null,
                },
            },
        },
    ];

    const failureData: OnyxUpdate[] = [
        {
            onyxMethod: Onyx.METHOD.MERGE,
            key: `${ONYXKEYS.COLLECTION.REPORT_ACTIONS}${expenseReport.reportID}`,
            value: {
                [optimisticApprovedReportAction.reportActionID]: {
                    errors: getMicroSecondOnyxErrorWithTranslationKey('iou.error.other'),
                },
            },
        },
        {
            onyxMethod: Onyx.METHOD.MERGE,
            key: `${ONYXKEYS.COLLECTION.REPORT}${expenseReport.chatReportID}`,
            value: {
                hasOutstandingChildRequest: chatReport?.hasOutstandingChildRequest,
                pendingFields: {
                    partial: null,
                },
            },
        },
        {
            onyxMethod: Onyx.METHOD.MERGE,
            key: `${ONYXKEYS.COLLECTION.NEXT_STEP}${expenseReport.reportID}`,
            value: currentNextStep,
        },
    ];

    // Clear hold reason of all transactions if we approve all requests
    if (full && hasHeldExpenses) {
        const heldTransactions = getAllHeldTransactionsReportUtils(expenseReport.reportID);
        heldTransactions.forEach((heldTransaction) => {
            optimisticData.push({
                onyxMethod: Onyx.METHOD.MERGE,
                key: `${ONYXKEYS.COLLECTION.TRANSACTION}${heldTransaction.transactionID}`,
                value: {
                    comment: {
                        hold: '',
                    },
                },
            });
            failureData.push({
                onyxMethod: Onyx.METHOD.MERGE,
                key: `${ONYXKEYS.COLLECTION.TRANSACTION}${heldTransaction.transactionID}`,
                value: {
                    comment: {
                        hold: heldTransaction.comment?.hold,
                    },
                },
            });
        });
    }

    let optimisticHoldReportID;
    let optimisticHoldActionID;
    let optimisticHoldReportExpenseActionIDs;
    if (!full && !!chatReport && !!expenseReport) {
        const holdReportOnyxData = getReportFromHoldRequestsOnyxData(chatReport, expenseReport, {accountID: expenseReport.ownerAccountID});

        optimisticData.push(...holdReportOnyxData.optimisticData);
        successData.push(...holdReportOnyxData.successData);
        failureData.push(...holdReportOnyxData.failureData);
        optimisticHoldReportID = holdReportOnyxData.optimisticHoldReportID;
        optimisticHoldActionID = holdReportOnyxData.optimisticHoldActionID;
        optimisticHoldReportExpenseActionIDs = JSON.stringify(holdReportOnyxData.optimisticHoldReportExpenseActionIDs);
    }

    // Remove duplicates violations if we approve the report
    if (hasDuplicates) {
        const transactions = getReportTransactions(expenseReport.reportID).filter((transaction) => isDuplicate(transaction.transactionID, true));
        if (!full) {
            transactions.filter((transaction) => !isOnHold(transaction));
        }

        transactions.forEach((transaction) => {
            const transactionViolations = allTransactionViolations?.[`${ONYXKEYS.COLLECTION.TRANSACTION_VIOLATIONS}${transaction.transactionID}`] ?? [];
            const newTransactionViolations = transactionViolations.filter((violation) => violation.name !== CONST.VIOLATIONS.DUPLICATED_TRANSACTION);
            optimisticData.push({
                onyxMethod: Onyx.METHOD.MERGE,
                key: `${ONYXKEYS.COLLECTION.TRANSACTION_VIOLATIONS}${transaction.transactionID}`,
                value: newTransactionViolations,
            });

            failureData.push({
                onyxMethod: Onyx.METHOD.MERGE,
                key: `${ONYXKEYS.COLLECTION.TRANSACTION_VIOLATIONS}${transaction.transactionID}`,
                value: transactionViolations,
            });
        });
    }

    const parameters: ApproveMoneyRequestParams = {
        reportID: expenseReport.reportID,
        approvedReportActionID: optimisticApprovedReportAction.reportActionID,
        full,
        optimisticHoldReportID,
        optimisticHoldActionID,
        optimisticHoldReportExpenseActionIDs,
    };

    playSound(SOUNDS.SUCCESS);
    API.write(WRITE_COMMANDS.APPROVE_MONEY_REQUEST, parameters, {optimisticData, successData, failureData});
}

function unapproveExpenseReport(expenseReport: OnyxEntry<OnyxTypes.Report>) {
    if (isEmptyObject(expenseReport)) {
        return;
    }

    const currentNextStep = allNextSteps[`${ONYXKEYS.COLLECTION.NEXT_STEP}${expenseReport.reportID}`] ?? null;

    const optimisticUnapprovedReportAction = buildOptimisticUnapprovedReportAction(expenseReport.total ?? 0, expenseReport.currency ?? '', expenseReport.reportID);
    const optimisticNextStep = buildNextStep(expenseReport, CONST.REPORT.STATUS_NUM.SUBMITTED, false, true);

    const optimisticReportActionData: OnyxUpdate = {
        onyxMethod: Onyx.METHOD.MERGE,
        key: `${ONYXKEYS.COLLECTION.REPORT_ACTIONS}${expenseReport.reportID}`,
        value: {
            [optimisticUnapprovedReportAction.reportActionID]: {
                ...(optimisticUnapprovedReportAction as OnyxTypes.ReportAction),
                pendingAction: CONST.RED_BRICK_ROAD_PENDING_ACTION.ADD,
            },
        },
    };
    const optimisticIOUReportData: OnyxUpdate = {
        onyxMethod: Onyx.METHOD.MERGE,
        key: `${ONYXKEYS.COLLECTION.REPORT}${expenseReport.reportID}`,
        value: {
            ...expenseReport,
            lastMessageText: getReportActionText(optimisticUnapprovedReportAction),
            lastMessageHtml: getReportActionHtml(optimisticUnapprovedReportAction),
            stateNum: CONST.REPORT.STATE_NUM.SUBMITTED,
            statusNum: CONST.REPORT.STATUS_NUM.SUBMITTED,
            pendingFields: {
                partial: CONST.RED_BRICK_ROAD_PENDING_ACTION.UPDATE,
            },
        },
    };

    const optimisticNextStepData: OnyxUpdate = {
        onyxMethod: Onyx.METHOD.MERGE,
        key: `${ONYXKEYS.COLLECTION.NEXT_STEP}${expenseReport.reportID}`,
        value: optimisticNextStep,
    };

    const optimisticData: OnyxUpdate[] = [optimisticIOUReportData, optimisticReportActionData, optimisticNextStepData];

    const successData: OnyxUpdate[] = [
        {
            onyxMethod: Onyx.METHOD.MERGE,
            key: `${ONYXKEYS.COLLECTION.REPORT_ACTIONS}${expenseReport.reportID}`,
            value: {
                [optimisticUnapprovedReportAction.reportActionID]: {
                    pendingAction: null,
                },
            },
        },
        {
            onyxMethod: Onyx.METHOD.MERGE,
            key: `${ONYXKEYS.COLLECTION.REPORT}${expenseReport.reportID}`,
            value: {
                pendingFields: {
                    partial: null,
                },
            },
        },
    ];

    const failureData: OnyxUpdate[] = [
        {
            onyxMethod: Onyx.METHOD.MERGE,
            key: `${ONYXKEYS.COLLECTION.REPORT_ACTIONS}${expenseReport.reportID}`,
            value: {
                [optimisticUnapprovedReportAction.reportActionID]: {
                    errors: getMicroSecondOnyxErrorWithTranslationKey('iou.error.other'),
                },
            },
        },
        {
            onyxMethod: Onyx.METHOD.MERGE,
            key: `${ONYXKEYS.COLLECTION.NEXT_STEP}${expenseReport.reportID}`,
            value: currentNextStep,
        },
    ];

    if (expenseReport.parentReportID && expenseReport.parentReportActionID) {
        optimisticData.push({
            onyxMethod: Onyx.METHOD.MERGE,
            key: `${ONYXKEYS.COLLECTION.REPORT_ACTIONS}${expenseReport.parentReportID}`,
            value: {
                [expenseReport.parentReportActionID]: {
                    childStateNum: CONST.REPORT.STATE_NUM.SUBMITTED,
                    childStatusNum: CONST.REPORT.STATUS_NUM.SUBMITTED,
                },
            },
        });

        failureData.push({
            onyxMethod: Onyx.METHOD.MERGE,
            key: `${ONYXKEYS.COLLECTION.REPORT_ACTIONS}${expenseReport.parentReportID}`,
            value: {
                [expenseReport.parentReportActionID]: {
                    childStateNum: expenseReport.stateNum,
                    childStatusNum: expenseReport.statusNum,
                },
            },
        });
    }

    const parameters: UnapproveExpenseReportParams = {
        reportID: expenseReport.reportID,
        reportActionID: optimisticUnapprovedReportAction.reportActionID,
    };

    API.write(WRITE_COMMANDS.UNAPPROVE_EXPENSE_REPORT, parameters, {optimisticData, successData, failureData});
}

function submitReport(expenseReport: OnyxTypes.Report) {
    if (expenseReport.policyID && shouldRestrictUserBillableActions(expenseReport.policyID)) {
        Navigation.navigate(ROUTES.RESTRICTED_ACTION.getRoute(expenseReport.policyID));
        return;
    }

    const currentNextStep = allNextSteps[`${ONYXKEYS.COLLECTION.NEXT_STEP}${expenseReport.reportID}`] ?? null;
    const parentReport = getReportOrDraftReport(expenseReport.parentReportID);
    const policy = getPolicy(expenseReport.policyID);
    const isCurrentUserManager = currentUserPersonalDetails?.accountID === expenseReport.managerID;
    const isSubmitAndClosePolicy = isSubmitAndClose(policy);
    const adminAccountID = policy?.role === CONST.POLICY.ROLE.ADMIN ? currentUserPersonalDetails?.accountID : undefined;
    const optimisticSubmittedReportAction = buildOptimisticSubmittedReportAction(expenseReport?.total ?? 0, expenseReport.currency ?? '', expenseReport.reportID, adminAccountID);
    const optimisticNextStep = buildNextStep(expenseReport, isSubmitAndClosePolicy ? CONST.REPORT.STATUS_NUM.CLOSED : CONST.REPORT.STATUS_NUM.SUBMITTED);
    const approvalChain = getApprovalChain(policy, expenseReport);
    const managerID = getAccountIDsByLogins(approvalChain).at(0);

    const optimisticData: OnyxUpdate[] = !isSubmitAndClosePolicy
        ? [
              {
                  onyxMethod: Onyx.METHOD.MERGE,
                  key: `${ONYXKEYS.COLLECTION.REPORT_ACTIONS}${expenseReport.reportID}`,
                  value: {
                      [optimisticSubmittedReportAction.reportActionID]: {
                          ...(optimisticSubmittedReportAction as OnyxTypes.ReportAction),
                          pendingAction: CONST.RED_BRICK_ROAD_PENDING_ACTION.ADD,
                      },
                  },
              },
              {
                  onyxMethod: Onyx.METHOD.MERGE,
                  key: `${ONYXKEYS.COLLECTION.REPORT}${expenseReport.reportID}`,
                  value: {
                      ...expenseReport,
                      managerID,
                      lastMessageText: getReportActionText(optimisticSubmittedReportAction),
                      lastMessageHtml: getReportActionHtml(optimisticSubmittedReportAction),
                      stateNum: CONST.REPORT.STATE_NUM.SUBMITTED,
                      statusNum: CONST.REPORT.STATUS_NUM.SUBMITTED,
                  },
              },
          ]
        : [
              {
                  onyxMethod: Onyx.METHOD.MERGE,
                  key: `${ONYXKEYS.COLLECTION.REPORT}${expenseReport.reportID}`,
                  value: {
                      ...expenseReport,
                      stateNum: CONST.REPORT.STATE_NUM.APPROVED,
                      statusNum: CONST.REPORT.STATUS_NUM.CLOSED,
                  },
              },
          ];

    optimisticData.push({
        onyxMethod: Onyx.METHOD.MERGE,
        key: `${ONYXKEYS.COLLECTION.NEXT_STEP}${expenseReport.reportID}`,
        value: optimisticNextStep,
    });

    if (parentReport?.reportID) {
        optimisticData.push({
            onyxMethod: Onyx.METHOD.MERGE,
            key: `${ONYXKEYS.COLLECTION.REPORT}${parentReport.reportID}`,
            value: {
                ...parentReport,
                // In case its a manager who force submitted the report, they are the next user who needs to take an action
                hasOutstandingChildRequest: isCurrentUserManager,
                iouReportID: null,
            },
        });
    }

    const successData: OnyxUpdate[] = [];
    if (!isSubmitAndClosePolicy) {
        successData.push({
            onyxMethod: Onyx.METHOD.MERGE,
            key: `${ONYXKEYS.COLLECTION.REPORT_ACTIONS}${expenseReport.reportID}`,
            value: {
                [optimisticSubmittedReportAction.reportActionID]: {
                    pendingAction: null,
                },
            },
        });
    }

    const failureData: OnyxUpdate[] = [
        {
            onyxMethod: Onyx.METHOD.MERGE,
            key: `${ONYXKEYS.COLLECTION.REPORT}${expenseReport.reportID}`,
            value: {
                statusNum: CONST.REPORT.STATUS_NUM.OPEN,
                stateNum: CONST.REPORT.STATE_NUM.OPEN,
            },
        },
        {
            onyxMethod: Onyx.METHOD.MERGE,
            key: `${ONYXKEYS.COLLECTION.NEXT_STEP}${expenseReport.reportID}`,
            value: currentNextStep,
        },
    ];
    if (!isSubmitAndClosePolicy) {
        failureData.push({
            onyxMethod: Onyx.METHOD.MERGE,
            key: `${ONYXKEYS.COLLECTION.REPORT_ACTIONS}${expenseReport.reportID}`,
            value: {
                [optimisticSubmittedReportAction.reportActionID]: {
                    errors: getMicroSecondOnyxErrorWithTranslationKey('iou.error.other'),
                },
            },
        });
    }

    if (parentReport?.reportID) {
        failureData.push({
            onyxMethod: Onyx.METHOD.MERGE,
            key: `${ONYXKEYS.COLLECTION.REPORT}${parentReport.reportID}`,
            value: {
                hasOutstandingChildRequest: parentReport.hasOutstandingChildRequest,
                iouReportID: expenseReport.reportID,
            },
        });
    }

    const parameters: SubmitReportParams = {
        reportID: expenseReport.reportID,
        managerAccountID: getSubmitToAccountID(policy, expenseReport) ?? expenseReport.managerID,
        reportActionID: optimisticSubmittedReportAction.reportActionID,
    };

    API.write(WRITE_COMMANDS.SUBMIT_REPORT, parameters, {optimisticData, successData, failureData});
}

function cancelPayment(expenseReport: OnyxEntry<OnyxTypes.Report>, chatReport: OnyxTypes.Report, backTo?: Route) {
    if (isEmptyObject(expenseReport)) {
        return;
    }

    const optimisticReportAction = buildOptimisticCancelPaymentReportAction(expenseReport.reportID, -(expenseReport.total ?? 0), expenseReport.currency ?? '');
    const policy = getPolicy(chatReport.policyID);
    const approvalMode = policy?.approvalMode ?? CONST.POLICY.APPROVAL_MODE.BASIC;
    const stateNum: ValueOf<typeof CONST.REPORT.STATE_NUM> = approvalMode === CONST.POLICY.APPROVAL_MODE.OPTIONAL ? CONST.REPORT.STATE_NUM.SUBMITTED : CONST.REPORT.STATE_NUM.APPROVED;
    const statusNum: ValueOf<typeof CONST.REPORT.STATUS_NUM> = approvalMode === CONST.POLICY.APPROVAL_MODE.OPTIONAL ? CONST.REPORT.STATUS_NUM.SUBMITTED : CONST.REPORT.STATUS_NUM.APPROVED;
    const optimisticNextStep = buildNextStep(expenseReport, statusNum);
    const iouReportActions = getAllReportActions(chatReport.iouReportID);
    const expenseReportActions = getAllReportActions(expenseReport.reportID);
    const iouCreatedAction = Object.values(iouReportActions).find((action) => isCreatedAction(action));
    const expenseCreatedAction = Object.values(expenseReportActions).find((action) => isCreatedAction(action));
    const optimisticData: OnyxUpdate[] = [
        {
            onyxMethod: Onyx.METHOD.MERGE,
            key: `${ONYXKEYS.COLLECTION.REPORT_ACTIONS}${expenseReport.reportID}`,
            value: {
                [optimisticReportAction.reportActionID]: {
                    ...(optimisticReportAction as OnyxTypes.ReportAction),
                    pendingAction: CONST.RED_BRICK_ROAD_PENDING_ACTION.ADD,
                },
            },
        },
        {
            onyxMethod: Onyx.METHOD.MERGE,
            key: `${ONYXKEYS.COLLECTION.REPORT}${chatReport.reportID}`,
            value: {
                // The report created later will become the iouReportID of the chat report
                iouReportID: (iouCreatedAction?.created ?? '') > (expenseCreatedAction?.created ?? '') ? chatReport?.iouReportID : expenseReport.reportID,
            },
        },
        {
            onyxMethod: Onyx.METHOD.MERGE,
            key: `${ONYXKEYS.COLLECTION.REPORT}${expenseReport.reportID}`,
            value: {
                ...expenseReport,
                isWaitingOnBankAccount: false,
                lastVisibleActionCreated: optimisticReportAction?.created,
                lastMessageText: getReportActionText(optimisticReportAction),
                lastMessageHtml: getReportActionHtml(optimisticReportAction),
                stateNum,
                statusNum,
            },
        },
    ];

    optimisticData.push({
        onyxMethod: Onyx.METHOD.MERGE,
        key: `${ONYXKEYS.COLLECTION.NEXT_STEP}${expenseReport.reportID}`,
        value: optimisticNextStep,
    });

    const successData: OnyxUpdate[] = [
        {
            onyxMethod: Onyx.METHOD.MERGE,
            key: `${ONYXKEYS.COLLECTION.REPORT_ACTIONS}${expenseReport.reportID}`,
            value: {
                [optimisticReportAction.reportActionID]: {
                    pendingAction: null,
                },
            },
        },
    ];

    const failureData: OnyxUpdate[] = [
        {
            onyxMethod: Onyx.METHOD.MERGE,
            key: `${ONYXKEYS.COLLECTION.REPORT_ACTIONS}${expenseReport.reportID}`,
            value: {
                [optimisticReportAction.reportActionID]: {
                    pendingAction: null,
                    errors: getMicroSecondOnyxErrorWithTranslationKey('iou.error.other'),
                },
            },
        },
        {
            onyxMethod: Onyx.METHOD.MERGE,
            key: `${ONYXKEYS.COLLECTION.REPORT}${expenseReport.reportID}`,
            value: {
                statusNum: CONST.REPORT.STATUS_NUM.REIMBURSED,
                isWaitingOnBankAccount: expenseReport.isWaitingOnBankAccount,
            },
        },
    ];

    if (expenseReport.parentReportID && expenseReport.parentReportActionID) {
        optimisticData.push({
            onyxMethod: Onyx.METHOD.MERGE,
            key: `${ONYXKEYS.COLLECTION.REPORT_ACTIONS}${expenseReport.parentReportID}`,
            value: {
                [expenseReport.parentReportActionID]: {
                    childStateNum: stateNum,
                    childStatusNum: statusNum,
                },
            },
        });

        failureData.push({
            onyxMethod: Onyx.METHOD.MERGE,
            key: `${ONYXKEYS.COLLECTION.REPORT_ACTIONS}${expenseReport.parentReportID}`,
            value: {
                [expenseReport.parentReportActionID]: {
                    childStateNum: expenseReport.stateNum,
                    childStatusNum: expenseReport.statusNum,
                },
            },
        });
    }

    if (chatReport?.reportID) {
        optimisticData.push({
            onyxMethod: Onyx.METHOD.MERGE,
            key: `${ONYXKEYS.COLLECTION.REPORT}${chatReport.reportID}`,
            value: {
                iouReportID: expenseReport.reportID,
            },
        });
        failureData.push({
            onyxMethod: Onyx.METHOD.MERGE,
            key: `${ONYXKEYS.COLLECTION.REPORT}${chatReport.reportID}`,
            value: {
                hasOutstandingChildRequest: chatReport.hasOutstandingChildRequest,
                iouReportID: chatReport.iouReportID,
            },
        });
    }
    failureData.push({
        onyxMethod: Onyx.METHOD.MERGE,
        key: `${ONYXKEYS.COLLECTION.NEXT_STEP}${expenseReport.reportID}`,
        value: buildNextStep(expenseReport, CONST.REPORT.STATUS_NUM.REIMBURSED),
    });

    API.write(
        WRITE_COMMANDS.CANCEL_PAYMENT,
        {
            iouReportID: expenseReport.reportID,
            chatReportID: chatReport.reportID,
            managerAccountID: expenseReport.managerID ?? CONST.DEFAULT_NUMBER_ID,
            reportActionID: optimisticReportAction.reportActionID,
        },
        {optimisticData, successData, failureData},
    );
    Navigation.goBack(backTo);
    notifyNewAction(expenseReport.reportID, userAccountID);
}

/**
 * Completes onboarding for invite link flow based on the selected payment option
 *
 * @param paymentSelected based on which we choose the onboarding choice and concierge message
 */
function completePaymentOnboarding(paymentSelected: ValueOf<typeof CONST.PAYMENT_SELECTED>, adminsChatReportID?: string, onboardingPolicyID?: string) {
    const isInviteOnboardingComplete = introSelected?.isInviteOnboardingComplete ?? false;

    if (isInviteOnboardingComplete || !introSelected?.choice || !introSelected?.inviteType) {
        return;
    }

    const session = getSession();

    const personalDetailsListValues = Object.values(getPersonalDetailsForAccountIDs(session?.accountID ? [session.accountID] : [], personalDetailsList));
    const personalDetails = personalDetailsListValues.at(0);

    let onboardingPurpose = introSelected?.choice;
    if (introSelected?.inviteType === CONST.ONBOARDING_INVITE_TYPES.IOU && paymentSelected === CONST.IOU.PAYMENT_SELECTED.BBA) {
        onboardingPurpose = CONST.ONBOARDING_CHOICES.MANAGE_TEAM;
    }

    if (introSelected?.inviteType === CONST.ONBOARDING_INVITE_TYPES.INVOICE && paymentSelected !== CONST.IOU.PAYMENT_SELECTED.BBA) {
        onboardingPurpose = CONST.ONBOARDING_CHOICES.CHAT_SPLIT;
    }

    completeOnboarding({
        engagementChoice: onboardingPurpose,
        onboardingMessage: CONST.ONBOARDING_MESSAGES[onboardingPurpose],
        firstName: personalDetails?.firstName,
        lastName: personalDetails?.lastName,
        adminsChatReportID,
        onboardingPolicyID,
        paymentSelected,
        wasInvited: true,
    });
}
function payMoneyRequest(paymentType: PaymentMethodType, chatReport: OnyxTypes.Report, iouReport: OnyxEntry<OnyxTypes.Report>, full = true) {
    if (chatReport.policyID && shouldRestrictUserBillableActions(chatReport.policyID)) {
        Navigation.navigate(ROUTES.RESTRICTED_ACTION.getRoute(chatReport.policyID));
        return;
    }

    const paymentSelected = paymentType === CONST.IOU.PAYMENT_TYPE.VBBA ? CONST.IOU.PAYMENT_SELECTED.BBA : CONST.IOU.PAYMENT_SELECTED.PBA;
    completePaymentOnboarding(paymentSelected);

    const recipient = {accountID: iouReport?.ownerAccountID ?? CONST.DEFAULT_NUMBER_ID};
    const {params, optimisticData, successData, failureData} = getPayMoneyRequestParams(chatReport, iouReport, recipient, paymentType, full);

    // For now, we need to call the PayMoneyRequestWithWallet API since PayMoneyRequest was not updated to work with
    // Expensify Wallets.
    const apiCommand = paymentType === CONST.IOU.PAYMENT_TYPE.EXPENSIFY ? WRITE_COMMANDS.PAY_MONEY_REQUEST_WITH_WALLET : WRITE_COMMANDS.PAY_MONEY_REQUEST;

    playSound(SOUNDS.SUCCESS);
    API.write(apiCommand, params, {optimisticData, successData, failureData});
    notifyNewAction(Navigation.getTopmostReportId() ?? iouReport?.reportID, userAccountID);
}

function payInvoice(
    paymentMethodType: PaymentMethodType,
    chatReport: OnyxTypes.Report,
    invoiceReport: OnyxEntry<OnyxTypes.Report>,
    payAsBusiness = false,
    methodID?: number,
    paymentMethod?: PaymentMethod,
) {
    const recipient = {accountID: invoiceReport?.ownerAccountID ?? CONST.DEFAULT_NUMBER_ID};
    const {
        optimisticData,
        successData,
        failureData,
        params: {
            reportActionID,
            policyID,
            adminsChatReportID,
            adminsCreatedReportActionID,
            expenseChatReportID,
            expenseCreatedReportActionID,
            customUnitRateID,
            customUnitID,
            ownerEmail,
            policyName,
        },
    } = getPayMoneyRequestParams(chatReport, invoiceReport, recipient, paymentMethodType, true, payAsBusiness);

    const paymentSelected = paymentMethodType === CONST.IOU.PAYMENT_TYPE.VBBA ? CONST.IOU.PAYMENT_SELECTED.BBA : CONST.IOU.PAYMENT_SELECTED.PBA;
    completePaymentOnboarding(paymentSelected);

    let params: PayInvoiceParams = {
        reportID: invoiceReport?.reportID,
        reportActionID,
        paymentMethodType,
        payAsBusiness,
    };

    if (paymentMethod === CONST.PAYMENT_METHODS.PERSONAL_BANK_ACCOUNT) {
        params.bankAccountID = methodID;
    }

    if (paymentMethod === CONST.PAYMENT_METHODS.DEBIT_CARD) {
        params.fundID = methodID;
    }

    if (policyID) {
        params = {
            ...params,
            policyID,
            adminsChatReportID,
            adminsCreatedReportActionID,
            expenseChatReportID,
            expenseCreatedReportActionID,
            customUnitRateID,
            customUnitID,
            ownerEmail,
            policyName,
        };
    }

    playSound(SOUNDS.SUCCESS);
    API.write(WRITE_COMMANDS.PAY_INVOICE, params, {optimisticData, successData, failureData});
}

function detachReceipt(transactionID: string | undefined) {
    if (!transactionID) {
        return;
    }
    const transaction = allTransactions[`${ONYXKEYS.COLLECTION.TRANSACTION}${transactionID}`];
    const newTransaction = transaction
        ? {
              ...transaction,
              filename: '',
              receipt: {
                  source: '',
              },
          }
        : null;

    const optimisticData: OnyxUpdate[] = [
        {
            onyxMethod: Onyx.METHOD.SET,
            key: `${ONYXKEYS.COLLECTION.TRANSACTION}${transactionID}`,
            value: {
                ...newTransaction,
                pendingFields: {
                    receipt: CONST.RED_BRICK_ROAD_PENDING_ACTION.UPDATE,
                },
            },
        },
    ];

    const successData: OnyxUpdate[] = [
        {
            onyxMethod: Onyx.METHOD.MERGE,
            key: `${ONYXKEYS.COLLECTION.TRANSACTION}${transactionID}`,
            value: {
                pendingFields: {
                    receipt: null,
                },
            },
        },
    ];
    const failureData: OnyxUpdate[] = [
        {
            onyxMethod: Onyx.METHOD.MERGE,
            key: `${ONYXKEYS.COLLECTION.TRANSACTION}${transactionID}`,
            value: {
                ...(transaction ?? null),
                errors: getMicroSecondOnyxErrorWithTranslationKey('iou.error.receiptDeleteFailureError'),
                pendingFields: {
                    receipt: null,
                },
            },
        },
    ];
    const expenseReport = allReports?.[`${ONYXKEYS.COLLECTION.REPORT}${transaction?.reportID}`] ?? null;
    const updatedReportAction = buildOptimisticDetachReceipt(expenseReport?.reportID, transactionID, transaction?.merchant);

    optimisticData.push({
        onyxMethod: Onyx.METHOD.MERGE,
        key: `${ONYXKEYS.COLLECTION.REPORT_ACTIONS}${updatedReportAction?.reportID}`,
        value: {
            [updatedReportAction.reportActionID]: updatedReportAction as OnyxTypes.ReportAction,
        },
    });
    optimisticData.push({
        onyxMethod: Onyx.METHOD.MERGE,
        key: `${ONYXKEYS.COLLECTION.REPORT}${updatedReportAction?.reportID}`,
        value: {
            lastVisibleActionCreated: updatedReportAction.created,
            lastReadTime: updatedReportAction.created,
        },
    });
    failureData.push({
        onyxMethod: Onyx.METHOD.MERGE,
        key: `${ONYXKEYS.COLLECTION.REPORT}${updatedReportAction?.reportID}`,
        value: {
            lastVisibleActionCreated: expenseReport?.lastVisibleActionCreated,
            lastReadTime: expenseReport?.lastReadTime,
        },
    });
    successData.push({
        onyxMethod: Onyx.METHOD.MERGE,
        key: `${ONYXKEYS.COLLECTION.REPORT_ACTIONS}${expenseReport?.reportID}`,
        value: {
            [updatedReportAction.reportActionID]: {pendingAction: null},
        },
    });
    failureData.push({
        onyxMethod: Onyx.METHOD.MERGE,
        key: `${ONYXKEYS.COLLECTION.REPORT_ACTIONS}${expenseReport?.reportID}`,
        value: {
            [updatedReportAction.reportActionID]: {
                ...(updatedReportAction as OnyxTypes.ReportAction),
                errors: getMicroSecondOnyxErrorWithTranslationKey('iou.error.genericEditFailureMessage'),
            },
        },
    });

    const parameters: DetachReceiptParams = {transactionID, reportActionID: updatedReportAction.reportActionID};

    API.write(WRITE_COMMANDS.DETACH_RECEIPT, parameters, {optimisticData, successData, failureData});
}

function replaceReceipt({transactionID, file, source}: ReplaceReceipt) {
    if (!file) {
        return;
    }

    const transaction = allTransactions[`${ONYXKEYS.COLLECTION.TRANSACTION}${transactionID}`];
    const oldReceipt = transaction?.receipt ?? {};
    const receiptOptimistic = {
        source,
        state: CONST.IOU.RECEIPT_STATE.OPEN,
    };

    const retryParams = {transactionID, file: undefined, source};

    const optimisticData: OnyxUpdate[] = [
        {
            onyxMethod: Onyx.METHOD.MERGE,
            key: `${ONYXKEYS.COLLECTION.TRANSACTION}${transactionID}`,
            value: {
                receipt: receiptOptimistic,
                filename: file.name,
                pendingFields: {
                    receipt: CONST.RED_BRICK_ROAD_PENDING_ACTION.UPDATE,
                },
                errors: null,
            },
        },
    ];

    const successData: OnyxUpdate[] = [
        {
            onyxMethod: Onyx.METHOD.MERGE,
            key: `${ONYXKEYS.COLLECTION.TRANSACTION}${transactionID}`,
            value: {
                pendingFields: {
                    receipt: null,
                },
            },
        },
    ];

    const failureData: OnyxUpdate[] = [
        {
            onyxMethod: Onyx.METHOD.MERGE,
            key: `${ONYXKEYS.COLLECTION.TRANSACTION}${transactionID}`,
            value: {
                receipt: !isEmptyObject(oldReceipt) ? oldReceipt : null,
                filename: transaction?.filename,
                errors: getReceiptError(receiptOptimistic, file.name, undefined, undefined, CONST.IOU.ACTION_PARAMS.REPLACE_RECEIPT, retryParams),
                pendingFields: {
                    receipt: null,
                },
            },
        },
    ];

    const parameters: ReplaceReceiptParams = {
        transactionID,
        receipt: file,
    };

    API.write(WRITE_COMMANDS.REPLACE_RECEIPT, parameters, {optimisticData, successData, failureData});
}

/**
 * Finds the participants for an IOU based on the attached report
 * @param transactionID of the transaction to set the participants of
 * @param report attached to the transaction
 */
function getMoneyRequestParticipantsFromReport(report: OnyxEntry<OnyxTypes.Report>): Participant[] {
    // If the report is iou or expense report, we should get the chat report to set participant for request money
    const chatReport = isMoneyRequestReportReportUtils(report) ? getReportOrDraftReport(report?.chatReportID) : report;
    const currentUserAccountID = currentUserPersonalDetails?.accountID;
    const shouldAddAsReport = !isEmptyObject(chatReport) && isSelfDM(chatReport);
    let participants: Participant[] = [];

    if (isPolicyExpenseChatReportUtil(chatReport) || shouldAddAsReport) {
        participants = [{accountID: 0, reportID: chatReport?.reportID, isPolicyExpenseChat: isPolicyExpenseChatReportUtil(chatReport), selected: true}];
    } else if (isInvoiceRoom(chatReport)) {
        participants = [
            {reportID: chatReport?.reportID, selected: true},
            {
                policyID: chatReport?.policyID,
                isSender: true,
                selected: false,
            },
        ];
    } else {
        const chatReportOtherParticipants = Object.keys(chatReport?.participants ?? {})
            .map(Number)
            .filter((accountID) => accountID !== currentUserAccountID);
        participants = chatReportOtherParticipants.map((accountID) => ({accountID, selected: true}));
    }

    return participants;
}

/**
 * Sets the participants for an IOU based on the attached report
 * @param transactionID of the transaction to set the participants of
 * @param report attached to the transaction
 */
function setMoneyRequestParticipantsFromReport(transactionID: string, report: OnyxEntry<OnyxTypes.Report>) {
    const participants = getMoneyRequestParticipantsFromReport(report);
    return Onyx.merge(`${ONYXKEYS.COLLECTION.TRANSACTION_DRAFT}${transactionID}`, {participants, participantsAutoAssigned: true});
}

function setMoneyRequestTaxRate(transactionID: string, taxCode: string | null) {
    Onyx.merge(`${ONYXKEYS.COLLECTION.TRANSACTION_DRAFT}${transactionID}`, {taxCode});
}

function setMoneyRequestTaxAmount(transactionID: string, taxAmount: number | null) {
    Onyx.merge(`${ONYXKEYS.COLLECTION.TRANSACTION_DRAFT}${transactionID}`, {taxAmount});
}

function dismissHoldUseExplanation() {
    const parameters: SetNameValuePairParams = {
        name: ONYXKEYS.NVP_DISMISSED_HOLD_USE_EXPLANATION,
        value: true,
    };

    const optimisticData: OnyxUpdate[] = [
        {
            onyxMethod: Onyx.METHOD.MERGE,
            key: ONYXKEYS.NVP_DISMISSED_HOLD_USE_EXPLANATION,
            value: true,
        },
    ];

    API.write(WRITE_COMMANDS.SET_NAME_VALUE_PAIR, parameters, {
        optimisticData,
    });
}

/**
 * Sets the `splitShares` map that holds individual shares of a split bill
 */
function setSplitShares(transaction: OnyxEntry<OnyxTypes.Transaction>, amount: number, currency: string, newAccountIDs: number[]) {
    if (!transaction) {
        return;
    }
    const oldAccountIDs = Object.keys(transaction.splitShares ?? {}).map((key) => Number(key));

    // Create an array containing unique IDs of the current transaction participants and the new ones
    // The current userAccountID might not be included in newAccountIDs if this is called from the participants step using Global Create
    // If this is called from an existing group chat, it'll be included. So we manually add them to account for both cases.
    const accountIDs = [...new Set<number>([userAccountID, ...newAccountIDs, ...oldAccountIDs])];

    const splitShares: SplitShares = accountIDs.reduce((acc: SplitShares, accountID): SplitShares => {
        // We want to replace the contents of splitShares to contain only `newAccountIDs` entries
        // In the case of going back to the participants page and removing a participant
        // a simple merge will have the previous participant still present in the splitshares object
        // So we manually set their entry to null
        if (!newAccountIDs.includes(accountID) && accountID !== userAccountID) {
            acc[accountID] = null;
            return acc;
        }

        const isPayer = accountID === userAccountID;
        const participantsLength = newAccountIDs.includes(userAccountID) ? newAccountIDs.length - 1 : newAccountIDs.length;
        const splitAmount = calculateIOUAmount(participantsLength, amount, currency, isPayer);
        acc[accountID] = {
            amount: splitAmount,
            isModified: false,
        };
        return acc;
    }, {});

    Onyx.merge(`${ONYXKEYS.COLLECTION.TRANSACTION_DRAFT}${transaction.transactionID}`, {splitShares});
}

function resetSplitShares(transaction: OnyxEntry<OnyxTypes.Transaction>, newAmount?: number, currency?: string) {
    if (!transaction) {
        return;
    }
    const accountIDs = Object.keys(transaction.splitShares ?? {}).map((key) => Number(key));
    if (!accountIDs) {
        return;
    }
    setSplitShares(transaction, newAmount ?? transaction.amount, currency ?? transaction.currency, accountIDs);
}

/**
 * Sets an individual split share of the participant accountID supplied
 */
function setIndividualShare(transactionID: string, participantAccountID: number, participantShare: number) {
    Onyx.merge(`${ONYXKEYS.COLLECTION.TRANSACTION_DRAFT}${transactionID}`, {
        splitShares: {
            [participantAccountID]: {amount: participantShare, isModified: true},
        },
    });
}

/**
 * Adjusts remaining unmodified shares when another share is modified
 * E.g. if total bill is $100 and split between 3 participants, when the user changes the first share to $50, the remaining unmodified shares will become $25 each.
 */
function adjustRemainingSplitShares(transaction: NonNullable<OnyxTypes.Transaction>) {
    const modifiedShares = Object.keys(transaction.splitShares ?? {}).filter((key: string) => transaction?.splitShares?.[Number(key)]?.isModified);

    if (!modifiedShares.length) {
        return;
    }

    const sumOfManualShares = modifiedShares
        .map((key: string): number => transaction?.splitShares?.[Number(key)]?.amount ?? 0)
        .reduce((prev: number, current: number): number => prev + current, 0);

    const unmodifiedSharesAccountIDs = Object.keys(transaction.splitShares ?? {})
        .filter((key: string) => !transaction?.splitShares?.[Number(key)]?.isModified)
        .map((key: string) => Number(key));

    const remainingTotal = transaction.amount - sumOfManualShares;
    if (remainingTotal < 0) {
        return;
    }

    const splitShares: SplitShares = unmodifiedSharesAccountIDs.reduce((acc: SplitShares, accountID: number, index: number): SplitShares => {
        const splitAmount = calculateIOUAmount(unmodifiedSharesAccountIDs.length - 1, remainingTotal, transaction.currency, index === 0);
        acc[accountID] = {
            amount: splitAmount,
        };
        return acc;
    }, {});

    Onyx.merge(`${ONYXKEYS.COLLECTION.TRANSACTION_DRAFT}${transaction.transactionID}`, {splitShares});
}

/**
 * Put expense on HOLD
 */
function putOnHold(transactionID: string, comment: string, reportID: string, searchHash?: number) {
    const currentTime = DateUtils.getDBTime();
    const createdReportAction = buildOptimisticHoldReportAction(currentTime);
    const createdReportActionComment = buildOptimisticHoldReportActionComment(comment, DateUtils.addMillisecondsFromDateTime(currentTime, 1));
    const newViolation = {name: CONST.VIOLATIONS.HOLD, type: CONST.VIOLATION_TYPES.VIOLATION, showInReview: true};
    const transactionViolations = allTransactionViolations[`${ONYXKEYS.COLLECTION.TRANSACTION_VIOLATIONS}${transactionID}`] ?? [];
    const updatedViolations = [...transactionViolations, newViolation];
    const parentReportActionOptimistic = getOptimisticDataForParentReportAction(reportID, createdReportActionComment.created, CONST.RED_BRICK_ROAD_PENDING_ACTION.ADD);
    const transaction = allTransactions[`${ONYXKEYS.COLLECTION.TRANSACTION}${transactionID}`];
    const iouReport = allReports?.[`${ONYXKEYS.COLLECTION.REPORT}${transaction?.reportID}`];
    const report = allReports?.[`${ONYXKEYS.COLLECTION.REPORT}${reportID}`];

    const optimisticData: OnyxUpdate[] = [
        {
            onyxMethod: Onyx.METHOD.MERGE,
            key: `${ONYXKEYS.COLLECTION.REPORT_ACTIONS}${reportID}`,
            value: {
                [createdReportAction.reportActionID]: createdReportAction as ReportAction,
                [createdReportActionComment.reportActionID]: createdReportActionComment as ReportAction,
            },
        },
        {
            onyxMethod: Onyx.METHOD.MERGE,
            key: `${ONYXKEYS.COLLECTION.TRANSACTION}${transactionID}`,
            value: {
                pendingAction: CONST.RED_BRICK_ROAD_PENDING_ACTION.UPDATE,
                comment: {
                    hold: createdReportAction.reportActionID,
                },
            },
        },
        {
            onyxMethod: Onyx.METHOD.MERGE,
            key: `${ONYXKEYS.COLLECTION.TRANSACTION_VIOLATIONS}${transactionID}`,
            value: updatedViolations,
        },
        {
            onyxMethod: Onyx.METHOD.MERGE,
            key: `${ONYXKEYS.COLLECTION.REPORT}${reportID}`,
            value: {
                lastVisibleActionCreated: createdReportActionComment.created,
            },
        },
    ];

    if (iouReport && iouReport.currency === transaction?.currency) {
        const isExpenseReportLocal = isExpenseReport(iouReport);
        const coefficient = isExpenseReportLocal ? -1 : 1;
        const transactionAmount = getAmount(transaction, isExpenseReportLocal) * coefficient;
        optimisticData.push({
            onyxMethod: Onyx.METHOD.MERGE,
            key: `${ONYXKEYS.COLLECTION.REPORT}${iouReport.reportID}`,
            value: {
                unheldTotal: (iouReport.unheldTotal ?? 0) - transactionAmount,
                unheldNonReimbursableTotal: !transaction?.reimbursable ? (iouReport.unheldNonReimbursableTotal ?? 0) - transactionAmount : iouReport.unheldNonReimbursableTotal,
            },
        });
    }

    parentReportActionOptimistic.forEach((parentActionData) => {
        if (!parentActionData) {
            return;
        }
        optimisticData.push(parentActionData);
    });

    const successData: OnyxUpdate[] = [
        {
            onyxMethod: Onyx.METHOD.MERGE,
            key: `${ONYXKEYS.COLLECTION.TRANSACTION}${transactionID}`,
            value: {
                pendingAction: null,
            },
        },
    ];

    const failureData: OnyxUpdate[] = [
        {
            onyxMethod: Onyx.METHOD.MERGE,
            key: `${ONYXKEYS.COLLECTION.TRANSACTION}${transactionID}`,
            value: {
                pendingAction: null,
                comment: {
                    hold: null,
                },
                errors: getMicroSecondOnyxErrorWithTranslationKey('iou.error.genericHoldExpenseFailureMessage'),
            },
        },
        {
            onyxMethod: Onyx.METHOD.MERGE,
            key: `${ONYXKEYS.COLLECTION.REPORT_ACTIONS}${reportID}`,
            value: {
                [createdReportAction.reportActionID]: null,
                [createdReportActionComment.reportActionID]: null,
            },
        },
        {
            onyxMethod: Onyx.METHOD.MERGE,
            key: `${ONYXKEYS.COLLECTION.REPORT}${reportID}`,
            value: {
                lastVisibleActionCreated: report?.lastVisibleActionCreated,
            },
        },
    ];

    // If we are holding from the search page, we optimistically update the snapshot data that search uses so that it is kept in sync
    if (searchHash) {
        optimisticData.push({
            onyxMethod: Onyx.METHOD.MERGE,
            key: `${ONYXKEYS.COLLECTION.SNAPSHOT}${searchHash}`,
            value: {
                data: {
                    [`${ONYXKEYS.COLLECTION.TRANSACTION}${transactionID}`]: {
                        canHold: false,
                        canUnhold: true,
                    },
                },
            } as Record<string, Record<string, Partial<SearchTransaction>>>,
        });
        failureData.push({
            onyxMethod: Onyx.METHOD.MERGE,
            key: `${ONYXKEYS.COLLECTION.SNAPSHOT}${searchHash}`,
            value: {
                data: {
                    [`${ONYXKEYS.COLLECTION.TRANSACTION}${transactionID}`]: {
                        canHold: true,
                        canUnhold: false,
                    },
                },
            } as Record<string, Record<string, Partial<SearchTransaction>>>,
        });
    }

    API.write(
        'HoldRequest',
        {
            transactionID,
            comment,
            reportActionID: createdReportAction.reportActionID,
            commentReportActionID: createdReportActionComment.reportActionID,
        },
        {optimisticData, successData, failureData},
    );

    const currentReportID = getDisplayedReportID(reportID);
    Navigation.setNavigationActionToMicrotaskQueue(() => notifyNewAction(currentReportID, userAccountID));
}

/**
 * Remove expense from HOLD
 */
function unholdRequest(transactionID: string, reportID: string, searchHash?: number) {
    const createdReportAction = buildOptimisticUnHoldReportAction();
    const transactionViolations = allTransactionViolations[`${ONYXKEYS.COLLECTION.TRANSACTION_VIOLATIONS}${transactionID}`];
    const transaction = allTransactions[`${ONYXKEYS.COLLECTION.TRANSACTION}${transactionID}`];
    const iouReport = allReports?.[`${ONYXKEYS.COLLECTION.REPORT}${transaction?.reportID}`];
    const report = allReports?.[`${ONYXKEYS.COLLECTION.REPORT}${reportID}`];

    const optimisticData: OnyxUpdate[] = [
        {
            onyxMethod: Onyx.METHOD.MERGE,
            key: `${ONYXKEYS.COLLECTION.REPORT_ACTIONS}${reportID}`,
            value: {
                [createdReportAction.reportActionID]: createdReportAction as ReportAction,
            },
        },
        {
            onyxMethod: Onyx.METHOD.MERGE,
            key: `${ONYXKEYS.COLLECTION.TRANSACTION}${transactionID}`,
            value: {
                pendingAction: CONST.RED_BRICK_ROAD_PENDING_ACTION.UPDATE,
                comment: {
                    hold: null,
                },
            },
        },
        {
            onyxMethod: Onyx.METHOD.SET,
            key: `${ONYXKEYS.COLLECTION.TRANSACTION_VIOLATIONS}${transactionID}`,
            value: transactionViolations?.filter((violation) => violation.name !== CONST.VIOLATIONS.HOLD) ?? [],
        },
        {
            onyxMethod: Onyx.METHOD.MERGE,
            key: `${ONYXKEYS.COLLECTION.REPORT}${reportID}`,
            value: {
                lastVisibleActionCreated: createdReportAction.created,
            },
        },
    ];

    if (iouReport && iouReport.currency === transaction?.currency) {
        const isExpenseReportLocal = isExpenseReport(iouReport);
        const coefficient = isExpenseReportLocal ? -1 : 1;
        const transactionAmount = getAmount(transaction, isExpenseReportLocal) * coefficient;
        optimisticData.push({
            onyxMethod: Onyx.METHOD.MERGE,
            key: `${ONYXKEYS.COLLECTION.REPORT}${iouReport.reportID}`,
            value: {
                unheldTotal: (iouReport.unheldTotal ?? 0) + transactionAmount,
                unheldNonReimbursableTotal: !transaction?.reimbursable ? (iouReport.unheldNonReimbursableTotal ?? 0) + transactionAmount : iouReport.unheldNonReimbursableTotal,
            },
        });
    }

    const successData: OnyxUpdate[] = [
        {
            onyxMethod: Onyx.METHOD.MERGE,
            key: `${ONYXKEYS.COLLECTION.TRANSACTION}${transactionID}`,
            value: {
                pendingAction: null,
                comment: {
                    hold: null,
                },
            },
        },
    ];

    const failureData: OnyxUpdate[] = [
        {
            onyxMethod: Onyx.METHOD.MERGE,
            key: `${ONYXKEYS.COLLECTION.REPORT_ACTIONS}${reportID}`,
            value: {
                [createdReportAction.reportActionID]: null,
            },
        },
        {
            onyxMethod: Onyx.METHOD.MERGE,
            key: `${ONYXKEYS.COLLECTION.TRANSACTION}${transactionID}`,
            value: {
                pendingAction: null,
                errors: getMicroSecondOnyxErrorWithTranslationKey('iou.error.genericUnholdExpenseFailureMessage'),
            },
        },
        {
            onyxMethod: Onyx.METHOD.SET,
            key: `${ONYXKEYS.COLLECTION.TRANSACTION_VIOLATIONS}${transactionID}`,
            value: transactionViolations ?? null,
        },
        {
            onyxMethod: Onyx.METHOD.MERGE,
            key: `${ONYXKEYS.COLLECTION.REPORT}${reportID}`,
            value: {
                lastVisibleActionCreated: report?.lastVisibleActionCreated,
            },
        },
    ];

    // If we are unholding from the search page, we optimistically update the snapshot data that search uses so that it is kept in sync
    if (searchHash) {
        optimisticData.push({
            onyxMethod: Onyx.METHOD.MERGE,
            key: `${ONYXKEYS.COLLECTION.SNAPSHOT}${searchHash}`,
            value: {
                data: {
                    [`${ONYXKEYS.COLLECTION.TRANSACTION}${transactionID}`]: {
                        canHold: true,
                        canUnhold: false,
                    },
                },
            } as Record<string, Record<string, Partial<SearchTransaction>>>,
        });
        failureData.push({
            onyxMethod: Onyx.METHOD.MERGE,
            key: `${ONYXKEYS.COLLECTION.SNAPSHOT}${searchHash}`,
            value: {
                data: {
                    [`${ONYXKEYS.COLLECTION.TRANSACTION}${transactionID}`]: {
                        canHold: false,
                        canUnhold: true,
                    },
                },
            } as Record<string, Record<string, Partial<SearchTransaction>>>,
        });
    }

    API.write(
        'UnHoldRequest',
        {
            transactionID,
            reportActionID: createdReportAction.reportActionID,
        },
        {optimisticData, successData, failureData},
    );

    const currentReportID = getDisplayedReportID(reportID);
    notifyNewAction(currentReportID, userAccountID);
}
// eslint-disable-next-line rulesdir/no-negated-variables
function navigateToStartStepIfScanFileCannotBeRead(
    receiptFilename: string | undefined,
    receiptPath: ReceiptSource | undefined,
    onSuccess: (file: File) => void,
    requestType: IOURequestType,
    iouType: IOUType,
    transactionID: string,
    reportID: string,
    receiptType: string | undefined,
    onFailureCallback?: () => void,
) {
    if (!receiptFilename || !receiptPath) {
        return;
    }

    const onFailure = () => {
        setMoneyRequestReceipt(transactionID, '', '', true);
        if (requestType === CONST.IOU.REQUEST_TYPE.MANUAL) {
            if (onFailureCallback) {
                onFailureCallback();
                return;
            }
            Navigation.navigate(ROUTES.MONEY_REQUEST_STEP_SCAN.getRoute(CONST.IOU.ACTION.CREATE, iouType, transactionID, reportID, Navigation.getActiveRouteWithoutParams()));
            return;
        }
        navigateToStartMoneyRequestStep(requestType, iouType, transactionID, reportID);
    };
    readFileAsync(receiptPath.toString(), receiptFilename, onSuccess, onFailure, receiptType);
}

/** Save the preferred payment method for a policy */
function savePreferredPaymentMethod(policyID: string, paymentMethod: PaymentMethodType, type: ValueOf<typeof CONST.LAST_PAYMENT_METHOD> | undefined) {
    Onyx.merge(`${ONYXKEYS.NVP_LAST_PAYMENT_METHOD}`, {[policyID]: type ? {[type]: paymentMethod, [CONST.LAST_PAYMENT_METHOD.LAST_USED]: paymentMethod} : paymentMethod});
}

/** Get report policy id of IOU request */
function getIOURequestPolicyID(transaction: OnyxEntry<OnyxTypes.Transaction>, report: OnyxEntry<OnyxTypes.Report>): string | undefined {
    // Workspace sender will exist for invoices
    const workspaceSender = transaction?.participants?.find((participant) => participant.isSender);
    return workspaceSender?.policyID ?? report?.policyID;
}

function getIOUActionForTransactions(transactionIDList: Array<string | undefined>, iouReportID: string | undefined): Array<ReportAction<typeof CONST.REPORT.ACTIONS.TYPE.IOU>> {
    return Object.values(allReportActions?.[`${ONYXKEYS.COLLECTION.REPORT_ACTIONS}${iouReportID}`] ?? {})?.filter(
        (reportAction): reportAction is ReportAction<typeof CONST.REPORT.ACTIONS.TYPE.IOU> => {
            if (!isMoneyRequestAction(reportAction)) {
                return false;
            }
            const message = getOriginalMessage(reportAction);
            if (!message?.IOUTransactionID) {
                return false;
            }
            return transactionIDList.includes(message.IOUTransactionID);
        },
    );
}

/** Merge several transactions into one by updating the fields of the one we want to keep and deleting the rest */
function mergeDuplicates(params: MergeDuplicatesParams) {
    const originalSelectedTransaction = allTransactions[`${ONYXKEYS.COLLECTION.TRANSACTION}${params.transactionID}`];

    const optimisticTransactionData: OnyxUpdate = {
        onyxMethod: Onyx.METHOD.MERGE,
        key: `${ONYXKEYS.COLLECTION.TRANSACTION}${params.transactionID}`,
        value: {
            ...originalSelectedTransaction,
            billable: params.billable,
            comment: {
                comment: params.comment,
            },
            category: params.category,
            created: params.created,
            currency: params.currency,
            modifiedMerchant: params.merchant,
            reimbursable: params.reimbursable,
            tag: params.tag,
        },
    };

    const failureTransactionData: OnyxUpdate = {
        onyxMethod: Onyx.METHOD.MERGE,
        key: `${ONYXKEYS.COLLECTION.TRANSACTION}${params.transactionID}`,
        // eslint-disable-next-line @typescript-eslint/non-nullable-type-assertion-style
        value: originalSelectedTransaction as OnyxTypes.Transaction,
    };

    const optimisticTransactionDuplicatesData: OnyxUpdate[] = params.transactionIDList.map((id) => ({
        onyxMethod: Onyx.METHOD.SET,
        key: `${ONYXKEYS.COLLECTION.TRANSACTION}${id}`,
        value: null,
    }));

    const failureTransactionDuplicatesData: OnyxUpdate[] = params.transactionIDList.map((id) => ({
        onyxMethod: Onyx.METHOD.MERGE,
        key: `${ONYXKEYS.COLLECTION.TRANSACTION}${id}`,
        // eslint-disable-next-line @typescript-eslint/non-nullable-type-assertion-style
        value: allTransactions[`${ONYXKEYS.COLLECTION.TRANSACTION}${id}`] as OnyxTypes.Transaction,
    }));

    const optimisticTransactionViolations: OnyxUpdate[] = [...params.transactionIDList, params.transactionID].map((id) => {
        const violations = allTransactionViolations[`${ONYXKEYS.COLLECTION.TRANSACTION_VIOLATIONS}${id}`] ?? [];
        return {
            onyxMethod: Onyx.METHOD.MERGE,
            key: `${ONYXKEYS.COLLECTION.TRANSACTION_VIOLATIONS}${id}`,
            value: violations.filter((violation) => violation.name !== CONST.VIOLATIONS.DUPLICATED_TRANSACTION),
        };
    });

    const failureTransactionViolations: OnyxUpdate[] = [...params.transactionIDList, params.transactionID].map((id) => {
        const violations = allTransactionViolations[`${ONYXKEYS.COLLECTION.TRANSACTION_VIOLATIONS}${id}`] ?? [];
        return {
            onyxMethod: Onyx.METHOD.MERGE,
            key: `${ONYXKEYS.COLLECTION.TRANSACTION_VIOLATIONS}${id}`,
            value: violations,
        };
    });

    const duplicateTransactionTotals = params.transactionIDList.reduce((total, id) => {
        const duplicateTransaction = allTransactions[`${ONYXKEYS.COLLECTION.TRANSACTION}${id}`];
        if (!duplicateTransaction) {
            return total;
        }
        return total + duplicateTransaction.amount;
    }, 0);

    const expenseReport = allReports?.[`${ONYXKEYS.COLLECTION.REPORT}${params.reportID}`];
    const expenseReportOptimisticData: OnyxUpdate = {
        onyxMethod: Onyx.METHOD.MERGE,
        key: `${ONYXKEYS.COLLECTION.REPORT}${params.reportID}`,
        value: {
            total: (expenseReport?.total ?? 0) - duplicateTransactionTotals,
        },
    };
    const expenseReportFailureData: OnyxUpdate = {
        onyxMethod: Onyx.METHOD.MERGE,
        key: `${ONYXKEYS.COLLECTION.REPORT}${params.reportID}`,
        value: {
            total: expenseReport?.total,
        },
    };

    const iouActionsToDelete = params.reportID ? getIOUActionForTransactions(params.transactionIDList, params.reportID) : [];

    const deletedTime = DateUtils.getDBTime();
    const expenseReportActionsOptimisticData: OnyxUpdate = {
        onyxMethod: Onyx.METHOD.MERGE,
        key: `${ONYXKEYS.COLLECTION.REPORT_ACTIONS}${params.reportID}`,
        value: iouActionsToDelete.reduce<Record<string, PartialDeep<ReportAction<typeof CONST.REPORT.ACTIONS.TYPE.IOU>>>>((val, reportAction) => {
            const firstMessage = Array.isArray(reportAction.message) ? reportAction.message.at(0) : null;
            // eslint-disable-next-line no-param-reassign
            val[reportAction.reportActionID] = {
                originalMessage: {
                    deleted: deletedTime,
                },
                ...(firstMessage && {
                    message: [
                        {
                            ...firstMessage,
                            deleted: deletedTime,
                        },
                        ...(Array.isArray(reportAction.message) ? reportAction.message.slice(1) : []),
                    ],
                }),
                ...(!Array.isArray(reportAction.message) && {
                    message: {
                        deleted: deletedTime,
                    },
                }),
            };
            return val;
        }, {}),
    };
    const expenseReportActionsFailureData: OnyxUpdate = {
        onyxMethod: Onyx.METHOD.MERGE,
        key: `${ONYXKEYS.COLLECTION.REPORT_ACTIONS}${params.reportID}`,
        value: iouActionsToDelete.reduce<Record<string, NullishDeep<PartialDeep<ReportAction<typeof CONST.REPORT.ACTIONS.TYPE.IOU>>>>>((val, reportAction) => {
            // eslint-disable-next-line no-param-reassign
            val[reportAction.reportActionID] = {
                originalMessage: {
                    deleted: null,
                },
                message: reportAction.message,
            };
            return val;
        }, {}),
    };

    const optimisticReportAction = buildOptimisticResolvedDuplicatesReportAction();

    const transactionThreadReportID = params.reportID ? getIOUActionForTransactions([params.transactionID], params.reportID).at(0)?.childReportID : undefined;
    const optimisticReportActionData: OnyxUpdate = {
        onyxMethod: Onyx.METHOD.MERGE,
        key: `${ONYXKEYS.COLLECTION.REPORT_ACTIONS}${transactionThreadReportID}`,
        value: {
            [optimisticReportAction.reportActionID]: optimisticReportAction,
        },
    };

    const failureReportActionData: OnyxUpdate = {
        onyxMethod: Onyx.METHOD.MERGE,
        key: `${ONYXKEYS.COLLECTION.REPORT_ACTIONS}${transactionThreadReportID}`,
        value: {
            [optimisticReportAction.reportActionID]: null,
        },
    };

    const optimisticData: OnyxUpdate[] = [];
    const failureData: OnyxUpdate[] = [];

    optimisticData.push(
        optimisticTransactionData,
        ...optimisticTransactionDuplicatesData,
        ...optimisticTransactionViolations,
        expenseReportOptimisticData,
        expenseReportActionsOptimisticData,
        optimisticReportActionData,
    );
    failureData.push(
        failureTransactionData,
        ...failureTransactionDuplicatesData,
        ...failureTransactionViolations,
        expenseReportFailureData,
        expenseReportActionsFailureData,
        failureReportActionData,
    );

    API.write(WRITE_COMMANDS.MERGE_DUPLICATES, {...params, reportActionID: optimisticReportAction.reportActionID}, {optimisticData, failureData});
}

function updateLastLocationPermissionPrompt() {
    Onyx.set(ONYXKEYS.NVP_LAST_LOCATION_PERMISSION_PROMPT, new Date().toISOString());
}

/** Instead of merging the duplicates, it updates the transaction we want to keep and puts the others on hold without deleting them */
function resolveDuplicates(params: MergeDuplicatesParams) {
    if (!params.transactionID) {
        return;
    }

    const originalSelectedTransaction = allTransactions[`${ONYXKEYS.COLLECTION.TRANSACTION}${params.transactionID}`];

    const optimisticTransactionData: OnyxUpdate = {
        onyxMethod: Onyx.METHOD.MERGE,
        key: `${ONYXKEYS.COLLECTION.TRANSACTION}${params.transactionID}`,
        value: {
            ...originalSelectedTransaction,
            billable: params.billable,
            comment: {
                comment: params.comment,
            },
            category: params.category,
            created: params.created,
            currency: params.currency,
            modifiedMerchant: params.merchant,
            reimbursable: params.reimbursable,
            tag: params.tag,
        },
    };

    const failureTransactionData: OnyxUpdate = {
        onyxMethod: Onyx.METHOD.MERGE,
        key: `${ONYXKEYS.COLLECTION.TRANSACTION}${params.transactionID}`,
        // eslint-disable-next-line @typescript-eslint/non-nullable-type-assertion-style
        value: originalSelectedTransaction as OnyxTypes.Transaction,
    };

    const optimisticTransactionViolations: OnyxUpdate[] = [...params.transactionIDList, params.transactionID].map((id) => {
        const violations = allTransactionViolations[`${ONYXKEYS.COLLECTION.TRANSACTION_VIOLATIONS}${id}`] ?? [];
        const newViolation = {name: CONST.VIOLATIONS.HOLD, type: CONST.VIOLATION_TYPES.VIOLATION};
        const updatedViolations = id === params.transactionID ? violations : [...violations, newViolation];
        return {
            onyxMethod: Onyx.METHOD.MERGE,
            key: `${ONYXKEYS.COLLECTION.TRANSACTION_VIOLATIONS}${id}`,
            value: updatedViolations.filter((violation) => violation.name !== CONST.VIOLATIONS.DUPLICATED_TRANSACTION),
        };
    });

    const failureTransactionViolations: OnyxUpdate[] = [...params.transactionIDList, params.transactionID].map((id) => {
        const violations = allTransactionViolations[`${ONYXKEYS.COLLECTION.TRANSACTION_VIOLATIONS}${id}`] ?? [];
        return {
            onyxMethod: Onyx.METHOD.MERGE,
            key: `${ONYXKEYS.COLLECTION.TRANSACTION_VIOLATIONS}${id}`,
            value: violations,
        };
    });

    const iouActionList = params.reportID ? getIOUActionForTransactions(params.transactionIDList, params.reportID) : [];
    const orderedTransactionIDList = iouActionList
        .map((action) => {
            const message = getOriginalMessage(action);
            return message?.IOUTransactionID;
        })
        .filter((id): id is string => !!id);

    const optimisticHoldActions: OnyxUpdate[] = [];
    const failureHoldActions: OnyxUpdate[] = [];
    const reportActionIDList: string[] = [];
    const optimisticHoldTransactionActions: OnyxUpdate[] = [];
    const failureHoldTransactionActions: OnyxUpdate[] = [];
    iouActionList.forEach((action) => {
        const transactionThreadReportID = action?.childReportID;
        const createdReportAction = buildOptimisticHoldReportAction();
        reportActionIDList.push(createdReportAction.reportActionID);
        const transactionID = isMoneyRequestAction(action) ? getOriginalMessage(action)?.IOUTransactionID ?? CONST.DEFAULT_NUMBER_ID : CONST.DEFAULT_NUMBER_ID;
        optimisticHoldTransactionActions.push({
            onyxMethod: Onyx.METHOD.MERGE,
            key: `${ONYXKEYS.COLLECTION.TRANSACTION}${transactionID}`,
            value: {
                comment: {
                    hold: createdReportAction.reportActionID,
                },
            },
        });
        failureHoldTransactionActions.push({
            onyxMethod: Onyx.METHOD.MERGE,
            key: `${ONYXKEYS.COLLECTION.TRANSACTION}${transactionID}`,
            value: {
                comment: {
                    hold: null,
                },
            },
        });
        optimisticHoldActions.push({
            onyxMethod: Onyx.METHOD.MERGE,
            key: `${ONYXKEYS.COLLECTION.REPORT_ACTIONS}${transactionThreadReportID}`,
            value: {
                [createdReportAction.reportActionID]: createdReportAction,
            },
        });
        failureHoldActions.push({
            onyxMethod: Onyx.METHOD.MERGE,
            key: `${ONYXKEYS.COLLECTION.REPORT_ACTIONS}${transactionThreadReportID}`,
            value: {
                [createdReportAction.reportActionID]: {
                    errors: getMicroSecondOnyxErrorWithTranslationKey('iou.error.genericHoldExpenseFailureMessage'),
                },
            },
        });
    });

    const transactionThreadReportID = params.reportID ? getIOUActionForTransactions([params.transactionID], params.reportID).at(0)?.childReportID : undefined;
    const optimisticReportAction = buildOptimisticDismissedViolationReportAction({
        reason: 'manual',
        violationName: CONST.VIOLATIONS.DUPLICATED_TRANSACTION,
    });

    const optimisticReportActionData: OnyxUpdate = {
        onyxMethod: Onyx.METHOD.MERGE,
        key: `${ONYXKEYS.COLLECTION.REPORT_ACTIONS}${transactionThreadReportID}`,
        value: {
            [optimisticReportAction.reportActionID]: optimisticReportAction,
        },
    };

    const failureReportActionData: OnyxUpdate = {
        onyxMethod: Onyx.METHOD.MERGE,
        key: `${ONYXKEYS.COLLECTION.REPORT_ACTIONS}${transactionThreadReportID}`,
        value: {
            [optimisticReportAction.reportActionID]: null,
        },
    };

    const optimisticData: OnyxUpdate[] = [];
    const failureData: OnyxUpdate[] = [];

    optimisticData.push(optimisticTransactionData, ...optimisticTransactionViolations, ...optimisticHoldActions, ...optimisticHoldTransactionActions, optimisticReportActionData);
    failureData.push(failureTransactionData, ...failureTransactionViolations, ...failureHoldActions, ...failureHoldTransactionActions, failureReportActionData);
    const {reportID, transactionIDList, receiptID, ...otherParams} = params;

    const parameters: ResolveDuplicatesParams = {
        ...otherParams,
        transactionID: params.transactionID,
        reportActionIDList,
        transactionIDList: orderedTransactionIDList,
        dismissedViolationReportActionID: optimisticReportAction.reportActionID,
    };

    API.write(WRITE_COMMANDS.RESOLVE_DUPLICATES, parameters, {optimisticData, failureData});
}

export {
    adjustRemainingSplitShares,
    getNextApproverAccountID,
    approveMoneyRequest,
    canApproveIOU,
    canUnapproveIOU,
    cancelPayment,
    canIOUBePaid,
    canCancelPayment,
    cleanUpMoneyRequest,
    clearMoneyRequest,
    completeSplitBill,
    createDistanceRequest,
    createDraftTransaction,
    deleteMoneyRequest,
    deleteTrackExpense,
    detachReceipt,
    dismissHoldUseExplanation,
    getIOURequestPolicyID,
    initMoneyRequest,
    navigateToStartStepIfScanFileCannotBeRead,
    completePaymentOnboarding,
    payInvoice,
    payMoneyRequest,
    putOnHold,
    replaceReceipt,
    requestMoney,
    resetSplitShares,
    resetDraftTransactionsCustomUnit,
    savePreferredPaymentMethod,
    sendInvoice,
    sendMoneyElsewhere,
    sendMoneyWithWallet,
    setCustomUnitRateID,
    setCustomUnitID,
    removeSubrate,
    addSubrate,
    updateSubrate,
    clearSubrates,
    setDraftSplitTransaction,
    setIndividualShare,
    setMoneyRequestAmount,
    setMoneyRequestAttendees,
    setMoneyRequestBillable,
    setMoneyRequestCategory,
    setMoneyRequestCreated,
    setMoneyRequestDateAttribute,
    setMoneyRequestCurrency,
    setMoneyRequestDescription,
    setMoneyRequestDistanceRate,
    setMoneyRequestMerchant,
    setMoneyRequestParticipants,
    setMoneyRequestParticipantsFromReport,
    getMoneyRequestParticipantsFromReport,
    setMoneyRequestPendingFields,
    setMoneyRequestReceipt,
    setMoneyRequestTag,
    setMoneyRequestTaxAmount,
    setMoneyRequestTaxRate,
    setSplitPayer,
    setSplitShares,
    splitBill,
    splitBillAndOpenReport,
    startMoneyRequest,
    startSplitBill,
    submitReport,
    trackExpense,
    unapproveExpenseReport,
    unholdRequest,
    updateMoneyRequestAttendees,
    updateMoneyRequestAmountAndCurrency,
    updateMoneyRequestBillable,
    updateMoneyRequestCategory,
    updateMoneyRequestDate,
    updateMoneyRequestDescription,
    updateMoneyRequestDistance,
    updateMoneyRequestDistanceRate,
    updateMoneyRequestMerchant,
    updateMoneyRequestTag,
    updateMoneyRequestTaxAmount,
    updateMoneyRequestTaxRate,
    mergeDuplicates,
    updateLastLocationPermissionPrompt,
    resolveDuplicates,
    getIOUReportActionToApproveOrPay,
    getNavigationUrlOnMoneyRequestDelete,
    getNavigationUrlAfterTrackExpenseDelete,
    canSubmitReport,
    submitPerDiemExpense,
    calculateDiffAmount,
};
export type {GPSPoint as GpsPoint, IOURequestType, StartSplitBilActionParams, CreateTrackExpenseParams, RequestMoneyInformation, ReplaceReceipt};<|MERGE_RESOLUTION|>--- conflicted
+++ resolved
@@ -60,13 +60,9 @@
 import {getAccountIDsByLogins} from '@libs/PersonalDetailsUtils';
 import {addSMSDomainIfPhoneNumber} from '@libs/PhoneNumber';
 import {
-<<<<<<< HEAD
     getDistanceRateCustomUnit,
     getPerDiemCustomUnit,
-=======
-    getPerDiemCustomUnit,
     getPersonalPolicy,
->>>>>>> b48912bb
     getPolicy,
     getSubmitToAccountID,
     hasDependentTags,
