--- conflicted
+++ resolved
@@ -108,7 +108,7 @@
     getTransactionDetails,
     hasHeldExpenses as hasHeldExpensesReportUtils,
     hasNonReimbursableTransactions as hasNonReimbursableTransactionsReportUtils,
-    isArchivedRoom,
+    isArchivedReport,
     isDraftReport,
     isExpenseReport,
     isIndividualInvoiceRoom,
@@ -7343,19 +7343,11 @@
 
     const managerID = iouReport?.managerID ?? -1;
     const isCurrentUserManager = managerID === userAccountID;
-<<<<<<< HEAD
-    const isOpenExpenseReport = ReportUtils.isOpenExpenseReport(iouReport);
-    const isApproved = ReportUtils.isReportApproved(iouReport);
-    const iouSettled = ReportUtils.isSettled(iouReport?.reportID);
-    const reportNameValuePairs = chatReportRNVP ?? ReportUtils.getReportNameValuePairs(iouReport?.reportID);
-    const isArchivedExpenseReport = ReportUtils.isArchivedReport(iouReport, reportNameValuePairs);
-=======
     const isOpenExpenseReport = isOpenExpenseReportReportUtils(iouReport);
     const isApproved = isReportApproved(iouReport);
     const iouSettled = isSettled(iouReport?.reportID);
     const reportNameValuePairs = chatReportRNVP ?? getReportNameValuePairs(iouReport?.reportID);
-    const isArchivedReport = isArchivedRoom(iouReport, reportNameValuePairs);
->>>>>>> 6868debf
+    const isArchivedExpenseReport = isArchivedReport(iouReport, reportNameValuePairs);
     let isTransactionBeingScanned = false;
     const reportTransactions = getAllReportTransactions(iouReport?.reportID);
     for (const transaction of reportTransactions) {
@@ -7381,17 +7373,10 @@
     invoiceReceiverPolicy?: SearchPolicy,
     shouldCheckApprovedState = true,
 ) {
-<<<<<<< HEAD
-    const isPolicyExpenseChat = ReportUtils.isPolicyExpenseChat(chatReport);
-    const reportNameValuePairs = chatReportRNVP ?? ReportUtils.getReportNameValuePairs(chatReport?.reportID);
-    const isChatReportArchived = ReportUtils.isArchivedReport(chatReport, reportNameValuePairs);
-    const iouSettled = ReportUtils.isSettled(iouReport);
-=======
     const isPolicyExpenseChat = isPolicyExpenseChatReportUtils(chatReport);
     const reportNameValuePairs = chatReportRNVP ?? getReportNameValuePairs(chatReport?.reportID);
-    const isChatReportArchived = isArchivedRoom(chatReport, reportNameValuePairs);
+    const isChatReportArchived = isArchivedReport(chatReport, reportNameValuePairs);
     const iouSettled = isSettled(iouReport);
->>>>>>> 6868debf
 
     if (isEmptyObject(iouReport)) {
         return false;
