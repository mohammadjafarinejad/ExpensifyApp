import {format} from 'date-fns';
import {fastMerge, Str} from 'expensify-common';
import {InteractionManager} from 'react-native';
import type {NullishDeep, OnyxCollection, OnyxEntry, OnyxInputValue, OnyxUpdate} from 'react-native-onyx';
import Onyx from 'react-native-onyx';
import type {PartialDeep, SetRequired, ValueOf} from 'type-fest';
import ReceiptGeneric from '@assets/images/receipt-generic.png';
import type {PaymentMethod} from '@components/KYCWall/types';
import * as API from '@libs/API';
import type {
    ApproveMoneyRequestParams,
    CategorizeTrackedExpenseParams as CategorizeTrackedExpenseApiParams,
    CompleteSplitBillParams,
    CreateDistanceRequestParams,
    CreatePerDiemRequestParams,
    CreateWorkspaceParams,
    DeleteMoneyRequestParams,
    DetachReceiptParams,
    MergeDuplicatesParams,
    PayInvoiceParams,
    PayMoneyRequestParams,
    ReopenReportParams,
    ReplaceReceiptParams,
    RequestMoneyParams,
    ResolveDuplicatesParams,
    SendInvoiceParams,
    SendMoneyParams,
    SetNameValuePairParams,
    ShareTrackedExpenseParams,
    SplitBillParams,
    SplitTransactionParams,
    SplitTransactionSplitsParam,
    StartSplitBillParams,
    SubmitReportParams,
    TrackExpenseParams,
    UnapproveExpenseReportParams,
    UpdateMoneyRequestParams,
} from '@libs/API/parameters';
import {WRITE_COMMANDS} from '@libs/API/types';
import {convertAmountToDisplayString, convertToDisplayString} from '@libs/CurrencyUtils';
import DateUtils from '@libs/DateUtils';
import DistanceRequestUtils from '@libs/DistanceRequestUtils';
import {getMicroSecondOnyxErrorObject, getMicroSecondOnyxErrorWithTranslationKey} from '@libs/ErrorUtils';
import {readFileAsync} from '@libs/fileDownload/FileUtils';
import GoogleTagManager from '@libs/GoogleTagManager';
import {
    calculateAmount as calculateIOUAmount,
    formatCurrentUserToAttendee,
    isMovingTransactionFromTrackExpense as isMovingTransactionFromTrackExpenseIOUUtils,
    navigateToStartMoneyRequestStep,
    updateIOUOwnerAndTotal,
} from '@libs/IOUUtils';
import isFileUploadable from '@libs/isFileUploadable';
import {formatPhoneNumber} from '@libs/LocalePhoneNumber';
import * as Localize from '@libs/Localize';
import Log from '@libs/Log';
import isSearchTopmostFullScreenRoute from '@libs/Navigation/helpers/isSearchTopmostFullScreenRoute';
import Navigation from '@libs/Navigation/Navigation';
import {buildNextStep} from '@libs/NextStepUtils';
import * as NumberUtils from '@libs/NumberUtils';
import {rand64} from '@libs/NumberUtils';
import {getManagerMcTestParticipant, getPersonalDetailsForAccountIDs} from '@libs/OptionsListUtils';
import {getCustomUnitID} from '@libs/PerDiemRequestUtils';
import Performance from '@libs/Performance';
import Permissions from '@libs/Permissions';
import {getAccountIDsByLogins} from '@libs/PersonalDetailsUtils';
import {addSMSDomainIfPhoneNumber} from '@libs/PhoneNumber';
import {
    getCorrectedAutoReportingFrequency,
    getMemberAccountIDsForWorkspace,
    getPerDiemCustomUnit,
    getPersonalPolicy,
    getPolicy,
    getSubmitToAccountID,
    hasDependentTags,
    isControlPolicy,
    isPaidGroupPolicy,
    isPolicyAdmin,
    isSubmitAndClose,
} from '@libs/PolicyUtils';
import {
    getAllReportActions,
    getIOUReportIDFromReportActionPreview,
    getLastVisibleAction,
    getLastVisibleMessage,
    getOriginalMessage,
    getReportAction,
    getReportActionHtml,
    getReportActionMessage,
    getReportActionText,
    getTrackExpenseActionableWhisper,
    isActionableTrackExpense,
    isCreatedAction,
    isMoneyRequestAction,
    isReportPreviewAction,
} from '@libs/ReportActionsUtils';
import type {OptimisticChatReport, OptimisticCreatedReportAction, OptimisticIOUReportAction, OptionData, TransactionDetails} from '@libs/ReportUtils';
import {
    buildOptimisticActionableTrackExpenseWhisper,
    buildOptimisticAddCommentReportAction,
    buildOptimisticApprovedReportAction,
    buildOptimisticCancelPaymentReportAction,
    buildOptimisticChatReport,
    buildOptimisticCreatedReportAction,
    buildOptimisticDetachReceipt,
    buildOptimisticDismissedViolationReportAction,
    buildOptimisticExpenseReport,
    buildOptimisticHoldReportAction,
    buildOptimisticHoldReportActionComment,
    buildOptimisticInvoiceReport,
    buildOptimisticIOUReport,
    buildOptimisticIOUReportAction,
    buildOptimisticModifiedExpenseReportAction,
    buildOptimisticMoneyRequestEntities,
    buildOptimisticMovedTransactionAction,
    buildOptimisticReopenedReportAction,
    buildOptimisticReportPreview,
    buildOptimisticResolvedDuplicatesReportAction,
    buildOptimisticSubmittedReportAction,
    buildOptimisticUnapprovedReportAction,
    buildOptimisticUnHoldReportAction,
    canBeAutoReimbursed,
    canUserPerformWriteAction as canUserPerformWriteActionReportUtils,
    getAllHeldTransactions as getAllHeldTransactionsReportUtils,
    getAllPolicyReports,
    getApprovalChain,
    getChatByParticipants,
    getDisplayedReportID,
    getInvoiceChatByParticipants,
    getMoneyRequestSpendBreakdown,
    getOptimisticDataForParentReportAction,
    getOutstandingChildRequest,
    getParsedComment,
    getPersonalDetailsForAccountID,
    getReportNotificationPreference,
    getReportOrDraftReport,
    getReportTransactions,
    getTransactionDetails,
    hasHeldExpenses as hasHeldExpensesReportUtils,
    hasNonReimbursableTransactions as hasNonReimbursableTransactionsReportUtils,
    isArchivedReport,
    isClosedReport as isClosedReportUtil,
    isDraftReport,
    isExpenseReport,
    isIndividualInvoiceRoom,
    isInvoiceReport as isInvoiceReportReportUtils,
    isInvoiceRoom,
    isMoneyRequestReport as isMoneyRequestReportReportUtils,
    isOneOnOneChat,
    isOneTransactionThread,
    isOpenExpenseReport as isOpenExpenseReportReportUtils,
    isOpenInvoiceReport as isOpenInvoiceReportReportUtils,
    isOptimisticPersonalDetail,
    isPayAtEndExpenseReport as isPayAtEndExpenseReportReportUtils,
    isPayer as isPayerReportUtils,
    isPolicyExpenseChat as isPolicyExpenseChatReportUtil,
    isReportApproved,
    isReportManager,
    isSelectedManagerMcTest,
    isSelfDM,
    isSettled,
    isTestTransactionReport,
    isTrackExpenseReport,
    prepareOnboardingOnyxData,
    shouldCreateNewMoneyRequestReport as shouldCreateNewMoneyRequestReportReportUtils,
    updateReportPreview,
} from '@libs/ReportUtils';
import {buildCannedSearchQuery, getCurrentSearchQueryJSON} from '@libs/SearchQueryUtils';
import {getSession} from '@libs/SessionUtils';
import playSound, {SOUNDS} from '@libs/Sound';
import {shouldRestrictUserBillableActions} from '@libs/SubscriptionUtils';
import {
    allHavePendingRTERViolation,
    buildOptimisticTransaction,
    getAmount,
    getCategoryTaxCodeAndAmount,
    getCurrency,
    getDistanceInMeters,
    getMerchant,
    getUpdatedTransaction,
    hasAnyTransactionWithoutRTERViolation,
    hasDuplicateTransactions,
    hasReceipt as hasReceiptTransactionUtils,
    isAmountMissing,
    isCustomUnitRateIDForP2P,
    isDistanceRequest as isDistanceRequestTransactionUtils,
    isDuplicate,
    isExpensifyCardTransaction,
    isFetchingWaypointsFromServer,
    isOnHold,
    isPartialMerchant,
    isPending,
    isPendingCardOrScanningTransaction,
    isPerDiemRequest as isPerDiemRequestTransactionUtils,
    isReceiptBeingScanned as isReceiptBeingScannedTransactionUtils,
    isScanRequest as isScanRequestTransactionUtils,
    removeSettledAndApprovedTransactions,
} from '@libs/TransactionUtils';
import ViolationsUtils from '@libs/Violations/ViolationsUtils';
import type {IOUAction, IOUActionParams, IOUType} from '@src/CONST';
import CONST from '@src/CONST';
import ONYXKEYS from '@src/ONYXKEYS';
import ROUTES from '@src/ROUTES';
import type {Route} from '@src/ROUTES';
import type * as OnyxTypes from '@src/types/onyx';
import type {Accountant, Attendee, Participant, Split} from '@src/types/onyx/IOU';
import type {ErrorFields, Errors} from '@src/types/onyx/OnyxCommon';
import type {PaymentMethodType} from '@src/types/onyx/OriginalMessage';
import type {QuickActionName} from '@src/types/onyx/QuickAction';
import type {InvoiceReceiver, InvoiceReceiverType} from '@src/types/onyx/Report';
import type ReportAction from '@src/types/onyx/ReportAction';
import type {OnyxData} from '@src/types/onyx/Request';
import type {SearchDataTypes, SearchPolicy, SearchReport, SearchTransaction} from '@src/types/onyx/SearchResults';
import type {Comment, Receipt, ReceiptSource, Routes, SplitShares, TransactionChanges, TransactionCustomUnit, WaypointCollection} from '@src/types/onyx/Transaction';
import {isEmptyObject} from '@src/types/utils/EmptyObject';
import {clearByKey as clearPdfByOnyxKey} from './CachedPDFPaths';
import {buildOptimisticPolicyRecentlyUsedCategories, getPolicyCategoriesData} from './Policy/Category';
import {buildAddMembersToWorkspaceOnyxData, buildUpdateWorkspaceMembersRoleOnyxData} from './Policy/Member';
import {buildOptimisticPolicyRecentlyUsedDestinations} from './Policy/PerDiem';
import {buildOptimisticRecentlyUsedCurrencies, buildPolicyData, generatePolicyID} from './Policy/Policy';
<<<<<<< HEAD
import {buildOptimisticPolicyRecentlyUsedTags, getPolicyTagsData} from './Policy/Tag';
=======
import {buildOptimisticPolicyRecentlyUsedTags} from './Policy/Tag';
import type {GuidedSetupData} from './Report';
>>>>>>> 526a0e4e
import {buildInviteToRoomOnyxData, completeOnboarding, getCurrentUserAccountID, notifyNewAction} from './Report';
import {clearAllRelatedReportActionErrors} from './ReportActions';
import {getRecentWaypoints, sanitizeRecentWaypoints} from './Transaction';
import {removeDraftSplitTransaction, removeDraftTransaction, removeDraftTransactions} from './TransactionEdit';

type IOURequestType = ValueOf<typeof CONST.IOU.REQUEST_TYPE>;

type OneOnOneIOUReport = OnyxTypes.Report | undefined | null;

type BaseTransactionParams = {
    amount: number;
    currency: string;
    created: string;
    merchant: string;
    comment: string;
    category?: string;
    tag?: string;
    taxCode?: string;
    taxAmount?: number;
    billable?: boolean;
    customUnitRateID?: string;
};

type MoneyRequestInformation = {
    payerAccountID: number;
    payerEmail: string;
    iouReport: OnyxTypes.Report;
    chatReport: OnyxTypes.Report;
    transaction: OnyxTypes.Transaction;
    iouAction: OptimisticIOUReportAction;
    createdChatReportActionID?: string;
    createdIOUReportActionID?: string;
    reportPreviewAction: OnyxTypes.ReportAction;
    transactionThreadReportID: string;
    createdReportActionIDForThread: string | undefined;
    onyxData: OnyxData;
    billable?: boolean;
};

type TrackExpenseInformation = {
    createdWorkspaceParams?: CreateWorkspaceParams;
    iouReport?: OnyxTypes.Report;
    chatReport: OnyxTypes.Report;
    transaction: OnyxTypes.Transaction;
    iouAction: OptimisticIOUReportAction;
    createdChatReportActionID?: string;
    createdIOUReportActionID?: string;
    reportPreviewAction?: OnyxTypes.ReportAction;
    transactionThreadReportID: string;
    createdReportActionIDForThread: string | undefined;
    actionableWhisperReportActionIDParam?: string;
    onyxData: OnyxData;
};

type TrackedExpenseTransactionParams = Omit<BaseTransactionParams, 'taxCode' | 'taxAmount'> & {
    waypoints?: string;
    transactionID: string | undefined;
    receipt?: Receipt;
    taxCode: string;
    taxAmount: number;
    attendees?: Attendee[];
};

type TrackedExpensePolicyParams = {
    policyID: string | undefined;
    isDraftPolicy?: boolean;
};
type TrackedExpenseReportInformation = {
    moneyRequestPreviewReportActionID: string | undefined;
    moneyRequestReportID: string | undefined;
    moneyRequestCreatedReportActionID: string | undefined;
    actionableWhisperReportActionID: string | undefined;
    linkedTrackedExpenseReportAction: OnyxTypes.ReportAction;
    linkedTrackedExpenseReportID: string;
    transactionThreadReportID: string | undefined;
    reportPreviewReportActionID: string | undefined;
    chatReportID: string | undefined;
};
type TrackedExpenseParams = {
    onyxData?: OnyxData;
    reportInformation: TrackedExpenseReportInformation;
    transactionParams: TrackedExpenseTransactionParams;
    policyParams: TrackedExpensePolicyParams;
    createdWorkspaceParams?: CreateWorkspaceParams;
    accountantParams?: TrackExpenseAccountantParams;
};

type SendInvoiceInformation = {
    senderWorkspaceID: string | undefined;
    receiver: Partial<OnyxTypes.PersonalDetails>;
    invoiceRoom: OnyxTypes.Report;
    createdChatReportActionID: string;
    invoiceReportID: string;
    reportPreviewReportActionID: string;
    transactionID: string;
    transactionThreadReportID: string;
    createdIOUReportActionID: string;
    createdReportActionIDForThread: string | undefined;
    reportActionID: string;
    onyxData: OnyxData;
};

type SplitData = {
    chatReportID: string;
    transactionID: string;
    reportActionID: string;
    policyID?: string;
    createdReportActionID?: string;
    chatType?: string;
};

type SplitsAndOnyxData = {
    splitData: SplitData;
    splits: Split[];
    onyxData: OnyxData;
};

type UpdateMoneyRequestData = {
    params: UpdateMoneyRequestParams;
    onyxData: OnyxData;
};

type PayMoneyRequestData = {
    params: PayMoneyRequestParams & Partial<PayInvoiceParams>;
    optimisticData: OnyxUpdate[];
    successData: OnyxUpdate[];
    failureData: OnyxUpdate[];
};

type SendMoneyParamsData = {
    params: SendMoneyParams;
    optimisticData: OnyxUpdate[];
    successData: OnyxUpdate[];
    failureData: OnyxUpdate[];
};

type GPSPoint = {
    lat: number;
    long: number;
};

type RequestMoneyTransactionParams = Omit<BaseTransactionParams, 'comment'> & {
    attendees?: Attendee[];
    actionableWhisperReportActionID?: string;
    linkedTrackedExpenseReportAction?: OnyxTypes.ReportAction;
    linkedTrackedExpenseReportID?: string;
    receipt?: Receipt;
    waypoints?: WaypointCollection;
    comment?: string;
<<<<<<< HEAD
    originalTransactionID?: string;
=======
    isTestDrive?: boolean;
>>>>>>> 526a0e4e
};

type PerDiemExpenseTransactionParams = Omit<BaseTransactionParams, 'amount' | 'merchant' | 'customUnitRateID' | 'taxAmount' | 'taxCode' | 'comment'> & {
    attendees?: Attendee[];
    customUnit: TransactionCustomUnit;
    comment?: string;
};

type BasePolicyParams = {
    policy?: OnyxEntry<OnyxTypes.Policy>;
    policyTagList?: OnyxEntry<OnyxTypes.PolicyTagLists>;
    policyCategories?: OnyxEntry<OnyxTypes.PolicyCategories>;
};

type RequestMoneyParticipantParams = {
    payeeEmail: string | undefined;
    payeeAccountID: number;
    participant: Participant;
};

type PerDiemExpenseInformation = {
    report: OnyxEntry<OnyxTypes.Report>;
    participantParams: RequestMoneyParticipantParams;
    policyParams?: BasePolicyParams;
    transactionParams: PerDiemExpenseTransactionParams;
};

type PerDiemExpenseInformationParams = {
    parentChatReport: OnyxEntry<OnyxTypes.Report>;
    transactionParams: PerDiemExpenseTransactionParams;
    participantParams: RequestMoneyParticipantParams;
    policyParams?: BasePolicyParams;
    moneyRequestReportID?: string;
};

type RequestMoneyInformation = {
    report: OnyxEntry<OnyxTypes.Report>;
    participantParams: RequestMoneyParticipantParams;
    policyParams?: BasePolicyParams;
    gpsPoints?: GPSPoint;
    action?: IOUAction;
    reimbursible?: boolean;
    transactionParams: RequestMoneyTransactionParams;
    isRetry?: boolean;
    shouldPlaySound?: boolean;
    shouldHandleNavigation?: boolean;
    backToReport?: string;
};

type MoneyRequestInformationParams = {
    parentChatReport: OnyxEntry<OnyxTypes.Report>;
    transactionParams: RequestMoneyTransactionParams;
    participantParams: RequestMoneyParticipantParams;
    policyParams?: BasePolicyParams;
    moneyRequestReportID?: string;
    existingTransactionID?: string;
    existingTransaction?: OnyxEntry<OnyxTypes.Transaction>;
    retryParams?: StartSplitBilActionParams | CreateTrackExpenseParams | RequestMoneyInformation | ReplaceReceipt;
<<<<<<< HEAD
    isSplitExpense?: boolean;
=======
    testDriveCommentReportActionID?: string;
>>>>>>> 526a0e4e
};

type MoneyRequestOptimisticParams = {
    chat: {
        report: OnyxTypes.OnyxInputOrEntry<OnyxTypes.Report>;
        createdAction: OptimisticCreatedReportAction;
        reportPreviewAction: ReportAction;
    };
    iou: {
        report: OnyxTypes.Report;
        createdAction: OptimisticCreatedReportAction;
        action: OptimisticIOUReportAction;
    };
    transactionParams: {
        transaction: OnyxTypes.Transaction;
        transactionThreadReport: OptimisticChatReport | null;
        transactionThreadCreatedReportAction: OptimisticCreatedReportAction | null;
    };
    policyRecentlyUsed: {
        categories?: string[];
        tags?: OnyxTypes.RecentlyUsedTags;
        currencies?: string[];
        destinations?: string[];
    };
    personalDetailListAction?: OnyxTypes.PersonalDetailsList;
    nextStep?: OnyxTypes.ReportNextStep | null;
    testDriveCommentReportActionID?: string;
};

type BuildOnyxDataForMoneyRequestParams = {
    isNewChatReport: boolean;
    shouldCreateNewMoneyRequestReport: boolean;
    isOneOnOneSplit?: boolean;
    existingTransactionThreadReportID?: string;
    policyParams?: BasePolicyParams;
    optimisticParams: MoneyRequestOptimisticParams;
    retryParams?: StartSplitBilActionParams | CreateTrackExpenseParams | RequestMoneyInformation | ReplaceReceipt;
    participant?: Participant;
};

type DistanceRequestTransactionParams = BaseTransactionParams & {
    attendees?: Attendee[];
    validWaypoints: WaypointCollection;
    splitShares?: SplitShares;
};

type CreateDistanceRequestInformation = {
    report: OnyxEntry<OnyxTypes.Report>;
    participants: Participant[];
    currentUserLogin?: string;
    currentUserAccountID?: number;
    iouType?: ValueOf<typeof CONST.IOU.TYPE>;
    existingTransaction?: OnyxEntry<OnyxTypes.Transaction>;
    transactionParams: DistanceRequestTransactionParams;
    policyParams?: BasePolicyParams;
    backToReport?: string;
};

type CreateSplitsTransactionParams = Omit<BaseTransactionParams, 'customUnitRateID'> & {
    splitShares: SplitShares;
    iouRequestType?: IOURequestType;
    attendees?: Attendee[];
};

type CreateSplitsAndOnyxDataParams = {
    participants: Participant[];
    currentUserLogin: string;
    currentUserAccountID: number;
    existingSplitChatReportID?: string;
    transactionParams: CreateSplitsTransactionParams;
};

type TrackExpenseTransactionParams = {
    amount: number;
    currency: string;
    created: string | undefined;
    merchant?: string;
    comment?: string;
    receipt?: Receipt;
    category?: string;
    tag?: string;
    taxCode?: string;
    taxAmount?: number;
    billable?: boolean;
    validWaypoints?: WaypointCollection;
    gpsPoints?: GPSPoint;
    actionableWhisperReportActionID?: string;
    linkedTrackedExpenseReportAction?: OnyxTypes.ReportAction;
    linkedTrackedExpenseReportID?: string;
    customUnitRateID?: string;
    attendees?: Attendee[];
};

type TrackExpenseAccountantParams = {
    accountant?: Accountant;
};

type CreateTrackExpenseParams = {
    report: OnyxTypes.Report;
    isDraftPolicy: boolean;
    action?: IOUAction;
    participantParams: RequestMoneyParticipantParams;
    policyParams?: BasePolicyParams;
    transactionParams: TrackExpenseTransactionParams;
    accountantParams?: TrackExpenseAccountantParams;
    isRetry?: boolean;
    shouldPlaySound?: boolean;
    shouldHandleNavigation?: boolean;
};

type BuildOnyxDataForInvoiceParams = {
    chat: {
        report: OnyxEntry<OnyxTypes.Report>;
        createdAction: OptimisticCreatedReportAction;
        reportPreviewAction: ReportAction;
        isNewReport: boolean;
    };
    iou: {
        createdAction: OptimisticCreatedReportAction;
        action: OptimisticIOUReportAction;
        report: OnyxTypes.Report;
    };
    transactionParams: {
        transaction: OnyxTypes.Transaction;
        threadReport: OptimisticChatReport;
        threadCreatedReportAction: OptimisticCreatedReportAction | null;
    };
    policyParams: BasePolicyParams;
    optimisticData: {
        recentlyUsedCurrencies?: string[];
        policyRecentlyUsedCategories: string[];
        policyRecentlyUsedTags: OnyxTypes.RecentlyUsedTags;
        personalDetailListAction: OnyxTypes.PersonalDetailsList;
    };
    companyName?: string;
    companyWebsite?: string;
    participant?: Participant;
};

type GetTrackExpenseInformationTransactionParams = {
    comment: string;
    amount: number;
    currency: string;
    created: string;
    merchant: string;
    receipt: OnyxEntry<Receipt>;
    category?: string;
    tag?: string;
    taxCode?: string;
    taxAmount?: number;
    billable?: boolean;
    linkedTrackedExpenseReportAction?: OnyxTypes.ReportAction;
    attendees?: Attendee[];
};

type GetTrackExpenseInformationParticipantParams = {
    payeeEmail?: string;
    payeeAccountID?: number;
    participant: Participant;
};

type GetTrackExpenseInformationParams = {
    parentChatReport: OnyxEntry<OnyxTypes.Report>;
    moneyRequestReportID?: string;
    existingTransactionID?: string;
    participantParams: GetTrackExpenseInformationParticipantParams;
    policyParams: BasePolicyParams;
    transactionParams: GetTrackExpenseInformationTransactionParams;
    retryParams?: StartSplitBilActionParams | CreateTrackExpenseParams | RequestMoneyInformation | ReplaceReceipt;
};

let allPersonalDetails: OnyxTypes.PersonalDetailsList = {};
Onyx.connect({
    key: ONYXKEYS.PERSONAL_DETAILS_LIST,
    callback: (value) => {
        allPersonalDetails = value ?? {};
    },
});

type StartSplitBilActionParams = {
    participants: Participant[];
    currentUserLogin: string;
    currentUserAccountID: number;
    comment: string;
    receipt: Receipt;
    existingSplitChatReportID?: string;
    billable?: boolean;
    category: string | undefined;
    tag: string | undefined;
    currency: string;
    taxCode: string;
    taxAmount: number;
    shouldPlaySound?: boolean;
};

type ReplaceReceipt = {
    transactionID: string;
    file?: File;
    source: string;
};

type GetSearchOnyxUpdateParams = {
    transaction: OnyxTypes.Transaction;
    participant?: Participant;
};

let allTransactions: NonNullable<OnyxCollection<OnyxTypes.Transaction>> = {};
Onyx.connect({
    key: ONYXKEYS.COLLECTION.TRANSACTION,
    waitForCollectionCallback: true,
    callback: (value) => {
        if (!value) {
            allTransactions = {};
            return;
        }

        allTransactions = value;
    },
});

let allTransactionDrafts: NonNullable<OnyxCollection<OnyxTypes.Transaction>> = {};
Onyx.connect({
    key: ONYXKEYS.COLLECTION.TRANSACTION_DRAFT,
    waitForCollectionCallback: true,
    callback: (value) => {
        allTransactionDrafts = value ?? {};
    },
});

let allTransactionViolations: NonNullable<OnyxCollection<OnyxTypes.TransactionViolations>> = {};
Onyx.connect({
    key: ONYXKEYS.COLLECTION.TRANSACTION_VIOLATIONS,
    waitForCollectionCallback: true,
    callback: (value) => {
        if (!value) {
            allTransactionViolations = {};
            return;
        }

        allTransactionViolations = value;
    },
});

let allDraftSplitTransactions: NonNullable<OnyxCollection<OnyxTypes.Transaction>> = {};
Onyx.connect({
    key: ONYXKEYS.COLLECTION.SPLIT_TRANSACTION_DRAFT,
    waitForCollectionCallback: true,
    callback: (value) => {
        allDraftSplitTransactions = value ?? {};
    },
});

let allNextSteps: NonNullable<OnyxCollection<OnyxTypes.ReportNextStep>> = {};
Onyx.connect({
    key: ONYXKEYS.COLLECTION.NEXT_STEP,
    waitForCollectionCallback: true,
    callback: (value) => {
        allNextSteps = value ?? {};
    },
});

const allPolicies: OnyxCollection<OnyxTypes.Policy> = {};
Onyx.connect({
    key: ONYXKEYS.COLLECTION.POLICY,
    callback: (val, key) => {
        if (!key) {
            return;
        }
        if (val === null || val === undefined) {
            // If we are deleting a policy, we have to check every report linked to that policy
            // and unset the draft indicator (pencil icon) alongside removing any draft comments. Clearing these values will keep the newly archived chats from being displayed in the LHN.
            // More info: https://github.com/Expensify/App/issues/14260
            const policyID = key.replace(ONYXKEYS.COLLECTION.POLICY, '');
            const policyReports = getAllPolicyReports(policyID);
            const cleanUpMergeQueries: Record<`${typeof ONYXKEYS.COLLECTION.REPORT}${string}`, NullishDeep<Report>> = {};
            const cleanUpSetQueries: Record<`${typeof ONYXKEYS.COLLECTION.REPORT_DRAFT_COMMENT}${string}` | `${typeof ONYXKEYS.COLLECTION.REPORT_ACTIONS_DRAFTS}${string}`, null> = {};
            policyReports.forEach((policyReport) => {
                if (!policyReport) {
                    return;
                }
                const {reportID} = policyReport;
                cleanUpSetQueries[`${ONYXKEYS.COLLECTION.REPORT_DRAFT_COMMENT}${reportID}`] = null;
                cleanUpSetQueries[`${ONYXKEYS.COLLECTION.REPORT_ACTIONS_DRAFTS}${reportID}`] = null;
            });
            Onyx.mergeCollection(ONYXKEYS.COLLECTION.REPORT, cleanUpMergeQueries);
            Onyx.multiSet(cleanUpSetQueries);
            delete allPolicies[key];
            return;
        }

        allPolicies[key] = val;
    },
});

let allReports: OnyxCollection<OnyxTypes.Report>;
Onyx.connect({
    key: ONYXKEYS.COLLECTION.REPORT,
    waitForCollectionCallback: true,
    callback: (value) => {
        allReports = value;
    },
});

let allReportNameValuePairs: OnyxCollection<OnyxTypes.ReportNameValuePairs>;
Onyx.connect({
    key: ONYXKEYS.COLLECTION.REPORT_NAME_VALUE_PAIRS,
    waitForCollectionCallback: true,
    callback: (value) => {
        allReportNameValuePairs = value;
    },
});

let userAccountID = -1;
let currentUserEmail = '';
Onyx.connect({
    key: ONYXKEYS.SESSION,
    callback: (value) => {
        currentUserEmail = value?.email ?? '';
        userAccountID = value?.accountID ?? CONST.DEFAULT_NUMBER_ID;
    },
});

let currentUserPersonalDetails: OnyxEntry<OnyxTypes.PersonalDetails>;
Onyx.connect({
    key: ONYXKEYS.PERSONAL_DETAILS_LIST,
    callback: (value) => {
        currentUserPersonalDetails = value?.[userAccountID] ?? undefined;
    },
});

let currentDate: OnyxEntry<string> = '';
Onyx.connect({
    key: ONYXKEYS.CURRENT_DATE,
    callback: (value) => {
        currentDate = value;
    },
});

let quickAction: OnyxEntry<OnyxTypes.QuickAction> = {};
Onyx.connect({
    key: ONYXKEYS.NVP_QUICK_ACTION_GLOBAL_CREATE,
    callback: (value) => {
        quickAction = value;
    },
});

let allReportActions: OnyxCollection<OnyxTypes.ReportActions>;
Onyx.connect({
    key: ONYXKEYS.COLLECTION.REPORT_ACTIONS,
    waitForCollectionCallback: true,
    callback: (actions) => {
        if (!actions) {
            return;
        }
        allReportActions = actions;
    },
});

let activePolicyID: OnyxEntry<string>;
Onyx.connect({
    key: ONYXKEYS.NVP_ACTIVE_POLICY_ID,
    callback: (value) => (activePolicyID = value),
});

let introSelected: OnyxEntry<OnyxTypes.IntroSelected>;
Onyx.connect({
    key: ONYXKEYS.NVP_INTRO_SELECTED,
    callback: (value) => (introSelected = value),
});

let personalDetailsList: OnyxEntry<OnyxTypes.PersonalDetailsList>;
Onyx.connect({
    key: ONYXKEYS.PERSONAL_DETAILS_LIST,
    callback: (value) => (personalDetailsList = value),
});

let betas: OnyxEntry<OnyxTypes.Beta[]>;
Onyx.connect({
    key: ONYXKEYS.BETAS,
    callback: (value) => (betas = value),
});

/**
 * @private
 * After finishing the action in RHP from the Inbox tab, besides dismissing the modal, we should open the report.
 * It is a helper function used only in this file.
 */
function dismissModalAndOpenReportInInboxTab(reportID?: string) {
    const isSearchPageTopmostFullScreenRoute = isSearchTopmostFullScreenRoute();
    if (isSearchPageTopmostFullScreenRoute || !reportID) {
        Navigation.dismissModal();
        if (isSearchPageTopmostFullScreenRoute) {
            const query = buildCannedSearchQuery();
            InteractionManager.runAfterInteractions(() => {
                Navigation.setParams({q: query});
            });
        }
        return;
    }
    Navigation.dismissModalWithReport({reportID});
}

/**
 * Find the report preview action from given chat report and iou report
 */
function getReportPreviewAction(chatReportID: string | undefined, iouReportID: string | undefined): OnyxInputValue<ReportAction<typeof CONST.REPORT.ACTIONS.TYPE.REPORT_PREVIEW>> {
    const reportActions = allReportActions?.[`${ONYXKEYS.COLLECTION.REPORT_ACTIONS}${chatReportID}`] ?? {};

    // Find the report preview action from the chat report
    return (
        Object.values(reportActions).find(
            (reportAction): reportAction is ReportAction<typeof CONST.REPORT.ACTIONS.TYPE.REPORT_PREVIEW> =>
                reportAction && isReportPreviewAction(reportAction) && getOriginalMessage(reportAction)?.linkedReportID === iouReportID,
        ) ?? null
    );
}

/**
 * Initialize expense info
 * @param reportID to attach the transaction to
 * @param policy
 * @param isFromGlobalCreate
 * @param iouRequestType one of manual/scan/distance
 */
function initMoneyRequest(
    reportID: string,
    policy: OnyxEntry<OnyxTypes.Policy>,
    isFromGlobalCreate: boolean,
    currentIouRequestType: IOURequestType | undefined,
    newIouRequestType: IOURequestType,
) {
    // Generate a brand new transactionID
    const personalPolicy = getPolicy(getPersonalPolicy()?.id);
    const newTransactionID = CONST.IOU.OPTIMISTIC_TRANSACTION_ID;
    const currency = policy?.outputCurrency ?? personalPolicy?.outputCurrency ?? CONST.CURRENCY.USD;

    // Disabling this line since currentDate can be an empty string
    // eslint-disable-next-line @typescript-eslint/prefer-nullish-coalescing
    const created = currentDate || format(new Date(), 'yyyy-MM-dd');

    // in case we have to re-init money request, but the IOU request type is the same with the old draft transaction,
    // we should keep most of the existing data by using the ONYX MERGE operation
    if (currentIouRequestType === newIouRequestType) {
        // so, we just need to update the reportID, isFromGlobalCreate, created, currency
        Onyx.merge(`${ONYXKEYS.COLLECTION.TRANSACTION_DRAFT}${newTransactionID}`, {
            reportID,
            isFromGlobalCreate,
            created,
            currency,
            transactionID: newTransactionID,
        });
        return;
    }

    const comment: Comment = {
        attendees: formatCurrentUserToAttendee(currentUserPersonalDetails, reportID),
    };
    let requestCategory: string | null = null;

    // Add initial empty waypoints when starting a distance expense
    if (newIouRequestType === CONST.IOU.REQUEST_TYPE.DISTANCE) {
        comment.waypoints = {
            waypoint0: {keyForList: 'start_waypoint'},
            waypoint1: {keyForList: 'stop_waypoint'},
        };
        if (!isFromGlobalCreate) {
            const customUnitRateID = DistanceRequestUtils.getCustomUnitRateID(reportID);
            comment.customUnit = {customUnitRateID};
        }
    }

    if (newIouRequestType === CONST.IOU.REQUEST_TYPE.PER_DIEM) {
        comment.customUnit = {
            attributes: {
                dates: {
                    start: DateUtils.getStartOfToday(),
                    end: DateUtils.getStartOfToday(),
                },
            },
        };
        if (!isFromGlobalCreate) {
            const {customUnitID, category} = getCustomUnitID(reportID);
            comment.customUnit = {...comment.customUnit, customUnitID};
            requestCategory = category ?? null;
        }
    }

    // Store the transaction in Onyx and mark it as not saved so it can be cleaned up later
    // Use set() here so that there is no way that data will be leaked between objects when it gets reset
    Onyx.set(`${ONYXKEYS.COLLECTION.TRANSACTION_DRAFT}${newTransactionID}`, {
        amount: 0,
        comment,
        created,
        currency,
        category: requestCategory,
        iouRequestType: newIouRequestType,
        reportID,
        transactionID: newTransactionID,
        isFromGlobalCreate,
        merchant: CONST.TRANSACTION.PARTIAL_TRANSACTION_MERCHANT,
        splitPayerAccountIDs: currentUserPersonalDetails ? [currentUserPersonalDetails.accountID] : undefined,
    });
}

function createDraftTransaction(transaction: OnyxTypes.Transaction) {
    if (!transaction) {
        return;
    }

    const newTransaction = {
        ...transaction,
    };

    Onyx.set(`${ONYXKEYS.COLLECTION.TRANSACTION_DRAFT}${transaction.transactionID}`, newTransaction);
}

function clearMoneyRequest(transactionID: string, skipConfirmation = false) {
    removeDraftTransactions();
    Onyx.set(`${ONYXKEYS.COLLECTION.SKIP_CONFIRMATION}${transactionID}`, skipConfirmation);
}

function startMoneyRequest(iouType: ValueOf<typeof CONST.IOU.TYPE>, reportID: string, requestType?: IOURequestType, skipConfirmation = false, backToReport?: string) {
    Performance.markStart(CONST.TIMING.OPEN_CREATE_EXPENSE);
    clearMoneyRequest(CONST.IOU.OPTIMISTIC_TRANSACTION_ID, skipConfirmation);
    switch (requestType) {
        case CONST.IOU.REQUEST_TYPE.MANUAL:
            Navigation.navigate(ROUTES.MONEY_REQUEST_CREATE_TAB_MANUAL.getRoute(CONST.IOU.ACTION.CREATE, iouType, CONST.IOU.OPTIMISTIC_TRANSACTION_ID, reportID, backToReport));
            return;
        case CONST.IOU.REQUEST_TYPE.SCAN:
            Navigation.navigate(ROUTES.MONEY_REQUEST_CREATE_TAB_SCAN.getRoute(CONST.IOU.ACTION.CREATE, iouType, CONST.IOU.OPTIMISTIC_TRANSACTION_ID, reportID, backToReport));
            return;
        case CONST.IOU.REQUEST_TYPE.DISTANCE:
            Navigation.navigate(ROUTES.MONEY_REQUEST_CREATE_TAB_DISTANCE.getRoute(CONST.IOU.ACTION.CREATE, iouType, CONST.IOU.OPTIMISTIC_TRANSACTION_ID, reportID, backToReport));
            return;
        default:
            Navigation.navigate(ROUTES.MONEY_REQUEST_CREATE.getRoute(CONST.IOU.ACTION.CREATE, iouType, CONST.IOU.OPTIMISTIC_TRANSACTION_ID, reportID, backToReport));
    }
}

function setMoneyRequestAmount(transactionID: string, amount: number, currency: string, shouldShowOriginalAmount = false) {
    Onyx.merge(`${ONYXKEYS.COLLECTION.TRANSACTION_DRAFT}${transactionID}`, {amount, currency, shouldShowOriginalAmount});
}

function setMoneyRequestCreated(transactionID: string, created: string, isDraft: boolean) {
    Onyx.merge(`${isDraft ? ONYXKEYS.COLLECTION.TRANSACTION_DRAFT : ONYXKEYS.COLLECTION.TRANSACTION}${transactionID}`, {created});
}

function setMoneyRequestDateAttribute(transactionID: string, start: string, end: string) {
    Onyx.merge(`${ONYXKEYS.COLLECTION.TRANSACTION_DRAFT}${transactionID}`, {comment: {customUnit: {attributes: {dates: {start, end}}}}});
}

function setMoneyRequestCurrency(transactionID: string, currency: string, isEditing = false) {
    const fieldToUpdate = isEditing ? 'modifiedCurrency' : 'currency';
    Onyx.merge(`${ONYXKEYS.COLLECTION.TRANSACTION_DRAFT}${transactionID}`, {[fieldToUpdate]: currency});
}

function setMoneyRequestDescription(transactionID: string, comment: string, isDraft: boolean) {
    Onyx.merge(`${isDraft ? ONYXKEYS.COLLECTION.TRANSACTION_DRAFT : ONYXKEYS.COLLECTION.TRANSACTION}${transactionID}`, {comment: {comment: comment.trim()}});
}

function setMoneyRequestMerchant(transactionID: string, merchant: string, isDraft: boolean) {
    Onyx.merge(`${isDraft ? ONYXKEYS.COLLECTION.TRANSACTION_DRAFT : ONYXKEYS.COLLECTION.TRANSACTION}${transactionID}`, {merchant});
}

function setMoneyRequestAttendees(transactionID: string, attendees: Attendee[], isDraft: boolean) {
    Onyx.merge(`${isDraft ? ONYXKEYS.COLLECTION.TRANSACTION_DRAFT : ONYXKEYS.COLLECTION.TRANSACTION}${transactionID}`, {comment: {attendees}});
}

function setMoneyRequestAccountant(transactionID: string, accountant: Accountant, isDraft: boolean) {
    Onyx.merge(`${isDraft ? ONYXKEYS.COLLECTION.TRANSACTION_DRAFT : ONYXKEYS.COLLECTION.TRANSACTION}${transactionID}`, {accountant});
}

function setMoneyRequestPendingFields(transactionID: string, pendingFields: OnyxTypes.Transaction['pendingFields']) {
    Onyx.merge(`${ONYXKEYS.COLLECTION.TRANSACTION_DRAFT}${transactionID}`, {pendingFields});
}

function setMoneyRequestCategory(transactionID: string, category: string, policyID?: string) {
    Onyx.merge(`${ONYXKEYS.COLLECTION.TRANSACTION_DRAFT}${transactionID}`, {category});
    if (!policyID) {
        setMoneyRequestTaxRate(transactionID, '');
        setMoneyRequestTaxAmount(transactionID, null);
        return;
    }
    const transaction = allTransactionDrafts[`${ONYXKEYS.COLLECTION.TRANSACTION_DRAFT}${transactionID}`];
    const {categoryTaxCode, categoryTaxAmount} = getCategoryTaxCodeAndAmount(category, transaction, getPolicy(policyID));
    if (categoryTaxCode && categoryTaxAmount !== undefined) {
        setMoneyRequestTaxRate(transactionID, categoryTaxCode);
        setMoneyRequestTaxAmount(transactionID, categoryTaxAmount);
    }
}

function setMoneyRequestTag(transactionID: string, tag: string) {
    Onyx.merge(`${ONYXKEYS.COLLECTION.TRANSACTION_DRAFT}${transactionID}`, {tag});
}

function setMoneyRequestBillable(transactionID: string, billable: boolean) {
    Onyx.merge(`${ONYXKEYS.COLLECTION.TRANSACTION_DRAFT}${transactionID}`, {billable});
}

function setMoneyRequestParticipants(transactionID: string, participants: Participant[] = [], isTestTransaction = false) {
    // We should change the reportID and isFromGlobalCreate of the test transaction since this flow can start inside an existing report
    return Onyx.merge(`${ONYXKEYS.COLLECTION.TRANSACTION_DRAFT}${transactionID}`, {
        participants,
        isFromGlobalCreate: isTestTransaction ? true : undefined,
        reportID: isTestTransaction ? participants?.at(0)?.reportID : undefined,
    });
}

function setSplitPayer(transactionID: string, payerAccountID: number) {
    Onyx.merge(`${ONYXKEYS.COLLECTION.TRANSACTION_DRAFT}${transactionID}`, {splitPayerAccountIDs: [payerAccountID]});
}

function setMoneyRequestReceipt(transactionID: string, source: string, filename: string, isDraft: boolean, type?: string, isTestReceipt = false, isTestDriveReceipt = false) {
    Onyx.merge(`${isDraft ? ONYXKEYS.COLLECTION.TRANSACTION_DRAFT : ONYXKEYS.COLLECTION.TRANSACTION}${transactionID}`, {
        // isTestReceipt = false and isTestDriveReceipt = false are being converted to null because we don't really need to store it in Onyx in those cases
        receipt: {source, type: type ?? '', isTestReceipt: isTestReceipt ? true : null, isTestDriveReceipt: isTestDriveReceipt ? true : null},
        filename,
    });
}

/**
 * Set custom unit rateID for the transaction draft
 */
function setCustomUnitRateID(transactionID: string, customUnitRateID: string | undefined) {
    const isFakeP2PRate = customUnitRateID === CONST.CUSTOM_UNITS.FAKE_P2P_ID;
    Onyx.merge(`${ONYXKEYS.COLLECTION.TRANSACTION_DRAFT}${transactionID}`, {
        comment: {
            customUnit: {
                customUnitRateID,
                ...(!isFakeP2PRate && {defaultP2PRate: null}),
            },
        },
    });
}

/**
 * Revert custom unit of the draft transaction to the original transaction's value
 */
function resetDraftTransactionsCustomUnit(transactionID: string | undefined) {
    if (!transactionID) {
        return;
    }

    const originalTransaction = allTransactions[`${ONYXKEYS.COLLECTION.TRANSACTION}${transactionID}`];
    if (!originalTransaction) {
        return;
    }

    Onyx.merge(`${ONYXKEYS.COLLECTION.TRANSACTION_DRAFT}${transactionID}`, {
        comment: {
            customUnit: originalTransaction.comment?.customUnit ?? {},
        },
    });
}

/**
 * Set custom unit ID for the transaction draft
 */
function setCustomUnitID(transactionID: string, customUnitID: string) {
    Onyx.merge(`${ONYXKEYS.COLLECTION.TRANSACTION_DRAFT}${transactionID}`, {comment: {customUnit: {customUnitID}}});
}

function removeSubrate(transaction: OnyxEntry<OnyxTypes.Transaction>, currentIndex: string) {
    // Index comes from the route params and is a string
    const index = Number(currentIndex);
    if (index === -1) {
        return;
    }
    const existingSubrates = transaction?.comment?.customUnit?.subRates ?? [];

    const newSubrates = [...existingSubrates];
    newSubrates.splice(index, 1);

    // Onyx.merge won't remove the null nested object values, this is a workaround
    // to remove nested keys while also preserving other object keys
    // Doing a deep clone of the transaction to avoid mutating the original object and running into a cache issue when using Onyx.set
    const newTransaction: OnyxTypes.Transaction = {
        // eslint-disable-next-line @typescript-eslint/non-nullable-type-assertion-style
        ...(transaction as OnyxTypes.Transaction),
        comment: {
            ...transaction?.comment,
            customUnit: {
                ...transaction?.comment?.customUnit,
                subRates: newSubrates,
                quantity: null,
            },
        },
    };

    Onyx.set(`${ONYXKEYS.COLLECTION.TRANSACTION_DRAFT}${transaction?.transactionID}`, newTransaction);
}

function updateSubrate(transaction: OnyxEntry<OnyxTypes.Transaction>, currentIndex: string, quantity: number, id: string, name: string, rate: number) {
    // Index comes from the route params and is a string
    const index = Number(currentIndex);
    if (index === -1) {
        return;
    }
    const existingSubrates = transaction?.comment?.customUnit?.subRates ?? [];

    if (index >= existingSubrates.length) {
        return;
    }

    const newSubrates = [...existingSubrates];
    newSubrates.splice(index, 1, {quantity, id, name, rate});

    // Onyx.merge won't remove the null nested object values, this is a workaround
    // to remove nested keys while also preserving other object keys
    // Doing a deep clone of the transaction to avoid mutating the original object and running into a cache issue when using Onyx.set
    const newTransaction: OnyxTypes.Transaction = {
        // eslint-disable-next-line @typescript-eslint/non-nullable-type-assertion-style
        ...(transaction as OnyxTypes.Transaction),
        comment: {
            ...transaction?.comment,
            customUnit: {
                ...transaction?.comment?.customUnit,
                subRates: newSubrates,
                quantity: null,
            },
        },
    };

    Onyx.set(`${ONYXKEYS.COLLECTION.TRANSACTION_DRAFT}${transaction?.transactionID}`, newTransaction);
}

function clearSubrates(transactionID: string) {
    Onyx.merge(`${ONYXKEYS.COLLECTION.TRANSACTION_DRAFT}${transactionID}`, {comment: {customUnit: {subRates: []}}});
}

function addSubrate(transaction: OnyxEntry<OnyxTypes.Transaction>, currentIndex: string, quantity: number, id: string, name: string, rate: number) {
    // Index comes from the route params and is a string
    const index = Number(currentIndex);
    if (index === -1) {
        return;
    }
    const existingSubrates = transaction?.comment?.customUnit?.subRates ?? [];

    if (index !== existingSubrates.length) {
        return;
    }

    const newSubrates = [...existingSubrates];
    newSubrates.push({quantity, id, name, rate});

    // Onyx.merge won't remove the null nested object values, this is a workaround
    // to remove nested keys while also preserving other object keys
    // Doing a deep clone of the transaction to avoid mutating the original object and running into a cache issue when using Onyx.set
    const newTransaction: OnyxTypes.Transaction = {
        // eslint-disable-next-line @typescript-eslint/non-nullable-type-assertion-style
        ...(transaction as OnyxTypes.Transaction),
        comment: {
            ...transaction?.comment,
            customUnit: {
                ...transaction?.comment?.customUnit,
                subRates: newSubrates,
                quantity: null,
            },
        },
    };

    Onyx.set(`${ONYXKEYS.COLLECTION.TRANSACTION_DRAFT}${transaction?.transactionID}`, newTransaction);
}

/**
 * Set the distance rate of a transaction.
 * Used when creating a new transaction or moving an existing one from Self DM
 */
function setMoneyRequestDistanceRate(transactionID: string, customUnitRateID: string, policy: OnyxEntry<OnyxTypes.Policy>, isDraft: boolean) {
    if (policy) {
        Onyx.merge(ONYXKEYS.NVP_LAST_SELECTED_DISTANCE_RATES, {[policy.id]: customUnitRateID});
    }

    const distanceRate = DistanceRequestUtils.getRateByCustomUnitRateID({policy, customUnitRateID});
    const transaction = isDraft ? allTransactionDrafts[`${ONYXKEYS.COLLECTION.TRANSACTION_DRAFT}${transactionID}`] : allTransactions[`${ONYXKEYS.COLLECTION.TRANSACTION}${transactionID}`];
    let newDistance;
    if (distanceRate?.unit && distanceRate?.unit !== transaction?.comment?.customUnit?.distanceUnit) {
        newDistance = DistanceRequestUtils.convertDistanceUnit(getDistanceInMeters(transaction, transaction?.comment?.customUnit?.distanceUnit), distanceRate.unit);
    }
    Onyx.merge(`${isDraft ? ONYXKEYS.COLLECTION.TRANSACTION_DRAFT : ONYXKEYS.COLLECTION.TRANSACTION}${transactionID}`, {
        comment: {
            customUnit: {
                customUnitRateID,
                ...(!!policy && {defaultP2PRate: null}),
                ...(distanceRate && {distanceUnit: distanceRate.unit}),
                ...(newDistance && {quantity: newDistance}),
            },
        },
    });
}

/** Helper function to get the receipt error for expenses, or the generic error if there's no receipt */
function getReceiptError(
    receipt: OnyxEntry<Receipt>,
    filename?: string,
    isScanRequest = true,
    errorKey?: number,
    action?: IOUActionParams,
    retryParams?: StartSplitBilActionParams | CreateTrackExpenseParams | RequestMoneyInformation | ReplaceReceipt,
): Errors | ErrorFields {
    const formattedRetryParams = typeof retryParams === 'string' ? retryParams : JSON.stringify(retryParams);

    return isEmptyObject(receipt) || !isScanRequest
        ? getMicroSecondOnyxErrorWithTranslationKey('iou.error.genericCreateFailureMessage', errorKey)
        : getMicroSecondOnyxErrorObject(
              {
                  error: CONST.IOU.RECEIPT_ERROR,
                  source: receipt.source?.toString() ?? '',
                  filename: filename ?? '',
                  action: action ?? '',
                  retryParams: formattedRetryParams,
              },
              errorKey,
          );
}

/** Helper function to get optimistic fields violations onyx data */
function getFieldViolationsOnyxData(iouReport: OnyxTypes.Report): SetRequired<OnyxData, 'optimisticData' | 'failureData'> {
    const missingFields: OnyxTypes.ReportFieldsViolations = {};
    const excludedFields = Object.values(CONST.REPORT_VIOLATIONS_EXCLUDED_FIELDS) as string[];

    Object.values(iouReport.fieldList ?? {}).forEach((field) => {
        if (excludedFields.includes(field.fieldID) || !!field.value || !!field.defaultValue) {
            return;
        }
        // in case of missing field violation the empty object is indicator.
        missingFields[field.fieldID] = {};
    });

    return {
        optimisticData: [
            {
                onyxMethod: Onyx.METHOD.SET,
                key: `${ONYXKEYS.COLLECTION.REPORT_VIOLATIONS}${iouReport.reportID}`,
                value: {
                    fieldRequired: missingFields,
                },
            },
        ],
        failureData: [
            {
                onyxMethod: Onyx.METHOD.SET,
                key: `${ONYXKEYS.COLLECTION.REPORT_VIOLATIONS}${iouReport.reportID}`,
                value: null,
            },
        ],
    };
}

type BuildOnyxDataForTestDriveIOUParams = {
    transaction: OnyxTypes.Transaction;
    iouOptimisticParams: MoneyRequestOptimisticParams['iou'];
    chatOptimisticParams: MoneyRequestOptimisticParams['chat'];
    testDriveCommentReportActionID?: string;
};

function buildOnyxDataForTestDriveIOU(testDriveIOUParams: BuildOnyxDataForTestDriveIOUParams): OnyxData {
    const optimisticData: OnyxUpdate[] = [];
    const successData: OnyxUpdate[] = [];
    const failureData: OnyxUpdate[] = [];

    const optimisticIOUReportAction = buildOptimisticIOUReportAction({
        type: CONST.IOU.REPORT_ACTION_TYPE.PAY,
        amount: testDriveIOUParams.transaction.amount,
        currency: testDriveIOUParams.transaction.currency,
        comment: testDriveIOUParams.transaction.comment?.comment ?? '',
        participants: testDriveIOUParams.transaction.participants ?? [],
        paymentType: CONST.IOU.PAYMENT_TYPE.ELSEWHERE,
        iouReportID: testDriveIOUParams.iouOptimisticParams.report.reportID,
        transactionID: testDriveIOUParams.transaction.transactionID,
    });

    const text = Localize.translateLocal('testDrive.employeeInviteMessage', {name: personalDetailsList?.[userAccountID]?.firstName ?? ''});
    const textComment = buildOptimisticAddCommentReportAction(text, undefined, userAccountID, undefined, undefined, undefined, testDriveIOUParams.testDriveCommentReportActionID);
    textComment.reportAction.created = DateUtils.subtractMillisecondsFromDateTime(testDriveIOUParams.iouOptimisticParams.createdAction.created, 1);

    optimisticData.push(
        {
            onyxMethod: Onyx.METHOD.MERGE,
            key: `${ONYXKEYS.COLLECTION.REPORT_ACTIONS}${testDriveIOUParams.chatOptimisticParams.report?.reportID}`,
            value: {
                [textComment.reportAction.reportActionID]: textComment.reportAction,
            },
        },
        {
            onyxMethod: Onyx.METHOD.MERGE,
            key: `${ONYXKEYS.COLLECTION.REPORT}${testDriveIOUParams.iouOptimisticParams.report.reportID}`,
            value: {
                ...{lastActionType: CONST.REPORT.ACTIONS.TYPE.MARKED_REIMBURSED, statusNum: CONST.REPORT.STATUS_NUM.REIMBURSED},
                hasOutstandingChildRequest: false,
                lastActorAccountID: currentUserPersonalDetails?.accountID,
            },
        },
        {
            onyxMethod: Onyx.METHOD.MERGE,
            key: `${ONYXKEYS.COLLECTION.REPORT_ACTIONS}${testDriveIOUParams.iouOptimisticParams.report.reportID}`,
            value: {
                [testDriveIOUParams.iouOptimisticParams.action.reportActionID]: optimisticIOUReportAction,
            },
        },
    );

    successData.push({
        onyxMethod: Onyx.METHOD.MERGE,
        key: `${ONYXKEYS.COLLECTION.REPORT_ACTIONS}${testDriveIOUParams.chatOptimisticParams.report?.reportID}`,
        value: {
            [textComment.reportAction.reportActionID]: null,
        },
    });

    return {
        optimisticData,
        successData,
        failureData,
    };
}

/** Builds the Onyx data for an expense */
function buildOnyxDataForMoneyRequest(moneyRequestParams: BuildOnyxDataForMoneyRequestParams): [OnyxUpdate[], OnyxUpdate[], OnyxUpdate[]] {
    const {
        isNewChatReport,
        shouldCreateNewMoneyRequestReport,
        isOneOnOneSplit = false,
        existingTransactionThreadReportID,
        policyParams = {},
        optimisticParams,
        retryParams,
        participant,
    } = moneyRequestParams;
    const {policy, policyCategories, policyTagList} = policyParams;
    const {
        chat,
        iou,
        transactionParams: {transaction, transactionThreadReport, transactionThreadCreatedReportAction},
        policyRecentlyUsed,
        personalDetailListAction,
        nextStep,
        testDriveCommentReportActionID,
    } = optimisticParams;

    const isScanRequest = isScanRequestTransactionUtils(transaction);
    const isPerDiemRequest = isPerDiemRequestTransactionUtils(transaction);
    const outstandingChildRequest = getOutstandingChildRequest(iou.report);
    const clearedPendingFields = Object.fromEntries(Object.keys(transaction.pendingFields ?? {}).map((key) => [key, null]));
    const isMoneyRequestToManagerMcTest = isTestTransactionReport(iou.report);

    const optimisticData: OnyxUpdate[] = [];
    const successData: OnyxUpdate[] = [];
    const failureData: OnyxUpdate[] = [];
    let newQuickAction: ValueOf<typeof CONST.QUICK_ACTIONS>;
    if (isScanRequest) {
        newQuickAction = CONST.QUICK_ACTIONS.REQUEST_SCAN;
    } else if (isPerDiemRequest) {
        newQuickAction = CONST.QUICK_ACTIONS.PER_DIEM;
    } else {
        newQuickAction = CONST.QUICK_ACTIONS.REQUEST_MANUAL;
    }

    if (isDistanceRequestTransactionUtils(transaction)) {
        newQuickAction = CONST.QUICK_ACTIONS.REQUEST_DISTANCE;
    }
    const existingTransactionThreadReport = allReports?.[`${ONYXKEYS.COLLECTION.REPORT}${existingTransactionThreadReportID}`] ?? null;

    if (chat.report) {
        optimisticData.push({
            // Use SET for new reports because it doesn't exist yet, is faster and we need the data to be available when we navigate to the chat page
            onyxMethod: isNewChatReport ? Onyx.METHOD.SET : Onyx.METHOD.MERGE,
            key: `${ONYXKEYS.COLLECTION.REPORT}${chat.report.reportID}`,
            value: {
                ...chat.report,
                lastReadTime: DateUtils.getDBTime(),
                ...(shouldCreateNewMoneyRequestReport ? {lastVisibleActionCreated: chat.reportPreviewAction.created} : {}),
                iouReportID: iou.report.reportID,
                ...outstandingChildRequest,
                ...(isNewChatReport ? {pendingFields: {createChat: CONST.RED_BRICK_ROAD_PENDING_ACTION.ADD}} : {}),
            },
        });
    }

    optimisticData.push(
        {
            onyxMethod: shouldCreateNewMoneyRequestReport ? Onyx.METHOD.SET : Onyx.METHOD.MERGE,
            key: `${ONYXKEYS.COLLECTION.REPORT}${iou.report.reportID}`,
            value: {
                ...iou.report,
                lastMessageText: getReportActionText(iou.action),
                lastMessageHtml: getReportActionHtml(iou.action),
                lastVisibleActionCreated: iou.action.created,
                pendingFields: {
                    ...(shouldCreateNewMoneyRequestReport ? {createChat: CONST.RED_BRICK_ROAD_PENDING_ACTION.ADD} : {preview: CONST.RED_BRICK_ROAD_PENDING_ACTION.UPDATE}),
                },
            },
        },
        {
            onyxMethod: Onyx.METHOD.SET,
            key: `${ONYXKEYS.COLLECTION.TRANSACTION}${transaction.transactionID}`,
            value: transaction,
        },
        isNewChatReport
            ? {
                  onyxMethod: Onyx.METHOD.SET,
                  key: `${ONYXKEYS.COLLECTION.REPORT_ACTIONS}${chat.report?.reportID}`,
                  value: {
                      [chat.createdAction.reportActionID]: chat.createdAction,
                      [chat.reportPreviewAction.reportActionID]: chat.reportPreviewAction,
                  },
              }
            : {
                  onyxMethod: Onyx.METHOD.MERGE,
                  key: `${ONYXKEYS.COLLECTION.REPORT_ACTIONS}${chat.report?.reportID}`,
                  value: {
                      [chat.reportPreviewAction.reportActionID]: chat.reportPreviewAction,
                  },
              },
        shouldCreateNewMoneyRequestReport
            ? {
                  onyxMethod: Onyx.METHOD.SET,
                  key: `${ONYXKEYS.COLLECTION.REPORT_ACTIONS}${iou.report.reportID}`,
                  value: {
                      [iou.createdAction.reportActionID]: iou.createdAction as OnyxTypes.ReportAction,
                      [iou.action.reportActionID]: iou.action as OnyxTypes.ReportAction,
                  },
              }
            : {
                  onyxMethod: Onyx.METHOD.MERGE,
                  key: `${ONYXKEYS.COLLECTION.REPORT_ACTIONS}${iou.report.reportID}`,
                  value: {
                      [iou.action.reportActionID]: iou.action as OnyxTypes.ReportAction,
                  },
              },
        {
            onyxMethod: Onyx.METHOD.MERGE,
            key: `${ONYXKEYS.COLLECTION.REPORT}${transactionThreadReport?.reportID}`,
            value: {
                ...transactionThreadReport,
                pendingFields: {createChat: CONST.RED_BRICK_ROAD_PENDING_ACTION.ADD},
            },
        },
        {
            onyxMethod: Onyx.METHOD.MERGE,
            key: `${ONYXKEYS.COLLECTION.REPORT_METADATA}${transactionThreadReport?.reportID}`,
            value: {
                isOptimisticReport: true,
            },
        },
    );

    if (isNewChatReport) {
        optimisticData.push({
            onyxMethod: Onyx.METHOD.MERGE,
            key: `${ONYXKEYS.COLLECTION.REPORT_METADATA}${chat.report?.reportID}`,
            value: {
                isOptimisticReport: true,
            },
        });
    }

    if (shouldCreateNewMoneyRequestReport) {
        optimisticData.push({
            onyxMethod: Onyx.METHOD.MERGE,
            key: `${ONYXKEYS.COLLECTION.REPORT_METADATA}${iou.report?.reportID}`,
            value: {
                isOptimisticReport: true,
            },
        });
    }

    if (!isEmptyObject(transactionThreadCreatedReportAction)) {
        optimisticData.push({
            onyxMethod: Onyx.METHOD.MERGE,
            key: `${ONYXKEYS.COLLECTION.REPORT_ACTIONS}${transactionThreadReport?.reportID}`,
            value: {
                [transactionThreadCreatedReportAction.reportActionID]: transactionThreadCreatedReportAction,
            },
        });
    }

    if (policyRecentlyUsed.categories?.length) {
        optimisticData.push({
            onyxMethod: Onyx.METHOD.SET,
            key: `${ONYXKEYS.COLLECTION.POLICY_RECENTLY_USED_CATEGORIES}${iou.report.policyID}`,
            value: policyRecentlyUsed.categories,
        });
    }

    if (policyRecentlyUsed.currencies?.length) {
        optimisticData.push({
            onyxMethod: Onyx.METHOD.SET,
            key: ONYXKEYS.RECENTLY_USED_CURRENCIES,
            value: policyRecentlyUsed.currencies,
        });
    }

    if (!isEmptyObject(policyRecentlyUsed.tags)) {
        optimisticData.push({
            onyxMethod: Onyx.METHOD.MERGE,
            key: `${ONYXKEYS.COLLECTION.POLICY_RECENTLY_USED_TAGS}${iou.report.policyID}`,
            value: policyRecentlyUsed.tags,
        });
    }

    if (policyRecentlyUsed.destinations?.length) {
        optimisticData.push({
            onyxMethod: Onyx.METHOD.SET,
            key: `${ONYXKEYS.COLLECTION.POLICY_RECENTLY_USED_DESTINATIONS}${iou.report.policyID}`,
            value: policyRecentlyUsed.destinations,
        });
    }

    if (transaction.receipt?.isTestDriveReceipt) {
        const {
            optimisticData: testDriveOptimisticData = [],
            successData: testDriveSuccessData = [],
            failureData: testDriveFailureData = [],
        } = buildOnyxDataForTestDriveIOU({
            transaction,
            iouOptimisticParams: iou,
            chatOptimisticParams: chat,
            testDriveCommentReportActionID,
        });
        optimisticData.push(...testDriveOptimisticData);
        successData.push(...testDriveSuccessData);
        failureData.push(...testDriveFailureData);
    }

    if (isMoneyRequestToManagerMcTest) {
        const date = new Date();
        const isTestReceipt = transaction.receipt?.isTestReceipt ?? false;
        const managerMcTestParticipant = getManagerMcTestParticipant() ?? {};
        const optimisticIOUReportAction = buildOptimisticIOUReportAction({
            type: isScanRequest && !isTestReceipt ? CONST.IOU.REPORT_ACTION_TYPE.CREATE : CONST.IOU.REPORT_ACTION_TYPE.PAY,
            amount: iou.report?.total ?? 0,
            currency: iou.report?.currency ?? '',
            comment: '',
            participants: [managerMcTestParticipant],
            paymentType: isScanRequest && !isTestReceipt ? undefined : CONST.IOU.PAYMENT_TYPE.ELSEWHERE,
            iouReportID: iou.report.reportID,
            transactionID: transaction.transactionID,
        });

        optimisticData.push(
            {
                onyxMethod: Onyx.METHOD.MERGE,
                key: `${ONYXKEYS.NVP_DISMISSED_PRODUCT_TRAINING}`,
                value: {[CONST.PRODUCT_TRAINING_TOOLTIP_NAMES.SCAN_TEST_TOOLTIP]: DateUtils.getDBTime(date.valueOf())},
            },
            {
                onyxMethod: Onyx.METHOD.MERGE,
                key: `${ONYXKEYS.COLLECTION.REPORT}${iou.report.reportID}`,
                value: {
                    ...iou.report,
                    ...(!isScanRequest || isTestReceipt ? {lastActionType: CONST.REPORT.ACTIONS.TYPE.MARKED_REIMBURSED, statusNum: CONST.REPORT.STATUS_NUM.REIMBURSED} : undefined),
                    hasOutstandingChildRequest: false,
                    lastActorAccountID: currentUserPersonalDetails?.accountID,
                },
            },
            {
                onyxMethod: Onyx.METHOD.MERGE,
                key: `${ONYXKEYS.COLLECTION.REPORT_ACTIONS}${iou.report.reportID}`,
                value: {
                    [iou.action.reportActionID]: {
                        ...(optimisticIOUReportAction as OnyxTypes.ReportAction),
                    },
                },
            },
            {
                onyxMethod: Onyx.METHOD.MERGE,
                key: `${ONYXKEYS.COLLECTION.TRANSACTION}${transaction.transactionID}`,
                value: {
                    ...transaction,
                },
            },
        );
    }

    const redundantParticipants: Record<number, null> = {};
    if (!isEmptyObject(personalDetailListAction)) {
        const successPersonalDetailListAction: Record<number, null> = {};

        // BE will send different participants. We clear the optimistic ones to avoid duplicated entries
        Object.keys(personalDetailListAction).forEach((accountIDKey) => {
            const accountID = Number(accountIDKey);
            successPersonalDetailListAction[accountID] = null;
            redundantParticipants[accountID] = null;
        });

        optimisticData.push({
            onyxMethod: Onyx.METHOD.MERGE,
            key: ONYXKEYS.PERSONAL_DETAILS_LIST,
            value: personalDetailListAction,
        });
        successData.push({
            onyxMethod: Onyx.METHOD.MERGE,
            key: ONYXKEYS.PERSONAL_DETAILS_LIST,
            value: successPersonalDetailListAction,
        });
    }

    if (!isEmptyObject(nextStep)) {
        optimisticData.push({
            onyxMethod: Onyx.METHOD.MERGE,
            key: `${ONYXKEYS.COLLECTION.NEXT_STEP}${iou.report.reportID}`,
            value: nextStep,
        });
    }

    if (isNewChatReport) {
        successData.push(
            {
                onyxMethod: Onyx.METHOD.MERGE,
                key: `${ONYXKEYS.COLLECTION.REPORT}${chat.report?.reportID}`,
                value: {
                    participants: redundantParticipants,
                    pendingFields: null,
                    errorFields: null,
                },
            },
            {
                onyxMethod: Onyx.METHOD.MERGE,
                key: `${ONYXKEYS.COLLECTION.REPORT_METADATA}${chat.report?.reportID}`,
                value: {
                    isOptimisticReport: false,
                },
            },
        );
    }

    successData.push(
        {
            onyxMethod: Onyx.METHOD.MERGE,
            key: `${ONYXKEYS.COLLECTION.REPORT}${iou.report.reportID}`,
            value: {
                participants: redundantParticipants,
                pendingFields: null,
                errorFields: null,
            },
        },
        {
            onyxMethod: Onyx.METHOD.MERGE,
            key: `${ONYXKEYS.COLLECTION.REPORT_METADATA}${iou.report.reportID}`,
            value: {
                isOptimisticReport: false,
            },
        },
        {
            onyxMethod: Onyx.METHOD.MERGE,
            key: `${ONYXKEYS.COLLECTION.REPORT}${transactionThreadReport?.reportID}`,
            value: {
                participants: redundantParticipants,
                pendingFields: null,
                errorFields: null,
            },
        },
        {
            onyxMethod: Onyx.METHOD.MERGE,
            key: `${ONYXKEYS.COLLECTION.REPORT_METADATA}${transactionThreadReport?.reportID}`,
            value: {
                isOptimisticReport: false,
            },
        },
        {
            onyxMethod: Onyx.METHOD.MERGE,
            key: `${ONYXKEYS.COLLECTION.TRANSACTION}${transaction.transactionID}`,
            value: {
                pendingAction: null,
                pendingFields: clearedPendingFields,
                // The routes contains the distance in meters. Clearing the routes ensures we use the distance
                // in the correct unit stored under the transaction customUnit once the request is created.
                // The route is also not saved in the backend, so we can't rely on it.
                routes: null,
            },
        },

        {
            onyxMethod: Onyx.METHOD.MERGE,
            key: `${ONYXKEYS.COLLECTION.REPORT_ACTIONS}${chat.report?.reportID}`,
            value: {
                ...(isNewChatReport
                    ? {
                          [chat.createdAction.reportActionID]: {
                              pendingAction: null,
                              errors: null,
                          },
                      }
                    : {}),
                [chat.reportPreviewAction.reportActionID]: {
                    pendingAction: null,
                },
            },
        },
        {
            onyxMethod: Onyx.METHOD.MERGE,
            key: `${ONYXKEYS.COLLECTION.REPORT_ACTIONS}${iou.report.reportID}`,
            value: {
                ...(shouldCreateNewMoneyRequestReport
                    ? {
                          [iou.createdAction.reportActionID]: {
                              pendingAction: null,
                              errors: null,
                          },
                      }
                    : {}),
                [iou.action.reportActionID]: {
                    pendingAction: null,
                    errors: null,
                },
            },
        },
    );

    if (!isEmptyObject(transactionThreadCreatedReportAction)) {
        successData.push({
            onyxMethod: Onyx.METHOD.MERGE,
            key: `${ONYXKEYS.COLLECTION.REPORT_ACTIONS}${transactionThreadReport?.reportID}`,
            value: {
                [transactionThreadCreatedReportAction.reportActionID]: {
                    pendingAction: null,
                    errors: null,
                },
            },
        });
    }

    const errorKey = DateUtils.getMicroseconds();

    failureData.push(
        {
            onyxMethod: Onyx.METHOD.MERGE,
            key: `${ONYXKEYS.COLLECTION.REPORT}${chat.report?.reportID}`,
            value: {
                iouReportID: chat.report?.iouReportID,
                lastReadTime: chat.report?.lastReadTime,
                lastVisibleActionCreated: chat.report?.lastVisibleActionCreated,
                pendingFields: null,
                hasOutstandingChildRequest: chat.report?.hasOutstandingChildRequest,
                ...(isNewChatReport
                    ? {
                          errorFields: {
                              createChat: getMicroSecondOnyxErrorWithTranslationKey('report.genericCreateReportFailureMessage'),
                          },
                      }
                    : {}),
            },
        },
        {
            onyxMethod: Onyx.METHOD.MERGE,
            key: `${ONYXKEYS.COLLECTION.REPORT}${iou.report.reportID}`,
            value: {
                pendingFields: null,
                errorFields: {
                    ...(shouldCreateNewMoneyRequestReport ? {createChat: getMicroSecondOnyxErrorWithTranslationKey('report.genericCreateReportFailureMessage')} : {}),
                },
            },
        },
        {
            onyxMethod: Onyx.METHOD.MERGE,
            key: `${ONYXKEYS.COLLECTION.REPORT}${transactionThreadReport?.reportID}`,
            value: {
                pendingFields: null,
                errorFields: existingTransactionThreadReport
                    ? null
                    : {
                          createChat: getMicroSecondOnyxErrorWithTranslationKey('report.genericCreateReportFailureMessage'),
                      },
            },
        },
        {
            onyxMethod: Onyx.METHOD.MERGE,
            key: `${ONYXKEYS.COLLECTION.TRANSACTION}${transaction.transactionID}`,
            value: {
                errors: getReceiptError(
                    transaction.receipt,
                    // Disabling this line since transaction.filename can be an empty string
                    // eslint-disable-next-line @typescript-eslint/prefer-nullish-coalescing
                    transaction.filename || transaction.receipt?.filename,
                    isScanRequest,
                    errorKey,
                    CONST.IOU.ACTION_PARAMS.MONEY_REQUEST,
                    retryParams,
                ),
                pendingFields: clearedPendingFields,
            },
        },
        {
            onyxMethod: Onyx.METHOD.MERGE,
            key: `${ONYXKEYS.COLLECTION.REPORT_ACTIONS}${iou.report.reportID}`,
            value: {
                ...(shouldCreateNewMoneyRequestReport
                    ? {
                          [iou.createdAction.reportActionID]: {
                              errors: getReceiptError(
                                  transaction.receipt,
                                  // Disabling this line since transaction.filename can be an empty string
                                  // eslint-disable-next-line @typescript-eslint/prefer-nullish-coalescing
                                  transaction.filename || transaction.receipt?.filename,
                                  isScanRequest,
                                  errorKey,
                                  CONST.IOU.ACTION_PARAMS.MONEY_REQUEST,
                                  retryParams,
                              ),
                          },
                          [iou.action.reportActionID]: {
                              errors: getMicroSecondOnyxErrorWithTranslationKey('iou.error.genericCreateFailureMessage'),
                          },
                      }
                    : {
                          [iou.action.reportActionID]: {
                              errors: getReceiptError(
                                  transaction.receipt,
                                  // Disabling this line since transaction.filename can be an empty string
                                  // eslint-disable-next-line @typescript-eslint/prefer-nullish-coalescing
                                  transaction.filename || transaction.receipt?.filename,
                                  isScanRequest,
                                  errorKey,
                                  CONST.IOU.ACTION_PARAMS.MONEY_REQUEST,
                                  retryParams,
                              ),
                          },
                      }),
            },
        },
    );

    if (!isOneOnOneSplit) {
        optimisticData.push({
            onyxMethod: Onyx.METHOD.SET,
            key: ONYXKEYS.NVP_QUICK_ACTION_GLOBAL_CREATE,
            value: {
                action: newQuickAction,
                chatReportID: chat.report?.reportID,
                isFirstQuickAction: isEmptyObject(quickAction),
            },
        });
        failureData.push({
            onyxMethod: Onyx.METHOD.SET,
            key: ONYXKEYS.NVP_QUICK_ACTION_GLOBAL_CREATE,
            value: quickAction ?? null,
        });
    }

    if (!isEmptyObject(transactionThreadCreatedReportAction)) {
        failureData.push({
            onyxMethod: Onyx.METHOD.MERGE,
            key: `${ONYXKEYS.COLLECTION.REPORT_ACTIONS}${transactionThreadReport?.reportID}`,
            value: {
                [transactionThreadCreatedReportAction.reportActionID]: {
                    errors: getMicroSecondOnyxErrorWithTranslationKey('iou.error.genericCreateFailureMessage'),
                },
            },
        });
    }

    const searchUpdate = getSearchOnyxUpdate({
        transaction,
        participant,
    });

    if (searchUpdate) {
        optimisticData.push({...searchUpdate});
    }

    // We don't need to compute violations unless we're on a paid policy
    if (!policy || !isPaidGroupPolicy(policy)) {
        return [optimisticData, successData, failureData];
    }

    const violationsOnyxData = ViolationsUtils.getViolationsOnyxData(
        transaction,
        [],
        policy,
        policyTagList ?? {},
        policyCategories ?? {},
        hasDependentTags(policy, policyTagList ?? {}),
        false,
    );

    if (violationsOnyxData) {
        const shouldFixViolations = Array.isArray(violationsOnyxData.value) && violationsOnyxData.value.length > 0;

        optimisticData.push(violationsOnyxData, {
            key: `${ONYXKEYS.COLLECTION.NEXT_STEP}${iou.report.reportID}`,
            onyxMethod: Onyx.METHOD.SET,
            value: buildNextStep(iou.report, iou.report.statusNum ?? CONST.REPORT.STATE_NUM.OPEN, shouldFixViolations),
        });
        failureData.push({
            onyxMethod: Onyx.METHOD.SET,
            key: `${ONYXKEYS.COLLECTION.TRANSACTION_VIOLATIONS}${transaction.transactionID}`,
            value: [],
        });
    }

    return [optimisticData, successData, failureData];
}

/** Builds the Onyx data for an invoice */
function buildOnyxDataForInvoice(invoiceParams: BuildOnyxDataForInvoiceParams): [OnyxUpdate[], OnyxUpdate[], OnyxUpdate[]] {
    const {chat, iou, transactionParams, policyParams, optimisticData: optimisticDataParams, companyName, companyWebsite, participant} = invoiceParams;
    const transaction = transactionParams.transaction;

    const clearedPendingFields = Object.fromEntries(Object.keys(transactionParams.transaction.pendingFields ?? {}).map((key) => [key, null]));
    const optimisticData: OnyxUpdate[] = [
        {
            onyxMethod: Onyx.METHOD.SET,
            key: `${ONYXKEYS.COLLECTION.REPORT}${iou.report?.reportID}`,
            value: {
                ...iou.report,
                lastMessageText: getReportActionText(iou.action),
                lastMessageHtml: getReportActionHtml(iou.action),
                pendingFields: {
                    createChat: CONST.RED_BRICK_ROAD_PENDING_ACTION.ADD,
                },
            },
        },
        {
            onyxMethod: Onyx.METHOD.MERGE,
            key: `${ONYXKEYS.COLLECTION.REPORT_METADATA}${iou.report?.reportID}`,
            value: {
                isOptimisticReport: true,
            },
        },
        {
            onyxMethod: Onyx.METHOD.SET,
            key: `${ONYXKEYS.COLLECTION.TRANSACTION}${transactionParams.transaction.transactionID}`,
            value: transactionParams.transaction,
        },
        chat.isNewReport
            ? {
                  onyxMethod: Onyx.METHOD.SET,
                  key: `${ONYXKEYS.COLLECTION.REPORT_ACTIONS}${chat.report?.reportID}`,
                  value: {
                      [chat.createdAction.reportActionID]: chat.createdAction,
                      [chat.reportPreviewAction.reportActionID]: chat.reportPreviewAction,
                  },
              }
            : {
                  onyxMethod: Onyx.METHOD.MERGE,
                  key: `${ONYXKEYS.COLLECTION.REPORT_ACTIONS}${chat.report?.reportID}`,
                  value: {
                      [chat.reportPreviewAction.reportActionID]: chat.reportPreviewAction,
                  },
              },
        {
            onyxMethod: Onyx.METHOD.MERGE,
            key: `${ONYXKEYS.COLLECTION.REPORT_ACTIONS}${iou.report?.reportID}`,
            value: {
                [iou.createdAction.reportActionID]: iou.createdAction as OnyxTypes.ReportAction,
                [iou.action.reportActionID]: iou.action as OnyxTypes.ReportAction,
            },
        },
        {
            onyxMethod: Onyx.METHOD.MERGE,
            key: `${ONYXKEYS.COLLECTION.REPORT}${transactionParams.threadReport.reportID}`,
            value: transactionParams.threadReport,
        },
        {
            onyxMethod: Onyx.METHOD.MERGE,
            key: `${ONYXKEYS.COLLECTION.REPORT_METADATA}${transactionParams.threadReport?.reportID}`,
            value: {
                isOptimisticReport: true,
            },
        },
    ];

    if (transactionParams.threadCreatedReportAction?.reportActionID) {
        optimisticData.push({
            onyxMethod: Onyx.METHOD.MERGE,
            key: `${ONYXKEYS.COLLECTION.REPORT_ACTIONS}${transactionParams.threadReport.reportID}`,
            value: {
                [transactionParams.threadCreatedReportAction.reportActionID]: transactionParams.threadCreatedReportAction,
            },
        });
    }

    const successData: OnyxUpdate[] = [];

    if (chat.report) {
        optimisticData.push({
            // Use SET for new reports because it doesn't exist yet, is faster and we need the data to be available when we navigate to the chat page
            onyxMethod: chat.isNewReport ? Onyx.METHOD.SET : Onyx.METHOD.MERGE,
            key: `${ONYXKEYS.COLLECTION.REPORT}${chat.report.reportID}`,
            value: {
                ...chat.report,
                lastReadTime: DateUtils.getDBTime(),
                iouReportID: iou.report?.reportID,
                ...(chat.isNewReport ? {pendingFields: {createChat: CONST.RED_BRICK_ROAD_PENDING_ACTION.ADD}} : {}),
            },
        });

        if (chat.isNewReport) {
            optimisticData.push({
                onyxMethod: Onyx.METHOD.MERGE,
                key: `${ONYXKEYS.COLLECTION.REPORT_METADATA}${chat.report?.reportID}`,
                value: {
                    isOptimisticReport: true,
                },
            });
        }
    }

    if (optimisticDataParams.policyRecentlyUsedCategories.length) {
        optimisticData.push({
            onyxMethod: Onyx.METHOD.SET,
            key: `${ONYXKEYS.COLLECTION.POLICY_RECENTLY_USED_CATEGORIES}${iou.report?.policyID}`,
            value: optimisticDataParams.policyRecentlyUsedCategories,
        });
    }

    if (optimisticDataParams.recentlyUsedCurrencies?.length) {
        optimisticData.push({
            onyxMethod: Onyx.METHOD.SET,
            key: ONYXKEYS.RECENTLY_USED_CURRENCIES,
            value: optimisticDataParams.recentlyUsedCurrencies,
        });
    }

    if (!isEmptyObject(optimisticDataParams.policyRecentlyUsedTags)) {
        optimisticData.push({
            onyxMethod: Onyx.METHOD.MERGE,
            key: `${ONYXKEYS.COLLECTION.POLICY_RECENTLY_USED_TAGS}${iou.report?.policyID}`,
            value: optimisticDataParams.policyRecentlyUsedTags,
        });
    }

    const redundantParticipants: Record<number, null> = {};
    if (!isEmptyObject(optimisticDataParams.personalDetailListAction)) {
        const successPersonalDetailListAction: Record<number, null> = {};

        // BE will send different participants. We clear the optimistic ones to avoid duplicated entries
        Object.keys(optimisticDataParams.personalDetailListAction).forEach((accountIDKey) => {
            const accountID = Number(accountIDKey);
            successPersonalDetailListAction[accountID] = null;
            redundantParticipants[accountID] = null;
        });

        optimisticData.push({
            onyxMethod: Onyx.METHOD.MERGE,
            key: ONYXKEYS.PERSONAL_DETAILS_LIST,
            value: optimisticDataParams.personalDetailListAction,
        });
        successData.push({
            onyxMethod: Onyx.METHOD.MERGE,
            key: ONYXKEYS.PERSONAL_DETAILS_LIST,
            value: successPersonalDetailListAction,
        });
    }

    successData.push(
        {
            onyxMethod: Onyx.METHOD.MERGE,
            key: `${ONYXKEYS.COLLECTION.REPORT}${iou.report?.reportID}`,
            value: {
                participants: redundantParticipants,
                pendingFields: null,
                errorFields: null,
            },
        },
        {
            onyxMethod: Onyx.METHOD.MERGE,
            key: `${ONYXKEYS.COLLECTION.REPORT_METADATA}${iou.report?.reportID}`,
            value: {
                isOptimisticReport: false,
            },
        },
        {
            onyxMethod: Onyx.METHOD.MERGE,
            key: `${ONYXKEYS.COLLECTION.REPORT}${transactionParams.threadReport.reportID}`,
            value: {
                participants: redundantParticipants,
                pendingFields: null,
                errorFields: null,
            },
        },
        {
            onyxMethod: Onyx.METHOD.MERGE,
            key: `${ONYXKEYS.COLLECTION.REPORT_METADATA}${transactionParams.threadReport.reportID}`,
            value: {
                isOptimisticReport: false,
            },
        },
        {
            onyxMethod: Onyx.METHOD.MERGE,
            key: `${ONYXKEYS.COLLECTION.TRANSACTION}${transactionParams.transaction.transactionID}`,
            value: {
                pendingAction: null,
                pendingFields: clearedPendingFields,
            },
        },
        {
            onyxMethod: Onyx.METHOD.MERGE,
            key: `${ONYXKEYS.COLLECTION.REPORT_ACTIONS}${chat.report?.reportID}`,
            value: {
                ...(chat.isNewReport
                    ? {
                          [chat.createdAction.reportActionID]: {
                              pendingAction: null,
                              errors: null,
                          },
                      }
                    : {}),
                [chat.reportPreviewAction.reportActionID]: {
                    pendingAction: null,
                },
            },
        },
        {
            onyxMethod: Onyx.METHOD.MERGE,
            key: `${ONYXKEYS.COLLECTION.REPORT_ACTIONS}${iou.report?.reportID}`,
            value: {
                [iou.createdAction.reportActionID]: {
                    pendingAction: null,
                    errors: null,
                },
                [iou.action.reportActionID]: {
                    pendingAction: null,
                    errors: null,
                },
            },
        },
    );

    if (transactionParams.threadCreatedReportAction?.reportActionID) {
        successData.push({
            onyxMethod: Onyx.METHOD.MERGE,
            key: `${ONYXKEYS.COLLECTION.REPORT_ACTIONS}${transactionParams.threadReport.reportID}`,
            value: {
                [transactionParams.threadCreatedReportAction.reportActionID]: {
                    pendingAction: null,
                    errors: null,
                },
            },
        });
    }

    if (chat.isNewReport) {
        successData.push(
            {
                onyxMethod: Onyx.METHOD.MERGE,
                key: `${ONYXKEYS.COLLECTION.REPORT}${chat.report?.reportID}`,
                value: {
                    participants: redundantParticipants,
                    pendingFields: null,
                    errorFields: null,
                },
            },
            {
                onyxMethod: Onyx.METHOD.MERGE,
                key: `${ONYXKEYS.COLLECTION.REPORT_METADATA}${chat.report?.reportID}`,
                value: {
                    isOptimisticReport: false,
                },
            },
        );
    }

    const errorKey = DateUtils.getMicroseconds();

    const failureData: OnyxUpdate[] = [
        {
            onyxMethod: Onyx.METHOD.MERGE,
            key: `${ONYXKEYS.COLLECTION.REPORT}${chat.report?.reportID}`,
            value: {
                iouReportID: chat.report?.iouReportID,
                lastReadTime: chat.report?.lastReadTime,
                pendingFields: null,
                hasOutstandingChildRequest: chat.report?.hasOutstandingChildRequest,
                ...(chat.isNewReport
                    ? {
                          errorFields: {
                              createChat: getMicroSecondOnyxErrorWithTranslationKey('report.genericCreateReportFailureMessage'),
                          },
                      }
                    : {}),
            },
        },
        {
            onyxMethod: Onyx.METHOD.MERGE,
            key: `${ONYXKEYS.COLLECTION.REPORT}${iou.report?.reportID}`,
            value: {
                pendingFields: null,
                errorFields: {
                    createChat: getMicroSecondOnyxErrorWithTranslationKey('report.genericCreateReportFailureMessage'),
                },
            },
        },
        {
            onyxMethod: Onyx.METHOD.MERGE,
            key: `${ONYXKEYS.COLLECTION.REPORT}${transactionParams.threadReport.reportID}`,
            value: {
                errorFields: {
                    createChat: getMicroSecondOnyxErrorWithTranslationKey('report.genericCreateReportFailureMessage'),
                },
            },
        },
        {
            onyxMethod: Onyx.METHOD.MERGE,
            key: `${ONYXKEYS.COLLECTION.TRANSACTION}${transactionParams.transaction.transactionID}`,
            value: {
                errors: getMicroSecondOnyxErrorWithTranslationKey('iou.error.genericCreateInvoiceFailureMessage'),
                pendingFields: clearedPendingFields,
            },
        },
        {
            onyxMethod: Onyx.METHOD.MERGE,
            key: `${ONYXKEYS.COLLECTION.REPORT_ACTIONS}${iou.report?.reportID}`,
            value: {
                [iou.createdAction.reportActionID]: {
                    // Disabling this line since transactionParams.transaction.filename can be an empty string
                    errors: getReceiptError(
                        transactionParams.transaction.receipt,
                        // eslint-disable-next-line @typescript-eslint/prefer-nullish-coalescing
                        transactionParams.transaction?.filename || transactionParams.transaction.receipt?.filename,
                        false,
                        errorKey,
                    ),
                },
                [iou.action.reportActionID]: {
                    errors: getMicroSecondOnyxErrorWithTranslationKey('iou.error.genericCreateInvoiceFailureMessage'),
                },
            },
        },
    ];

    if (transactionParams.threadCreatedReportAction?.reportActionID) {
        failureData.push({
            onyxMethod: Onyx.METHOD.MERGE,
            key: `${ONYXKEYS.COLLECTION.REPORT_ACTIONS}${transactionParams.threadReport.reportID}`,
            value: {
                [transactionParams.threadCreatedReportAction.reportActionID]: {
                    errors: getMicroSecondOnyxErrorWithTranslationKey('iou.error.genericCreateInvoiceFailureMessage', errorKey),
                },
            },
        });
    }

    if (companyName && companyWebsite) {
        optimisticData.push({
            onyxMethod: Onyx.METHOD.MERGE,
            key: `${ONYXKEYS.COLLECTION.POLICY}${policyParams.policy?.id}`,
            value: {
                invoice: {
                    companyName,
                    companyWebsite,
                    pendingFields: {
                        companyName: CONST.RED_BRICK_ROAD_PENDING_ACTION.UPDATE,
                        companyWebsite: CONST.RED_BRICK_ROAD_PENDING_ACTION.UPDATE,
                    },
                },
            },
        });
        successData.push({
            onyxMethod: Onyx.METHOD.MERGE,
            key: `${ONYXKEYS.COLLECTION.POLICY}${policyParams.policy?.id}`,
            value: {
                invoice: {
                    pendingFields: {
                        companyName: null,
                        companyWebsite: null,
                    },
                },
            },
        });
        failureData.push({
            onyxMethod: Onyx.METHOD.MERGE,
            key: `${ONYXKEYS.COLLECTION.POLICY}${policyParams.policy?.id}`,
            value: {
                invoice: {
                    companyName: null,
                    companyWebsite: null,
                    pendingFields: {
                        companyName: null,
                        companyWebsite: null,
                    },
                },
            },
        });
    }

    const searchUpdate = getSearchOnyxUpdate({
        transaction,
        participant,
    });

    if (searchUpdate) {
        optimisticData.push({...searchUpdate});
    }

    // We don't need to compute violations unless we're on a paid policy
    if (!policyParams.policy || !isPaidGroupPolicy(policyParams.policy)) {
        return [optimisticData, successData, failureData];
    }

    const violationsOnyxData = ViolationsUtils.getViolationsOnyxData(
        transactionParams.transaction,
        [],
        policyParams.policy,
        policyParams.policyTagList ?? {},
        policyParams.policyCategories ?? {},
        hasDependentTags(policyParams.policy, policyParams.policyTagList ?? {}),
        true,
    );

    if (violationsOnyxData) {
        optimisticData.push(violationsOnyxData);
        failureData.push({
            onyxMethod: Onyx.METHOD.SET,
            key: `${ONYXKEYS.COLLECTION.TRANSACTION_VIOLATIONS}${transactionParams.transaction.transactionID}`,
            value: [],
        });
    }

    return [optimisticData, successData, failureData];
}

type BuildOnyxDataForTrackExpenseParams = {
    chat: {report: OnyxInputValue<OnyxTypes.Report>; previewAction: OnyxInputValue<ReportAction>};
    iou: {report: OnyxInputValue<OnyxTypes.Report>; createdAction: OptimisticCreatedReportAction; action: OptimisticIOUReportAction};
    transactionParams: {transaction: OnyxTypes.Transaction; threadReport: OptimisticChatReport | null; threadCreatedReportAction: OptimisticCreatedReportAction | null};
    policyParams: {policy?: OnyxInputValue<OnyxTypes.Policy>; tagList?: OnyxInputValue<OnyxTypes.PolicyTagLists>; categories?: OnyxInputValue<OnyxTypes.PolicyCategories>};
    shouldCreateNewMoneyRequestReport: boolean;
    existingTransactionThreadReportID?: string;
    actionableTrackExpenseWhisper?: OnyxInputValue<OnyxTypes.ReportAction>;
    retryParams?: StartSplitBilActionParams | CreateTrackExpenseParams | RequestMoneyInformation | ReplaceReceipt;
    participant?: Participant;
};

/** Builds the Onyx data for track expense */
function buildOnyxDataForTrackExpense({
    chat,
    iou,
    transactionParams,
    policyParams = {},
    shouldCreateNewMoneyRequestReport,
    existingTransactionThreadReportID,
    actionableTrackExpenseWhisper,
    retryParams,
    participant,
}: BuildOnyxDataForTrackExpenseParams): [OnyxUpdate[], OnyxUpdate[], OnyxUpdate[]] {
    const {report: chatReport, previewAction: reportPreviewAction} = chat;
    const {report: iouReport, createdAction: iouCreatedAction, action: iouAction} = iou;
    const {transaction, threadReport: transactionThreadReport, threadCreatedReportAction: transactionThreadCreatedReportAction} = transactionParams;
    const {policy, tagList: policyTagList, categories: policyCategories} = policyParams;

    const isScanRequest = isScanRequestTransactionUtils(transaction);
    const isDistanceRequest = isDistanceRequestTransactionUtils(transaction);
    const clearedPendingFields = Object.fromEntries(Object.keys(transaction.pendingFields ?? {}).map((key) => [key, null]));

    const optimisticData: OnyxUpdate[] = [];
    const successData: OnyxUpdate[] = [];
    const failureData: OnyxUpdate[] = [];

    const isSelfDMReport = isSelfDM(chatReport);
    let newQuickAction: QuickActionName = isSelfDMReport ? CONST.QUICK_ACTIONS.TRACK_MANUAL : CONST.QUICK_ACTIONS.REQUEST_MANUAL;
    if (isScanRequest) {
        newQuickAction = isSelfDMReport ? CONST.QUICK_ACTIONS.TRACK_SCAN : CONST.QUICK_ACTIONS.REQUEST_SCAN;
    } else if (isDistanceRequest) {
        newQuickAction = isSelfDMReport ? CONST.QUICK_ACTIONS.TRACK_DISTANCE : CONST.QUICK_ACTIONS.REQUEST_DISTANCE;
    }
    const existingTransactionThreadReport = allReports?.[`${ONYXKEYS.COLLECTION.REPORT}${existingTransactionThreadReportID}`] ?? null;

    if (chatReport) {
        optimisticData.push(
            {
                onyxMethod: Onyx.METHOD.MERGE,
                key: `${ONYXKEYS.COLLECTION.REPORT}${chatReport.reportID}`,
                value: {
                    ...chatReport,
                    lastMessageText: getReportActionText(iouAction),
                    lastMessageHtml: getReportActionHtml(iouAction),
                    lastReadTime: DateUtils.getDBTime(),
                    iouReportID: iouReport?.reportID,
                    lastVisibleActionCreated: shouldCreateNewMoneyRequestReport ? reportPreviewAction?.created : chatReport.lastVisibleActionCreated,
                },
            },
            {
                onyxMethod: Onyx.METHOD.SET,
                key: ONYXKEYS.NVP_QUICK_ACTION_GLOBAL_CREATE,
                value: {
                    action: newQuickAction,
                    chatReportID: chatReport.reportID,
                    isFirstQuickAction: isEmptyObject(quickAction),
                },
            },
        );

        if (actionableTrackExpenseWhisper && !iouReport) {
            optimisticData.push({
                onyxMethod: Onyx.METHOD.MERGE,
                key: `${ONYXKEYS.COLLECTION.REPORT_ACTIONS}${chatReport?.reportID}`,
                value: {
                    [actionableTrackExpenseWhisper.reportActionID]: actionableTrackExpenseWhisper,
                },
            });
            optimisticData.push({
                onyxMethod: Onyx.METHOD.MERGE,
                key: `${ONYXKEYS.COLLECTION.REPORT}${chatReport.reportID}`,
                value: {
                    lastVisibleActionCreated: actionableTrackExpenseWhisper.created,
                    lastMessageText: CONST.ACTIONABLE_TRACK_EXPENSE_WHISPER_MESSAGE,
                },
            });
            successData.push({
                onyxMethod: Onyx.METHOD.MERGE,
                key: `${ONYXKEYS.COLLECTION.REPORT_ACTIONS}${chatReport?.reportID}`,
                value: {
                    [actionableTrackExpenseWhisper.reportActionID]: {pendingAction: null, errors: null},
                },
            });
            failureData.push({
                onyxMethod: Onyx.METHOD.MERGE,
                key: `${ONYXKEYS.COLLECTION.REPORT_ACTIONS}${chatReport?.reportID}`,
                value: {[actionableTrackExpenseWhisper.reportActionID]: null},
            });
        }
    }

    if (iouReport) {
        optimisticData.push(
            {
                onyxMethod: shouldCreateNewMoneyRequestReport ? Onyx.METHOD.SET : Onyx.METHOD.MERGE,
                key: `${ONYXKEYS.COLLECTION.REPORT}${iouReport.reportID}`,
                value: {
                    ...iouReport,
                    lastMessageText: getReportActionText(iouAction),
                    lastMessageHtml: getReportActionHtml(iouAction),
                    pendingFields: {
                        ...(shouldCreateNewMoneyRequestReport ? {createChat: CONST.RED_BRICK_ROAD_PENDING_ACTION.ADD} : {preview: CONST.RED_BRICK_ROAD_PENDING_ACTION.UPDATE}),
                    },
                },
            },
            shouldCreateNewMoneyRequestReport
                ? {
                      onyxMethod: Onyx.METHOD.SET,
                      key: `${ONYXKEYS.COLLECTION.REPORT_ACTIONS}${iouReport.reportID}`,
                      value: {
                          [iouCreatedAction.reportActionID]: iouCreatedAction as OnyxTypes.ReportAction,
                          [iouAction.reportActionID]: iouAction as OnyxTypes.ReportAction,
                      },
                  }
                : {
                      onyxMethod: Onyx.METHOD.MERGE,
                      key: `${ONYXKEYS.COLLECTION.REPORT_ACTIONS}${iouReport.reportID}`,
                      value: {
                          [iouAction.reportActionID]: iouAction as OnyxTypes.ReportAction,
                      },
                  },
            {
                onyxMethod: Onyx.METHOD.MERGE,
                key: `${ONYXKEYS.COLLECTION.REPORT_ACTIONS}${chatReport?.reportID}`,
                value: {
                    ...(reportPreviewAction && {[reportPreviewAction.reportActionID]: reportPreviewAction}),
                },
            },
        );
        if (shouldCreateNewMoneyRequestReport) {
            optimisticData.push({
                onyxMethod: Onyx.METHOD.MERGE,
                key: `${ONYXKEYS.COLLECTION.REPORT_METADATA}${iouReport.reportID}`,
                value: {
                    isOptimisticReport: true,
                },
            });
        }
    } else {
        optimisticData.push({
            onyxMethod: Onyx.METHOD.MERGE,
            key: `${ONYXKEYS.COLLECTION.REPORT_ACTIONS}${chatReport?.reportID}`,
            value: {
                [iouAction.reportActionID]: iouAction as OnyxTypes.ReportAction,
            },
        });
    }

    optimisticData.push(
        {
            onyxMethod: Onyx.METHOD.SET,
            key: `${ONYXKEYS.COLLECTION.TRANSACTION}${transaction.transactionID}`,
            value: transaction,
        },
        {
            onyxMethod: Onyx.METHOD.MERGE,
            key: `${ONYXKEYS.COLLECTION.REPORT}${transactionThreadReport?.reportID}`,
            value: {
                ...transactionThreadReport,
                pendingFields: {createChat: CONST.RED_BRICK_ROAD_PENDING_ACTION.ADD},
            },
        },
        {
            onyxMethod: Onyx.METHOD.MERGE,
            key: `${ONYXKEYS.COLLECTION.REPORT_METADATA}${transactionThreadReport?.reportID}`,
            value: {
                isOptimisticReport: true,
            },
        },
    );

    if (!isEmptyObject(transactionThreadCreatedReportAction)) {
        optimisticData.push({
            onyxMethod: Onyx.METHOD.MERGE,
            key: `${ONYXKEYS.COLLECTION.REPORT_ACTIONS}${transactionThreadReport?.reportID}`,
            value: {
                [transactionThreadCreatedReportAction.reportActionID]: transactionThreadCreatedReportAction,
            },
        });
    }

    if (iouReport) {
        successData.push(
            {
                onyxMethod: Onyx.METHOD.MERGE,
                key: `${ONYXKEYS.COLLECTION.REPORT}${iouReport?.reportID}`,
                value: {
                    pendingFields: null,
                    errorFields: null,
                },
            },
            {
                onyxMethod: Onyx.METHOD.MERGE,
                key: `${ONYXKEYS.COLLECTION.REPORT_ACTIONS}${iouReport?.reportID}`,
                value: {
                    ...(shouldCreateNewMoneyRequestReport
                        ? {
                              [iouCreatedAction.reportActionID]: {
                                  pendingAction: null,
                                  errors: null,
                              },
                          }
                        : {}),
                    [iouAction.reportActionID]: {
                        pendingAction: null,
                        errors: null,
                    },
                },
            },
            {
                onyxMethod: Onyx.METHOD.MERGE,
                key: `${ONYXKEYS.COLLECTION.REPORT_ACTIONS}${chatReport?.reportID}`,
                value: {
                    ...(reportPreviewAction && {[reportPreviewAction.reportActionID]: {pendingAction: null}}),
                },
            },
        );
        if (shouldCreateNewMoneyRequestReport) {
            successData.push({
                onyxMethod: Onyx.METHOD.MERGE,
                key: `${ONYXKEYS.COLLECTION.REPORT_METADATA}${iouReport.reportID}`,
                value: {
                    isOptimisticReport: false,
                },
            });
        }
    } else {
        successData.push({
            onyxMethod: Onyx.METHOD.MERGE,
            key: `${ONYXKEYS.COLLECTION.REPORT_ACTIONS}${chatReport?.reportID}`,
            value: {
                [iouAction.reportActionID]: {
                    pendingAction: null,
                    errors: null,
                },
                ...(reportPreviewAction && {[reportPreviewAction.reportActionID]: {pendingAction: null}}),
            },
        });
    }

    successData.push(
        {
            onyxMethod: Onyx.METHOD.MERGE,
            key: `${ONYXKEYS.COLLECTION.REPORT}${transactionThreadReport?.reportID}`,
            value: {
                pendingFields: null,
                errorFields: null,
            },
        },
        {
            onyxMethod: Onyx.METHOD.MERGE,
            key: `${ONYXKEYS.COLLECTION.REPORT_METADATA}${transactionThreadReport?.reportID}`,
            value: {
                isOptimisticReport: false,
            },
        },
        {
            onyxMethod: Onyx.METHOD.MERGE,
            key: `${ONYXKEYS.COLLECTION.TRANSACTION}${transaction.transactionID}`,
            value: {
                pendingAction: null,
                pendingFields: clearedPendingFields,
                routes: null,
            },
        },
    );

    if (!isEmptyObject(transactionThreadCreatedReportAction)) {
        successData.push({
            onyxMethod: Onyx.METHOD.MERGE,
            key: `${ONYXKEYS.COLLECTION.REPORT_ACTIONS}${transactionThreadReport?.reportID}`,
            value: {
                [transactionThreadCreatedReportAction.reportActionID]: {
                    pendingAction: null,
                    errors: null,
                },
            },
        });
    }

    failureData.push({
        onyxMethod: Onyx.METHOD.SET,
        key: ONYXKEYS.NVP_QUICK_ACTION_GLOBAL_CREATE,
        value: quickAction ?? null,
    });

    if (iouReport) {
        failureData.push(
            {
                onyxMethod: Onyx.METHOD.MERGE,
                key: `${ONYXKEYS.COLLECTION.REPORT}${iouReport.reportID}`,
                value: {
                    pendingFields: null,
                    errorFields: {
                        ...(shouldCreateNewMoneyRequestReport ? {createChat: getMicroSecondOnyxErrorWithTranslationKey('report.genericCreateReportFailureMessage')} : {}),
                    },
                },
            },
            {
                onyxMethod: Onyx.METHOD.MERGE,
                key: `${ONYXKEYS.COLLECTION.REPORT_ACTIONS}${iouReport.reportID}`,
                value: {
                    ...(shouldCreateNewMoneyRequestReport
                        ? {
                              [iouCreatedAction.reportActionID]: {
                                  errors: getReceiptError(
                                      transaction.receipt,
                                      // Disabling this line since transaction.filename can be an empty string
                                      // eslint-disable-next-line @typescript-eslint/prefer-nullish-coalescing
                                      transaction.filename || transaction.receipt?.filename,
                                      isScanRequest,
                                      undefined,
                                      CONST.IOU.ACTION_PARAMS.TRACK_EXPENSE,
                                      retryParams,
                                  ),
                              },
                              [iouAction.reportActionID]: {
                                  errors: getMicroSecondOnyxErrorWithTranslationKey('iou.error.genericCreateFailureMessage'),
                              },
                          }
                        : {
                              [iouAction.reportActionID]: {
                                  errors: getReceiptError(
                                      transaction.receipt,
                                      // Disabling this line since transaction.filename can be an empty string
                                      // eslint-disable-next-line @typescript-eslint/prefer-nullish-coalescing
                                      transaction.filename || transaction.receipt?.filename,
                                      isScanRequest,
                                      undefined,
                                      CONST.IOU.ACTION_PARAMS.TRACK_EXPENSE,
                                      retryParams,
                                  ),
                              },
                          }),
                },
            },
        );
    } else {
        failureData.push({
            onyxMethod: Onyx.METHOD.MERGE,
            key: `${ONYXKEYS.COLLECTION.REPORT_ACTIONS}${chatReport?.reportID}`,
            value: {
                [iouAction.reportActionID]: {
                    errors: getReceiptError(
                        transaction.receipt,
                        // Disabling this line since transaction.filename can be an empty string
                        // eslint-disable-next-line @typescript-eslint/prefer-nullish-coalescing
                        transaction.filename || transaction.receipt?.filename,
                        isScanRequest,
                        undefined,
                        CONST.IOU.ACTION_PARAMS.TRACK_EXPENSE,
                        retryParams,
                    ),
                },
            },
        });
    }

    failureData.push(
        {
            onyxMethod: Onyx.METHOD.MERGE,
            key: `${ONYXKEYS.COLLECTION.REPORT}${chatReport?.reportID}`,
            value: {
                lastReadTime: chatReport?.lastReadTime,
                lastMessageText: chatReport?.lastMessageText,
                lastMessageHtml: chatReport?.lastMessageHtml,
            },
        },
        {
            onyxMethod: Onyx.METHOD.MERGE,
            key: `${ONYXKEYS.COLLECTION.REPORT}${transactionThreadReport?.reportID}`,
            value: {
                pendingFields: null,
                errorFields: existingTransactionThreadReport
                    ? null
                    : {
                          createChat: getMicroSecondOnyxErrorWithTranslationKey('report.genericCreateReportFailureMessage'),
                      },
            },
        },
        {
            onyxMethod: Onyx.METHOD.MERGE,
            key: `${ONYXKEYS.COLLECTION.TRANSACTION}${transaction.transactionID}`,
            value: {
                errors: getReceiptError(
                    transaction.receipt,
                    // Disabling this line since transaction.filename can be an empty string
                    // eslint-disable-next-line @typescript-eslint/prefer-nullish-coalescing
                    transaction.filename || transaction.receipt?.filename,
                    isScanRequest,
                    undefined,
                    CONST.IOU.ACTION_PARAMS.TRACK_EXPENSE,
                    retryParams,
                ),
                pendingFields: clearedPendingFields,
            },
        },
    );

    if (transactionThreadCreatedReportAction?.reportActionID) {
        failureData.push({
            onyxMethod: Onyx.METHOD.MERGE,
            key: `${ONYXKEYS.COLLECTION.REPORT_ACTIONS}${transactionThreadReport?.reportID}`,
            value: {
                [transactionThreadCreatedReportAction?.reportActionID]: {
                    errors: getMicroSecondOnyxErrorWithTranslationKey('iou.error.genericCreateFailureMessage'),
                },
            },
        });
    }

    const searchUpdate = getSearchOnyxUpdate({
        transaction,
        participant,
    });

    if (searchUpdate) {
        optimisticData.push({...searchUpdate});
    }

    // We don't need to compute violations unless we're on a paid policy
    if (!policy || !isPaidGroupPolicy(policy)) {
        return [optimisticData, successData, failureData];
    }

    const violationsOnyxData = ViolationsUtils.getViolationsOnyxData(
        transaction,
        [],
        policy,
        policyTagList ?? {},
        policyCategories ?? {},
        hasDependentTags(policy, policyTagList ?? {}),
        false,
    );

    if (violationsOnyxData) {
        optimisticData.push(violationsOnyxData);
        failureData.push({
            onyxMethod: Onyx.METHOD.SET,
            key: `${ONYXKEYS.COLLECTION.TRANSACTION_VIOLATIONS}${transaction.transactionID}`,
            value: [],
        });
    }

    // Show field violations only for control policies
    if (isControlPolicy(policy) && iouReport) {
        const {optimisticData: fieldViolationsOptimisticData, failureData: fieldViolationsFailureData} = getFieldViolationsOnyxData(iouReport);
        optimisticData.push(...fieldViolationsOptimisticData);
        failureData.push(...fieldViolationsFailureData);
    }

    return [optimisticData, successData, failureData];
}

function getDeleteTrackExpenseInformation(
    chatReportID: string,
    transactionID: string | undefined,
    reportAction: OnyxTypes.ReportAction,
    shouldDeleteTransactionFromOnyx = true,
    isMovingTransactionFromTrackExpense = false,
    actionableWhisperReportActionID = '',
    resolution = '',
) {
    // STEP 1: Get all collections we're updating
    const chatReport = allReports?.[`${ONYXKEYS.COLLECTION.REPORT}${chatReportID}`] ?? null;
    const transaction = allTransactions[`${ONYXKEYS.COLLECTION.TRANSACTION}${transactionID}`];
    const transactionViolations = allTransactionViolations[`${ONYXKEYS.COLLECTION.TRANSACTION_VIOLATIONS}${transactionID}`];
    const transactionThreadID = reportAction.childReportID;
    let transactionThread = null;
    if (transactionThreadID) {
        transactionThread = allReports?.[`${ONYXKEYS.COLLECTION.REPORT}${transactionThreadID}`] ?? null;
    }

    // STEP 2: Decide if we need to:
    // 1. Delete the transactionThread - delete if there are no visible comments in the thread and we're not moving the transaction
    // 2. Update the moneyRequestPreview to show [Deleted expense] - update if the transactionThread exists AND it isn't being deleted and we're not moving the transaction
    const shouldDeleteTransactionThread = !isMovingTransactionFromTrackExpense && (transactionThreadID ? (reportAction?.childVisibleActionCount ?? 0) === 0 : false);

    const shouldShowDeletedRequestMessage = !isMovingTransactionFromTrackExpense && !!transactionThreadID && !shouldDeleteTransactionThread;

    // STEP 3: Update the IOU reportAction.
    const updatedReportAction = {
        [reportAction.reportActionID]: {
            pendingAction: shouldShowDeletedRequestMessage ? CONST.RED_BRICK_ROAD_PENDING_ACTION.UPDATE : CONST.RED_BRICK_ROAD_PENDING_ACTION.DELETE,
            previousMessage: reportAction.message,
            message: [
                {
                    type: 'COMMENT',
                    html: '',
                    text: '',
                    isEdited: true,
                    isDeletedParentAction: shouldShowDeletedRequestMessage,
                },
            ],
            originalMessage: {
                IOUTransactionID: null,
            },
            errors: undefined,
        },
        ...(actionableWhisperReportActionID && {[actionableWhisperReportActionID]: {originalMessage: {resolution}}}),
    } as OnyxTypes.ReportActions;
    let canUserPerformWriteAction = true;
    if (chatReport) {
        canUserPerformWriteAction = !!canUserPerformWriteActionReportUtils(chatReport);
    }
    const lastVisibleAction = getLastVisibleAction(chatReportID, canUserPerformWriteAction, updatedReportAction);
    const {lastMessageText = '', lastMessageHtml = ''} = getLastVisibleMessage(chatReportID, canUserPerformWriteAction, updatedReportAction);

    // STEP 4: Build Onyx data
    const optimisticData: OnyxUpdate[] = [];

    if (shouldDeleteTransactionFromOnyx) {
        optimisticData.push({
            onyxMethod: Onyx.METHOD.SET,
            key: `${ONYXKEYS.COLLECTION.TRANSACTION}${transactionID}`,
            value: null,
        });
    }

    optimisticData.push({
        onyxMethod: Onyx.METHOD.SET,
        key: `${ONYXKEYS.COLLECTION.TRANSACTION_VIOLATIONS}${transactionID}`,
        value: null,
    });

    if (shouldDeleteTransactionThread) {
        optimisticData.push(
            // Use merge instead of set to avoid deleting the report too quickly, which could cause a brief "not found" page to appear.
            // The remaining parts of the report object will be removed after the API call is successful.
            {
                onyxMethod: Onyx.METHOD.MERGE,
                key: `${ONYXKEYS.COLLECTION.REPORT}${transactionThreadID}`,
                value: {
                    reportID: null,
                    stateNum: CONST.REPORT.STATE_NUM.APPROVED,
                    statusNum: CONST.REPORT.STATUS_NUM.CLOSED,
                    participants: {
                        [userAccountID]: {
                            notificationPreference: CONST.REPORT.NOTIFICATION_PREFERENCE.HIDDEN,
                        },
                    },
                },
            },
            {
                onyxMethod: Onyx.METHOD.SET,
                key: `${ONYXKEYS.COLLECTION.REPORT_ACTIONS}${transactionThreadID}`,
                value: null,
            },
        );
    }

    optimisticData.push(
        {
            onyxMethod: Onyx.METHOD.MERGE,
            key: `${ONYXKEYS.COLLECTION.REPORT_ACTIONS}${chatReport?.reportID}`,
            value: updatedReportAction,
        },
        {
            onyxMethod: Onyx.METHOD.MERGE,
            key: `${ONYXKEYS.COLLECTION.REPORT}${chatReport?.reportID}`,
            value: {
                lastMessageText,
                lastVisibleActionCreated: lastVisibleAction?.created,
                lastMessageHtml: !lastMessageHtml ? lastMessageText : lastMessageHtml,
            },
        },
    );

    const successData: OnyxUpdate[] = [
        {
            onyxMethod: Onyx.METHOD.MERGE,
            key: `${ONYXKEYS.COLLECTION.REPORT_ACTIONS}${chatReport?.reportID}`,
            value: {
                [reportAction.reportActionID]: {
                    pendingAction: null,
                    errors: null,
                },
            },
        },
    ];

    // Ensure that any remaining data is removed upon successful completion, even if the server sends a report removal response.
    // This is done to prevent the removal update from lingering in the applyHTTPSOnyxUpdates function.
    if (shouldDeleteTransactionThread && transactionThread) {
        successData.push({
            onyxMethod: Onyx.METHOD.MERGE,
            key: `${ONYXKEYS.COLLECTION.REPORT}${transactionThreadID}`,
            value: null,
        });
    }

    const failureData: OnyxUpdate[] = [];

    if (shouldDeleteTransactionFromOnyx) {
        failureData.push({
            onyxMethod: Onyx.METHOD.SET,
            key: `${ONYXKEYS.COLLECTION.TRANSACTION}${transactionID}`,
            value: transaction ?? null,
        });
    }

    failureData.push({
        onyxMethod: Onyx.METHOD.SET,
        key: `${ONYXKEYS.COLLECTION.TRANSACTION_VIOLATIONS}${transactionID}`,
        value: transactionViolations ?? null,
    });

    if (shouldDeleteTransactionThread) {
        failureData.push({
            onyxMethod: Onyx.METHOD.SET,
            key: `${ONYXKEYS.COLLECTION.REPORT}${transactionThreadID}`,
            value: transactionThread,
        });
    }

    if (actionableWhisperReportActionID) {
        const actionableWhisperReportAction = getReportAction(chatReportID, actionableWhisperReportActionID);
        failureData.push({
            onyxMethod: Onyx.METHOD.MERGE,
            key: `${ONYXKEYS.COLLECTION.REPORT_ACTIONS}${chatReport?.reportID}`,
            value: {
                [actionableWhisperReportActionID]: {
                    originalMessage: {
                        resolution: isActionableTrackExpense(actionableWhisperReportAction) ? getOriginalMessage(actionableWhisperReportAction)?.resolution ?? null : null,
                    },
                },
            },
        });
    }
    failureData.push(
        {
            onyxMethod: Onyx.METHOD.MERGE,
            key: `${ONYXKEYS.COLLECTION.REPORT_ACTIONS}${chatReport?.reportID}`,
            value: {
                [reportAction.reportActionID]: {
                    ...reportAction,
                    pendingAction: null,
                    errors: getMicroSecondOnyxErrorWithTranslationKey('iou.error.genericDeleteFailureMessage'),
                },
            },
        },
        {
            onyxMethod: Onyx.METHOD.MERGE,
            key: `${ONYXKEYS.COLLECTION.REPORT}${chatReport?.reportID}`,
            value: chatReport,
        },
    );

    const parameters: DeleteMoneyRequestParams = {
        transactionID,
        reportActionID: reportAction.reportActionID,
    };

    return {parameters, optimisticData, successData, failureData, shouldDeleteTransactionThread, chatReport};
}

/**
 * Get the invoice receiver type based on the receiver participant.
 * @param receiverParticipant The participant who will receive the invoice or the invoice receiver object directly.
 * @returns The invoice receiver type.
 */
function getReceiverType(receiverParticipant: Participant | InvoiceReceiver | undefined): InvoiceReceiverType {
    if (!receiverParticipant) {
        Log.warn('getReceiverType called with no receiverParticipant');
        return CONST.REPORT.INVOICE_RECEIVER_TYPE.INDIVIDUAL;
    }
    if ('type' in receiverParticipant && receiverParticipant.type) {
        return receiverParticipant.type;
    }
    if ('policyID' in receiverParticipant && receiverParticipant.policyID) {
        return CONST.REPORT.INVOICE_RECEIVER_TYPE.BUSINESS;
    }
    return CONST.REPORT.INVOICE_RECEIVER_TYPE.INDIVIDUAL;
}

/** Gathers all the data needed to create an invoice. */
function getSendInvoiceInformation(
    transaction: OnyxEntry<OnyxTypes.Transaction>,
    currentUserAccountID: number,
    invoiceChatReport?: OnyxEntry<OnyxTypes.Report>,
    receipt?: Receipt,
    policy?: OnyxEntry<OnyxTypes.Policy>,
    policyTagList?: OnyxEntry<OnyxTypes.PolicyTagLists>,
    policyCategories?: OnyxEntry<OnyxTypes.PolicyCategories>,
    companyName?: string,
    companyWebsite?: string,
): SendInvoiceInformation {
    const {amount = 0, currency = '', created = '', merchant = '', category = '', tag = '', taxCode = '', taxAmount = 0, billable, comment, participants} = transaction ?? {};
    const trimmedComment = (comment?.comment ?? '').trim();
    const senderWorkspaceID = participants?.find((participant) => participant?.isSender)?.policyID;
    const receiverParticipant: Participant | InvoiceReceiver | undefined = participants?.find((participant) => participant?.accountID) ?? invoiceChatReport?.invoiceReceiver;
    const receiverAccountID = receiverParticipant && 'accountID' in receiverParticipant && receiverParticipant.accountID ? receiverParticipant.accountID : CONST.DEFAULT_NUMBER_ID;
    let receiver = getPersonalDetailsForAccountID(receiverAccountID);
    let optimisticPersonalDetailListAction = {};
    const receiverType = getReceiverType(receiverParticipant);

    // STEP 1: Get existing chat report OR build a new optimistic one
    let isNewChatReport = false;
    let chatReport = !isEmptyObject(invoiceChatReport) && invoiceChatReport?.reportID ? invoiceChatReport : null;

    if (!chatReport) {
        chatReport = getInvoiceChatByParticipants(receiverAccountID, receiverType, senderWorkspaceID) ?? null;
    }

    if (!chatReport) {
        isNewChatReport = true;
        chatReport = buildOptimisticChatReport({
            participantList: [receiverAccountID, currentUserAccountID],
            chatType: CONST.REPORT.CHAT_TYPE.INVOICE,
            policyID: senderWorkspaceID,
        });
    }

    // STEP 2: Create a new optimistic invoice report.
    const optimisticInvoiceReport = buildOptimisticInvoiceReport(
        chatReport.reportID,
        senderWorkspaceID,
        receiverAccountID,
        receiver.displayName ?? (receiverParticipant as Participant)?.login ?? '',
        amount,
        currency,
    );

    // STEP 3: Build optimistic receipt and transaction
    const receiptObject: Receipt = {};
    let filename;
    if (receipt?.source) {
        receiptObject.source = receipt.source;
        receiptObject.state = receipt.state ?? CONST.IOU.RECEIPT_STATE.SCAN_READY;
        filename = receipt.name;
    }
    const optimisticTransaction = buildOptimisticTransaction({
        transactionParams: {
            amount: amount * -1,
            currency,
            reportID: optimisticInvoiceReport.reportID,
            comment: trimmedComment,
            created,
            merchant,
            receipt: receiptObject,
            category,
            tag,
            taxCode,
            taxAmount,
            billable,
            filename,
        },
    });

    const optimisticPolicyRecentlyUsedCategories = buildOptimisticPolicyRecentlyUsedCategories(optimisticInvoiceReport.policyID, category);
    const optimisticPolicyRecentlyUsedTags = buildOptimisticPolicyRecentlyUsedTags(optimisticInvoiceReport.policyID, tag);
    const optimisticRecentlyUsedCurrencies = buildOptimisticRecentlyUsedCurrencies(currency);

    // STEP 4: Add optimistic personal details for participant
    const shouldCreateOptimisticPersonalDetails = isNewChatReport && !allPersonalDetails[receiverAccountID];
    if (shouldCreateOptimisticPersonalDetails) {
        const receiverLogin = receiverParticipant && 'login' in receiverParticipant && receiverParticipant.login ? receiverParticipant.login : '';
        receiver = {
            accountID: receiverAccountID,
            displayName: formatPhoneNumber(receiverLogin),
            login: receiverLogin,
            isOptimisticPersonalDetail: true,
        };

        optimisticPersonalDetailListAction = {[receiverAccountID]: receiver};
    }

    // STEP 5: Build optimistic reportActions.
    const reportPreviewAction = buildOptimisticReportPreview(chatReport, optimisticInvoiceReport, trimmedComment, optimisticTransaction);
    optimisticInvoiceReport.parentReportActionID = reportPreviewAction.reportActionID;
    chatReport.lastVisibleActionCreated = reportPreviewAction.created;
    const [optimisticCreatedActionForChat, optimisticCreatedActionForIOUReport, iouAction, optimisticTransactionThread, optimisticCreatedActionForTransactionThread] =
        buildOptimisticMoneyRequestEntities({
            iouReport: optimisticInvoiceReport,
            type: CONST.IOU.REPORT_ACTION_TYPE.CREATE,
            amount,
            currency,
            comment: trimmedComment,
            payeeEmail: receiver.login ?? '',
            participants: [receiver],
            transactionID: optimisticTransaction.transactionID,
        });

    // STEP 6: Build Onyx Data
    const [optimisticData, successData, failureData] = buildOnyxDataForInvoice({
        chat: {report: chatReport, createdAction: optimisticCreatedActionForChat, reportPreviewAction, isNewReport: isNewChatReport},
        iou: {createdAction: optimisticCreatedActionForIOUReport, action: iouAction, report: optimisticInvoiceReport},
        transactionParams: {
            transaction: optimisticTransaction,
            threadReport: optimisticTransactionThread,
            threadCreatedReportAction: optimisticCreatedActionForTransactionThread,
        },
        policyParams: {policy, policyTagList, policyCategories},
        optimisticData: {
            personalDetailListAction: optimisticPersonalDetailListAction,
            recentlyUsedCurrencies: optimisticRecentlyUsedCurrencies,
            policyRecentlyUsedCategories: optimisticPolicyRecentlyUsedCategories,
            policyRecentlyUsedTags: optimisticPolicyRecentlyUsedTags,
        },
        participant: receiver,
        companyName,
        companyWebsite,
    });

    return {
        createdIOUReportActionID: optimisticCreatedActionForIOUReport.reportActionID,
        createdReportActionIDForThread: optimisticCreatedActionForTransactionThread?.reportActionID,
        reportActionID: iouAction.reportActionID,
        senderWorkspaceID,
        receiver,
        invoiceRoom: chatReport,
        createdChatReportActionID: optimisticCreatedActionForChat.reportActionID,
        invoiceReportID: optimisticInvoiceReport.reportID,
        reportPreviewReportActionID: reportPreviewAction.reportActionID,
        transactionID: optimisticTransaction.transactionID,
        transactionThreadReportID: optimisticTransactionThread.reportID,
        onyxData: {
            optimisticData,
            successData,
            failureData,
        },
    };
}

/**
 * Gathers all the data needed to submit an expense. It attempts to find existing reports, iouReports, and receipts. If it doesn't find them, then
 * it creates optimistic versions of them and uses those instead
 */
function getMoneyRequestInformation(moneyRequestInformation: MoneyRequestInformationParams): MoneyRequestInformation {
    const {
        parentChatReport,
        transactionParams,
        participantParams,
        policyParams = {},
        existingTransaction,
        existingTransactionID,
        moneyRequestReportID = '',
        retryParams,
<<<<<<< HEAD
        isSplitExpense,
=======
        testDriveCommentReportActionID,
>>>>>>> 526a0e4e
    } = moneyRequestInformation;
    const {payeeAccountID = userAccountID, payeeEmail = currentUserEmail, participant} = participantParams;
    const {policy, policyCategories, policyTagList} = policyParams;
    const {attendees, amount, comment = '', currency, created, merchant, receipt, category, tag, taxCode, taxAmount, billable, linkedTrackedExpenseReportAction} = transactionParams;

    const payerEmail = addSMSDomainIfPhoneNumber(participant.login ?? '');
    const payerAccountID = Number(participant.accountID);
    const isPolicyExpenseChat = participant.isPolicyExpenseChat;

    // STEP 1: Get existing chat report OR build a new optimistic one
    let isNewChatReport = false;
    let chatReport = !isEmptyObject(parentChatReport) && parentChatReport?.reportID ? parentChatReport : null;

    // If this is a policyExpenseChat, the chatReport must exist and we can get it from Onyx.
    // report is null if the flow is initiated from the global create menu. However, participant always stores the reportID if it exists, which is the case for policyExpenseChats
    if (!chatReport && isPolicyExpenseChat) {
        chatReport = allReports?.[`${ONYXKEYS.COLLECTION.REPORT}${participant.reportID}`] ?? null;
    }

    if (!chatReport) {
        chatReport = getChatByParticipants([payerAccountID, payeeAccountID]) ?? null;
    }

    // If we still don't have a report, it likely doesn't exist and we need to build an optimistic one
    if (!chatReport) {
        isNewChatReport = true;
        chatReport = buildOptimisticChatReport({
            participantList: [payerAccountID, payeeAccountID],
        });
    }

    // STEP 2: Get the Expense/IOU report. If the moneyRequestReportID has been provided, we want to add the transaction to this specific report.
    // If no such reportID has been provided, let's use the chatReport.iouReportID property. In case that is not present, build a new optimistic Expense/IOU report.
    let iouReport: OnyxInputValue<OnyxTypes.Report> = null;
    if (moneyRequestReportID) {
        iouReport = allReports?.[`${ONYXKEYS.COLLECTION.REPORT}${moneyRequestReportID}`] ?? null;
    } else {
        iouReport = allReports?.[`${ONYXKEYS.COLLECTION.REPORT}${chatReport.iouReportID}`] ?? null;
    }

    const shouldCreateNewMoneyRequestReport = shouldCreateNewMoneyRequestReportReportUtils(iouReport, chatReport);

    if (!iouReport || shouldCreateNewMoneyRequestReport) {
        iouReport = isPolicyExpenseChat
            ? buildOptimisticExpenseReport(chatReport.reportID, chatReport.policyID, payeeAccountID, amount, currency)
            : buildOptimisticIOUReport(payeeAccountID, payerAccountID, amount, chatReport.reportID, currency);
    } else if (isPolicyExpenseChat) {
        // Splitting doesn’t affect the amount, so no adjustment is needed
        // The amount remains constant after the split
        if (!isSplitExpense) {
            iouReport = {...iouReport};
            // Because of the Expense reports are stored as negative values, we subtract the total from the amount
            if (iouReport?.currency === currency) {
                if (!Number.isNaN(iouReport.total) && iouReport.total !== undefined) {
                    iouReport.total -= amount;
                }

                if (typeof iouReport.unheldTotal === 'number') {
                    iouReport.unheldTotal -= amount;
                }
            }
        }
    } else {
        iouReport = updateIOUOwnerAndTotal(iouReport, payeeAccountID, amount, currency);
    }

    // STEP 3: Build an optimistic transaction with the receipt
    const isDistanceRequest = existingTransaction && existingTransaction.iouRequestType === CONST.IOU.REQUEST_TYPE.DISTANCE;
    let optimisticTransaction = buildOptimisticTransaction({
        existingTransactionID,
        existingTransaction,
        originalTransactionID: transactionParams.originalTransactionID,
        policy,
        transactionParams: {
            amount: isExpenseReport(iouReport) ? -amount : amount,
            currency,
            reportID: iouReport.reportID,
            comment,
            attendees,
            created,
            merchant,
            receipt,
            category,
            tag,
            taxCode,
            taxAmount: isExpenseReport(iouReport) ? -(taxAmount ?? 0) : taxAmount,
            billable,
            pendingFields: isDistanceRequest ? {waypoints: CONST.RED_BRICK_ROAD_PENDING_ACTION.ADD} : undefined,
        },
    });

    const optimisticPolicyRecentlyUsedCategories = buildOptimisticPolicyRecentlyUsedCategories(iouReport.policyID, category);
    const optimisticPolicyRecentlyUsedTags = buildOptimisticPolicyRecentlyUsedTags(iouReport.policyID, tag);
    const optimisticPolicyRecentlyUsedCurrencies = buildOptimisticRecentlyUsedCurrencies(currency);

    // If there is an existing transaction (which is the case for distance requests), then the data from the existing transaction
    // needs to be manually merged into the optimistic transaction. This is because buildOnyxDataForMoneyRequest() uses `Onyx.set()` for the transaction
    // data. This is a big can of worms to change it to `Onyx.merge()` as explored in https://expensify.slack.com/archives/C05DWUDHVK7/p1692139468252109.
    // I want to clean this up at some point, but it's possible this will live in the code for a while so I've created https://github.com/Expensify/App/issues/25417
    // to remind me to do this.
    if (isDistanceRequest) {
        optimisticTransaction = fastMerge(existingTransaction, optimisticTransaction, false);
    }

    // STEP 4: Build optimistic reportActions. We need:
    // 1. CREATED action for the chatReport
    // 2. CREATED action for the iouReport
    // 3. IOU action for the iouReport
    // 4. The transaction thread, which requires the iouAction, and CREATED action for the transaction thread
    // 5. REPORT_PREVIEW action for the chatReport
    // Note: The CREATED action for the IOU report must be optimistically generated before the IOU action so there's no chance that it appears after the IOU action in the chat
    const [optimisticCreatedActionForChat, optimisticCreatedActionForIOUReport, iouAction, optimisticTransactionThread, optimisticCreatedActionForTransactionThread] =
        buildOptimisticMoneyRequestEntities({
            iouReport,
            type: CONST.IOU.REPORT_ACTION_TYPE.CREATE,
            amount,
            currency,
            comment,
            payeeEmail,
            participants: [participant],
            transactionID: optimisticTransaction.transactionID,
            paymentType: isSelectedManagerMcTest(participant.login) || transactionParams.receipt?.isTestDriveReceipt ? CONST.IOU.PAYMENT_TYPE.ELSEWHERE : undefined,
            existingTransactionThreadReportID: linkedTrackedExpenseReportAction?.childReportID,
            linkedTrackedExpenseReportAction,
        });

    let reportPreviewAction = shouldCreateNewMoneyRequestReport ? null : getReportPreviewAction(chatReport.reportID, iouReport.reportID);

    if (reportPreviewAction) {
        reportPreviewAction = updateReportPreview(iouReport, reportPreviewAction, false, comment, optimisticTransaction);
    } else {
        reportPreviewAction = buildOptimisticReportPreview(chatReport, iouReport, comment, optimisticTransaction);
        chatReport.lastVisibleActionCreated = reportPreviewAction.created;

        // Generated ReportPreview action is a parent report action of the iou report.
        // We are setting the iou report's parentReportActionID to display subtitle correctly in IOU page when offline.
        iouReport.parentReportActionID = reportPreviewAction.reportActionID;
    }

    const shouldCreateOptimisticPersonalDetails = isNewChatReport && !allPersonalDetails[payerAccountID];
    // Add optimistic personal details for participant
    const optimisticPersonalDetailListAction = shouldCreateOptimisticPersonalDetails
        ? {
              [payerAccountID]: {
                  accountID: payerAccountID,
                  // Disabling this line since participant.displayName can be an empty string
                  // eslint-disable-next-line @typescript-eslint/prefer-nullish-coalescing
                  displayName: formatPhoneNumber(participant.displayName || payerEmail),
                  login: participant.login,
                  isOptimisticPersonalDetail: true,
              },
          }
        : {};

    const predictedNextStatus = policy?.reimbursementChoice === CONST.POLICY.REIMBURSEMENT_CHOICES.REIMBURSEMENT_NO ? CONST.REPORT.STATUS_NUM.CLOSED : CONST.REPORT.STATUS_NUM.OPEN;
    const optimisticNextStep = buildNextStep(iouReport, predictedNextStatus);

    // STEP 5: Build Onyx Data
    const [optimisticData, successData, failureData] = buildOnyxDataForMoneyRequest({
        participant,
        isNewChatReport,
        shouldCreateNewMoneyRequestReport,
        policyParams: {
            policy,
            policyCategories,
            policyTagList,
        },
        optimisticParams: {
            chat: {
                report: chatReport,
                createdAction: optimisticCreatedActionForChat,
                reportPreviewAction,
            },
            iou: {
                report: iouReport,
                createdAction: optimisticCreatedActionForIOUReport,
                action: iouAction,
            },
            transactionParams: {
                transaction: optimisticTransaction,
                transactionThreadReport: optimisticTransactionThread,
                transactionThreadCreatedReportAction: optimisticCreatedActionForTransactionThread,
            },
            policyRecentlyUsed: {
                categories: optimisticPolicyRecentlyUsedCategories,
                tags: optimisticPolicyRecentlyUsedTags,
                currencies: optimisticPolicyRecentlyUsedCurrencies,
            },
            personalDetailListAction: optimisticPersonalDetailListAction,
            nextStep: optimisticNextStep,
            testDriveCommentReportActionID,
        },
        retryParams,
    });

    return {
        payerAccountID,
        payerEmail,
        iouReport,
        chatReport,
        transaction: optimisticTransaction,
        iouAction,
        createdChatReportActionID: isNewChatReport ? optimisticCreatedActionForChat.reportActionID : undefined,
        createdIOUReportActionID: shouldCreateNewMoneyRequestReport ? optimisticCreatedActionForIOUReport.reportActionID : undefined,
        reportPreviewAction,
        transactionThreadReportID: optimisticTransactionThread?.reportID,
        createdReportActionIDForThread: optimisticCreatedActionForTransactionThread?.reportActionID,
        onyxData: {
            optimisticData,
            successData,
            failureData,
        },
    };
}

function computePerDiemExpenseAmount(customUnit: TransactionCustomUnit) {
    const subRates = customUnit.subRates ?? [];
    return subRates.reduce((total, subRate) => total + subRate.quantity * subRate.rate, 0);
}

function computePerDiemExpenseMerchant(customUnit: TransactionCustomUnit, policy: OnyxEntry<OnyxTypes.Policy>) {
    if (!customUnit.customUnitRateID) {
        return '';
    }
    const policyCustomUnit = getPerDiemCustomUnit(policy);
    const rate = policyCustomUnit?.rates?.[customUnit.customUnitRateID];
    const locationName = rate?.name ?? '';
    const startDate = customUnit.attributes?.dates.start;
    const endDate = customUnit.attributes?.dates.end;
    if (!startDate || !endDate) {
        return locationName;
    }
    const formattedTime = DateUtils.getFormattedDateRangeForPerDiem(new Date(startDate), new Date(endDate));
    return `${locationName}, ${formattedTime}`;
}

function computeDefaultPerDiemExpenseComment(customUnit: TransactionCustomUnit, currency: string) {
    const subRates = customUnit.subRates ?? [];
    const subRateComments = subRates.map((subRate) => {
        const rate = subRate.rate ?? 0;
        const rateComment = subRate.name ?? '';
        const quantity = subRate.quantity ?? 0;
        return `${quantity}x ${rateComment} @ ${convertAmountToDisplayString(rate, currency)}`;
    });
    return subRateComments.join(', ');
}

/**
 * Gathers all the data needed to submit a per diem expense. It attempts to find existing reports, iouReports, and receipts. If it doesn't find them, then
 * it creates optimistic versions of them and uses those instead
 */
function getPerDiemExpenseInformation(perDiemExpenseInformation: PerDiemExpenseInformationParams): MoneyRequestInformation {
    const {parentChatReport, transactionParams, participantParams, policyParams = {}, moneyRequestReportID = ''} = perDiemExpenseInformation;
    const {payeeAccountID = userAccountID, payeeEmail = currentUserEmail, participant} = participantParams;
    const {policy, policyCategories, policyTagList} = policyParams;
    const {comment = '', currency, created, category, tag, customUnit, billable, attendees} = transactionParams;

    const amount = computePerDiemExpenseAmount(customUnit);
    const merchant = computePerDiemExpenseMerchant(customUnit, policy);
    const defaultComment = computeDefaultPerDiemExpenseComment(customUnit, currency);
    const finalComment = comment || defaultComment;

    const payerEmail = addSMSDomainIfPhoneNumber(participant.login ?? '');
    const payerAccountID = Number(participant.accountID);
    const isPolicyExpenseChat = participant.isPolicyExpenseChat;

    // STEP 1: Get existing chat report OR build a new optimistic one
    let isNewChatReport = false;
    let chatReport = !isEmptyObject(parentChatReport) && parentChatReport?.reportID ? parentChatReport : null;

    // If this is a policyExpenseChat, the chatReport must exist and we can get it from Onyx.
    // report is null if the flow is initiated from the global create menu. However, participant always stores the reportID if it exists, which is the case for policyExpenseChats
    if (!chatReport && isPolicyExpenseChat) {
        chatReport = allReports?.[`${ONYXKEYS.COLLECTION.REPORT}${participant.reportID}`] ?? null;
    }

    if (!chatReport) {
        chatReport = getChatByParticipants([payerAccountID, payeeAccountID]) ?? null;
    }

    // If we still don't have a report, it likely doesn't exist and we need to build an optimistic one
    if (!chatReport) {
        isNewChatReport = true;
        chatReport = buildOptimisticChatReport({
            participantList: [payerAccountID, payeeAccountID],
        });
    }

    // STEP 2: Get the Expense/IOU report. If the moneyRequestReportID has been provided, we want to add the transaction to this specific report.
    // If no such reportID has been provided, let's use the chatReport.iouReportID property. In case that is not present, build a new optimistic Expense/IOU report.
    let iouReport: OnyxInputValue<OnyxTypes.Report> = null;
    if (moneyRequestReportID) {
        iouReport = allReports?.[`${ONYXKEYS.COLLECTION.REPORT}${moneyRequestReportID}`] ?? null;
    } else {
        iouReport = allReports?.[`${ONYXKEYS.COLLECTION.REPORT}${chatReport.iouReportID}`] ?? null;
    }

    const shouldCreateNewMoneyRequestReport = shouldCreateNewMoneyRequestReportReportUtils(iouReport, chatReport);

    if (!iouReport || shouldCreateNewMoneyRequestReport) {
        iouReport = isPolicyExpenseChat
            ? buildOptimisticExpenseReport(chatReport.reportID, chatReport.policyID, payeeAccountID, amount, currency)
            : buildOptimisticIOUReport(payeeAccountID, payerAccountID, amount, chatReport.reportID, currency);
    } else if (isPolicyExpenseChat) {
        iouReport = {...iouReport};
        // Because of the Expense reports are stored as negative values, we subtract the total from the amount
        if (iouReport?.currency === currency) {
            if (!Number.isNaN(iouReport.total) && iouReport.total !== undefined) {
                iouReport.total -= amount;
            }

            if (typeof iouReport.unheldTotal === 'number') {
                iouReport.unheldTotal -= amount;
            }
        }
    } else {
        iouReport = updateIOUOwnerAndTotal(iouReport, payeeAccountID, amount, currency);
    }

    // STEP 3: Build an optimistic transaction
    const optimisticTransaction = buildOptimisticTransaction({
        policy,
        transactionParams: {
            amount: isExpenseReport(iouReport) ? -amount : amount,
            currency,
            reportID: iouReport.reportID,
            comment: finalComment,
            created,
            category,
            merchant,
            tag,
            customUnit,
            billable,
            pendingFields: {subRates: CONST.RED_BRICK_ROAD_PENDING_ACTION.ADD},
            attendees,
        },
    });
    // This is to differentiate between a normal expense and a per diem expense
    optimisticTransaction.iouRequestType = CONST.IOU.REQUEST_TYPE.PER_DIEM;
    optimisticTransaction.hasEReceipt = true;

    const optimisticPolicyRecentlyUsedCategories = buildOptimisticPolicyRecentlyUsedCategories(iouReport.policyID, category);
    const optimisticPolicyRecentlyUsedTags = buildOptimisticPolicyRecentlyUsedTags(iouReport.policyID, tag);
    const optimisticPolicyRecentlyUsedCurrencies = buildOptimisticRecentlyUsedCurrencies(currency);
    const optimisticPolicyRecentlyUsedDestinations = buildOptimisticPolicyRecentlyUsedDestinations(iouReport.policyID, customUnit.customUnitRateID);

    // STEP 4: Build optimistic reportActions. We need:
    // 1. CREATED action for the chatReport
    // 2. CREATED action for the iouReport
    // 3. IOU action for the iouReport
    // 4. The transaction thread, which requires the iouAction, and CREATED action for the transaction thread
    // 5. REPORT_PREVIEW action for the chatReport
    // Note: The CREATED action for the IOU report must be optimistically generated before the IOU action so there's no chance that it appears after the IOU action in the chat
    const [optimisticCreatedActionForChat, optimisticCreatedActionForIOUReport, iouAction, optimisticTransactionThread, optimisticCreatedActionForTransactionThread] =
        buildOptimisticMoneyRequestEntities({
            iouReport,
            type: CONST.IOU.REPORT_ACTION_TYPE.CREATE,
            amount,
            currency,
            comment,
            payeeEmail,
            participants: [participant],
            transactionID: optimisticTransaction.transactionID,
        });

    let reportPreviewAction = shouldCreateNewMoneyRequestReport ? null : getReportPreviewAction(chatReport.reportID, iouReport.reportID);

    if (reportPreviewAction) {
        reportPreviewAction = updateReportPreview(iouReport, reportPreviewAction, false, comment, optimisticTransaction);
    } else {
        reportPreviewAction = buildOptimisticReportPreview(chatReport, iouReport, comment, optimisticTransaction);
        chatReport.lastVisibleActionCreated = reportPreviewAction.created;

        // Generated ReportPreview action is a parent report action of the iou report.
        // We are setting the iou report's parentReportActionID to display subtitle correctly in IOU page when offline.
        iouReport.parentReportActionID = reportPreviewAction.reportActionID;
    }

    const shouldCreateOptimisticPersonalDetails = isNewChatReport && !allPersonalDetails[payerAccountID];
    // Add optimistic personal details for participant
    const optimisticPersonalDetailListAction = shouldCreateOptimisticPersonalDetails
        ? {
              [payerAccountID]: {
                  accountID: payerAccountID,
                  // Disabling this line since participant.displayName can be an empty string
                  // eslint-disable-next-line @typescript-eslint/prefer-nullish-coalescing
                  displayName: formatPhoneNumber(participant.displayName || payerEmail),
                  login: participant.login,
                  isOptimisticPersonalDetail: true,
              },
          }
        : {};

    const predictedNextStatus = policy?.reimbursementChoice === CONST.POLICY.REIMBURSEMENT_CHOICES.REIMBURSEMENT_NO ? CONST.REPORT.STATUS_NUM.CLOSED : CONST.REPORT.STATUS_NUM.OPEN;
    const optimisticNextStep = buildNextStep(iouReport, predictedNextStatus);

    // STEP 5: Build Onyx Data
    const [optimisticData, successData, failureData] = buildOnyxDataForMoneyRequest({
        isNewChatReport,
        shouldCreateNewMoneyRequestReport,
        policyParams: {
            policy,
            policyCategories,
            policyTagList,
        },
        optimisticParams: {
            chat: {
                report: chatReport,
                createdAction: optimisticCreatedActionForChat,
                reportPreviewAction,
            },
            iou: {
                report: iouReport,
                createdAction: optimisticCreatedActionForIOUReport,
                action: iouAction,
            },
            transactionParams: {
                transaction: optimisticTransaction,
                transactionThreadReport: optimisticTransactionThread,
                transactionThreadCreatedReportAction: optimisticCreatedActionForTransactionThread,
            },
            policyRecentlyUsed: {
                categories: optimisticPolicyRecentlyUsedCategories,
                tags: optimisticPolicyRecentlyUsedTags,
                currencies: optimisticPolicyRecentlyUsedCurrencies,
                destinations: optimisticPolicyRecentlyUsedDestinations,
            },
            personalDetailListAction: optimisticPersonalDetailListAction,
            nextStep: optimisticNextStep,
        },
    });

    return {
        payerAccountID,
        payerEmail,
        iouReport,
        chatReport,
        transaction: optimisticTransaction,
        iouAction,
        createdChatReportActionID: isNewChatReport ? optimisticCreatedActionForChat.reportActionID : undefined,
        createdIOUReportActionID: shouldCreateNewMoneyRequestReport ? optimisticCreatedActionForIOUReport.reportActionID : undefined,
        reportPreviewAction,
        transactionThreadReportID: optimisticTransactionThread?.reportID,
        createdReportActionIDForThread: optimisticCreatedActionForTransactionThread?.reportActionID,
        onyxData: {
            optimisticData,
            successData,
            failureData,
        },
        billable,
    };
}

/**
 * Gathers all the data needed to make an expense. It attempts to find existing reports, iouReports, and receipts. If it doesn't find them, then
 * it creates optimistic versions of them and uses those instead
 */
function getTrackExpenseInformation(params: GetTrackExpenseInformationParams): TrackExpenseInformation | null {
    const {parentChatReport, moneyRequestReportID = '', existingTransactionID, participantParams, policyParams, transactionParams, retryParams} = params;
    const {payeeAccountID = userAccountID, payeeEmail = currentUserEmail, participant} = participantParams;
    const {policy, policyCategories, policyTagList} = policyParams;
    const {comment, amount, currency, created, merchant, receipt, category, tag, taxCode, taxAmount, billable, linkedTrackedExpenseReportAction, attendees} = transactionParams;

    const optimisticData: OnyxUpdate[] = [];
    const successData: OnyxUpdate[] = [];
    const failureData: OnyxUpdate[] = [];

    const isPolicyExpenseChat = participant.isPolicyExpenseChat;

    // STEP 1: Get existing chat report
    let chatReport = !isEmptyObject(parentChatReport) && parentChatReport?.reportID ? parentChatReport : null;
    // The chatReport always exists, and we can get it from Onyx if chatReport is null.
    if (!chatReport) {
        chatReport = allReports?.[`${ONYXKEYS.COLLECTION.REPORT}${participant.reportID}`] ?? null;
    }

    // If we still don't have a report, it likely doesn't exist, and we will early return here as it should not happen
    // Maybe later, we can build an optimistic selfDM chat.
    if (!chatReport) {
        return null;
    }

    // Check if the report is a draft
    const isDraftReportLocal = isDraftReport(chatReport?.reportID);

    let createdWorkspaceParams: CreateWorkspaceParams | undefined;

    if (isDraftReportLocal) {
        const workspaceData = buildPolicyData(undefined, policy?.makeMeAdmin, policy?.name, policy?.id, chatReport?.reportID, CONST.ONBOARDING_CHOICES.TRACK_WORKSPACE);
        createdWorkspaceParams = workspaceData.params;
        optimisticData.push(...workspaceData.optimisticData);
        successData.push(...workspaceData.successData);
        failureData.push(...workspaceData.failureData);
    }

    // STEP 2: If not in the self-DM flow, we need to use the expense report.
    // For this, first use the chatReport.iouReportID property. Build a new optimistic expense report if needed.
    const shouldUseMoneyReport = !!isPolicyExpenseChat;

    let iouReport: OnyxInputValue<OnyxTypes.Report> = null;
    let shouldCreateNewMoneyRequestReport = false;

    if (shouldUseMoneyReport) {
        if (moneyRequestReportID) {
            iouReport = allReports?.[`${ONYXKEYS.COLLECTION.REPORT}${moneyRequestReportID}`] ?? null;
        } else {
            iouReport = allReports?.[`${ONYXKEYS.COLLECTION.REPORT}${chatReport.iouReportID}`] ?? null;
        }

        shouldCreateNewMoneyRequestReport = shouldCreateNewMoneyRequestReportReportUtils(iouReport, chatReport);
        if (!iouReport || shouldCreateNewMoneyRequestReport) {
            iouReport = buildOptimisticExpenseReport(chatReport.reportID, chatReport.policyID, payeeAccountID, amount, currency, amount);
        } else {
            iouReport = {...iouReport};
            // Because of the Expense reports are stored as negative values, we subtract the total from the amount
            if (iouReport?.currency === currency) {
                if (!Number.isNaN(iouReport.total) && iouReport.total !== undefined && typeof iouReport.nonReimbursableTotal === 'number') {
                    iouReport.total -= amount;
                    iouReport.nonReimbursableTotal -= amount;
                }

                if (typeof iouReport.unheldTotal === 'number' && typeof iouReport.unheldNonReimbursableTotal === 'number') {
                    iouReport.unheldTotal -= amount;
                    iouReport.unheldNonReimbursableTotal -= amount;
                }
            }
        }
    }

    // If shouldUseMoneyReport is true, the iouReport was defined.
    // But we'll use the `shouldUseMoneyReport && iouReport` check further instead of `shouldUseMoneyReport` to avoid TS errors.

    // STEP 3: Build optimistic receipt and transaction
    const receiptObject: Receipt = {};
    let filename;
    if (receipt?.source) {
        receiptObject.source = receipt.source;
        receiptObject.state = receipt.state ?? CONST.IOU.RECEIPT_STATE.SCAN_READY;
        filename = receipt.name;
    }
    const existingTransaction = allTransactionDrafts[`${ONYXKEYS.COLLECTION.TRANSACTION_DRAFT}${existingTransactionID ?? CONST.IOU.OPTIMISTIC_TRANSACTION_ID}`];
    if (!filename) {
        filename = existingTransaction?.filename;
    }
    const isDistanceRequest = existingTransaction && isDistanceRequestTransactionUtils(existingTransaction);
    let optimisticTransaction = buildOptimisticTransaction({
        existingTransactionID,
        existingTransaction,
        policy,
        transactionParams: {
            amount: -amount,
            currency,
            reportID: shouldUseMoneyReport && iouReport ? iouReport.reportID : CONST.REPORT.UNREPORTED_REPORT_ID,
            comment,
            created,
            merchant,
            receipt: receiptObject,
            category,
            tag,
            taxCode,
            taxAmount,
            billable,
            pendingFields: isDistanceRequest ? {waypoints: CONST.RED_BRICK_ROAD_PENDING_ACTION.ADD} : undefined,
            reimbursable: false,
            filename,
            attendees,
        },
    });

    // If there is an existing transaction (which is the case for distance requests), then the data from the existing transaction
    // needs to be manually merged into the optimistic transaction. This is because buildOnyxDataForMoneyRequest() uses `Onyx.set()` for the transaction
    // data. This is a big can of worms to change it to `Onyx.merge()` as explored in https://expensify.slack.com/archives/C05DWUDHVK7/p1692139468252109.
    // I want to clean this up at some point, but it's possible this will live in the code for a while so I've created https://github.com/Expensify/App/issues/25417
    // to remind me to do this.
    if (isDistanceRequest) {
        optimisticTransaction = fastMerge(existingTransaction, optimisticTransaction, false);
    }

    // STEP 4: Build optimistic reportActions. We need:
    // 1. CREATED action for the iouReport (if tracking in the Expense chat)
    // 2. IOU action for the iouReport (if tracking in the Expense chat), otherwise – for chatReport
    // 3. The transaction thread, which requires the iouAction, and CREATED action for the transaction thread
    // 4. REPORT_PREVIEW action for the chatReport (if tracking in the Expense chat)
    const [, optimisticCreatedActionForIOUReport, iouAction, optimisticTransactionThread, optimisticCreatedActionForTransactionThread] = buildOptimisticMoneyRequestEntities({
        iouReport: shouldUseMoneyReport && iouReport ? iouReport : chatReport,
        type: CONST.IOU.REPORT_ACTION_TYPE.TRACK,
        amount,
        currency,
        comment,
        payeeEmail,
        participants: [participant],
        transactionID: optimisticTransaction.transactionID,
        isPersonalTrackingExpense: !shouldUseMoneyReport,
        existingTransactionThreadReportID: linkedTrackedExpenseReportAction?.childReportID,
        linkedTrackedExpenseReportAction,
    });

    let reportPreviewAction: OnyxInputValue<OnyxTypes.ReportAction<typeof CONST.REPORT.ACTIONS.TYPE.REPORT_PREVIEW>> = null;
    if (shouldUseMoneyReport && iouReport) {
        reportPreviewAction = shouldCreateNewMoneyRequestReport ? null : getReportPreviewAction(chatReport.reportID, iouReport.reportID);

        if (reportPreviewAction) {
            reportPreviewAction = updateReportPreview(iouReport, reportPreviewAction, false, comment, optimisticTransaction);
        } else {
            reportPreviewAction = buildOptimisticReportPreview(chatReport, iouReport, comment, optimisticTransaction);
            // Generated ReportPreview action is a parent report action of the iou report.
            // We are setting the iou report's parentReportActionID to display subtitle correctly in IOU page when offline.
            iouReport.parentReportActionID = reportPreviewAction.reportActionID;
        }
    }

    let actionableTrackExpenseWhisper: OnyxInputValue<OnyxTypes.ReportAction> = null;
    if (!isPolicyExpenseChat) {
        actionableTrackExpenseWhisper = buildOptimisticActionableTrackExpenseWhisper(iouAction, optimisticTransaction.transactionID);
    }

    // STEP 5: Build Onyx Data
    const trackExpenseOnyxData = buildOnyxDataForTrackExpense({
        participant,
        chat: {report: chatReport, previewAction: reportPreviewAction},
        iou: {report: iouReport, action: iouAction, createdAction: optimisticCreatedActionForIOUReport},
        transactionParams: {
            transaction: optimisticTransaction,
            threadCreatedReportAction: optimisticCreatedActionForTransactionThread,
            threadReport: optimisticTransactionThread ?? {},
        },
        policyParams: {policy, tagList: policyTagList, categories: policyCategories},
        shouldCreateNewMoneyRequestReport,
        actionableTrackExpenseWhisper,
        retryParams,
    });

    return {
        createdWorkspaceParams,
        chatReport,
        iouReport: iouReport ?? undefined,
        transaction: optimisticTransaction,
        iouAction,
        createdIOUReportActionID: shouldCreateNewMoneyRequestReport ? optimisticCreatedActionForIOUReport.reportActionID : undefined,
        reportPreviewAction: reportPreviewAction ?? undefined,
        transactionThreadReportID: optimisticTransactionThread.reportID,
        createdReportActionIDForThread: optimisticCreatedActionForTransactionThread?.reportActionID,
        actionableWhisperReportActionIDParam: actionableTrackExpenseWhisper?.reportActionID,
        onyxData: {
            optimisticData: optimisticData.concat(trackExpenseOnyxData[0]),
            successData: successData.concat(trackExpenseOnyxData[1]),
            failureData: failureData.concat(trackExpenseOnyxData[2]),
        },
    };
}

/**
 * Compute the diff amount when we update the transaction
 */
function calculateDiffAmount(
    iouReport: OnyxTypes.OnyxInputOrEntry<OnyxTypes.Report>,
    updatedTransaction: OnyxTypes.OnyxInputOrEntry<OnyxTypes.Transaction>,
    transaction: OnyxEntry<OnyxTypes.Transaction>,
): number | null {
    if (!iouReport) {
        return 0;
    }
    const isExpenseReportLocal = isExpenseReport(iouReport);
    const updatedCurrency = getCurrency(updatedTransaction);
    const currentCurrency = getCurrency(transaction);

    const currentAmount = getAmount(transaction, isExpenseReportLocal);
    const updatedAmount = getAmount(updatedTransaction, isExpenseReportLocal);

    if (updatedCurrency === currentCurrency && currentAmount === updatedAmount) {
        return 0;
    }

    if (updatedCurrency === iouReport.currency && currentCurrency === iouReport.currency) {
        // Calculate the diff between the updated amount and the current amount if the currency of the updated and current transactions have the same currency as the report
        return updatedAmount - currentAmount;
    }

    return null;
}

/**
 * @param transactionID
 * @param transactionThreadReportID
 * @param transactionChanges
 * @param [transactionChanges.created] Present when updated the date field
 * @param policy  May be undefined, an empty object, or an object matching the Policy type (src/types/onyx/Policy.ts)
 * @param policyTagList
 * @param policyCategories
 */
function getUpdateMoneyRequestParams(
    transactionID: string | undefined,
    transactionThreadReportID: string | undefined,
    transactionChanges: TransactionChanges,
    policy: OnyxEntry<OnyxTypes.Policy>,
    policyTagList: OnyxTypes.OnyxInputOrEntry<OnyxTypes.PolicyTagLists>,
    policyCategories: OnyxTypes.OnyxInputOrEntry<OnyxTypes.PolicyCategories>,
    violations?: OnyxEntry<OnyxTypes.TransactionViolations>,
    hash?: number,
): UpdateMoneyRequestData {
    const optimisticData: OnyxUpdate[] = [];
    const successData: OnyxUpdate[] = [];
    const failureData: OnyxUpdate[] = [];

    // Step 1: Set any "pending fields" (ones updated while the user was offline) to have error messages in the failureData
    const pendingFields: OnyxTypes.Transaction['pendingFields'] = Object.fromEntries(Object.keys(transactionChanges).map((key) => [key, CONST.RED_BRICK_ROAD_PENDING_ACTION.UPDATE]));
    const clearedPendingFields = Object.fromEntries(Object.keys(transactionChanges).map((key) => [key, null]));
    const errorFields = Object.fromEntries(Object.keys(pendingFields).map((key) => [key, {[DateUtils.getMicroseconds()]: Localize.translateLocal('iou.error.genericEditFailureMessage')}]));

    // Step 2: Get all the collections being updated
    const transactionThread = allReports?.[`${ONYXKEYS.COLLECTION.REPORT}${transactionThreadReportID}`] ?? null;
    const transaction = allTransactions?.[`${ONYXKEYS.COLLECTION.TRANSACTION}${transactionID}`];
    const isTransactionOnHold = isOnHold(transaction);
    const iouReport = allReports?.[`${ONYXKEYS.COLLECTION.REPORT}${transactionThread?.parentReportID}`] ?? null;
    const isFromExpenseReport = isExpenseReport(iouReport);
    const isScanning = hasReceiptTransactionUtils(transaction) && isReceiptBeingScannedTransactionUtils(transaction);
    const updatedTransaction: OnyxEntry<OnyxTypes.Transaction> = transaction
        ? getUpdatedTransaction({
              transaction,
              transactionChanges,
              isFromExpenseReport,
              policy,
          })
        : undefined;
    const transactionDetails = getTransactionDetails(updatedTransaction);

    if (transactionDetails?.waypoints) {
        // This needs to be a JSON string since we're sending this to the MapBox API
        transactionDetails.waypoints = JSON.stringify(transactionDetails.waypoints);
    }

    const dataToIncludeInParams: Partial<TransactionDetails> = Object.fromEntries(Object.entries(transactionDetails ?? {}).filter(([key]) => Object.keys(transactionChanges).includes(key)));

    const params: UpdateMoneyRequestParams = {
        ...dataToIncludeInParams,
        reportID: iouReport?.reportID,
        transactionID,
    };

    const hasPendingWaypoints = 'waypoints' in transactionChanges;
    const hasModifiedDistanceRate = 'customUnitRateID' in transactionChanges;
    const hasModifiedCreated = 'created' in transactionChanges;
    const hasModifiedAmount = 'amount' in transactionChanges;
    if (transaction && updatedTransaction && (hasPendingWaypoints || hasModifiedDistanceRate)) {
        // Delete the draft transaction when editing waypoints when the server responds successfully and there are no errors
        successData.push({
            onyxMethod: Onyx.METHOD.SET,
            key: `${ONYXKEYS.COLLECTION.TRANSACTION_DRAFT}${transactionID}`,
            value: null,
        });

        // Revert the transaction's amount to the original value on failure.
        // The IOU Report will be fully reverted in the failureData further below.
        failureData.push({
            onyxMethod: Onyx.METHOD.MERGE,
            key: `${ONYXKEYS.COLLECTION.TRANSACTION}${transactionID}`,
            value: {
                amount: transaction.amount,
                modifiedAmount: transaction.modifiedAmount,
                modifiedMerchant: transaction.modifiedMerchant,
                modifiedCurrency: transaction.modifiedCurrency,
            },
        });
    }

    // Step 3: Build the modified expense report actions
    // We don't create a modified report action if:
    // - we're updating the waypoints
    // - we're updating the distance rate while the waypoints are still pending
    // In these cases, there isn't a valid optimistic mileage data we can use,
    // and the report action is created on the server with the distance-related response from the MapBox API
    const updatedReportAction = buildOptimisticModifiedExpenseReportAction(transactionThread, transaction, transactionChanges, isFromExpenseReport, policy, updatedTransaction);
    if (!hasPendingWaypoints && !(hasModifiedDistanceRate && isFetchingWaypointsFromServer(transaction))) {
        params.reportActionID = updatedReportAction.reportActionID;

        optimisticData.push({
            onyxMethod: Onyx.METHOD.MERGE,
            key: `${ONYXKEYS.COLLECTION.REPORT_ACTIONS}${transactionThread?.reportID}`,
            value: {
                [updatedReportAction.reportActionID]: updatedReportAction as OnyxTypes.ReportAction,
            },
        });
        optimisticData.push({
            onyxMethod: Onyx.METHOD.MERGE,
            key: `${ONYXKEYS.COLLECTION.REPORT}${transactionThread?.reportID}`,
            value: {
                lastVisibleActionCreated: updatedReportAction.created,
                lastReadTime: updatedReportAction.created,
            },
        });
        failureData.push({
            onyxMethod: Onyx.METHOD.MERGE,
            key: `${ONYXKEYS.COLLECTION.REPORT}${transactionThread?.reportID}`,
            value: {
                lastVisibleActionCreated: transactionThread?.lastVisibleActionCreated,
                lastReadTime: transactionThread?.lastReadTime,
            },
        });
        successData.push({
            onyxMethod: Onyx.METHOD.MERGE,
            key: `${ONYXKEYS.COLLECTION.REPORT_ACTIONS}${transactionThread?.reportID}`,
            value: {
                [updatedReportAction.reportActionID]: {pendingAction: null},
            },
        });
        failureData.push({
            onyxMethod: Onyx.METHOD.MERGE,
            key: `${ONYXKEYS.COLLECTION.REPORT_ACTIONS}${transactionThread?.reportID}`,
            value: {
                [updatedReportAction.reportActionID]: {
                    ...(updatedReportAction as OnyxTypes.ReportAction),
                    errors: getMicroSecondOnyxErrorWithTranslationKey('iou.error.genericEditFailureMessage'),
                },
            },
        });
    }

    // Step 4: Compute the IOU total and update the report preview message (and report header) so LHN amount owed is correct.
    const calculatedDiffAmount = calculateDiffAmount(iouReport, updatedTransaction, transaction);
    // If calculatedDiffAmount is null it means we cannot calculate the new iou report total from front-end due to currency differences.
    const isTotalIndeterminate = calculatedDiffAmount === null;
    const diff = calculatedDiffAmount ?? 0;

    let updatedMoneyRequestReport: OnyxTypes.OnyxInputOrEntry<OnyxTypes.Report>;
    if (!iouReport) {
        updatedMoneyRequestReport = null;
    } else if ((isExpenseReport(iouReport) || isInvoiceReportReportUtils(iouReport)) && !Number.isNaN(iouReport.total) && iouReport.total !== undefined) {
        // For expense report, the amount is negative, so we should subtract total from diff
        updatedMoneyRequestReport = {
            ...iouReport,
            total: iouReport.total - diff,
        };
        if (!transaction?.reimbursable && typeof updatedMoneyRequestReport.nonReimbursableTotal === 'number') {
            updatedMoneyRequestReport.nonReimbursableTotal -= diff;
        }
        if (!isTransactionOnHold) {
            if (typeof updatedMoneyRequestReport.unheldTotal === 'number') {
                updatedMoneyRequestReport.unheldTotal -= diff;
            }
            if (!transaction?.reimbursable && typeof updatedMoneyRequestReport.unheldNonReimbursableTotal === 'number') {
                updatedMoneyRequestReport.unheldNonReimbursableTotal -= diff;
            }
        }
    } else {
        updatedMoneyRequestReport = updateIOUOwnerAndTotal(
            iouReport,
            updatedReportAction.actorAccountID ?? CONST.DEFAULT_NUMBER_ID,
            diff,
            getCurrency(transaction),
            false,
            true,
            isTransactionOnHold,
        );
    }

    optimisticData.push(
        {
            onyxMethod: Onyx.METHOD.MERGE,
            key: `${ONYXKEYS.COLLECTION.REPORT}${iouReport?.reportID}`,
            value: {...updatedMoneyRequestReport, ...(isTotalIndeterminate && {pendingFields: {total: CONST.RED_BRICK_ROAD_PENDING_ACTION.UPDATE}})},
        },
        {
            onyxMethod: Onyx.METHOD.MERGE,
            key: `${ONYXKEYS.COLLECTION.REPORT}${iouReport?.parentReportID}`,
            value: getOutstandingChildRequest(updatedMoneyRequestReport),
        },
    );
    if (isOneTransactionThread(transactionThreadReportID, iouReport?.reportID, undefined)) {
        optimisticData.push({
            onyxMethod: Onyx.METHOD.MERGE,
            key: `${ONYXKEYS.COLLECTION.REPORT}${iouReport?.reportID}`,
            value: {
                lastReadTime: updatedReportAction.created,
            },
        });
    }
    successData.push({
        onyxMethod: Onyx.METHOD.MERGE,
        key: `${ONYXKEYS.COLLECTION.REPORT}${iouReport?.reportID}`,
        value: {pendingAction: null, ...(isTotalIndeterminate && {pendingFields: {total: null}})},
    });

    // Optimistically modify the transaction and the transaction thread
    optimisticData.push({
        onyxMethod: Onyx.METHOD.MERGE,
        key: `${ONYXKEYS.COLLECTION.TRANSACTION}${transactionID}`,
        value: {
            ...updatedTransaction,
            pendingFields,
            errorFields: null,
        },
    });

    optimisticData.push({
        onyxMethod: Onyx.METHOD.MERGE,
        key: `${ONYXKEYS.COLLECTION.REPORT}${transactionThreadReportID}`,
        value: {
            lastActorAccountID: updatedReportAction.actorAccountID,
        },
    });

    if (isScanning && ('amount' in transactionChanges || 'currency' in transactionChanges)) {
        if (transactionThread?.parentReportActionID) {
            optimisticData.push({
                onyxMethod: Onyx.METHOD.MERGE,
                key: `${ONYXKEYS.COLLECTION.REPORT_ACTIONS}${iouReport?.reportID}`,
                value: {
                    [transactionThread?.parentReportActionID]: {
                        originalMessage: {
                            whisperedTo: [],
                        },
                    },
                },
            });
        }

        if (iouReport?.parentReportActionID) {
            optimisticData.push({
                onyxMethod: Onyx.METHOD.MERGE,
                key: `${ONYXKEYS.COLLECTION.REPORT_ACTIONS}${iouReport?.parentReportID}`,
                value: {
                    [iouReport.parentReportActionID]: {
                        originalMessage: {
                            whisperedTo: [],
                        },
                    },
                },
            });
        }
    }

    // Update recently used categories if the category is changed
    const hasModifiedCategory = 'category' in transactionChanges;
    if (hasModifiedCategory) {
        const optimisticPolicyRecentlyUsedCategories = buildOptimisticPolicyRecentlyUsedCategories(iouReport?.policyID, transactionChanges.category);
        if (optimisticPolicyRecentlyUsedCategories.length) {
            optimisticData.push({
                onyxMethod: Onyx.METHOD.SET,
                key: `${ONYXKEYS.COLLECTION.POLICY_RECENTLY_USED_CATEGORIES}${iouReport?.policyID}`,
                value: optimisticPolicyRecentlyUsedCategories,
            });
        }
    }

    // Update recently used currencies if the currency is changed
    if ('currency' in transactionChanges) {
        const optimisticRecentlyUsedCurrencies = buildOptimisticRecentlyUsedCurrencies(transactionChanges.currency);
        if (optimisticRecentlyUsedCurrencies.length) {
            optimisticData.push({
                onyxMethod: Onyx.METHOD.SET,
                key: ONYXKEYS.RECENTLY_USED_CURRENCIES,
                value: optimisticRecentlyUsedCurrencies,
            });
        }
    }

    // Update recently used categories if the tag is changed
    const hasModifiedTag = 'tag' in transactionChanges;
    if (hasModifiedTag) {
        const optimisticPolicyRecentlyUsedTags = buildOptimisticPolicyRecentlyUsedTags(iouReport?.policyID, transactionChanges.tag);
        if (!isEmptyObject(optimisticPolicyRecentlyUsedTags)) {
            optimisticData.push({
                onyxMethod: Onyx.METHOD.MERGE,
                key: `${ONYXKEYS.COLLECTION.POLICY_RECENTLY_USED_TAGS}${iouReport?.policyID}`,
                value: optimisticPolicyRecentlyUsedTags,
            });
        }
    }

    const overLimitViolation = violations?.find((violation) => violation.name === 'overLimit');
    // Update violation limit, if we modify attendees. The given limit value is for a single attendee, if we have multiple attendees we should multiply limit by attendee count
    if ('attendees' in transactionChanges && !!overLimitViolation) {
        const limitForSingleAttendee = ViolationsUtils.getViolationAmountLimit(overLimitViolation);
        if (limitForSingleAttendee * (transactionChanges?.attendees?.length ?? 1) > Math.abs(getAmount(transaction))) {
            optimisticData.push({
                onyxMethod: Onyx.METHOD.MERGE,
                key: `${ONYXKEYS.COLLECTION.TRANSACTION_VIOLATIONS}${transactionID}`,
                value: violations?.filter((violation) => violation.name !== 'overLimit') ?? [],
            });
        }
    }

    if (Array.isArray(params?.attendees)) {
        params.attendees = JSON.stringify(params?.attendees);
    }

    // Clear out the error fields and loading states on success
    successData.push({
        onyxMethod: Onyx.METHOD.MERGE,
        key: `${ONYXKEYS.COLLECTION.TRANSACTION}${transactionID}`,
        value: {
            pendingFields: clearedPendingFields,
            isLoading: false,
            errorFields: null,
            routes: null,
        },
    });

    // Clear out loading states, pending fields, and add the error fields
    failureData.push({
        onyxMethod: Onyx.METHOD.MERGE,
        key: `${ONYXKEYS.COLLECTION.TRANSACTION}${transactionID}`,
        value: {
            ...transaction,
            pendingFields: clearedPendingFields,
            isLoading: false,
            errorFields,
        },
    });

    if (iouReport) {
        // Reset the iouReport to its original state
        failureData.push({
            onyxMethod: Onyx.METHOD.MERGE,
            key: `${ONYXKEYS.COLLECTION.REPORT}${iouReport.reportID}`,
            value: {...iouReport, ...(isTotalIndeterminate && {pendingFields: {total: null}})},
        });
    }

    if (policy && isPaidGroupPolicy(policy) && updatedTransaction && (hasModifiedTag || hasModifiedCategory || hasModifiedDistanceRate || hasModifiedAmount || hasModifiedCreated)) {
        const currentTransactionViolations = allTransactionViolations[`${ONYXKEYS.COLLECTION.TRANSACTION_VIOLATIONS}${transactionID}`] ?? [];
        const violationsOnyxData = ViolationsUtils.getViolationsOnyxData(
            updatedTransaction,
            currentTransactionViolations,
            policy,
            policyTagList ?? {},
            policyCategories ?? {},
            hasDependentTags(policy, policyTagList ?? {}),
            isInvoiceReportReportUtils(iouReport),
        );
        optimisticData.push(violationsOnyxData);
        failureData.push({
            onyxMethod: Onyx.METHOD.MERGE,
            key: `${ONYXKEYS.COLLECTION.TRANSACTION_VIOLATIONS}${transactionID}`,
            value: currentTransactionViolations,
        });
        if (hash) {
            optimisticData.push({
                onyxMethod: Onyx.METHOD.MERGE,
                key: `${ONYXKEYS.COLLECTION.SNAPSHOT}${hash}`,
                value: {
                    data: {
                        [`${ONYXKEYS.COLLECTION.TRANSACTION_VIOLATIONS}${transactionID}`]: violationsOnyxData.value,
                    },
                },
            });
            failureData.push({
                onyxMethod: Onyx.METHOD.MERGE,
                key: `${ONYXKEYS.COLLECTION.SNAPSHOT}${hash}`,
                value: {
                    data: {
                        [`${ONYXKEYS.COLLECTION.TRANSACTION_VIOLATIONS}${transactionID}`]: currentTransactionViolations,
                    },
                },
            });
        }
        if (violationsOnyxData && (iouReport?.statusNum ?? CONST.REPORT.STATUS_NUM.OPEN) === CONST.REPORT.STATUS_NUM.OPEN) {
            const currentNextStep = allNextSteps[`${ONYXKEYS.COLLECTION.NEXT_STEP}${iouReport?.reportID}`] ?? {};
            const shouldFixViolations = Array.isArray(violationsOnyxData.value) && violationsOnyxData.value.length > 0;
            optimisticData.push({
                onyxMethod: Onyx.METHOD.MERGE,
                key: `${ONYXKEYS.COLLECTION.NEXT_STEP}${iouReport?.reportID}`,
                value: buildNextStep(iouReport ?? undefined, iouReport?.statusNum ?? CONST.REPORT.STATUS_NUM.OPEN, shouldFixViolations),
            });
            failureData.push({
                onyxMethod: Onyx.METHOD.MERGE,
                key: `${ONYXKEYS.COLLECTION.NEXT_STEP}${iouReport?.reportID}`,
                value: currentNextStep,
            });
        }
    }

    // Reset the transaction thread to its original state
    failureData.push({
        onyxMethod: Onyx.METHOD.MERGE,
        key: `${ONYXKEYS.COLLECTION.REPORT}${transactionThreadReportID}`,
        value: transactionThread,
    });

    return {
        params,
        onyxData: {optimisticData, successData, failureData},
    };
}

/**
 * @param transactionID
 * @param transactionThreadReportID
 * @param transactionChanges
 * @param [transactionChanges.created] Present when updated the date field
 * @param policy  May be undefined, an empty object, or an object matching the Policy type (src/types/onyx/Policy.ts)
 */
function getUpdateTrackExpenseParams(
    transactionID: string | undefined,
    transactionThreadReportID: string | undefined,
    transactionChanges: TransactionChanges,
    policy: OnyxEntry<OnyxTypes.Policy>,
): UpdateMoneyRequestData {
    const optimisticData: OnyxUpdate[] = [];
    const successData: OnyxUpdate[] = [];
    const failureData: OnyxUpdate[] = [];

    // Step 1: Set any "pending fields" (ones updated while the user was offline) to have error messages in the failureData
    const pendingFields = Object.fromEntries(Object.keys(transactionChanges).map((key) => [key, CONST.RED_BRICK_ROAD_PENDING_ACTION.UPDATE]));
    const clearedPendingFields = Object.fromEntries(Object.keys(transactionChanges).map((key) => [key, null]));
    const errorFields = Object.fromEntries(Object.keys(pendingFields).map((key) => [key, {[DateUtils.getMicroseconds()]: Localize.translateLocal('iou.error.genericEditFailureMessage')}]));

    // Step 2: Get all the collections being updated
    const transactionThread = allReports?.[`${ONYXKEYS.COLLECTION.REPORT}${transactionThreadReportID}`] ?? null;
    const transaction = allTransactions?.[`${ONYXKEYS.COLLECTION.TRANSACTION}${transactionID}`];
    const chatReport = allReports?.[`${ONYXKEYS.COLLECTION.REPORT}${transactionThread?.parentReportID}`] ?? null;
    const isScanning = hasReceiptTransactionUtils(transaction) && isReceiptBeingScannedTransactionUtils(transaction);
    const updatedTransaction = transaction
        ? getUpdatedTransaction({
              transaction,
              transactionChanges,
              isFromExpenseReport: false,
              policy,
          })
        : null;
    const transactionDetails = getTransactionDetails(updatedTransaction);

    if (transactionDetails?.waypoints) {
        // This needs to be a JSON string since we're sending this to the MapBox API
        transactionDetails.waypoints = JSON.stringify(transactionDetails.waypoints);
    }

    const dataToIncludeInParams: Partial<TransactionDetails> = Object.fromEntries(Object.entries(transactionDetails ?? {}).filter(([key]) => Object.keys(transactionChanges).includes(key)));

    const params: UpdateMoneyRequestParams = {
        ...dataToIncludeInParams,
        reportID: chatReport?.reportID,
        transactionID,
    };

    const hasPendingWaypoints = 'waypoints' in transactionChanges;
    const hasModifiedDistanceRate = 'customUnitRateID' in transactionChanges;
    if (transaction && updatedTransaction && (hasPendingWaypoints || hasModifiedDistanceRate)) {
        // Delete the draft transaction when editing waypoints when the server responds successfully and there are no errors
        successData.push({
            onyxMethod: Onyx.METHOD.SET,
            key: `${ONYXKEYS.COLLECTION.TRANSACTION_DRAFT}${transactionID}`,
            value: null,
        });

        // Revert the transaction's amount to the original value on failure.
        // The IOU Report will be fully reverted in the failureData further below.
        failureData.push({
            onyxMethod: Onyx.METHOD.MERGE,
            key: `${ONYXKEYS.COLLECTION.TRANSACTION}${transactionID}`,
            value: {
                amount: transaction.amount,
                modifiedAmount: transaction.modifiedAmount,
                modifiedMerchant: transaction.modifiedMerchant,
            },
        });
    }

    // Step 3: Build the modified expense report actions
    // We don't create a modified report action if:
    // - we're updating the waypoints
    // - we're updating the distance rate while the waypoints are still pending
    // In these cases, there isn't a valid optimistic mileage data we can use,
    // and the report action is created on the server with the distance-related response from the MapBox API
    const updatedReportAction = buildOptimisticModifiedExpenseReportAction(transactionThread, transaction, transactionChanges, false, policy, updatedTransaction);
    if (!hasPendingWaypoints && !(hasModifiedDistanceRate && isFetchingWaypointsFromServer(transaction))) {
        params.reportActionID = updatedReportAction.reportActionID;

        optimisticData.push({
            onyxMethod: Onyx.METHOD.MERGE,
            key: `${ONYXKEYS.COLLECTION.REPORT_ACTIONS}${transactionThread?.reportID}`,
            value: {
                [updatedReportAction.reportActionID]: updatedReportAction as OnyxTypes.ReportAction,
            },
        });
        successData.push({
            onyxMethod: Onyx.METHOD.MERGE,
            key: `${ONYXKEYS.COLLECTION.REPORT_ACTIONS}${transactionThread?.reportID}`,
            value: {
                [updatedReportAction.reportActionID]: {pendingAction: null},
            },
        });
        failureData.push({
            onyxMethod: Onyx.METHOD.MERGE,
            key: `${ONYXKEYS.COLLECTION.REPORT_ACTIONS}${transactionThread?.reportID}`,
            value: {
                [updatedReportAction.reportActionID]: {
                    ...(updatedReportAction as OnyxTypes.ReportAction),
                    errors: getMicroSecondOnyxErrorWithTranslationKey('iou.error.genericEditFailureMessage'),
                },
            },
        });
    }

    // Step 4: Update the report preview message (and report header) so LHN amount tracked is correct.
    // Optimistically modify the transaction and the transaction thread
    optimisticData.push({
        onyxMethod: Onyx.METHOD.MERGE,
        key: `${ONYXKEYS.COLLECTION.TRANSACTION}${transactionID}`,
        value: {
            ...updatedTransaction,
            pendingFields,
            errorFields: null,
        },
    });

    optimisticData.push({
        onyxMethod: Onyx.METHOD.MERGE,
        key: `${ONYXKEYS.COLLECTION.REPORT}${transactionThreadReportID}`,
        value: {
            lastActorAccountID: updatedReportAction.actorAccountID,
        },
    });

    if (isScanning && transactionThread?.parentReportActionID && ('amount' in transactionChanges || 'currency' in transactionChanges)) {
        optimisticData.push({
            onyxMethod: Onyx.METHOD.MERGE,
            key: `${ONYXKEYS.COLLECTION.REPORT_ACTIONS}${chatReport?.reportID}`,
            value: {[transactionThread.parentReportActionID]: {originalMessage: {whisperedTo: []}}},
        });
    }

    // Clear out the error fields and loading states on success
    successData.push({
        onyxMethod: Onyx.METHOD.MERGE,
        key: `${ONYXKEYS.COLLECTION.TRANSACTION}${transactionID}`,
        value: {
            pendingFields: clearedPendingFields,
            isLoading: false,
            errorFields: null,
            routes: null,
        },
    });

    // Clear out loading states, pending fields, and add the error fields
    failureData.push({
        onyxMethod: Onyx.METHOD.MERGE,
        key: `${ONYXKEYS.COLLECTION.TRANSACTION}${transactionID}`,
        value: {
            ...transaction,
            pendingFields: clearedPendingFields,
            isLoading: false,
            errorFields,
        },
    });

    // Reset the transaction thread to its original state
    failureData.push({
        onyxMethod: Onyx.METHOD.MERGE,
        key: `${ONYXKEYS.COLLECTION.REPORT}${transactionThreadReportID}`,
        value: transactionThread,
    });

    return {
        params,
        onyxData: {optimisticData, successData, failureData},
    };
}

/** Updates the created date of an expense */
function updateMoneyRequestDate(
    transactionID: string,
    transactionThreadReportID: string,
    value: string,
    policy: OnyxEntry<OnyxTypes.Policy>,
    policyTags: OnyxEntry<OnyxTypes.PolicyTagLists>,
    policyCategories: OnyxEntry<OnyxTypes.PolicyCategories>,
) {
    const transactionChanges: TransactionChanges = {
        created: value,
    };
    const transactionThreadReport = allReports?.[`${ONYXKEYS.COLLECTION.REPORT}${transactionThreadReportID}`] ?? null;
    const parentReport = allReports?.[`${ONYXKEYS.COLLECTION.REPORT}${transactionThreadReport?.parentReportID}`] ?? null;
    let data: UpdateMoneyRequestData;
    if (isTrackExpenseReport(transactionThreadReport) && isSelfDM(parentReport)) {
        data = getUpdateTrackExpenseParams(transactionID, transactionThreadReportID, transactionChanges, policy);
    } else {
        data = getUpdateMoneyRequestParams(transactionID, transactionThreadReportID, transactionChanges, policy, policyTags, policyCategories);
    }
    const {params, onyxData} = data;
    API.write(WRITE_COMMANDS.UPDATE_MONEY_REQUEST_DATE, params, onyxData);
}

/** Updates the billable field of an expense */
function updateMoneyRequestBillable(
    transactionID: string | undefined,
    transactionThreadReportID: string | undefined,
    value: boolean,
    policy: OnyxEntry<OnyxTypes.Policy>,
    policyTagList: OnyxEntry<OnyxTypes.PolicyTagLists>,
    policyCategories: OnyxEntry<OnyxTypes.PolicyCategories>,
) {
    if (!transactionID || !transactionThreadReportID) {
        return;
    }
    const transactionChanges: TransactionChanges = {
        billable: value,
    };
    const {params, onyxData} = getUpdateMoneyRequestParams(transactionID, transactionThreadReportID, transactionChanges, policy, policyTagList, policyCategories);
    API.write(WRITE_COMMANDS.UPDATE_MONEY_REQUEST_BILLABLE, params, onyxData);
}

/** Updates the merchant field of an expense */
function updateMoneyRequestMerchant(
    transactionID: string,
    transactionThreadReportID: string,
    value: string,
    policy: OnyxEntry<OnyxTypes.Policy>,
    policyTagList: OnyxEntry<OnyxTypes.PolicyTagLists>,
    policyCategories: OnyxEntry<OnyxTypes.PolicyCategories>,
) {
    const transactionChanges: TransactionChanges = {
        merchant: value,
    };
    const transactionThreadReport = allReports?.[`${ONYXKEYS.COLLECTION.REPORT}${transactionThreadReportID}`] ?? null;
    const parentReport = allReports?.[`${ONYXKEYS.COLLECTION.REPORT}${transactionThreadReport?.parentReportID}`] ?? null;
    let data: UpdateMoneyRequestData;
    if (isTrackExpenseReport(transactionThreadReport) && isSelfDM(parentReport)) {
        data = getUpdateTrackExpenseParams(transactionID, transactionThreadReportID, transactionChanges, policy);
    } else {
        data = getUpdateMoneyRequestParams(transactionID, transactionThreadReportID, transactionChanges, policy, policyTagList, policyCategories);
    }
    const {params, onyxData} = data;
    API.write(WRITE_COMMANDS.UPDATE_MONEY_REQUEST_MERCHANT, params, onyxData);
}

/** Updates the attendees list of an expense */
function updateMoneyRequestAttendees(
    transactionID: string,
    transactionThreadReportID: string,
    attendees: Attendee[],
    policy: OnyxEntry<OnyxTypes.Policy>,
    policyTagList: OnyxEntry<OnyxTypes.PolicyTagLists>,
    policyCategories: OnyxEntry<OnyxTypes.PolicyCategories>,
    violations: OnyxEntry<OnyxTypes.TransactionViolations> | undefined,
) {
    const transactionChanges: TransactionChanges = {
        attendees,
    };
    const data = getUpdateMoneyRequestParams(transactionID, transactionThreadReportID, transactionChanges, policy, policyTagList, policyCategories, violations);
    const {params, onyxData} = data;
    API.write(WRITE_COMMANDS.UPDATE_MONEY_REQUEST_ATTENDEES, params, onyxData);
}

/** Updates the tag of an expense */
function updateMoneyRequestTag(
    transactionID: string,
    transactionThreadReportID: string | undefined,
    tag: string,
    policy: OnyxEntry<OnyxTypes.Policy>,
    policyTagList: OnyxEntry<OnyxTypes.PolicyTagLists>,
    policyCategories: OnyxEntry<OnyxTypes.PolicyCategories>,
    hash?: number,
) {
    const transactionChanges: TransactionChanges = {
        tag,
    };
    const {params, onyxData} = getUpdateMoneyRequestParams(transactionID, transactionThreadReportID, transactionChanges, policy, policyTagList, policyCategories, undefined, hash);
    API.write(WRITE_COMMANDS.UPDATE_MONEY_REQUEST_TAG, params, onyxData);
}

/** Updates the created tax amount of an expense */
function updateMoneyRequestTaxAmount(
    transactionID: string,
    optimisticReportActionID: string | undefined,
    taxAmount: number,
    policy: OnyxEntry<OnyxTypes.Policy>,
    policyTagList: OnyxEntry<OnyxTypes.PolicyTagLists>,
    policyCategories: OnyxEntry<OnyxTypes.PolicyCategories>,
) {
    const transactionChanges = {
        taxAmount,
    };
    const {params, onyxData} = getUpdateMoneyRequestParams(transactionID, optimisticReportActionID, transactionChanges, policy, policyTagList, policyCategories);
    API.write('UpdateMoneyRequestTaxAmount', params, onyxData);
}

type UpdateMoneyRequestTaxRateParams = {
    transactionID: string;
    optimisticReportActionID: string;
    taxCode: string;
    taxAmount: number;
    policy: OnyxEntry<OnyxTypes.Policy>;
    policyTagList: OnyxEntry<OnyxTypes.PolicyTagLists>;
    policyCategories: OnyxEntry<OnyxTypes.PolicyCategories>;
};

/** Updates the created tax rate of an expense */
function updateMoneyRequestTaxRate({transactionID, optimisticReportActionID, taxCode, taxAmount, policy, policyTagList, policyCategories}: UpdateMoneyRequestTaxRateParams) {
    const transactionChanges = {
        taxCode,
        taxAmount,
    };
    const {params, onyxData} = getUpdateMoneyRequestParams(transactionID, optimisticReportActionID, transactionChanges, policy, policyTagList, policyCategories);
    API.write('UpdateMoneyRequestTaxRate', params, onyxData);
}

type UpdateMoneyRequestDistanceParams = {
    transactionID: string | undefined;
    transactionThreadReportID: string | undefined;
    waypoints: WaypointCollection;
    routes?: Routes;
    policy?: OnyxEntry<OnyxTypes.Policy>;
    policyTagList?: OnyxEntry<OnyxTypes.PolicyTagLists>;
    policyCategories?: OnyxEntry<OnyxTypes.PolicyCategories>;
    transactionBackup: OnyxEntry<OnyxTypes.Transaction>;
};

/** Updates the waypoints of a distance expense */
function updateMoneyRequestDistance({
    transactionID,
    transactionThreadReportID,
    waypoints,
    routes = undefined,
    policy = {} as OnyxTypes.Policy,
    policyTagList = {},
    policyCategories = {},
    transactionBackup,
}: UpdateMoneyRequestDistanceParams) {
    const transactionChanges: TransactionChanges = {
        waypoints: sanitizeRecentWaypoints(waypoints),
        routes,
    };
    const transactionThreadReport = allReports?.[`${ONYXKEYS.COLLECTION.REPORT}${transactionThreadReportID}`] ?? null;
    const parentReport = allReports?.[`${ONYXKEYS.COLLECTION.REPORT}${transactionThreadReport?.parentReportID}`] ?? null;
    let data: UpdateMoneyRequestData;
    if (isTrackExpenseReport(transactionThreadReport) && isSelfDM(parentReport)) {
        data = getUpdateTrackExpenseParams(transactionID, transactionThreadReportID, transactionChanges, policy);
    } else {
        data = getUpdateMoneyRequestParams(transactionID, transactionThreadReportID, transactionChanges, policy, policyTagList, policyCategories);
    }
    const {params, onyxData} = data;

    const recentServerValidatedWaypoints = getRecentWaypoints().filter((item) => !item.pendingAction);
    onyxData?.failureData?.push({
        onyxMethod: Onyx.METHOD.SET,
        key: `${ONYXKEYS.NVP_RECENT_WAYPOINTS}`,
        value: recentServerValidatedWaypoints,
    });

    if (transactionBackup) {
        const transaction = allTransactions?.[`${ONYXKEYS.COLLECTION.TRANSACTION}${transactionID}`];

        // We need to include all keys of the optimisticData's waypoints in the failureData for onyx merge to properly reset
        // waypoint keys that do not exist in the failureData's waypoints. For instance, if the optimisticData waypoints had
        // three keys and the failureData waypoint had only 2 keys then the third key that doesn't exist in the failureData
        // waypoints should be explicitly reset otherwise onyx merge will leave it intact.
        const allWaypointKeys = [...new Set([...Object.keys(transactionBackup.comment?.waypoints ?? {}), ...Object.keys(transaction?.comment?.waypoints ?? {})])];
        const onyxWaypoints = allWaypointKeys.reduce((acc: NullishDeep<WaypointCollection>, key) => {
            acc[key] = transactionBackup.comment?.waypoints?.[key] ? {...transactionBackup.comment?.waypoints?.[key]} : null;
            return acc;
        }, {});
        const allModifiedWaypointsKeys = [...new Set([...Object.keys(waypoints ?? {}), ...Object.keys(transaction?.modifiedWaypoints ?? {})])];
        const onyxModifiedWaypoints = allModifiedWaypointsKeys.reduce((acc: NullishDeep<WaypointCollection>, key) => {
            acc[key] = transactionBackup.modifiedWaypoints?.[key] ? {...transactionBackup.modifiedWaypoints?.[key]} : null;
            return acc;
        }, {});
        onyxData?.failureData?.push({
            onyxMethod: Onyx.METHOD.MERGE,
            key: `${ONYXKEYS.COLLECTION.TRANSACTION}${transactionID}`,
            value: {
                comment: {
                    waypoints: onyxWaypoints,
                    customUnit: {
                        quantity: transactionBackup?.comment?.customUnit?.quantity,
                    },
                },
                modifiedWaypoints: onyxModifiedWaypoints,
                routes: null,
            },
        });
    }

    API.write(WRITE_COMMANDS.UPDATE_MONEY_REQUEST_DISTANCE, params, onyxData);
}

/** Updates the category of an expense */
function updateMoneyRequestCategory(
    transactionID: string,
    transactionThreadReportID: string,
    category: string,
    policy: OnyxEntry<OnyxTypes.Policy>,
    policyTagList: OnyxEntry<OnyxTypes.PolicyTagLists>,
    policyCategories: OnyxEntry<OnyxTypes.PolicyCategories>,
    hash?: number,
) {
    const transactionChanges: TransactionChanges = {
        category,
    };

    const {params, onyxData} = getUpdateMoneyRequestParams(transactionID, transactionThreadReportID, transactionChanges, policy, policyTagList, policyCategories, undefined, hash);
    API.write(WRITE_COMMANDS.UPDATE_MONEY_REQUEST_CATEGORY, params, onyxData);
}

/** Updates the description of an expense */
function updateMoneyRequestDescription(
    transactionID: string,
    transactionThreadReportID: string,
    comment: string,
    policy: OnyxEntry<OnyxTypes.Policy>,
    policyTagList: OnyxEntry<OnyxTypes.PolicyTagLists>,
    policyCategories: OnyxEntry<OnyxTypes.PolicyCategories>,
) {
    const parsedComment = getParsedComment(comment);
    const transactionChanges: TransactionChanges = {
        comment: parsedComment,
    };
    const transactionThreadReport = allReports?.[`${ONYXKEYS.COLLECTION.REPORT}${transactionThreadReportID}`] ?? null;
    const parentReport = allReports?.[`${ONYXKEYS.COLLECTION.REPORT}${transactionThreadReport?.parentReportID}`] ?? null;
    let data: UpdateMoneyRequestData;
    if (isTrackExpenseReport(transactionThreadReport) && isSelfDM(parentReport)) {
        data = getUpdateTrackExpenseParams(transactionID, transactionThreadReportID, transactionChanges, policy);
    } else {
        data = getUpdateMoneyRequestParams(transactionID, transactionThreadReportID, transactionChanges, policy, policyTagList, policyCategories);
    }
    const {params, onyxData} = data;
    params.description = parsedComment;
    API.write(WRITE_COMMANDS.UPDATE_MONEY_REQUEST_DESCRIPTION, params, onyxData);
}

/** Updates the distance rate of an expense */
function updateMoneyRequestDistanceRate(
    transactionID: string,
    transactionThreadReportID: string,
    rateID: string,
    policy: OnyxEntry<OnyxTypes.Policy>,
    policyTagList: OnyxEntry<OnyxTypes.PolicyTagLists>,
    policyCategories: OnyxEntry<OnyxTypes.PolicyCategories>,
    updatedTaxAmount?: number,
    updatedTaxCode?: string,
) {
    const transactionChanges: TransactionChanges = {
        customUnitRateID: rateID,
        ...(typeof updatedTaxAmount === 'number' ? {taxAmount: updatedTaxAmount} : {}),
        ...(updatedTaxCode ? {taxCode: updatedTaxCode} : {}),
    };
    const transactionThreadReport = allReports?.[`${ONYXKEYS.COLLECTION.REPORT}${transactionThreadReportID}`] ?? null;
    const parentReport = allReports?.[`${ONYXKEYS.COLLECTION.REPORT}${transactionThreadReport?.parentReportID}`] ?? null;

    const transaction = allTransactions?.[`${ONYXKEYS.COLLECTION.TRANSACTION}${transactionID}`];
    if (transaction) {
        const existingDistanceUnit = transaction?.comment?.customUnit?.distanceUnit;
        const newDistanceUnit = DistanceRequestUtils.getRateByCustomUnitRateID({customUnitRateID: rateID, policy})?.unit;

        // If the distanceUnit is set and the rate is changed to one that has a different unit, mark the merchant as modified to make the distance field pending
        if (existingDistanceUnit && newDistanceUnit && newDistanceUnit !== existingDistanceUnit) {
            transactionChanges.merchant = getMerchant(transaction);
        }
    }

    let data: UpdateMoneyRequestData;
    if (isTrackExpenseReport(transactionThreadReport) && isSelfDM(parentReport)) {
        data = getUpdateTrackExpenseParams(transactionID, transactionThreadReportID, transactionChanges, policy);
    } else {
        data = getUpdateMoneyRequestParams(transactionID, transactionThreadReportID, transactionChanges, policy, policyTagList, policyCategories);
    }
    const {params, onyxData} = data;
    // `taxAmount` & `taxCode` only needs to be updated in the optimistic data, so we need to remove them from the params
    const {taxAmount, taxCode, ...paramsWithoutTaxUpdated} = params;
    API.write(WRITE_COMMANDS.UPDATE_MONEY_REQUEST_DISTANCE_RATE, paramsWithoutTaxUpdated, onyxData);
}

const getConvertTrackedExpenseInformation = (
    transactionID: string | undefined,
    actionableWhisperReportActionID: string | undefined,
    moneyRequestReportID: string | undefined,
    linkedTrackedExpenseReportAction: OnyxTypes.ReportAction,
    linkedTrackedExpenseReportID: string,
    transactionThreadReportID: string | undefined,
    resolution: IOUAction,
) => {
    const optimisticData: OnyxUpdate[] = [];
    const successData: OnyxUpdate[] = [];
    const failureData: OnyxUpdate[] = [];

    // Delete the transaction from the track expense report
    const {
        optimisticData: deleteOptimisticData,
        successData: deleteSuccessData,
        failureData: deleteFailureData,
    } = getDeleteTrackExpenseInformation(linkedTrackedExpenseReportID, transactionID, linkedTrackedExpenseReportAction, false, true, actionableWhisperReportActionID, resolution);

    optimisticData?.push(...deleteOptimisticData);
    successData?.push(...deleteSuccessData);
    failureData?.push(...deleteFailureData);

    // Build modified expense report action with the transaction changes
    const modifiedExpenseReportAction = buildOptimisticMovedTransactionAction(transactionThreadReportID, moneyRequestReportID ?? CONST.REPORT.UNREPORTED_REPORT_ID);

    optimisticData?.push({
        onyxMethod: Onyx.METHOD.MERGE,
        key: `${ONYXKEYS.COLLECTION.REPORT_ACTIONS}${transactionThreadReportID}`,
        value: {
            [modifiedExpenseReportAction.reportActionID]: modifiedExpenseReportAction,
        },
    });
    successData?.push({
        onyxMethod: Onyx.METHOD.MERGE,
        key: `${ONYXKEYS.COLLECTION.REPORT_ACTIONS}${transactionThreadReportID}`,
        value: {
            [modifiedExpenseReportAction.reportActionID]: {pendingAction: null},
        },
    });
    failureData?.push({
        onyxMethod: Onyx.METHOD.MERGE,
        key: `${ONYXKEYS.COLLECTION.REPORT_ACTIONS}${transactionThreadReportID}`,
        value: {
            [modifiedExpenseReportAction.reportActionID]: {
                ...modifiedExpenseReportAction,
                errors: getMicroSecondOnyxErrorWithTranslationKey('iou.error.genericEditFailureMessage'),
            },
        },
    });

    return {optimisticData, successData, failureData, modifiedExpenseReportActionID: modifiedExpenseReportAction.reportActionID};
};

type ConvertTrackedWorkspaceParams = {
    category: string | undefined;
    tag: string | undefined;
    taxCode: string;
    taxAmount: number;
    billable: boolean | undefined;
    policyID: string;
    receipt: Receipt | undefined;
    waypoints?: string;
    customUnitRateID?: string;
};

type AddTrackedExpenseToPolicyParam = {
    amount: number;
    currency: string;
    comment: string;
    created: string;
    merchant: string;
    transactionID: string;
    reimbursable: boolean;
    actionableWhisperReportActionID: string | undefined;
    moneyRequestReportID: string;
    reportPreviewReportActionID: string;
    modifiedExpenseReportActionID: string;
    moneyRequestCreatedReportActionID: string | undefined;
    moneyRequestPreviewReportActionID: string;
} & ConvertTrackedWorkspaceParams;

type ConvertTrackedExpenseToRequestParams = {
    payerParams: {
        accountID: number;
        email: string;
    };
    transactionParams: {
        transactionID: string;
        actionableWhisperReportActionID: string | undefined;
        linkedTrackedExpenseReportAction: OnyxTypes.ReportAction;
        linkedTrackedExpenseReportID: string;
        amount: number;
        currency: string;
        comment: string;
        merchant: string;
        created: string;
        attendees?: Attendee[];
        transactionThreadReportID: string;
    };
    chatParams: {
        reportID: string;
        createdReportActionID: string | undefined;
        reportPreviewReportActionID: string;
    };
    iouParams: {
        reportID: string;
        createdReportActionID: string | undefined;
        reportActionID: string;
    };
    onyxData: OnyxData;
    workspaceParams?: ConvertTrackedWorkspaceParams;
};

function addTrackedExpenseToPolicy(parameters: AddTrackedExpenseToPolicyParam, onyxData: OnyxData) {
    API.write(WRITE_COMMANDS.ADD_TRACKED_EXPENSE_TO_POLICY, parameters, onyxData);
}

function convertTrackedExpenseToRequest(convertTrackedExpenseParams: ConvertTrackedExpenseToRequestParams) {
    const {payerParams, transactionParams, chatParams, iouParams, onyxData, workspaceParams} = convertTrackedExpenseParams;
    const {accountID: payerAccountID, email: payerEmail} = payerParams;
    const {
        transactionID,
        actionableWhisperReportActionID,
        linkedTrackedExpenseReportAction,
        linkedTrackedExpenseReportID,
        amount,
        currency,
        comment,
        merchant,
        created,
        attendees,
        transactionThreadReportID,
    } = transactionParams;
    const {optimisticData: convertTransactionOptimisticData = [], successData: convertTransactionSuccessData = [], failureData: convertTransactionFailureData = []} = onyxData;

    const {optimisticData, successData, failureData, modifiedExpenseReportActionID} = getConvertTrackedExpenseInformation(
        transactionID,
        actionableWhisperReportActionID,
        iouParams.reportID,
        linkedTrackedExpenseReportAction,
        linkedTrackedExpenseReportID,
        transactionThreadReportID,
        CONST.IOU.ACTION.SUBMIT,
    );

    optimisticData?.push(...convertTransactionOptimisticData);
    successData?.push(...convertTransactionSuccessData);
    failureData?.push(...convertTransactionFailureData);

    if (workspaceParams) {
        const params = {
            amount,
            currency,
            comment,
            created,
            merchant,
            reimbursable: true,
            transactionID,
            actionableWhisperReportActionID,
            moneyRequestReportID: iouParams.reportID,
            moneyRequestCreatedReportActionID: iouParams.createdReportActionID,
            moneyRequestPreviewReportActionID: iouParams.reportActionID,
            modifiedExpenseReportActionID,
            reportPreviewReportActionID: chatParams.reportPreviewReportActionID,
            ...workspaceParams,
        };

        addTrackedExpenseToPolicy(params, {optimisticData, successData, failureData});
        return;
    }

    const parameters = {
        attendees,
        amount,
        currency,
        comment,
        created,
        merchant,
        payerAccountID,
        payerEmail,
        chatReportID: chatParams.reportID,
        transactionID,
        actionableWhisperReportActionID,
        createdChatReportActionID: chatParams.createdReportActionID,
        moneyRequestReportID: iouParams.reportID,
        moneyRequestCreatedReportActionID: iouParams.createdReportActionID,
        moneyRequestPreviewReportActionID: iouParams.reportActionID,
        transactionThreadReportID,
        modifiedExpenseReportActionID,
        reportPreviewReportActionID: chatParams.reportPreviewReportActionID,
    };
    API.write(WRITE_COMMANDS.CONVERT_TRACKED_EXPENSE_TO_REQUEST, parameters, {optimisticData, successData, failureData});
}

function categorizeTrackedExpense(trackedExpenseParams: TrackedExpenseParams) {
    const {onyxData, reportInformation, transactionParams, policyParams, createdWorkspaceParams} = trackedExpenseParams;
    const {optimisticData, successData, failureData} = onyxData ?? {};
    const {transactionID} = transactionParams;
    const {isDraftPolicy} = policyParams;
    const {actionableWhisperReportActionID, moneyRequestReportID, linkedTrackedExpenseReportAction, linkedTrackedExpenseReportID, transactionThreadReportID} = reportInformation;
    const {
        optimisticData: moveTransactionOptimisticData,
        successData: moveTransactionSuccessData,
        failureData: moveTransactionFailureData,
        modifiedExpenseReportActionID,
    } = getConvertTrackedExpenseInformation(
        transactionID,
        actionableWhisperReportActionID,
        moneyRequestReportID,
        linkedTrackedExpenseReportAction,
        linkedTrackedExpenseReportID,
        transactionThreadReportID,
        CONST.IOU.ACTION.CATEGORIZE,
    );

    optimisticData?.push(...moveTransactionOptimisticData);
    successData?.push(...moveTransactionSuccessData);
    failureData?.push(...moveTransactionFailureData);

    const parameters: CategorizeTrackedExpenseApiParams = {
        ...{
            ...reportInformation,
            linkedTrackedExpenseReportAction: undefined,
        },
        ...policyParams,
        ...transactionParams,
        modifiedExpenseReportActionID,
        policyExpenseChatReportID: createdWorkspaceParams?.expenseChatReportID,
        policyExpenseCreatedReportActionID: createdWorkspaceParams?.expenseCreatedReportActionID,
        adminsChatReportID: createdWorkspaceParams?.adminsChatReportID,
        adminsCreatedReportActionID: createdWorkspaceParams?.adminsCreatedReportActionID,
        engagementChoice: createdWorkspaceParams?.engagementChoice,
        guidedSetupData: createdWorkspaceParams?.guidedSetupData,
        description: transactionParams.comment,
        attendees: transactionParams.attendees ? JSON.stringify(transactionParams.attendees) : undefined,
    };

    API.write(WRITE_COMMANDS.CATEGORIZE_TRACKED_EXPENSE, parameters, {optimisticData, successData, failureData});

    // If a draft policy was used, then the CategorizeTrackedExpense command will create a real one
    // so let's track that conversion here
    if (isDraftPolicy) {
        GoogleTagManager.publishEvent(CONST.ANALYTICS.EVENT.WORKSPACE_CREATED, userAccountID);
    }
}

function shareTrackedExpense(trackedExpenseParams: TrackedExpenseParams) {
    const {onyxData, reportInformation, transactionParams, policyParams, createdWorkspaceParams, accountantParams} = trackedExpenseParams;

    const policyID = policyParams?.policyID;
    const chatReportID = reportInformation?.chatReportID;
    const accountantEmail = addSMSDomainIfPhoneNumber(accountantParams?.accountant?.login);
    const accountantAccountID = accountantParams?.accountant?.accountID;

    if (!policyID || !chatReportID || !accountantEmail || !accountantAccountID) {
        return;
    }

    const {optimisticData: shareTrackedExpenseOptimisticData = [], successData: shareTrackedExpenseSuccessData = [], failureData: shareTrackedExpenseFailureData = []} = onyxData ?? {};

    const {transactionID} = transactionParams;
    const {
        actionableWhisperReportActionID,
        moneyRequestPreviewReportActionID,
        moneyRequestCreatedReportActionID,
        reportPreviewReportActionID,
        moneyRequestReportID,
        linkedTrackedExpenseReportAction,
        linkedTrackedExpenseReportID,
        transactionThreadReportID,
    } = reportInformation;

    const {optimisticData, successData, failureData, modifiedExpenseReportActionID} = getConvertTrackedExpenseInformation(
        transactionID,
        actionableWhisperReportActionID,
        moneyRequestReportID,
        linkedTrackedExpenseReportAction,
        linkedTrackedExpenseReportID,
        transactionThreadReportID,
        CONST.IOU.ACTION.SHARE,
    );

    optimisticData?.push(...shareTrackedExpenseOptimisticData);
    successData?.push(...shareTrackedExpenseSuccessData);
    failureData?.push(...shareTrackedExpenseFailureData);

    const policyEmployeeList = allPolicies?.[`${ONYXKEYS.COLLECTION.POLICY}${policyParams?.policyID}`]?.employeeList;
    if (!policyEmployeeList?.[accountantEmail]) {
        const policyMemberAccountIDs = Object.values(getMemberAccountIDsForWorkspace(policyEmployeeList, false, false));
        const {
            optimisticData: addAccountantToWorkspaceOptimisticData,
            successData: addAccountantToWorkspaceSuccessData,
            failureData: addAccountantToWorkspaceFailureData,
        } = buildAddMembersToWorkspaceOnyxData({[accountantEmail]: accountantAccountID}, policyID, policyMemberAccountIDs, CONST.POLICY.ROLE.ADMIN);
        optimisticData?.push(...addAccountantToWorkspaceOptimisticData);
        successData?.push(...addAccountantToWorkspaceSuccessData);
        failureData?.push(...addAccountantToWorkspaceFailureData);
    } else if (policyEmployeeList?.[accountantEmail].role !== CONST.POLICY.ROLE.ADMIN) {
        const {
            optimisticData: addAccountantToWorkspaceOptimisticData,
            successData: addAccountantToWorkspaceSuccessData,
            failureData: addAccountantToWorkspaceFailureData,
        } = buildUpdateWorkspaceMembersRoleOnyxData(policyID, [accountantAccountID], CONST.POLICY.ROLE.ADMIN);
        optimisticData?.push(...addAccountantToWorkspaceOptimisticData);
        successData?.push(...addAccountantToWorkspaceSuccessData);
        failureData?.push(...addAccountantToWorkspaceFailureData);
    }

    const chatReportParticipants = allReports?.[`${ONYXKEYS.COLLECTION.REPORT}${chatReportID}`]?.participants;
    if (!chatReportParticipants?.[accountantAccountID]) {
        const {
            optimisticData: inviteAccountantToRoomOptimisticData,
            successData: inviteAccountantToRoomSuccessData,
            failureData: inviteAccountantToRoomFailureData,
        } = buildInviteToRoomOnyxData(chatReportID, {[accountantEmail]: accountantAccountID});
        optimisticData?.push(...inviteAccountantToRoomOptimisticData);
        successData?.push(...inviteAccountantToRoomSuccessData);
        failureData?.push(...inviteAccountantToRoomFailureData);
    }

    const parameters: ShareTrackedExpenseParams = {
        ...transactionParams,
        policyID,
        moneyRequestPreviewReportActionID,
        moneyRequestReportID,
        moneyRequestCreatedReportActionID,
        actionableWhisperReportActionID,
        modifiedExpenseReportActionID,
        reportPreviewReportActionID,
        policyExpenseChatReportID: createdWorkspaceParams?.expenseChatReportID,
        policyExpenseCreatedReportActionID: createdWorkspaceParams?.expenseCreatedReportActionID,
        adminsChatReportID: createdWorkspaceParams?.adminsChatReportID,
        adminsCreatedReportActionID: createdWorkspaceParams?.adminsCreatedReportActionID,
        engagementChoice: createdWorkspaceParams?.engagementChoice,
        guidedSetupData: createdWorkspaceParams?.guidedSetupData,
        policyName: createdWorkspaceParams?.policyName,
        description: transactionParams.comment,
        attendees: transactionParams.attendees ? JSON.stringify(transactionParams.attendees) : undefined,
        accountantEmail,
    };

    API.write(WRITE_COMMANDS.SHARE_TRACKED_EXPENSE, parameters, {optimisticData, successData, failureData});
}

/**
 * Submit expense to another user
 */
function requestMoney(requestMoneyInformation: RequestMoneyInformation) {
    const {
        report,
        participantParams,
        policyParams = {},
        transactionParams,
        gpsPoints,
        action,
        reimbursible,
        shouldHandleNavigation = true,
        backToReport,
        shouldPlaySound = true,
    } = requestMoneyInformation;
    const {payeeAccountID} = participantParams;
    const parsedComment = getParsedComment(transactionParams.comment ?? '');
    transactionParams.comment = parsedComment;
    const {
        amount,
        currency,
        merchant,
        comment = '',
        receipt,
        category,
        tag,
        taxCode = '',
        taxAmount = 0,
        billable,
        created,
        attendees,
        actionableWhisperReportActionID,
        linkedTrackedExpenseReportAction,
        linkedTrackedExpenseReportID,
        waypoints,
        customUnitRateID,
        isTestDrive,
    } = transactionParams;

    const testDriveCommentReportActionID = isTestDrive ? rand64() : undefined;

    const sanitizedWaypoints = waypoints ? JSON.stringify(sanitizeRecentWaypoints(waypoints)) : undefined;

    // If the report is iou or expense report, we should get the linked chat report to be passed to the getMoneyRequestInformation function
    const isMoneyRequestReport = isMoneyRequestReportReportUtils(report);
    const currentChatReport = isMoneyRequestReport ? getReportOrDraftReport(report?.chatReportID) : report;
    const moneyRequestReportID = isMoneyRequestReport ? report?.reportID : '';
    const isMovingTransactionFromTrackExpense = isMovingTransactionFromTrackExpenseIOUUtils(action);
    const existingTransactionID =
        isMovingTransactionFromTrackExpense && linkedTrackedExpenseReportAction && isMoneyRequestAction(linkedTrackedExpenseReportAction)
            ? getOriginalMessage(linkedTrackedExpenseReportAction)?.IOUTransactionID
            : undefined;
    const existingTransaction =
        action === CONST.IOU.ACTION.SUBMIT
            ? allTransactionDrafts[`${ONYXKEYS.COLLECTION.TRANSACTION_DRAFT}${existingTransactionID}`]
            : allTransactions[`${ONYXKEYS.COLLECTION.TRANSACTION}${existingTransactionID}`];

    const retryParams = {
        ...requestMoneyInformation,
        participantParams: {
            ...requestMoneyInformation.participantParams,
            participant: (({icons, ...rest}) => rest)(requestMoneyInformation.participantParams.participant),
        },
        transactionParams: {
            ...requestMoneyInformation.transactionParams,
            receipt: undefined,
        },
    };

    const {
        payerAccountID,
        payerEmail,
        iouReport,
        chatReport,
        transaction,
        iouAction,
        createdChatReportActionID,
        createdIOUReportActionID,
        reportPreviewAction,
        transactionThreadReportID,
        createdReportActionIDForThread,
        onyxData,
    } = getMoneyRequestInformation({
        parentChatReport: isMovingTransactionFromTrackExpense ? undefined : currentChatReport,
        participantParams,
        policyParams,
        transactionParams,
        moneyRequestReportID,
        existingTransactionID,
        existingTransaction: isDistanceRequestTransactionUtils(existingTransaction) ? existingTransaction : undefined,
        retryParams,
        testDriveCommentReportActionID,
    });
    const activeReportID = isMoneyRequestReport ? report?.reportID : chatReport.reportID;

    if (shouldPlaySound) {
        playSound(SOUNDS.DONE);
    }

    switch (action) {
        case CONST.IOU.ACTION.SUBMIT: {
            if (!linkedTrackedExpenseReportAction || !linkedTrackedExpenseReportID) {
                return;
            }
            const workspaceParams =
                isPolicyExpenseChatReportUtil(chatReport) && chatReport.policyID
                    ? {
                          receipt: isFileUploadable(receipt) ? receipt : undefined,
                          category,
                          tag,
                          taxCode,
                          taxAmount,
                          billable,
                          policyID: chatReport.policyID,
                          waypoints: sanitizedWaypoints,
                          customUnitRateID,
                      }
                    : undefined;
            convertTrackedExpenseToRequest({
                payerParams: {
                    accountID: payerAccountID,
                    email: payerEmail,
                },
                transactionParams: {
                    amount,
                    currency,
                    comment,
                    merchant,
                    created,
                    attendees,
                    transactionID: transaction.transactionID,
                    actionableWhisperReportActionID,
                    linkedTrackedExpenseReportAction,
                    linkedTrackedExpenseReportID,
                    transactionThreadReportID,
                },
                chatParams: {
                    reportID: chatReport.reportID,
                    createdReportActionID: createdChatReportActionID,
                    reportPreviewReportActionID: reportPreviewAction.reportActionID,
                },
                iouParams: {
                    reportID: iouReport.reportID,
                    createdReportActionID: createdIOUReportActionID,
                    reportActionID: iouAction.reportActionID,
                },
                onyxData,
                workspaceParams,
            });
            break;
        }
        default: {
            // This is only required when inviting admins to test drive the app
            const guidedSetupData: GuidedSetupData | undefined = isTestDrive
                ? prepareOnboardingOnyxData(
                      {choice: CONST.ONBOARDING_CHOICES.TEST_DRIVE_RECEIVER},
                      CONST.ONBOARDING_CHOICES.TEST_DRIVE_RECEIVER,
                      CONST.ONBOARDING_MESSAGES[CONST.ONBOARDING_CHOICES.TEST_DRIVE_RECEIVER],
                  )?.guidedSetupData
                : undefined;

            const parameters: RequestMoneyParams = {
                debtorEmail: payerEmail,
                debtorAccountID: payerAccountID,
                amount,
                currency,
                comment,
                created,
                merchant,
                iouReportID: iouReport.reportID,
                chatReportID: chatReport.reportID,
                transactionID: transaction.transactionID,
                reportActionID: iouAction.reportActionID,
                createdChatReportActionID,
                createdIOUReportActionID,
                reportPreviewReportActionID: reportPreviewAction.reportActionID,
                receipt: isFileUploadable(receipt) ? receipt : undefined,
                receiptState: receipt?.state,
                category,
                tag,
                taxCode,
                taxAmount,
                billable,
                // This needs to be a string of JSON because of limitations with the fetch() API and nested objects
                receiptGpsPoints: gpsPoints ? JSON.stringify(gpsPoints) : undefined,
                transactionThreadReportID,
                createdReportActionIDForThread,
                reimbursible,
                description: parsedComment,
                attendees: attendees ? JSON.stringify(attendees) : undefined,
                isTestDrive,
                guidedSetupData: guidedSetupData ? JSON.stringify(guidedSetupData) : undefined,
                testDriveCommentReportActionID,
            };
            // eslint-disable-next-line rulesdir/no-multiple-api-calls
            API.write(WRITE_COMMANDS.REQUEST_MONEY, parameters, onyxData);
        }
    }

    if (shouldHandleNavigation) {
        InteractionManager.runAfterInteractions(() => removeDraftTransactions());
        if (!requestMoneyInformation.isRetry) {
            dismissModalAndOpenReportInInboxTab(backToReport ?? activeReportID);
        }

        const trackReport = Navigation.getReportRouteByID(linkedTrackedExpenseReportAction?.childReportID);
        if (trackReport?.key) {
            Navigation.removeScreenByKey(trackReport.key);
        }
    }

    if (activeReportID && (!isMoneyRequestReport || !Permissions.canUseTableReportView(betas))) {
        notifyNewAction(activeReportID, payeeAccountID);
    }
}

/**
 * Submit per diem expense to another user
 */
function submitPerDiemExpense(submitPerDiemExpenseInformation: PerDiemExpenseInformation) {
    const {report, participantParams, policyParams = {}, transactionParams} = submitPerDiemExpenseInformation;
    const {payeeAccountID} = participantParams;
    const {currency, comment = '', category, tag, created, customUnit, attendees} = transactionParams;

    if (
        isEmptyObject(policyParams.policy) ||
        isEmptyObject(customUnit) ||
        !customUnit.customUnitID ||
        !customUnit.customUnitRateID ||
        (customUnit.subRates ?? []).length === 0 ||
        isEmptyObject(customUnit.attributes)
    ) {
        return;
    }

    // If the report is iou or expense report, we should get the linked chat report to be passed to the getMoneyRequestInformation function
    const isMoneyRequestReport = isMoneyRequestReportReportUtils(report);
    const currentChatReport = isMoneyRequestReport ? getReportOrDraftReport(report?.chatReportID) : report;
    const moneyRequestReportID = isMoneyRequestReport ? report?.reportID : '';

    const {
        iouReport,
        chatReport,
        transaction,
        iouAction,
        createdChatReportActionID,
        createdIOUReportActionID,
        reportPreviewAction,
        transactionThreadReportID,
        createdReportActionIDForThread,
        onyxData,
        billable,
    } = getPerDiemExpenseInformation({
        parentChatReport: currentChatReport,
        participantParams,
        policyParams,
        transactionParams,
        moneyRequestReportID,
    });
    const activeReportID = isMoneyRequestReport ? report?.reportID : chatReport.reportID;

    const parameters: CreatePerDiemRequestParams = {
        policyID: policyParams.policy.id,
        customUnitID: customUnit.customUnitID,
        customUnitRateID: customUnit.customUnitRateID,
        subRates: JSON.stringify(customUnit.subRates),
        startDateTime: customUnit.attributes.dates.start,
        endDateTime: customUnit.attributes.dates.end,
        currency,
        description: comment,
        created,
        iouReportID: iouReport.reportID,
        chatReportID: chatReport.reportID,
        transactionID: transaction.transactionID,
        reportActionID: iouAction.reportActionID,
        createdChatReportActionID,
        createdIOUReportActionID,
        reportPreviewReportActionID: reportPreviewAction.reportActionID,
        category,
        tag,
        transactionThreadReportID,
        createdReportActionIDForThread,
        billable,
        attendees: attendees ? JSON.stringify(attendees) : undefined,
    };

    playSound(SOUNDS.DONE);
    API.write(WRITE_COMMANDS.CREATE_PER_DIEM_REQUEST, parameters, onyxData);

    InteractionManager.runAfterInteractions(() => removeDraftTransaction(CONST.IOU.OPTIMISTIC_TRANSACTION_ID));
    dismissModalAndOpenReportInInboxTab(activeReportID);

    if (activeReportID) {
        notifyNewAction(activeReportID, payeeAccountID);
    }
}

function sendInvoice(
    currentUserAccountID: number,
    transaction: OnyxEntry<OnyxTypes.Transaction>,
    invoiceChatReport?: OnyxEntry<OnyxTypes.Report>,
    receiptFile?: Receipt,
    policy?: OnyxEntry<OnyxTypes.Policy>,
    policyTagList?: OnyxEntry<OnyxTypes.PolicyTagLists>,
    policyCategories?: OnyxEntry<OnyxTypes.PolicyCategories>,
    companyName?: string,
    companyWebsite?: string,
) {
    const parsedComment = getParsedComment(transaction?.comment?.comment?.trim() ?? '');
    if (transaction?.comment) {
        // eslint-disable-next-line no-param-reassign
        transaction.comment.comment = parsedComment;
    }
    const {
        senderWorkspaceID,
        receiver,
        invoiceRoom,
        createdChatReportActionID,
        invoiceReportID,
        reportPreviewReportActionID,
        transactionID,
        transactionThreadReportID,
        createdIOUReportActionID,
        createdReportActionIDForThread,
        reportActionID,
        onyxData,
    } = getSendInvoiceInformation(transaction, currentUserAccountID, invoiceChatReport, receiptFile, policy, policyTagList, policyCategories, companyName, companyWebsite);

    const parameters: SendInvoiceParams = {
        createdIOUReportActionID,
        createdReportActionIDForThread,
        reportActionID,
        senderWorkspaceID,
        accountID: currentUserAccountID,
        amount: transaction?.amount ?? 0,
        currency: transaction?.currency ?? '',
        comment: parsedComment,
        merchant: transaction?.merchant ?? '',
        category: transaction?.category,
        date: transaction?.created ?? '',
        invoiceRoomReportID: invoiceRoom.reportID,
        createdChatReportActionID,
        invoiceReportID,
        reportPreviewReportActionID,
        transactionID,
        transactionThreadReportID,
        companyName,
        companyWebsite,
        description: parsedComment,
        ...(invoiceChatReport?.reportID ? {receiverInvoiceRoomID: invoiceChatReport.reportID} : {receiverEmail: receiver.login ?? ''}),
    };

    playSound(SOUNDS.DONE);
    API.write(WRITE_COMMANDS.SEND_INVOICE, parameters, onyxData);
    InteractionManager.runAfterInteractions(() => removeDraftTransaction(CONST.IOU.OPTIMISTIC_TRANSACTION_ID));

    if (isSearchTopmostFullScreenRoute()) {
        Navigation.dismissModal();
    } else {
        Navigation.dismissModalWithReport({report: invoiceRoom});
    }

    notifyNewAction(invoiceRoom.reportID, receiver.accountID);
}

/**
 * Track an expense
 */
function trackExpense(params: CreateTrackExpenseParams) {
    const {
        report,
        action,
        isDraftPolicy,
        participantParams,
        policyParams: policyData = {},
        transactionParams: transactionData,
        accountantParams,
        shouldHandleNavigation = true,
        shouldPlaySound = true,
    } = params;
    const {participant, payeeAccountID, payeeEmail} = participantParams;
    const {policy, policyCategories, policyTagList} = policyData;
    const parsedComment = getParsedComment(transactionData.comment ?? '');
    transactionData.comment = parsedComment;
    const {
        amount,
        currency,
        created = '',
        merchant = '',
        comment = '',
        receipt,
        category,
        tag,
        taxCode = '',
        taxAmount = 0,
        billable,
        gpsPoints,
        validWaypoints,
        actionableWhisperReportActionID,
        linkedTrackedExpenseReportAction,
        linkedTrackedExpenseReportID,
        customUnitRateID,
        attendees,
    } = transactionData;

    const isMoneyRequestReport = isMoneyRequestReportReportUtils(report);
    const currentChatReport = isMoneyRequestReport ? getReportOrDraftReport(report.chatReportID) : report;
    const moneyRequestReportID = isMoneyRequestReport ? report.reportID : '';
    const isMovingTransactionFromTrackExpense = isMovingTransactionFromTrackExpenseIOUUtils(action);

    // Pass an open receipt so the distance expense will show a map with the route optimistically
    const trackedReceipt = validWaypoints ? {source: ReceiptGeneric as ReceiptSource, state: CONST.IOU.RECEIPT_STATE.OPEN} : receipt;
    const sanitizedWaypoints = validWaypoints ? JSON.stringify(sanitizeRecentWaypoints(validWaypoints)) : undefined;

    const retryParams: CreateTrackExpenseParams = {
        report,
        isDraftPolicy,
        action,
        participantParams: {
            participant,
            payeeAccountID,
            payeeEmail,
        },
        transactionParams: {
            amount,
            currency,
            created,
            merchant,
            comment,
            receipt: undefined,
            category,
            tag,
            taxCode,
            taxAmount,
            billable,
            validWaypoints,
            gpsPoints,
            actionableWhisperReportActionID,
            linkedTrackedExpenseReportAction,
            linkedTrackedExpenseReportID,
            customUnitRateID,
        },
    };

    const {
        createdWorkspaceParams,
        iouReport,
        chatReport,
        transaction,
        iouAction,
        createdChatReportActionID,
        createdIOUReportActionID,
        reportPreviewAction,
        transactionThreadReportID,
        createdReportActionIDForThread,
        actionableWhisperReportActionIDParam,
        onyxData,
    } =
        getTrackExpenseInformation({
            parentChatReport: currentChatReport,
            moneyRequestReportID,
            existingTransactionID:
                isMovingTransactionFromTrackExpense && linkedTrackedExpenseReportAction && isMoneyRequestAction(linkedTrackedExpenseReportAction)
                    ? getOriginalMessage(linkedTrackedExpenseReportAction)?.IOUTransactionID
                    : undefined,
            participantParams: {
                participant,
                payeeAccountID,
                payeeEmail,
            },
            transactionParams: {
                comment,
                amount,
                currency,
                created,
                merchant,
                receipt: trackedReceipt,
                category,
                tag,
                taxCode,
                taxAmount,
                billable,
                linkedTrackedExpenseReportAction,
                attendees,
            },
            policyParams: {
                policy,
                policyCategories,
                policyTagList,
            },
            retryParams,
        }) ?? {};
    const activeReportID = isMoneyRequestReport ? report.reportID : chatReport?.reportID;

    const recentServerValidatedWaypoints = getRecentWaypoints().filter((item) => !item.pendingAction);
    onyxData?.failureData?.push({
        onyxMethod: Onyx.METHOD.SET,
        key: `${ONYXKEYS.NVP_RECENT_WAYPOINTS}`,
        value: recentServerValidatedWaypoints,
    });

    const mileageRate = isCustomUnitRateIDForP2P(transaction) ? undefined : customUnitRateID;
    if (shouldPlaySound) {
        playSound(SOUNDS.DONE);
    }

    switch (action) {
        case CONST.IOU.ACTION.CATEGORIZE: {
            if (!linkedTrackedExpenseReportAction || !linkedTrackedExpenseReportID) {
                return;
            }
            const transactionParams: TrackedExpenseTransactionParams = {
                transactionID: transaction?.transactionID,
                amount,
                currency,
                comment,
                merchant,
                created,
                taxCode,
                taxAmount,
                category,
                tag,
                billable,
                receipt: isFileUploadable(trackedReceipt) ? trackedReceipt : undefined,
                waypoints: sanitizedWaypoints,
                customUnitRateID: mileageRate,
                attendees,
            };
            const policyParams: TrackedExpensePolicyParams = {
                policyID: chatReport?.policyID,
                isDraftPolicy,
            };
            const reportInformation: TrackedExpenseReportInformation = {
                moneyRequestPreviewReportActionID: iouAction?.reportActionID,
                moneyRequestReportID: iouReport?.reportID,
                moneyRequestCreatedReportActionID: createdIOUReportActionID,
                actionableWhisperReportActionID,
                linkedTrackedExpenseReportAction,
                linkedTrackedExpenseReportID,
                transactionThreadReportID,
                reportPreviewReportActionID: reportPreviewAction?.reportActionID,
                chatReportID: chatReport?.reportID,
            };
            const trackedExpenseParams: TrackedExpenseParams = {
                onyxData,
                reportInformation,
                transactionParams,
                policyParams,
                createdWorkspaceParams,
            };

            categorizeTrackedExpense(trackedExpenseParams);
            break;
        }
        case CONST.IOU.ACTION.SHARE: {
            if (!linkedTrackedExpenseReportAction || !linkedTrackedExpenseReportID) {
                return;
            }
            const transactionParams: TrackedExpenseTransactionParams = {
                transactionID: transaction?.transactionID,
                amount,
                currency,
                comment,
                merchant,
                created,
                taxCode: taxCode ?? '',
                taxAmount: taxAmount ?? 0,
                category,
                tag,
                billable,
                receipt: isFileUploadable(trackedReceipt) ? trackedReceipt : undefined,
                waypoints: sanitizedWaypoints,
                customUnitRateID: mileageRate,
                attendees,
            };
            const policyParams: TrackedExpensePolicyParams = {
                policyID: chatReport?.policyID,
            };
            const reportInformation: TrackedExpenseReportInformation = {
                moneyRequestPreviewReportActionID: iouAction?.reportActionID,
                moneyRequestReportID: iouReport?.reportID,
                moneyRequestCreatedReportActionID: createdIOUReportActionID,
                actionableWhisperReportActionID,
                linkedTrackedExpenseReportAction,
                linkedTrackedExpenseReportID,
                transactionThreadReportID,
                reportPreviewReportActionID: reportPreviewAction?.reportActionID,
                chatReportID: chatReport?.reportID,
            };
            const trackedExpenseParams: TrackedExpenseParams = {
                onyxData,
                reportInformation,
                transactionParams,
                policyParams,
                createdWorkspaceParams,
                accountantParams,
            };
            shareTrackedExpense(trackedExpenseParams);
            break;
        }
        default: {
            const parameters: TrackExpenseParams = {
                amount,
                currency,
                comment,
                created,
                merchant,
                iouReportID: iouReport?.reportID,
                chatReportID: chatReport?.reportID,
                transactionID: transaction?.transactionID,
                reportActionID: iouAction?.reportActionID,
                createdChatReportActionID,
                createdIOUReportActionID,
                reportPreviewReportActionID: reportPreviewAction?.reportActionID,
                receipt: isFileUploadable(trackedReceipt) ? trackedReceipt : undefined,
                receiptState: trackedReceipt?.state,
                category,
                tag,
                taxCode,
                taxAmount,
                billable,
                // This needs to be a string of JSON because of limitations with the fetch() API and nested objects
                receiptGpsPoints: gpsPoints ? JSON.stringify(gpsPoints) : undefined,
                transactionThreadReportID,
                createdReportActionIDForThread,
                waypoints: sanitizedWaypoints,
                customUnitRateID,
                description: parsedComment,
            };
            if (actionableWhisperReportActionIDParam) {
                parameters.actionableWhisperReportActionID = actionableWhisperReportActionIDParam;
            }
            API.write(WRITE_COMMANDS.TRACK_EXPENSE, parameters, onyxData);
        }
    }

    if (shouldHandleNavigation) {
        InteractionManager.runAfterInteractions(() => removeDraftTransactions());

        if (!params.isRetry) {
            dismissModalAndOpenReportInInboxTab(activeReportID);
        }
    }

    notifyNewAction(activeReportID, payeeAccountID);
}

function getOrCreateOptimisticSplitChatReport(existingSplitChatReportID: string | undefined, participants: Participant[], participantAccountIDs: number[], currentUserAccountID: number) {
    // The existing chat report could be passed as reportID or exist on the sole "participant" (in this case a report option)
    const existingChatReportID = existingSplitChatReportID ?? participants.at(0)?.reportID;

    // Check if the report is available locally if we do have one
    const existingSplitChatOnyxData = allReports?.[`${ONYXKEYS.COLLECTION.REPORT}${existingChatReportID}`];
    let existingSplitChatReport = existingChatReportID && existingSplitChatOnyxData ? {...existingSplitChatOnyxData} : undefined;

    const allParticipantsAccountIDs = [...participantAccountIDs, currentUserAccountID];
    if (!existingSplitChatReport) {
        existingSplitChatReport = getChatByParticipants(allParticipantsAccountIDs, undefined, participantAccountIDs.length > 1);
    }

    // We found an existing chat report we are done...
    if (existingSplitChatReport) {
        // Yes, these are the same, but give the caller a way to identify if we created a new report or not
        return {existingSplitChatReport, splitChatReport: existingSplitChatReport};
    }

    // Create a Group Chat if we have multiple participants
    if (participants.length > 1) {
        const splitChatReport = buildOptimisticChatReport({
            participantList: allParticipantsAccountIDs,
            reportName: '',
            chatType: CONST.REPORT.CHAT_TYPE.GROUP,
            notificationPreference: CONST.REPORT.NOTIFICATION_PREFERENCE.ALWAYS,
        });

        return {existingSplitChatReport: null, splitChatReport};
    }

    // Otherwise, create a new 1:1 chat report
    const splitChatReport = buildOptimisticChatReport({
        participantList: participantAccountIDs,
    });
    return {existingSplitChatReport: null, splitChatReport};
}

/**
 * Build the Onyx data and IOU split necessary for splitting a bill with 3+ users.
 * 1. Build the optimistic Onyx data for the group chat, i.e. chatReport and iouReportAction creating the former if it doesn't yet exist.
 * 2. Loop over the group chat participant list, building optimistic or updating existing chatReports, iouReports and iouReportActions between the user and each participant.
 * We build both Onyx data and the IOU split that is sent as a request param and is used by Auth to create the chatReports, iouReports and iouReportActions in the database.
 * The IOU split has the following shape:
 *  [
 *      {email: 'currentUser', amount: 100},
 *      {email: 'user2', amount: 100, iouReportID: '100', chatReportID: '110', transactionID: '120', reportActionID: '130'},
 *      {email: 'user3', amount: 100, iouReportID: '200', chatReportID: '210', transactionID: '220', reportActionID: '230'}
 *  ]
 * @param amount - always in the smallest unit of the currency
 * @param existingSplitChatReportID - the report ID where the split expense happens, could be a group chat or a expense chat
 */
function createSplitsAndOnyxData({
    participants,
    currentUserLogin,
    currentUserAccountID,
    existingSplitChatReportID,
    transactionParams: {
        amount,
        comment,
        currency,
        merchant,
        created,
        category,
        tag,
        splitShares = {},
        billable = false,
        iouRequestType = CONST.IOU.REQUEST_TYPE.MANUAL,
        taxCode = '',
        taxAmount = 0,
        attendees,
    },
}: CreateSplitsAndOnyxDataParams): SplitsAndOnyxData {
    const currentUserEmailForIOUSplit = addSMSDomainIfPhoneNumber(currentUserLogin);
    const participantAccountIDs = participants.map((participant) => Number(participant.accountID));

    const {splitChatReport, existingSplitChatReport} = getOrCreateOptimisticSplitChatReport(existingSplitChatReportID, participants, participantAccountIDs, currentUserAccountID);
    const isOwnPolicyExpenseChat = !!splitChatReport.isOwnPolicyExpenseChat;

    // Pass an open receipt so the distance expense will show a map with the route optimistically
    const receipt: Receipt | undefined = iouRequestType === CONST.IOU.REQUEST_TYPE.DISTANCE ? {source: ReceiptGeneric as ReceiptSource, state: CONST.IOU.RECEIPT_STATE.OPEN} : undefined;

    const existingTransaction = allTransactionDrafts[`${ONYXKEYS.COLLECTION.TRANSACTION_DRAFT}${CONST.IOU.OPTIMISTIC_TRANSACTION_ID}`];
    const isDistanceRequest = existingTransaction && existingTransaction.iouRequestType === CONST.IOU.REQUEST_TYPE.DISTANCE;
    let splitTransaction = buildOptimisticTransaction({
        existingTransaction,
        transactionParams: {
            amount,
            currency,
            reportID: CONST.REPORT.SPLIT_REPORT_ID,
            comment,
            created,
            merchant: merchant || Localize.translateLocal('iou.expense'),
            receipt,
            category,
            tag,
            taxCode,
            taxAmount,
            billable,
            pendingFields: isDistanceRequest ? {waypoints: CONST.RED_BRICK_ROAD_PENDING_ACTION.ADD} : undefined,
            attendees,
        },
    });

    // Important data is set on the draft distance transaction, such as the iouRequestType marking it as a distance request, so merge it into the optimistic split transaction
    if (isDistanceRequest) {
        splitTransaction = fastMerge(existingTransaction, splitTransaction, false);
    }

    // Note: The created action must be optimistically generated before the IOU action so there's no chance that the created action appears after the IOU action in the chat
    const splitCreatedReportAction = buildOptimisticCreatedReportAction(currentUserEmailForIOUSplit);
    const splitIOUReportAction = buildOptimisticIOUReportAction({
        type: CONST.IOU.REPORT_ACTION_TYPE.SPLIT,
        amount,
        currency,
        comment,
        participants,
        transactionID: splitTransaction.transactionID,
        isOwnPolicyExpenseChat,
    });

    splitChatReport.lastReadTime = DateUtils.getDBTime();
    splitChatReport.lastMessageText = getReportActionText(splitIOUReportAction);
    splitChatReport.lastMessageHtml = getReportActionHtml(splitIOUReportAction);
    splitChatReport.lastActorAccountID = currentUserAccountID;
    splitChatReport.lastVisibleActionCreated = splitIOUReportAction.created;

    if (splitChatReport.participants && getReportNotificationPreference(splitChatReport) === CONST.REPORT.NOTIFICATION_PREFERENCE.HIDDEN) {
        splitChatReport.participants[currentUserAccountID] = {notificationPreference: CONST.REPORT.NOTIFICATION_PREFERENCE.ALWAYS};
    }

    // If we have an existing splitChatReport (group chat or workspace) use it's pending fields, otherwise indicate that we are adding a chat
    if (!existingSplitChatReport) {
        splitChatReport.pendingFields = {
            createChat: CONST.RED_BRICK_ROAD_PENDING_ACTION.ADD,
        };
    }

    const optimisticData: OnyxUpdate[] = [
        {
            // Use set for new reports because it doesn't exist yet, is faster,
            // and we need the data to be available when we navigate to the chat page
            onyxMethod: existingSplitChatReport ? Onyx.METHOD.MERGE : Onyx.METHOD.SET,
            key: `${ONYXKEYS.COLLECTION.REPORT}${splitChatReport.reportID}`,
            value: splitChatReport,
        },
        {
            onyxMethod: Onyx.METHOD.SET,
            key: ONYXKEYS.NVP_QUICK_ACTION_GLOBAL_CREATE,
            value: {
                action: iouRequestType === CONST.IOU.REQUEST_TYPE.DISTANCE ? CONST.QUICK_ACTIONS.SPLIT_DISTANCE : CONST.QUICK_ACTIONS.SPLIT_MANUAL,
                chatReportID: splitChatReport.reportID,
                isFirstQuickAction: isEmptyObject(quickAction),
            },
        },
        existingSplitChatReport
            ? {
                  onyxMethod: Onyx.METHOD.MERGE,
                  key: `${ONYXKEYS.COLLECTION.REPORT_ACTIONS}${splitChatReport.reportID}`,
                  value: {
                      [splitIOUReportAction.reportActionID]: splitIOUReportAction as OnyxTypes.ReportAction,
                  },
              }
            : {
                  onyxMethod: Onyx.METHOD.SET,
                  key: `${ONYXKEYS.COLLECTION.REPORT_ACTIONS}${splitChatReport.reportID}`,
                  value: {
                      [splitCreatedReportAction.reportActionID]: splitCreatedReportAction as OnyxTypes.ReportAction,
                      [splitIOUReportAction.reportActionID]: splitIOUReportAction as OnyxTypes.ReportAction,
                  },
              },
        {
            onyxMethod: Onyx.METHOD.SET,
            key: `${ONYXKEYS.COLLECTION.TRANSACTION}${splitTransaction.transactionID}`,
            value: splitTransaction,
        },
    ];

    if (!existingSplitChatReport) {
        optimisticData.push({
            onyxMethod: Onyx.METHOD.MERGE,
            key: `${ONYXKEYS.COLLECTION.REPORT_METADATA}${splitChatReport.reportID}`,
            value: {
                isOptimisticReport: true,
            },
        });
    }

    const successData: OnyxUpdate[] = [
        {
            onyxMethod: Onyx.METHOD.MERGE,
            key: `${ONYXKEYS.COLLECTION.REPORT_ACTIONS}${splitChatReport.reportID}`,
            value: {
                ...(existingSplitChatReport ? {} : {[splitCreatedReportAction.reportActionID]: {pendingAction: null}}),
                [splitIOUReportAction.reportActionID]: {pendingAction: null},
            },
        },
        {
            onyxMethod: Onyx.METHOD.MERGE,
            key: `${ONYXKEYS.COLLECTION.TRANSACTION}${splitTransaction.transactionID}`,
            value: {pendingAction: null, pendingFields: null},
        },
    ];

    if (!existingSplitChatReport) {
        successData.push({
            onyxMethod: Onyx.METHOD.MERGE,
            key: `${ONYXKEYS.COLLECTION.REPORT_METADATA}${splitChatReport.reportID}`,
            value: {
                isOptimisticReport: false,
            },
        });
    }

    const redundantParticipants: Record<number, null> = {};
    if (!existingSplitChatReport) {
        successData.push({
            onyxMethod: Onyx.METHOD.MERGE,
            key: `${ONYXKEYS.COLLECTION.REPORT}${splitChatReport.reportID}`,
            value: {pendingFields: {createChat: null}, participants: redundantParticipants},
        });
    }

    const failureData: OnyxUpdate[] = [
        {
            onyxMethod: Onyx.METHOD.MERGE,
            key: `${ONYXKEYS.COLLECTION.TRANSACTION}${splitTransaction.transactionID}`,
            value: {
                errors: getMicroSecondOnyxErrorWithTranslationKey('iou.error.genericCreateFailureMessage'),
                pendingAction: null,
                pendingFields: null,
            },
        },
        {
            onyxMethod: Onyx.METHOD.SET,
            key: ONYXKEYS.NVP_QUICK_ACTION_GLOBAL_CREATE,
            value: quickAction ?? null,
        },
    ];

    if (existingSplitChatReport) {
        failureData.push({
            onyxMethod: Onyx.METHOD.MERGE,
            key: `${ONYXKEYS.COLLECTION.REPORT_ACTIONS}${splitChatReport.reportID}`,
            value: {
                [splitIOUReportAction.reportActionID]: {
                    errors: getMicroSecondOnyxErrorWithTranslationKey('iou.error.genericCreateFailureMessage'),
                },
            },
        });
    } else {
        failureData.push(
            {
                onyxMethod: Onyx.METHOD.MERGE,
                key: `${ONYXKEYS.COLLECTION.REPORT}${splitChatReport.reportID}`,
                value: {
                    errorFields: {
                        createChat: getMicroSecondOnyxErrorWithTranslationKey('report.genericCreateReportFailureMessage'),
                    },
                },
            },
            {
                onyxMethod: Onyx.METHOD.MERGE,
                key: `${ONYXKEYS.COLLECTION.REPORT_ACTIONS}${splitChatReport.reportID}`,
                value: {
                    [splitIOUReportAction.reportActionID]: {
                        errors: getMicroSecondOnyxErrorWithTranslationKey('iou.error.genericCreateFailureMessage'),
                    },
                },
            },
        );
    }

    // Loop through participants creating individual chats, iouReports and reportActionIDs as needed
    const currentUserAmount = splitShares?.[currentUserAccountID]?.amount ?? calculateIOUAmount(participants.length, amount, currency, true);
    const currentUserTaxAmount = calculateIOUAmount(participants.length, taxAmount, currency, true);

    const splits: Split[] = [{email: currentUserEmailForIOUSplit, accountID: currentUserAccountID, amount: currentUserAmount, taxAmount: currentUserTaxAmount}];

    const hasMultipleParticipants = participants.length > 1;
    participants.forEach((participant) => {
        // In a case when a participant is a workspace, even when a current user is not an owner of the workspace
        const isPolicyExpenseChat = isPolicyExpenseChatReportUtil(participant);
        const splitAmount = splitShares?.[participant.accountID ?? CONST.DEFAULT_NUMBER_ID]?.amount ?? calculateIOUAmount(participants.length, amount, currency, false);
        const splitTaxAmount = calculateIOUAmount(participants.length, taxAmount, currency, false);

        // To exclude someone from a split, the amount can be 0. The scenario for this is when creating a split from a group chat, we have remove the option to deselect users to exclude them.
        // We can input '0' next to someone we want to exclude.
        if (splitAmount === 0) {
            return;
        }

        // In case the participant is a workspace, email & accountID should remain undefined and won't be used in the rest of this code
        // participant.login is undefined when the request is initiated from a group DM with an unknown user, so we need to add a default
        const email = isOwnPolicyExpenseChat || isPolicyExpenseChat ? '' : addSMSDomainIfPhoneNumber(participant.login ?? '').toLowerCase();
        const accountID = isOwnPolicyExpenseChat || isPolicyExpenseChat ? 0 : Number(participant.accountID);
        if (email === currentUserEmailForIOUSplit) {
            return;
        }

        // STEP 1: Get existing chat report OR build a new optimistic one
        // If we only have one participant and the request was initiated from the global create menu, i.e. !existingGroupChatReportID, the oneOnOneChatReport is the groupChatReport
        let oneOnOneChatReport: OnyxTypes.Report | OptimisticChatReport;
        let isNewOneOnOneChatReport = false;
        let shouldCreateOptimisticPersonalDetails = false;
        const personalDetailExists = accountID in allPersonalDetails;

        // If this is a split between two people only and the function
        // wasn't provided with an existing group chat report id
        // or, if the split is being made from the expense chat, then the oneOnOneChatReport is the same as the splitChatReport
        // in this case existingSplitChatReport will belong to the policy expense chat and we won't be
        // entering code that creates optimistic personal details
        if ((!hasMultipleParticipants && !existingSplitChatReportID) || isOwnPolicyExpenseChat || isOneOnOneChat(splitChatReport)) {
            oneOnOneChatReport = splitChatReport;
            shouldCreateOptimisticPersonalDetails = !existingSplitChatReport && !personalDetailExists;
        } else {
            const existingChatReport = getChatByParticipants([accountID, currentUserAccountID]);
            isNewOneOnOneChatReport = !existingChatReport;
            shouldCreateOptimisticPersonalDetails = isNewOneOnOneChatReport && !personalDetailExists;
            oneOnOneChatReport =
                existingChatReport ??
                buildOptimisticChatReport({
                    participantList: [accountID, currentUserAccountID],
                });
        }

        // STEP 2: Get existing IOU/Expense report and update its total OR build a new optimistic one
        let oneOnOneIOUReport: OneOnOneIOUReport = oneOnOneChatReport.iouReportID ? allReports?.[`${ONYXKEYS.COLLECTION.REPORT}${oneOnOneChatReport.iouReportID}`] : null;
        const shouldCreateNewOneOnOneIOUReport = shouldCreateNewMoneyRequestReportReportUtils(oneOnOneIOUReport, oneOnOneChatReport);

        if (!oneOnOneIOUReport || shouldCreateNewOneOnOneIOUReport) {
            oneOnOneIOUReport = isOwnPolicyExpenseChat
                ? buildOptimisticExpenseReport(oneOnOneChatReport.reportID, oneOnOneChatReport.policyID, currentUserAccountID, splitAmount, currency)
                : buildOptimisticIOUReport(currentUserAccountID, accountID, splitAmount, oneOnOneChatReport.reportID, currency);
        } else if (isOwnPolicyExpenseChat) {
            // Because of the Expense reports are stored as negative values, we subtract the total from the amount
            if (oneOnOneIOUReport?.currency === currency) {
                if (typeof oneOnOneIOUReport.total === 'number') {
                    oneOnOneIOUReport.total -= splitAmount;
                }

                if (typeof oneOnOneIOUReport.unheldTotal === 'number') {
                    oneOnOneIOUReport.unheldTotal -= splitAmount;
                }
            }
        } else {
            oneOnOneIOUReport = updateIOUOwnerAndTotal(oneOnOneIOUReport, currentUserAccountID, splitAmount, currency);
        }

        // STEP 3: Build optimistic transaction
        let oneOnOneTransaction = buildOptimisticTransaction({
            originalTransactionID: splitTransaction.transactionID,
            transactionParams: {
                amount: isExpenseReport(oneOnOneIOUReport) ? -splitAmount : splitAmount,
                currency,
                reportID: oneOnOneIOUReport.reportID,
                comment,
                created,
                merchant: merchant || Localize.translateLocal('iou.expense'),
                category,
                tag,
                taxCode,
                taxAmount: isExpenseReport(oneOnOneIOUReport) ? -splitTaxAmount : splitTaxAmount,
                billable,
                source: CONST.IOU.TYPE.SPLIT,
            },
        });

        if (isDistanceRequest) {
            oneOnOneTransaction = fastMerge(existingTransaction, oneOnOneTransaction, false);
        }

        // STEP 4: Build optimistic reportActions. We need:
        // 1. CREATED action for the chatReport
        // 2. CREATED action for the iouReport
        // 3. IOU action for the iouReport
        // 4. Transaction Thread and the CREATED action for it
        // 5. REPORT_PREVIEW action for the chatReport
        const [oneOnOneCreatedActionForChat, oneOnOneCreatedActionForIOU, oneOnOneIOUAction, optimisticTransactionThread, optimisticCreatedActionForTransactionThread] =
            buildOptimisticMoneyRequestEntities({
                iouReport: oneOnOneIOUReport,
                type: CONST.IOU.REPORT_ACTION_TYPE.CREATE,
                amount: splitAmount,
                currency,
                comment,
                payeeEmail: currentUserEmailForIOUSplit,
                participants: [participant],
                transactionID: oneOnOneTransaction.transactionID,
            });

        // Add optimistic personal details for new participants
        const oneOnOnePersonalDetailListAction: OnyxTypes.PersonalDetailsList = shouldCreateOptimisticPersonalDetails
            ? {
                  [accountID]: {
                      accountID,
                      // Disabling this line since participant.displayName can be an empty string
                      // eslint-disable-next-line @typescript-eslint/prefer-nullish-coalescing
                      displayName: formatPhoneNumber(participant.displayName || email),
                      login: participant.login,
                      isOptimisticPersonalDetail: true,
                  },
              }
            : {};

        if (shouldCreateOptimisticPersonalDetails) {
            // BE will send different participants. We clear the optimistic ones to avoid duplicated entries
            redundantParticipants[accountID] = null;
        }

        let oneOnOneReportPreviewAction = getReportPreviewAction(oneOnOneChatReport.reportID, oneOnOneIOUReport.reportID);
        if (oneOnOneReportPreviewAction) {
            oneOnOneReportPreviewAction = updateReportPreview(oneOnOneIOUReport, oneOnOneReportPreviewAction);
        } else {
            oneOnOneReportPreviewAction = buildOptimisticReportPreview(oneOnOneChatReport, oneOnOneIOUReport);
        }

        // Add category to optimistic policy recently used categories when a participant is a workspace
        const optimisticPolicyRecentlyUsedCategories = isPolicyExpenseChat ? buildOptimisticPolicyRecentlyUsedCategories(participant.policyID, category) : [];

        const optimisticRecentlyUsedCurrencies = buildOptimisticRecentlyUsedCurrencies(currency);

        // Add tag to optimistic policy recently used tags when a participant is a workspace
        const optimisticPolicyRecentlyUsedTags = isPolicyExpenseChat ? buildOptimisticPolicyRecentlyUsedTags(participant.policyID, tag) : {};

        // STEP 5: Build Onyx Data
        const [oneOnOneOptimisticData, oneOnOneSuccessData, oneOnOneFailureData] = buildOnyxDataForMoneyRequest({
            isNewChatReport: isNewOneOnOneChatReport,
            shouldCreateNewMoneyRequestReport: shouldCreateNewOneOnOneIOUReport,
            isOneOnOneSplit: true,
            optimisticParams: {
                chat: {
                    report: oneOnOneChatReport,
                    createdAction: oneOnOneCreatedActionForChat,
                    reportPreviewAction: oneOnOneReportPreviewAction,
                },
                iou: {
                    report: oneOnOneIOUReport,
                    createdAction: oneOnOneCreatedActionForIOU,
                    action: oneOnOneIOUAction,
                },
                transactionParams: {
                    transaction: oneOnOneTransaction,
                    transactionThreadReport: optimisticTransactionThread,
                    transactionThreadCreatedReportAction: optimisticCreatedActionForTransactionThread,
                },
                policyRecentlyUsed: {
                    categories: optimisticPolicyRecentlyUsedCategories,
                    tags: optimisticPolicyRecentlyUsedTags,
                    currencies: optimisticRecentlyUsedCurrencies,
                },
                personalDetailListAction: oneOnOnePersonalDetailListAction,
            },
        });

        const individualSplit = {
            email,
            accountID,
            isOptimisticAccount: isOptimisticPersonalDetail(accountID),
            amount: splitAmount,
            iouReportID: oneOnOneIOUReport.reportID,
            chatReportID: oneOnOneChatReport.reportID,
            transactionID: oneOnOneTransaction.transactionID,
            reportActionID: oneOnOneIOUAction.reportActionID,
            createdChatReportActionID: oneOnOneCreatedActionForChat.reportActionID,
            createdIOUReportActionID: oneOnOneCreatedActionForIOU.reportActionID,
            reportPreviewReportActionID: oneOnOneReportPreviewAction.reportActionID,
            transactionThreadReportID: optimisticTransactionThread.reportID,
            createdReportActionIDForThread: optimisticCreatedActionForTransactionThread?.reportActionID,
            taxAmount: splitTaxAmount,
        };

        splits.push(individualSplit);
        optimisticData.push(...oneOnOneOptimisticData);
        successData.push(...oneOnOneSuccessData);
        failureData.push(...oneOnOneFailureData);
    });

    optimisticData.push({
        onyxMethod: Onyx.METHOD.MERGE,
        key: `${ONYXKEYS.COLLECTION.TRANSACTION}${splitTransaction.transactionID}`,
        value: {
            comment: {
                splits: splits.map((split) => ({accountID: split.accountID, amount: split.amount})),
            },
        },
    });

    const splitData: SplitData = {
        chatReportID: splitChatReport.reportID,
        transactionID: splitTransaction.transactionID,
        reportActionID: splitIOUReportAction.reportActionID,
        policyID: splitChatReport.policyID,
        chatType: splitChatReport.chatType,
    };

    if (!existingSplitChatReport) {
        splitData.createdReportActionID = splitCreatedReportAction.reportActionID;
    }

    return {
        splitData,
        splits,
        onyxData: {optimisticData, successData, failureData},
    };
}

type SplitBillActionsParams = {
    participants: Participant[];
    currentUserLogin: string;
    currentUserAccountID: number;
    amount: number;
    comment: string;
    currency: string;
    merchant: string;
    created: string;
    category?: string;
    tag?: string;
    billable?: boolean;
    iouRequestType?: IOURequestType;
    existingSplitChatReportID?: string;
    splitShares?: SplitShares;
    splitPayerAccountIDs?: number[];
    taxCode?: string;
    taxAmount?: number;
    isRetry?: boolean;
};

/**
 * @param amount - always in smallest currency unit
 * @param existingSplitChatReportID - Either a group DM or a expense chat
 */
function splitBill({
    participants,
    currentUserLogin,
    currentUserAccountID,
    amount,
    comment,
    currency,
    merchant,
    created,
    category = '',
    tag = '',
    billable = false,
    iouRequestType = CONST.IOU.REQUEST_TYPE.MANUAL,
    existingSplitChatReportID,
    splitShares = {},
    splitPayerAccountIDs = [],
    taxCode = '',
    taxAmount = 0,
}: SplitBillActionsParams) {
    const parsedComment = getParsedComment(comment);
    const {splitData, splits, onyxData} = createSplitsAndOnyxData({
        participants,
        currentUserLogin,
        currentUserAccountID,
        existingSplitChatReportID,
        transactionParams: {
            amount,
            comment: parsedComment,
            currency,
            merchant,
            created,
            category,
            tag,
            splitShares,
            billable,
            iouRequestType,
            taxCode,
            taxAmount,
        },
    });

    const parameters: SplitBillParams = {
        reportID: splitData.chatReportID,
        amount,
        splits: JSON.stringify(splits),
        currency,
        comment: parsedComment,
        category,
        merchant,
        created,
        tag,
        billable,
        transactionID: splitData.transactionID,
        reportActionID: splitData.reportActionID,
        createdReportActionID: splitData.createdReportActionID,
        policyID: splitData.policyID,
        chatType: splitData.chatType,
        splitPayerAccountIDs,
        taxCode,
        taxAmount,
        description: parsedComment,
    };

    playSound(SOUNDS.DONE);
    API.write(WRITE_COMMANDS.SPLIT_BILL, parameters, onyxData);
    InteractionManager.runAfterInteractions(() => removeDraftTransaction(CONST.IOU.OPTIMISTIC_TRANSACTION_ID));

    dismissModalAndOpenReportInInboxTab(existingSplitChatReportID);

    notifyNewAction(splitData.chatReportID, currentUserAccountID);
}

/**
 * @param amount - always in the smallest currency unit
 */
function splitBillAndOpenReport({
    participants,
    currentUserLogin,
    currentUserAccountID,
    amount,
    comment,
    currency,
    merchant,
    created,
    category = '',
    tag = '',
    billable = false,
    iouRequestType = CONST.IOU.REQUEST_TYPE.MANUAL,
    splitShares = {},
    splitPayerAccountIDs = [],
    taxCode = '',
    taxAmount = 0,
    existingSplitChatReportID,
}: SplitBillActionsParams) {
    const parsedComment = getParsedComment(comment);
    const {splitData, splits, onyxData} = createSplitsAndOnyxData({
        participants,
        currentUserLogin,
        currentUserAccountID,
        existingSplitChatReportID,
        transactionParams: {
            amount,
            comment: parsedComment,
            currency,
            merchant,
            created,
            category,
            tag,
            splitShares,
            billable,
            iouRequestType,
            taxCode,
            taxAmount,
        },
    });

    const parameters: SplitBillParams = {
        reportID: splitData.chatReportID,
        amount,
        splits: JSON.stringify(splits),
        currency,
        merchant,
        created,
        comment: parsedComment,
        category,
        tag,
        billable,
        transactionID: splitData.transactionID,
        reportActionID: splitData.reportActionID,
        createdReportActionID: splitData.createdReportActionID,
        policyID: splitData.policyID,
        chatType: splitData.chatType,
        splitPayerAccountIDs,
        taxCode,
        taxAmount,
        description: parsedComment,
    };

    playSound(SOUNDS.DONE);
    API.write(WRITE_COMMANDS.SPLIT_BILL_AND_OPEN_REPORT, parameters, onyxData);
    InteractionManager.runAfterInteractions(() => removeDraftTransaction(CONST.IOU.OPTIMISTIC_TRANSACTION_ID));

    dismissModalAndOpenReportInInboxTab(splitData.chatReportID);
    notifyNewAction(splitData.chatReportID, currentUserAccountID);
}

/** Used exclusively for starting a split expense request that contains a receipt, the split request will be completed once the receipt is scanned
 *  or user enters details manually.
 *
 * @param existingSplitChatReportID - Either a group DM or a expense chat
 */
function startSplitBill({
    participants,
    currentUserLogin,
    currentUserAccountID,
    comment,
    receipt,
    existingSplitChatReportID,
    billable = false,
    category = '',
    tag = '',
    currency,
    taxCode = '',
    taxAmount = 0,
    shouldPlaySound = true,
}: StartSplitBilActionParams) {
    const currentUserEmailForIOUSplit = addSMSDomainIfPhoneNumber(currentUserLogin);
    const participantAccountIDs = participants.map((participant) => Number(participant.accountID));
    const {splitChatReport, existingSplitChatReport} = getOrCreateOptimisticSplitChatReport(existingSplitChatReportID, participants, participantAccountIDs, currentUserAccountID);
    const isOwnPolicyExpenseChat = !!splitChatReport.isOwnPolicyExpenseChat;
    const parsedComment = getParsedComment(comment);

    const {name: filename, source, state = CONST.IOU.RECEIPT_STATE.SCAN_READY} = receipt;
    const receiptObject: Receipt = {state, source};

    // ReportID is -2 (aka "deleted") on the group transaction
    const splitTransaction = buildOptimisticTransaction({
        transactionParams: {
            amount: 0,
            currency,
            reportID: CONST.REPORT.SPLIT_REPORT_ID,
            comment: parsedComment,
            merchant: CONST.TRANSACTION.PARTIAL_TRANSACTION_MERCHANT,
            receipt: receiptObject,
            category,
            tag,
            taxCode,
            taxAmount,
            billable,
            filename,
        },
    });

    // Note: The created action must be optimistically generated before the IOU action so there's no chance that the created action appears after the IOU action in the chat
    const splitChatCreatedReportAction = buildOptimisticCreatedReportAction(currentUserEmailForIOUSplit);
    const splitIOUReportAction = buildOptimisticIOUReportAction({
        type: CONST.IOU.REPORT_ACTION_TYPE.SPLIT,
        amount: 0,
        currency: CONST.CURRENCY.USD,
        comment: parsedComment,
        participants,
        transactionID: splitTransaction.transactionID,
        isOwnPolicyExpenseChat,
    });

    splitChatReport.lastReadTime = DateUtils.getDBTime();
    splitChatReport.lastMessageText = getReportActionText(splitIOUReportAction);
    splitChatReport.lastMessageHtml = getReportActionHtml(splitIOUReportAction);

    // If we have an existing splitChatReport (group chat or workspace) use it's pending fields, otherwise indicate that we are adding a chat
    if (!existingSplitChatReport) {
        splitChatReport.pendingFields = {
            createChat: CONST.RED_BRICK_ROAD_PENDING_ACTION.ADD,
        };
    }

    const optimisticData: OnyxUpdate[] = [
        {
            // Use set for new reports because it doesn't exist yet, is faster,
            // and we need the data to be available when we navigate to the chat page
            onyxMethod: existingSplitChatReport ? Onyx.METHOD.MERGE : Onyx.METHOD.SET,
            key: `${ONYXKEYS.COLLECTION.REPORT}${splitChatReport.reportID}`,
            value: splitChatReport,
        },
        {
            onyxMethod: Onyx.METHOD.SET,
            key: ONYXKEYS.NVP_QUICK_ACTION_GLOBAL_CREATE,
            value: {
                action: CONST.QUICK_ACTIONS.SPLIT_SCAN,
                chatReportID: splitChatReport.reportID,
                isFirstQuickAction: isEmptyObject(quickAction),
            },
        },
        existingSplitChatReport
            ? {
                  onyxMethod: Onyx.METHOD.MERGE,
                  key: `${ONYXKEYS.COLLECTION.REPORT_ACTIONS}${splitChatReport.reportID}`,
                  value: {
                      [splitIOUReportAction.reportActionID]: splitIOUReportAction as OnyxTypes.ReportAction,
                  },
              }
            : {
                  onyxMethod: Onyx.METHOD.SET,
                  key: `${ONYXKEYS.COLLECTION.REPORT_ACTIONS}${splitChatReport.reportID}`,
                  value: {
                      [splitChatCreatedReportAction.reportActionID]: splitChatCreatedReportAction,
                      [splitIOUReportAction.reportActionID]: splitIOUReportAction as OnyxTypes.ReportAction,
                  },
              },
        {
            onyxMethod: Onyx.METHOD.SET,
            key: `${ONYXKEYS.COLLECTION.TRANSACTION}${splitTransaction.transactionID}`,
            value: splitTransaction,
        },
    ];

    if (!existingSplitChatReport) {
        optimisticData.push({
            onyxMethod: Onyx.METHOD.MERGE,
            key: `${ONYXKEYS.COLLECTION.REPORT_METADATA}${splitChatReport.reportID}`,
            value: {
                isOptimisticReport: true,
            },
        });
    }

    const successData: OnyxUpdate[] = [
        {
            onyxMethod: Onyx.METHOD.MERGE,
            key: `${ONYXKEYS.COLLECTION.REPORT_ACTIONS}${splitChatReport.reportID}`,
            value: {
                ...(existingSplitChatReport ? {} : {[splitChatCreatedReportAction.reportActionID]: {pendingAction: null}}),
                [splitIOUReportAction.reportActionID]: {pendingAction: null},
            },
        },
        {
            onyxMethod: Onyx.METHOD.MERGE,
            key: `${ONYXKEYS.COLLECTION.TRANSACTION}${splitTransaction.transactionID}`,
            value: {pendingAction: null},
        },
    ];

    if (!existingSplitChatReport) {
        successData.push({
            onyxMethod: Onyx.METHOD.MERGE,
            key: `${ONYXKEYS.COLLECTION.REPORT_METADATA}${splitChatReport.reportID}`,
            value: {
                isOptimisticReport: false,
            },
        });
    }

    const redundantParticipants: Record<number, null> = {};
    if (!existingSplitChatReport) {
        successData.push({
            onyxMethod: Onyx.METHOD.MERGE,
            key: `${ONYXKEYS.COLLECTION.REPORT}${splitChatReport.reportID}`,
            value: {pendingFields: {createChat: null}, participants: redundantParticipants},
        });
    }

    const failureData: OnyxUpdate[] = [
        {
            onyxMethod: Onyx.METHOD.MERGE,
            key: `${ONYXKEYS.COLLECTION.TRANSACTION}${splitTransaction.transactionID}`,
            value: {
                errors: getMicroSecondOnyxErrorWithTranslationKey('iou.error.genericCreateFailureMessage'),
            },
        },
        {
            onyxMethod: Onyx.METHOD.SET,
            key: ONYXKEYS.NVP_QUICK_ACTION_GLOBAL_CREATE,
            value: quickAction ?? null,
        },
    ];

    const retryParams = {
        participants: participants.map(({icons, ...rest}) => rest),
        currentUserLogin,
        currentUserAccountID,
        comment,
        receipt: receiptObject,
        existingSplitChatReportID,
        billable,
        category,
        tag,
        currency,
        taxCode,
        taxAmount,
    };

    if (existingSplitChatReport) {
        failureData.push({
            onyxMethod: Onyx.METHOD.MERGE,
            key: `${ONYXKEYS.COLLECTION.REPORT_ACTIONS}${splitChatReport.reportID}`,
            value: {
                [splitIOUReportAction.reportActionID]: {
                    errors: getReceiptError(receipt, filename, undefined, undefined, CONST.IOU.ACTION_PARAMS.START_SPLIT_BILL, retryParams),
                },
            },
        });
    } else {
        failureData.push(
            {
                onyxMethod: Onyx.METHOD.MERGE,
                key: `${ONYXKEYS.COLLECTION.REPORT}${splitChatReport.reportID}`,
                value: {
                    errorFields: {
                        createChat: getMicroSecondOnyxErrorWithTranslationKey('report.genericCreateReportFailureMessage'),
                    },
                },
            },
            {
                onyxMethod: Onyx.METHOD.MERGE,
                key: `${ONYXKEYS.COLLECTION.REPORT_ACTIONS}${splitChatReport.reportID}`,
                value: {
                    [splitChatCreatedReportAction.reportActionID]: {
                        errors: getMicroSecondOnyxErrorWithTranslationKey('report.genericCreateReportFailureMessage'),
                    },
                    [splitIOUReportAction.reportActionID]: {
                        errors: getReceiptError(receipt, filename, undefined, undefined, CONST.IOU.ACTION_PARAMS.START_SPLIT_BILL, retryParams),
                    },
                },
            },
        );
    }

    const splits: Split[] = [{email: currentUserEmailForIOUSplit, accountID: currentUserAccountID}];

    participants.forEach((participant) => {
        // Disabling this line since participant.login can be an empty string
        // eslint-disable-next-line @typescript-eslint/prefer-nullish-coalescing
        const email = participant.isOwnPolicyExpenseChat ? '' : addSMSDomainIfPhoneNumber(participant.login || participant.text || '').toLowerCase();
        const accountID = participant.isOwnPolicyExpenseChat ? 0 : Number(participant.accountID);
        if (email === currentUserEmailForIOUSplit) {
            return;
        }

        // When splitting with a expense chat, we only need to supply the policyID and the workspace reportID as it's needed so we can update the report preview
        if (participant.isOwnPolicyExpenseChat) {
            splits.push({
                policyID: participant.policyID,
                chatReportID: splitChatReport.reportID,
            });
            return;
        }

        const participantPersonalDetails = allPersonalDetails[participant?.accountID ?? CONST.DEFAULT_NUMBER_ID];
        if (!participantPersonalDetails) {
            optimisticData.push({
                onyxMethod: Onyx.METHOD.MERGE,
                key: ONYXKEYS.PERSONAL_DETAILS_LIST,
                value: {
                    [accountID]: {
                        accountID,
                        // Disabling this line since participant.displayName can be an empty string
                        // eslint-disable-next-line @typescript-eslint/prefer-nullish-coalescing
                        displayName: formatPhoneNumber(participant.displayName || email),
                        // Disabling this line since participant.login can be an empty string
                        // eslint-disable-next-line @typescript-eslint/prefer-nullish-coalescing
                        login: participant.login || participant.text,
                        isOptimisticPersonalDetail: true,
                    },
                },
            });
            // BE will send different participants. We clear the optimistic ones to avoid duplicated entries
            redundantParticipants[accountID] = null;
        }

        splits.push({
            email,
            accountID,
        });
    });

    participants.forEach((participant) => {
        const isPolicyExpenseChat = isPolicyExpenseChatReportUtil(participant);
        if (!isPolicyExpenseChat) {
            return;
        }

        const optimisticPolicyRecentlyUsedCategories = buildOptimisticPolicyRecentlyUsedCategories(participant.policyID, category);
        const optimisticPolicyRecentlyUsedTags = buildOptimisticPolicyRecentlyUsedTags(participant.policyID, tag);
        const optimisticRecentlyUsedCurrencies = buildOptimisticRecentlyUsedCurrencies(currency);

        if (optimisticPolicyRecentlyUsedCategories.length > 0) {
            optimisticData.push({
                onyxMethod: Onyx.METHOD.SET,
                key: `${ONYXKEYS.COLLECTION.POLICY_RECENTLY_USED_CATEGORIES}${participant.policyID}`,
                value: optimisticPolicyRecentlyUsedCategories,
            });
        }

        if (optimisticRecentlyUsedCurrencies.length > 0) {
            optimisticData.push({
                onyxMethod: Onyx.METHOD.SET,
                key: ONYXKEYS.RECENTLY_USED_CURRENCIES,
                value: optimisticRecentlyUsedCurrencies,
            });
        }

        if (!isEmptyObject(optimisticPolicyRecentlyUsedTags)) {
            optimisticData.push({
                onyxMethod: Onyx.METHOD.MERGE,
                key: `${ONYXKEYS.COLLECTION.POLICY_RECENTLY_USED_TAGS}${participant.policyID}`,
                value: optimisticPolicyRecentlyUsedTags,
            });
        }
    });

    // Save the new splits array into the transaction's comment in case the user calls CompleteSplitBill while offline
    optimisticData.push({
        onyxMethod: Onyx.METHOD.MERGE,
        key: `${ONYXKEYS.COLLECTION.TRANSACTION}${splitTransaction.transactionID}`,
        value: {
            comment: {
                splits,
            },
        },
    });

    const parameters: StartSplitBillParams = {
        chatReportID: splitChatReport.reportID,
        reportActionID: splitIOUReportAction.reportActionID,
        transactionID: splitTransaction.transactionID,
        splits: JSON.stringify(splits),
        receipt,
        comment: parsedComment,
        category,
        tag,
        currency,
        isFromGroupDM: !existingSplitChatReport,
        billable,
        ...(existingSplitChatReport ? {} : {createdReportActionID: splitChatCreatedReportAction.reportActionID}),
        chatType: splitChatReport?.chatType,
        taxCode,
        taxAmount,
        description: parsedComment,
    };
    if (shouldPlaySound) {
        playSound(SOUNDS.DONE);
    }

    API.write(WRITE_COMMANDS.START_SPLIT_BILL, parameters, {optimisticData, successData, failureData});

    Navigation.dismissModalWithReport({report: splitChatReport});
    notifyNewAction(splitChatReport.reportID, currentUserAccountID);
}

/** Used for editing a split expense while it's still scanning or when SmartScan fails, it completes a split expense started by startSplitBill above.
 *
 * @param chatReportID - The group chat or workspace reportID
 * @param reportAction - The split action that lives in the chatReport above
 * @param updatedTransaction - The updated **draft** split transaction
 * @param sessionAccountID - accountID of the current user
 * @param sessionEmail - email of the current user
 */
function completeSplitBill(
    chatReportID: string,
    reportAction: OnyxTypes.ReportAction,
    updatedTransaction: OnyxEntry<OnyxTypes.Transaction>,
    sessionAccountID: number,
    sessionEmail?: string,
) {
    const parsedComment = getParsedComment(updatedTransaction?.comment?.comment ?? '');
    if (updatedTransaction?.comment) {
        // eslint-disable-next-line no-param-reassign
        updatedTransaction.comment.comment = parsedComment;
    }
    const currentUserEmailForIOUSplit = addSMSDomainIfPhoneNumber(sessionEmail);
    const transactionID = updatedTransaction?.transactionID;
    const unmodifiedTransaction = allTransactions[`${ONYXKEYS.COLLECTION.TRANSACTION}${transactionID}`];

    // Save optimistic updated transaction and action
    const optimisticData: OnyxUpdate[] = [
        {
            onyxMethod: Onyx.METHOD.MERGE,
            key: `${ONYXKEYS.COLLECTION.TRANSACTION}${transactionID}`,
            value: {
                ...updatedTransaction,
                receipt: {
                    state: CONST.IOU.RECEIPT_STATE.OPEN,
                },
            },
        },
        {
            onyxMethod: Onyx.METHOD.MERGE,
            key: `${ONYXKEYS.COLLECTION.REPORT_ACTIONS}${chatReportID}`,
            value: {
                [reportAction.reportActionID]: {
                    lastModified: DateUtils.getDBTime(),
                    originalMessage: {
                        whisperedTo: [],
                    },
                },
            },
        },
    ];

    const successData: OnyxUpdate[] = [
        {
            onyxMethod: Onyx.METHOD.MERGE,
            key: `${ONYXKEYS.COLLECTION.TRANSACTION}${transactionID}`,
            value: {pendingAction: null},
        },
        {
            onyxMethod: Onyx.METHOD.MERGE,
            key: `${ONYXKEYS.COLLECTION.SPLIT_TRANSACTION_DRAFT}${transactionID}`,
            value: {pendingAction: null},
        },
    ];

    const failureData: OnyxUpdate[] = [
        {
            onyxMethod: Onyx.METHOD.MERGE,
            key: `${ONYXKEYS.COLLECTION.TRANSACTION}${transactionID}`,
            value: {
                ...unmodifiedTransaction,
                errors: getMicroSecondOnyxErrorWithTranslationKey('iou.error.genericCreateFailureMessage'),
            },
        },
        {
            onyxMethod: Onyx.METHOD.MERGE,
            key: `${ONYXKEYS.COLLECTION.REPORT_ACTIONS}${chatReportID}`,
            value: {
                [reportAction.reportActionID]: {
                    ...reportAction,
                    errors: getMicroSecondOnyxErrorWithTranslationKey('iou.error.genericCreateFailureMessage'),
                },
            },
        },
    ];

    const splitParticipants: Split[] = updatedTransaction?.comment?.splits ?? [];
    const amount = updatedTransaction?.modifiedAmount;
    const currency = updatedTransaction?.modifiedCurrency;

    // Exclude the current user when calculating the split amount, `calculateAmount` takes it into account
    const splitAmount = calculateIOUAmount(splitParticipants.length - 1, amount ?? 0, currency ?? '', false);
    const splitTaxAmount = calculateIOUAmount(splitParticipants.length - 1, updatedTransaction?.taxAmount ?? 0, currency ?? '', false);

    const splits: Split[] = [{email: currentUserEmailForIOUSplit}];
    splitParticipants.forEach((participant) => {
        // Skip creating the transaction for the current user
        if (participant.email === currentUserEmailForIOUSplit) {
            return;
        }
        const isPolicyExpenseChat = !!participant.policyID;

        if (!isPolicyExpenseChat) {
            // In case this is still the optimistic accountID saved in the splits array, return early as we cannot know
            // if there is an existing chat between the split creator and this participant
            // Instead, we will rely on Auth generating the report IDs and the user won't see any optimistic chats or reports created
            const participantPersonalDetails: OnyxTypes.PersonalDetails | null = allPersonalDetails[participant?.accountID ?? CONST.DEFAULT_NUMBER_ID];
            if (!participantPersonalDetails || participantPersonalDetails.isOptimisticPersonalDetail) {
                splits.push({
                    email: participant.email,
                });
                return;
            }
        }

        let oneOnOneChatReport: OnyxEntry<OnyxTypes.Report>;
        let isNewOneOnOneChatReport = false;
        if (isPolicyExpenseChat) {
            // The expense chat reportID is saved in the splits array when starting a split expense with a workspace
            oneOnOneChatReport = allReports?.[`${ONYXKEYS.COLLECTION.REPORT}${participant.chatReportID}`];
        } else {
            const existingChatReport = getChatByParticipants(participant.accountID ? [participant.accountID, sessionAccountID] : []);
            isNewOneOnOneChatReport = !existingChatReport;
            oneOnOneChatReport =
                existingChatReport ??
                buildOptimisticChatReport({
                    participantList: participant.accountID ? [participant.accountID, sessionAccountID] : [],
                });
        }

        let oneOnOneIOUReport: OneOnOneIOUReport = oneOnOneChatReport?.iouReportID ? allReports?.[`${ONYXKEYS.COLLECTION.REPORT}${oneOnOneChatReport.iouReportID}`] : null;
        const shouldCreateNewOneOnOneIOUReport = shouldCreateNewMoneyRequestReportReportUtils(oneOnOneIOUReport, oneOnOneChatReport);

        if (!oneOnOneIOUReport || shouldCreateNewOneOnOneIOUReport) {
            oneOnOneIOUReport = isPolicyExpenseChat
                ? buildOptimisticExpenseReport(oneOnOneChatReport?.reportID, participant.policyID, sessionAccountID, splitAmount, currency ?? '')
                : buildOptimisticIOUReport(sessionAccountID, participant.accountID ?? CONST.DEFAULT_NUMBER_ID, splitAmount, oneOnOneChatReport?.reportID, currency ?? '');
        } else if (isPolicyExpenseChat) {
            if (typeof oneOnOneIOUReport?.total === 'number') {
                // Because of the Expense reports are stored as negative values, we subtract the total from the amount
                oneOnOneIOUReport.total -= splitAmount;
            }
        } else {
            oneOnOneIOUReport = updateIOUOwnerAndTotal(oneOnOneIOUReport, sessionAccountID, splitAmount, currency ?? '');
        }

        const oneOnOneTransaction = buildOptimisticTransaction({
            originalTransactionID: transactionID,
            transactionParams: {
                amount: isPolicyExpenseChat ? -splitAmount : splitAmount,
                currency: currency ?? '',
                reportID: oneOnOneIOUReport?.reportID,
                comment: parsedComment,
                created: updatedTransaction?.modifiedCreated,
                merchant: updatedTransaction?.modifiedMerchant,
                receipt: {...updatedTransaction?.receipt, state: CONST.IOU.RECEIPT_STATE.OPEN},
                category: updatedTransaction?.category,
                tag: updatedTransaction?.tag,
                taxCode: updatedTransaction?.taxCode,
                taxAmount: isPolicyExpenseChat ? -splitTaxAmount : splitAmount,
                billable: updatedTransaction?.billable,
                source: CONST.IOU.TYPE.SPLIT,
                filename: updatedTransaction?.filename,
            },
        });

        const [oneOnOneCreatedActionForChat, oneOnOneCreatedActionForIOU, oneOnOneIOUAction, optimisticTransactionThread, optimisticCreatedActionForTransactionThread] =
            buildOptimisticMoneyRequestEntities({
                iouReport: oneOnOneIOUReport,
                type: CONST.IOU.REPORT_ACTION_TYPE.CREATE,
                amount: splitAmount,
                currency: currency ?? '',
                comment: parsedComment,
                payeeEmail: currentUserEmailForIOUSplit,
                participants: [participant],
                transactionID: oneOnOneTransaction.transactionID,
            });

        let oneOnOneReportPreviewAction = getReportPreviewAction(oneOnOneChatReport?.reportID, oneOnOneIOUReport?.reportID);
        if (oneOnOneReportPreviewAction) {
            oneOnOneReportPreviewAction = updateReportPreview(oneOnOneIOUReport, oneOnOneReportPreviewAction);
        } else {
            oneOnOneReportPreviewAction = buildOptimisticReportPreview(oneOnOneChatReport, oneOnOneIOUReport, '', oneOnOneTransaction);
        }

        const [oneOnOneOptimisticData, oneOnOneSuccessData, oneOnOneFailureData] = buildOnyxDataForMoneyRequest({
            isNewChatReport: isNewOneOnOneChatReport,
            isOneOnOneSplit: true,
            shouldCreateNewMoneyRequestReport: shouldCreateNewOneOnOneIOUReport,
            optimisticParams: {
                chat: {
                    report: oneOnOneChatReport,
                    createdAction: oneOnOneCreatedActionForChat,
                    reportPreviewAction: oneOnOneReportPreviewAction,
                },
                iou: {
                    report: oneOnOneIOUReport,
                    createdAction: oneOnOneCreatedActionForIOU,
                    action: oneOnOneIOUAction,
                },
                transactionParams: {
                    transaction: oneOnOneTransaction,
                    transactionThreadReport: optimisticTransactionThread,
                    transactionThreadCreatedReportAction: optimisticCreatedActionForTransactionThread,
                },
                policyRecentlyUsed: {},
            },
        });

        splits.push({
            email: participant.email,
            accountID: participant.accountID,
            policyID: participant.policyID,
            iouReportID: oneOnOneIOUReport?.reportID,
            chatReportID: oneOnOneChatReport?.reportID,
            transactionID: oneOnOneTransaction.transactionID,
            reportActionID: oneOnOneIOUAction.reportActionID,
            createdChatReportActionID: oneOnOneCreatedActionForChat.reportActionID,
            createdIOUReportActionID: oneOnOneCreatedActionForIOU.reportActionID,
            reportPreviewReportActionID: oneOnOneReportPreviewAction.reportActionID,
            transactionThreadReportID: optimisticTransactionThread.reportID,
            createdReportActionIDForThread: optimisticCreatedActionForTransactionThread?.reportActionID,
        });

        optimisticData.push(...oneOnOneOptimisticData);
        successData.push(...oneOnOneSuccessData);
        failureData.push(...oneOnOneFailureData);
    });

    const {
        amount: transactionAmount,
        currency: transactionCurrency,
        created: transactionCreated,
        merchant: transactionMerchant,
        comment: transactionComment,
        category: transactionCategory,
        tag: transactionTag,
        taxCode: transactionTaxCode,
        taxAmount: transactionTaxAmount,
        billable: transactionBillable,
    } = getTransactionDetails(updatedTransaction) ?? {};

    const parameters: CompleteSplitBillParams = {
        transactionID,
        amount: transactionAmount,
        currency: transactionCurrency,
        created: transactionCreated,
        merchant: transactionMerchant,
        comment: transactionComment,
        category: transactionCategory,
        tag: transactionTag,
        splits: JSON.stringify(splits),
        taxCode: transactionTaxCode,
        taxAmount: transactionTaxAmount,
        billable: transactionBillable,
        description: parsedComment,
    };

    playSound(SOUNDS.DONE);
    API.write(WRITE_COMMANDS.COMPLETE_SPLIT_BILL, parameters, {optimisticData, successData, failureData});
    InteractionManager.runAfterInteractions(() => removeDraftTransaction(CONST.IOU.OPTIMISTIC_TRANSACTION_ID));
    dismissModalAndOpenReportInInboxTab(chatReportID);
    notifyNewAction(chatReportID, sessionAccountID);
}

function setDraftSplitTransaction(transactionID: string | undefined, transactionChanges: TransactionChanges = {}, policy?: OnyxEntry<OnyxTypes.Policy>) {
    if (!transactionID) {
        return undefined;
    }
    let draftSplitTransaction = allDraftSplitTransactions[`${ONYXKEYS.COLLECTION.SPLIT_TRANSACTION_DRAFT}${transactionID}`];

    if (!draftSplitTransaction) {
        draftSplitTransaction = allTransactions[`${ONYXKEYS.COLLECTION.TRANSACTION}${transactionID}`];
    }

    const updatedTransaction = draftSplitTransaction
        ? getUpdatedTransaction({
              transaction: draftSplitTransaction,
              transactionChanges,
              isFromExpenseReport: false,
              shouldUpdateReceiptState: false,
              policy,
          })
        : null;

    Onyx.merge(`${ONYXKEYS.COLLECTION.SPLIT_TRANSACTION_DRAFT}${transactionID}`, updatedTransaction);
}

/** Requests money based on a distance (e.g. mileage from a map) */
function createDistanceRequest(distanceRequestInformation: CreateDistanceRequestInformation) {
    const {
        report,
        participants,
        currentUserLogin = '',
        currentUserAccountID = -1,
        iouType = CONST.IOU.TYPE.SUBMIT,
        existingTransaction,
        transactionParams,
        policyParams = {},
        backToReport,
    } = distanceRequestInformation;
    const {policy, policyCategories, policyTagList} = policyParams;
    const parsedComment = getParsedComment(transactionParams.comment);
    transactionParams.comment = parsedComment;
    const {amount, comment, currency, created, category, tag, taxAmount, taxCode, merchant, billable, validWaypoints, customUnitRateID = '', splitShares = {}, attendees} = transactionParams;

    // If the report is an iou or expense report, we should get the linked chat report to be passed to the getMoneyRequestInformation function
    const isMoneyRequestReport = isMoneyRequestReportReportUtils(report);
    const currentChatReport = isMoneyRequestReport ? getReportOrDraftReport(report?.chatReportID) : report;
    const moneyRequestReportID = isMoneyRequestReport ? report?.reportID : '';

    const optimisticReceipt: Receipt = {
        source: ReceiptGeneric as ReceiptSource,
        state: CONST.IOU.RECEIPT_STATE.OPEN,
    };

    let parameters: CreateDistanceRequestParams;
    let onyxData: OnyxData;
    const sanitizedWaypoints = sanitizeRecentWaypoints(validWaypoints);
    if (iouType === CONST.IOU.TYPE.SPLIT) {
        const {
            splitData,
            splits,
            onyxData: splitOnyxData,
        } = createSplitsAndOnyxData({
            participants,
            currentUserLogin: currentUserLogin ?? '',
            currentUserAccountID,
            existingSplitChatReportID: report?.reportID,
            transactionParams: {
                amount,
                comment,
                currency,
                merchant,
                created,
                category: category ?? '',
                tag: tag ?? '',
                splitShares,
                billable,
                iouRequestType: CONST.IOU.REQUEST_TYPE.DISTANCE,
                taxCode,
                taxAmount,
                attendees,
            },
        });
        onyxData = splitOnyxData;

        // Splits don't use the IOU report param. The split transaction isn't linked to a report shown in the UI, it's linked to a special default reportID of -2.
        // Therefore, any params related to the IOU report are irrelevant and omitted below.
        parameters = {
            transactionID: splitData.transactionID,
            chatReportID: splitData.chatReportID,
            createdChatReportActionID: splitData.createdReportActionID,
            reportActionID: splitData.reportActionID,
            waypoints: JSON.stringify(sanitizedWaypoints),
            customUnitRateID,
            comment,
            created,
            category,
            tag,
            taxCode,
            taxAmount,
            billable,
            splits: JSON.stringify(splits),
            chatType: splitData.chatType,
            description: parsedComment,
            attendees: attendees ? JSON.stringify(attendees) : undefined,
        };
    } else {
        const participant = participants.at(0) ?? {};
        const {
            iouReport,
            chatReport,
            transaction,
            iouAction,
            createdChatReportActionID,
            createdIOUReportActionID,
            reportPreviewAction,
            transactionThreadReportID,
            createdReportActionIDForThread,
            payerEmail,
            onyxData: moneyRequestOnyxData,
        } = getMoneyRequestInformation({
            parentChatReport: currentChatReport,
            existingTransaction,
            moneyRequestReportID,
            participantParams: {
                participant,
                payeeAccountID: userAccountID,
                payeeEmail: currentUserEmail,
            },
            policyParams: {
                policy,
                policyCategories,
                policyTagList,
            },
            transactionParams: {
                amount,
                currency,
                comment,
                created,
                merchant,
                receipt: optimisticReceipt,
                category,
                tag,
                taxCode,
                taxAmount,
                billable,
                attendees,
            },
        });

        onyxData = moneyRequestOnyxData;

        parameters = {
            comment,
            iouReportID: iouReport.reportID,
            chatReportID: chatReport.reportID,
            transactionID: transaction.transactionID,
            reportActionID: iouAction.reportActionID,
            createdChatReportActionID,
            createdIOUReportActionID,
            reportPreviewReportActionID: reportPreviewAction.reportActionID,
            waypoints: JSON.stringify(sanitizedWaypoints),
            created,
            category,
            tag,
            taxCode,
            taxAmount,
            billable,
            transactionThreadReportID,
            createdReportActionIDForThread,
            payerEmail,
            customUnitRateID,
            description: parsedComment,
            attendees: attendees ? JSON.stringify(attendees) : undefined,
        };
    }

    const recentServerValidatedWaypoints = getRecentWaypoints().filter((item) => !item.pendingAction);
    onyxData?.failureData?.push({
        onyxMethod: Onyx.METHOD.SET,
        key: `${ONYXKEYS.NVP_RECENT_WAYPOINTS}`,
        value: recentServerValidatedWaypoints,
    });

    playSound(SOUNDS.DONE);

    API.write(WRITE_COMMANDS.CREATE_DISTANCE_REQUEST, parameters, onyxData);
    InteractionManager.runAfterInteractions(() => removeDraftTransaction(CONST.IOU.OPTIMISTIC_TRANSACTION_ID));
    const activeReportID = isMoneyRequestReport && report?.reportID ? report.reportID : parameters.chatReportID;
    dismissModalAndOpenReportInInboxTab(backToReport ?? activeReportID);

    if (!isMoneyRequestReport || !Permissions.canUseTableReportView(betas)) {
        notifyNewAction(activeReportID, userAccountID);
    }
}

type UpdateMoneyRequestAmountAndCurrencyParams = {
    transactionID: string;
    transactionThreadReportID: string;
    currency: string;
    amount: number;
    taxAmount: number;
    policy?: OnyxEntry<OnyxTypes.Policy>;
    policyTagList?: OnyxEntry<OnyxTypes.PolicyTagLists>;
    policyCategories?: OnyxEntry<OnyxTypes.PolicyCategories>;
    taxCode: string;
};

/** Updates the amount and currency fields of an expense */
function updateMoneyRequestAmountAndCurrency({
    transactionID,
    transactionThreadReportID,
    currency,
    amount,
    taxAmount,
    policy,
    policyTagList,
    policyCategories,
    taxCode,
}: UpdateMoneyRequestAmountAndCurrencyParams) {
    const transactionChanges = {
        amount,
        currency,
        taxCode,
        taxAmount,
    };
    const transactionThreadReport = allReports?.[`${ONYXKEYS.COLLECTION.REPORT}${transactionThreadReportID}`] ?? null;
    const parentReport = allReports?.[`${ONYXKEYS.COLLECTION.REPORT}${transactionThreadReport?.parentReportID}`] ?? null;
    let data: UpdateMoneyRequestData;
    if (isTrackExpenseReport(transactionThreadReport) && isSelfDM(parentReport)) {
        data = getUpdateTrackExpenseParams(transactionID, transactionThreadReportID, transactionChanges, policy);
    } else {
        data = getUpdateMoneyRequestParams(transactionID, transactionThreadReportID, transactionChanges, policy, policyTagList ?? null, policyCategories ?? null);
    }
    const {params, onyxData} = data;
    API.write(WRITE_COMMANDS.UPDATE_MONEY_REQUEST_AMOUNT_AND_CURRENCY, params, onyxData);
}

/**
 *
 * @param transactionID  - The transactionID of IOU
 * @param reportAction - The reportAction of the transaction in the IOU report
 * @return the url to navigate back once the money request is deleted
 */
function prepareToCleanUpMoneyRequest(transactionID: string, reportAction: OnyxTypes.ReportAction, shouldKeepIOUTransactionID = false) {
    // STEP 1: Get all collections we're updating
    const iouReportID = isMoneyRequestAction(reportAction) ? getOriginalMessage(reportAction)?.IOUReportID : undefined;
    const iouReport = allReports?.[`${ONYXKEYS.COLLECTION.REPORT}${iouReportID}`] ?? null;
    const chatReport = allReports?.[`${ONYXKEYS.COLLECTION.REPORT}${iouReport?.chatReportID}`];
    const reportPreviewAction = getReportPreviewAction(iouReport?.chatReportID, iouReport?.reportID);
    const transaction = allTransactions[`${ONYXKEYS.COLLECTION.TRANSACTION}${transactionID}`];
    const isTransactionOnHold = isOnHold(transaction);
    const transactionViolations = allTransactionViolations[`${ONYXKEYS.COLLECTION.TRANSACTION_VIOLATIONS}${transactionID}`];
    const transactionThreadID = reportAction.childReportID;
    let transactionThread = null;
    if (transactionThreadID) {
        transactionThread = allReports?.[`${ONYXKEYS.COLLECTION.REPORT}${transactionThreadID}`] ?? null;
    }

    // STEP 2: Decide if we need to:
    // 1. Delete the transactionThread - delete if there are no visible comments in the thread
    // 2. Update the moneyRequestPreview to show [Deleted expense] - update if the transactionThread exists AND it isn't being deleted
    // The current state is that we want to get rid of the [Deleted expense] breadcrumb,
    // so we never want to display it if transactionThreadID is present.
    const shouldDeleteTransactionThread = !!transactionThreadID;

    // STEP 3: Update the IOU reportAction and decide if the iouReport should be deleted. We delete the iouReport if there are no visible comments left in the report.
    const updatedReportAction = {
        [reportAction.reportActionID]: {
            pendingAction: CONST.RED_BRICK_ROAD_PENDING_ACTION.DELETE,
            previousMessage: reportAction.message,
            message: [
                {
                    type: 'COMMENT',
                    html: '',
                    text: '',
                    isEdited: true,
                    isDeletedParentAction: shouldDeleteTransactionThread,
                },
            ],
            originalMessage: {
                IOUTransactionID: shouldKeepIOUTransactionID ? transactionID : null,
            },
            errors: null,
        },
    } as Record<string, NullishDeep<OnyxTypes.ReportAction>>;

    let canUserPerformWriteAction = true;
    if (chatReport) {
        canUserPerformWriteAction = !!canUserPerformWriteActionReportUtils(chatReport);
    }
    // If we are deleting the last transaction on a report, then delete the report too
    const shouldDeleteIOUReport = getReportTransactions(iouReportID).length === 1;

    // STEP 4: Update the iouReport and reportPreview with new totals and messages if it wasn't deleted
    let updatedIOUReport: OnyxInputValue<OnyxTypes.Report>;
    const currency = getCurrency(transaction);
    const updatedReportPreviewAction: Partial<OnyxTypes.ReportAction<typeof CONST.REPORT.ACTIONS.TYPE.REPORT_PREVIEW>> = {...reportPreviewAction};
    updatedReportPreviewAction.pendingAction = shouldDeleteIOUReport ? CONST.RED_BRICK_ROAD_PENDING_ACTION.DELETE : CONST.RED_BRICK_ROAD_PENDING_ACTION.UPDATE;
    if (iouReport && isExpenseReport(iouReport)) {
        updatedIOUReport = {...iouReport};

        if (typeof updatedIOUReport.total === 'number' && currency === iouReport?.currency) {
            // Because of the Expense reports are stored as negative values, we add the total from the amount
            const amountDiff = getAmount(transaction, true);
            updatedIOUReport.total += amountDiff;

            if (!transaction?.reimbursable && typeof updatedIOUReport.nonReimbursableTotal === 'number') {
                updatedIOUReport.nonReimbursableTotal += amountDiff;
            }

            if (!isTransactionOnHold) {
                if (typeof updatedIOUReport.unheldTotal === 'number') {
                    updatedIOUReport.unheldTotal += amountDiff;
                }

                if (!transaction?.reimbursable && typeof updatedIOUReport.unheldNonReimbursableTotal === 'number') {
                    updatedIOUReport.unheldNonReimbursableTotal += amountDiff;
                }
            }
        }
    } else {
        updatedIOUReport = updateIOUOwnerAndTotal(
            iouReport,
            reportAction.actorAccountID ?? CONST.DEFAULT_NUMBER_ID,
            getAmount(transaction, false),
            currency,
            true,
            false,
            isTransactionOnHold,
        );
    }

    if (updatedIOUReport) {
        const lastVisibleAction = getLastVisibleAction(iouReport?.reportID, canUserPerformWriteAction, updatedReportAction);
        const iouReportLastMessageText = getLastVisibleMessage(iouReport?.reportID, canUserPerformWriteAction, updatedReportAction).lastMessageText;
        updatedIOUReport.lastMessageText = iouReportLastMessageText;
        updatedIOUReport.lastVisibleActionCreated = lastVisibleAction?.created;
    }

    const hasNonReimbursableTransactions = hasNonReimbursableTransactionsReportUtils(iouReport?.reportID);
    const messageText = Localize.translateLocal(hasNonReimbursableTransactions ? 'iou.payerSpentAmount' : 'iou.payerOwesAmount', {
        payer: getPersonalDetailsForAccountID(updatedIOUReport?.managerID ?? CONST.DEFAULT_NUMBER_ID).login ?? '',
        amount: convertToDisplayString(updatedIOUReport?.total, updatedIOUReport?.currency),
    });

    if (getReportActionMessage(updatedReportPreviewAction)) {
        if (Array.isArray(updatedReportPreviewAction?.message)) {
            const message = updatedReportPreviewAction.message.at(0);
            if (message) {
                message.text = messageText;
                message.html = messageText;
                message.deleted = shouldDeleteIOUReport ? DateUtils.getDBTime() : '';
            }
        } else if (!Array.isArray(updatedReportPreviewAction.message) && updatedReportPreviewAction.message) {
            updatedReportPreviewAction.message.text = messageText;
            updatedReportPreviewAction.message.deleted = shouldDeleteIOUReport ? DateUtils.getDBTime() : '';
        }
    }

    if (updatedReportPreviewAction && reportPreviewAction?.childMoneyRequestCount && reportPreviewAction?.childMoneyRequestCount > 0) {
        updatedReportPreviewAction.childMoneyRequestCount = reportPreviewAction.childMoneyRequestCount - 1;
    }

    return {
        shouldDeleteTransactionThread,
        shouldDeleteIOUReport,
        updatedReportAction,
        updatedIOUReport,
        updatedReportPreviewAction,
        transactionThreadID,
        transactionThread,
        chatReport,
        transaction,
        transactionViolations,
        reportPreviewAction,
        iouReport,
    };
}

/**
 * Calculate the URL to navigate to after a money request deletion
 * @param transactionID - The ID of the money request being deleted
 * @param reportAction - The report action associated with the money request
 * @param isSingleTransactionView - whether we are in the transaction thread report
 * @returns The URL to navigate to
 */
function getNavigationUrlOnMoneyRequestDelete(transactionID: string | undefined, reportAction: OnyxTypes.ReportAction, isSingleTransactionView = false): Route | undefined {
    if (!transactionID) {
        return undefined;
    }

    const {shouldDeleteTransactionThread, shouldDeleteIOUReport, iouReport} = prepareToCleanUpMoneyRequest(transactionID, reportAction);

    // Determine which report to navigate back to
    if (iouReport && isSingleTransactionView && shouldDeleteTransactionThread && !shouldDeleteIOUReport) {
        return ROUTES.REPORT_WITH_ID.getRoute(iouReport.reportID);
    }

    if (iouReport?.chatReportID && shouldDeleteIOUReport) {
        return ROUTES.REPORT_WITH_ID.getRoute(iouReport.chatReportID);
    }

    return undefined;
}

/**
 * Calculate the URL to navigate to after a track expense deletion
 * @param chatReportID - The ID of the chat report containing the track expense
 * @param transactionID - The ID of the track expense being deleted
 * @param reportAction - The report action associated with the track expense
 * @param isSingleTransactionView - Whether we're in single transaction view
 * @returns The URL to navigate to
 */
function getNavigationUrlAfterTrackExpenseDelete(
    chatReportID: string | undefined,
    transactionID: string | undefined,
    reportAction: OnyxTypes.ReportAction,
    isSingleTransactionView = false,
): Route | undefined {
    if (!chatReportID || !transactionID) {
        return undefined;
    }

    const chatReport = allReports?.[`${ONYXKEYS.COLLECTION.REPORT}${chatReportID}`] ?? null;

    // If not a self DM, handle it as a regular money request
    if (!isSelfDM(chatReport)) {
        return getNavigationUrlOnMoneyRequestDelete(transactionID, reportAction, isSingleTransactionView);
    }

    const transactionThreadID = reportAction.childReportID;
    const shouldDeleteTransactionThread = transactionThreadID ? (reportAction?.childVisibleActionCount ?? 0) === 0 : false;

    // Only navigate if in single transaction view and the thread will be deleted
    if (isSingleTransactionView && shouldDeleteTransactionThread && chatReport?.reportID) {
        // Pop the deleted report screen before navigating. This prevents navigating to the Concierge chat due to the missing report.
        return ROUTES.REPORT_WITH_ID.getRoute(chatReport.reportID);
    }

    return undefined;
}

/**
 *
 * @param transactionID  - The transactionID of IOU
 * @param reportAction - The reportAction of the transaction in the IOU report
 * @param isSingleTransactionView - whether we are in the transaction thread report
 * @return the url to navigate back once the money request is deleted
 */
function cleanUpMoneyRequest(transactionID: string, reportAction: OnyxTypes.ReportAction, reportID: string, isSingleTransactionView = false) {
    const {
        shouldDeleteTransactionThread,
        shouldDeleteIOUReport,
        updatedReportAction,
        updatedIOUReport,
        updatedReportPreviewAction,
        transactionThreadID,
        chatReport,
        iouReport,
        reportPreviewAction,
    } = prepareToCleanUpMoneyRequest(transactionID, reportAction, Permissions.canUseTableReportView(betas));

    const urlToNavigateBack = getNavigationUrlOnMoneyRequestDelete(transactionID, reportAction, isSingleTransactionView);
    // build Onyx data

    // Onyx operations to delete the transaction, update the IOU report action and chat report action
    const reportActionsOnyxUpdates: OnyxUpdate[] = [];
    const onyxUpdates: OnyxUpdate[] = [
        {
            onyxMethod: Onyx.METHOD.SET,
            key: `${ONYXKEYS.COLLECTION.TRANSACTION}${transactionID}`,
            value: null,
        },
    ];
    reportActionsOnyxUpdates.push({
        onyxMethod: Onyx.METHOD.MERGE,
        key: `${ONYXKEYS.COLLECTION.REPORT_ACTIONS}${iouReport?.reportID}`,
        value: {
            [reportAction.reportActionID]: shouldDeleteIOUReport
                ? null
                : {
                      pendingAction: null,
                  },
        },
    });

    if (reportPreviewAction?.reportActionID) {
        reportActionsOnyxUpdates.push({
            onyxMethod: Onyx.METHOD.MERGE,
            key: `${ONYXKEYS.COLLECTION.REPORT_ACTIONS}${chatReport?.reportID}`,
            value: {
                [reportPreviewAction.reportActionID]: {
                    ...updatedReportPreviewAction,
                    pendingAction: null,
                    errors: null,
                },
            },
        });
    }

    // added the operation to delete associated transaction violations
    onyxUpdates.push({
        onyxMethod: Onyx.METHOD.SET,
        key: `${ONYXKEYS.COLLECTION.TRANSACTION_VIOLATIONS}${transactionID}`,
        value: null,
    });

    // added the operation to delete transaction thread
    if (shouldDeleteTransactionThread) {
        onyxUpdates.push(
            {
                onyxMethod: Onyx.METHOD.SET,
                key: `${ONYXKEYS.COLLECTION.REPORT}${transactionThreadID}`,
                value: null,
            },
            {
                onyxMethod: Onyx.METHOD.SET,
                key: `${ONYXKEYS.COLLECTION.REPORT_ACTIONS}${transactionThreadID}`,
                value: null,
            },
        );
    }

    // added operations to update IOU report and chat report
    reportActionsOnyxUpdates.push({
        onyxMethod: Onyx.METHOD.MERGE,
        key: `${ONYXKEYS.COLLECTION.REPORT_ACTIONS}${iouReport?.reportID}`,
        value: updatedReportAction,
    });
    onyxUpdates.push(
        {
            onyxMethod: Onyx.METHOD.MERGE,
            key: `${ONYXKEYS.COLLECTION.REPORT}${iouReport?.reportID}`,
            value: updatedIOUReport,
        },
        {
            onyxMethod: Onyx.METHOD.MERGE,
            key: `${ONYXKEYS.COLLECTION.REPORT}${chatReport?.reportID}`,
            value: getOutstandingChildRequest(updatedIOUReport),
        },
    );

    if (!shouldDeleteIOUReport && updatedReportPreviewAction.childMoneyRequestCount === 0) {
        onyxUpdates.push({
            onyxMethod: Onyx.METHOD.MERGE,
            key: `${ONYXKEYS.COLLECTION.REPORT}${chatReport?.reportID}`,
            value: {
                hasOutstandingChildRequest: false,
            },
        });
    }

    if (shouldDeleteIOUReport) {
        let canUserPerformWriteAction = true;
        if (chatReport) {
            canUserPerformWriteAction = !!canUserPerformWriteActionReportUtils(chatReport);
        }

        const lastMessageText = getLastVisibleMessage(
            iouReport?.chatReportID,
            canUserPerformWriteAction,
            reportPreviewAction?.reportActionID ? {[reportPreviewAction.reportActionID]: null} : {},
        )?.lastMessageText;
        const lastVisibleActionCreated = getLastVisibleAction(
            iouReport?.chatReportID,
            canUserPerformWriteAction,
            reportPreviewAction?.reportActionID ? {[reportPreviewAction.reportActionID]: null} : {},
        )?.created;

        onyxUpdates.push(
            {
                onyxMethod: Onyx.METHOD.MERGE,
                key: `${ONYXKEYS.COLLECTION.REPORT}${chatReport?.reportID}`,
                value: {
                    hasOutstandingChildRequest: false,
                    iouReportID: null,
                    lastMessageText,
                    lastVisibleActionCreated,
                },
            },
            {
                onyxMethod: Onyx.METHOD.SET,
                key: `${ONYXKEYS.COLLECTION.REPORT}${iouReport?.reportID}`,
                value: null,
            },
        );
    }

    clearAllRelatedReportActionErrors(reportID, reportAction);

    // First, update the reportActions to ensure related actions are not displayed.
    Onyx.update(reportActionsOnyxUpdates).then(() => {
        Navigation.goBack(urlToNavigateBack);
        InteractionManager.runAfterInteractions(() => {
            // After navigation, update the remaining data.
            Onyx.update(onyxUpdates);
        });
    });
}

/**
 *
 * @param transactionID  - The transactionID of IOU
 * @param reportAction - The reportAction of the transaction in the IOU report
 * @param isSingleTransactionView - whether we are in the transaction thread report
 * @return the url to navigate back once the money request is deleted
 */
function deleteMoneyRequest(transactionID: string | undefined, reportAction: OnyxTypes.ReportAction, isSingleTransactionView = false, shouldRemoveIOUTransactionID = true) {
    if (!transactionID) {
        return;
    }

    // STEP 1: Calculate and prepare the data
    const {
        shouldDeleteTransactionThread,
        shouldDeleteIOUReport,
        updatedReportAction,
        updatedIOUReport,
        updatedReportPreviewAction,
        transactionThreadID,
        transactionThread,
        chatReport,
        transaction,
        transactionViolations,
        iouReport,
        reportPreviewAction,
    } = prepareToCleanUpMoneyRequest(transactionID, reportAction, shouldRemoveIOUTransactionID);

    const urlToNavigateBack = getNavigationUrlOnMoneyRequestDelete(transactionID, reportAction, isSingleTransactionView);

    // STEP 2: Build Onyx data
    // The logic mostly resembles the cleanUpMoneyRequest function
    const optimisticData: OnyxUpdate[] = [
        {
            onyxMethod: Onyx.METHOD.SET,
            key: `${ONYXKEYS.COLLECTION.TRANSACTION}${transactionID}`,
            value: {...transaction, pendingAction: CONST.RED_BRICK_ROAD_PENDING_ACTION.DELETE},
        },
    ];

    optimisticData.push({
        onyxMethod: Onyx.METHOD.SET,
        key: `${ONYXKEYS.COLLECTION.TRANSACTION_VIOLATIONS}${transactionID}`,
        value: null,
    });

    const failureData: OnyxUpdate[] = [
        {
            onyxMethod: Onyx.METHOD.SET,
            key: `${ONYXKEYS.COLLECTION.TRANSACTION}${transactionID}`,
            value: {...transaction, pendingAction: null},
        },
    ];

    if (transactionViolations) {
        removeSettledAndApprovedTransactions(
            transactionViolations.filter((violation) => violation?.name === CONST.VIOLATIONS.DUPLICATED_TRANSACTION).flatMap((violation) => violation?.data?.duplicates ?? []),
        ).forEach((duplicateID) => {
            const duplicateTransactionsViolations = allTransactionViolations[`${ONYXKEYS.COLLECTION.TRANSACTION_VIOLATIONS}${duplicateID}`];
            if (!duplicateTransactionsViolations) {
                return;
            }

            const duplicateViolation = duplicateTransactionsViolations.find((violation) => violation.name === CONST.VIOLATIONS.DUPLICATED_TRANSACTION);
            if (!duplicateViolation?.data?.duplicates) {
                return;
            }

            const duplicateTransactionIDs = duplicateViolation.data.duplicates.filter((duplicateTransactionID) => duplicateTransactionID !== transactionID);

            const optimisticViolations: OnyxTypes.TransactionViolations = duplicateTransactionsViolations.filter((violation) => violation.name !== CONST.VIOLATIONS.DUPLICATED_TRANSACTION);

            if (duplicateTransactionIDs.length > 0) {
                optimisticViolations.push({
                    ...duplicateViolation,
                    data: {
                        ...duplicateViolation.data,
                        duplicates: duplicateTransactionIDs,
                    },
                });
            }

            optimisticData.push({
                onyxMethod: Onyx.METHOD.SET,
                key: `${ONYXKEYS.COLLECTION.TRANSACTION_VIOLATIONS}${duplicateID}`,
                value: optimisticViolations.length > 0 ? optimisticViolations : null,
            });

            failureData.push({
                onyxMethod: Onyx.METHOD.SET,
                key: `${ONYXKEYS.COLLECTION.TRANSACTION_VIOLATIONS}${duplicateID}`,
                value: duplicateTransactionsViolations,
            });
        });
    }

    if (shouldDeleteTransactionThread) {
        optimisticData.push(
            // Use merge instead of set to avoid deleting the report too quickly, which could cause a brief "not found" page to appear.
            // The remaining parts of the report object will be removed after the API call is successful.
            {
                onyxMethod: Onyx.METHOD.MERGE,
                key: `${ONYXKEYS.COLLECTION.REPORT}${transactionThreadID}`,
                value: {
                    reportID: null,
                    stateNum: CONST.REPORT.STATE_NUM.APPROVED,
                    statusNum: CONST.REPORT.STATUS_NUM.CLOSED,
                    participants: {
                        [userAccountID]: {
                            notificationPreference: CONST.REPORT.NOTIFICATION_PREFERENCE.HIDDEN,
                        },
                    },
                },
            },
            {
                onyxMethod: Onyx.METHOD.SET,
                key: `${ONYXKEYS.COLLECTION.REPORT_ACTIONS}${transactionThreadID}`,
                value: null,
            },
        );
    }

    optimisticData.push(
        {
            onyxMethod: Onyx.METHOD.MERGE,
            key: `${ONYXKEYS.COLLECTION.REPORT_ACTIONS}${iouReport?.reportID}`,
            value: updatedReportAction,
        },
        {
            onyxMethod: Onyx.METHOD.MERGE,
            key: `${ONYXKEYS.COLLECTION.REPORT}${iouReport?.reportID}`,
            value: updatedIOUReport,
        },
        {
            onyxMethod: Onyx.METHOD.MERGE,
            key: `${ONYXKEYS.COLLECTION.REPORT}${chatReport?.reportID}`,
            value: getOutstandingChildRequest(updatedIOUReport),
        },
    );

    if (reportPreviewAction?.reportActionID) {
        optimisticData.push({
            onyxMethod: Onyx.METHOD.MERGE,
            key: `${ONYXKEYS.COLLECTION.REPORT_ACTIONS}${chatReport?.reportID}`,
            value: {[reportPreviewAction.reportActionID]: updatedReportPreviewAction},
        });
    }

    if (!shouldDeleteIOUReport && updatedReportPreviewAction?.childMoneyRequestCount === 0) {
        optimisticData.push({
            onyxMethod: Onyx.METHOD.MERGE,
            key: `${ONYXKEYS.COLLECTION.REPORT}${chatReport?.reportID}`,
            value: {
                hasOutstandingChildRequest: false,
            },
        });
    }

    if (shouldDeleteIOUReport) {
        let canUserPerformWriteAction = true;
        if (chatReport) {
            canUserPerformWriteAction = !!canUserPerformWriteActionReportUtils(chatReport);
        }

        const lastMessageText = getLastVisibleMessage(
            iouReport?.chatReportID,
            canUserPerformWriteAction,
            reportPreviewAction?.reportActionID ? {[reportPreviewAction.reportActionID]: null} : {},
        )?.lastMessageText;
        const lastVisibleActionCreated = getLastVisibleAction(
            iouReport?.chatReportID,
            canUserPerformWriteAction,
            reportPreviewAction?.reportActionID ? {[reportPreviewAction.reportActionID]: null} : {},
        )?.created;

        optimisticData.push({
            onyxMethod: Onyx.METHOD.MERGE,
            key: `${ONYXKEYS.COLLECTION.REPORT}${chatReport?.reportID}`,
            value: {
                hasOutstandingChildRequest: false,
                iouReportID: null,
                lastMessageText,
                lastVisibleActionCreated,
            },
        });
        optimisticData.push({
            onyxMethod: Onyx.METHOD.MERGE,
            key: `${ONYXKEYS.COLLECTION.REPORT}${iouReport?.reportID}`,
            value: {
                pendingFields: {
                    preview: CONST.RED_BRICK_ROAD_PENDING_ACTION.DELETE,
                },
            },
        });
    }

    const successData: OnyxUpdate[] = [
        {
            onyxMethod: Onyx.METHOD.MERGE,
            key: `${ONYXKEYS.COLLECTION.REPORT_ACTIONS}${iouReport?.reportID}`,
            value: {
                [reportAction.reportActionID]: shouldDeleteIOUReport
                    ? null
                    : {
                          pendingAction: null,
                      },
            },
        },
    ];

    if (reportPreviewAction?.reportActionID) {
        successData.push({
            onyxMethod: Onyx.METHOD.MERGE,
            key: `${ONYXKEYS.COLLECTION.REPORT_ACTIONS}${chatReport?.reportID}`,
            value: {
                [reportPreviewAction.reportActionID]: {
                    pendingAction: null,
                    errors: null,
                },
            },
        });
    }

    // Ensure that any remaining data is removed upon successful completion, even if the server sends a report removal response.
    // This is done to prevent the removal update from lingering in the applyHTTPSOnyxUpdates function.
    if (shouldDeleteTransactionThread && transactionThread) {
        successData.push({
            onyxMethod: Onyx.METHOD.MERGE,
            key: `${ONYXKEYS.COLLECTION.REPORT}${transactionThreadID}`,
            value: null,
        });
    }

    if (shouldDeleteIOUReport) {
        successData.push({
            onyxMethod: Onyx.METHOD.SET,
            key: `${ONYXKEYS.COLLECTION.REPORT}${iouReport?.reportID}`,
            value: null,
        });
    }

    successData.push({
        onyxMethod: Onyx.METHOD.SET,
        key: `${ONYXKEYS.COLLECTION.TRANSACTION}${transactionID}`,
        value: null,
    });

    failureData.push({
        onyxMethod: Onyx.METHOD.SET,
        key: `${ONYXKEYS.COLLECTION.TRANSACTION_VIOLATIONS}${transactionID}`,
        value: transactionViolations ?? null,
    });

    if (shouldDeleteTransactionThread) {
        failureData.push({
            onyxMethod: Onyx.METHOD.SET,
            key: `${ONYXKEYS.COLLECTION.REPORT}${transactionThreadID}`,
            value: transactionThread,
        });
    }

    const errorKey = DateUtils.getMicroseconds();

    failureData.push(
        {
            onyxMethod: Onyx.METHOD.MERGE,
            key: `${ONYXKEYS.COLLECTION.REPORT_ACTIONS}${iouReport?.reportID}`,
            value: {
                [reportAction.reportActionID]: {
                    ...reportAction,
                    pendingAction: null,
                    errors: {
                        [errorKey]: Localize.translateLocal('iou.error.genericDeleteFailureMessage'),
                    },
                },
            },
        },
        shouldDeleteIOUReport
            ? {
                  onyxMethod: Onyx.METHOD.SET,
                  key: `${ONYXKEYS.COLLECTION.REPORT}${iouReport?.reportID}`,
                  value: iouReport,
              }
            : {
                  onyxMethod: Onyx.METHOD.MERGE,
                  key: `${ONYXKEYS.COLLECTION.REPORT}${iouReport?.reportID}`,
                  value: iouReport,
              },
    );

    if (reportPreviewAction?.reportActionID) {
        failureData.push({
            onyxMethod: Onyx.METHOD.MERGE,
            key: `${ONYXKEYS.COLLECTION.REPORT_ACTIONS}${chatReport?.reportID}`,
            value: {
                [reportPreviewAction.reportActionID]: {
                    ...reportPreviewAction,
                    pendingAction: null,
                    errors: {
                        [errorKey]: Localize.translateLocal('iou.error.genericDeleteFailureMessage'),
                    },
                },
            },
        });
    }

    if (chatReport && shouldDeleteIOUReport) {
        failureData.push({
            onyxMethod: Onyx.METHOD.MERGE,
            key: `${ONYXKEYS.COLLECTION.REPORT}${chatReport.reportID}`,
            value: chatReport,
        });
    }

    if (!shouldDeleteIOUReport && updatedReportPreviewAction?.childMoneyRequestCount === 0) {
        failureData.push({
            onyxMethod: Onyx.METHOD.MERGE,
            key: `${ONYXKEYS.COLLECTION.REPORT}${chatReport?.reportID}`,
            value: {
                hasOutstandingChildRequest: true,
            },
        });
    }

    const parameters: DeleteMoneyRequestParams = {
        transactionID,
        reportActionID: reportAction.reportActionID,
    };

    // STEP 3: Make the API request
    API.write(WRITE_COMMANDS.DELETE_MONEY_REQUEST, parameters, {optimisticData, successData, failureData});
    clearPdfByOnyxKey(transactionID);

    return urlToNavigateBack;
}

function deleteTrackExpense(chatReportID: string | undefined, transactionID: string | undefined, reportAction: OnyxTypes.ReportAction, isSingleTransactionView = false) {
    if (!chatReportID || !transactionID) {
        return;
    }

    const urlToNavigateBack = getNavigationUrlAfterTrackExpenseDelete(chatReportID, transactionID, reportAction, isSingleTransactionView);

    // STEP 1: Get all collections we're updating
    const chatReport = allReports?.[`${ONYXKEYS.COLLECTION.REPORT}${chatReportID}`] ?? null;
    if (!isSelfDM(chatReport)) {
        deleteMoneyRequest(transactionID, reportAction, isSingleTransactionView);
        return urlToNavigateBack;
    }

    const whisperAction = getTrackExpenseActionableWhisper(transactionID, chatReportID);
    const actionableWhisperReportActionID = whisperAction?.reportActionID;
    const {parameters, optimisticData, successData, failureData} = getDeleteTrackExpenseInformation(
        chatReportID,
        transactionID,
        reportAction,
        undefined,
        undefined,
        actionableWhisperReportActionID,
        CONST.REPORT.ACTIONABLE_TRACK_EXPENSE_WHISPER_RESOLUTION.NOTHING,
    );

    // STEP 6: Make the API request
    API.write(WRITE_COMMANDS.DELETE_MONEY_REQUEST, parameters, {optimisticData, successData, failureData});
    clearPdfByOnyxKey(transactionID);

    // STEP 7: Navigate the user depending on which page they are on and which resources were deleted
    return urlToNavigateBack;
}

/**
 * @param managerID - Account ID of the person sending the money
 * @param recipient - The user receiving the money
 */
function getSendMoneyParams(
    report: OnyxEntry<OnyxTypes.Report>,
    amount: number,
    currency: string,
    comment: string,
    paymentMethodType: PaymentMethodType,
    managerID: number,
    recipient: Participant,
): SendMoneyParamsData {
    const recipientEmail = addSMSDomainIfPhoneNumber(recipient.login ?? '');
    const recipientAccountID = Number(recipient.accountID);
    const newIOUReportDetails = JSON.stringify({
        amount,
        currency,
        requestorEmail: recipientEmail,
        requestorAccountID: recipientAccountID,
        comment,
        idempotencyKey: Str.guid(),
    });

    let chatReport = !isEmptyObject(report) && report?.reportID ? report : getChatByParticipants([recipientAccountID, managerID]);
    let isNewChat = false;
    if (!chatReport) {
        chatReport = buildOptimisticChatReport({
            participantList: [recipientAccountID, managerID],
        });
        isNewChat = true;
    }
    const optimisticIOUReport = buildOptimisticIOUReport(recipientAccountID, managerID, amount, chatReport.reportID, currency, true);

    const optimisticTransaction = buildOptimisticTransaction({
        transactionParams: {
            amount,
            currency,
            reportID: optimisticIOUReport.reportID,
            comment,
        },
    });
    const optimisticTransactionData: OnyxUpdate = {
        onyxMethod: Onyx.METHOD.SET,
        key: `${ONYXKEYS.COLLECTION.TRANSACTION}${optimisticTransaction.transactionID}`,
        value: optimisticTransaction,
    };

    const [optimisticCreatedActionForChat, optimisticCreatedActionForIOUReport, optimisticIOUReportAction, optimisticTransactionThread, optimisticCreatedActionForTransactionThread] =
        buildOptimisticMoneyRequestEntities({
            iouReport: optimisticIOUReport,
            type: CONST.IOU.REPORT_ACTION_TYPE.PAY,
            amount,
            currency,
            comment,
            payeeEmail: recipientEmail,
            participants: [recipient],
            transactionID: optimisticTransaction.transactionID,
            paymentType: paymentMethodType,
            isSendMoneyFlow: true,
        });

    const reportPreviewAction = buildOptimisticReportPreview(chatReport, optimisticIOUReport);

    // Change the method to set for new reports because it doesn't exist yet, is faster,
    // and we need the data to be available when we navigate to the chat page
    const optimisticChatReportData: OnyxUpdate = isNewChat
        ? {
              onyxMethod: Onyx.METHOD.SET,
              key: `${ONYXKEYS.COLLECTION.REPORT}${chatReport.reportID}`,
              value: {
                  ...chatReport,
                  // Set and clear pending fields on the chat report
                  pendingFields: {createChat: CONST.RED_BRICK_ROAD_PENDING_ACTION.ADD},
                  lastReadTime: DateUtils.getDBTime(),
                  lastVisibleActionCreated: reportPreviewAction.created,
              },
          }
        : {
              onyxMethod: Onyx.METHOD.MERGE,
              key: `${ONYXKEYS.COLLECTION.REPORT}${chatReport.reportID}`,
              value: {
                  ...chatReport,
                  lastReadTime: DateUtils.getDBTime(),
                  lastVisibleActionCreated: reportPreviewAction.created,
              },
          };
    const optimisticQuickActionData: OnyxUpdate = {
        onyxMethod: Onyx.METHOD.SET,
        key: ONYXKEYS.NVP_QUICK_ACTION_GLOBAL_CREATE,
        value: {
            action: CONST.QUICK_ACTIONS.SEND_MONEY,
            chatReportID: chatReport.reportID,
            isFirstQuickAction: isEmptyObject(quickAction),
        },
    };
    const optimisticIOUReportData: OnyxUpdate = {
        onyxMethod: Onyx.METHOD.SET,
        key: `${ONYXKEYS.COLLECTION.REPORT}${optimisticIOUReport.reportID}`,
        value: {
            ...optimisticIOUReport,
            lastMessageText: getReportActionText(optimisticIOUReportAction),
            lastMessageHtml: getReportActionHtml(optimisticIOUReportAction),
        },
    };
    const optimisticTransactionThreadData: OnyxUpdate = {
        onyxMethod: Onyx.METHOD.SET,
        key: `${ONYXKEYS.COLLECTION.REPORT}${optimisticTransactionThread.reportID}`,
        value: optimisticTransactionThread,
    };
    const optimisticIOUReportActionsData: OnyxUpdate = {
        onyxMethod: Onyx.METHOD.MERGE,
        key: `${ONYXKEYS.COLLECTION.REPORT_ACTIONS}${optimisticIOUReport.reportID}`,
        value: {
            [optimisticCreatedActionForIOUReport.reportActionID]: optimisticCreatedActionForIOUReport,
            [optimisticIOUReportAction.reportActionID]: {
                ...(optimisticIOUReportAction as OnyxTypes.ReportAction),
                pendingAction: CONST.RED_BRICK_ROAD_PENDING_ACTION.ADD,
            },
        },
    };
    const optimisticChatReportActionsData: OnyxUpdate = {
        onyxMethod: Onyx.METHOD.MERGE,
        key: `${ONYXKEYS.COLLECTION.REPORT_ACTIONS}${chatReport.reportID}`,
        value: {
            [reportPreviewAction.reportActionID]: reportPreviewAction,
        },
    };
    const optimisticTransactionThreadReportActionsData: OnyxUpdate | undefined = optimisticCreatedActionForTransactionThread
        ? {
              onyxMethod: Onyx.METHOD.MERGE,
              key: `${ONYXKEYS.COLLECTION.REPORT_ACTIONS}${optimisticTransactionThread.reportID}`,
              value: {[optimisticCreatedActionForTransactionThread?.reportActionID]: optimisticCreatedActionForTransactionThread},
          }
        : undefined;

    const optimisticMetaData: OnyxUpdate[] = [
        {
            onyxMethod: Onyx.METHOD.MERGE,
            key: `${ONYXKEYS.COLLECTION.REPORT_METADATA}${chatReport.reportID}`,
            value: {
                isOptimisticReport: true,
            },
        },
        {
            onyxMethod: Onyx.METHOD.MERGE,
            key: `${ONYXKEYS.COLLECTION.REPORT_METADATA}${optimisticTransactionThread.reportID}`,
            value: {
                isOptimisticReport: true,
            },
        },
    ];

    const successData: OnyxUpdate[] = [];

    // Add optimistic personal details for recipient
    let optimisticPersonalDetailListData: OnyxUpdate | null = null;
    const optimisticPersonalDetailListAction = isNewChat
        ? {
              [recipientAccountID]: {
                  accountID: recipientAccountID,
                  // Disabling this line since participant.displayName can be an empty string
                  // eslint-disable-next-line @typescript-eslint/prefer-nullish-coalescing
                  displayName: recipient.displayName || recipient.login,
                  login: recipient.login,
              },
          }
        : {};

    const redundantParticipants: Record<number, null> = {};
    if (!isEmptyObject(optimisticPersonalDetailListAction)) {
        const successPersonalDetailListAction: Record<number, null> = {};

        // BE will send different participants. We clear the optimistic ones to avoid duplicated entries
        Object.keys(optimisticPersonalDetailListAction).forEach((accountIDKey) => {
            const accountID = Number(accountIDKey);
            successPersonalDetailListAction[accountID] = null;
            redundantParticipants[accountID] = null;
        });

        optimisticPersonalDetailListData = {
            onyxMethod: Onyx.METHOD.MERGE,
            key: ONYXKEYS.PERSONAL_DETAILS_LIST,
            value: optimisticPersonalDetailListAction,
        };
        successData.push({
            onyxMethod: Onyx.METHOD.MERGE,
            key: ONYXKEYS.PERSONAL_DETAILS_LIST,
            value: successPersonalDetailListAction,
        });
    }

    successData.push(
        {
            onyxMethod: Onyx.METHOD.MERGE,
            key: `${ONYXKEYS.COLLECTION.REPORT}${optimisticIOUReport.reportID}`,
            value: {
                participants: redundantParticipants,
            },
        },
        {
            onyxMethod: Onyx.METHOD.MERGE,
            key: `${ONYXKEYS.COLLECTION.REPORT}${optimisticTransactionThread.reportID}`,
            value: {
                participants: redundantParticipants,
            },
        },
        {
            onyxMethod: Onyx.METHOD.MERGE,
            key: `${ONYXKEYS.COLLECTION.REPORT_METADATA}${optimisticTransactionThread.reportID}`,
            value: {
                isOptimisticReport: false,
            },
        },
        {
            onyxMethod: Onyx.METHOD.MERGE,
            key: `${ONYXKEYS.COLLECTION.REPORT_ACTIONS}${optimisticIOUReport.reportID}`,
            value: {
                [optimisticIOUReportAction.reportActionID]: {
                    pendingAction: null,
                },
            },
        },
        {
            onyxMethod: Onyx.METHOD.MERGE,
            key: `${ONYXKEYS.COLLECTION.TRANSACTION}${optimisticTransaction.transactionID}`,
            value: {pendingAction: null},
        },
        {
            onyxMethod: Onyx.METHOD.MERGE,
            key: `${ONYXKEYS.COLLECTION.REPORT_METADATA}${chatReport.reportID}`,
            value: {
                isOptimisticReport: false,
            },
        },
        {
            onyxMethod: Onyx.METHOD.MERGE,
            key: `${ONYXKEYS.COLLECTION.REPORT_ACTIONS}${chatReport.reportID}`,
            value: {
                [reportPreviewAction.reportActionID]: {
                    pendingAction: null,
                    childLastActorAccountID: reportPreviewAction.childLastActorAccountID,
                },
            },
        },
    );

    const failureData: OnyxUpdate[] = [
        {
            onyxMethod: Onyx.METHOD.MERGE,
            key: `${ONYXKEYS.COLLECTION.TRANSACTION}${optimisticTransaction.transactionID}`,
            value: {
                errors: getMicroSecondOnyxErrorWithTranslationKey('iou.error.other'),
            },
        },
        {
            onyxMethod: Onyx.METHOD.MERGE,
            key: `${ONYXKEYS.COLLECTION.REPORT}${optimisticTransactionThread.reportID}`,
            value: {
                errorFields: {
                    createChat: getMicroSecondOnyxErrorWithTranslationKey('report.genericCreateReportFailureMessage'),
                },
            },
        },
        {
            onyxMethod: Onyx.METHOD.SET,
            key: ONYXKEYS.NVP_QUICK_ACTION_GLOBAL_CREATE,
            value: quickAction ?? null,
        },
    ];

    if (optimisticCreatedActionForTransactionThread?.reportActionID) {
        successData.push({
            onyxMethod: Onyx.METHOD.MERGE,
            key: `${ONYXKEYS.COLLECTION.REPORT_ACTIONS}${optimisticTransactionThread.reportID}`,
            value: {[optimisticCreatedActionForTransactionThread?.reportActionID]: {pendingAction: null}},
        });
        failureData.push({
            onyxMethod: Onyx.METHOD.MERGE,
            key: `${ONYXKEYS.COLLECTION.REPORT_ACTIONS}${optimisticTransactionThread.reportID}`,
            value: {[optimisticCreatedActionForTransactionThread?.reportActionID]: {errors: getMicroSecondOnyxErrorWithTranslationKey('iou.error.genericCreateFailureMessage')}},
        });
    }

    // Now, let's add the data we need just when we are creating a new chat report
    if (isNewChat) {
        successData.push({
            onyxMethod: Onyx.METHOD.MERGE,
            key: `${ONYXKEYS.COLLECTION.REPORT}${chatReport.reportID}`,
            value: {pendingFields: null, participants: redundantParticipants},
        });
        failureData.push(
            {
                onyxMethod: Onyx.METHOD.MERGE,
                key: `${ONYXKEYS.COLLECTION.REPORT}${chatReport.reportID}`,
                value: {
                    errorFields: {
                        createChat: getMicroSecondOnyxErrorWithTranslationKey('report.genericCreateReportFailureMessage'),
                    },
                },
            },
            {
                onyxMethod: Onyx.METHOD.MERGE,
                key: `${ONYXKEYS.COLLECTION.REPORT_ACTIONS}${optimisticIOUReport.reportID}`,
                value: {
                    [optimisticIOUReportAction.reportActionID]: {
                        errors: getMicroSecondOnyxErrorWithTranslationKey('iou.error.genericCreateFailureMessage'),
                    },
                },
            },
        );

        const optimisticChatReportActionsValue = optimisticChatReportActionsData.value as Record<string, OnyxTypes.ReportAction>;

        if (optimisticChatReportActionsValue) {
            // Add an optimistic created action to the optimistic chat reportActions data
            optimisticChatReportActionsValue[optimisticCreatedActionForChat.reportActionID] = optimisticCreatedActionForChat;
        }
    } else {
        failureData.push({
            onyxMethod: Onyx.METHOD.MERGE,
            key: `${ONYXKEYS.COLLECTION.REPORT_ACTIONS}${optimisticIOUReport.reportID}`,
            value: {
                [optimisticIOUReportAction.reportActionID]: {
                    errors: getMicroSecondOnyxErrorWithTranslationKey('iou.error.other'),
                },
            },
        });
    }

    const optimisticData: OnyxUpdate[] = [
        optimisticChatReportData,
        optimisticQuickActionData,
        optimisticIOUReportData,
        optimisticChatReportActionsData,
        optimisticIOUReportActionsData,
        optimisticTransactionData,
        optimisticTransactionThreadData,
        ...optimisticMetaData,
    ];

    if (optimisticTransactionThreadReportActionsData) {
        optimisticData.push(optimisticTransactionThreadReportActionsData);
    }
    if (!isEmptyObject(optimisticPersonalDetailListData)) {
        optimisticData.push(optimisticPersonalDetailListData);
    }

    return {
        params: {
            iouReportID: optimisticIOUReport.reportID,
            chatReportID: chatReport.reportID,
            reportActionID: optimisticIOUReportAction.reportActionID,
            paymentMethodType,
            transactionID: optimisticTransaction.transactionID,
            newIOUReportDetails,
            createdReportActionID: isNewChat ? optimisticCreatedActionForChat.reportActionID : undefined,
            reportPreviewReportActionID: reportPreviewAction.reportActionID,
            createdIOUReportActionID: optimisticCreatedActionForIOUReport.reportActionID,
            transactionThreadReportID: optimisticTransactionThread.reportID,
            createdReportActionIDForThread: optimisticCreatedActionForTransactionThread?.reportActionID,
        },
        optimisticData,
        successData,
        failureData,
    };
}

type OptimisticHoldReportExpenseActionID = {
    optimisticReportActionID: string;
    oldReportActionID: string;
};

function getHoldReportActionsAndTransactions(reportID: string | undefined) {
    const iouReportActions = getAllReportActions(reportID);
    const holdReportActions: Array<OnyxTypes.ReportAction<typeof CONST.REPORT.ACTIONS.TYPE.IOU>> = [];
    const holdTransactions: OnyxTypes.Transaction[] = [];

    Object.values(iouReportActions).forEach((action) => {
        const transactionID = isMoneyRequestAction(action) ? getOriginalMessage(action)?.IOUTransactionID : undefined;
        const transaction = allTransactions?.[`${ONYXKEYS.COLLECTION.TRANSACTION}${transactionID}`];

        if (transaction?.comment?.hold) {
            holdReportActions.push(action as OnyxTypes.ReportAction<typeof CONST.REPORT.ACTIONS.TYPE.IOU>);
            holdTransactions.push(transaction);
        }
    });

    return {holdReportActions, holdTransactions};
}

function getReportFromHoldRequestsOnyxData(
    chatReport: OnyxTypes.Report,
    iouReport: OnyxEntry<OnyxTypes.Report>,
    recipient: Participant,
): {
    optimisticHoldReportID: string;
    optimisticHoldActionID: string;
    optimisticHoldReportExpenseActionIDs: OptimisticHoldReportExpenseActionID[];
    optimisticData: OnyxUpdate[];
    successData: OnyxUpdate[];
    failureData: OnyxUpdate[];
} {
    const {holdReportActions, holdTransactions} = getHoldReportActionsAndTransactions(iouReport?.reportID);
    const firstHoldTransaction = holdTransactions.at(0);
    const newParentReportActionID = rand64();

    const coefficient = isExpenseReport(iouReport) ? -1 : 1;
    const isPolicyExpenseChat = isPolicyExpenseChatReportUtil(chatReport);
    const holdAmount = ((iouReport?.total ?? 0) - (iouReport?.unheldTotal ?? 0)) * coefficient;
    const holdNonReimbursableAmount = ((iouReport?.nonReimbursableTotal ?? 0) - (iouReport?.unheldNonReimbursableTotal ?? 0)) * coefficient;
    const optimisticExpenseReport = isPolicyExpenseChat
        ? buildOptimisticExpenseReport(
              chatReport.reportID,
              chatReport.policyID ?? iouReport?.policyID,
              recipient.accountID ?? 1,
              holdAmount,
              iouReport?.currency ?? '',
              holdNonReimbursableAmount,
              newParentReportActionID,
          )
        : buildOptimisticIOUReport(
              iouReport?.ownerAccountID ?? CONST.DEFAULT_NUMBER_ID,
              iouReport?.managerID ?? CONST.DEFAULT_NUMBER_ID,
              holdAmount,
              chatReport.reportID,
              iouReport?.currency ?? '',
              false,
              newParentReportActionID,
          );

    const optimisticExpenseReportPreview = buildOptimisticReportPreview(
        chatReport,
        optimisticExpenseReport,
        '',
        firstHoldTransaction,
        optimisticExpenseReport.reportID,
        newParentReportActionID,
    );

    const updateHeldReports: Record<string, Pick<OnyxTypes.Report, 'parentReportActionID' | 'parentReportID' | 'chatReportID'>> = {};
    const addHoldReportActions: OnyxTypes.ReportActions = {};
    const addHoldReportActionsSuccess: OnyxCollection<NullishDeep<ReportAction>> = {};
    const deleteHoldReportActions: Record<string, Pick<OnyxTypes.ReportAction, 'message'>> = {};
    const optimisticHoldReportExpenseActionIDs: OptimisticHoldReportExpenseActionID[] = [];

    holdReportActions.forEach((holdReportAction) => {
        const originalMessage = getOriginalMessage(holdReportAction);

        deleteHoldReportActions[holdReportAction.reportActionID] = {
            message: [
                {
                    deleted: DateUtils.getDBTime(),
                    type: CONST.REPORT.MESSAGE.TYPE.TEXT,
                    text: '',
                },
            ],
        };

        const reportActionID = rand64();
        addHoldReportActions[reportActionID] = {
            ...holdReportAction,
            reportActionID,
            originalMessage: {
                ...originalMessage,
                IOUReportID: optimisticExpenseReport.reportID,
            },
            pendingAction: CONST.RED_BRICK_ROAD_PENDING_ACTION.ADD,
        };
        addHoldReportActionsSuccess[reportActionID] = {
            pendingAction: null,
        };

        const heldReport = getReportOrDraftReport(holdReportAction.childReportID);
        if (heldReport) {
            optimisticHoldReportExpenseActionIDs.push({optimisticReportActionID: reportActionID, oldReportActionID: holdReportAction.reportActionID});

            updateHeldReports[`${ONYXKEYS.COLLECTION.REPORT}${heldReport.reportID}`] = {
                parentReportActionID: reportActionID,
                parentReportID: optimisticExpenseReport.reportID,
                chatReportID: optimisticExpenseReport.reportID,
            };
        }
    });

    const updateHeldTransactions: Record<string, Pick<OnyxTypes.Transaction, 'reportID'>> = {};
    holdTransactions.forEach((transaction) => {
        updateHeldTransactions[`${ONYXKEYS.COLLECTION.TRANSACTION}${transaction.transactionID}`] = {
            reportID: optimisticExpenseReport.reportID,
        };
    });

    const optimisticData: OnyxUpdate[] = [
        {
            onyxMethod: Onyx.METHOD.MERGE,
            key: `${ONYXKEYS.COLLECTION.REPORT}${chatReport.reportID}`,
            value: {
                iouReportID: optimisticExpenseReport.reportID,
                lastVisibleActionCreated: optimisticExpenseReportPreview.created,
            },
        },
        // add new optimistic expense report
        {
            onyxMethod: Onyx.METHOD.MERGE,
            key: `${ONYXKEYS.COLLECTION.REPORT}${optimisticExpenseReport.reportID}`,
            value: {
                ...optimisticExpenseReport,
                unheldTotal: 0,
                unheldNonReimbursableTotal: 0,
            },
        },
        // add preview report action to main chat
        {
            onyxMethod: Onyx.METHOD.MERGE,
            key: `${ONYXKEYS.COLLECTION.REPORT_ACTIONS}${chatReport.reportID}`,
            value: {
                [optimisticExpenseReportPreview.reportActionID]: optimisticExpenseReportPreview,
            },
        },
        // remove hold report actions from old iou report
        {
            onyxMethod: Onyx.METHOD.MERGE,
            key: `${ONYXKEYS.COLLECTION.REPORT_ACTIONS}${iouReport?.reportID}`,
            value: deleteHoldReportActions,
        },
        // add hold report actions to new iou report
        {
            onyxMethod: Onyx.METHOD.MERGE,
            key: `${ONYXKEYS.COLLECTION.REPORT_ACTIONS}${optimisticExpenseReport.reportID}`,
            value: addHoldReportActions,
        },
        // update held reports with new parentReportActionID
        {
            onyxMethod: Onyx.METHOD.MERGE_COLLECTION,
            key: `${ONYXKEYS.COLLECTION.REPORT}`,
            value: updateHeldReports,
        },
        // update transactions with new iouReportID
        {
            onyxMethod: Onyx.METHOD.MERGE_COLLECTION,
            key: `${ONYXKEYS.COLLECTION.TRANSACTION}`,
            value: updateHeldTransactions,
        },
    ];

    const bringReportActionsBack: Record<string, OnyxTypes.ReportAction> = {};
    holdReportActions.forEach((reportAction) => {
        bringReportActionsBack[reportAction.reportActionID] = reportAction;
    });

    const bringHeldTransactionsBack: Record<string, OnyxTypes.Transaction> = {};
    holdTransactions.forEach((transaction) => {
        bringHeldTransactionsBack[`${ONYXKEYS.COLLECTION.TRANSACTION}${transaction.transactionID}`] = transaction;
    });

    const successData: OnyxUpdate[] = [
        {
            onyxMethod: Onyx.METHOD.MERGE,
            key: `${ONYXKEYS.COLLECTION.REPORT_ACTIONS}${chatReport.reportID}`,
            value: {
                [optimisticExpenseReportPreview.reportActionID]: {
                    pendingAction: null,
                },
            },
        },
        {
            onyxMethod: Onyx.METHOD.MERGE,
            key: `${ONYXKEYS.COLLECTION.REPORT_ACTIONS}${optimisticExpenseReport.reportID}`,
            value: addHoldReportActionsSuccess,
        },
    ];

    const failureData: OnyxUpdate[] = [
        {
            onyxMethod: Onyx.METHOD.MERGE,
            key: `${ONYXKEYS.COLLECTION.REPORT}${chatReport.reportID}`,
            value: {
                iouReportID: chatReport.iouReportID,
                lastVisibleActionCreated: chatReport.lastVisibleActionCreated,
            },
        },
        // remove added optimistic expense report
        {
            onyxMethod: Onyx.METHOD.MERGE,
            key: `${ONYXKEYS.COLLECTION.REPORT}${optimisticExpenseReport.reportID}`,
            value: null,
        },
        // remove preview report action from the main chat
        {
            onyxMethod: Onyx.METHOD.MERGE,
            key: `${ONYXKEYS.COLLECTION.REPORT_ACTIONS}${chatReport.reportID}`,
            value: {
                [optimisticExpenseReportPreview.reportActionID]: null,
            },
        },
        // add hold report actions back to old iou report
        {
            onyxMethod: Onyx.METHOD.MERGE,
            key: `${ONYXKEYS.COLLECTION.REPORT_ACTIONS}${iouReport?.reportID}`,
            value: bringReportActionsBack,
        },
        // remove hold report actions from the new iou report
        {
            onyxMethod: Onyx.METHOD.MERGE,
            key: `${ONYXKEYS.COLLECTION.REPORT_ACTIONS}${optimisticExpenseReport.reportID}`,
            value: null,
        },
        // add hold transactions back to old iou report
        {
            onyxMethod: Onyx.METHOD.MERGE_COLLECTION,
            key: `${ONYXKEYS.COLLECTION.TRANSACTION}`,
            value: bringHeldTransactionsBack,
        },
    ];

    return {
        optimisticData,
        optimisticHoldActionID: optimisticExpenseReportPreview.reportActionID,
        failureData,
        successData,
        optimisticHoldReportID: optimisticExpenseReport.reportID,
        optimisticHoldReportExpenseActionIDs,
    };
}

function hasOutstandingChildRequest(chatReport: OnyxTypes.Report, excludedIOUReport: OnyxEntry<OnyxTypes.Report>, policyId?: string) {
    const policy = getPolicy(policyId);
    if (!policy?.achAccount?.bankAccountID) {
        return false;
    }
    const reportActions = getAllReportActions(chatReport.reportID);
    return !!Object.values(reportActions).find((action) => {
        const iouReportID = getIOUReportIDFromReportActionPreview(action);
        if (iouReportID === excludedIOUReport?.reportID) {
            return false;
        }
        const iouReport = getReportOrDraftReport(iouReportID);
        const transactions = getReportTransactions(iouReportID);
        return canIOUBePaid(iouReport, chatReport, policy, transactions) || canIOUBePaid(iouReport, chatReport, policy, transactions, true);
    });
}

function getPayMoneyRequestParams(
    initialChatReport: OnyxTypes.Report,
    iouReport: OnyxEntry<OnyxTypes.Report>,
    recipient: Participant,
    paymentMethodType: PaymentMethodType,
    full: boolean,
    payAsBusiness?: boolean,
): PayMoneyRequestData {
    const isInvoiceReport = isInvoiceReportReportUtils(iouReport);
    const activePolicy = getPolicy(activePolicyID);
    let payerPolicyID = activePolicyID;
    let chatReport = initialChatReport;
    let policyParams = {};
    const optimisticData: OnyxUpdate[] = [];
    const successData: OnyxUpdate[] = [];
    const failureData: OnyxUpdate[] = [];
    const shouldCreatePolicy = !activePolicy || !isPolicyAdmin(activePolicy) || !isPaidGroupPolicy(activePolicy);

    if (isIndividualInvoiceRoom(chatReport) && payAsBusiness && shouldCreatePolicy) {
        payerPolicyID = generatePolicyID();
        const {
            optimisticData: policyOptimisticData,
            failureData: policyFailureData,
            successData: policySuccessData,
            params,
        } = buildPolicyData(currentUserEmail, true, undefined, payerPolicyID);
        const {adminsChatReportID, adminsCreatedReportActionID, expenseChatReportID, expenseCreatedReportActionID, customUnitRateID, customUnitID, ownerEmail, policyName} = params;

        policyParams = {
            policyID: payerPolicyID,
            adminsChatReportID,
            adminsCreatedReportActionID,
            expenseChatReportID,
            expenseCreatedReportActionID,
            customUnitRateID,
            customUnitID,
            ownerEmail,
            policyName,
        };

        optimisticData.push(...policyOptimisticData, {onyxMethod: Onyx.METHOD.MERGE, key: ONYXKEYS.NVP_ACTIVE_POLICY_ID, value: payerPolicyID});
        successData.push(...policySuccessData);
        failureData.push(...policyFailureData, {onyxMethod: Onyx.METHOD.MERGE, key: ONYXKEYS.NVP_ACTIVE_POLICY_ID, value: activePolicyID ?? null});
    }

    if (isIndividualInvoiceRoom(chatReport) && payAsBusiness && activePolicyID) {
        const existingB2BInvoiceRoom = getInvoiceChatByParticipants(activePolicyID, CONST.REPORT.INVOICE_RECEIVER_TYPE.BUSINESS, chatReport.policyID);
        if (existingB2BInvoiceRoom) {
            chatReport = existingB2BInvoiceRoom;
        }
    }

    let total = (iouReport?.total ?? 0) - (iouReport?.nonReimbursableTotal ?? 0);
    if (hasHeldExpensesReportUtils(iouReport?.reportID) && !full && !!iouReport?.unheldTotal) {
        total = iouReport.unheldTotal - (iouReport?.unheldNonReimbursableTotal ?? 0);
    }

    const optimisticIOUReportAction = buildOptimisticIOUReportAction({
        type: CONST.IOU.REPORT_ACTION_TYPE.PAY,
        amount: isExpenseReport(iouReport) ? -total : total,
        currency: iouReport?.currency ?? '',
        comment: '',
        participants: [recipient],
        transactionID: '',
        paymentType: paymentMethodType,
        iouReportID: iouReport?.reportID,
        isSettlingUp: true,
    });

    // In some instances, the report preview action might not be available to the payer (only whispered to the requestor)
    // hence we need to make the updates to the action safely.
    let optimisticReportPreviewAction = null;
    const reportPreviewAction = getReportPreviewAction(chatReport.reportID, iouReport?.reportID);
    if (reportPreviewAction) {
        optimisticReportPreviewAction = updateReportPreview(iouReport, reportPreviewAction, true);
    }
    let currentNextStep = null;
    let optimisticNextStep = null;
    if (!isInvoiceReport) {
        currentNextStep = allNextSteps[`${ONYXKEYS.COLLECTION.NEXT_STEP}${iouReport?.reportID}`] ?? null;
        optimisticNextStep = buildNextStep(iouReport, CONST.REPORT.STATUS_NUM.REIMBURSED);
    }

    const optimisticChatReport = {
        ...chatReport,
        lastReadTime: DateUtils.getDBTime(),
        hasOutstandingChildRequest: hasOutstandingChildRequest(chatReport, iouReport, iouReport?.policyID),
        iouReportID: null,
        lastMessageText: getReportActionText(optimisticIOUReportAction),
        lastMessageHtml: getReportActionHtml(optimisticIOUReportAction),
    };
    if (isIndividualInvoiceRoom(chatReport) && payAsBusiness && payerPolicyID) {
        optimisticChatReport.invoiceReceiver = {
            type: CONST.REPORT.INVOICE_RECEIVER_TYPE.BUSINESS,
            policyID: payerPolicyID,
        };
    }

    optimisticData.push(
        {
            onyxMethod: Onyx.METHOD.MERGE,
            key: `${ONYXKEYS.COLLECTION.REPORT}${chatReport.reportID}`,
            value: optimisticChatReport,
        },
        {
            onyxMethod: Onyx.METHOD.MERGE,
            key: `${ONYXKEYS.COLLECTION.REPORT_ACTIONS}${iouReport?.reportID}`,
            value: {
                [optimisticIOUReportAction.reportActionID]: {
                    ...(optimisticIOUReportAction as OnyxTypes.ReportAction),
                    pendingAction: CONST.RED_BRICK_ROAD_PENDING_ACTION.ADD,
                },
            },
        },
        {
            onyxMethod: Onyx.METHOD.MERGE,
            key: `${ONYXKEYS.COLLECTION.REPORT}${iouReport?.reportID}`,
            value: {
                ...iouReport,
                lastMessageText: getReportActionText(optimisticIOUReportAction),
                lastMessageHtml: getReportActionHtml(optimisticIOUReportAction),
                lastVisibleActionCreated: optimisticIOUReportAction.created,
                hasOutstandingChildRequest: false,
                statusNum: CONST.REPORT.STATUS_NUM.REIMBURSED,
                pendingFields: {
                    preview: CONST.RED_BRICK_ROAD_PENDING_ACTION.UPDATE,
                    reimbursed: CONST.RED_BRICK_ROAD_PENDING_ACTION.UPDATE,
                    partial: full ? null : CONST.RED_BRICK_ROAD_PENDING_ACTION.UPDATE,
                },
                errors: null,
            },
        },
        {
            onyxMethod: Onyx.METHOD.MERGE,
            key: `${ONYXKEYS.COLLECTION.NEXT_STEP}${iouReport?.reportID}`,
            value: optimisticNextStep,
        },
    );

    if (iouReport?.policyID) {
        optimisticData.push({
            onyxMethod: Onyx.METHOD.MERGE,
            key: ONYXKEYS.NVP_LAST_PAYMENT_METHOD,
            value: {
                [iouReport.policyID]: paymentMethodType,
            },
        });
    }

    successData.push(
        {
            onyxMethod: Onyx.METHOD.MERGE,
            key: `${ONYXKEYS.COLLECTION.REPORT}${iouReport?.reportID}`,
            value: {
                pendingFields: {
                    preview: null,
                    reimbursed: null,
                    partial: null,
                },
                errors: null,
            },
        },
        {
            onyxMethod: Onyx.METHOD.MERGE,
            key: `${ONYXKEYS.COLLECTION.REPORT_ACTIONS}${iouReport?.reportID}`,
            value: {
                [optimisticIOUReportAction.reportActionID]: {
                    pendingAction: null,
                },
            },
        },
    );

    failureData.push(
        {
            onyxMethod: Onyx.METHOD.MERGE,
            key: `${ONYXKEYS.COLLECTION.REPORT_ACTIONS}${iouReport?.reportID}`,
            value: {
                [optimisticIOUReportAction.reportActionID]: {
                    errors: getMicroSecondOnyxErrorWithTranslationKey('iou.error.other'),
                },
            },
        },
        {
            onyxMethod: Onyx.METHOD.MERGE,
            key: `${ONYXKEYS.COLLECTION.REPORT}${iouReport?.reportID}`,
            value: {
                ...iouReport,
            },
        },
        {
            onyxMethod: Onyx.METHOD.MERGE,
            key: `${ONYXKEYS.COLLECTION.REPORT}${chatReport.reportID}`,
            value: chatReport,
        },
        {
            onyxMethod: Onyx.METHOD.MERGE,
            key: `${ONYXKEYS.COLLECTION.NEXT_STEP}${iouReport?.reportID}`,
            value: currentNextStep,
        },
    );

    // In case the report preview action is loaded locally, let's update it.
    if (optimisticReportPreviewAction) {
        optimisticData.push({
            onyxMethod: Onyx.METHOD.MERGE,
            key: `${ONYXKEYS.COLLECTION.REPORT_ACTIONS}${chatReport.reportID}`,
            value: {
                [optimisticReportPreviewAction.reportActionID]: optimisticReportPreviewAction,
            },
        });
        failureData.push({
            onyxMethod: Onyx.METHOD.MERGE,
            key: `${ONYXKEYS.COLLECTION.REPORT_ACTIONS}${chatReport.reportID}`,
            value: {
                [optimisticReportPreviewAction.reportActionID]: {
                    created: optimisticReportPreviewAction.created,
                },
            },
        });
    }

    // Optimistically unhold all transactions if we pay all requests
    if (full) {
        const reportTransactions = getReportTransactions(iouReport?.reportID);
        for (const transaction of reportTransactions) {
            optimisticData.push({
                onyxMethod: Onyx.METHOD.MERGE,
                key: `${ONYXKEYS.COLLECTION.TRANSACTION}${transaction.transactionID}`,
                value: {
                    comment: {
                        hold: null,
                    },
                },
            });
            failureData.push({
                onyxMethod: Onyx.METHOD.MERGE,
                key: `${ONYXKEYS.COLLECTION.TRANSACTION}${transaction.transactionID}`,
                value: {
                    comment: {
                        hold: transaction.comment?.hold,
                    },
                },
            });
        }

        const optimisticTransactionViolations: OnyxUpdate[] = reportTransactions.map(({transactionID}) => {
            return {
                onyxMethod: Onyx.METHOD.MERGE,
                key: `${ONYXKEYS.COLLECTION.TRANSACTION_VIOLATIONS}${transactionID}`,
                value: null,
            };
        });
        optimisticData.push(...optimisticTransactionViolations);

        const failureTransactionViolations: OnyxUpdate[] = reportTransactions.map(({transactionID}) => {
            const violations = allTransactionViolations[`${ONYXKEYS.COLLECTION.TRANSACTION_VIOLATIONS}${transactionID}`] ?? [];
            return {
                onyxMethod: Onyx.METHOD.MERGE,
                key: `${ONYXKEYS.COLLECTION.TRANSACTION_VIOLATIONS}${transactionID}`,
                value: violations,
            };
        });
        failureData.push(...failureTransactionViolations);
    }

    let optimisticHoldReportID;
    let optimisticHoldActionID;
    let optimisticHoldReportExpenseActionIDs;
    if (!full) {
        const holdReportOnyxData = getReportFromHoldRequestsOnyxData(chatReport, iouReport, recipient);

        optimisticData.push(...holdReportOnyxData.optimisticData);
        successData.push(...holdReportOnyxData.successData);
        failureData.push(...holdReportOnyxData.failureData);
        optimisticHoldReportID = holdReportOnyxData.optimisticHoldReportID;
        optimisticHoldActionID = holdReportOnyxData.optimisticHoldActionID;
        optimisticHoldReportExpenseActionIDs = JSON.stringify(holdReportOnyxData.optimisticHoldReportExpenseActionIDs);
    }

    return {
        params: {
            iouReportID: iouReport?.reportID,
            chatReportID: chatReport.reportID,
            reportActionID: optimisticIOUReportAction.reportActionID,
            paymentMethodType,
            full,
            amount: Math.abs(total),
            optimisticHoldReportID,
            optimisticHoldActionID,
            optimisticHoldReportExpenseActionIDs,
            ...policyParams,
        },
        optimisticData,
        successData,
        failureData,
    };
}

/**
 * @param managerID - Account ID of the person sending the money
 * @param recipient - The user receiving the money
 */
function sendMoneyElsewhere(report: OnyxEntry<OnyxTypes.Report>, amount: number, currency: string, comment: string, managerID: number, recipient: Participant) {
    const {params, optimisticData, successData, failureData} = getSendMoneyParams(report, amount, currency, comment, CONST.IOU.PAYMENT_TYPE.ELSEWHERE, managerID, recipient);
    playSound(SOUNDS.DONE);
    API.write(WRITE_COMMANDS.SEND_MONEY_ELSEWHERE, params, {optimisticData, successData, failureData});

    dismissModalAndOpenReportInInboxTab(params.chatReportID);
    notifyNewAction(params.chatReportID, managerID);
}

/**
 * @param managerID - Account ID of the person sending the money
 * @param recipient - The user receiving the money
 */
function sendMoneyWithWallet(report: OnyxEntry<OnyxTypes.Report>, amount: number, currency: string, comment: string, managerID: number, recipient: Participant | OptionData) {
    const {params, optimisticData, successData, failureData} = getSendMoneyParams(report, amount, currency, comment, CONST.IOU.PAYMENT_TYPE.EXPENSIFY, managerID, recipient);
    playSound(SOUNDS.DONE);
    API.write(WRITE_COMMANDS.SEND_MONEY_WITH_WALLET, params, {optimisticData, successData, failureData});

    dismissModalAndOpenReportInInboxTab(params.chatReportID);
    notifyNewAction(params.chatReportID, managerID);
}

function canApproveIOU(
    iouReport: OnyxTypes.OnyxInputOrEntry<OnyxTypes.Report> | SearchReport,
    policy: OnyxTypes.OnyxInputOrEntry<OnyxTypes.Policy> | SearchPolicy,
    iouTransactions?: OnyxTypes.Transaction[],
) {
    // Only expense reports can be approved
    if (!isExpenseReport(iouReport) || !(policy && isPaidGroupPolicy(policy))) {
        return false;
    }

    const isOnSubmitAndClosePolicy = isSubmitAndClose(policy);
    if (isOnSubmitAndClosePolicy) {
        return false;
    }

    const managerID = iouReport?.managerID ?? CONST.DEFAULT_NUMBER_ID;
    const isCurrentUserManager = managerID === userAccountID;
    const isOpenExpenseReport = isOpenExpenseReportReportUtils(iouReport);
    const isApproved = isReportApproved({report: iouReport});
    const iouSettled = isSettled(iouReport);
    const reportNameValuePairs = allReportNameValuePairs?.[`${ONYXKEYS.COLLECTION.REPORT_NAME_VALUE_PAIRS}${iouReport?.reportID}`];
    const isArchivedExpenseReport = isArchivedReport(reportNameValuePairs);
    const reportTransactions = iouTransactions ?? getReportTransactions(iouReport?.reportID);
    const hasOnlyPendingCardOrScanningTransactions = reportTransactions.length > 0 && reportTransactions.every(isPendingCardOrScanningTransaction);
    if (hasOnlyPendingCardOrScanningTransactions) {
        return false;
    }
    const isPayAtEndExpenseReport = isPayAtEndExpenseReportReportUtils(iouReport?.reportID, reportTransactions);
    const isClosedReport = isClosedReportUtil(iouReport);
    return (
        reportTransactions.length > 0 && isCurrentUserManager && !isOpenExpenseReport && !isApproved && !iouSettled && !isArchivedExpenseReport && !isPayAtEndExpenseReport && !isClosedReport
    );
}

function canUnapproveIOU(iouReport: OnyxEntry<OnyxTypes.Report>, policy: OnyxEntry<OnyxTypes.Policy>) {
    return (
        isExpenseReport(iouReport) &&
        (isReportManager(iouReport) || isPolicyAdmin(policy)) &&
        isReportApproved({report: iouReport}) &&
        !isSubmitAndClose(policy) &&
        !iouReport?.isWaitingOnBankAccount
    );
}

function canIOUBePaid(
    iouReport: OnyxTypes.OnyxInputOrEntry<OnyxTypes.Report> | SearchReport,
    chatReport: OnyxTypes.OnyxInputOrEntry<OnyxTypes.Report> | SearchReport,
    policy: OnyxTypes.OnyxInputOrEntry<OnyxTypes.Policy> | SearchPolicy,
    transactions?: OnyxTypes.Transaction[] | SearchTransaction[],
    onlyShowPayElsewhere = false,
    chatReportRNVP?: OnyxTypes.ReportNameValuePairs,
    invoiceReceiverPolicy?: SearchPolicy,
    shouldCheckApprovedState = true,
) {
    const reportNameValuePairs = chatReportRNVP ?? allReportNameValuePairs?.[`${ONYXKEYS.COLLECTION.REPORT_NAME_VALUE_PAIRS}${chatReport?.reportID}`];
    const isChatReportArchived = isArchivedReport(reportNameValuePairs);
    const iouSettled = isSettled(iouReport);

    if (isEmptyObject(iouReport)) {
        return false;
    }

    if (policy?.reimbursementChoice === CONST.POLICY.REIMBURSEMENT_CHOICES.REIMBURSEMENT_NO) {
        if (!onlyShowPayElsewhere) {
            return false;
        }
        if (iouReport?.statusNum !== CONST.REPORT.STATUS_NUM.SUBMITTED) {
            return false;
        }
    }

    if (isInvoiceReportReportUtils(iouReport)) {
        if (isChatReportArchived || iouSettled || isOpenInvoiceReportReportUtils(iouReport)) {
            return false;
        }
        if (chatReport?.invoiceReceiver?.type === CONST.REPORT.INVOICE_RECEIVER_TYPE.INDIVIDUAL) {
            return chatReport?.invoiceReceiver?.accountID === userAccountID;
        }
        return (invoiceReceiverPolicy ?? getPolicy(chatReport?.invoiceReceiver?.policyID))?.role === CONST.POLICY.ROLE.ADMIN;
    }

    const isPayer = isPayerReportUtils(
        {
            email: currentUserEmail,
            accountID: userAccountID,
        },
        iouReport,
        onlyShowPayElsewhere,
        policy,
    );

    const isOpenExpenseReport = isOpenExpenseReportReportUtils(iouReport);

    const {reimbursableSpend} = getMoneyRequestSpendBreakdown(iouReport);
    const isAutoReimbursable = policy?.reimbursementChoice === CONST.POLICY.REIMBURSEMENT_CHOICES.REIMBURSEMENT_YES ? false : canBeAutoReimbursed(iouReport, policy);
    const shouldBeApproved = canApproveIOU(iouReport, policy);

    const isPayAtEndExpenseReport = isPayAtEndExpenseReportReportUtils(iouReport?.reportID, transactions);
    return (
        isPayer &&
        !isOpenExpenseReport &&
        !iouSettled &&
        !iouReport?.isWaitingOnBankAccount &&
        reimbursableSpend > 0 &&
        !isChatReportArchived &&
        !isAutoReimbursable &&
        (!shouldBeApproved || !shouldCheckApprovedState) &&
        !isPayAtEndExpenseReport
    );
}

function canCancelPayment(iouReport: OnyxEntry<OnyxTypes.Report>, session: OnyxEntry<OnyxTypes.Session>) {
    return isPayerReportUtils(session, iouReport) && (isSettled(iouReport) || iouReport?.isWaitingOnBankAccount) && isExpenseReport(iouReport);
}

function canSubmitReport(
    report: OnyxEntry<OnyxTypes.Report> | SearchReport,
    policy: OnyxEntry<OnyxTypes.Policy> | SearchPolicy,
    transactions: OnyxTypes.Transaction[] | SearchTransaction[],
    allViolations: OnyxCollection<OnyxTypes.TransactionViolations> | undefined,
    isReportArchived = false,
) {
    const currentUserAccountID = getCurrentUserAccountID();
    const isOpenExpenseReport = isOpenExpenseReportReportUtils(report);
    const isAdmin = policy?.role === CONST.POLICY.ROLE.ADMIN;
    const transactionIDList = transactions.map((transaction) => transaction.transactionID);
    const hasAllPendingRTERViolations = allHavePendingRTERViolation(transactionIDList, allViolations);
    const isManualSubmitEnabled = getCorrectedAutoReportingFrequency(policy) === CONST.POLICY.AUTO_REPORTING_FREQUENCIES.MANUAL;
    const hasTransactionWithoutRTERViolation = hasAnyTransactionWithoutRTERViolation(transactionIDList, allViolations);
    const hasOnlyPendingCardOrScanFailTransactions =
        transactions.length > 0 &&
        transactions.every((t) => (isExpensifyCardTransaction(t) && isPending(t)) || (isPartialMerchant(getMerchant(t)) && isAmountMissing(t)) || isReceiptBeingScannedTransactionUtils(t));

    return (
        transactions.length > 0 &&
        isOpenExpenseReport &&
        isManualSubmitEnabled &&
        !isReportArchived &&
        !hasOnlyPendingCardOrScanFailTransactions &&
        !hasAllPendingRTERViolations &&
        hasTransactionWithoutRTERViolation &&
        (report?.ownerAccountID === currentUserAccountID || isAdmin || report?.managerID === currentUserAccountID)
    );
}

function getIOUReportActionToApproveOrPay(chatReport: OnyxEntry<OnyxTypes.Report>, excludedIOUReportID: string | undefined): OnyxEntry<ReportAction> {
    const chatReportActions = allReportActions?.[`${ONYXKEYS.COLLECTION.REPORT_ACTIONS}${chatReport?.reportID}`] ?? {};

    return Object.values(chatReportActions).find((action) => {
        if (!action) {
            return false;
        }
        const iouReport = getReportOrDraftReport(action.childReportID);
        const policy = getPolicy(iouReport?.policyID);
        const shouldShowSettlementButton = canIOUBePaid(iouReport, chatReport, policy) || canApproveIOU(iouReport, policy);
        return action.childReportID?.toString() !== excludedIOUReportID && action.actionName === CONST.REPORT.ACTIONS.TYPE.REPORT_PREVIEW && shouldShowSettlementButton;
    });
}

function hasIOUToApproveOrPay(chatReport: OnyxEntry<OnyxTypes.Report>, excludedIOUReportID: string | undefined): boolean {
    return !!getIOUReportActionToApproveOrPay(chatReport, excludedIOUReportID);
}

function isLastApprover(approvalChain: string[]): boolean {
    if (approvalChain.length === 0) {
        return true;
    }
    return approvalChain.at(-1) === currentUserEmail;
}

function getNextApproverAccountID(report: OnyxEntry<OnyxTypes.Report>, isUnapproved = false) {
    const policy = getPolicy(report?.policyID);
    const approvalChain = getApprovalChain(policy, report);
    const submitToAccountID = getSubmitToAccountID(policy, report);

    if (isUnapproved) {
        if (approvalChain.includes(currentUserEmail)) {
            return userAccountID;
        }

        return report?.managerID;
    }

    if (approvalChain.length === 0) {
        return submitToAccountID;
    }

    const nextApproverEmail = approvalChain.length === 1 ? approvalChain.at(0) : approvalChain.at(approvalChain.indexOf(currentUserEmail) + 1);
    if (!nextApproverEmail) {
        return submitToAccountID;
    }

    return getAccountIDsByLogins([nextApproverEmail]).at(0);
}

function approveMoneyRequest(expenseReport: OnyxEntry<OnyxTypes.Report>, full?: boolean) {
    if (!expenseReport) {
        return;
    }

    if (expenseReport.policyID && shouldRestrictUserBillableActions(expenseReport.policyID)) {
        Navigation.navigate(ROUTES.RESTRICTED_ACTION.getRoute(expenseReport.policyID));
        return;
    }

    const currentNextStep = allNextSteps[`${ONYXKEYS.COLLECTION.NEXT_STEP}${expenseReport.reportID}`] ?? null;
    let total = expenseReport.total ?? 0;
    const hasHeldExpenses = hasHeldExpensesReportUtils(expenseReport.reportID);
    const hasDuplicates = hasDuplicateTransactions(expenseReport.reportID);
    if (hasHeldExpenses && !full && !!expenseReport.unheldTotal) {
        total = expenseReport.unheldTotal;
    }
    const optimisticApprovedReportAction = buildOptimisticApprovedReportAction(total, expenseReport.currency ?? '', expenseReport.reportID);

    const approvalChain = getApprovalChain(getPolicy(expenseReport.policyID), expenseReport);

    const predictedNextStatus = isLastApprover(approvalChain) ? CONST.REPORT.STATUS_NUM.APPROVED : CONST.REPORT.STATUS_NUM.SUBMITTED;
    const predictedNextState = isLastApprover(approvalChain) ? CONST.REPORT.STATE_NUM.APPROVED : CONST.REPORT.STATE_NUM.SUBMITTED;
    const managerID = isLastApprover(approvalChain) ? expenseReport.managerID : getNextApproverAccountID(expenseReport);

    const optimisticNextStep = buildNextStep(expenseReport, predictedNextStatus);
    const chatReport = getReportOrDraftReport(expenseReport.chatReportID);

    const optimisticReportActionsData: OnyxUpdate = {
        onyxMethod: Onyx.METHOD.MERGE,
        key: `${ONYXKEYS.COLLECTION.REPORT_ACTIONS}${expenseReport.reportID}`,
        value: {
            [optimisticApprovedReportAction.reportActionID]: {
                ...(optimisticApprovedReportAction as OnyxTypes.ReportAction),
                pendingAction: CONST.RED_BRICK_ROAD_PENDING_ACTION.ADD,
            },
        },
    };
    const optimisticIOUReportData: OnyxUpdate = {
        onyxMethod: Onyx.METHOD.MERGE,
        key: `${ONYXKEYS.COLLECTION.REPORT}${expenseReport.reportID}`,
        value: {
            ...expenseReport,
            lastMessageText: getReportActionText(optimisticApprovedReportAction),
            lastMessageHtml: getReportActionHtml(optimisticApprovedReportAction),
            stateNum: predictedNextState,
            statusNum: predictedNextStatus,
            managerID,
            pendingFields: {
                partial: full ? null : CONST.RED_BRICK_ROAD_PENDING_ACTION.UPDATE,
            },
        },
    };

    const optimisticChatReportData: OnyxUpdate = {
        onyxMethod: Onyx.METHOD.MERGE,
        key: `${ONYXKEYS.COLLECTION.REPORT}${expenseReport.chatReportID}`,
        value: {
            hasOutstandingChildRequest: hasIOUToApproveOrPay(chatReport, expenseReport.reportID),
        },
    };

    const optimisticNextStepData: OnyxUpdate = {
        onyxMethod: Onyx.METHOD.MERGE,
        key: `${ONYXKEYS.COLLECTION.NEXT_STEP}${expenseReport.reportID}`,
        value: optimisticNextStep,
    };
    const optimisticData: OnyxUpdate[] = [optimisticIOUReportData, optimisticReportActionsData, optimisticNextStepData, optimisticChatReportData];

    const successData: OnyxUpdate[] = [
        {
            onyxMethod: Onyx.METHOD.MERGE,
            key: `${ONYXKEYS.COLLECTION.REPORT_ACTIONS}${expenseReport.reportID}`,
            value: {
                [optimisticApprovedReportAction.reportActionID]: {
                    pendingAction: null,
                },
            },
        },
        {
            onyxMethod: Onyx.METHOD.MERGE,
            key: `${ONYXKEYS.COLLECTION.REPORT}${expenseReport.reportID}`,
            value: {
                pendingFields: {
                    partial: null,
                },
            },
        },
    ];

    const failureData: OnyxUpdate[] = [
        {
            onyxMethod: Onyx.METHOD.MERGE,
            key: `${ONYXKEYS.COLLECTION.REPORT_ACTIONS}${expenseReport.reportID}`,
            value: {
                [optimisticApprovedReportAction.reportActionID]: {
                    errors: getMicroSecondOnyxErrorWithTranslationKey('iou.error.other'),
                },
            },
        },
        {
            onyxMethod: Onyx.METHOD.MERGE,
            key: `${ONYXKEYS.COLLECTION.REPORT}${expenseReport.chatReportID}`,
            value: {
                hasOutstandingChildRequest: chatReport?.hasOutstandingChildRequest,
                pendingFields: {
                    partial: null,
                },
            },
        },
        {
            onyxMethod: Onyx.METHOD.MERGE,
            key: `${ONYXKEYS.COLLECTION.NEXT_STEP}${expenseReport.reportID}`,
            value: currentNextStep,
        },
    ];

    // Clear hold reason of all transactions if we approve all requests
    if (full && hasHeldExpenses) {
        const heldTransactions = getAllHeldTransactionsReportUtils(expenseReport.reportID);
        heldTransactions.forEach((heldTransaction) => {
            optimisticData.push({
                onyxMethod: Onyx.METHOD.MERGE,
                key: `${ONYXKEYS.COLLECTION.TRANSACTION}${heldTransaction.transactionID}`,
                value: {
                    comment: {
                        hold: '',
                    },
                },
            });
            failureData.push({
                onyxMethod: Onyx.METHOD.MERGE,
                key: `${ONYXKEYS.COLLECTION.TRANSACTION}${heldTransaction.transactionID}`,
                value: {
                    comment: {
                        hold: heldTransaction.comment?.hold,
                    },
                },
            });
        });
    }

    let optimisticHoldReportID;
    let optimisticHoldActionID;
    let optimisticHoldReportExpenseActionIDs;
    if (!full && !!chatReport && !!expenseReport) {
        const holdReportOnyxData = getReportFromHoldRequestsOnyxData(chatReport, expenseReport, {accountID: expenseReport.ownerAccountID});

        optimisticData.push(...holdReportOnyxData.optimisticData);
        successData.push(...holdReportOnyxData.successData);
        failureData.push(...holdReportOnyxData.failureData);
        optimisticHoldReportID = holdReportOnyxData.optimisticHoldReportID;
        optimisticHoldActionID = holdReportOnyxData.optimisticHoldActionID;
        optimisticHoldReportExpenseActionIDs = JSON.stringify(holdReportOnyxData.optimisticHoldReportExpenseActionIDs);
    }

    // Remove duplicates violations if we approve the report
    if (hasDuplicates) {
        const transactions = getReportTransactions(expenseReport.reportID).filter((transaction) => isDuplicate(transaction.transactionID, true));
        if (!full) {
            transactions.filter((transaction) => !isOnHold(transaction));
        }

        transactions.forEach((transaction) => {
            const transactionViolations = allTransactionViolations?.[`${ONYXKEYS.COLLECTION.TRANSACTION_VIOLATIONS}${transaction.transactionID}`] ?? [];
            const newTransactionViolations = transactionViolations.filter((violation) => violation.name !== CONST.VIOLATIONS.DUPLICATED_TRANSACTION);
            optimisticData.push({
                onyxMethod: Onyx.METHOD.MERGE,
                key: `${ONYXKEYS.COLLECTION.TRANSACTION_VIOLATIONS}${transaction.transactionID}`,
                value: newTransactionViolations,
            });

            failureData.push({
                onyxMethod: Onyx.METHOD.MERGE,
                key: `${ONYXKEYS.COLLECTION.TRANSACTION_VIOLATIONS}${transaction.transactionID}`,
                value: transactionViolations,
            });
        });
    }

    const parameters: ApproveMoneyRequestParams = {
        reportID: expenseReport.reportID,
        approvedReportActionID: optimisticApprovedReportAction.reportActionID,
        full,
        optimisticHoldReportID,
        optimisticHoldActionID,
        optimisticHoldReportExpenseActionIDs,
    };

    playSound(SOUNDS.SUCCESS);
    API.write(WRITE_COMMANDS.APPROVE_MONEY_REQUEST, parameters, {optimisticData, successData, failureData});
}

function reopenReport(expenseReport: OnyxEntry<OnyxTypes.Report>) {
    if (!expenseReport) {
        return;
    }

    const currentNextStep = allNextSteps[`${ONYXKEYS.COLLECTION.NEXT_STEP}${expenseReport.reportID}`] ?? null;
    const optimisticReopenedReportAction = buildOptimisticReopenedReportAction();
    const predictedNextState = CONST.REPORT.STATE_NUM.OPEN;
    const predictedNextStatus = CONST.REPORT.STATUS_NUM.OPEN;

    const optimisticNextStep = buildNextStep(expenseReport, predictedNextStatus);
    const optimisticReportActionsData: OnyxUpdate = {
        onyxMethod: Onyx.METHOD.MERGE,
        key: `${ONYXKEYS.COLLECTION.REPORT_ACTIONS}${expenseReport.reportID}`,
        value: {
            [optimisticReopenedReportAction.reportActionID]: {
                ...(optimisticReopenedReportAction as OnyxTypes.ReportAction),
                pendingAction: CONST.RED_BRICK_ROAD_PENDING_ACTION.ADD,
            },
        },
    };
    const optimisticIOUReportData: OnyxUpdate = {
        onyxMethod: Onyx.METHOD.MERGE,
        key: `${ONYXKEYS.COLLECTION.REPORT}${expenseReport.reportID}`,
        value: {
            ...expenseReport,
            lastMessageText: getReportActionText(optimisticReopenedReportAction),
            lastMessageHtml: getReportActionHtml(optimisticReopenedReportAction),
            stateNum: predictedNextState,
            statusNum: predictedNextStatus,
            pendingFields: {
                partial: CONST.RED_BRICK_ROAD_PENDING_ACTION.UPDATE,
            },
        },
    };

    const optimisticNextStepData: OnyxUpdate = {
        onyxMethod: Onyx.METHOD.MERGE,
        key: `${ONYXKEYS.COLLECTION.NEXT_STEP}${expenseReport.reportID}`,
        value: optimisticNextStep,
    };

    const optimisticData: OnyxUpdate[] = [optimisticIOUReportData, optimisticReportActionsData, optimisticNextStepData];

    const successData: OnyxUpdate[] = [
        {
            onyxMethod: Onyx.METHOD.MERGE,
            key: `${ONYXKEYS.COLLECTION.REPORT_ACTIONS}${expenseReport.reportID}`,
            value: {
                [optimisticReopenedReportAction.reportActionID]: {
                    pendingAction: null,
                },
            },
        },
        {
            onyxMethod: Onyx.METHOD.MERGE,
            key: `${ONYXKEYS.COLLECTION.REPORT}${expenseReport.reportID}`,
            value: {
                pendingFields: {
                    partial: null,
                },
            },
        },
    ];

    const failureData: OnyxUpdate[] = [
        {
            onyxMethod: Onyx.METHOD.MERGE,
            key: `${ONYXKEYS.COLLECTION.REPORT_ACTIONS}${expenseReport.reportID}`,
            value: {
                [optimisticReopenedReportAction.reportActionID]: {
                    pendingAction: null,
                    errors: getMicroSecondOnyxErrorWithTranslationKey('iou.error.other'),
                },
            },
        },
        {
            onyxMethod: Onyx.METHOD.MERGE,
            key: `${ONYXKEYS.COLLECTION.NEXT_STEP}${expenseReport.reportID}`,
            value: currentNextStep,
        },
        {
            onyxMethod: Onyx.METHOD.MERGE,
            key: `${ONYXKEYS.COLLECTION.REPORT}${expenseReport.reportID}`,
            value: {
                stateNum: expenseReport.stateNum,
                statusNum: expenseReport.statusNum,
            },
        },
    ];

    if (expenseReport.parentReportID && expenseReport.parentReportActionID) {
        optimisticData.push({
            onyxMethod: Onyx.METHOD.MERGE,
            key: `${ONYXKEYS.COLLECTION.REPORT_ACTIONS}${expenseReport.parentReportID}`,
            value: {
                [expenseReport.parentReportActionID]: {
                    childStateNum: predictedNextState,
                    childStatusNum: predictedNextStatus,
                },
            },
        });

        failureData.push({
            onyxMethod: Onyx.METHOD.MERGE,
            key: `${ONYXKEYS.COLLECTION.REPORT_ACTIONS}${expenseReport.parentReportID}`,
            value: {
                [expenseReport.parentReportActionID]: {
                    childStateNum: expenseReport.stateNum,
                    childStatusNum: expenseReport.statusNum,
                },
            },
        });
    }

    const parameters: ReopenReportParams = {
        reportID: expenseReport.reportID,
        reportActionID: optimisticReopenedReportAction.reportActionID,
    };

    API.write(WRITE_COMMANDS.REOPEN_REPORT, parameters, {optimisticData, successData, failureData});
}

function unapproveExpenseReport(expenseReport: OnyxEntry<OnyxTypes.Report>) {
    if (isEmptyObject(expenseReport)) {
        return;
    }

    const currentNextStep = allNextSteps[`${ONYXKEYS.COLLECTION.NEXT_STEP}${expenseReport.reportID}`] ?? null;

    const optimisticUnapprovedReportAction = buildOptimisticUnapprovedReportAction(expenseReport.total ?? 0, expenseReport.currency ?? '', expenseReport.reportID);
    const optimisticNextStep = buildNextStep(expenseReport, CONST.REPORT.STATUS_NUM.SUBMITTED, false, true);

    const optimisticReportActionData: OnyxUpdate = {
        onyxMethod: Onyx.METHOD.MERGE,
        key: `${ONYXKEYS.COLLECTION.REPORT_ACTIONS}${expenseReport.reportID}`,
        value: {
            [optimisticUnapprovedReportAction.reportActionID]: {
                ...(optimisticUnapprovedReportAction as OnyxTypes.ReportAction),
                pendingAction: CONST.RED_BRICK_ROAD_PENDING_ACTION.ADD,
            },
        },
    };
    const optimisticIOUReportData: OnyxUpdate = {
        onyxMethod: Onyx.METHOD.MERGE,
        key: `${ONYXKEYS.COLLECTION.REPORT}${expenseReport.reportID}`,
        value: {
            ...expenseReport,
            lastMessageText: getReportActionText(optimisticUnapprovedReportAction),
            lastMessageHtml: getReportActionHtml(optimisticUnapprovedReportAction),
            stateNum: CONST.REPORT.STATE_NUM.SUBMITTED,
            statusNum: CONST.REPORT.STATUS_NUM.SUBMITTED,
            pendingFields: {
                partial: CONST.RED_BRICK_ROAD_PENDING_ACTION.UPDATE,
            },
            isCancelledIOU: false,
        },
    };

    const optimisticNextStepData: OnyxUpdate = {
        onyxMethod: Onyx.METHOD.MERGE,
        key: `${ONYXKEYS.COLLECTION.NEXT_STEP}${expenseReport.reportID}`,
        value: optimisticNextStep,
    };

    const optimisticData: OnyxUpdate[] = [optimisticIOUReportData, optimisticReportActionData, optimisticNextStepData];

    const successData: OnyxUpdate[] = [
        {
            onyxMethod: Onyx.METHOD.MERGE,
            key: `${ONYXKEYS.COLLECTION.REPORT_ACTIONS}${expenseReport.reportID}`,
            value: {
                [optimisticUnapprovedReportAction.reportActionID]: {
                    pendingAction: null,
                },
            },
        },
        {
            onyxMethod: Onyx.METHOD.MERGE,
            key: `${ONYXKEYS.COLLECTION.REPORT}${expenseReport.reportID}`,
            value: {
                pendingFields: {
                    partial: null,
                },
            },
        },
    ];

    const failureData: OnyxUpdate[] = [
        {
            onyxMethod: Onyx.METHOD.MERGE,
            key: `${ONYXKEYS.COLLECTION.REPORT_ACTIONS}${expenseReport.reportID}`,
            value: {
                [optimisticUnapprovedReportAction.reportActionID]: {
                    errors: getMicroSecondOnyxErrorWithTranslationKey('iou.error.other'),
                },
            },
        },
        {
            onyxMethod: Onyx.METHOD.MERGE,
            key: `${ONYXKEYS.COLLECTION.NEXT_STEP}${expenseReport.reportID}`,
            value: currentNextStep,
        },
        {
            onyxMethod: Onyx.METHOD.MERGE,
            key: `${ONYXKEYS.COLLECTION.REPORT}${expenseReport.reportID}`,
            value: {
                pendingFields: {
                    partial: null,
                },
                isCancelledIOU: true,
            },
        },
    ];

    if (expenseReport.parentReportID && expenseReport.parentReportActionID) {
        optimisticData.push({
            onyxMethod: Onyx.METHOD.MERGE,
            key: `${ONYXKEYS.COLLECTION.REPORT_ACTIONS}${expenseReport.parentReportID}`,
            value: {
                [expenseReport.parentReportActionID]: {
                    childStateNum: CONST.REPORT.STATE_NUM.SUBMITTED,
                    childStatusNum: CONST.REPORT.STATUS_NUM.SUBMITTED,
                },
            },
        });

        failureData.push({
            onyxMethod: Onyx.METHOD.MERGE,
            key: `${ONYXKEYS.COLLECTION.REPORT_ACTIONS}${expenseReport.parentReportID}`,
            value: {
                [expenseReport.parentReportActionID]: {
                    childStateNum: expenseReport.stateNum,
                    childStatusNum: expenseReport.statusNum,
                },
            },
        });
    }

    const parameters: UnapproveExpenseReportParams = {
        reportID: expenseReport.reportID,
        reportActionID: optimisticUnapprovedReportAction.reportActionID,
    };

    API.write(WRITE_COMMANDS.UNAPPROVE_EXPENSE_REPORT, parameters, {optimisticData, successData, failureData});
}

function submitReport(expenseReport?: OnyxTypes.Report) {
    if (!expenseReport) {
        return;
    }
    if (expenseReport.policyID && shouldRestrictUserBillableActions(expenseReport.policyID)) {
        Navigation.navigate(ROUTES.RESTRICTED_ACTION.getRoute(expenseReport.policyID));
        return;
    }

    const currentNextStep = allNextSteps[`${ONYXKEYS.COLLECTION.NEXT_STEP}${expenseReport.reportID}`] ?? null;
    const parentReport = getReportOrDraftReport(expenseReport.parentReportID);
    const policy = getPolicy(expenseReport.policyID);
    const isCurrentUserManager = currentUserPersonalDetails?.accountID === expenseReport.managerID;
    const isSubmitAndClosePolicy = isSubmitAndClose(policy);
    const adminAccountID = policy?.role === CONST.POLICY.ROLE.ADMIN ? currentUserPersonalDetails?.accountID : undefined;
    const optimisticSubmittedReportAction = buildOptimisticSubmittedReportAction(expenseReport?.total ?? 0, expenseReport.currency ?? '', expenseReport.reportID, adminAccountID);
    const optimisticNextStep = buildNextStep(expenseReport, isSubmitAndClosePolicy ? CONST.REPORT.STATUS_NUM.CLOSED : CONST.REPORT.STATUS_NUM.SUBMITTED);
    const approvalChain = getApprovalChain(policy, expenseReport);
    const managerID = getAccountIDsByLogins(approvalChain).at(0);

    const optimisticData: OnyxUpdate[] = !isSubmitAndClosePolicy
        ? [
              {
                  onyxMethod: Onyx.METHOD.MERGE,
                  key: `${ONYXKEYS.COLLECTION.REPORT_ACTIONS}${expenseReport.reportID}`,
                  value: {
                      [optimisticSubmittedReportAction.reportActionID]: {
                          ...(optimisticSubmittedReportAction as OnyxTypes.ReportAction),
                          pendingAction: CONST.RED_BRICK_ROAD_PENDING_ACTION.ADD,
                      },
                  },
              },
              {
                  onyxMethod: Onyx.METHOD.MERGE,
                  key: `${ONYXKEYS.COLLECTION.REPORT}${expenseReport.reportID}`,
                  value: {
                      ...expenseReport,
                      managerID,
                      lastMessageText: getReportActionText(optimisticSubmittedReportAction),
                      lastMessageHtml: getReportActionHtml(optimisticSubmittedReportAction),
                      stateNum: CONST.REPORT.STATE_NUM.SUBMITTED,
                      statusNum: CONST.REPORT.STATUS_NUM.SUBMITTED,
                  },
              },
          ]
        : [
              {
                  onyxMethod: Onyx.METHOD.MERGE,
                  key: `${ONYXKEYS.COLLECTION.REPORT}${expenseReport.reportID}`,
                  value: {
                      ...expenseReport,
                      stateNum: CONST.REPORT.STATE_NUM.APPROVED,
                      statusNum: CONST.REPORT.STATUS_NUM.CLOSED,
                  },
              },
          ];

    optimisticData.push({
        onyxMethod: Onyx.METHOD.MERGE,
        key: `${ONYXKEYS.COLLECTION.NEXT_STEP}${expenseReport.reportID}`,
        value: optimisticNextStep,
    });

    if (parentReport?.reportID) {
        optimisticData.push({
            onyxMethod: Onyx.METHOD.MERGE,
            key: `${ONYXKEYS.COLLECTION.REPORT}${parentReport.reportID}`,
            value: {
                ...parentReport,
                // In case its a manager who force submitted the report, they are the next user who needs to take an action
                hasOutstandingChildRequest: isCurrentUserManager,
                iouReportID: null,
            },
        });
    }

    const successData: OnyxUpdate[] = [];
    if (!isSubmitAndClosePolicy) {
        successData.push({
            onyxMethod: Onyx.METHOD.MERGE,
            key: `${ONYXKEYS.COLLECTION.REPORT_ACTIONS}${expenseReport.reportID}`,
            value: {
                [optimisticSubmittedReportAction.reportActionID]: {
                    pendingAction: null,
                },
            },
        });
    }

    const failureData: OnyxUpdate[] = [
        {
            onyxMethod: Onyx.METHOD.MERGE,
            key: `${ONYXKEYS.COLLECTION.REPORT}${expenseReport.reportID}`,
            value: {
                statusNum: CONST.REPORT.STATUS_NUM.OPEN,
                stateNum: CONST.REPORT.STATE_NUM.OPEN,
            },
        },
        {
            onyxMethod: Onyx.METHOD.MERGE,
            key: `${ONYXKEYS.COLLECTION.NEXT_STEP}${expenseReport.reportID}`,
            value: currentNextStep,
        },
    ];
    if (!isSubmitAndClosePolicy) {
        failureData.push({
            onyxMethod: Onyx.METHOD.MERGE,
            key: `${ONYXKEYS.COLLECTION.REPORT_ACTIONS}${expenseReport.reportID}`,
            value: {
                [optimisticSubmittedReportAction.reportActionID]: {
                    errors: getMicroSecondOnyxErrorWithTranslationKey('iou.error.other'),
                },
            },
        });
    }

    if (parentReport?.reportID) {
        failureData.push({
            onyxMethod: Onyx.METHOD.MERGE,
            key: `${ONYXKEYS.COLLECTION.REPORT}${parentReport.reportID}`,
            value: {
                hasOutstandingChildRequest: parentReport.hasOutstandingChildRequest,
                iouReportID: expenseReport.reportID,
            },
        });
    }

    const parameters: SubmitReportParams = {
        reportID: expenseReport.reportID,
        managerAccountID: getSubmitToAccountID(policy, expenseReport) ?? expenseReport.managerID,
        reportActionID: optimisticSubmittedReportAction.reportActionID,
    };

    API.write(WRITE_COMMANDS.SUBMIT_REPORT, parameters, {optimisticData, successData, failureData});
}

function cancelPayment(expenseReport: OnyxEntry<OnyxTypes.Report>, chatReport: OnyxTypes.Report) {
    if (isEmptyObject(expenseReport)) {
        return;
    }

    const optimisticReportAction = buildOptimisticCancelPaymentReportAction(
        expenseReport.reportID,
        -((expenseReport.total ?? 0) - (expenseReport?.nonReimbursableTotal ?? 0)),
        expenseReport.currency ?? '',
    );
    const policy = getPolicy(chatReport.policyID);
    const approvalMode = policy?.approvalMode ?? CONST.POLICY.APPROVAL_MODE.BASIC;
    const stateNum: ValueOf<typeof CONST.REPORT.STATE_NUM> = approvalMode === CONST.POLICY.APPROVAL_MODE.OPTIONAL ? CONST.REPORT.STATE_NUM.SUBMITTED : CONST.REPORT.STATE_NUM.APPROVED;
    const statusNum: ValueOf<typeof CONST.REPORT.STATUS_NUM> = approvalMode === CONST.POLICY.APPROVAL_MODE.OPTIONAL ? CONST.REPORT.STATUS_NUM.SUBMITTED : CONST.REPORT.STATUS_NUM.APPROVED;
    const optimisticNextStep = buildNextStep(expenseReport, statusNum);
    const iouReportActions = getAllReportActions(chatReport.iouReportID);
    const expenseReportActions = getAllReportActions(expenseReport.reportID);
    const iouCreatedAction = Object.values(iouReportActions).find((action) => isCreatedAction(action));
    const expenseCreatedAction = Object.values(expenseReportActions).find((action) => isCreatedAction(action));
    const optimisticData: OnyxUpdate[] = [
        {
            onyxMethod: Onyx.METHOD.MERGE,
            key: `${ONYXKEYS.COLLECTION.REPORT_ACTIONS}${expenseReport.reportID}`,
            value: {
                [optimisticReportAction.reportActionID]: {
                    ...(optimisticReportAction as OnyxTypes.ReportAction),
                    pendingAction: CONST.RED_BRICK_ROAD_PENDING_ACTION.ADD,
                },
            },
        },
        {
            onyxMethod: Onyx.METHOD.MERGE,
            key: `${ONYXKEYS.COLLECTION.REPORT}${chatReport.reportID}`,
            value: {
                // The report created later will become the iouReportID of the chat report
                iouReportID: (iouCreatedAction?.created ?? '') > (expenseCreatedAction?.created ?? '') ? chatReport?.iouReportID : expenseReport.reportID,
            },
        },
        {
            onyxMethod: Onyx.METHOD.MERGE,
            key: `${ONYXKEYS.COLLECTION.REPORT}${expenseReport.reportID}`,
            value: {
                ...expenseReport,
                isWaitingOnBankAccount: false,
                lastVisibleActionCreated: optimisticReportAction?.created,
                lastMessageText: getReportActionText(optimisticReportAction),
                lastMessageHtml: getReportActionHtml(optimisticReportAction),
                stateNum,
                statusNum,
                isCancelledIOU: true,
            },
        },
    ];

    optimisticData.push({
        onyxMethod: Onyx.METHOD.MERGE,
        key: `${ONYXKEYS.COLLECTION.NEXT_STEP}${expenseReport.reportID}`,
        value: optimisticNextStep,
    });

    const successData: OnyxUpdate[] = [
        {
            onyxMethod: Onyx.METHOD.MERGE,
            key: `${ONYXKEYS.COLLECTION.REPORT_ACTIONS}${expenseReport.reportID}`,
            value: {
                [optimisticReportAction.reportActionID]: {
                    pendingAction: null,
                },
            },
        },
    ];

    const failureData: OnyxUpdate[] = [
        {
            onyxMethod: Onyx.METHOD.MERGE,
            key: `${ONYXKEYS.COLLECTION.REPORT_ACTIONS}${expenseReport.reportID}`,
            value: {
                [optimisticReportAction.reportActionID]: {
                    errors: getMicroSecondOnyxErrorWithTranslationKey('iou.error.other'),
                },
            },
        },
        {
            onyxMethod: Onyx.METHOD.MERGE,
            key: `${ONYXKEYS.COLLECTION.REPORT}${expenseReport.reportID}`,
            value: {
                statusNum: CONST.REPORT.STATUS_NUM.REIMBURSED,
                isWaitingOnBankAccount: expenseReport.isWaitingOnBankAccount,
                isCancelledIOU: false,
            },
        },
    ];

    if (expenseReport.parentReportID && expenseReport.parentReportActionID) {
        optimisticData.push({
            onyxMethod: Onyx.METHOD.MERGE,
            key: `${ONYXKEYS.COLLECTION.REPORT_ACTIONS}${expenseReport.parentReportID}`,
            value: {
                [expenseReport.parentReportActionID]: {
                    childStateNum: stateNum,
                    childStatusNum: statusNum,
                },
            },
        });

        failureData.push({
            onyxMethod: Onyx.METHOD.MERGE,
            key: `${ONYXKEYS.COLLECTION.REPORT_ACTIONS}${expenseReport.parentReportID}`,
            value: {
                [expenseReport.parentReportActionID]: {
                    childStateNum: expenseReport.stateNum,
                    childStatusNum: expenseReport.statusNum,
                },
            },
        });
    }

    if (chatReport?.reportID) {
        optimisticData.push({
            onyxMethod: Onyx.METHOD.MERGE,
            key: `${ONYXKEYS.COLLECTION.REPORT}${chatReport.reportID}`,
            value: {
                iouReportID: expenseReport.reportID,
            },
        });
        failureData.push({
            onyxMethod: Onyx.METHOD.MERGE,
            key: `${ONYXKEYS.COLLECTION.REPORT}${chatReport.reportID}`,
            value: {
                hasOutstandingChildRequest: chatReport.hasOutstandingChildRequest,
                iouReportID: chatReport.iouReportID,
            },
        });
    }
    failureData.push({
        onyxMethod: Onyx.METHOD.MERGE,
        key: `${ONYXKEYS.COLLECTION.NEXT_STEP}${expenseReport.reportID}`,
        value: buildNextStep(expenseReport, CONST.REPORT.STATUS_NUM.REIMBURSED),
    });

    API.write(
        WRITE_COMMANDS.CANCEL_PAYMENT,
        {
            iouReportID: expenseReport.reportID,
            chatReportID: chatReport.reportID,
            managerAccountID: expenseReport.managerID ?? CONST.DEFAULT_NUMBER_ID,
            reportActionID: optimisticReportAction.reportActionID,
        },
        {optimisticData, successData, failureData},
    );
    notifyNewAction(expenseReport.reportID, userAccountID);
}

/**
 * Completes onboarding for invite link flow based on the selected payment option
 *
 * @param paymentSelected based on which we choose the onboarding choice and concierge message
 */
function completePaymentOnboarding(paymentSelected: ValueOf<typeof CONST.PAYMENT_SELECTED>, adminsChatReportID?: string, onboardingPolicyID?: string) {
    const isInviteOnboardingComplete = introSelected?.isInviteOnboardingComplete ?? false;

    if (isInviteOnboardingComplete || !introSelected?.choice || !introSelected?.inviteType) {
        return;
    }

    const session = getSession();

    const personalDetailsListValues = Object.values(getPersonalDetailsForAccountIDs(session?.accountID ? [session.accountID] : [], personalDetailsList));
    const personalDetails = personalDetailsListValues.at(0);

    let onboardingPurpose = introSelected?.choice;
    if (introSelected?.inviteType === CONST.ONBOARDING_INVITE_TYPES.IOU && paymentSelected === CONST.IOU.PAYMENT_SELECTED.BBA) {
        onboardingPurpose = CONST.ONBOARDING_CHOICES.MANAGE_TEAM;
    }

    if (introSelected?.inviteType === CONST.ONBOARDING_INVITE_TYPES.INVOICE && paymentSelected !== CONST.IOU.PAYMENT_SELECTED.BBA) {
        onboardingPurpose = CONST.ONBOARDING_CHOICES.CHAT_SPLIT;
    }

    completeOnboarding({
        engagementChoice: onboardingPurpose,
        onboardingMessage: CONST.ONBOARDING_MESSAGES[onboardingPurpose],
        firstName: personalDetails?.firstName,
        lastName: personalDetails?.lastName,
        adminsChatReportID,
        onboardingPolicyID,
        paymentSelected,
        wasInvited: true,
    });
}
function payMoneyRequest(paymentType: PaymentMethodType, chatReport: OnyxTypes.Report, iouReport: OnyxEntry<OnyxTypes.Report>, full = true) {
    if (chatReport.policyID && shouldRestrictUserBillableActions(chatReport.policyID)) {
        Navigation.navigate(ROUTES.RESTRICTED_ACTION.getRoute(chatReport.policyID));
        return;
    }

    const paymentSelected = paymentType === CONST.IOU.PAYMENT_TYPE.VBBA ? CONST.IOU.PAYMENT_SELECTED.BBA : CONST.IOU.PAYMENT_SELECTED.PBA;
    completePaymentOnboarding(paymentSelected);

    const recipient = {accountID: iouReport?.ownerAccountID ?? CONST.DEFAULT_NUMBER_ID};
    const {params, optimisticData, successData, failureData} = getPayMoneyRequestParams(chatReport, iouReport, recipient, paymentType, full);

    // For now, we need to call the PayMoneyRequestWithWallet API since PayMoneyRequest was not updated to work with
    // Expensify Wallets.
    const apiCommand = paymentType === CONST.IOU.PAYMENT_TYPE.EXPENSIFY ? WRITE_COMMANDS.PAY_MONEY_REQUEST_WITH_WALLET : WRITE_COMMANDS.PAY_MONEY_REQUEST;

    playSound(SOUNDS.SUCCESS);
    API.write(apiCommand, params, {optimisticData, successData, failureData});
    notifyNewAction(Navigation.getTopmostReportId() ?? iouReport?.reportID, userAccountID);
}

function payInvoice(
    paymentMethodType: PaymentMethodType,
    chatReport: OnyxTypes.Report,
    invoiceReport: OnyxEntry<OnyxTypes.Report>,
    payAsBusiness = false,
    methodID?: number,
    paymentMethod?: PaymentMethod,
) {
    const recipient = {accountID: invoiceReport?.ownerAccountID ?? CONST.DEFAULT_NUMBER_ID};
    const {
        optimisticData,
        successData,
        failureData,
        params: {
            reportActionID,
            policyID,
            adminsChatReportID,
            adminsCreatedReportActionID,
            expenseChatReportID,
            expenseCreatedReportActionID,
            customUnitRateID,
            customUnitID,
            ownerEmail,
            policyName,
        },
    } = getPayMoneyRequestParams(chatReport, invoiceReport, recipient, paymentMethodType, true, payAsBusiness);

    const paymentSelected = paymentMethodType === CONST.IOU.PAYMENT_TYPE.VBBA ? CONST.IOU.PAYMENT_SELECTED.BBA : CONST.IOU.PAYMENT_SELECTED.PBA;
    completePaymentOnboarding(paymentSelected);

    let params: PayInvoiceParams = {
        reportID: invoiceReport?.reportID,
        reportActionID,
        paymentMethodType,
        payAsBusiness,
    };

    if (paymentMethod === CONST.PAYMENT_METHODS.PERSONAL_BANK_ACCOUNT) {
        params.bankAccountID = methodID;
    }

    if (paymentMethod === CONST.PAYMENT_METHODS.DEBIT_CARD) {
        params.fundID = methodID;
    }

    if (policyID) {
        params = {
            ...params,
            policyID,
            adminsChatReportID,
            adminsCreatedReportActionID,
            expenseChatReportID,
            expenseCreatedReportActionID,
            customUnitRateID,
            customUnitID,
            ownerEmail,
            policyName,
        };
    }

    playSound(SOUNDS.SUCCESS);
    API.write(WRITE_COMMANDS.PAY_INVOICE, params, {optimisticData, successData, failureData});
}

function detachReceipt(transactionID: string | undefined) {
    if (!transactionID) {
        return;
    }
    const transaction = allTransactions[`${ONYXKEYS.COLLECTION.TRANSACTION}${transactionID}`];
    const newTransaction = transaction
        ? {
              ...transaction,
              filename: '',
              receipt: {
                  source: '',
              },
          }
        : null;

    const optimisticData: OnyxUpdate[] = [
        {
            onyxMethod: Onyx.METHOD.SET,
            key: `${ONYXKEYS.COLLECTION.TRANSACTION}${transactionID}`,
            value: {
                ...newTransaction,
                pendingFields: {
                    receipt: CONST.RED_BRICK_ROAD_PENDING_ACTION.UPDATE,
                },
            },
        },
    ];

    const successData: OnyxUpdate[] = [
        {
            onyxMethod: Onyx.METHOD.MERGE,
            key: `${ONYXKEYS.COLLECTION.TRANSACTION}${transactionID}`,
            value: {
                pendingFields: {
                    receipt: null,
                },
            },
        },
    ];
    const failureData: OnyxUpdate[] = [
        {
            onyxMethod: Onyx.METHOD.MERGE,
            key: `${ONYXKEYS.COLLECTION.TRANSACTION}${transactionID}`,
            value: {
                ...(transaction ?? null),
                errors: getMicroSecondOnyxErrorWithTranslationKey('iou.error.receiptDeleteFailureError'),
                pendingFields: {
                    receipt: null,
                },
            },
        },
    ];
    const expenseReport = allReports?.[`${ONYXKEYS.COLLECTION.REPORT}${transaction?.reportID}`] ?? null;
    const updatedReportAction = buildOptimisticDetachReceipt(expenseReport?.reportID, transactionID, transaction?.merchant);

    optimisticData.push({
        onyxMethod: Onyx.METHOD.MERGE,
        key: `${ONYXKEYS.COLLECTION.REPORT_ACTIONS}${updatedReportAction?.reportID}`,
        value: {
            [updatedReportAction.reportActionID]: updatedReportAction as OnyxTypes.ReportAction,
        },
    });
    optimisticData.push({
        onyxMethod: Onyx.METHOD.MERGE,
        key: `${ONYXKEYS.COLLECTION.REPORT}${updatedReportAction?.reportID}`,
        value: {
            lastVisibleActionCreated: updatedReportAction.created,
            lastReadTime: updatedReportAction.created,
        },
    });
    failureData.push({
        onyxMethod: Onyx.METHOD.MERGE,
        key: `${ONYXKEYS.COLLECTION.REPORT}${updatedReportAction?.reportID}`,
        value: {
            lastVisibleActionCreated: expenseReport?.lastVisibleActionCreated,
            lastReadTime: expenseReport?.lastReadTime,
        },
    });
    successData.push({
        onyxMethod: Onyx.METHOD.MERGE,
        key: `${ONYXKEYS.COLLECTION.REPORT_ACTIONS}${expenseReport?.reportID}`,
        value: {
            [updatedReportAction.reportActionID]: {pendingAction: null},
        },
    });
    failureData.push({
        onyxMethod: Onyx.METHOD.MERGE,
        key: `${ONYXKEYS.COLLECTION.REPORT_ACTIONS}${expenseReport?.reportID}`,
        value: {
            [updatedReportAction.reportActionID]: {
                ...(updatedReportAction as OnyxTypes.ReportAction),
                errors: getMicroSecondOnyxErrorWithTranslationKey('iou.error.genericEditFailureMessage'),
            },
        },
    });

    const parameters: DetachReceiptParams = {transactionID, reportActionID: updatedReportAction.reportActionID};

    API.write(WRITE_COMMANDS.DETACH_RECEIPT, parameters, {optimisticData, successData, failureData});
}

function replaceReceipt({transactionID, file, source}: ReplaceReceipt) {
    if (!file) {
        return;
    }

    const transaction = allTransactions[`${ONYXKEYS.COLLECTION.TRANSACTION}${transactionID}`];
    const oldReceipt = transaction?.receipt ?? {};
    const receiptOptimistic = {
        source,
        state: CONST.IOU.RECEIPT_STATE.OPEN,
    };

    const retryParams = {transactionID, file: undefined, source};
    const currentSearchQueryJSON = getCurrentSearchQueryJSON();

    const optimisticData: OnyxUpdate[] = [
        {
            onyxMethod: Onyx.METHOD.MERGE,
            key: `${ONYXKEYS.COLLECTION.TRANSACTION}${transactionID}`,
            value: {
                receipt: receiptOptimistic,
                filename: file.name,
                pendingFields: {
                    receipt: CONST.RED_BRICK_ROAD_PENDING_ACTION.UPDATE,
                },
                errors: null,
            },
        },
    ];

    const successData: OnyxUpdate[] = [
        {
            onyxMethod: Onyx.METHOD.MERGE,
            key: `${ONYXKEYS.COLLECTION.TRANSACTION}${transactionID}`,
            value: {
                pendingFields: {
                    receipt: null,
                },
            },
        },
    ];

    const failureData: OnyxUpdate[] = [
        {
            onyxMethod: Onyx.METHOD.MERGE,
            key: `${ONYXKEYS.COLLECTION.TRANSACTION}${transactionID}`,
            value: {
                receipt: !isEmptyObject(oldReceipt) ? oldReceipt : null,
                filename: transaction?.filename,
                errors: getReceiptError(receiptOptimistic, file.name, undefined, undefined, CONST.IOU.ACTION_PARAMS.REPLACE_RECEIPT, retryParams),
                pendingFields: {
                    receipt: null,
                },
            },
        },
    ];

    if (currentSearchQueryJSON?.hash) {
        optimisticData.push({
            onyxMethod: Onyx.METHOD.MERGE,
            key: `${ONYXKEYS.COLLECTION.SNAPSHOT}${currentSearchQueryJSON.hash}`,
            value: {
                data: {
                    [`${ONYXKEYS.COLLECTION.TRANSACTION}${transactionID}`]: {
                        receipt: receiptOptimistic,
                        filename: file.name,
                    },
                },
            },
        });

        failureData.push({
            onyxMethod: Onyx.METHOD.MERGE,
            key: `${ONYXKEYS.COLLECTION.SNAPSHOT}${currentSearchQueryJSON.hash}`,
            value: {
                data: {
                    [`${ONYXKEYS.COLLECTION.TRANSACTION}${transactionID}`]: {
                        receipt: !isEmptyObject(oldReceipt) ? oldReceipt : null,
                        filename: transaction?.filename,
                    },
                },
            },
        });
    }

    const parameters: ReplaceReceiptParams = {
        transactionID,
        receipt: file,
    };

    API.write(WRITE_COMMANDS.REPLACE_RECEIPT, parameters, {optimisticData, successData, failureData});
}

/**
 * Finds the participants for an IOU based on the attached report
 * @param transactionID of the transaction to set the participants of
 * @param report attached to the transaction
 */
function getMoneyRequestParticipantsFromReport(report: OnyxEntry<OnyxTypes.Report>): Participant[] {
    // If the report is iou or expense report, we should get the chat report to set participant for request money
    const chatReport = isMoneyRequestReportReportUtils(report) ? getReportOrDraftReport(report?.chatReportID) : report;
    const currentUserAccountID = currentUserPersonalDetails?.accountID;
    const shouldAddAsReport = !isEmptyObject(chatReport) && isSelfDM(chatReport);
    let participants: Participant[] = [];

    if (isPolicyExpenseChatReportUtil(chatReport) || shouldAddAsReport) {
        participants = [{accountID: 0, reportID: chatReport?.reportID, isPolicyExpenseChat: isPolicyExpenseChatReportUtil(chatReport), selected: true}];
    } else if (isInvoiceRoom(chatReport)) {
        participants = [
            {reportID: chatReport?.reportID, selected: true},
            {
                policyID: chatReport?.policyID,
                isSender: true,
                selected: false,
            },
        ];
    } else {
        const chatReportOtherParticipants = Object.keys(chatReport?.participants ?? {})
            .map(Number)
            .filter((accountID) => accountID !== currentUserAccountID);
        participants = chatReportOtherParticipants.map((accountID) => ({accountID, selected: true}));
    }

    return participants;
}

/**
 * Sets the participants for an IOU based on the attached report
 * @param transactionID of the transaction to set the participants of
 * @param report attached to the transaction
 */
function setMoneyRequestParticipantsFromReport(transactionID: string, report: OnyxEntry<OnyxTypes.Report>) {
    const participants = getMoneyRequestParticipantsFromReport(report);
    return Onyx.merge(`${ONYXKEYS.COLLECTION.TRANSACTION_DRAFT}${transactionID}`, {participants, participantsAutoAssigned: true});
}

function setMoneyRequestTaxRate(transactionID: string, taxCode: string | null) {
    Onyx.merge(`${ONYXKEYS.COLLECTION.TRANSACTION_DRAFT}${transactionID}`, {taxCode});
}

function setMoneyRequestTaxAmount(transactionID: string, taxAmount: number | null) {
    Onyx.merge(`${ONYXKEYS.COLLECTION.TRANSACTION_DRAFT}${transactionID}`, {taxAmount});
}

function dismissHoldUseExplanation() {
    const parameters: SetNameValuePairParams = {
        name: ONYXKEYS.NVP_DISMISSED_HOLD_USE_EXPLANATION,
        value: true,
    };

    const optimisticData: OnyxUpdate[] = [
        {
            onyxMethod: Onyx.METHOD.MERGE,
            key: ONYXKEYS.NVP_DISMISSED_HOLD_USE_EXPLANATION,
            value: true,
        },
    ];

    API.write(WRITE_COMMANDS.SET_NAME_VALUE_PAIR, parameters, {
        optimisticData,
    });
}

/**
 * Sets the `splitShares` map that holds individual shares of a split bill
 */
function setSplitShares(transaction: OnyxEntry<OnyxTypes.Transaction>, amount: number, currency: string, newAccountIDs: number[]) {
    if (!transaction) {
        return;
    }
    const oldAccountIDs = Object.keys(transaction.splitShares ?? {}).map((key) => Number(key));

    // Create an array containing unique IDs of the current transaction participants and the new ones
    // The current userAccountID might not be included in newAccountIDs if this is called from the participants step using Global Create
    // If this is called from an existing group chat, it'll be included. So we manually add them to account for both cases.
    const accountIDs = [...new Set<number>([userAccountID, ...newAccountIDs, ...oldAccountIDs])];

    const splitShares: SplitShares = accountIDs.reduce((acc: SplitShares, accountID): SplitShares => {
        // We want to replace the contents of splitShares to contain only `newAccountIDs` entries
        // In the case of going back to the participants page and removing a participant
        // a simple merge will have the previous participant still present in the splitShares object
        // So we manually set their entry to null
        if (!newAccountIDs.includes(accountID) && accountID !== userAccountID) {
            acc[accountID] = null;
            return acc;
        }

        const isPayer = accountID === userAccountID;
        const participantsLength = newAccountIDs.includes(userAccountID) ? newAccountIDs.length - 1 : newAccountIDs.length;
        const splitAmount = calculateIOUAmount(participantsLength, amount, currency, isPayer);
        acc[accountID] = {
            amount: splitAmount,
            isModified: false,
        };
        return acc;
    }, {});

    Onyx.merge(`${ONYXKEYS.COLLECTION.TRANSACTION_DRAFT}${transaction.transactionID}`, {splitShares});
}

function resetSplitShares(transaction: OnyxEntry<OnyxTypes.Transaction>, newAmount?: number, currency?: string) {
    if (!transaction) {
        return;
    }
    const accountIDs = Object.keys(transaction.splitShares ?? {}).map((key) => Number(key));
    if (!accountIDs) {
        return;
    }
    setSplitShares(transaction, newAmount ?? transaction.amount, currency ?? transaction.currency, accountIDs);
}

/**
 * Sets an individual split share of the participant accountID supplied
 */
function setIndividualShare(transactionID: string, participantAccountID: number, participantShare: number) {
    Onyx.merge(`${ONYXKEYS.COLLECTION.TRANSACTION_DRAFT}${transactionID}`, {
        splitShares: {
            [participantAccountID]: {amount: participantShare, isModified: true},
        },
    });
}

/**
 * Adjusts remaining unmodified shares when another share is modified
 * E.g. if total bill is $100 and split between 3 participants, when the user changes the first share to $50, the remaining unmodified shares will become $25 each.
 */
function adjustRemainingSplitShares(transaction: NonNullable<OnyxTypes.Transaction>) {
    const modifiedShares = Object.keys(transaction.splitShares ?? {}).filter((key: string) => transaction?.splitShares?.[Number(key)]?.isModified);

    if (!modifiedShares.length) {
        return;
    }

    const sumOfManualShares = modifiedShares
        .map((key: string): number => transaction?.splitShares?.[Number(key)]?.amount ?? 0)
        .reduce((prev: number, current: number): number => prev + current, 0);

    const unmodifiedSharesAccountIDs = Object.keys(transaction.splitShares ?? {})
        .filter((key: string) => !transaction?.splitShares?.[Number(key)]?.isModified)
        .map((key: string) => Number(key));

    const remainingTotal = transaction.amount - sumOfManualShares;
    if (remainingTotal < 0) {
        return;
    }

    const splitShares: SplitShares = unmodifiedSharesAccountIDs.reduce((acc: SplitShares, accountID: number, index: number): SplitShares => {
        const splitAmount = calculateIOUAmount(unmodifiedSharesAccountIDs.length - 1, remainingTotal, transaction.currency, index === 0);
        acc[accountID] = {
            amount: splitAmount,
        };
        return acc;
    }, {});

    Onyx.merge(`${ONYXKEYS.COLLECTION.TRANSACTION_DRAFT}${transaction.transactionID}`, {splitShares});
}

/**
 * Put expense on HOLD
 */
function putOnHold(transactionID: string, comment: string, reportID: string, searchHash?: number) {
    const currentTime = DateUtils.getDBTime();
    const createdReportAction = buildOptimisticHoldReportAction(currentTime);
    const createdReportActionComment = buildOptimisticHoldReportActionComment(comment, DateUtils.addMillisecondsFromDateTime(currentTime, 1));
    const newViolation = {name: CONST.VIOLATIONS.HOLD, type: CONST.VIOLATION_TYPES.VIOLATION, showInReview: true};
    const transactionViolations = allTransactionViolations[`${ONYXKEYS.COLLECTION.TRANSACTION_VIOLATIONS}${transactionID}`] ?? [];
    const updatedViolations = [...transactionViolations, newViolation];
    const parentReportActionOptimistic = getOptimisticDataForParentReportAction(reportID, createdReportActionComment.created, CONST.RED_BRICK_ROAD_PENDING_ACTION.ADD);
    const transaction = allTransactions[`${ONYXKEYS.COLLECTION.TRANSACTION}${transactionID}`];
    const iouReport = allReports?.[`${ONYXKEYS.COLLECTION.REPORT}${transaction?.reportID}`];
    const report = allReports?.[`${ONYXKEYS.COLLECTION.REPORT}${reportID}`];

    const optimisticData: OnyxUpdate[] = [
        {
            onyxMethod: Onyx.METHOD.MERGE,
            key: `${ONYXKEYS.COLLECTION.REPORT_ACTIONS}${reportID}`,
            value: {
                [createdReportAction.reportActionID]: createdReportAction as ReportAction,
                [createdReportActionComment.reportActionID]: createdReportActionComment as ReportAction,
            },
        },
        {
            onyxMethod: Onyx.METHOD.MERGE,
            key: `${ONYXKEYS.COLLECTION.TRANSACTION}${transactionID}`,
            value: {
                pendingAction: CONST.RED_BRICK_ROAD_PENDING_ACTION.UPDATE,
                comment: {
                    hold: createdReportAction.reportActionID,
                },
            },
        },
        {
            onyxMethod: Onyx.METHOD.MERGE,
            key: `${ONYXKEYS.COLLECTION.TRANSACTION_VIOLATIONS}${transactionID}`,
            value: updatedViolations,
        },
        {
            onyxMethod: Onyx.METHOD.MERGE,
            key: `${ONYXKEYS.COLLECTION.REPORT}${reportID}`,
            value: {
                lastVisibleActionCreated: createdReportActionComment.created,
            },
        },
    ];

    if (iouReport && iouReport.currency === transaction?.currency) {
        const isExpenseReportLocal = isExpenseReport(iouReport);
        const coefficient = isExpenseReportLocal ? -1 : 1;
        const transactionAmount = getAmount(transaction, isExpenseReportLocal) * coefficient;
        optimisticData.push({
            onyxMethod: Onyx.METHOD.MERGE,
            key: `${ONYXKEYS.COLLECTION.REPORT}${iouReport.reportID}`,
            value: {
                unheldTotal: (iouReport.unheldTotal ?? 0) - transactionAmount,
                unheldNonReimbursableTotal: !transaction?.reimbursable ? (iouReport.unheldNonReimbursableTotal ?? 0) - transactionAmount : iouReport.unheldNonReimbursableTotal,
            },
        });
    }

    parentReportActionOptimistic.forEach((parentActionData) => {
        if (!parentActionData) {
            return;
        }
        optimisticData.push(parentActionData);
    });

    const successData: OnyxUpdate[] = [
        {
            onyxMethod: Onyx.METHOD.MERGE,
            key: `${ONYXKEYS.COLLECTION.TRANSACTION}${transactionID}`,
            value: {
                pendingAction: null,
            },
        },
    ];

    const failureData: OnyxUpdate[] = [
        {
            onyxMethod: Onyx.METHOD.MERGE,
            key: `${ONYXKEYS.COLLECTION.TRANSACTION}${transactionID}`,
            value: {
                pendingAction: null,
                comment: {
                    hold: null,
                },
                errors: getMicroSecondOnyxErrorWithTranslationKey('iou.error.genericHoldExpenseFailureMessage'),
            },
        },
        {
            onyxMethod: Onyx.METHOD.MERGE,
            key: `${ONYXKEYS.COLLECTION.REPORT_ACTIONS}${reportID}`,
            value: {
                [createdReportAction.reportActionID]: null,
                [createdReportActionComment.reportActionID]: null,
            },
        },
        {
            onyxMethod: Onyx.METHOD.MERGE,
            key: `${ONYXKEYS.COLLECTION.REPORT}${reportID}`,
            value: {
                lastVisibleActionCreated: report?.lastVisibleActionCreated,
            },
        },
    ];

    // If we are holding from the search page, we optimistically update the snapshot data that search uses so that it is kept in sync
    if (searchHash) {
        optimisticData.push({
            onyxMethod: Onyx.METHOD.MERGE,
            key: `${ONYXKEYS.COLLECTION.SNAPSHOT}${searchHash}`,
            value: {
                data: {
                    [`${ONYXKEYS.COLLECTION.TRANSACTION}${transactionID}`]: {
                        canHold: false,
                        canUnhold: true,
                    },
                },
            } as Record<string, Record<string, Partial<SearchTransaction>>>,
        });
        failureData.push({
            onyxMethod: Onyx.METHOD.MERGE,
            key: `${ONYXKEYS.COLLECTION.SNAPSHOT}${searchHash}`,
            value: {
                data: {
                    [`${ONYXKEYS.COLLECTION.TRANSACTION}${transactionID}`]: {
                        canHold: true,
                        canUnhold: false,
                    },
                },
            } as Record<string, Record<string, Partial<SearchTransaction>>>,
        });
    }

    API.write(
        'HoldRequest',
        {
            transactionID,
            comment,
            reportActionID: createdReportAction.reportActionID,
            commentReportActionID: createdReportActionComment.reportActionID,
        },
        {optimisticData, successData, failureData},
    );

    const currentReportID = getDisplayedReportID(reportID);
    Navigation.setNavigationActionToMicrotaskQueue(() => notifyNewAction(currentReportID, userAccountID));
}

/**
 * Remove expense from HOLD
 */
function unholdRequest(transactionID: string, reportID: string, searchHash?: number) {
    const createdReportAction = buildOptimisticUnHoldReportAction();
    const transactionViolations = allTransactionViolations[`${ONYXKEYS.COLLECTION.TRANSACTION_VIOLATIONS}${transactionID}`];
    const transaction = allTransactions[`${ONYXKEYS.COLLECTION.TRANSACTION}${transactionID}`];
    const iouReport = allReports?.[`${ONYXKEYS.COLLECTION.REPORT}${transaction?.reportID}`];
    const report = allReports?.[`${ONYXKEYS.COLLECTION.REPORT}${reportID}`];

    const optimisticData: OnyxUpdate[] = [
        {
            onyxMethod: Onyx.METHOD.MERGE,
            key: `${ONYXKEYS.COLLECTION.REPORT_ACTIONS}${reportID}`,
            value: {
                [createdReportAction.reportActionID]: createdReportAction as ReportAction,
            },
        },
        {
            onyxMethod: Onyx.METHOD.MERGE,
            key: `${ONYXKEYS.COLLECTION.TRANSACTION}${transactionID}`,
            value: {
                pendingAction: CONST.RED_BRICK_ROAD_PENDING_ACTION.UPDATE,
                comment: {
                    hold: null,
                },
            },
        },
        {
            onyxMethod: Onyx.METHOD.SET,
            key: `${ONYXKEYS.COLLECTION.TRANSACTION_VIOLATIONS}${transactionID}`,
            value: transactionViolations?.filter((violation) => violation.name !== CONST.VIOLATIONS.HOLD) ?? [],
        },
        {
            onyxMethod: Onyx.METHOD.MERGE,
            key: `${ONYXKEYS.COLLECTION.REPORT}${reportID}`,
            value: {
                lastVisibleActionCreated: createdReportAction.created,
            },
        },
    ];

    if (iouReport && iouReport.currency === transaction?.currency) {
        const isExpenseReportLocal = isExpenseReport(iouReport);
        const coefficient = isExpenseReportLocal ? -1 : 1;
        const transactionAmount = getAmount(transaction, isExpenseReportLocal) * coefficient;
        optimisticData.push({
            onyxMethod: Onyx.METHOD.MERGE,
            key: `${ONYXKEYS.COLLECTION.REPORT}${iouReport.reportID}`,
            value: {
                unheldTotal: (iouReport.unheldTotal ?? 0) + transactionAmount,
                unheldNonReimbursableTotal: !transaction?.reimbursable ? (iouReport.unheldNonReimbursableTotal ?? 0) + transactionAmount : iouReport.unheldNonReimbursableTotal,
            },
        });
    }

    const successData: OnyxUpdate[] = [
        {
            onyxMethod: Onyx.METHOD.MERGE,
            key: `${ONYXKEYS.COLLECTION.TRANSACTION}${transactionID}`,
            value: {
                pendingAction: null,
                comment: {
                    hold: null,
                },
            },
        },
    ];

    const failureData: OnyxUpdate[] = [
        {
            onyxMethod: Onyx.METHOD.MERGE,
            key: `${ONYXKEYS.COLLECTION.REPORT_ACTIONS}${reportID}`,
            value: {
                [createdReportAction.reportActionID]: null,
            },
        },
        {
            onyxMethod: Onyx.METHOD.MERGE,
            key: `${ONYXKEYS.COLLECTION.TRANSACTION}${transactionID}`,
            value: {
                pendingAction: null,
                errors: getMicroSecondOnyxErrorWithTranslationKey('iou.error.genericUnholdExpenseFailureMessage'),
            },
        },
        {
            onyxMethod: Onyx.METHOD.SET,
            key: `${ONYXKEYS.COLLECTION.TRANSACTION_VIOLATIONS}${transactionID}`,
            value: transactionViolations ?? null,
        },
        {
            onyxMethod: Onyx.METHOD.MERGE,
            key: `${ONYXKEYS.COLLECTION.REPORT}${reportID}`,
            value: {
                lastVisibleActionCreated: report?.lastVisibleActionCreated,
            },
        },
    ];

    // If we are un-holding from the search page, we optimistically update the snapshot data that search uses so that it is kept in sync
    if (searchHash) {
        optimisticData.push({
            onyxMethod: Onyx.METHOD.MERGE,
            key: `${ONYXKEYS.COLLECTION.SNAPSHOT}${searchHash}`,
            value: {
                data: {
                    [`${ONYXKEYS.COLLECTION.TRANSACTION}${transactionID}`]: {
                        canHold: true,
                        canUnhold: false,
                    },
                },
            } as Record<string, Record<string, Partial<SearchTransaction>>>,
        });
        failureData.push({
            onyxMethod: Onyx.METHOD.MERGE,
            key: `${ONYXKEYS.COLLECTION.SNAPSHOT}${searchHash}`,
            value: {
                data: {
                    [`${ONYXKEYS.COLLECTION.TRANSACTION}${transactionID}`]: {
                        canHold: false,
                        canUnhold: true,
                    },
                },
            } as Record<string, Record<string, Partial<SearchTransaction>>>,
        });
    }

    API.write(
        'UnHoldRequest',
        {
            transactionID,
            reportActionID: createdReportAction.reportActionID,
        },
        {optimisticData, successData, failureData},
    );

    const currentReportID = getDisplayedReportID(reportID);
    notifyNewAction(currentReportID, userAccountID);
}
// eslint-disable-next-line rulesdir/no-negated-variables
function navigateToStartStepIfScanFileCannotBeRead(
    receiptFilename: string | undefined,
    receiptPath: ReceiptSource | undefined,
    onSuccess: (file: File) => void,
    requestType: IOURequestType,
    iouType: IOUType,
    transactionID: string,
    reportID: string,
    receiptType: string | undefined,
    onFailureCallback?: () => void,
) {
    if (!receiptFilename || !receiptPath) {
        return;
    }

    const onFailure = () => {
        setMoneyRequestReceipt(transactionID, '', '', true);
        if (requestType === CONST.IOU.REQUEST_TYPE.MANUAL) {
            if (onFailureCallback) {
                onFailureCallback();
                return;
            }
            Navigation.navigate(ROUTES.MONEY_REQUEST_STEP_SCAN.getRoute(CONST.IOU.ACTION.CREATE, iouType, transactionID, reportID, Navigation.getActiveRouteWithoutParams()));
            return;
        }
        navigateToStartMoneyRequestStep(requestType, iouType, transactionID, reportID);
    };
    readFileAsync(receiptPath.toString(), receiptFilename, onSuccess, onFailure, receiptType);
}

function checkIfScanFileCanBeRead(
    receiptFilename: string | undefined,
    receiptPath: ReceiptSource | undefined,
    receiptType: string | undefined,
    onSuccess: (file: File) => void,
    onFailure: () => void,
) {
    if (!receiptFilename || !receiptPath) {
        return;
    }

    return readFileAsync(receiptPath.toString(), receiptFilename, onSuccess, onFailure, receiptType);
}

/** Save the preferred payment method for a policy */
function savePreferredPaymentMethod(policyID: string, paymentMethod: PaymentMethodType, type: ValueOf<typeof CONST.LAST_PAYMENT_METHOD> | undefined) {
    Onyx.merge(`${ONYXKEYS.NVP_LAST_PAYMENT_METHOD}`, {[policyID]: type ? {[type]: paymentMethod, [CONST.LAST_PAYMENT_METHOD.LAST_USED]: paymentMethod} : paymentMethod});
}

/** Get report policy id of IOU request */
function getIOURequestPolicyID(transaction: OnyxEntry<OnyxTypes.Transaction>, report: OnyxEntry<OnyxTypes.Report>): string | undefined {
    // Workspace sender will exist for invoices
    const workspaceSender = transaction?.participants?.find((participant) => participant.isSender);
    return workspaceSender?.policyID ?? report?.policyID;
}

function getIOUActionForTransactions(transactionIDList: Array<string | undefined>, iouReportID: string | undefined): Array<ReportAction<typeof CONST.REPORT.ACTIONS.TYPE.IOU>> {
    return Object.values(allReportActions?.[`${ONYXKEYS.COLLECTION.REPORT_ACTIONS}${iouReportID}`] ?? {})?.filter(
        (reportAction): reportAction is ReportAction<typeof CONST.REPORT.ACTIONS.TYPE.IOU> => {
            if (!isMoneyRequestAction(reportAction)) {
                return false;
            }
            const message = getOriginalMessage(reportAction);
            if (!message?.IOUTransactionID) {
                return false;
            }
            return transactionIDList.includes(message.IOUTransactionID);
        },
    );
}

/** Merge several transactions into one by updating the fields of the one we want to keep and deleting the rest */
function mergeDuplicates(params: MergeDuplicatesParams) {
    const originalSelectedTransaction = allTransactions[`${ONYXKEYS.COLLECTION.TRANSACTION}${params.transactionID}`];

    const optimisticTransactionData: OnyxUpdate = {
        onyxMethod: Onyx.METHOD.MERGE,
        key: `${ONYXKEYS.COLLECTION.TRANSACTION}${params.transactionID}`,
        value: {
            ...originalSelectedTransaction,
            billable: params.billable,
            comment: {
                comment: params.comment,
            },
            category: params.category,
            created: params.created,
            currency: params.currency,
            modifiedMerchant: params.merchant,
            reimbursable: params.reimbursable,
            tag: params.tag,
        },
    };

    const failureTransactionData: OnyxUpdate = {
        onyxMethod: Onyx.METHOD.MERGE,
        key: `${ONYXKEYS.COLLECTION.TRANSACTION}${params.transactionID}`,
        // eslint-disable-next-line @typescript-eslint/non-nullable-type-assertion-style
        value: originalSelectedTransaction as OnyxTypes.Transaction,
    };

    const optimisticTransactionDuplicatesData: OnyxUpdate[] = params.transactionIDList.map((id) => ({
        onyxMethod: Onyx.METHOD.SET,
        key: `${ONYXKEYS.COLLECTION.TRANSACTION}${id}`,
        value: null,
    }));

    const failureTransactionDuplicatesData: OnyxUpdate[] = params.transactionIDList.map((id) => ({
        onyxMethod: Onyx.METHOD.MERGE,
        key: `${ONYXKEYS.COLLECTION.TRANSACTION}${id}`,
        // eslint-disable-next-line @typescript-eslint/non-nullable-type-assertion-style
        value: allTransactions[`${ONYXKEYS.COLLECTION.TRANSACTION}${id}`] as OnyxTypes.Transaction,
    }));

    const optimisticTransactionViolations: OnyxUpdate[] = [...params.transactionIDList, params.transactionID].map((id) => {
        const violations = allTransactionViolations[`${ONYXKEYS.COLLECTION.TRANSACTION_VIOLATIONS}${id}`] ?? [];
        return {
            onyxMethod: Onyx.METHOD.MERGE,
            key: `${ONYXKEYS.COLLECTION.TRANSACTION_VIOLATIONS}${id}`,
            value: violations.filter((violation) => violation.name !== CONST.VIOLATIONS.DUPLICATED_TRANSACTION),
        };
    });

    const failureTransactionViolations: OnyxUpdate[] = [...params.transactionIDList, params.transactionID].map((id) => {
        const violations = allTransactionViolations[`${ONYXKEYS.COLLECTION.TRANSACTION_VIOLATIONS}${id}`] ?? [];
        return {
            onyxMethod: Onyx.METHOD.MERGE,
            key: `${ONYXKEYS.COLLECTION.TRANSACTION_VIOLATIONS}${id}`,
            value: violations,
        };
    });

    const duplicateTransactionTotals = params.transactionIDList.reduce((total, id) => {
        const duplicateTransaction = allTransactions[`${ONYXKEYS.COLLECTION.TRANSACTION}${id}`];
        if (!duplicateTransaction) {
            return total;
        }
        return total + duplicateTransaction.amount;
    }, 0);

    const expenseReport = allReports?.[`${ONYXKEYS.COLLECTION.REPORT}${params.reportID}`];
    const expenseReportOptimisticData: OnyxUpdate = {
        onyxMethod: Onyx.METHOD.MERGE,
        key: `${ONYXKEYS.COLLECTION.REPORT}${params.reportID}`,
        value: {
            total: (expenseReport?.total ?? 0) - duplicateTransactionTotals,
        },
    };
    const expenseReportFailureData: OnyxUpdate = {
        onyxMethod: Onyx.METHOD.MERGE,
        key: `${ONYXKEYS.COLLECTION.REPORT}${params.reportID}`,
        value: {
            total: expenseReport?.total,
        },
    };

    const iouActionsToDelete = params.reportID ? getIOUActionForTransactions(params.transactionIDList, params.reportID) : [];

    const deletedTime = DateUtils.getDBTime();
    const expenseReportActionsOptimisticData: OnyxUpdate = {
        onyxMethod: Onyx.METHOD.MERGE,
        key: `${ONYXKEYS.COLLECTION.REPORT_ACTIONS}${params.reportID}`,
        value: iouActionsToDelete.reduce<Record<string, PartialDeep<ReportAction<typeof CONST.REPORT.ACTIONS.TYPE.IOU>>>>((val, reportAction) => {
            const firstMessage = Array.isArray(reportAction.message) ? reportAction.message.at(0) : null;
            // eslint-disable-next-line no-param-reassign
            val[reportAction.reportActionID] = {
                originalMessage: {
                    deleted: deletedTime,
                },
                ...(firstMessage && {
                    message: [
                        {
                            ...firstMessage,
                            deleted: deletedTime,
                        },
                        ...(Array.isArray(reportAction.message) ? reportAction.message.slice(1) : []),
                    ],
                }),
                ...(!Array.isArray(reportAction.message) && {
                    message: {
                        deleted: deletedTime,
                    },
                }),
            };
            return val;
        }, {}),
    };
    const expenseReportActionsFailureData: OnyxUpdate = {
        onyxMethod: Onyx.METHOD.MERGE,
        key: `${ONYXKEYS.COLLECTION.REPORT_ACTIONS}${params.reportID}`,
        value: iouActionsToDelete.reduce<Record<string, NullishDeep<PartialDeep<ReportAction<typeof CONST.REPORT.ACTIONS.TYPE.IOU>>>>>((val, reportAction) => {
            // eslint-disable-next-line no-param-reassign
            val[reportAction.reportActionID] = {
                originalMessage: {
                    deleted: null,
                },
                message: reportAction.message,
            };
            return val;
        }, {}),
    };

    const optimisticReportAction = buildOptimisticResolvedDuplicatesReportAction();

    const transactionThreadReportID = params.reportID ? getIOUActionForTransactions([params.transactionID], params.reportID).at(0)?.childReportID : undefined;
    const optimisticReportActionData: OnyxUpdate = {
        onyxMethod: Onyx.METHOD.MERGE,
        key: `${ONYXKEYS.COLLECTION.REPORT_ACTIONS}${transactionThreadReportID}`,
        value: {
            [optimisticReportAction.reportActionID]: optimisticReportAction,
        },
    };

    const failureReportActionData: OnyxUpdate = {
        onyxMethod: Onyx.METHOD.MERGE,
        key: `${ONYXKEYS.COLLECTION.REPORT_ACTIONS}${transactionThreadReportID}`,
        value: {
            [optimisticReportAction.reportActionID]: null,
        },
    };

    const optimisticData: OnyxUpdate[] = [];
    const failureData: OnyxUpdate[] = [];

    optimisticData.push(
        optimisticTransactionData,
        ...optimisticTransactionDuplicatesData,
        ...optimisticTransactionViolations,
        expenseReportOptimisticData,
        expenseReportActionsOptimisticData,
        optimisticReportActionData,
    );
    failureData.push(
        failureTransactionData,
        ...failureTransactionDuplicatesData,
        ...failureTransactionViolations,
        expenseReportFailureData,
        expenseReportActionsFailureData,
        failureReportActionData,
    );

    API.write(WRITE_COMMANDS.MERGE_DUPLICATES, {...params, reportActionID: optimisticReportAction.reportActionID}, {optimisticData, failureData});
}

function updateLastLocationPermissionPrompt() {
    Onyx.set(ONYXKEYS.NVP_LAST_LOCATION_PERMISSION_PROMPT, new Date().toISOString());
}

/** Instead of merging the duplicates, it updates the transaction we want to keep and puts the others on hold without deleting them */
function resolveDuplicates(params: MergeDuplicatesParams) {
    if (!params.transactionID) {
        return;
    }

    const originalSelectedTransaction = allTransactions[`${ONYXKEYS.COLLECTION.TRANSACTION}${params.transactionID}`];

    const optimisticTransactionData: OnyxUpdate = {
        onyxMethod: Onyx.METHOD.MERGE,
        key: `${ONYXKEYS.COLLECTION.TRANSACTION}${params.transactionID}`,
        value: {
            ...originalSelectedTransaction,
            billable: params.billable,
            comment: {
                comment: params.comment,
            },
            category: params.category,
            created: params.created,
            currency: params.currency,
            modifiedMerchant: params.merchant,
            reimbursable: params.reimbursable,
            tag: params.tag,
        },
    };

    const failureTransactionData: OnyxUpdate = {
        onyxMethod: Onyx.METHOD.MERGE,
        key: `${ONYXKEYS.COLLECTION.TRANSACTION}${params.transactionID}`,
        // eslint-disable-next-line @typescript-eslint/non-nullable-type-assertion-style
        value: originalSelectedTransaction as OnyxTypes.Transaction,
    };

    const optimisticTransactionViolations: OnyxUpdate[] = [...params.transactionIDList, params.transactionID].map((id) => {
        const violations = allTransactionViolations[`${ONYXKEYS.COLLECTION.TRANSACTION_VIOLATIONS}${id}`] ?? [];
        const newViolation = {name: CONST.VIOLATIONS.HOLD, type: CONST.VIOLATION_TYPES.VIOLATION};
        const updatedViolations = id === params.transactionID ? violations : [...violations, newViolation];
        return {
            onyxMethod: Onyx.METHOD.MERGE,
            key: `${ONYXKEYS.COLLECTION.TRANSACTION_VIOLATIONS}${id}`,
            value: updatedViolations.filter((violation) => violation.name !== CONST.VIOLATIONS.DUPLICATED_TRANSACTION),
        };
    });

    const failureTransactionViolations: OnyxUpdate[] = [...params.transactionIDList, params.transactionID].map((id) => {
        const violations = allTransactionViolations[`${ONYXKEYS.COLLECTION.TRANSACTION_VIOLATIONS}${id}`] ?? [];
        return {
            onyxMethod: Onyx.METHOD.MERGE,
            key: `${ONYXKEYS.COLLECTION.TRANSACTION_VIOLATIONS}${id}`,
            value: violations,
        };
    });

    const iouActionList = params.reportID ? getIOUActionForTransactions(params.transactionIDList, params.reportID) : [];
    const orderedTransactionIDList = iouActionList
        .map((action) => {
            const message = getOriginalMessage(action);
            return message?.IOUTransactionID;
        })
        .filter((id): id is string => !!id);

    const optimisticHoldActions: OnyxUpdate[] = [];
    const failureHoldActions: OnyxUpdate[] = [];
    const reportActionIDList: string[] = [];
    const optimisticHoldTransactionActions: OnyxUpdate[] = [];
    const failureHoldTransactionActions: OnyxUpdate[] = [];
    iouActionList.forEach((action) => {
        const transactionThreadReportID = action?.childReportID;
        const createdReportAction = buildOptimisticHoldReportAction();
        reportActionIDList.push(createdReportAction.reportActionID);
        const transactionID = isMoneyRequestAction(action) ? getOriginalMessage(action)?.IOUTransactionID ?? CONST.DEFAULT_NUMBER_ID : CONST.DEFAULT_NUMBER_ID;
        optimisticHoldTransactionActions.push({
            onyxMethod: Onyx.METHOD.MERGE,
            key: `${ONYXKEYS.COLLECTION.TRANSACTION}${transactionID}`,
            value: {
                comment: {
                    hold: createdReportAction.reportActionID,
                },
            },
        });
        failureHoldTransactionActions.push({
            onyxMethod: Onyx.METHOD.MERGE,
            key: `${ONYXKEYS.COLLECTION.TRANSACTION}${transactionID}`,
            value: {
                comment: {
                    hold: null,
                },
            },
        });
        optimisticHoldActions.push({
            onyxMethod: Onyx.METHOD.MERGE,
            key: `${ONYXKEYS.COLLECTION.REPORT_ACTIONS}${transactionThreadReportID}`,
            value: {
                [createdReportAction.reportActionID]: createdReportAction,
            },
        });
        failureHoldActions.push({
            onyxMethod: Onyx.METHOD.MERGE,
            key: `${ONYXKEYS.COLLECTION.REPORT_ACTIONS}${transactionThreadReportID}`,
            value: {
                [createdReportAction.reportActionID]: {
                    errors: getMicroSecondOnyxErrorWithTranslationKey('iou.error.genericHoldExpenseFailureMessage'),
                },
            },
        });
    });

    const transactionThreadReportID = params.reportID ? getIOUActionForTransactions([params.transactionID], params.reportID).at(0)?.childReportID : undefined;
    const optimisticReportAction = buildOptimisticDismissedViolationReportAction({
        reason: 'manual',
        violationName: CONST.VIOLATIONS.DUPLICATED_TRANSACTION,
    });

    const optimisticReportActionData: OnyxUpdate = {
        onyxMethod: Onyx.METHOD.MERGE,
        key: `${ONYXKEYS.COLLECTION.REPORT_ACTIONS}${transactionThreadReportID}`,
        value: {
            [optimisticReportAction.reportActionID]: optimisticReportAction,
        },
    };

    const failureReportActionData: OnyxUpdate = {
        onyxMethod: Onyx.METHOD.MERGE,
        key: `${ONYXKEYS.COLLECTION.REPORT_ACTIONS}${transactionThreadReportID}`,
        value: {
            [optimisticReportAction.reportActionID]: null,
        },
    };

    const optimisticData: OnyxUpdate[] = [];
    const failureData: OnyxUpdate[] = [];

    optimisticData.push(optimisticTransactionData, ...optimisticTransactionViolations, ...optimisticHoldActions, ...optimisticHoldTransactionActions, optimisticReportActionData);
    failureData.push(failureTransactionData, ...failureTransactionViolations, ...failureHoldActions, ...failureHoldTransactionActions, failureReportActionData);
    const {reportID, transactionIDList, receiptID, ...otherParams} = params;

    const parameters: ResolveDuplicatesParams = {
        ...otherParams,
        transactionID: params.transactionID,
        reportActionIDList,
        transactionIDList: orderedTransactionIDList,
        dismissedViolationReportActionID: optimisticReportAction.reportActionID,
    };

    API.write(WRITE_COMMANDS.RESOLVE_DUPLICATES, parameters, {optimisticData, failureData});
}

function getSearchOnyxUpdate({participant, transaction}: GetSearchOnyxUpdateParams) {
    const toAccountID = participant?.accountID;
    const fromAccountID = currentUserPersonalDetails?.accountID;
    const currentSearchQueryJSON = getCurrentSearchQueryJSON();

    if (currentSearchQueryJSON && toAccountID != null && fromAccountID != null) {
        const validSearchTypes: SearchDataTypes[] = [CONST.SEARCH.DATA_TYPES.EXPENSE, CONST.SEARCH.DATA_TYPES.INVOICE];
        const shouldOptimisticallyUpdate =
            currentSearchQueryJSON.status === CONST.SEARCH.STATUS.EXPENSE.ALL && validSearchTypes.includes(currentSearchQueryJSON.type) && currentSearchQueryJSON.flatFilters.length === 0;

        if (shouldOptimisticallyUpdate) {
            return {
                onyxMethod: Onyx.METHOD.MERGE,
                key: `${ONYXKEYS.COLLECTION.SNAPSHOT}${currentSearchQueryJSON.hash}` as const,
                value: {
                    data: {
                        [ONYXKEYS.PERSONAL_DETAILS_LIST]: {
                            [toAccountID]: {
                                accountID: toAccountID,
                                displayName: participant?.displayName,
                                login: participant?.login,
                            },
                            [fromAccountID]: {
                                accountID: fromAccountID,
                                avatar: currentUserPersonalDetails?.avatar,
                                displayName: currentUserPersonalDetails?.displayName,
                                login: currentUserPersonalDetails?.login,
                            },
                        },
                        [`${ONYXKEYS.COLLECTION.TRANSACTION}${transaction.transactionID}`]: {
                            accountID: fromAccountID,
                            managerID: toAccountID,
                            ...transaction,
                        },
                    },
                },
            };
        }
    }
}

/**
 * Create a draft transaction to set up split expense details for the split expense flow
 */
function initSplitExpense(transaction: OnyxEntry<OnyxTypes.Transaction>, reportID: string, isOpenCreatedSplit?: boolean) {
    if (!transaction) {
        return;
    }

    if (isOpenCreatedSplit) {
        const originalTransactionID = transaction.comment?.originalTransactionID;
        const originalTransaction = allTransactions[`${ONYXKEYS.COLLECTION.TRANSACTION}${originalTransactionID}`];

        const relatedTransactions = Object.values(allTransactions).filter((currentTransaction) => {
            const currentReport = allReports?.[`${ONYXKEYS.COLLECTION.REPORT}${currentTransaction?.reportID}`];
            return currentTransaction?.comment?.originalTransactionID === originalTransactionID && !!currentReport && currentReport?.stateNum !== CONST.REPORT.STATUS_NUM.CLOSED;
        });

        const transactionDetails = getTransactionDetails(originalTransaction);

        const draftTransaction = buildOptimisticTransaction({
            originalTransactionID,
            transactionParams: {
                splitExpenses: relatedTransactions.map((currentTransaction) => {
                    const currentTransactionDetails = getTransactionDetails(currentTransaction);
                    return {
                        transactionID: currentTransaction?.transactionID ?? String(CONST.DEFAULT_NUMBER_ID),
                        amount: currentTransactionDetails?.amount ?? 0,
                        description: currentTransactionDetails?.comment,
                        category: currentTransactionDetails?.category,
                        tags: currentTransactionDetails?.tag ? [currentTransactionDetails?.tag] : [],
                        created: currentTransaction?.created ?? '',
                    };
                }),
                amount: transactionDetails?.amount ?? 0,
                currency: transactionDetails?.currency ?? CONST.CURRENCY.USD,
                merchant: transactionDetails?.merchant ?? '',
                participants: transaction?.participants,
                attendees: transactionDetails?.attendees as Attendee[],
                reportID: originalTransaction?.reportID,
            },
        });

        Onyx.set(`${ONYXKEYS.COLLECTION.SPLIT_TRANSACTION_DRAFT}${originalTransactionID}`, draftTransaction);

        Navigation.navigate(
            ROUTES.SPLIT_EXPENSE.getRoute(
                originalTransaction?.reportID ?? String(CONST.DEFAULT_NUMBER_ID),
                originalTransactionID,
                transaction.transactionID,
                Navigation.getActiveRouteWithoutParams(),
            ),
        );
        return;
    }

    const transactionDetails = getTransactionDetails(transaction);
    const transactionDetailsAmount = transactionDetails?.amount ?? 0;

    const draftTransaction = buildOptimisticTransaction({
        originalTransactionID: transaction.transactionID,
        transactionParams: {
            splitExpenses: [
                {
                    transactionID: NumberUtils.rand64(),
                    amount: Math.floor(transactionDetailsAmount / 2),
                    description: transactionDetails?.comment,
                    category: transactionDetails?.category,
                    tags: transaction?.tag ? [transaction?.tag] : [],
                    created: transactionDetails?.created ?? DateUtils.getDBTime(),
                },
                {
                    transactionID: NumberUtils.rand64(),
                    amount: Math.ceil(transactionDetailsAmount / 2),
                    description: transactionDetails?.comment,
                    category: transactionDetails?.category,
                    tags: transaction?.tag ? [transaction?.tag] : [],
                    created: transactionDetails?.created ?? DateUtils.getDBTime(),
                },
            ],
            amount: transactionDetailsAmount,
            currency: transactionDetails?.currency ?? CONST.CURRENCY.USD,
            merchant: transactionDetails?.merchant ?? '',
            participants: transaction?.participants,
            attendees: transactionDetails?.attendees as Attendee[],
            reportID,
        },
    });

    Onyx.set(`${ONYXKEYS.COLLECTION.SPLIT_TRANSACTION_DRAFT}${transaction?.transactionID}`, draftTransaction);

    Navigation.navigate(ROUTES.SPLIT_EXPENSE.getRoute(reportID ?? String(CONST.DEFAULT_NUMBER_ID), transaction.transactionID, undefined, Navigation.getActiveRoute()));
}

/**
 * Create a draft transaction to set up split expense details for edit split details
 */
function initDraftSplitExpenseDataForEdit(draftTransaction: OnyxEntry<OnyxTypes.Transaction>, splitExpenseTransactionID: string, reportID: string) {
    if (!draftTransaction || !splitExpenseTransactionID) {
        return;
    }
    const originalTransactionID = draftTransaction?.comment?.originalTransactionID;
    const originalTransaction = allTransactions?.[`${ONYXKEYS.COLLECTION.TRANSACTION}${originalTransactionID}`];
    const splitTransactionData = draftTransaction?.comment?.splitExpenses?.find((item) => item.transactionID === splitExpenseTransactionID);

    const transactionDetails = getTransactionDetails(originalTransaction);

    const editDraftTransaction = buildOptimisticTransaction({
        existingTransactionID: CONST.IOU.OPTIMISTIC_TRANSACTION_ID,
        originalTransactionID,
        transactionParams: {
            amount: Number(splitTransactionData?.amount),
            currency: transactionDetails?.currency ?? CONST.CURRENCY.USD,
            comment: splitTransactionData?.description,
            tag: splitTransactionData?.tags?.at(0),
            merchant: transactionDetails?.merchant ?? '',
            participants: draftTransaction?.participants,
            attendees: transactionDetails?.attendees as Attendee[],
            reportID,
            created: splitTransactionData?.created ?? '',
            category: splitTransactionData?.category ?? '',
        },
    });

    Onyx.set(`${ONYXKEYS.COLLECTION.SPLIT_TRANSACTION_DRAFT}${CONST.IOU.OPTIMISTIC_TRANSACTION_ID}`, editDraftTransaction);

    Navigation.navigate(ROUTES.SPLIT_EXPENSE_EDIT.getRoute(reportID, originalTransactionID, splitTransactionData?.transactionID, Navigation.getActiveRoute()));
}

/**
 * Append a new split expense entry to the draft transaction’s splitExpenses array
 */
function addSplitExpenseField(transaction: OnyxEntry<OnyxTypes.Transaction>, draftTransaction: OnyxEntry<OnyxTypes.Transaction>) {
    if (!transaction || !draftTransaction) {
        return;
    }

    const transactionDetails = getTransactionDetails(transaction);

    Onyx.merge(`${ONYXKEYS.COLLECTION.SPLIT_TRANSACTION_DRAFT}${transaction.transactionID}`, {
        comment: {
            splitExpenses: [
                ...(draftTransaction.comment?.splitExpenses ?? []),
                {
                    transactionID: NumberUtils.rand64(),
                    amount: 0,
                    description: transactionDetails?.comment,
                    category: transactionDetails?.category,
                    tags: transaction?.tag ? [transaction?.tag] : [],
                    created: transactionDetails?.created ?? DateUtils.getDBTime(),
                },
            ],
        },
    });
}

function removeSplitExpenseField(draftTransaction: OnyxEntry<OnyxTypes.Transaction>, splitExpenseTransactionID: string) {
    if (!draftTransaction || !splitExpenseTransactionID) {
        return;
    }

    const originalTransactionID = draftTransaction?.comment?.originalTransactionID;

    const splitExpenses = draftTransaction.comment?.splitExpenses?.filter((item) => item.transactionID !== splitExpenseTransactionID);

    Onyx.merge(`${ONYXKEYS.COLLECTION.SPLIT_TRANSACTION_DRAFT}${originalTransactionID}`, {
        comment: {
            splitExpenses,
        },
    });
}

function updateSplitExpenseField(splitExpenseDraftTransaction: OnyxEntry<OnyxTypes.Transaction>, splitExpenseTransactionID: string) {
    if (!splitExpenseDraftTransaction || !splitExpenseTransactionID) {
        return;
    }

    const originalTransactionID = splitExpenseDraftTransaction?.comment?.originalTransactionID;

    const draftTransaction = allDraftSplitTransactions[`${ONYXKEYS.COLLECTION.SPLIT_TRANSACTION_DRAFT}${originalTransactionID}`];

    const splitExpenses = draftTransaction?.comment?.splitExpenses?.map((item) => {
        if (item.transactionID === splitExpenseTransactionID) {
            const transactionDetails = getTransactionDetails(splitExpenseDraftTransaction);

            return {
                ...item,
                description: transactionDetails?.comment,
                category: transactionDetails?.category,
                tags: splitExpenseDraftTransaction?.tag ? [splitExpenseDraftTransaction?.tag] : [],
                created: transactionDetails?.created ?? DateUtils.getDBTime(),
            };
        }
        return item;
    });

    Onyx.merge(`${ONYXKEYS.COLLECTION.SPLIT_TRANSACTION_DRAFT}${originalTransactionID}`, {
        comment: {
            splitExpenses,
        },
    });
}

function updateSplitExpenseAmountField(draftTransaction: OnyxEntry<OnyxTypes.Transaction>, currentItemTransactionID: string, amount: number) {
    if (!draftTransaction?.transactionID || !currentItemTransactionID) {
        return;
    }

    const updatedSplitExpenses = draftTransaction.comment?.splitExpenses?.map((splitExpense) => {
        if (splitExpense.transactionID === currentItemTransactionID) {
            return {
                ...splitExpense,
                amount,
            };
        }
        return splitExpense;
    });

    Onyx.merge(`${ONYXKEYS.COLLECTION.SPLIT_TRANSACTION_DRAFT}${draftTransaction?.comment?.originalTransactionID}`, {
        comment: {
            splitExpenses: updatedSplitExpenses,
        },
    });
}

function saveSplitTransactions(draftTransaction: OnyxEntry<OnyxTypes.Transaction>, hash: number) {
    const transactionReport = getReportOrDraftReport(draftTransaction?.reportID);
    const parentTransactionReport = getReportOrDraftReport(transactionReport?.parentReportID);
    const expenseReport = transactionReport?.type === CONST.REPORT.TYPE.EXPENSE ? transactionReport : parentTransactionReport;

    const originalTransactionID = draftTransaction?.comment?.originalTransactionID ?? CONST.IOU.OPTIMISTIC_TRANSACTION_ID;
    const originalTransaction = allTransactions?.[`${ONYXKEYS.COLLECTION.TRANSACTION}${originalTransactionID}`];
    const originalTransactionViolations = allTransactionViolations[`${ONYXKEYS.COLLECTION.TRANSACTION_VIOLATIONS}${originalTransactionID}`] ?? [];
    const iouActions = getIOUActionForTransactions([originalTransactionID], expenseReport?.reportID);

    const policy = getPolicy(expenseReport?.policyID);
    const policyCategories = getPolicyCategoriesData(expenseReport?.policyID);
    const policyTags = getPolicyTagsData(expenseReport?.policyID);
    const participants = getMoneyRequestParticipantsFromReport(expenseReport);
    const splitExpenses = draftTransaction?.comment?.splitExpenses ?? [];

    const splits: SplitTransactionSplitsParam =
        splitExpenses.map((split) => ({
            amount: split.amount,
            category: split.category ?? '',
            tag: split.tags?.[0] ?? '',
            created: DateUtils.extractDate(split.created),
            merchant: draftTransaction?.merchant ?? '',
            transactionID: split.transactionID,
            comment: {
                comment: split.description,
            },
            nameValuePairs: {
                comment: split.description,
            },
        })) ?? [];

    const successData = [] as OnyxUpdate[];
    const failureData = [] as OnyxUpdate[];
    const optimisticData = [] as OnyxUpdate[];

    splitExpenses.forEach((splitExpense, index) => {
        const requestMoneyInformation = {
            report: expenseReport,
            participantParams: {
                participant: participants.at(0) ?? ({} as Participant),
                payeeEmail: currentUserPersonalDetails?.login ?? '',
                payeeAccountID: currentUserPersonalDetails?.accountID ?? 1,
            },
            policyParams: {
                policy,
                policyCategories,
                policyTags,
            },
            transactionParams: {
                amount: splitExpense.amount ?? 0,
                currency: draftTransaction?.currency ?? CONST.CURRENCY.USD,
                created: splitExpense.created,
                merchant: draftTransaction?.merchant ?? '',
                comment: splitExpense.description,
                category: splitExpense.category,
                tag: splitExpense.tags?.[0],
                originalTransactionID,
                attendees: draftTransaction?.comment?.attendees,
            },
        };

        const {report, participantParams, policyParams, transactionParams} = requestMoneyInformation;
        const parsedComment = getParsedComment(transactionParams.comment ?? '');
        transactionParams.comment = parsedComment;

        const currentChatReport = getReportOrDraftReport(report?.chatReportID);
        const parentChatReport = getReportOrDraftReport(currentChatReport?.parentReportID);

        const existingTransactionID = splitExpense.transactionID;

        const {transactionThreadReportID, createdReportActionIDForThread, onyxData, iouAction} = getMoneyRequestInformation({
            participantParams,
            parentChatReport,
            policyParams,
            transactionParams,
            moneyRequestReportID: report?.reportID,
            existingTransactionID,
            isSplitExpense: true,
        });

        const split = splits.at(index);
        if (split) {
            split.transactionThreadReportID = transactionThreadReportID;
            split.createdReportActionIDForThread = createdReportActionIDForThread;
            split.splitReportActionID = iouAction.reportActionID;
        }

        optimisticData.push(...(onyxData.optimisticData ?? []));
        successData.push(...(onyxData.successData ?? []));
        failureData.push(...(onyxData.failureData ?? []));
    });

    optimisticData.push({
        onyxMethod: Onyx.METHOD.MERGE,
        key: `${ONYXKEYS.COLLECTION.TRANSACTION}${originalTransactionID}`,
        value: {
            ...originalTransaction,
            reportID: CONST.REPORT.SPLIT_REPORT_ID,
        },
    });

    const firstIOU = iouActions.at(0);
    if (firstIOU) {
        const {updatedReportAction, iouReport} = prepareToCleanUpMoneyRequest(originalTransactionID, firstIOU, Permissions.canUseTableReportView(betas));
        optimisticData.push({
            onyxMethod: Onyx.METHOD.MERGE,
            key: `${ONYXKEYS.COLLECTION.REPORT_ACTIONS}${iouReport?.reportID}`,
            value: updatedReportAction,
        });
    }

    failureData.push({
        onyxMethod: Onyx.METHOD.MERGE,
        key: `${ONYXKEYS.COLLECTION.TRANSACTION}${originalTransactionID}`,
        value: originalTransaction,
    });

    failureData.push({
        onyxMethod: Onyx.METHOD.MERGE,
        key: `${ONYXKEYS.COLLECTION.REPORT_ACTIONS}${draftTransaction?.reportID}`,
        value: iouActions,
    });

    optimisticData.push({
        onyxMethod: Onyx.METHOD.MERGE,
        key: `${ONYXKEYS.COLLECTION.SNAPSHOT}${hash}`,
        value: {
            data: {
                [`${ONYXKEYS.COLLECTION.TRANSACTION}${originalTransactionID}`]: {
                    ...originalTransactionViolations,
                    reportID: CONST.REPORT.SPLIT_REPORT_ID,
                },
            },
        },
    });

    failureData.push({
        onyxMethod: Onyx.METHOD.MERGE,
        key: `${ONYXKEYS.COLLECTION.SNAPSHOT}${hash}`,
        value: {
            data: {
                [`${ONYXKEYS.COLLECTION.TRANSACTION}${originalTransactionID}`]: originalTransactionViolations,
            },
        },
    });

    const splitApiParams = {} as Record<string, string | number>;
    splits.forEach((split, i) => {
        Object.entries(split).forEach(([key, value]) => {
            const formattedValue = value !== null && typeof value === 'object' ? JSON.stringify(value) : value;
            splitApiParams[`splits[${i}][${key}]`] = formattedValue;
        });
    });

    const parameters: SplitTransactionParams = {
        ...splitApiParams,
        isReverseSplitOperation: false,
        transactionID: originalTransactionID,
    };

    API.write(WRITE_COMMANDS.SPLIT_TRANSACTION, parameters, {optimisticData, successData, failureData});
    InteractionManager.runAfterInteractions(() => removeDraftSplitTransaction(originalTransactionID));
    const isSearchPageTopmostFullScreenRoute = isSearchTopmostFullScreenRoute();
    if (isSearchPageTopmostFullScreenRoute || !transactionReport?.parentReportID) {
        Navigation.dismissModal();
        return;
    }
    Navigation.dismissModalWithReport({reportID: transactionReport?.parentReportID});
}

export {
    adjustRemainingSplitShares,
    getNextApproverAccountID,
    approveMoneyRequest,
    reopenReport,
    canApproveIOU,
    canUnapproveIOU,
    cancelPayment,
    canIOUBePaid,
    canCancelPayment,
    cleanUpMoneyRequest,
    clearMoneyRequest,
    completeSplitBill,
    createDistanceRequest,
    createDraftTransaction,
    deleteMoneyRequest,
    deleteTrackExpense,
    detachReceipt,
    dismissHoldUseExplanation,
    getIOURequestPolicyID,
    initMoneyRequest,
    checkIfScanFileCanBeRead,
    dismissModalAndOpenReportInInboxTab,
    navigateToStartStepIfScanFileCannotBeRead,
    completePaymentOnboarding,
    payInvoice,
    payMoneyRequest,
    putOnHold,
    replaceReceipt,
    requestMoney,
    resetSplitShares,
    resetDraftTransactionsCustomUnit,
    savePreferredPaymentMethod,
    sendInvoice,
    sendMoneyElsewhere,
    sendMoneyWithWallet,
    setCustomUnitRateID,
    setCustomUnitID,
    removeSubrate,
    addSubrate,
    updateSubrate,
    clearSubrates,
    setDraftSplitTransaction,
    setIndividualShare,
    setMoneyRequestAmount,
    setMoneyRequestAttendees,
    setMoneyRequestAccountant,
    setMoneyRequestBillable,
    setMoneyRequestCategory,
    setMoneyRequestCreated,
    setMoneyRequestDateAttribute,
    setMoneyRequestCurrency,
    setMoneyRequestDescription,
    setMoneyRequestDistanceRate,
    setMoneyRequestMerchant,
    setMoneyRequestParticipants,
    setMoneyRequestParticipantsFromReport,
    getMoneyRequestParticipantsFromReport,
    setMoneyRequestPendingFields,
    setMoneyRequestReceipt,
    setMoneyRequestTag,
    setMoneyRequestTaxAmount,
    setMoneyRequestTaxRate,
    setSplitPayer,
    setSplitShares,
    splitBill,
    splitBillAndOpenReport,
    startMoneyRequest,
    startSplitBill,
    submitReport,
    trackExpense,
    unapproveExpenseReport,
    unholdRequest,
    updateMoneyRequestAttendees,
    updateMoneyRequestAmountAndCurrency,
    updateMoneyRequestBillable,
    updateMoneyRequestCategory,
    updateMoneyRequestDate,
    updateMoneyRequestDescription,
    updateMoneyRequestDistance,
    updateMoneyRequestDistanceRate,
    updateMoneyRequestMerchant,
    updateMoneyRequestTag,
    updateMoneyRequestTaxAmount,
    updateMoneyRequestTaxRate,
    mergeDuplicates,
    updateLastLocationPermissionPrompt,
    resolveDuplicates,
    getIOUReportActionToApproveOrPay,
    getNavigationUrlOnMoneyRequestDelete,
    getNavigationUrlAfterTrackExpenseDelete,
    canSubmitReport,
    submitPerDiemExpense,
    calculateDiffAmount,
    initSplitExpense,
    addSplitExpenseField,
    updateSplitExpenseAmountField,
    saveSplitTransactions,
    initDraftSplitExpenseDataForEdit,
    removeSplitExpenseField,
    updateSplitExpenseField,
};
export type {GPSPoint as GpsPoint, IOURequestType, StartSplitBilActionParams, CreateTrackExpenseParams, RequestMoneyInformation, ReplaceReceipt};<|MERGE_RESOLUTION|>--- conflicted
+++ resolved
@@ -218,12 +218,8 @@
 import {buildAddMembersToWorkspaceOnyxData, buildUpdateWorkspaceMembersRoleOnyxData} from './Policy/Member';
 import {buildOptimisticPolicyRecentlyUsedDestinations} from './Policy/PerDiem';
 import {buildOptimisticRecentlyUsedCurrencies, buildPolicyData, generatePolicyID} from './Policy/Policy';
-<<<<<<< HEAD
 import {buildOptimisticPolicyRecentlyUsedTags, getPolicyTagsData} from './Policy/Tag';
-=======
-import {buildOptimisticPolicyRecentlyUsedTags} from './Policy/Tag';
 import type {GuidedSetupData} from './Report';
->>>>>>> 526a0e4e
 import {buildInviteToRoomOnyxData, completeOnboarding, getCurrentUserAccountID, notifyNewAction} from './Report';
 import {clearAllRelatedReportActionErrors} from './ReportActions';
 import {getRecentWaypoints, sanitizeRecentWaypoints} from './Transaction';
@@ -373,11 +369,8 @@
     receipt?: Receipt;
     waypoints?: WaypointCollection;
     comment?: string;
-<<<<<<< HEAD
     originalTransactionID?: string;
-=======
     isTestDrive?: boolean;
->>>>>>> 526a0e4e
 };
 
 type PerDiemExpenseTransactionParams = Omit<BaseTransactionParams, 'amount' | 'merchant' | 'customUnitRateID' | 'taxAmount' | 'taxCode' | 'comment'> & {
@@ -436,11 +429,8 @@
     existingTransactionID?: string;
     existingTransaction?: OnyxEntry<OnyxTypes.Transaction>;
     retryParams?: StartSplitBilActionParams | CreateTrackExpenseParams | RequestMoneyInformation | ReplaceReceipt;
-<<<<<<< HEAD
     isSplitExpense?: boolean;
-=======
     testDriveCommentReportActionID?: string;
->>>>>>> 526a0e4e
 };
 
 type MoneyRequestOptimisticParams = {
@@ -3203,11 +3193,8 @@
         existingTransactionID,
         moneyRequestReportID = '',
         retryParams,
-<<<<<<< HEAD
         isSplitExpense,
-=======
         testDriveCommentReportActionID,
->>>>>>> 526a0e4e
     } = moneyRequestInformation;
     const {payeeAccountID = userAccountID, payeeEmail = currentUserEmail, participant} = participantParams;
     const {policy, policyCategories, policyTagList} = policyParams;
