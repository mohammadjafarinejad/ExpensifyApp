import type {ParamListBase, StackNavigationState} from '@react-navigation/native';
import {format} from 'date-fns';
import fastMerge from 'expensify-common/lib/fastMerge';
import Str from 'expensify-common/lib/str';
import Onyx from 'react-native-onyx';
import type {OnyxCollection, OnyxEntry, OnyxUpdate} from 'react-native-onyx';
import type {ValueOf} from 'type-fest';
import ReceiptGeneric from '@assets/images/receipt-generic.png';
import * as API from '@libs/API';
import type {
    ApproveMoneyRequestParams,
    CompleteSplitBillParams,
    CreateDistanceRequestParams,
    DeleteMoneyRequestParams,
    DetachReceiptParams,
    EditMoneyRequestParams,
    PayMoneyRequestParams,
    ReplaceReceiptParams,
    RequestMoneyParams,
    SendMoneyParams,
    SplitBillParams,
    StartSplitBillParams,
    SubmitReportParams,
    TrackExpenseParams,
    UpdateMoneyRequestParams,
} from '@libs/API/parameters';
import {WRITE_COMMANDS} from '@libs/API/types';
import * as CurrencyUtils from '@libs/CurrencyUtils';
import DateUtils from '@libs/DateUtils';
import DistanceRequestUtils from '@libs/DistanceRequestUtils';
import * as ErrorUtils from '@libs/ErrorUtils';
import * as FileUtils from '@libs/fileDownload/FileUtils';
import * as IOUUtils from '@libs/IOUUtils';
import * as LocalePhoneNumber from '@libs/LocalePhoneNumber';
import * as Localize from '@libs/Localize';
import Navigation from '@libs/Navigation/Navigation';
import * as NextStepUtils from '@libs/NextStepUtils';
import type {TaxRatesOption} from '@libs/OptionsListUtils';
import Permissions from '@libs/Permissions';
import * as PhoneNumber from '@libs/PhoneNumber';
import * as PolicyUtils from '@libs/PolicyUtils';
import * as ReportActionsUtils from '@libs/ReportActionsUtils';
import * as ReportUtils from '@libs/ReportUtils';
import type {OptimisticChatReport, OptimisticCreatedReportAction, OptimisticIOUReportAction, TransactionDetails} from '@libs/ReportUtils';
import * as TransactionUtils from '@libs/TransactionUtils';
import * as UserUtils from '@libs/UserUtils';
import ViolationsUtils from '@libs/Violations/ViolationsUtils';
import type {NavigationPartialRoute} from '@navigation/types';
import CONST from '@src/CONST';
import ONYXKEYS from '@src/ONYXKEYS';
import ROUTES from '@src/ROUTES';
import type * as OnyxTypes from '@src/types/onyx';
import type {Participant, Split} from '@src/types/onyx/IOU';
import type {ErrorFields, Errors} from '@src/types/onyx/OnyxCommon';
import type {PaymentMethodType} from '@src/types/onyx/OriginalMessage';
import type ReportAction from '@src/types/onyx/ReportAction';
import type {OnyxData} from '@src/types/onyx/Request';
import type {Comment, Receipt, ReceiptSource, TransactionChanges, WaypointCollection} from '@src/types/onyx/Transaction';
import type {EmptyObject} from '@src/types/utils/EmptyObject';
import {isEmptyObject} from '@src/types/utils/EmptyObject';
import * as CachedPDFPaths from './CachedPDFPaths';
import * as Policy from './Policy';
import * as Report from './Report';

type IOURequestType = ValueOf<typeof CONST.IOU.REQUEST_TYPE>;

type OneOnOneIOUReport = OnyxTypes.Report | undefined | null;

type MoneyRequestInformation = {
    payerAccountID: number;
    payerEmail: string;
    iouReport: OnyxTypes.Report;
    chatReport: OnyxTypes.Report;
    transaction: OnyxTypes.Transaction;
    iouAction: OptimisticIOUReportAction;
    createdChatReportActionID: string;
    createdIOUReportActionID: string;
    reportPreviewAction: OnyxTypes.ReportAction;
    transactionThreadReportID: string;
    createdReportActionIDForThread: string;
    onyxData: OnyxData;
};

type TrackExpenseInformation = {
    iouReport?: OnyxTypes.Report;
    chatReport: OnyxTypes.Report;
    transaction: OnyxTypes.Transaction;
    iouAction: OptimisticIOUReportAction;
    createdChatReportActionID: string;
    createdIOUReportActionID?: string;
    reportPreviewAction?: OnyxTypes.ReportAction;
    transactionThreadReportID: string;
    createdReportActionIDForThread: string;
    onyxData: OnyxData;
};

type SplitData = {
    chatReportID: string;
    transactionID: string;
    reportActionID: string;
    policyID?: string;
    createdReportActionID?: string;
    chatType?: string;
};

type SplitsAndOnyxData = {
    splitData: SplitData;
    splits: Split[];
    onyxData: OnyxData;
};

type UpdateMoneyRequestData = {
    params: UpdateMoneyRequestParams;
    onyxData: OnyxData;
};

type PayMoneyRequestData = {
    params: PayMoneyRequestParams;
    optimisticData: OnyxUpdate[];
    successData: OnyxUpdate[];
    failureData: OnyxUpdate[];
};

type SendMoneyParamsData = {
    params: SendMoneyParams;
    optimisticData: OnyxUpdate[];
    successData: OnyxUpdate[];
    failureData: OnyxUpdate[];
};

let betas: OnyxTypes.Beta[] = [];
Onyx.connect({
    key: ONYXKEYS.BETAS,
    callback: (value) => (betas = value ?? []),
});

let allPersonalDetails: OnyxTypes.PersonalDetailsList = {};
Onyx.connect({
    key: ONYXKEYS.PERSONAL_DETAILS_LIST,
    callback: (value) => {
        allPersonalDetails = value ?? {};
    },
});

let allReports: OnyxCollection<OnyxTypes.Report> = null;
Onyx.connect({
    key: ONYXKEYS.COLLECTION.REPORT,
    waitForCollectionCallback: true,
    callback: (value) => (allReports = value),
});

let allTransactions: NonNullable<OnyxCollection<OnyxTypes.Transaction>> = {};
Onyx.connect({
    key: ONYXKEYS.COLLECTION.TRANSACTION,
    waitForCollectionCallback: true,
    callback: (value) => {
        if (!value) {
            allTransactions = {};
            return;
        }

        allTransactions = value;
    },
});

let allTransactionDrafts: NonNullable<OnyxCollection<OnyxTypes.Transaction>> = {};
Onyx.connect({
    key: ONYXKEYS.COLLECTION.TRANSACTION_DRAFT,
    waitForCollectionCallback: true,
    callback: (value) => {
        allTransactionDrafts = value ?? {};
    },
});

let allTransactionViolations: NonNullable<OnyxCollection<OnyxTypes.TransactionViolations>> = {};
Onyx.connect({
    key: ONYXKEYS.COLLECTION.TRANSACTION_VIOLATIONS,
    waitForCollectionCallback: true,
    callback: (value) => {
        if (!value) {
            allTransactionViolations = {};
            return;
        }

        allTransactionViolations = value;
    },
});

let allDraftSplitTransactions: NonNullable<OnyxCollection<OnyxTypes.Transaction>> = {};
Onyx.connect({
    key: ONYXKEYS.COLLECTION.SPLIT_TRANSACTION_DRAFT,
    waitForCollectionCallback: true,
    callback: (value) => {
        allDraftSplitTransactions = value ?? {};
    },
});

let allNextSteps: NonNullable<OnyxCollection<OnyxTypes.ReportNextStep>> = {};
Onyx.connect({
    key: ONYXKEYS.COLLECTION.NEXT_STEP,
    waitForCollectionCallback: true,
    callback: (value) => {
        allNextSteps = value ?? {};
    },
});

let userAccountID = -1;
let currentUserEmail = '';
Onyx.connect({
    key: ONYXKEYS.SESSION,
    callback: (value) => {
        currentUserEmail = value?.email ?? '';
        userAccountID = value?.accountID ?? -1;
    },
});

let currentUserPersonalDetails: OnyxTypes.PersonalDetails | EmptyObject = {};
Onyx.connect({
    key: ONYXKEYS.PERSONAL_DETAILS_LIST,
    callback: (value) => {
        currentUserPersonalDetails = value?.[userAccountID] ?? {};
    },
});

let currentDate: OnyxEntry<string> = '';
Onyx.connect({
    key: ONYXKEYS.CURRENT_DATE,
    callback: (value) => {
        currentDate = value;
    },
});

let lastSelectedDistanceRates: OnyxEntry<OnyxTypes.LastSelectedDistanceRates> = {};
Onyx.connect({
    key: ONYXKEYS.NVP_LAST_SELECTED_DISTANCE_RATES,
    callback: (value) => {
        lastSelectedDistanceRates = value;
    },
});

let quickAction: OnyxEntry<OnyxTypes.QuickAction> = {};
Onyx.connect({
    key: ONYXKEYS.NVP_QUICK_ACTION_GLOBAL_CREATE,
    callback: (value) => {
        quickAction = value;
    },
});

let allPolicies: OnyxCollection<OnyxTypes.Policy>;
Onyx.connect({
    key: ONYXKEYS.COLLECTION.POLICY,
    waitForCollectionCallback: true,
    callback: (value) => (allPolicies = value),
});

/**
 * Returns the policy of the report
 */
function getPolicy(policyID: string | undefined): OnyxTypes.Policy | EmptyObject {
    if (!allPolicies || !policyID) {
        return {};
    }
    return allPolicies[`${ONYXKEYS.COLLECTION.POLICY}${policyID}`] ?? {};
}

/**
 * Initialize money request info
 * @param reportID to attach the transaction to
 * @param policy
 * @param isFromGlobalCreate
 * @param iouRequestType one of manual/scan/distance
 */
function initMoneyRequest(reportID: string, policy: OnyxEntry<OnyxTypes.Policy>, isFromGlobalCreate: boolean, iouRequestType: IOURequestType = CONST.IOU.REQUEST_TYPE.MANUAL) {
    // Generate a brand new transactionID
    const newTransactionID = CONST.IOU.OPTIMISTIC_TRANSACTION_ID;
    // Disabling this line since currentDate can be an empty string
    // eslint-disable-next-line @typescript-eslint/prefer-nullish-coalescing
    const created = currentDate || format(new Date(), 'yyyy-MM-dd');
    const comment: Comment = {};

    // Add initial empty waypoints when starting a distance request
    if (iouRequestType === CONST.IOU.REQUEST_TYPE.DISTANCE) {
        comment.waypoints = {
            waypoint0: {},
            waypoint1: {},
        };
        const report = allReports?.[`${ONYXKEYS.COLLECTION.REPORT}${reportID}`] ?? null;
        let customUnitRateID: string = CONST.CUSTOM_UNITS.FAKE_P2P_ID;
        if (ReportUtils.isPolicyExpenseChat(report)) {
            customUnitRateID = lastSelectedDistanceRates?.[policy?.id ?? ''] ?? DistanceRequestUtils.getDefaultMileageRate(policy)?.customUnitRateID ?? '';
        }
        comment.customUnit = {customUnitRateID};
    }

    // Store the transaction in Onyx and mark it as not saved so it can be cleaned up later
    // Use set() here so that there is no way that data will be leaked between objects when it gets reset
    Onyx.set(`${ONYXKEYS.COLLECTION.TRANSACTION_DRAFT}${newTransactionID}`, {
        amount: 0,
        comment,
        created,
        currency: currentUserPersonalDetails.localCurrencyCode ?? CONST.CURRENCY.USD,
        iouRequestType,
        reportID,
        transactionID: newTransactionID,
        isFromGlobalCreate,
        merchant: CONST.TRANSACTION.PARTIAL_TRANSACTION_MERCHANT,
    });
}

function clearMoneyRequest(transactionID: string) {
    Onyx.set(`${ONYXKEYS.COLLECTION.TRANSACTION_DRAFT}${transactionID}`, null);
}

/**
 * Update money request-related pages IOU type params
 */
function updateMoneyRequestTypeParams(routes: StackNavigationState<ParamListBase>['routes'] | NavigationPartialRoute[], newIouType: string, tab: string) {
    routes.forEach((route) => {
        const tabList = [CONST.TAB_REQUEST.DISTANCE, CONST.TAB_REQUEST.MANUAL, CONST.TAB_REQUEST.SCAN] as string[];
        if (!route.name.startsWith('Money_Request_') && !tabList.includes(route.name)) {
            return;
        }
        const newParams: Record<string, unknown> = {iouType: newIouType};
        if (route.name === 'Money_Request_Create') {
            // Both screen and nested params are needed to properly update the nested tab navigator
            newParams.params = {...newParams};
            newParams.screen = tab;
        }
        Navigation.setParams(newParams, route.key ?? '');

        // Recursively update nested money request tab params
        updateMoneyRequestTypeParams(route.state?.routes ?? [], newIouType, tab);
    });
}

// eslint-disable-next-line @typescript-eslint/naming-convention
function startMoneyRequest(iouType: ValueOf<typeof CONST.IOU.TYPE>, reportID: string, requestType?: ValueOf<typeof CONST.IOU.REQUEST_TYPE>) {
    clearMoneyRequest(CONST.IOU.OPTIMISTIC_TRANSACTION_ID);
    switch (requestType) {
        case CONST.IOU.REQUEST_TYPE.MANUAL:
            Navigation.navigate(ROUTES.MONEY_REQUEST_CREATE_TAB_MANUAL.getRoute(CONST.IOU.ACTION.CREATE, iouType, CONST.IOU.OPTIMISTIC_TRANSACTION_ID, reportID));
            return;
        case CONST.IOU.REQUEST_TYPE.SCAN:
            Navigation.navigate(ROUTES.MONEY_REQUEST_CREATE_TAB_SCAN.getRoute(CONST.IOU.ACTION.CREATE, iouType, CONST.IOU.OPTIMISTIC_TRANSACTION_ID, reportID));
            return;
        case CONST.IOU.REQUEST_TYPE.DISTANCE:
            Navigation.navigate(ROUTES.MONEY_REQUEST_CREATE_TAB_DISTANCE.getRoute(CONST.IOU.ACTION.CREATE, iouType, CONST.IOU.OPTIMISTIC_TRANSACTION_ID, reportID));
            return;
        default:
            Navigation.navigate(ROUTES.MONEY_REQUEST_CREATE.getRoute(CONST.IOU.ACTION.CREATE, iouType, CONST.IOU.OPTIMISTIC_TRANSACTION_ID, reportID));
    }
}

// eslint-disable-next-line @typescript-eslint/naming-convention
function setMoneyRequestAmount_temporaryForRefactor(transactionID: string, amount: number, currency: string, removeOriginalCurrency = false) {
    if (removeOriginalCurrency) {
        Onyx.merge(`${ONYXKEYS.COLLECTION.TRANSACTION_DRAFT}${transactionID}`, {amount, currency, originalCurrency: null});
        return;
    }
    Onyx.merge(`${ONYXKEYS.COLLECTION.TRANSACTION_DRAFT}${transactionID}`, {amount, currency});
}

// eslint-disable-next-line @typescript-eslint/naming-convention
function setMoneyRequestCreated(transactionID: string, created: string, isDraft: boolean) {
    Onyx.merge(`${isDraft ? ONYXKEYS.COLLECTION.TRANSACTION_DRAFT : ONYXKEYS.COLLECTION.TRANSACTION}${transactionID}`, {created});
}

// eslint-disable-next-line @typescript-eslint/naming-convention
function setMoneyRequestCurrency_temporaryForRefactor(transactionID: string, currency: string, removeOriginalCurrency = false, isEditing = false) {
    const fieldToUpdate = isEditing ? 'modifiedCurrency' : 'currency';
    if (removeOriginalCurrency) {
        Onyx.merge(`${ONYXKEYS.COLLECTION.TRANSACTION_DRAFT}${transactionID}`, {[fieldToUpdate]: currency, originalCurrency: null});
        return;
    }
    Onyx.merge(`${ONYXKEYS.COLLECTION.TRANSACTION_DRAFT}${transactionID}`, {[fieldToUpdate]: currency});
}

// eslint-disable-next-line @typescript-eslint/naming-convention
function setMoneyRequestOriginalCurrency_temporaryForRefactor(transactionID: string, originalCurrency: string) {
    Onyx.merge(`${ONYXKEYS.COLLECTION.TRANSACTION_DRAFT}${transactionID}`, {originalCurrency});
}

function setMoneyRequestDescription(transactionID: string, comment: string, isDraft: boolean) {
    Onyx.merge(`${isDraft ? ONYXKEYS.COLLECTION.TRANSACTION_DRAFT : ONYXKEYS.COLLECTION.TRANSACTION}${transactionID}`, {comment: {comment: comment.trim()}});
}

function setMoneyRequestMerchant(transactionID: string, merchant: string, isDraft: boolean) {
    Onyx.merge(`${isDraft ? ONYXKEYS.COLLECTION.TRANSACTION_DRAFT : ONYXKEYS.COLLECTION.TRANSACTION}${transactionID}`, {merchant});
}

function setMoneyRequestPendingFields(transactionID: string, pendingFields: OnyxTypes.Transaction['pendingFields']) {
    Onyx.merge(`${ONYXKEYS.COLLECTION.TRANSACTION_DRAFT}${transactionID}`, {pendingFields});
}

function setMoneyRequestCategory(transactionID: string, category: string) {
    Onyx.merge(`${ONYXKEYS.COLLECTION.TRANSACTION_DRAFT}${transactionID}`, {category});
}

function setMoneyRequestTag(transactionID: string, tag: string) {
    Onyx.merge(`${ONYXKEYS.COLLECTION.TRANSACTION_DRAFT}${transactionID}`, {tag});
}

// eslint-disable-next-line @typescript-eslint/naming-convention
function setMoneyRequestBillable_temporaryForRefactor(transactionID: string, billable: boolean) {
    Onyx.merge(`${ONYXKEYS.COLLECTION.TRANSACTION_DRAFT}${transactionID}`, {billable});
}

// eslint-disable-next-line @typescript-eslint/naming-convention
function setMoneyRequestParticipants_temporaryForRefactor(transactionID: string, participants: Participant[]) {
    Onyx.merge(`${ONYXKEYS.COLLECTION.TRANSACTION_DRAFT}${transactionID}`, {participants});
}

function setMoneyRequestReceipt(transactionID: string, source: string, filename: string, isDraft: boolean, type?: string) {
    Onyx.merge(`${isDraft ? ONYXKEYS.COLLECTION.TRANSACTION_DRAFT : ONYXKEYS.COLLECTION.TRANSACTION}${transactionID}`, {
        receipt: {source, type: type ?? ''},
        filename,
    });
}

/** Reset money request info from the store with its initial value */
function resetMoneyRequestInfo(id = '') {
    // Disabling this line since currentDate can be an empty string
    // eslint-disable-next-line @typescript-eslint/prefer-nullish-coalescing
    const created = currentDate || format(new Date(), CONST.DATE.FNS_FORMAT_STRING);
    Onyx.merge(ONYXKEYS.IOU, {
        id,
        amount: 0,
        currency: currentUserPersonalDetails.localCurrencyCode ?? CONST.CURRENCY.USD,
        comment: '',
        participants: [],
        merchant: CONST.TRANSACTION.PARTIAL_TRANSACTION_MERCHANT,
        category: '',
        tag: '',
        created,
        receiptPath: '',
        receiptFilename: '',
        transactionID: '',
        billable: null,
        isSplitRequest: false,
    });
}

/** Helper function to get the receipt error for money requests, or the generic error if there's no receipt */
function getReceiptError(receipt?: Receipt, filename?: string, isScanRequest = true, errorKey?: number): Errors | ErrorFields {
    return isEmptyObject(receipt) || !isScanRequest
        ? ErrorUtils.getMicroSecondOnyxError('iou.error.genericCreateFailureMessage', false, errorKey)
        : ErrorUtils.getMicroSecondOnyxErrorObject({error: CONST.IOU.RECEIPT_ERROR, source: receipt.source?.toString() ?? '', filename: filename ?? ''}, errorKey);
}

/** Builds the Onyx data for a money request */
function buildOnyxDataForMoneyRequest(
    chatReport: OnyxEntry<OnyxTypes.Report>,
    iouReport: OnyxTypes.Report,
    transaction: OnyxTypes.Transaction,
    chatCreatedAction: OptimisticCreatedReportAction,
    iouCreatedAction: OptimisticCreatedReportAction,
    iouAction: OptimisticIOUReportAction,
    optimisticPersonalDetailListAction: OnyxTypes.PersonalDetailsList,
    reportPreviewAction: ReportAction,
    optimisticPolicyRecentlyUsedCategories: string[],
    optimisticPolicyRecentlyUsedTags: OnyxTypes.RecentlyUsedTags,
    isNewChatReport: boolean,
    transactionThreadReport: OptimisticChatReport,
    transactionThreadCreatedReportAction: OptimisticCreatedReportAction,
    shouldCreateNewMoneyRequestReport: boolean,
    policy?: OnyxEntry<OnyxTypes.Policy>,
    policyTagList?: OnyxEntry<OnyxTypes.PolicyTagList>,
    policyCategories?: OnyxEntry<OnyxTypes.PolicyCategories>,
    optimisticNextStep?: OnyxTypes.ReportNextStep | null,
    isOneOnOneSplit = false,
): [OnyxUpdate[], OnyxUpdate[], OnyxUpdate[]] {
    const isScanRequest = TransactionUtils.isScanRequest(transaction);
    const outstandingChildRequest = ReportUtils.getOutstandingChildRequest(iouReport);
    const clearedPendingFields = Object.fromEntries(Object.keys(transaction.pendingFields ?? {}).map((key) => [key, null]));
    const optimisticData: OnyxUpdate[] = [];
    let newQuickAction: ValueOf<typeof CONST.QUICK_ACTIONS> = isScanRequest ? CONST.QUICK_ACTIONS.REQUEST_SCAN : CONST.QUICK_ACTIONS.REQUEST_MANUAL;
    if (TransactionUtils.isDistanceRequest(transaction)) {
        newQuickAction = CONST.QUICK_ACTIONS.REQUEST_DISTANCE;
    }

    if (chatReport) {
        optimisticData.push({
            // Use SET for new reports because it doesn't exist yet, is faster and we need the data to be available when we navigate to the chat page
            onyxMethod: isNewChatReport ? Onyx.METHOD.SET : Onyx.METHOD.MERGE,
            key: `${ONYXKEYS.COLLECTION.REPORT}${chatReport.reportID}`,
            value: {
                ...chatReport,
                lastReadTime: DateUtils.getDBTime(),
                lastMessageTranslationKey: '',
                iouReportID: iouReport.reportID,
                ...outstandingChildRequest,
                ...(isNewChatReport ? {pendingFields: {createChat: CONST.RED_BRICK_ROAD_PENDING_ACTION.ADD}} : {}),
            },
        });
    }

    optimisticData.push(
        {
            onyxMethod: shouldCreateNewMoneyRequestReport ? Onyx.METHOD.SET : Onyx.METHOD.MERGE,
            key: `${ONYXKEYS.COLLECTION.REPORT}${iouReport.reportID}`,
            value: {
                ...iouReport,
                lastMessageText: iouAction.message?.[0].text,
                lastMessageHtml: iouAction.message?.[0].html,
                pendingFields: {
                    ...(shouldCreateNewMoneyRequestReport ? {createChat: CONST.RED_BRICK_ROAD_PENDING_ACTION.ADD} : {preview: CONST.RED_BRICK_ROAD_PENDING_ACTION.UPDATE}),
                },
            },
        },
        {
            onyxMethod: Onyx.METHOD.SET,
            key: `${ONYXKEYS.COLLECTION.TRANSACTION}${transaction.transactionID}`,
            value: transaction,
        },
        isNewChatReport
            ? {
                  onyxMethod: Onyx.METHOD.SET,
                  key: `${ONYXKEYS.COLLECTION.REPORT_ACTIONS}${chatReport?.reportID}`,
                  value: {
                      [chatCreatedAction.reportActionID]: chatCreatedAction,
                      [reportPreviewAction.reportActionID]: reportPreviewAction,
                  },
              }
            : {
                  onyxMethod: Onyx.METHOD.MERGE,
                  key: `${ONYXKEYS.COLLECTION.REPORT_ACTIONS}${chatReport?.reportID}`,
                  value: {
                      [reportPreviewAction.reportActionID]: reportPreviewAction,
                  },
              },
        shouldCreateNewMoneyRequestReport
            ? {
                  onyxMethod: Onyx.METHOD.SET,
                  key: `${ONYXKEYS.COLLECTION.REPORT_ACTIONS}${iouReport.reportID}`,
                  value: {
                      [iouCreatedAction.reportActionID]: iouCreatedAction as OnyxTypes.ReportAction,
                      [iouAction.reportActionID]: iouAction as OnyxTypes.ReportAction,
                  },
              }
            : {
                  onyxMethod: Onyx.METHOD.MERGE,
                  key: `${ONYXKEYS.COLLECTION.REPORT_ACTIONS}${iouReport.reportID}`,
                  value: {
                      [iouAction.reportActionID]: iouAction as OnyxTypes.ReportAction,
                  },
              },

        {
            onyxMethod: Onyx.METHOD.MERGE,
            key: `${ONYXKEYS.COLLECTION.REPORT}${transactionThreadReport.reportID}`,
            value: transactionThreadReport,
        },
        {
            onyxMethod: Onyx.METHOD.MERGE,
            key: `${ONYXKEYS.COLLECTION.REPORT_ACTIONS}${transactionThreadReport.reportID}`,
            value: {
                [transactionThreadCreatedReportAction.reportActionID]: transactionThreadCreatedReportAction,
            },
        },

        // Remove the temporary transaction used during the creation flow
        {
            onyxMethod: Onyx.METHOD.SET,
            key: `${ONYXKEYS.COLLECTION.TRANSACTION_DRAFT}${CONST.IOU.OPTIMISTIC_TRANSACTION_ID}`,
            value: null,
        },
    );

    if (!isOneOnOneSplit) {
        optimisticData.push({
            onyxMethod: Onyx.METHOD.SET,
            key: ONYXKEYS.NVP_QUICK_ACTION_GLOBAL_CREATE,
            value: {
                action: newQuickAction,
                chatReportID: chatReport?.reportID,
                isFirstQuickAction: isEmptyObject(quickAction),
            },
        });
    }

    if (optimisticPolicyRecentlyUsedCategories.length) {
        optimisticData.push({
            onyxMethod: Onyx.METHOD.SET,
            key: `${ONYXKEYS.COLLECTION.POLICY_RECENTLY_USED_CATEGORIES}${iouReport.policyID}`,
            value: optimisticPolicyRecentlyUsedCategories,
        });
    }

    if (!isEmptyObject(optimisticPolicyRecentlyUsedTags)) {
        optimisticData.push({
            onyxMethod: Onyx.METHOD.MERGE,
            key: `${ONYXKEYS.COLLECTION.POLICY_RECENTLY_USED_TAGS}${iouReport.policyID}`,
            value: optimisticPolicyRecentlyUsedTags,
        });
    }

    if (!isEmptyObject(optimisticPersonalDetailListAction)) {
        optimisticData.push({
            onyxMethod: Onyx.METHOD.MERGE,
            key: ONYXKEYS.PERSONAL_DETAILS_LIST,
            value: optimisticPersonalDetailListAction,
        });
    }

    if (!isEmptyObject(optimisticNextStep)) {
        optimisticData.push({
            onyxMethod: Onyx.METHOD.MERGE,
            key: `${ONYXKEYS.COLLECTION.NEXT_STEP}${iouReport.reportID}`,
            value: optimisticNextStep,
        });
    }

    const successData: OnyxUpdate[] = [];

    if (isNewChatReport) {
        successData.push({
            onyxMethod: Onyx.METHOD.MERGE,
            key: `${ONYXKEYS.COLLECTION.REPORT}${chatReport?.reportID}`,
            value: {
                pendingFields: null,
                errorFields: null,
                isOptimisticReport: false,
            },
        });
    }

    successData.push(
        {
            onyxMethod: Onyx.METHOD.MERGE,
            key: `${ONYXKEYS.COLLECTION.REPORT}${iouReport.reportID}`,
            value: {
                pendingFields: null,
                errorFields: null,
            },
        },
        {
            onyxMethod: Onyx.METHOD.MERGE,
            key: `${ONYXKEYS.COLLECTION.REPORT}${transactionThreadReport.reportID}`,
            value: {
                pendingFields: null,
                errorFields: null,
            },
        },
        {
            onyxMethod: Onyx.METHOD.MERGE,
            key: `${ONYXKEYS.COLLECTION.TRANSACTION}${transaction.transactionID}`,
            value: {
                pendingAction: null,
                pendingFields: clearedPendingFields,
            },
        },

        {
            onyxMethod: Onyx.METHOD.MERGE,
            key: `${ONYXKEYS.COLLECTION.REPORT_ACTIONS}${chatReport?.reportID}`,
            value: {
                ...(isNewChatReport
                    ? {
                          [chatCreatedAction.reportActionID]: {
                              pendingAction: null,
                              errors: null,
                          },
                      }
                    : {}),
                [reportPreviewAction.reportActionID]: {
                    pendingAction: null,
                },
            },
        },
        {
            onyxMethod: Onyx.METHOD.MERGE,
            key: `${ONYXKEYS.COLLECTION.REPORT_ACTIONS}${iouReport.reportID}`,
            value: {
                ...(shouldCreateNewMoneyRequestReport
                    ? {
                          [iouCreatedAction.reportActionID]: {
                              pendingAction: null,
                              errors: null,
                          },
                      }
                    : {}),
                [iouAction.reportActionID]: {
                    pendingAction: null,
                    errors: null,
                },
            },
        },
        {
            onyxMethod: Onyx.METHOD.MERGE,
            key: `${ONYXKEYS.COLLECTION.REPORT_ACTIONS}${transactionThreadReport.reportID}`,
            value: {
                [transactionThreadCreatedReportAction.reportActionID]: {
                    pendingAction: null,
                    errors: null,
                },
            },
        },
    );

    const errorKey = DateUtils.getMicroseconds();

    const failureData: OnyxUpdate[] = [
        {
            onyxMethod: Onyx.METHOD.MERGE,
            key: `${ONYXKEYS.COLLECTION.REPORT}${chatReport?.reportID}`,
            value: {
                iouReportID: chatReport?.iouReportID,
                lastReadTime: chatReport?.lastReadTime,
                pendingFields: null,
                hasOutstandingChildRequest: chatReport?.hasOutstandingChildRequest,
                ...(isNewChatReport
                    ? {
                          errorFields: {
                              createChat: ErrorUtils.getMicroSecondOnyxError('report.genericCreateReportFailureMessage'),
                          },
                      }
                    : {}),
            },
        },
        {
            onyxMethod: Onyx.METHOD.MERGE,
            key: `${ONYXKEYS.COLLECTION.REPORT}${iouReport.reportID}`,
            value: {
                pendingFields: null,
                errorFields: {
                    ...(shouldCreateNewMoneyRequestReport ? {createChat: ErrorUtils.getMicroSecondOnyxError('report.genericCreateReportFailureMessage')} : {}),
                },
            },
        },
        {
            onyxMethod: Onyx.METHOD.MERGE,
            key: `${ONYXKEYS.COLLECTION.REPORT}${transactionThreadReport.reportID}`,
            value: {
                errorFields: {
                    createChat: ErrorUtils.getMicroSecondOnyxError('report.genericCreateReportFailureMessage'),
                },
            },
        },
        {
            onyxMethod: Onyx.METHOD.MERGE,
            key: `${ONYXKEYS.COLLECTION.TRANSACTION}${transaction.transactionID}`,
            value: {
                errors: ErrorUtils.getMicroSecondOnyxError('iou.error.genericCreateFailureMessage'),
                pendingAction: null,
                pendingFields: clearedPendingFields,
            },
        },
        {
            onyxMethod: Onyx.METHOD.MERGE,
            key: `${ONYXKEYS.COLLECTION.REPORT_ACTIONS}${iouReport.reportID}`,
            value: {
                ...(shouldCreateNewMoneyRequestReport
                    ? {
                          [iouCreatedAction.reportActionID]: {
                              // Disabling this line since transaction.filename can be an empty string
                              // eslint-disable-next-line @typescript-eslint/prefer-nullish-coalescing
                              errors: getReceiptError(transaction.receipt, transaction.filename || transaction.receipt?.filename, isScanRequest, errorKey),
                          },
                          [iouAction.reportActionID]: {
                              errors: ErrorUtils.getMicroSecondOnyxError('iou.error.genericCreateFailureMessage'),
                          },
                      }
                    : {
                          [iouAction.reportActionID]: {
                              // Disabling this line since transaction.filename can be an empty string
                              // eslint-disable-next-line @typescript-eslint/prefer-nullish-coalescing
                              errors: getReceiptError(transaction.receipt, transaction.filename || transaction.receipt?.filename, isScanRequest, errorKey),
                          },
                      }),
            },
        },
        {
            onyxMethod: Onyx.METHOD.MERGE,
            key: `${ONYXKEYS.COLLECTION.REPORT_ACTIONS}${transactionThreadReport.reportID}`,
            value: {
                [transactionThreadCreatedReportAction.reportActionID]: {
                    errors: ErrorUtils.getMicroSecondOnyxError('iou.error.genericCreateFailureMessage', false, errorKey),
                },
            },
        },
    ];

    // We don't need to compute violations unless we're on a paid policy
    if (!policy || !PolicyUtils.isPaidGroupPolicy(policy)) {
        return [optimisticData, successData, failureData];
    }

    const violationsOnyxData = ViolationsUtils.getViolationsOnyxData(transaction, [], !!policy.requiresTag, policyTagList ?? {}, !!policy.requiresCategory, policyCategories ?? {});

    if (violationsOnyxData) {
        optimisticData.push(violationsOnyxData);
        failureData.push({
            onyxMethod: Onyx.METHOD.SET,
            key: `${ONYXKEYS.COLLECTION.TRANSACTION_VIOLATIONS}${transaction.transactionID}`,
            value: [],
        });
    }

    return [optimisticData, successData, failureData];
}

/** Builds the Onyx data for track expense */
function buildOnyxDataForTrackExpense(
    chatReport: OnyxEntry<OnyxTypes.Report>,
    iouReport: OnyxEntry<OnyxTypes.Report>,
    transaction: OnyxTypes.Transaction,
    iouCreatedAction: OptimisticCreatedReportAction,
    iouAction: OptimisticIOUReportAction,
    reportPreviewAction: OnyxEntry<ReportAction>,
    transactionThreadReport: OptimisticChatReport,
    transactionThreadCreatedReportAction: OptimisticCreatedReportAction,
    shouldCreateNewMoneyRequestReport: boolean,
    policy?: OnyxEntry<OnyxTypes.Policy>,
    policyTagList?: OnyxEntry<OnyxTypes.PolicyTagList>,
    policyCategories?: OnyxEntry<OnyxTypes.PolicyCategories>,
): [OnyxUpdate[], OnyxUpdate[], OnyxUpdate[]] {
    const isScanRequest = TransactionUtils.isScanRequest(transaction);
    const clearedPendingFields = Object.fromEntries(Object.keys(transaction.pendingFields ?? {}).map((key) => [key, null]));
    const optimisticData: OnyxUpdate[] = [];

    if (chatReport) {
        optimisticData.push({
            onyxMethod: Onyx.METHOD.MERGE,
            key: `${ONYXKEYS.COLLECTION.REPORT}${chatReport.reportID}`,
            value: {
                ...chatReport,
                lastMessageText: iouAction.message?.[0].text,
                lastMessageHtml: iouAction.message?.[0].html,
                lastReadTime: DateUtils.getDBTime(),
                iouReportID: iouReport?.reportID,
            },
        });
    }

    if (iouReport) {
        optimisticData.push(
            {
                onyxMethod: shouldCreateNewMoneyRequestReport ? Onyx.METHOD.SET : Onyx.METHOD.MERGE,
                key: `${ONYXKEYS.COLLECTION.REPORT}${iouReport.reportID}`,
                value: {
                    ...iouReport,
                    lastMessageText: iouAction.message?.[0].text,
                    lastMessageHtml: iouAction.message?.[0].html,
                    pendingFields: {
                        ...(shouldCreateNewMoneyRequestReport ? {createChat: CONST.RED_BRICK_ROAD_PENDING_ACTION.ADD} : {preview: CONST.RED_BRICK_ROAD_PENDING_ACTION.UPDATE}),
                    },
                },
            },
            shouldCreateNewMoneyRequestReport
                ? {
                      onyxMethod: Onyx.METHOD.SET,
                      key: `${ONYXKEYS.COLLECTION.REPORT_ACTIONS}${iouReport.reportID}`,
                      value: {
                          [iouCreatedAction.reportActionID]: iouCreatedAction as OnyxTypes.ReportAction,
                          [iouAction.reportActionID]: iouAction as OnyxTypes.ReportAction,
                      },
                  }
                : {
                      onyxMethod: Onyx.METHOD.MERGE,
                      key: `${ONYXKEYS.COLLECTION.REPORT_ACTIONS}${iouReport.reportID}`,
                      value: {
                          [iouAction.reportActionID]: iouAction as OnyxTypes.ReportAction,
                      },
                  },
            {
                onyxMethod: Onyx.METHOD.MERGE,
                key: `${ONYXKEYS.COLLECTION.REPORT_ACTIONS}${chatReport?.reportID}`,
                value: {
                    ...(reportPreviewAction && {[reportPreviewAction.reportActionID]: reportPreviewAction}),
                },
            },
        );
    } else {
        optimisticData.push({
            onyxMethod: Onyx.METHOD.MERGE,
            key: `${ONYXKEYS.COLLECTION.REPORT_ACTIONS}${chatReport?.reportID}`,
            value: {
                [iouAction.reportActionID]: iouAction as OnyxTypes.ReportAction,
            },
        });
    }

    optimisticData.push(
        {
            onyxMethod: Onyx.METHOD.SET,
            key: `${ONYXKEYS.COLLECTION.TRANSACTION}${transaction.transactionID}`,
            value: transaction,
        },
        {
            onyxMethod: Onyx.METHOD.MERGE,
            key: `${ONYXKEYS.COLLECTION.REPORT}${transactionThreadReport.reportID}`,
            value: transactionThreadReport,
        },
        {
            onyxMethod: Onyx.METHOD.MERGE,
            key: `${ONYXKEYS.COLLECTION.REPORT_ACTIONS}${transactionThreadReport.reportID}`,
            value: {
                [transactionThreadCreatedReportAction.reportActionID]: transactionThreadCreatedReportAction,
            },
        },

        // Remove the temporary transaction used during the creation flow
        {
            onyxMethod: Onyx.METHOD.SET,
            key: `${ONYXKEYS.COLLECTION.TRANSACTION_DRAFT}${CONST.IOU.OPTIMISTIC_TRANSACTION_ID}`,
            value: null,
        },
    );

    const successData: OnyxUpdate[] = [];

    if (iouReport) {
        successData.push(
            {
                onyxMethod: Onyx.METHOD.MERGE,
                key: `${ONYXKEYS.COLLECTION.REPORT}${iouReport?.reportID}`,
                value: {
                    pendingFields: null,
                    errorFields: null,
                },
            },
            {
                onyxMethod: Onyx.METHOD.MERGE,
                key: `${ONYXKEYS.COLLECTION.REPORT_ACTIONS}${iouReport?.reportID}`,
                value: {
                    ...(shouldCreateNewMoneyRequestReport
                        ? {
                              [iouCreatedAction.reportActionID]: {
                                  pendingAction: null,
                                  errors: null,
                              },
                          }
                        : {}),
                    [iouAction.reportActionID]: {
                        pendingAction: null,
                        errors: null,
                    },
                },
            },
            {
                onyxMethod: Onyx.METHOD.MERGE,
                key: `${ONYXKEYS.COLLECTION.REPORT_ACTIONS}${chatReport?.reportID}`,
                value: {
                    ...(reportPreviewAction && {[reportPreviewAction.reportActionID]: {pendingAction: null}}),
                },
            },
        );
    } else {
        successData.push({
            onyxMethod: Onyx.METHOD.MERGE,
            key: `${ONYXKEYS.COLLECTION.REPORT_ACTIONS}${chatReport?.reportID}`,
            value: {
                [iouAction.reportActionID]: {
                    pendingAction: null,
                    errors: null,
                },
                ...(reportPreviewAction && {[reportPreviewAction.reportActionID]: {pendingAction: null}}),
            },
        });
    }

    successData.push(
        {
            onyxMethod: Onyx.METHOD.MERGE,
            key: `${ONYXKEYS.COLLECTION.REPORT}${transactionThreadReport.reportID}`,
            value: {
                pendingFields: null,
                errorFields: null,
            },
        },
        {
            onyxMethod: Onyx.METHOD.MERGE,
            key: `${ONYXKEYS.COLLECTION.TRANSACTION}${transaction.transactionID}`,
            value: {
                pendingAction: null,
                pendingFields: clearedPendingFields,
            },
        },
        {
            onyxMethod: Onyx.METHOD.MERGE,
            key: `${ONYXKEYS.COLLECTION.REPORT_ACTIONS}${transactionThreadReport.reportID}`,
            value: {
                [transactionThreadCreatedReportAction.reportActionID]: {
                    pendingAction: null,
                    errors: null,
                },
            },
        },
    );

    const failureData: OnyxUpdate[] = [];

    if (iouReport) {
        failureData.push(
            {
                onyxMethod: Onyx.METHOD.MERGE,
                key: `${ONYXKEYS.COLLECTION.REPORT}${iouReport.reportID}`,
                value: {
                    pendingFields: null,
                    errorFields: {
                        ...(shouldCreateNewMoneyRequestReport ? {createChat: ErrorUtils.getMicroSecondOnyxError('report.genericCreateReportFailureMessage')} : {}),
                    },
                },
            },
            {
                onyxMethod: Onyx.METHOD.MERGE,
                key: `${ONYXKEYS.COLLECTION.REPORT_ACTIONS}${iouReport.reportID}`,
                value: {
                    ...(shouldCreateNewMoneyRequestReport
                        ? {
                              [iouCreatedAction.reportActionID]: {
                                  // Disabling this line since transaction.filename can be an empty string
                                  // eslint-disable-next-line @typescript-eslint/prefer-nullish-coalescing
                                  errors: getReceiptError(transaction.receipt, transaction.filename || transaction.receipt?.filename, isScanRequest),
                              },
                              [iouAction.reportActionID]: {
                                  errors: ErrorUtils.getMicroSecondOnyxError('iou.error.genericCreateFailureMessage'),
                              },
                          }
                        : {
                              [iouAction.reportActionID]: {
                                  // Disabling this line since transaction.filename can be an empty string
                                  // eslint-disable-next-line @typescript-eslint/prefer-nullish-coalescing
                                  errors: getReceiptError(transaction.receipt, transaction.filename || transaction.receipt?.filename, isScanRequest),
                              },
                          }),
                },
            },
        );
    } else {
        failureData.push({
            onyxMethod: Onyx.METHOD.MERGE,
            key: `${ONYXKEYS.COLLECTION.REPORT_ACTIONS}${chatReport?.reportID}`,
            value: {
                [iouAction.reportActionID]: {
                    // Disabling this line since transaction.filename can be an empty string
                    // eslint-disable-next-line @typescript-eslint/prefer-nullish-coalescing
                    errors: getReceiptError(transaction.receipt, transaction.filename || transaction.receipt?.filename, isScanRequest),
                },
            },
        });
    }

    failureData.push(
        {
            onyxMethod: Onyx.METHOD.MERGE,
            key: `${ONYXKEYS.COLLECTION.REPORT}${chatReport?.reportID}`,
            value: {
                lastReadTime: chatReport?.lastReadTime,
                lastMessageText: chatReport?.lastMessageText,
                lastMessageHtml: chatReport?.lastMessageHtml,
            },
        },
        {
            onyxMethod: Onyx.METHOD.MERGE,
            key: `${ONYXKEYS.COLLECTION.REPORT}${transactionThreadReport.reportID}`,
            value: {
                errorFields: {
                    createChat: ErrorUtils.getMicroSecondOnyxError('report.genericCreateReportFailureMessage'),
                },
            },
        },
        {
            onyxMethod: Onyx.METHOD.MERGE,
            key: `${ONYXKEYS.COLLECTION.TRANSACTION}${transaction.transactionID}`,
            value: {
                errors: ErrorUtils.getMicroSecondOnyxError('iou.error.genericCreateFailureMessage'),
                pendingAction: null,
                pendingFields: clearedPendingFields,
            },
        },
        {
            onyxMethod: Onyx.METHOD.MERGE,
            key: `${ONYXKEYS.COLLECTION.REPORT_ACTIONS}${transactionThreadReport.reportID}`,
            value: {
                [transactionThreadCreatedReportAction.reportActionID]: {
                    errors: ErrorUtils.getMicroSecondOnyxError('iou.error.genericCreateFailureMessage'),
                },
            },
        },
    );

    // We don't need to compute violations unless we're on a paid policy
    if (!policy || !PolicyUtils.isPaidGroupPolicy(policy)) {
        return [optimisticData, successData, failureData];
    }

    const violationsOnyxData = ViolationsUtils.getViolationsOnyxData(transaction, [], !!policy.requiresTag, policyTagList ?? {}, !!policy.requiresCategory, policyCategories ?? {});

    if (violationsOnyxData) {
        optimisticData.push(violationsOnyxData);
        failureData.push({
            onyxMethod: Onyx.METHOD.SET,
            key: `${ONYXKEYS.COLLECTION.TRANSACTION_VIOLATIONS}${transaction.transactionID}`,
            value: [],
        });
    }

    return [optimisticData, successData, failureData];
}

/**
 * Gathers all the data needed to make a money request. It attempts to find existing reports, iouReports, and receipts. If it doesn't find them, then
 * it creates optimistic versions of them and uses those instead
 */
function getMoneyRequestInformation(
    parentChatReport: OnyxEntry<OnyxTypes.Report> | EmptyObject,
    participant: Participant,
    comment: string,
    amount: number,
    currency: string,
    created: string,
    merchant: string,
    receipt: Receipt | undefined,
    existingTransactionID: string | undefined,
    category: string | undefined,
    tag: string | undefined,
    billable: boolean | undefined,
    policy: OnyxEntry<OnyxTypes.Policy> | undefined,
    policyTagList: OnyxEntry<OnyxTypes.PolicyTagList> | undefined,
    policyCategories: OnyxEntry<OnyxTypes.PolicyCategories> | undefined,
    payeeAccountID = userAccountID,
    payeeEmail = currentUserEmail,
    moneyRequestReportID = '',
): MoneyRequestInformation {
    const payerEmail = PhoneNumber.addSMSDomainIfPhoneNumber(participant.login ?? '');
    const payerAccountID = Number(participant.accountID);
    const isPolicyExpenseChat = participant.isPolicyExpenseChat;

    // STEP 1: Get existing chat report OR build a new optimistic one
    let isNewChatReport = false;
    let chatReport = !isEmptyObject(parentChatReport) && parentChatReport?.reportID ? parentChatReport : null;

    // If this is a policyExpenseChat, the chatReport must exist and we can get it from Onyx.
    // report is null if the flow is initiated from the global create menu. However, participant always stores the reportID if it exists, which is the case for policyExpenseChats
    if (!chatReport && isPolicyExpenseChat) {
        chatReport = allReports?.[`${ONYXKEYS.COLLECTION.REPORT}${participant.reportID}`] ?? null;
    }

    if (!chatReport) {
        chatReport = ReportUtils.getChatByParticipants([payerAccountID]);
    }

    // If we still don't have a report, it likely doens't exist and we need to build an optimistic one
    if (!chatReport) {
        isNewChatReport = true;
        chatReport = ReportUtils.buildOptimisticChatReport([payerAccountID]);
    }

    // STEP 2: Get the money request report. If the moneyRequestReportID has been provided, we want to add the transaction to this specific report.
    // If no such reportID has been provided, let's use the chatReport.iouReportID property. In case that is not present, build a new optimistic money request report.
    let iouReport: OnyxEntry<OnyxTypes.Report> = null;
    if (moneyRequestReportID) {
        iouReport = allReports?.[`${ONYXKEYS.COLLECTION.REPORT}${moneyRequestReportID}`] ?? null;
    } else {
        iouReport = allReports?.[`${ONYXKEYS.COLLECTION.REPORT}${chatReport.iouReportID}`] ?? null;
    }

    const shouldCreateNewMoneyRequestReport = ReportUtils.shouldCreateNewMoneyRequestReport(iouReport, chatReport);

    if (!iouReport || shouldCreateNewMoneyRequestReport) {
        iouReport = isPolicyExpenseChat
            ? ReportUtils.buildOptimisticExpenseReport(chatReport.reportID, chatReport.policyID ?? '', payeeAccountID, amount, currency)
            : ReportUtils.buildOptimisticIOUReport(payeeAccountID, payerAccountID, amount, chatReport.reportID, currency);
    } else if (isPolicyExpenseChat) {
        iouReport = {...iouReport};
        if (iouReport?.currency === currency && typeof iouReport.total === 'number') {
            // Because of the Expense reports are stored as negative values, we subtract the total from the amount
            iouReport.total -= amount;
        }
    } else {
        iouReport = IOUUtils.updateIOUOwnerAndTotal(iouReport, payeeAccountID, amount, currency);
    }

    // STEP 3: Build optimistic receipt and transaction
    const receiptObject: Receipt = {};
    let filename;
    if (receipt?.source) {
        receiptObject.source = receipt.source;
        receiptObject.state = receipt.state ?? CONST.IOU.RECEIPT_STATE.SCANREADY;
        filename = receipt.name;
    }
    const existingTransaction = allTransactionDrafts[`${ONYXKEYS.COLLECTION.TRANSACTION_DRAFT}${CONST.IOU.OPTIMISTIC_TRANSACTION_ID}`];
    const isDistanceRequest = existingTransaction && existingTransaction.iouRequestType === CONST.IOU.REQUEST_TYPE.DISTANCE;
    let optimisticTransaction = TransactionUtils.buildOptimisticTransaction(
        ReportUtils.isExpenseReport(iouReport) ? -amount : amount,
        currency,
        iouReport.reportID,
        comment,
        created,
        '',
        '',
        merchant,
        receiptObject,
        filename,
        existingTransactionID,
        category,
        tag,
        billable,
        isDistanceRequest ? {waypoints: CONST.RED_BRICK_ROAD_PENDING_ACTION.ADD} : undefined,
    );

    const optimisticPolicyRecentlyUsedCategories = Policy.buildOptimisticPolicyRecentlyUsedCategories(iouReport.policyID, category);
    const optimisticPolicyRecentlyUsedTags = Policy.buildOptimisticPolicyRecentlyUsedTags(iouReport.policyID, tag);

    // If there is an existing transaction (which is the case for distance requests), then the data from the existing transaction
    // needs to be manually merged into the optimistic transaction. This is because buildOnyxDataForMoneyRequest() uses `Onyx.set()` for the transaction
    // data. This is a big can of worms to change it to `Onyx.merge()` as explored in https://expensify.slack.com/archives/C05DWUDHVK7/p1692139468252109.
    // I want to clean this up at some point, but it's possible this will live in the code for a while so I've created https://github.com/Expensify/App/issues/25417
    // to remind me to do this.
    if (isDistanceRequest) {
        optimisticTransaction = fastMerge(existingTransaction, optimisticTransaction, false);
    }

    // STEP 4: Build optimistic reportActions. We need:
    // 1. CREATED action for the chatReport
    // 2. CREATED action for the iouReport
    // 3. IOU action for the iouReport
    // 4. The transaction thread, which requires the iouAction, and CREATED action for the transaction thread
    // 5. REPORTPREVIEW action for the chatReport
    // Note: The CREATED action for the IOU report must be optimistically generated before the IOU action so there's no chance that it appears after the IOU action in the chat
    const [optimisticCreatedActionForChat, optimisticCreatedActionForIOUReport, iouAction, optimisticTransactionThread, optimisticCreatedActionForTransactionThread] =
        ReportUtils.buildOptimisticMoneyRequestEntities(
            iouReport,
            CONST.IOU.REPORT_ACTION_TYPE.CREATE,
            amount,
            currency,
            comment,
            payeeEmail,
            [participant],
            optimisticTransaction.transactionID,
            undefined,
            false,
            false,
            receiptObject,
            false,
        );

    let reportPreviewAction = shouldCreateNewMoneyRequestReport ? null : ReportActionsUtils.getReportPreviewAction(chatReport.reportID, iouReport.reportID);
    if (reportPreviewAction) {
        reportPreviewAction = ReportUtils.updateReportPreview(iouReport, reportPreviewAction, false, comment, optimisticTransaction);
    } else {
        reportPreviewAction = ReportUtils.buildOptimisticReportPreview(chatReport, iouReport, comment, optimisticTransaction);

        // Generated ReportPreview action is a parent report action of the iou report.
        // We are setting the iou report's parentReportActionID to display subtitle correctly in IOU page when offline.
        iouReport.parentReportActionID = reportPreviewAction.reportActionID;
    }

    const shouldCreateOptimisticPersonalDetails = isNewChatReport && !allPersonalDetails[payerAccountID];
    // Add optimistic personal details for participant
    const optimisticPersonalDetailListAction = shouldCreateOptimisticPersonalDetails
        ? {
              [payerAccountID]: {
                  accountID: payerAccountID,
                  avatar: UserUtils.getDefaultAvatarURL(payerAccountID),
                  // Disabling this line since participant.displayName can be an empty string
                  // eslint-disable-next-line @typescript-eslint/prefer-nullish-coalescing
                  displayName: LocalePhoneNumber.formatPhoneNumber(participant.displayName || payerEmail),
                  login: participant.login,
                  isOptimisticPersonalDetail: true,
              },
          }
        : {};

    const optimisticNextStep = NextStepUtils.buildNextStep(iouReport, CONST.REPORT.STATUS_NUM.OPEN);

    // STEP 5: Build Onyx Data
    const [optimisticData, successData, failureData] = buildOnyxDataForMoneyRequest(
        chatReport,
        iouReport,
        optimisticTransaction,
        optimisticCreatedActionForChat,
        optimisticCreatedActionForIOUReport,
        iouAction,
        optimisticPersonalDetailListAction,
        reportPreviewAction,
        optimisticPolicyRecentlyUsedCategories,
        optimisticPolicyRecentlyUsedTags,
        isNewChatReport,
        optimisticTransactionThread,
        optimisticCreatedActionForTransactionThread,
        shouldCreateNewMoneyRequestReport,
        policy,
        policyTagList,
        policyCategories,
        optimisticNextStep,
    );

    return {
        payerAccountID,
        payerEmail,
        iouReport,
        chatReport,
        transaction: optimisticTransaction,
        iouAction,
        createdChatReportActionID: isNewChatReport ? optimisticCreatedActionForChat.reportActionID : '0',
        createdIOUReportActionID: shouldCreateNewMoneyRequestReport ? optimisticCreatedActionForIOUReport.reportActionID : '0',
        reportPreviewAction,
        transactionThreadReportID: optimisticTransactionThread.reportID,
        createdReportActionIDForThread: optimisticCreatedActionForTransactionThread.reportActionID,
        onyxData: {
            optimisticData,
            successData,
            failureData,
        },
    };
}

/**
 * Gathers all the data needed to make an expense. It attempts to find existing reports, iouReports, and receipts. If it doesn't find them, then
 * it creates optimistic versions of them and uses those instead
 */
function getTrackExpenseInformation(
    parentChatReport: OnyxEntry<OnyxTypes.Report> | EmptyObject,
    participant: Participant,
    comment: string,
    amount: number,
    currency: string,
    created: string,
    merchant: string,
    receipt: Receipt | undefined,
    category: string | undefined,
    tag: string | undefined,
    billable: boolean | undefined,
    policy: OnyxEntry<OnyxTypes.Policy> | undefined,
    policyTagList: OnyxEntry<OnyxTypes.PolicyTagList> | undefined,
    policyCategories: OnyxEntry<OnyxTypes.PolicyCategories> | undefined,
    payeeEmail = currentUserEmail,
    payeeAccountID = userAccountID,
    moneyRequestReportID = '',
): TrackExpenseInformation | EmptyObject {
    const isPolicyExpenseChat = participant.isPolicyExpenseChat;

    // STEP 1: Get existing chat report
    let chatReport = !isEmptyObject(parentChatReport) && parentChatReport?.reportID ? parentChatReport : null;

    // The chatReport always exists, and we can get it from Onyx if chatReport is null.
    if (!chatReport) {
        chatReport = allReports?.[`${ONYXKEYS.COLLECTION.REPORT}${participant.reportID}`] ?? null;
    }

    // If we still don't have a report, it likely doesn't exist, and we will early return here as it should not happen
    // Maybe later, we can build an optimistic selfDM chat.
    if (!chatReport) {
        return {};
    }

    // STEP 2: If not in the self-DM flow, we need to use the money request report.
    // For this, first use the chatReport.iouReportID property. Build a new optimistic money request report if needed.
    const shouldUseMoneyReport = !!isPolicyExpenseChat;

    let iouReport: OnyxEntry<OnyxTypes.Report> = null;
    let shouldCreateNewMoneyRequestReport = false;

    if (shouldUseMoneyReport) {
        if (moneyRequestReportID) {
            iouReport = allReports?.[`${ONYXKEYS.COLLECTION.REPORT}${moneyRequestReportID}`] ?? null;
        } else {
            iouReport = allReports?.[`${ONYXKEYS.COLLECTION.REPORT}${chatReport.iouReportID}`] ?? null;
        }

        shouldCreateNewMoneyRequestReport = ReportUtils.shouldCreateNewMoneyRequestReport(iouReport, chatReport);
        if (!iouReport || shouldCreateNewMoneyRequestReport) {
            iouReport = ReportUtils.buildOptimisticExpenseReport(chatReport.reportID, chatReport.policyID ?? '', payeeAccountID, amount, currency, false);
        } else {
            iouReport = {...iouReport};
            if (iouReport?.currency === currency && typeof iouReport.total === 'number' && typeof iouReport.nonReimbursableTotal === 'number') {
                // Because of the Expense reports are stored as negative values, we subtract the total from the amount
                iouReport.total -= amount;
                iouReport.nonReimbursableTotal -= amount;
            }
        }
    }

    // If shouldUseMoneyReport is true, the iouReport was defined.
    // But we'll use the `shouldUseMoneyReport && iouReport` check further instead of `shouldUseMoneyReport` to avoid TS errors.

    // STEP 3: Build optimistic receipt and transaction
    const receiptObject: Receipt = {};
    let filename;
    if (receipt?.source) {
        receiptObject.source = receipt.source;
        receiptObject.state = receipt.state ?? CONST.IOU.RECEIPT_STATE.SCANREADY;
        filename = receipt.name;
    }
    const existingTransaction = allTransactionDrafts[`${ONYXKEYS.COLLECTION.TRANSACTION_DRAFT}${CONST.IOU.OPTIMISTIC_TRANSACTION_ID}`];
    const isDistanceRequest = existingTransaction && existingTransaction.iouRequestType === CONST.IOU.REQUEST_TYPE.DISTANCE;
    let optimisticTransaction = TransactionUtils.buildOptimisticTransaction(
        ReportUtils.isExpenseReport(iouReport) ? -amount : amount,
        currency,
        shouldUseMoneyReport && iouReport ? iouReport.reportID : '0',
        comment,
        created,
        '',
        '',
        merchant,
        receiptObject,
        filename,
        null,
        category,
        tag,
        billable,
        isDistanceRequest ? {waypoints: CONST.RED_BRICK_ROAD_PENDING_ACTION.ADD} : undefined,
        false,
    );

    // If there is an existing transaction (which is the case for distance requests), then the data from the existing transaction
    // needs to be manually merged into the optimistic transaction. This is because buildOnyxDataForMoneyRequest() uses `Onyx.set()` for the transaction
    // data. This is a big can of worms to change it to `Onyx.merge()` as explored in https://expensify.slack.com/archives/C05DWUDHVK7/p1692139468252109.
    // I want to clean this up at some point, but it's possible this will live in the code for a while so I've created https://github.com/Expensify/App/issues/25417
    // to remind me to do this.
    if (isDistanceRequest) {
        optimisticTransaction = fastMerge(existingTransaction, optimisticTransaction, false);
    }

    // STEP 4: Build optimistic reportActions. We need:
    // 1. CREATED action for the iouReport (if tracking in the Expense chat)
    // 2. IOU action for the iouReport (if tracking in the Expense chat), otherwise – for chatReport
    // 3. The transaction thread, which requires the iouAction, and CREATED action for the transaction thread
    // 4. REPORTPREVIEW action for the chatReport (if tracking in the Expense chat)
    const [, optimisticCreatedActionForIOUReport, iouAction, optimisticTransactionThread, optimisticCreatedActionForTransactionThread] = ReportUtils.buildOptimisticMoneyRequestEntities(
        shouldUseMoneyReport && iouReport ? iouReport : chatReport,
        CONST.IOU.REPORT_ACTION_TYPE.TRACK,
        amount,
        currency,
        comment,
        payeeEmail,
        [participant],
        optimisticTransaction.transactionID,
        undefined,
        false,
        false,
        receiptObject,
        false,
        !shouldUseMoneyReport,
    );

    let reportPreviewAction: OnyxEntry<OnyxTypes.ReportAction> = null;
    if (shouldUseMoneyReport && iouReport) {
        reportPreviewAction = shouldCreateNewMoneyRequestReport ? null : ReportActionsUtils.getReportPreviewAction(chatReport.reportID, iouReport.reportID);
        if (reportPreviewAction) {
            reportPreviewAction = ReportUtils.updateReportPreview(iouReport, reportPreviewAction, false, comment, optimisticTransaction);
        } else {
            reportPreviewAction = ReportUtils.buildOptimisticReportPreview(chatReport, iouReport, comment, optimisticTransaction);

            // Generated ReportPreview action is a parent report action of the iou report.
            // We are setting the iou report's parentReportActionID to display subtitle correctly in IOU page when offline.
            iouReport.parentReportActionID = reportPreviewAction.reportActionID;
        }
    }

    // STEP 5: Build Onyx Data
    const [optimisticData, successData, failureData] = buildOnyxDataForTrackExpense(
        chatReport,
        iouReport,
        optimisticTransaction,
        optimisticCreatedActionForIOUReport,
        iouAction,
        reportPreviewAction,
        optimisticTransactionThread,
        optimisticCreatedActionForTransactionThread,
        shouldCreateNewMoneyRequestReport,
        policy,
        policyTagList,
        policyCategories,
    );

    return {
        chatReport,
        iouReport: iouReport ?? undefined,
        transaction: optimisticTransaction,
        iouAction,
        createdChatReportActionID: '0',
        createdIOUReportActionID: shouldCreateNewMoneyRequestReport ? optimisticCreatedActionForIOUReport.reportActionID : '0',
        reportPreviewAction: reportPreviewAction ?? undefined,
        transactionThreadReportID: optimisticTransactionThread.reportID,
        createdReportActionIDForThread: optimisticCreatedActionForTransactionThread.reportActionID,
        onyxData: {
            optimisticData,
            successData,
            failureData,
        },
    };
}

/** Requests money based on a distance (e.g. mileage from a map) */
function createDistanceRequest(
    report: OnyxTypes.Report,
    participant: Participant,
    comment: string,
    created: string,
    category: string | undefined,
    tag: string | undefined,
    amount: number,
    currency: string,
    merchant: string,
    billable: boolean | undefined,
    validWaypoints: WaypointCollection,
    policy: OnyxEntry<OnyxTypes.Policy>,
    policyTagList: OnyxEntry<OnyxTypes.PolicyTagList>,
    policyCategories: OnyxEntry<OnyxTypes.PolicyCategories>,
) {
    // If the report is an iou or expense report, we should get the linked chat report to be passed to the getMoneyRequestInformation function
    const isMoneyRequestReport = ReportUtils.isMoneyRequestReport(report);
    const currentChatReport = isMoneyRequestReport ? ReportUtils.getReport(report.chatReportID) : report;
    const moneyRequestReportID = isMoneyRequestReport ? report.reportID : '';
    const currentCreated = DateUtils.enrichMoneyRequestTimestamp(created);

    const optimisticReceipt: Receipt = {
        source: ReceiptGeneric as ReceiptSource,
        state: CONST.IOU.RECEIPT_STATE.OPEN,
    };
    const {
        iouReport,
        chatReport,
        transaction,
        iouAction,
        createdChatReportActionID,
        createdIOUReportActionID,
        reportPreviewAction,
        transactionThreadReportID,
        createdReportActionIDForThread,
        payerEmail,
        onyxData,
    } = getMoneyRequestInformation(
        currentChatReport,
        participant,
        comment,
        amount,
        currency,
        currentCreated,
        merchant,
        optimisticReceipt,
        undefined,
        category,
        tag,
        billable,
        policy,
        policyTagList,
        policyCategories,
        userAccountID,
        currentUserEmail,
        moneyRequestReportID,
    );

    const parameters: CreateDistanceRequestParams = {
        comment,
        iouReportID: iouReport.reportID,
        chatReportID: chatReport.reportID,
        transactionID: transaction.transactionID,
        reportActionID: iouAction.reportActionID,
        createdChatReportActionID,
        createdIOUReportActionID,
        reportPreviewReportActionID: reportPreviewAction.reportActionID,
        waypoints: JSON.stringify(validWaypoints),
        created: currentCreated,
        category,
        tag,
        billable,
        transactionThreadReportID,
        createdReportActionIDForThread,
        payerEmail,
    };

    API.write(WRITE_COMMANDS.CREATE_DISTANCE_REQUEST, parameters, onyxData);
    Navigation.dismissModal(isMoneyRequestReport ? report.reportID : chatReport.reportID);
    Report.notifyNewAction(chatReport.reportID, userAccountID);
}

/**
 * Compute the diff amount when we update the transaction
 */
function calculateDiffAmount(iouReport: OnyxEntry<OnyxTypes.Report>, updatedTransaction: OnyxEntry<OnyxTypes.Transaction>, transaction: OnyxEntry<OnyxTypes.Transaction>): number {
    if (!iouReport) {
        return 0;
    }
    const isExpenseReport = ReportUtils.isExpenseReport(iouReport);
    const updatedCurrency = TransactionUtils.getCurrency(updatedTransaction);
    const currentCurrency = TransactionUtils.getCurrency(transaction);

    const currentAmount = TransactionUtils.getAmount(transaction, isExpenseReport);
    const updatedAmount = TransactionUtils.getAmount(updatedTransaction, isExpenseReport);

    if (updatedCurrency === iouReport?.currency && currentCurrency !== iouReport?.currency) {
        // Add the diff to the total if we change the currency from a different currency to the currency of the IOU report
        return updatedAmount;
    }
    if (updatedCurrency !== iouReport?.currency && currentCurrency === iouReport?.currency) {
        // Subtract the diff from the total if we change the currency from the currency of IOU report to a different currency
        return -updatedAmount;
    }
    if (updatedCurrency === iouReport?.currency && updatedAmount !== currentAmount) {
        // Calculate the diff between the updated amount and the current amount if we change the amount and the currency of the transaction is the currency of the report
        return updatedAmount - currentAmount;
    }

    return 0;
}

/**
 * @param transactionID
 * @param transactionThreadReportID
 * @param transactionChanges
 * @param [transactionChanges.created] Present when updated the date field
 * @param policy  May be undefined, an empty object, or an object matching the Policy type (src/types/onyx/Policy.ts)
 * @param policyTagList
 * @param policyCategories
 * @param onlyIncludeChangedFields
 *               When 'true', then the returned params will only include the transaction details for the fields that were changed.
 *               When `false`, then the returned params will include all the transaction details, regardless of which fields were changed.
 *               This setting is necessary while the UpdateDistanceRequest API is refactored to be fully 1:1:1 in https://github.com/Expensify/App/issues/28358
 */
function getUpdateMoneyRequestParams(
    transactionID: string,
    transactionThreadReportID: string,
    transactionChanges: TransactionChanges,
    policy: OnyxEntry<OnyxTypes.Policy>,
    policyTagList: OnyxEntry<OnyxTypes.PolicyTagList>,
    policyCategories: OnyxEntry<OnyxTypes.PolicyCategories>,
    onlyIncludeChangedFields: boolean,
): UpdateMoneyRequestData {
    const optimisticData: OnyxUpdate[] = [];
    const successData: OnyxUpdate[] = [];
    const failureData: OnyxUpdate[] = [];

    // Step 1: Set any "pending fields" (ones updated while the user was offline) to have error messages in the failureData
    const pendingFields = Object.fromEntries(Object.keys(transactionChanges).map((key) => [key, CONST.RED_BRICK_ROAD_PENDING_ACTION.UPDATE]));
    const clearedPendingFields = Object.fromEntries(Object.keys(transactionChanges).map((key) => [key, null]));
    const errorFields = Object.fromEntries(Object.keys(pendingFields).map((key) => [key, {[DateUtils.getMicroseconds()]: Localize.translateLocal('iou.error.genericEditFailureMessage')}]));

    // Step 2: Get all the collections being updated
    const transactionThread = allReports?.[`${ONYXKEYS.COLLECTION.REPORT}${transactionThreadReportID}`] ?? null;
    const transaction = allTransactions?.[`${ONYXKEYS.COLLECTION.TRANSACTION}${transactionID}`];
    const iouReport = allReports?.[`${ONYXKEYS.COLLECTION.REPORT}${transactionThread?.parentReportID}`] ?? null;
    const isFromExpenseReport = ReportUtils.isExpenseReport(iouReport);
    const isScanning = TransactionUtils.hasReceipt(transaction) && TransactionUtils.isReceiptBeingScanned(transaction);
    let updatedTransaction = transaction ? TransactionUtils.getUpdatedTransaction(transaction, transactionChanges, isFromExpenseReport) : null;
    const transactionDetails = ReportUtils.getTransactionDetails(updatedTransaction);

    if (transactionDetails?.waypoints) {
        // This needs to be a JSON string since we're sending this to the MapBox API
        transactionDetails.waypoints = JSON.stringify(transactionDetails.waypoints);
    }

    const dataToIncludeInParams: Partial<TransactionDetails> | undefined = onlyIncludeChangedFields
        ? Object.fromEntries(Object.entries(transactionDetails ?? {}).filter(([key]) => Object.keys(transactionChanges).includes(key)))
        : transactionDetails;

    const params: UpdateMoneyRequestParams = {
        ...dataToIncludeInParams,
        reportID: iouReport?.reportID,
        transactionID,
    };

    const hasPendingWaypoints = 'waypoints' in transactionChanges;
    if (transaction && updatedTransaction && hasPendingWaypoints) {
        updatedTransaction = {
            ...updatedTransaction,
            amount: CONST.IOU.DEFAULT_AMOUNT,
            modifiedAmount: CONST.IOU.DEFAULT_AMOUNT,
            modifiedMerchant: Localize.translateLocal('iou.routePending'),
        };

        // Delete the draft transaction when editing waypoints when the server responds successfully and there are no errors
        successData.push({
            onyxMethod: Onyx.METHOD.SET,
            key: `${ONYXKEYS.COLLECTION.TRANSACTION_DRAFT}${transactionID}`,
            value: null,
        });

        // Revert the transaction's amount to the original value on failure.
        // The IOU Report will be fully reverted in the failureData further below.
        failureData.push({
            onyxMethod: Onyx.METHOD.MERGE,
            key: `${ONYXKEYS.COLLECTION.TRANSACTION}${transactionID}`,
            value: {
                amount: transaction.amount,
                modifiedAmount: transaction.modifiedAmount,
                modifiedMerchant: transaction.modifiedMerchant,
            },
        });
    }

    // Step 3: Build the modified expense report actions
    // We don't create a modified report action if we're updating the waypoints,
    // since there isn't actually any optimistic data we can create for them and the report action is created on the server
    // with the response from the MapBox API
    const updatedReportAction = ReportUtils.buildOptimisticModifiedExpenseReportAction(transactionThread, transaction, transactionChanges, isFromExpenseReport, policy);
    if (!hasPendingWaypoints) {
        params.reportActionID = updatedReportAction.reportActionID;

        optimisticData.push({
            onyxMethod: Onyx.METHOD.MERGE,
            key: `${ONYXKEYS.COLLECTION.REPORT_ACTIONS}${transactionThread?.reportID}`,
            value: {
                [updatedReportAction.reportActionID]: updatedReportAction as OnyxTypes.ReportAction,
            },
        });
        successData.push({
            onyxMethod: Onyx.METHOD.MERGE,
            key: `${ONYXKEYS.COLLECTION.REPORT_ACTIONS}${transactionThread?.reportID}`,
            value: {
                [updatedReportAction.reportActionID]: {pendingAction: null},
            },
        });
        failureData.push({
            onyxMethod: Onyx.METHOD.MERGE,
            key: `${ONYXKEYS.COLLECTION.REPORT_ACTIONS}${transactionThread?.reportID}`,
            value: {
                [updatedReportAction.reportActionID]: {
                    ...(updatedReportAction as OnyxTypes.ReportAction),
                    errors: ErrorUtils.getMicroSecondOnyxError('iou.error.genericEditFailureMessage'),
                },
            },
        });
    }

    // Step 4: Compute the IOU total and update the report preview message (and report header) so LHN amount owed is correct.
    const diff = calculateDiffAmount(iouReport, updatedTransaction, transaction);

    let updatedMoneyRequestReport: OnyxTypes.Report | EmptyObject;
    if (!iouReport) {
        updatedMoneyRequestReport = {};
    } else if (ReportUtils.isExpenseReport(iouReport) && typeof iouReport.total === 'number') {
        // For expense report, the amount is negative, so we should subtract total from diff
        updatedMoneyRequestReport = {
            ...iouReport,
            total: iouReport.total - diff,
        };
    } else {
        updatedMoneyRequestReport = IOUUtils.updateIOUOwnerAndTotal(iouReport, updatedReportAction.actorAccountID ?? -1, diff, TransactionUtils.getCurrency(transaction), false, true);
    }

    updatedMoneyRequestReport.cachedTotal = CurrencyUtils.convertToDisplayString(updatedMoneyRequestReport.total, transactionDetails?.currency);

    optimisticData.push(
        {
            onyxMethod: Onyx.METHOD.MERGE,
            key: `${ONYXKEYS.COLLECTION.REPORT}${iouReport?.reportID}`,
            value: updatedMoneyRequestReport,
        },
        {
            onyxMethod: Onyx.METHOD.MERGE,
            key: `${ONYXKEYS.COLLECTION.REPORT}${iouReport?.parentReportID}`,
            value: ReportUtils.getOutstandingChildRequest(updatedMoneyRequestReport),
        },
    );
    successData.push({
        onyxMethod: Onyx.METHOD.MERGE,
        key: `${ONYXKEYS.COLLECTION.REPORT}${iouReport?.reportID}`,
        value: {pendingAction: null},
    });

    // Optimistically modify the transaction and the transaction thread
    optimisticData.push({
        onyxMethod: Onyx.METHOD.MERGE,
        key: `${ONYXKEYS.COLLECTION.TRANSACTION}${transactionID}`,
        value: {
            ...updatedTransaction,
            pendingFields,
            isLoading: hasPendingWaypoints,
            errorFields: null,
        },
    });

    optimisticData.push({
        onyxMethod: Onyx.METHOD.MERGE,
        key: `${ONYXKEYS.COLLECTION.REPORT}${transactionThreadReportID}`,
        value: {
            lastActorAccountID: updatedReportAction.actorAccountID,
        },
    });

    if (isScanning && ('amount' in transactionChanges || 'currency' in transactionChanges)) {
        optimisticData.push(
            {
                onyxMethod: Onyx.METHOD.MERGE,
                key: `${ONYXKEYS.COLLECTION.REPORT_ACTIONS}${iouReport?.reportID}`,
                value: {
                    [transactionThread?.parentReportActionID ?? '']: {
                        whisperedToAccountIDs: [],
                    },
                },
            },
            {
                onyxMethod: Onyx.METHOD.MERGE,
                key: `${ONYXKEYS.COLLECTION.REPORT_ACTIONS}${iouReport?.parentReportID}`,
                value: {
                    [iouReport?.parentReportActionID ?? '']: {
                        whisperedToAccountIDs: [],
                    },
                },
            },
        );
    }

    // Update recently used categories if the category is changed
    if ('category' in transactionChanges) {
        const optimisticPolicyRecentlyUsedCategories = Policy.buildOptimisticPolicyRecentlyUsedCategories(iouReport?.policyID, transactionChanges.category);
        if (optimisticPolicyRecentlyUsedCategories.length) {
            optimisticData.push({
                onyxMethod: Onyx.METHOD.SET,
                key: `${ONYXKEYS.COLLECTION.POLICY_RECENTLY_USED_CATEGORIES}${iouReport?.policyID}`,
                value: optimisticPolicyRecentlyUsedCategories,
            });
        }
    }

    // Update recently used categories if the tag is changed
    if ('tag' in transactionChanges) {
        const optimisticPolicyRecentlyUsedTags = Policy.buildOptimisticPolicyRecentlyUsedTags(iouReport?.policyID, transactionChanges.tag);
        if (!isEmptyObject(optimisticPolicyRecentlyUsedTags)) {
            optimisticData.push({
                onyxMethod: Onyx.METHOD.MERGE,
                key: `${ONYXKEYS.COLLECTION.POLICY_RECENTLY_USED_TAGS}${iouReport?.policyID}`,
                value: optimisticPolicyRecentlyUsedTags,
            });
        }
    }

    // Clear out the error fields and loading states on success
    successData.push({
        onyxMethod: Onyx.METHOD.MERGE,
        key: `${ONYXKEYS.COLLECTION.TRANSACTION}${transactionID}`,
        value: {
            pendingFields: clearedPendingFields,
            isLoading: false,
            errorFields: null,
        },
    });

    // Clear out loading states, pending fields, and add the error fields
    failureData.push({
        onyxMethod: Onyx.METHOD.MERGE,
        key: `${ONYXKEYS.COLLECTION.TRANSACTION}${transactionID}`,
        value: {
            pendingFields: clearedPendingFields,
            isLoading: false,
            errorFields,
        },
    });

    if (iouReport) {
        // Reset the iouReport to its original state
        failureData.push({
            onyxMethod: Onyx.METHOD.MERGE,
            key: `${ONYXKEYS.COLLECTION.REPORT}${iouReport.reportID}`,
            value: iouReport,
        });
    }

    if (policy && PolicyUtils.isPaidGroupPolicy(policy) && updatedTransaction) {
        const currentTransactionViolations = allTransactionViolations[`${ONYXKEYS.COLLECTION.TRANSACTION_VIOLATIONS}${transactionID}`] ?? [];
        optimisticData.push(
            ViolationsUtils.getViolationsOnyxData(
                updatedTransaction,
                currentTransactionViolations,
                !!policy.requiresTag,
                policyTagList ?? {},
                !!policy.requiresCategory,
                policyCategories ?? {},
            ),
        );
        failureData.push({
            onyxMethod: Onyx.METHOD.MERGE,
            key: `${ONYXKEYS.COLLECTION.TRANSACTION_VIOLATIONS}${transactionID}`,
            value: currentTransactionViolations,
        });
    }

    // Reset the transaction thread to its original state
    failureData.push({
        onyxMethod: Onyx.METHOD.MERGE,
        key: `${ONYXKEYS.COLLECTION.REPORT}${transactionThreadReportID}`,
        value: transactionThread,
    });

    return {
        params,
        onyxData: {optimisticData, successData, failureData},
    };
}

/**
 * @param transactionID
 * @param transactionThreadReportID
 * @param transactionChanges
 * @param [transactionChanges.created] Present when updated the date field
 * @param onlyIncludeChangedFields
 *               When 'true', then the returned params will only include the transaction details for the fields that were changed.
 *               When `false`, then the returned params will include all the transaction details, regardless of which fields were changed.
 *               This setting is necessary while the UpdateDistanceRequest API is refactored to be fully 1:1:1 in https://github.com/Expensify/App/issues/28358
 */
function getUpdateTrackExpenseParams(
    transactionID: string,
    transactionThreadReportID: string,
    transactionChanges: TransactionChanges,
    onlyIncludeChangedFields: boolean,
    policy: OnyxEntry<OnyxTypes.Policy>,
): UpdateMoneyRequestData {
    const optimisticData: OnyxUpdate[] = [];
    const successData: OnyxUpdate[] = [];
    const failureData: OnyxUpdate[] = [];

    // Step 1: Set any "pending fields" (ones updated while the user was offline) to have error messages in the failureData
    const pendingFields = Object.fromEntries(Object.keys(transactionChanges).map((key) => [key, CONST.RED_BRICK_ROAD_PENDING_ACTION.UPDATE]));
    const clearedPendingFields = Object.fromEntries(Object.keys(transactionChanges).map((key) => [key, null]));
    const errorFields = Object.fromEntries(Object.keys(pendingFields).map((key) => [key, {[DateUtils.getMicroseconds()]: Localize.translateLocal('iou.error.genericEditFailureMessage')}]));

    // Step 2: Get all the collections being updated
    const transactionThread = allReports?.[`${ONYXKEYS.COLLECTION.REPORT}${transactionThreadReportID}`] ?? null;
    const transaction = allTransactions?.[`${ONYXKEYS.COLLECTION.TRANSACTION}${transactionID}`];
    const chatReport = allReports?.[`${ONYXKEYS.COLLECTION.REPORT}${transactionThread?.parentReportID}`] ?? null;
    const isScanning = TransactionUtils.hasReceipt(transaction) && TransactionUtils.isReceiptBeingScanned(transaction);
    let updatedTransaction = transaction ? TransactionUtils.getUpdatedTransaction(transaction, transactionChanges, false) : null;
    const transactionDetails = ReportUtils.getTransactionDetails(updatedTransaction);

    if (transactionDetails?.waypoints) {
        // This needs to be a JSON string since we're sending this to the MapBox API
        transactionDetails.waypoints = JSON.stringify(transactionDetails.waypoints);
    }

    const dataToIncludeInParams: Partial<TransactionDetails> | undefined = onlyIncludeChangedFields
        ? Object.fromEntries(Object.entries(transactionDetails ?? {}).filter(([key]) => Object.keys(transactionChanges).includes(key)))
        : transactionDetails;

    const params: UpdateMoneyRequestParams = {
        ...dataToIncludeInParams,
        reportID: chatReport?.reportID,
        transactionID,
    };

    const hasPendingWaypoints = 'waypoints' in transactionChanges;
    if (transaction && updatedTransaction && hasPendingWaypoints) {
        updatedTransaction = {
            ...updatedTransaction,
            amount: CONST.IOU.DEFAULT_AMOUNT,
            modifiedAmount: CONST.IOU.DEFAULT_AMOUNT,
            modifiedMerchant: Localize.translateLocal('iou.routePending'),
        };

        // Delete the draft transaction when editing waypoints when the server responds successfully and there are no errors
        successData.push({
            onyxMethod: Onyx.METHOD.SET,
            key: `${ONYXKEYS.COLLECTION.TRANSACTION_DRAFT}${transactionID}`,
            value: null,
        });

        // Revert the transaction's amount to the original value on failure.
        // The IOU Report will be fully reverted in the failureData further below.
        failureData.push({
            onyxMethod: Onyx.METHOD.MERGE,
            key: `${ONYXKEYS.COLLECTION.TRANSACTION}${transactionID}`,
            value: {
                amount: transaction.amount,
                modifiedAmount: transaction.modifiedAmount,
                modifiedMerchant: transaction.modifiedMerchant,
            },
        });
    }

    // Step 3: Build the modified expense report actions
    // We don't create a modified report action if we're updating the waypoints,
    // since there isn't actually any optimistic data we can create for them and the report action is created on the server
    // with the response from the MapBox API
    const updatedReportAction = ReportUtils.buildOptimisticModifiedExpenseReportAction(transactionThread, transaction, transactionChanges, false, policy);
    if (!hasPendingWaypoints) {
        params.reportActionID = updatedReportAction.reportActionID;

        optimisticData.push({
            onyxMethod: Onyx.METHOD.MERGE,
            key: `${ONYXKEYS.COLLECTION.REPORT_ACTIONS}${transactionThread?.reportID}`,
            value: {
                [updatedReportAction.reportActionID]: updatedReportAction as OnyxTypes.ReportAction,
            },
        });
        successData.push({
            onyxMethod: Onyx.METHOD.MERGE,
            key: `${ONYXKEYS.COLLECTION.REPORT_ACTIONS}${transactionThread?.reportID}`,
            value: {
                [updatedReportAction.reportActionID]: {pendingAction: null},
            },
        });
        failureData.push({
            onyxMethod: Onyx.METHOD.MERGE,
            key: `${ONYXKEYS.COLLECTION.REPORT_ACTIONS}${transactionThread?.reportID}`,
            value: {
                [updatedReportAction.reportActionID]: {
                    ...(updatedReportAction as OnyxTypes.ReportAction),
                    errors: ErrorUtils.getMicroSecondOnyxError('iou.error.genericEditFailureMessage'),
                },
            },
        });
    }

    // Step 4: Update the report preview message (and report header) so LHN amount tracked is correct.
    // Optimistically modify the transaction and the transaction thread
    optimisticData.push({
        onyxMethod: Onyx.METHOD.MERGE,
        key: `${ONYXKEYS.COLLECTION.TRANSACTION}${transactionID}`,
        value: {
            ...updatedTransaction,
            pendingFields,
            isLoading: hasPendingWaypoints,
            errorFields: null,
        },
    });

    optimisticData.push({
        onyxMethod: Onyx.METHOD.MERGE,
        key: `${ONYXKEYS.COLLECTION.REPORT}${transactionThreadReportID}`,
        value: {
            lastActorAccountID: updatedReportAction.actorAccountID,
        },
    });

    if (isScanning && ('amount' in transactionChanges || 'currency' in transactionChanges)) {
        optimisticData.push({
            onyxMethod: Onyx.METHOD.MERGE,
            key: `${ONYXKEYS.COLLECTION.REPORT_ACTIONS}${chatReport?.reportID}`,
            value: {
                [transactionThread?.parentReportActionID ?? '']: {
                    whisperedToAccountIDs: [],
                },
            },
        });
    }

    // Clear out the error fields and loading states on success
    successData.push({
        onyxMethod: Onyx.METHOD.MERGE,
        key: `${ONYXKEYS.COLLECTION.TRANSACTION}${transactionID}`,
        value: {
            pendingFields: clearedPendingFields,
            isLoading: false,
            errorFields: null,
        },
    });

    // Clear out loading states, pending fields, and add the error fields
    failureData.push({
        onyxMethod: Onyx.METHOD.MERGE,
        key: `${ONYXKEYS.COLLECTION.TRANSACTION}${transactionID}`,
        value: {
            pendingFields: clearedPendingFields,
            isLoading: false,
            errorFields,
        },
    });

    // Reset the transaction thread to its original state
    failureData.push({
        onyxMethod: Onyx.METHOD.MERGE,
        key: `${ONYXKEYS.COLLECTION.REPORT}${transactionThreadReportID}`,
        value: transactionThread,
    });

    return {
        params,
        onyxData: {optimisticData, successData, failureData},
    };
}

/** Updates the created date of a money request */
function updateMoneyRequestDate(
    transactionID: string,
    transactionThreadReportID: string,
    value: string,
    policy: OnyxEntry<OnyxTypes.Policy>,
    policyTags: OnyxEntry<OnyxTypes.PolicyTagList>,
    policyCategories: OnyxEntry<OnyxTypes.PolicyCategories>,
) {
    const transactionChanges: TransactionChanges = {
        created: value,
    };
    const transactionThreadReport = allReports?.[`${ONYXKEYS.COLLECTION.REPORT}${transactionThreadReportID}`] ?? null;
    let data: UpdateMoneyRequestData;
    if (ReportUtils.isTrackExpenseReport(transactionThreadReport)) {
        data = getUpdateTrackExpenseParams(transactionID, transactionThreadReportID, transactionChanges, true, policy);
    } else {
        data = getUpdateMoneyRequestParams(transactionID, transactionThreadReportID, transactionChanges, policy, policyTags, policyCategories, true);
    }
    const {params, onyxData} = data;
    API.write(WRITE_COMMANDS.UPDATE_MONEY_REQUEST_DATE, params, onyxData);
}

/** Updates the billable field of a money request */
function updateMoneyRequestBillable(
    transactionID: string,
    transactionThreadReportID: string,
    value: boolean,
    policy: OnyxEntry<OnyxTypes.Policy>,
    policyTagList: OnyxEntry<OnyxTypes.PolicyTagList>,
    policyCategories: OnyxEntry<OnyxTypes.PolicyCategories>,
) {
    const transactionChanges: TransactionChanges = {
        billable: value,
    };
    const {params, onyxData} = getUpdateMoneyRequestParams(transactionID, transactionThreadReportID, transactionChanges, policy, policyTagList, policyCategories, true);
    API.write(WRITE_COMMANDS.UPDATE_MONEY_REQUEST_BILLABLE, params, onyxData);
}

/** Updates the merchant field of a money request */
function updateMoneyRequestMerchant(
    transactionID: string,
    transactionThreadReportID: string,
    value: string,
    policy: OnyxEntry<OnyxTypes.Policy>,
    policyTagList: OnyxEntry<OnyxTypes.PolicyTagList>,
    policyCategories: OnyxEntry<OnyxTypes.PolicyCategories>,
) {
    const transactionChanges: TransactionChanges = {
        merchant: value,
    };
    const transactionThreadReport = allReports?.[`${ONYXKEYS.COLLECTION.REPORT}${transactionThreadReportID}`] ?? null;
    let data: UpdateMoneyRequestData;
    if (ReportUtils.isTrackExpenseReport(transactionThreadReport)) {
        data = getUpdateTrackExpenseParams(transactionID, transactionThreadReportID, transactionChanges, true, policy);
    } else {
        data = getUpdateMoneyRequestParams(transactionID, transactionThreadReportID, transactionChanges, policy, policyTagList, policyCategories, true);
    }
    const {params, onyxData} = data;
    API.write(WRITE_COMMANDS.UPDATE_MONEY_REQUEST_MERCHANT, params, onyxData);
}

/** Updates the tag of a money request */
function updateMoneyRequestTag(
    transactionID: string,
    transactionThreadReportID: string,
    tag: string,
    policy: OnyxEntry<OnyxTypes.Policy>,
    policyTagList: OnyxEntry<OnyxTypes.PolicyTagList>,
    policyCategories: OnyxEntry<OnyxTypes.PolicyCategories>,
) {
    const transactionChanges: TransactionChanges = {
        tag,
    };
    const {params, onyxData} = getUpdateMoneyRequestParams(transactionID, transactionThreadReportID, transactionChanges, policy, policyTagList, policyCategories, true);
    API.write(WRITE_COMMANDS.UPDATE_MONEY_REQUEST_TAG, params, onyxData);
}

/** Updates the created tax amount of a money request */
function updateMoneyRequestTaxAmount(
    transactionID: string,
    optimisticReportActionID: string,
    taxAmount: number,
    policy: OnyxEntry<OnyxTypes.Policy>,
    policyTagList: OnyxEntry<OnyxTypes.PolicyTagList>,
    policyCategories: OnyxEntry<OnyxTypes.PolicyCategories>,
) {
    const transactionChanges = {
        taxAmount,
    };
    const {params, onyxData} = getUpdateMoneyRequestParams(transactionID, optimisticReportActionID, transactionChanges, policy, policyTagList, policyCategories, true);
    API.write('UpdateMoneyRequestTaxAmount', params, onyxData);
}

/** Updates the created tax rate of a money request */
function updateMoneyRequestTaxRate(
    transactionID: string,
    optimisticReportActionID: string,
    taxCode: string,
    policy: OnyxEntry<OnyxTypes.Policy>,
    policyTagList: OnyxEntry<OnyxTypes.PolicyTagList>,
    policyCategories: OnyxEntry<OnyxTypes.PolicyCategories>,
) {
    const transactionChanges = {
        taxCode,
    };
    const {params, onyxData} = getUpdateMoneyRequestParams(transactionID, optimisticReportActionID, transactionChanges, policy, policyTagList, policyCategories, true);
    API.write('UpdateMoneyRequestTaxRate', params, onyxData);
}

/** Updates the waypoints of a distance money request */
function updateMoneyRequestDistance(
    transactionID: string,
    transactionThreadReportID: string,
    waypoints: WaypointCollection,
    policy: OnyxEntry<OnyxTypes.Policy>,
    policyTagList: OnyxEntry<OnyxTypes.PolicyTagList>,
    policyCategories: OnyxEntry<OnyxTypes.PolicyCategories>,
) {
    const transactionChanges: TransactionChanges = {
        waypoints,
    };
    const transactionThreadReport = allReports?.[`${ONYXKEYS.COLLECTION.REPORT}${transactionThreadReportID}`] ?? null;
    let data: UpdateMoneyRequestData;
    if (ReportUtils.isTrackExpenseReport(transactionThreadReport)) {
        data = getUpdateTrackExpenseParams(transactionID, transactionThreadReportID, transactionChanges, true, policy);
    } else {
        data = getUpdateMoneyRequestParams(transactionID, transactionThreadReportID, transactionChanges, policy, policyTagList, policyCategories, true);
    }
    const {params, onyxData} = data;
    API.write(WRITE_COMMANDS.UPDATE_MONEY_REQUEST_DISTANCE, params, onyxData);
}

/** Updates the category of a money request */
function updateMoneyRequestCategory(
    transactionID: string,
    transactionThreadReportID: string,
    category: string,
    policy: OnyxEntry<OnyxTypes.Policy>,
    policyTagList: OnyxEntry<OnyxTypes.PolicyTagList>,
    policyCategories: OnyxEntry<OnyxTypes.PolicyCategories>,
) {
    const transactionChanges: TransactionChanges = {
        category,
    };
    const {params, onyxData} = getUpdateMoneyRequestParams(transactionID, transactionThreadReportID, transactionChanges, policy, policyTagList, policyCategories, true);
    API.write(WRITE_COMMANDS.UPDATE_MONEY_REQUEST_CATEGORY, params, onyxData);
}

/** Updates the description of a money request */
function updateMoneyRequestDescription(
    transactionID: string,
    transactionThreadReportID: string,
    comment: string,
    policy: OnyxEntry<OnyxTypes.Policy>,
    policyTagList: OnyxEntry<OnyxTypes.PolicyTagList>,
    policyCategories: OnyxEntry<OnyxTypes.PolicyCategories>,
) {
    const transactionChanges: TransactionChanges = {
        comment,
    };
    const transactionThreadReport = allReports?.[`${ONYXKEYS.COLLECTION.REPORT}${transactionThreadReportID}`] ?? null;
    let data: UpdateMoneyRequestData;
    if (ReportUtils.isTrackExpenseReport(transactionThreadReport)) {
        data = getUpdateTrackExpenseParams(transactionID, transactionThreadReportID, transactionChanges, true, policy);
    } else {
        data = getUpdateMoneyRequestParams(transactionID, transactionThreadReportID, transactionChanges, policy, policyTagList, policyCategories, true);
    }
    const {params, onyxData} = data;
    API.write(WRITE_COMMANDS.UPDATE_MONEY_REQUEST_DESCRIPTION, params, onyxData);
}

/** Edits an existing distance request */
function updateDistanceRequest(
    transactionID: string,
    transactionThreadReportID: string,
    transactionChanges: TransactionChanges,
    policy: OnyxTypes.Policy,
    policyTagList: OnyxTypes.PolicyTagList,
    policyCategories: OnyxTypes.PolicyCategories,
) {
    const {params, onyxData} = getUpdateMoneyRequestParams(transactionID, transactionThreadReportID, transactionChanges, policy, policyTagList, policyCategories, false);
    API.write(WRITE_COMMANDS.UPDATE_DISTANCE_REQUEST, params, onyxData);
}

/**
 * Request money from another user
 */
function requestMoney(
    report: OnyxTypes.Report,
    amount: number,
    currency: string,
    created: string,
    merchant: string,
    payeeEmail: string,
    payeeAccountID: number,
    participant: Participant,
    comment: string,
    receipt: Receipt,
    category?: string,
    tag?: string,
    taxCode = '',
    taxAmount = 0,
    billable?: boolean,
    policy?: OnyxEntry<OnyxTypes.Policy>,
    policyTagList?: OnyxEntry<OnyxTypes.PolicyTagList>,
    policyCategories?: OnyxEntry<OnyxTypes.PolicyCategories>,
    gpsPoints = undefined,
) {
    // If the report is iou or expense report, we should get the linked chat report to be passed to the getMoneyRequestInformation function
    const isMoneyRequestReport = ReportUtils.isMoneyRequestReport(report);
    const currentChatReport = isMoneyRequestReport ? ReportUtils.getReport(report.chatReportID) : report;
    const moneyRequestReportID = isMoneyRequestReport ? report.reportID : '';
    const currentCreated = DateUtils.enrichMoneyRequestTimestamp(created);
    const {
        payerAccountID,
        payerEmail,
        iouReport,
        chatReport,
        transaction,
        iouAction,
        createdChatReportActionID,
        createdIOUReportActionID,
        reportPreviewAction,
        transactionThreadReportID,
        createdReportActionIDForThread,
        onyxData,
    } = getMoneyRequestInformation(
        currentChatReport,
        participant,
        comment,
        amount,
        currency,
        currentCreated,
        merchant,
        receipt,
        undefined,
        category,
        tag,
        billable,
        policy,
        policyTagList,
        policyCategories,
        payeeAccountID,
        payeeEmail,
        moneyRequestReportID,
    );
    const activeReportID = isMoneyRequestReport ? report.reportID : chatReport.reportID;

    const parameters: RequestMoneyParams = {
        debtorEmail: payerEmail,
        debtorAccountID: payerAccountID,
        amount,
        currency,
        comment,
        created: currentCreated,
        merchant,
        iouReportID: iouReport.reportID,
        chatReportID: chatReport.reportID,
        transactionID: transaction.transactionID,
        reportActionID: iouAction.reportActionID,
        createdChatReportActionID,
        createdIOUReportActionID,
        reportPreviewReportActionID: reportPreviewAction.reportActionID,
        receipt,
        receiptState: receipt?.state,
        category,
        tag,
        taxCode,
        taxAmount,
        billable,
        // This needs to be a string of JSON because of limitations with the fetch() API and nested objects
        gpsPoints: gpsPoints ? JSON.stringify(gpsPoints) : undefined,
        transactionThreadReportID,
        createdReportActionIDForThread,
    };

    API.write(WRITE_COMMANDS.REQUEST_MONEY, parameters, onyxData);
    resetMoneyRequestInfo();
    Navigation.dismissModal(activeReportID);
    Report.notifyNewAction(activeReportID, payeeAccountID);
}

/**
 * Track an expense
 */
function trackExpense(
    report: OnyxTypes.Report,
    amount: number,
    currency: string,
    created: string,
    merchant: string,
    payeeEmail: string,
    payeeAccountID: number,
    participant: Participant,
    comment: string,
    receipt: Receipt,
    category?: string,
    tag?: string,
    taxCode = '',
    taxAmount = 0,
    billable?: boolean,
    policy?: OnyxEntry<OnyxTypes.Policy>,
    policyTagList?: OnyxEntry<OnyxTypes.PolicyTagList>,
    policyCategories?: OnyxEntry<OnyxTypes.PolicyCategories>,
    gpsPoints = undefined,
) {
    const isMoneyRequestReport = ReportUtils.isMoneyRequestReport(report);
    const currentChatReport = isMoneyRequestReport ? ReportUtils.getReport(report.chatReportID) : report;
    const moneyRequestReportID = isMoneyRequestReport ? report.reportID : '';

    const currentCreated = DateUtils.enrichMoneyRequestTimestamp(created);
    const {
        iouReport,
        chatReport,
        transaction,
        iouAction,
        createdChatReportActionID,
        createdIOUReportActionID,
        reportPreviewAction,
        transactionThreadReportID,
        createdReportActionIDForThread,
        onyxData,
    } = getTrackExpenseInformation(
        currentChatReport,
        participant,
        comment,
        amount,
        currency,
        currentCreated,
        merchant,
        receipt,
        category,
        tag,
        billable,
        policy,
        policyTagList,
        policyCategories,
        payeeEmail,
        payeeAccountID,
        moneyRequestReportID,
    );
    const activeReportID = isMoneyRequestReport ? report.reportID : chatReport.reportID;

    const parameters: TrackExpenseParams = {
        amount,
        currency,
        comment,
        created: currentCreated,
        merchant,
        iouReportID: iouReport?.reportID,
        chatReportID: chatReport.reportID,
        transactionID: transaction.transactionID,
        reportActionID: iouAction.reportActionID,
        createdChatReportActionID,
        createdIOUReportActionID,
        reportPreviewReportActionID: reportPreviewAction?.reportActionID,
        receipt,
        receiptState: receipt?.state,
        category,
        tag,
        taxCode,
        taxAmount,
        billable,
        // This needs to be a string of JSON because of limitations with the fetch() API and nested objects
        gpsPoints: gpsPoints ? JSON.stringify(gpsPoints) : undefined,
        transactionThreadReportID,
        createdReportActionIDForThread,
    };

    API.write(WRITE_COMMANDS.TRACK_EXPENSE, parameters, onyxData);
    resetMoneyRequestInfo();
    Navigation.dismissModal(activeReportID);
    Report.notifyNewAction(activeReportID, payeeAccountID);
}

function getOrCreateOptimisticSplitChatReport(existingSplitChatReportID: string, participants: Participant[], participantAccountIDs: number[], currentUserAccountID: number) {
    // The existing chat report could be passed as reportID or exist on the sole "participant" (in this case a report option)
    const existingChatReportID = existingSplitChatReportID || participants[0].reportID;

    // Check if the report is available locally if we do have one
    let existingSplitChatReport = allReports?.[`${ONYXKEYS.COLLECTION.REPORT}${existingChatReportID}`];

    // If we do not have one locally then we will search for a chat with the same participants (only for 1:1 chats).
    const shouldGetOrCreateOneOneDM = participants.length < 2;
    if (!existingSplitChatReport && shouldGetOrCreateOneOneDM) {
        existingSplitChatReport = ReportUtils.getChatByParticipants(participantAccountIDs);
    }

    // We found an existing chat report we are done...
    if (existingSplitChatReport) {
        // Yes, these are the same, but give the caller a way to identify if we created a new report or not
        return {existingSplitChatReport, splitChatReport: existingSplitChatReport};
    }

    // No existing chat by this point we need to create it
    const allParticipantsAccountIDs = [...participantAccountIDs, currentUserAccountID];

    // Create a Group Chat if we have multiple participants
    if (participants.length > 1) {
        const splitChatReport = ReportUtils.buildOptimisticChatReport(
            allParticipantsAccountIDs,
            '',
            CONST.REPORT.CHAT_TYPE.GROUP,
            undefined,
            undefined,
            undefined,
            undefined,
            undefined,
            undefined,
            CONST.REPORT.NOTIFICATION_PREFERENCE.HIDDEN,
        );
        return {existingSplitChatReport: null, splitChatReport};
    }

    // Otherwise, create a new 1:1 chat report
    const splitChatReport = ReportUtils.buildOptimisticChatReport(allParticipantsAccountIDs);
    return {existingSplitChatReport: null, splitChatReport};
}

/**
 * Build the Onyx data and IOU split necessary for splitting a bill with 3+ users.
 * 1. Build the optimistic Onyx data for the group chat, i.e. chatReport and iouReportAction creating the former if it doesn't yet exist.
 * 2. Loop over the group chat participant list, building optimistic or updating existing chatReports, iouReports and iouReportActions between the user and each participant.
 * We build both Onyx data and the IOU split that is sent as a request param and is used by Auth to create the chatReports, iouReports and iouReportActions in the database.
 * The IOU split has the following shape:
 *  [
 *      {email: 'currentUser', amount: 100},
 *      {email: 'user2', amount: 100, iouReportID: '100', chatReportID: '110', transactionID: '120', reportActionID: '130'},
 *      {email: 'user3', amount: 100, iouReportID: '200', chatReportID: '210', transactionID: '220', reportActionID: '230'}
 *  ]
 * @param amount - always in the smallest unit of the currency
 * @param existingSplitChatReportID - the report ID where the split bill happens, could be a group chat or a workspace chat
 */
function createSplitsAndOnyxData(
    participants: Participant[],
    currentUserLogin: string,
    currentUserAccountID: number,
    amount: number,
    comment: string,
    currency: string,
    merchant: string,
    created: string,
    category: string,
    tag: string,
    existingSplitChatReportID = '',
    billable = false,
    iouRequestType: IOURequestType = CONST.IOU.REQUEST_TYPE.MANUAL,
): SplitsAndOnyxData {
    const currentUserEmailForIOUSplit = PhoneNumber.addSMSDomainIfPhoneNumber(currentUserLogin);
    const participantAccountIDs = participants.map((participant) => Number(participant.accountID));

    const {splitChatReport, existingSplitChatReport} = getOrCreateOptimisticSplitChatReport(existingSplitChatReportID, participants, participantAccountIDs, currentUserAccountID);
    const isOwnPolicyExpenseChat = !!splitChatReport.isOwnPolicyExpenseChat;

    const splitTransaction = TransactionUtils.buildOptimisticTransaction(
        amount,
        currency,
        CONST.REPORT.SPLIT_REPORTID,
        comment,
        created,
        '',
        '',
        merchant || Localize.translateLocal('iou.request'),
        undefined,
        undefined,
        undefined,
        category,
        tag,
        billable,
    );

    // Note: The created action must be optimistically generated before the IOU action so there's no chance that the created action appears after the IOU action in the chat
    const splitCreatedReportAction = ReportUtils.buildOptimisticCreatedReportAction(currentUserEmailForIOUSplit);
    const splitIOUReportAction = ReportUtils.buildOptimisticIOUReportAction(
        CONST.IOU.REPORT_ACTION_TYPE.SPLIT,
        amount,
        currency,
        comment,
        participants,
        splitTransaction.transactionID,
        undefined,
        '',
        false,
        false,
        {},
        isOwnPolicyExpenseChat,
    );

    splitChatReport.lastReadTime = DateUtils.getDBTime();
    splitChatReport.lastMessageText = splitIOUReportAction.message?.[0].text;
    splitChatReport.lastMessageHtml = splitIOUReportAction.message?.[0].html;

    // If we have an existing splitChatReport (group chat or workspace) use it's pending fields, otherwise indicate that we are adding a chat
    if (!existingSplitChatReport) {
        splitChatReport.pendingFields = {
            createChat: CONST.RED_BRICK_ROAD_PENDING_ACTION.ADD,
        };
    }

    const optimisticData: OnyxUpdate[] = [
        {
            // Use set for new reports because it doesn't exist yet, is faster,
            // and we need the data to be available when we navigate to the chat page
            onyxMethod: existingSplitChatReport ? Onyx.METHOD.MERGE : Onyx.METHOD.SET,
            key: `${ONYXKEYS.COLLECTION.REPORT}${splitChatReport.reportID}`,
            value: splitChatReport,
        },
        {
            onyxMethod: Onyx.METHOD.SET,
            key: ONYXKEYS.NVP_QUICK_ACTION_GLOBAL_CREATE,
            value: {
                action: iouRequestType === CONST.IOU.REQUEST_TYPE.DISTANCE ? CONST.QUICK_ACTIONS.SPLIT_DISTANCE : CONST.QUICK_ACTIONS.SPLIT_MANUAL,
                chatReportID: splitChatReport.reportID,
                isFirstQuickAction: isEmptyObject(quickAction),
            },
        },
        existingSplitChatReport
            ? {
                  onyxMethod: Onyx.METHOD.MERGE,
                  key: `${ONYXKEYS.COLLECTION.REPORT_ACTIONS}${splitChatReport.reportID}`,
                  value: {
                      [splitIOUReportAction.reportActionID]: splitIOUReportAction as OnyxTypes.ReportAction,
                  },
              }
            : {
                  onyxMethod: Onyx.METHOD.SET,
                  key: `${ONYXKEYS.COLLECTION.REPORT_ACTIONS}${splitChatReport.reportID}`,
                  value: {
                      [splitCreatedReportAction.reportActionID]: splitCreatedReportAction as OnyxTypes.ReportAction,
                      [splitIOUReportAction.reportActionID]: splitIOUReportAction as OnyxTypes.ReportAction,
                  },
              },
        {
            onyxMethod: Onyx.METHOD.SET,
            key: `${ONYXKEYS.COLLECTION.TRANSACTION}${splitTransaction.transactionID}`,
            value: splitTransaction,
        },
        {
            onyxMethod: Onyx.METHOD.MERGE,
            key: `${ONYXKEYS.COLLECTION.TRANSACTION_DRAFT}${CONST.IOU.OPTIMISTIC_TRANSACTION_ID}`,
            value: null,
        },
    ];

    const successData: OnyxUpdate[] = [
        {
            onyxMethod: Onyx.METHOD.MERGE,
            key: `${ONYXKEYS.COLLECTION.REPORT_ACTIONS}${splitChatReport.reportID}`,
            value: {
                ...(existingSplitChatReport ? {} : {[splitCreatedReportAction.reportActionID]: {pendingAction: null}}),
                [splitIOUReportAction.reportActionID]: {pendingAction: null},
            },
        },
        {
            onyxMethod: Onyx.METHOD.MERGE,
            key: `${ONYXKEYS.COLLECTION.TRANSACTION}${splitTransaction.transactionID}`,
            value: {pendingAction: null},
        },
    ];

    if (!existingSplitChatReport) {
        successData.push({
            onyxMethod: Onyx.METHOD.MERGE,
            key: `${ONYXKEYS.COLLECTION.REPORT}${splitChatReport.reportID}`,
            value: {pendingFields: {createChat: null}},
        });
    }

    const failureData: OnyxUpdate[] = [
        {
            onyxMethod: Onyx.METHOD.MERGE,
            key: `${ONYXKEYS.COLLECTION.TRANSACTION}${splitTransaction.transactionID}`,
            value: {
                errors: ErrorUtils.getMicroSecondOnyxError('iou.error.genericCreateFailureMessage'),
            },
        },
    ];

    if (existingSplitChatReport) {
        failureData.push({
            onyxMethod: Onyx.METHOD.MERGE,
            key: `${ONYXKEYS.COLLECTION.REPORT_ACTIONS}${splitChatReport.reportID}`,
            value: {
                [splitIOUReportAction.reportActionID]: {
                    errors: ErrorUtils.getMicroSecondOnyxError('iou.error.genericCreateFailureMessage'),
                },
            },
        });
    } else {
        failureData.push(
            {
                onyxMethod: Onyx.METHOD.MERGE,
                key: `${ONYXKEYS.COLLECTION.REPORT}${splitChatReport.reportID}`,
                value: {
                    errorFields: {
                        createChat: ErrorUtils.getMicroSecondOnyxError('report.genericCreateReportFailureMessage'),
                    },
                },
            },
            {
                onyxMethod: Onyx.METHOD.MERGE,
                key: `${ONYXKEYS.COLLECTION.REPORT_ACTIONS}${splitChatReport.reportID}`,
                value: {
                    [splitIOUReportAction.reportActionID]: {
                        errors: ErrorUtils.getMicroSecondOnyxError('iou.error.genericCreateFailureMessage'),
                    },
                },
            },
        );
    }

    // Loop through participants creating individual chats, iouReports and reportActionIDs as needed
    const splitAmount = IOUUtils.calculateAmount(participants.length, amount, currency, false);
    const splits: Split[] = [{email: currentUserEmailForIOUSplit, accountID: currentUserAccountID, amount: IOUUtils.calculateAmount(participants.length, amount, currency, true)}];

    const hasMultipleParticipants = participants.length > 1;
    participants.forEach((participant) => {
        // In a case when a participant is a workspace, even when a current user is not an owner of the workspace
        const isPolicyExpenseChat = ReportUtils.isPolicyExpenseChat(participant);

        // In case the participant is a workspace, email & accountID should remain undefined and won't be used in the rest of this code
        // participant.login is undefined when the request is initiated from a group DM with an unknown user, so we need to add a default
        const email = isOwnPolicyExpenseChat || isPolicyExpenseChat ? '' : PhoneNumber.addSMSDomainIfPhoneNumber(participant.login ?? '').toLowerCase();
        const accountID = isOwnPolicyExpenseChat || isPolicyExpenseChat ? 0 : Number(participant.accountID);
        if (email === currentUserEmailForIOUSplit) {
            return;
        }

        // STEP 1: Get existing chat report OR build a new optimistic one
        // If we only have one participant and the request was initiated from the global create menu, i.e. !existingGroupChatReportID, the oneOnOneChatReport is the groupChatReport
        let oneOnOneChatReport: OnyxTypes.Report | OptimisticChatReport;
        let isNewOneOnOneChatReport = false;
        let shouldCreateOptimisticPersonalDetails = false;
        const personalDetailExists = accountID in allPersonalDetails;

        // If this is a split between two people only and the function
        // wasn't provided with an existing group chat report id
        // or, if the split is being made from the workspace chat, then the oneOnOneChatReport is the same as the splitChatReport
        // in this case existingSplitChatReport will belong to the policy expense chat and we won't be
        // entering code that creates optimistic personal details
        if ((!hasMultipleParticipants && !existingSplitChatReportID) || isOwnPolicyExpenseChat) {
            oneOnOneChatReport = splitChatReport;
            shouldCreateOptimisticPersonalDetails = !existingSplitChatReport && !personalDetailExists;
        } else {
            const existingChatReport = ReportUtils.getChatByParticipants([accountID]);
            isNewOneOnOneChatReport = !existingChatReport;
            shouldCreateOptimisticPersonalDetails = isNewOneOnOneChatReport && !personalDetailExists;
            oneOnOneChatReport = existingChatReport ?? ReportUtils.buildOptimisticChatReport([accountID]);
        }

        // STEP 2: Get existing IOU/Expense report and update its total OR build a new optimistic one
        let oneOnOneIOUReport: OneOnOneIOUReport = oneOnOneChatReport.iouReportID ? allReports?.[`${ONYXKEYS.COLLECTION.REPORT}${oneOnOneChatReport.iouReportID}`] : null;
        const shouldCreateNewOneOnOneIOUReport = ReportUtils.shouldCreateNewMoneyRequestReport(oneOnOneIOUReport, oneOnOneChatReport);

        if (!oneOnOneIOUReport || shouldCreateNewOneOnOneIOUReport) {
            oneOnOneIOUReport = isOwnPolicyExpenseChat
                ? ReportUtils.buildOptimisticExpenseReport(oneOnOneChatReport.reportID, oneOnOneChatReport.policyID ?? '', currentUserAccountID, splitAmount, currency)
                : ReportUtils.buildOptimisticIOUReport(currentUserAccountID, accountID, splitAmount, oneOnOneChatReport.reportID, currency);
        } else if (isOwnPolicyExpenseChat) {
            if (typeof oneOnOneIOUReport?.total === 'number') {
                // Because of the Expense reports are stored as negative values, we subtract the total from the amount
                oneOnOneIOUReport.total -= splitAmount;
            }
        } else {
            oneOnOneIOUReport = IOUUtils.updateIOUOwnerAndTotal(oneOnOneIOUReport, currentUserAccountID, splitAmount, currency);
        }

        // STEP 3: Build optimistic transaction
        const oneOnOneTransaction = TransactionUtils.buildOptimisticTransaction(
            ReportUtils.isExpenseReport(oneOnOneIOUReport) ? -splitAmount : splitAmount,
            currency,
            oneOnOneIOUReport.reportID,
            comment,
            created,
            CONST.IOU.TYPE.SPLIT,
            splitTransaction.transactionID,
            merchant || Localize.translateLocal('iou.request'),
            undefined,
            undefined,
            undefined,
            category,
            tag,
            billable,
        );

        // STEP 4: Build optimistic reportActions. We need:
        // 1. CREATED action for the chatReport
        // 2. CREATED action for the iouReport
        // 3. IOU action for the iouReport
        // 4. Transaction Thread and the CREATED action for it
        // 5. REPORTPREVIEW action for the chatReport
        const [oneOnOneCreatedActionForChat, oneOnOneCreatedActionForIOU, oneOnOneIOUAction, optimisticTransactionThread, optimisticCreatedActionForTransactionThread] =
            ReportUtils.buildOptimisticMoneyRequestEntities(
                oneOnOneIOUReport,
                CONST.IOU.REPORT_ACTION_TYPE.CREATE,
                splitAmount,
                currency,
                comment,
                currentUserEmailForIOUSplit,
                [participant],
                oneOnOneTransaction.transactionID,
            );

        // Add optimistic personal details for new participants
        const oneOnOnePersonalDetailListAction: OnyxTypes.PersonalDetailsList = shouldCreateOptimisticPersonalDetails
            ? {
                  [accountID]: {
                      accountID,
                      avatar: UserUtils.getDefaultAvatarURL(accountID),
                      // Disabling this line since participant.displayName can be an empty string
                      // eslint-disable-next-line @typescript-eslint/prefer-nullish-coalescing
                      displayName: LocalePhoneNumber.formatPhoneNumber(participant.displayName || email),
                      login: participant.login,
                      isOptimisticPersonalDetail: true,
                  },
              }
            : {};

        let oneOnOneReportPreviewAction = ReportActionsUtils.getReportPreviewAction(oneOnOneChatReport.reportID, oneOnOneIOUReport.reportID);
        if (oneOnOneReportPreviewAction) {
            oneOnOneReportPreviewAction = ReportUtils.updateReportPreview(oneOnOneIOUReport, oneOnOneReportPreviewAction);
        } else {
            oneOnOneReportPreviewAction = ReportUtils.buildOptimisticReportPreview(oneOnOneChatReport, oneOnOneIOUReport);
        }

        // Add category to optimistic policy recently used categories when a participant is a workspace
        const optimisticPolicyRecentlyUsedCategories = isPolicyExpenseChat ? Policy.buildOptimisticPolicyRecentlyUsedCategories(participant.policyID, category) : [];

        // Add tag to optimistic policy recently used tags when a participant is a workspace
        const optimisticPolicyRecentlyUsedTags = isPolicyExpenseChat ? Policy.buildOptimisticPolicyRecentlyUsedTags(participant.policyID, tag) : {};

        // STEP 5: Build Onyx Data
        const [oneOnOneOptimisticData, oneOnOneSuccessData, oneOnOneFailureData] = buildOnyxDataForMoneyRequest(
            oneOnOneChatReport,
            oneOnOneIOUReport,
            oneOnOneTransaction,
            oneOnOneCreatedActionForChat,
            oneOnOneCreatedActionForIOU,
            oneOnOneIOUAction,
            oneOnOnePersonalDetailListAction,
            oneOnOneReportPreviewAction,
            optimisticPolicyRecentlyUsedCategories,
            optimisticPolicyRecentlyUsedTags,
            isNewOneOnOneChatReport,
            optimisticTransactionThread,
            optimisticCreatedActionForTransactionThread,
            shouldCreateNewOneOnOneIOUReport,
            null,
            null,
            null,
            null,
            true,
        );

        const individualSplit = {
            email,
            accountID,
            amount: splitAmount,
            iouReportID: oneOnOneIOUReport.reportID,
            chatReportID: oneOnOneChatReport.reportID,
            transactionID: oneOnOneTransaction.transactionID,
            reportActionID: oneOnOneIOUAction.reportActionID,
            createdChatReportActionID: oneOnOneCreatedActionForChat.reportActionID,
            createdIOUReportActionID: oneOnOneCreatedActionForIOU.reportActionID,
            reportPreviewReportActionID: oneOnOneReportPreviewAction.reportActionID,
            transactionThreadReportID: optimisticTransactionThread.reportID,
            createdReportActionIDForThread: optimisticCreatedActionForTransactionThread.reportActionID,
        };

        splits.push(individualSplit);
        optimisticData.push(...oneOnOneOptimisticData);
        successData.push(...oneOnOneSuccessData);
        failureData.push(...oneOnOneFailureData);
    });

    const splitData: SplitData = {
        chatReportID: splitChatReport.reportID,
        transactionID: splitTransaction.transactionID,
        reportActionID: splitIOUReportAction.reportActionID,
        policyID: splitChatReport.policyID,
        chatType: splitChatReport.chatType,
    };

    if (!existingSplitChatReport) {
        splitData.createdReportActionID = splitCreatedReportAction.reportActionID;
    }

    return {
        splitData,
        splits,
        onyxData: {optimisticData, successData, failureData},
    };
}

/**
 * @param amount - always in smallest currency unit
 * @param existingSplitChatReportID - Either a group DM or a workspace chat
 */
function splitBill(
    participants: Participant[],
    currentUserLogin: string,
    currentUserAccountID: number,
    amount: number,
    comment: string,
    currency: string,
    merchant: string,
    created: string,
    category: string,
    tag: string,
    existingSplitChatReportID = '',
    billable = false,
    iouRequestType: IOURequestType = CONST.IOU.REQUEST_TYPE.MANUAL,
) {
    const currentCreated = DateUtils.enrichMoneyRequestTimestamp(created);
    const {splitData, splits, onyxData} = createSplitsAndOnyxData(
        participants,
        currentUserLogin,
        currentUserAccountID,
        amount,
        comment,
        currency,
        merchant,
        currentCreated,
        category,
        tag,
        existingSplitChatReportID,
        billable,
        iouRequestType,
    );

    const parameters: SplitBillParams = {
        reportID: splitData.chatReportID,
        amount,
        splits: JSON.stringify(splits),
        currency,
        comment,
        category,
        merchant,
        created: currentCreated,
        tag,
        billable,
        transactionID: splitData.transactionID,
        reportActionID: splitData.reportActionID,
        createdReportActionID: splitData.createdReportActionID,
        policyID: splitData.policyID,
        chatType: splitData.chatType,
    };

    API.write(WRITE_COMMANDS.SPLIT_BILL, parameters, onyxData);

    resetMoneyRequestInfo();
    Navigation.dismissModal(existingSplitChatReportID);
    Report.notifyNewAction(splitData.chatReportID, currentUserAccountID);
}

/**
 * @param amount - always in the smallest currency unit
 */
function splitBillAndOpenReport(
    participants: Participant[],
    currentUserLogin: string,
    currentUserAccountID: number,
    amount: number,
    comment: string,
    currency: string,
    merchant: string,
    created: string,
    category: string,
    tag: string,
    billable: boolean,
    iouRequestType: IOURequestType = CONST.IOU.REQUEST_TYPE.MANUAL,
) {
    const currentCreated = DateUtils.enrichMoneyRequestTimestamp(created);
    const {splitData, splits, onyxData} = createSplitsAndOnyxData(
        participants,
        currentUserLogin,
        currentUserAccountID,
        amount,
        comment,
        currency,
        merchant,
        currentCreated,
        category,
        tag,
        '',
        billable,
        iouRequestType,
    );

    const parameters: SplitBillParams = {
        reportID: splitData.chatReportID,
        amount,
        splits: JSON.stringify(splits),
        currency,
        merchant,
        created: currentCreated,
        comment,
        category,
        tag,
        billable,
        transactionID: splitData.transactionID,
        reportActionID: splitData.reportActionID,
        createdReportActionID: splitData.createdReportActionID,
        policyID: splitData.policyID,
        chatType: splitData.chatType,
    };

    API.write(WRITE_COMMANDS.SPLIT_BILL_AND_OPEN_REPORT, parameters, onyxData);

    resetMoneyRequestInfo();
    Navigation.dismissModal(splitData.chatReportID);
    Report.notifyNewAction(splitData.chatReportID, currentUserAccountID);
}

/** Used exclusively for starting a split bill request that contains a receipt, the split request will be completed once the receipt is scanned
 *  or user enters details manually.
 *
 * @param existingSplitChatReportID - Either a group DM or a workspace chat
 */
function startSplitBill(
    participants: Participant[],
    currentUserLogin: string,
    currentUserAccountID: number,
    comment: string,
    category: string,
    tag: string,
    currency: string,
    receipt: Receipt,
    existingSplitChatReportID = '',
    billable = false,
) {
    const currentUserEmailForIOUSplit = PhoneNumber.addSMSDomainIfPhoneNumber(currentUserLogin);
    const participantAccountIDs = participants.map((participant) => Number(participant.accountID));
    const {splitChatReport, existingSplitChatReport} = getOrCreateOptimisticSplitChatReport(existingSplitChatReportID, participants, participantAccountIDs, currentUserAccountID);
    const isOwnPolicyExpenseChat = !!splitChatReport.isOwnPolicyExpenseChat;

    const {name: filename, source, state = CONST.IOU.RECEIPT_STATE.SCANREADY} = receipt;
    const receiptObject: Receipt = {state, source};

    // ReportID is -2 (aka "deleted") on the group transaction
    const splitTransaction = TransactionUtils.buildOptimisticTransaction(
        0,
        currency,
        CONST.REPORT.SPLIT_REPORTID,
        comment,
        '',
        '',
        '',
        CONST.TRANSACTION.PARTIAL_TRANSACTION_MERCHANT,
        receiptObject,
        filename,
        undefined,
        category,
        tag,
        billable,
    );

    // Note: The created action must be optimistically generated before the IOU action so there's no chance that the created action appears after the IOU action in the chat
    const splitChatCreatedReportAction = ReportUtils.buildOptimisticCreatedReportAction(currentUserEmailForIOUSplit);
    const splitIOUReportAction = ReportUtils.buildOptimisticIOUReportAction(
        CONST.IOU.REPORT_ACTION_TYPE.SPLIT,
        0,
        CONST.CURRENCY.USD,
        comment,
        participants,
        splitTransaction.transactionID,
        undefined,
        '',
        false,
        false,
        receiptObject,
        isOwnPolicyExpenseChat,
    );

    splitChatReport.lastReadTime = DateUtils.getDBTime();
    splitChatReport.lastMessageText = splitIOUReportAction.message?.[0].text;
    splitChatReport.lastMessageHtml = splitIOUReportAction.message?.[0].html;

    // If we have an existing splitChatReport (group chat or workspace) use it's pending fields, otherwise indicate that we are adding a chat
    if (!existingSplitChatReport) {
        splitChatReport.pendingFields = {
            createChat: CONST.RED_BRICK_ROAD_PENDING_ACTION.ADD,
        };
    }

    const optimisticData: OnyxUpdate[] = [
        {
            // Use set for new reports because it doesn't exist yet, is faster,
            // and we need the data to be available when we navigate to the chat page
            onyxMethod: existingSplitChatReport ? Onyx.METHOD.MERGE : Onyx.METHOD.SET,
            key: `${ONYXKEYS.COLLECTION.REPORT}${splitChatReport.reportID}`,
            value: splitChatReport,
        },
        {
            onyxMethod: Onyx.METHOD.SET,
            key: ONYXKEYS.NVP_QUICK_ACTION_GLOBAL_CREATE,
            value: {
                action: CONST.QUICK_ACTIONS.SPLIT_SCAN,
                chatReportID: splitChatReport.reportID,
                isFirstQuickAction: isEmptyObject(quickAction),
            },
        },
        existingSplitChatReport
            ? {
                  onyxMethod: Onyx.METHOD.MERGE,
                  key: `${ONYXKEYS.COLLECTION.REPORT_ACTIONS}${splitChatReport.reportID}`,
                  value: {
                      [splitIOUReportAction.reportActionID]: splitIOUReportAction as OnyxTypes.ReportAction,
                  },
              }
            : {
                  onyxMethod: Onyx.METHOD.SET,
                  key: `${ONYXKEYS.COLLECTION.REPORT_ACTIONS}${splitChatReport.reportID}`,
                  value: {
                      [splitChatCreatedReportAction.reportActionID]: splitChatCreatedReportAction,
                      [splitIOUReportAction.reportActionID]: splitIOUReportAction as OnyxTypes.ReportAction,
                  },
              },
        {
            onyxMethod: Onyx.METHOD.SET,
            key: `${ONYXKEYS.COLLECTION.TRANSACTION}${splitTransaction.transactionID}`,
            value: splitTransaction,
        },
    ];

    const successData: OnyxUpdate[] = [
        {
            onyxMethod: Onyx.METHOD.MERGE,
            key: `${ONYXKEYS.COLLECTION.REPORT_ACTIONS}${splitChatReport.reportID}`,
            value: {
                ...(existingSplitChatReport ? {} : {[splitChatCreatedReportAction.reportActionID]: {pendingAction: null}}),
                [splitIOUReportAction.reportActionID]: {pendingAction: null},
            },
        },
        {
            onyxMethod: Onyx.METHOD.MERGE,
            key: `${ONYXKEYS.COLLECTION.TRANSACTION}${splitTransaction.transactionID}`,
            value: {pendingAction: null},
        },
    ];

    if (!existingSplitChatReport) {
        successData.push({
            onyxMethod: Onyx.METHOD.MERGE,
            key: `${ONYXKEYS.COLLECTION.REPORT}${splitChatReport.reportID}`,
            value: {pendingFields: {createChat: null}},
        });
    }

    const failureData: OnyxUpdate[] = [
        {
            onyxMethod: Onyx.METHOD.MERGE,
            key: `${ONYXKEYS.COLLECTION.TRANSACTION}${splitTransaction.transactionID}`,
            value: {
                errors: ErrorUtils.getMicroSecondOnyxError('iou.error.genericCreateFailureMessage'),
            },
        },
    ];

    if (existingSplitChatReport) {
        failureData.push({
            onyxMethod: Onyx.METHOD.MERGE,
            key: `${ONYXKEYS.COLLECTION.REPORT_ACTIONS}${splitChatReport.reportID}`,
            value: {
                [splitIOUReportAction.reportActionID]: {
                    errors: getReceiptError(receipt, filename),
                },
            },
        });
    } else {
        failureData.push(
            {
                onyxMethod: Onyx.METHOD.MERGE,
                key: `${ONYXKEYS.COLLECTION.REPORT}${splitChatReport.reportID}`,
                value: {
                    errorFields: {
                        createChat: ErrorUtils.getMicroSecondOnyxError('report.genericCreateReportFailureMessage'),
                    },
                },
            },
            {
                onyxMethod: Onyx.METHOD.MERGE,
                key: `${ONYXKEYS.COLLECTION.REPORT_ACTIONS}${splitChatReport.reportID}`,
                value: {
                    [splitChatCreatedReportAction.reportActionID]: {
                        errors: ErrorUtils.getMicroSecondOnyxError('report.genericCreateReportFailureMessage'),
                    },
                    [splitIOUReportAction.reportActionID]: {
                        errors: getReceiptError(receipt, filename),
                    },
                },
            },
        );
    }

    const splits: Split[] = [{email: currentUserEmailForIOUSplit, accountID: currentUserAccountID}];

    participants.forEach((participant) => {
        // Disabling this line since participant.login can be an empty string
        // eslint-disable-next-line @typescript-eslint/prefer-nullish-coalescing
        const email = participant.isOwnPolicyExpenseChat ? '' : PhoneNumber.addSMSDomainIfPhoneNumber(participant.login || participant.text || '').toLowerCase();
        const accountID = participant.isOwnPolicyExpenseChat ? 0 : Number(participant.accountID);
        if (email === currentUserEmailForIOUSplit) {
            return;
        }

        // When splitting with a workspace chat, we only need to supply the policyID and the workspace reportID as it's needed so we can update the report preview
        if (participant.isOwnPolicyExpenseChat) {
            splits.push({
                policyID: participant.policyID,
                chatReportID: splitChatReport.reportID,
            });
            return;
        }

        const participantPersonalDetails = allPersonalDetails[participant?.accountID ?? -1];
        if (!participantPersonalDetails) {
            optimisticData.push({
                onyxMethod: Onyx.METHOD.MERGE,
                key: ONYXKEYS.PERSONAL_DETAILS_LIST,
                value: {
                    [accountID]: {
                        accountID,
                        avatar: UserUtils.getDefaultAvatarURL(accountID),
                        // Disabling this line since participant.displayName can be an empty string
                        // eslint-disable-next-line @typescript-eslint/prefer-nullish-coalescing
                        displayName: LocalePhoneNumber.formatPhoneNumber(participant.displayName || email),
                        // Disabling this line since participant.login can be an empty string
                        // eslint-disable-next-line @typescript-eslint/prefer-nullish-coalescing
                        login: participant.login || participant.text,
                        isOptimisticPersonalDetail: true,
                    },
                },
            });
        }

        splits.push({
            email,
            accountID,
        });
    });

    participants.forEach((participant) => {
        const isPolicyExpenseChat = ReportUtils.isPolicyExpenseChat(participant);
        if (!isPolicyExpenseChat) {
            return;
        }

        const optimisticPolicyRecentlyUsedCategories = Policy.buildOptimisticPolicyRecentlyUsedCategories(participant.policyID, category);
        const optimisticPolicyRecentlyUsedTags = Policy.buildOptimisticPolicyRecentlyUsedTags(participant.policyID, tag);

        if (optimisticPolicyRecentlyUsedCategories.length > 0) {
            optimisticData.push({
                onyxMethod: Onyx.METHOD.SET,
                key: `${ONYXKEYS.COLLECTION.POLICY_RECENTLY_USED_CATEGORIES}${participant.policyID}`,
                value: optimisticPolicyRecentlyUsedCategories,
            });
        }

        if (!isEmptyObject(optimisticPolicyRecentlyUsedTags)) {
            optimisticData.push({
                onyxMethod: Onyx.METHOD.MERGE,
                key: `${ONYXKEYS.COLLECTION.POLICY_RECENTLY_USED_TAGS}${participant.policyID}`,
                value: optimisticPolicyRecentlyUsedTags,
            });
        }
    });

    // Save the new splits array into the transaction's comment in case the user calls CompleteSplitBill while offline
    optimisticData.push({
        onyxMethod: Onyx.METHOD.MERGE,
        key: `${ONYXKEYS.COLLECTION.TRANSACTION}${splitTransaction.transactionID}`,
        value: {
            comment: {
                splits,
            },
        },
    });

    const parameters: StartSplitBillParams = {
        chatReportID: splitChatReport.reportID,
        reportActionID: splitIOUReportAction.reportActionID,
        transactionID: splitTransaction.transactionID,
        splits: JSON.stringify(splits),
        receipt,
        comment,
        category,
        tag,
        currency,
        isFromGroupDM: !existingSplitChatReport,
        billable,
        ...(existingSplitChatReport ? {} : {createdReportActionID: splitChatCreatedReportAction.reportActionID}),
        chatType: splitChatReport?.chatType,
    };

    API.write(WRITE_COMMANDS.START_SPLIT_BILL, parameters, {optimisticData, successData, failureData});

    resetMoneyRequestInfo();
    Navigation.dismissModalWithReport(splitChatReport);
    Report.notifyNewAction(splitChatReport.chatReportID ?? '', currentUserAccountID);
}

/** Used for editing a split bill while it's still scanning or when SmartScan fails, it completes a split bill started by startSplitBill above.
 *
 * @param chatReportID - The group chat or workspace reportID
 * @param reportAction - The split action that lives in the chatReport above
 * @param updatedTransaction - The updated **draft** split transaction
 * @param sessionAccountID - accountID of the current user
 * @param sessionEmail - email of the current user
 */
function completeSplitBill(chatReportID: string, reportAction: OnyxTypes.ReportAction, updatedTransaction: OnyxEntry<OnyxTypes.Transaction>, sessionAccountID: number, sessionEmail: string) {
    const currentUserEmailForIOUSplit = PhoneNumber.addSMSDomainIfPhoneNumber(sessionEmail);
    const transactionID = updatedTransaction?.transactionID ?? '';
    const unmodifiedTransaction = allTransactions[`${ONYXKEYS.COLLECTION.TRANSACTION}${transactionID}`];

    // Save optimistic updated transaction and action
    const optimisticData: OnyxUpdate[] = [
        {
            onyxMethod: Onyx.METHOD.MERGE,
            key: `${ONYXKEYS.COLLECTION.TRANSACTION}${transactionID}`,
            value: {
                ...updatedTransaction,
                receipt: {
                    state: CONST.IOU.RECEIPT_STATE.OPEN,
                },
            },
        },
        {
            onyxMethod: Onyx.METHOD.MERGE,
            key: `${ONYXKEYS.COLLECTION.REPORT_ACTIONS}${chatReportID}`,
            value: {
                [reportAction.reportActionID]: {
                    lastModified: DateUtils.getDBTime(),
                    whisperedToAccountIDs: [],
                },
            },
        },
    ];

    const successData: OnyxUpdate[] = [
        {
            onyxMethod: Onyx.METHOD.MERGE,
            key: `${ONYXKEYS.COLLECTION.TRANSACTION}${transactionID}`,
            value: {pendingAction: null},
        },
        {
            onyxMethod: Onyx.METHOD.MERGE,
            key: `${ONYXKEYS.COLLECTION.SPLIT_TRANSACTION_DRAFT}${transactionID}`,
            value: {pendingAction: null},
        },
    ];

    const failureData: OnyxUpdate[] = [
        {
            onyxMethod: Onyx.METHOD.MERGE,
            key: `${ONYXKEYS.COLLECTION.TRANSACTION}${transactionID}`,
            value: {
                ...unmodifiedTransaction,
                errors: ErrorUtils.getMicroSecondOnyxError('iou.error.genericCreateFailureMessage'),
            },
        },
        {
            onyxMethod: Onyx.METHOD.MERGE,
            key: `${ONYXKEYS.COLLECTION.REPORT_ACTIONS}${chatReportID}`,
            value: {
                [reportAction.reportActionID]: {
                    ...reportAction,
                    errors: ErrorUtils.getMicroSecondOnyxError('iou.error.genericCreateFailureMessage'),
                },
            },
        },
    ];

    const splitParticipants: Split[] = updatedTransaction?.comment.splits ?? [];
    const amount = updatedTransaction?.modifiedAmount;
    const currency = updatedTransaction?.modifiedCurrency;

    // Exclude the current user when calculating the split amount, `calculateAmount` takes it into account
    const splitAmount = IOUUtils.calculateAmount(splitParticipants.length - 1, amount ?? 0, currency ?? '', false);

    const splits: Split[] = [{email: currentUserEmailForIOUSplit}];
    splitParticipants.forEach((participant) => {
        // Skip creating the transaction for the current user
        if (participant.email === currentUserEmailForIOUSplit) {
            return;
        }
        const isPolicyExpenseChat = !!participant.policyID;

        if (!isPolicyExpenseChat) {
            // In case this is still the optimistic accountID saved in the splits array, return early as we cannot know
            // if there is an existing chat between the split creator and this participant
            // Instead, we will rely on Auth generating the report IDs and the user won't see any optimistic chats or reports created
            const participantPersonalDetails: OnyxTypes.PersonalDetails | EmptyObject = allPersonalDetails[participant?.accountID ?? -1] ?? {};
            if (!participantPersonalDetails || participantPersonalDetails.isOptimisticPersonalDetail) {
                splits.push({
                    email: participant.email,
                });
                return;
            }
        }

        let oneOnOneChatReport: OnyxTypes.Report | null;
        let isNewOneOnOneChatReport = false;
        if (isPolicyExpenseChat) {
            // The workspace chat reportID is saved in the splits array when starting a split bill with a workspace
            oneOnOneChatReport = allReports?.[`${ONYXKEYS.COLLECTION.REPORT}${participant.chatReportID}`] ?? null;
        } else {
            const existingChatReport = ReportUtils.getChatByParticipants(participant.accountID ? [participant.accountID] : []);
            isNewOneOnOneChatReport = !existingChatReport;
            oneOnOneChatReport = existingChatReport ?? ReportUtils.buildOptimisticChatReport(participant.accountID ? [participant.accountID] : []);
        }

        let oneOnOneIOUReport: OneOnOneIOUReport = oneOnOneChatReport?.iouReportID ? allReports?.[`${ONYXKEYS.COLLECTION.REPORT}${oneOnOneChatReport.iouReportID}`] : null;
        const shouldCreateNewOneOnOneIOUReport = ReportUtils.shouldCreateNewMoneyRequestReport(oneOnOneIOUReport, oneOnOneChatReport);

        if (!oneOnOneIOUReport || shouldCreateNewOneOnOneIOUReport) {
            oneOnOneIOUReport = isPolicyExpenseChat
                ? ReportUtils.buildOptimisticExpenseReport(oneOnOneChatReport?.reportID ?? '', participant.policyID ?? '', sessionAccountID, splitAmount, currency ?? '')
                : ReportUtils.buildOptimisticIOUReport(sessionAccountID, participant.accountID ?? -1, splitAmount, oneOnOneChatReport?.reportID ?? '', currency ?? '');
        } else if (isPolicyExpenseChat) {
            if (typeof oneOnOneIOUReport?.total === 'number') {
                // Because of the Expense reports are stored as negative values, we subtract the total from the amount
                oneOnOneIOUReport.total -= splitAmount;
            }
        } else {
            oneOnOneIOUReport = IOUUtils.updateIOUOwnerAndTotal(oneOnOneIOUReport, sessionAccountID, splitAmount, currency ?? '');
        }

        const oneOnOneTransaction = TransactionUtils.buildOptimisticTransaction(
            isPolicyExpenseChat ? -splitAmount : splitAmount,
            currency ?? '',
            oneOnOneIOUReport?.reportID ?? '',
            updatedTransaction?.comment.comment,
            updatedTransaction?.modifiedCreated,
            CONST.IOU.TYPE.SPLIT,
            transactionID,
            updatedTransaction?.modifiedMerchant,
            {...updatedTransaction?.receipt, state: CONST.IOU.RECEIPT_STATE.OPEN},
            updatedTransaction?.filename,
            undefined,
            updatedTransaction?.category,
            updatedTransaction?.tag,
            updatedTransaction?.billable,
        );

        const [oneOnOneCreatedActionForChat, oneOnOneCreatedActionForIOU, oneOnOneIOUAction, optimisticTransactionThread, optimisticCreatedActionForTransactionThread] =
            ReportUtils.buildOptimisticMoneyRequestEntities(
                oneOnOneIOUReport,
                CONST.IOU.REPORT_ACTION_TYPE.CREATE,
                splitAmount,
                currency ?? '',
                updatedTransaction?.comment.comment ?? '',
                currentUserEmailForIOUSplit,
                [participant],
                oneOnOneTransaction.transactionID,
                undefined,
            );

        let oneOnOneReportPreviewAction = ReportActionsUtils.getReportPreviewAction(oneOnOneChatReport?.reportID ?? '', oneOnOneIOUReport?.reportID ?? '');
        if (oneOnOneReportPreviewAction) {
            oneOnOneReportPreviewAction = ReportUtils.updateReportPreview(oneOnOneIOUReport, oneOnOneReportPreviewAction);
        } else {
            oneOnOneReportPreviewAction = ReportUtils.buildOptimisticReportPreview(oneOnOneChatReport, oneOnOneIOUReport, '', oneOnOneTransaction);
        }

        const [oneOnOneOptimisticData, oneOnOneSuccessData, oneOnOneFailureData] = buildOnyxDataForMoneyRequest(
            oneOnOneChatReport,
            oneOnOneIOUReport,
            oneOnOneTransaction,
            oneOnOneCreatedActionForChat,
            oneOnOneCreatedActionForIOU,
            oneOnOneIOUAction,
            {},
            oneOnOneReportPreviewAction,
            [],
            {},
            isNewOneOnOneChatReport,
            optimisticTransactionThread,
            optimisticCreatedActionForTransactionThread,
            shouldCreateNewOneOnOneIOUReport,
            null,
            null,
            null,
            null,
            true,
        );

        splits.push({
            email: participant.email,
            accountID: participant.accountID,
            policyID: participant.policyID,
            iouReportID: oneOnOneIOUReport?.reportID,
            chatReportID: oneOnOneChatReport?.reportID,
            transactionID: oneOnOneTransaction.transactionID,
            reportActionID: oneOnOneIOUAction.reportActionID,
            createdChatReportActionID: oneOnOneCreatedActionForChat.reportActionID,
            createdIOUReportActionID: oneOnOneCreatedActionForIOU.reportActionID,
            reportPreviewReportActionID: oneOnOneReportPreviewAction.reportActionID,
            transactionThreadReportID: optimisticTransactionThread.reportID,
            createdReportActionIDForThread: optimisticCreatedActionForTransactionThread.reportActionID,
        });

        optimisticData.push(...oneOnOneOptimisticData);
        successData.push(...oneOnOneSuccessData);
        failureData.push(...oneOnOneFailureData);
    });

    const {
        amount: transactionAmount,
        currency: transactionCurrency,
        created: transactionCreated,
        merchant: transactionMerchant,
        comment: transactionComment,
        category: transactionCategory,
        tag: transactionTag,
    } = ReportUtils.getTransactionDetails(updatedTransaction) ?? {};

    const parameters: CompleteSplitBillParams = {
        transactionID,
        amount: transactionAmount,
        currency: transactionCurrency,
        created: transactionCreated,
        merchant: transactionMerchant,
        comment: transactionComment,
        category: transactionCategory,
        tag: transactionTag,
        splits: JSON.stringify(splits),
    };

    API.write(WRITE_COMMANDS.COMPLETE_SPLIT_BILL, parameters, {optimisticData, successData, failureData});
    Navigation.dismissModal(chatReportID);
    Report.notifyNewAction(chatReportID, sessionAccountID);
}

function setDraftSplitTransaction(transactionID: string, transactionChanges: TransactionChanges = {}) {
    let draftSplitTransaction = allDraftSplitTransactions[`${ONYXKEYS.COLLECTION.SPLIT_TRANSACTION_DRAFT}${transactionID}`];

    if (!draftSplitTransaction) {
        draftSplitTransaction = allTransactions[`${ONYXKEYS.COLLECTION.TRANSACTION}${transactionID}`];
    }

    const updatedTransaction = draftSplitTransaction ? TransactionUtils.getUpdatedTransaction(draftSplitTransaction, transactionChanges, false, false) : null;

    Onyx.merge(`${ONYXKEYS.COLLECTION.SPLIT_TRANSACTION_DRAFT}${transactionID}`, updatedTransaction);
}

function editRegularMoneyRequest(
    transactionID: string,
    transactionThreadReportID: string,
    transactionChanges: TransactionChanges,
    policy: OnyxTypes.Policy,
    policyTags: OnyxTypes.PolicyTagList,
    policyCategories: OnyxTypes.PolicyCategories,
) {
    // STEP 1: Get all collections we're updating
    const transactionThread = allReports?.[`${ONYXKEYS.COLLECTION.REPORT}${transactionThreadReportID}`] ?? null;
    const transaction = allTransactions[`${ONYXKEYS.COLLECTION.TRANSACTION}${transactionID}`];
    const iouReport = allReports?.[`${ONYXKEYS.COLLECTION.REPORT}${transactionThread?.parentReportID}`] ?? null;
    const chatReport = allReports?.[`${ONYXKEYS.COLLECTION.REPORT}${iouReport?.chatReportID}`] ?? null;
    const isFromExpenseReport = ReportUtils.isExpenseReport(iouReport);

    // STEP 2: Build new modified expense report action.
    const updatedReportAction = ReportUtils.buildOptimisticModifiedExpenseReportAction(transactionThread, transaction, transactionChanges, isFromExpenseReport, policy);
    const updatedTransaction = transaction ? TransactionUtils.getUpdatedTransaction(transaction, transactionChanges, isFromExpenseReport) : null;

    // STEP 3: Compute the IOU total and update the report preview message so LHN amount owed is correct
    // Should only update if the transaction matches the currency of the report, else we wait for the update
    // from the server with the currency conversion
    let updatedMoneyRequestReport = {...iouReport};
    const updatedChatReport = {...chatReport};
    const diff = TransactionUtils.getAmount(transaction, true) - TransactionUtils.getAmount(updatedTransaction, true);
    if (updatedTransaction?.currency === iouReport?.currency && updatedTransaction?.modifiedAmount && diff !== 0) {
        if (ReportUtils.isExpenseReport(iouReport) && typeof updatedMoneyRequestReport.total === 'number') {
            updatedMoneyRequestReport.total += diff;
        } else {
            updatedMoneyRequestReport = iouReport
                ? IOUUtils.updateIOUOwnerAndTotal(iouReport, updatedReportAction.actorAccountID ?? -1, diff, TransactionUtils.getCurrency(transaction), false)
                : {};
        }

        updatedMoneyRequestReport.cachedTotal = CurrencyUtils.convertToDisplayString(updatedMoneyRequestReport.total, updatedTransaction.currency);

        // Update the last message of the IOU report
        const lastMessage = ReportUtils.getIOUReportActionMessage(
            iouReport?.reportID ?? '',
            CONST.IOU.REPORT_ACTION_TYPE.CREATE,
            updatedMoneyRequestReport.total ?? 0,
            '',
            updatedTransaction.currency,
            '',
            false,
        );
        updatedMoneyRequestReport.lastMessageText = lastMessage[0].text;
        updatedMoneyRequestReport.lastMessageHtml = lastMessage[0].html;

        // Update the last message of the chat report
        const hasNonReimbursableTransactions = ReportUtils.hasNonReimbursableTransactions(iouReport?.reportID);
        const messageText = Localize.translateLocal(hasNonReimbursableTransactions ? 'iou.payerSpentAmount' : 'iou.payerOwesAmount', {
            payer: ReportUtils.getPersonalDetailsForAccountID(updatedMoneyRequestReport.managerID ?? -1).login ?? '',
            amount: CurrencyUtils.convertToDisplayString(updatedMoneyRequestReport.total, updatedMoneyRequestReport.currency),
        });
        updatedChatReport.lastMessageText = messageText;
        updatedChatReport.lastMessageHtml = messageText;
    }

    const isScanning = TransactionUtils.hasReceipt(updatedTransaction) && TransactionUtils.isReceiptBeingScanned(updatedTransaction);

    // STEP 4: Compose the optimistic data
    const currentTime = DateUtils.getDBTime();
    const optimisticData: OnyxUpdate[] = [
        {
            onyxMethod: Onyx.METHOD.MERGE,
            key: `${ONYXKEYS.COLLECTION.REPORT_ACTIONS}${transactionThread?.reportID}`,
            value: {
                [updatedReportAction.reportActionID]: updatedReportAction as OnyxTypes.ReportAction,
            },
        },
        {
            onyxMethod: Onyx.METHOD.MERGE,
            key: `${ONYXKEYS.COLLECTION.TRANSACTION}${transactionID}`,
            value: updatedTransaction,
        },
        {
            onyxMethod: Onyx.METHOD.MERGE,
            key: `${ONYXKEYS.COLLECTION.REPORT}${iouReport?.reportID}`,
            value: updatedMoneyRequestReport,
        },
        {
            onyxMethod: Onyx.METHOD.MERGE,
            key: `${ONYXKEYS.COLLECTION.REPORT}${iouReport?.chatReportID}`,
            value: updatedChatReport,
        },
        {
            onyxMethod: Onyx.METHOD.MERGE,
            key: `${ONYXKEYS.COLLECTION.REPORT}${transactionThreadReportID}`,
            value: {
                lastReadTime: currentTime,
                lastVisibleActionCreated: currentTime,
            },
        },
    ];

    if (!isScanning) {
        optimisticData.push(
            {
                onyxMethod: Onyx.METHOD.MERGE,
                key: `${ONYXKEYS.COLLECTION.REPORT_ACTIONS}${iouReport?.reportID}`,
                value: {
                    [transactionThread?.parentReportActionID ?? '']: {
                        whisperedToAccountIDs: [],
                    },
                },
            },
            {
                onyxMethod: Onyx.METHOD.MERGE,
                key: `${ONYXKEYS.COLLECTION.REPORT_ACTIONS}${iouReport?.parentReportID}`,
                value: {
                    [iouReport?.parentReportActionID ?? '']: {
                        whisperedToAccountIDs: [],
                    },
                },
            },
        );
    }

    // Update recently used categories if the category is changed
    if ('category' in transactionChanges) {
        const optimisticPolicyRecentlyUsedCategories = Policy.buildOptimisticPolicyRecentlyUsedCategories(iouReport?.policyID, transactionChanges.category);
        if (optimisticPolicyRecentlyUsedCategories.length) {
            optimisticData.push({
                onyxMethod: Onyx.METHOD.SET,
                key: `${ONYXKEYS.COLLECTION.POLICY_RECENTLY_USED_CATEGORIES}${iouReport?.policyID}`,
                value: optimisticPolicyRecentlyUsedCategories,
            });
        }
    }

    // Update recently used categories if the tag is changed
    if ('tag' in transactionChanges) {
        const optimisticPolicyRecentlyUsedTags = Policy.buildOptimisticPolicyRecentlyUsedTags(iouReport?.policyID, transactionChanges.tag);
        if (!isEmptyObject(optimisticPolicyRecentlyUsedTags)) {
            optimisticData.push({
                onyxMethod: Onyx.METHOD.MERGE,
                key: `${ONYXKEYS.COLLECTION.POLICY_RECENTLY_USED_TAGS}${iouReport?.policyID}`,
                value: optimisticPolicyRecentlyUsedTags,
            });
        }
    }

    const successData: OnyxUpdate[] = [
        {
            onyxMethod: Onyx.METHOD.MERGE,
            key: `${ONYXKEYS.COLLECTION.REPORT_ACTIONS}${transactionThread?.reportID}`,
            value: {
                [updatedReportAction.reportActionID]: {pendingAction: null},
            },
        },
        {
            onyxMethod: Onyx.METHOD.MERGE,
            key: `${ONYXKEYS.COLLECTION.TRANSACTION}${transactionID}`,
            value: {
                pendingFields: {
                    comment: null,
                    amount: null,
                    created: null,
                    currency: null,
                    merchant: null,
                    billable: null,
                    category: null,
                    tag: null,
                },
            },
        },
        {
            onyxMethod: Onyx.METHOD.MERGE,
            key: `${ONYXKEYS.COLLECTION.REPORT}${iouReport?.reportID}`,
            value: {pendingAction: null},
        },
    ];

    const failureData: OnyxUpdate[] = [
        {
            onyxMethod: Onyx.METHOD.MERGE,
            key: `${ONYXKEYS.COLLECTION.REPORT_ACTIONS}${transactionThread?.reportID}`,
            value: {
                [updatedReportAction.reportActionID]: {
                    errors: ErrorUtils.getMicroSecondOnyxError('iou.error.genericEditFailureMessage'),
                },
            },
        },
        {
            onyxMethod: Onyx.METHOD.MERGE,
            key: `${ONYXKEYS.COLLECTION.TRANSACTION}${transactionID}`,
            value: {
                ...transaction,
                modifiedCreated: transaction?.modifiedCreated ? transaction.modifiedCreated : null,
                modifiedAmount: transaction?.modifiedAmount ? transaction.modifiedAmount : null,
                modifiedCurrency: transaction?.modifiedCurrency ? transaction.modifiedCurrency : null,
                modifiedMerchant: transaction?.modifiedMerchant ? transaction.modifiedMerchant : null,
                modifiedWaypoints: transaction?.modifiedWaypoints ? transaction.modifiedWaypoints : null,
                pendingFields: null,
            },
        },
        {
            onyxMethod: Onyx.METHOD.MERGE,
            key: `${ONYXKEYS.COLLECTION.REPORT}${iouReport?.reportID}`,
            value: {
                ...iouReport,
                cachedTotal: iouReport?.cachedTotal ? iouReport?.cachedTotal : null,
            },
        },
        {
            onyxMethod: Onyx.METHOD.MERGE,
            key: `${ONYXKEYS.COLLECTION.REPORT}${iouReport?.chatReportID}`,
            value: chatReport,
        },
        {
            onyxMethod: Onyx.METHOD.MERGE,
            key: `${ONYXKEYS.COLLECTION.REPORT}${transactionThreadReportID}`,
            value: {
                lastReadTime: transactionThread?.lastReadTime,
                lastVisibleActionCreated: transactionThread?.lastVisibleActionCreated,
            },
        },
    ];

    // Add transaction violations if we have a paid policy and an updated transaction
    if (policy && PolicyUtils.isPaidGroupPolicy(policy) && updatedTransaction) {
        const currentTransactionViolations = allTransactionViolations[`${ONYXKEYS.COLLECTION.TRANSACTION_VIOLATIONS}${transactionID}`] ?? [];
        const updatedViolationsOnyxData = ViolationsUtils.getViolationsOnyxData(
            updatedTransaction,
            currentTransactionViolations,
            !!policy.requiresTag,
            policyTags,
            !!policy.requiresCategory,
            policyCategories,
        );
        optimisticData.push(updatedViolationsOnyxData);
        failureData.push({
            onyxMethod: Onyx.METHOD.MERGE,
            key: `${ONYXKEYS.COLLECTION.TRANSACTION_VIOLATIONS}${transactionID}`,
            value: currentTransactionViolations,
        });
    }

    // STEP 6: Call the API endpoint
    const {created, amount, currency, comment, merchant, category, billable, tag} = ReportUtils.getTransactionDetails(updatedTransaction) ?? {};

    const parameters: EditMoneyRequestParams = {
        transactionID,
        reportActionID: updatedReportAction.reportActionID,
        created,
        amount,
        currency,
        comment,
        merchant,
        category,
        billable,
        tag,
    };

    API.write(WRITE_COMMANDS.EDIT_MONEY_REQUEST, parameters, {optimisticData, successData, failureData});
}

function editMoneyRequest(
    transaction: OnyxTypes.Transaction,
    transactionThreadReportID: string,
    transactionChanges: TransactionChanges,
    policy: OnyxTypes.Policy,
    policyTags: OnyxTypes.PolicyTagList,
    policyCategories: OnyxTypes.PolicyCategories,
) {
    if (TransactionUtils.isDistanceRequest(transaction)) {
        updateDistanceRequest(transaction.transactionID, transactionThreadReportID, transactionChanges, policy, policyTags, policyCategories);
    } else {
        editRegularMoneyRequest(transaction.transactionID, transactionThreadReportID, transactionChanges, policy, policyTags, policyCategories);
    }
}

/** Updates the amount and currency fields of a money request */
function updateMoneyRequestAmountAndCurrency(
    transactionID: string,
    transactionThreadReportID: string,
    currency: string,
    amount: number,
    policy: OnyxEntry<OnyxTypes.Policy>,
    policyTagList: OnyxEntry<OnyxTypes.PolicyTagList>,
    policyCategories: OnyxEntry<OnyxTypes.PolicyCategories>,
) {
    const transactionChanges = {
        amount,
        currency,
    };
    const {params, onyxData} = getUpdateMoneyRequestParams(transactionID, transactionThreadReportID, transactionChanges, policy, policyTagList, policyCategories, true);
    API.write(WRITE_COMMANDS.UPDATE_MONEY_REQUEST_AMOUNT_AND_CURRENCY, params, onyxData);
}

function deleteMoneyRequest(transactionID: string, reportAction: OnyxTypes.ReportAction, isSingleTransactionView = false) {
    // STEP 1: Get all collections we're updating
    const iouReportID = reportAction?.actionName === CONST.REPORT.ACTIONS.TYPE.IOU ? reportAction.originalMessage.IOUReportID : '';
    const iouReport = allReports?.[`${ONYXKEYS.COLLECTION.REPORT}${iouReportID}`] ?? null;
    const chatReport = allReports?.[`${ONYXKEYS.COLLECTION.REPORT}${iouReport?.chatReportID}`];
    const reportPreviewAction = ReportActionsUtils.getReportPreviewAction(iouReport?.chatReportID ?? '', iouReport?.reportID ?? '');
    const transaction = allTransactions[`${ONYXKEYS.COLLECTION.TRANSACTION}${transactionID}`];
    const transactionViolations = allTransactionViolations[`${ONYXKEYS.COLLECTION.TRANSACTION_VIOLATIONS}${transactionID}`];
    const transactionThreadID = reportAction.childReportID;
    let transactionThread = null;
    if (transactionThreadID) {
        transactionThread = allReports?.[`${ONYXKEYS.COLLECTION.REPORT}${transactionThreadID}`] ?? null;
    }

    // STEP 2: Decide if we need to:
    // 1. Delete the transactionThread - delete if there are no visible comments in the thread
    // 2. Update the moneyRequestPreview to show [Deleted request] - update if the transactionThread exists AND it isn't being deleted
    const shouldDeleteTransactionThread = transactionThreadID ? (reportAction?.childVisibleActionCount ?? 0) === 0 : false;
    const shouldShowDeletedRequestMessage = !!transactionThreadID && !shouldDeleteTransactionThread;

    // STEP 3: Update the IOU reportAction and decide if the iouReport should be deleted. We delete the iouReport if there are no visible comments left in the report.
    const updatedReportAction = {
        [reportAction.reportActionID]: {
            pendingAction: shouldShowDeletedRequestMessage ? CONST.RED_BRICK_ROAD_PENDING_ACTION.UPDATE : CONST.RED_BRICK_ROAD_PENDING_ACTION.DELETE,
            previousMessage: reportAction.message,
            message: [
                {
                    type: 'COMMENT',
                    html: '',
                    text: '',
                    isEdited: true,
                    isDeletedParentAction: shouldShowDeletedRequestMessage,
                },
            ],
            originalMessage: {
                IOUTransactionID: null,
            },
            errors: undefined,
        },
    } as OnyxTypes.ReportActions;

    const lastVisibleAction = ReportActionsUtils.getLastVisibleAction(iouReport?.reportID ?? '', updatedReportAction);
    const iouReportLastMessageText = ReportActionsUtils.getLastVisibleMessage(iouReport?.reportID ?? '', updatedReportAction).lastMessageText;
    const shouldDeleteIOUReport =
        iouReportLastMessageText.length === 0 && !ReportActionsUtils.isDeletedParentAction(lastVisibleAction) && (!transactionThreadID || shouldDeleteTransactionThread);

    // STEP 4: Update the iouReport and reportPreview with new totals and messages if it wasn't deleted
    let updatedIOUReport: OnyxTypes.Report | null;
    const currency = TransactionUtils.getCurrency(transaction);
    const updatedReportPreviewAction: OnyxTypes.ReportAction | EmptyObject = {...reportPreviewAction};
    updatedReportPreviewAction.pendingAction = shouldDeleteIOUReport ? CONST.RED_BRICK_ROAD_PENDING_ACTION.DELETE : CONST.RED_BRICK_ROAD_PENDING_ACTION.UPDATE;
    if (iouReport && ReportUtils.isExpenseReport(iouReport)) {
        updatedIOUReport = {...iouReport};

        if (typeof updatedIOUReport.total === 'number' && currency === iouReport?.currency) {
            // Because of the Expense reports are stored as negative values, we add the total from the amount
            const amountDiff = TransactionUtils.getAmount(transaction, true);
            updatedIOUReport.total += amountDiff;

            if (!transaction?.reimbursable && typeof updatedIOUReport.nonReimbursableTotal === 'number') {
                updatedIOUReport.nonReimbursableTotal += amountDiff;
            }
        }
    } else {
        updatedIOUReport = IOUUtils.updateIOUOwnerAndTotal(iouReport, reportAction.actorAccountID ?? -1, TransactionUtils.getAmount(transaction, false), currency, true);
    }

    if (updatedIOUReport) {
        updatedIOUReport.lastMessageText = iouReportLastMessageText;
        updatedIOUReport.lastVisibleActionCreated = lastVisibleAction?.created;
    }

    const hasNonReimbursableTransactions = ReportUtils.hasNonReimbursableTransactions(iouReport?.reportID);
    const messageText = Localize.translateLocal(hasNonReimbursableTransactions ? 'iou.payerSpentAmount' : 'iou.payerOwesAmount', {
        payer: ReportUtils.getPersonalDetailsForAccountID(updatedIOUReport?.managerID ?? -1).login ?? '',
        amount: CurrencyUtils.convertToDisplayString(updatedIOUReport?.total, updatedIOUReport?.currency),
    });

    if (updatedReportPreviewAction?.message?.[0]) {
        updatedReportPreviewAction.message[0].text = messageText;
        updatedReportPreviewAction.message[0].deleted = shouldDeleteIOUReport ? DateUtils.getDBTime() : '';
    }

    if (updatedReportPreviewAction && reportPreviewAction?.childMoneyRequestCount && reportPreviewAction?.childMoneyRequestCount > 0) {
        updatedReportPreviewAction.childMoneyRequestCount = reportPreviewAction.childMoneyRequestCount - 1;
    }

    // STEP 5: Build Onyx data
    const optimisticData: OnyxUpdate[] = [
        {
            onyxMethod: Onyx.METHOD.SET,
            key: `${ONYXKEYS.COLLECTION.TRANSACTION}${transactionID}`,
            value: null,
        },
    ];

    if (Permissions.canUseViolations(betas)) {
        optimisticData.push({
            onyxMethod: Onyx.METHOD.SET,
            key: `${ONYXKEYS.COLLECTION.TRANSACTION_VIOLATIONS}${transactionID}`,
            value: null,
        });
    }

    if (shouldDeleteTransactionThread) {
        optimisticData.push(
            {
                onyxMethod: Onyx.METHOD.SET,
                key: `${ONYXKEYS.COLLECTION.REPORT}${transactionThreadID}`,
                value: null,
            },
            {
                onyxMethod: Onyx.METHOD.SET,
                key: `${ONYXKEYS.COLLECTION.REPORT_ACTIONS}${transactionThreadID}`,
                value: null,
            },
        );
    }

    optimisticData.push(
        {
            onyxMethod: Onyx.METHOD.MERGE,
            key: `${ONYXKEYS.COLLECTION.REPORT_ACTIONS}${iouReport?.reportID}`,
            value: updatedReportAction,
        },
        {
            onyxMethod: Onyx.METHOD.MERGE,
            key: `${ONYXKEYS.COLLECTION.REPORT}${iouReport?.reportID}`,
            value: updatedIOUReport,
        },
        {
            onyxMethod: Onyx.METHOD.MERGE,
            key: `${ONYXKEYS.COLLECTION.REPORT_ACTIONS}${chatReport?.reportID}`,
            value: {
                [reportPreviewAction?.reportActionID ?? '']: updatedReportPreviewAction,
            },
        },
        {
            onyxMethod: Onyx.METHOD.MERGE,
            key: `${ONYXKEYS.COLLECTION.REPORT}${chatReport?.reportID}`,
            value: ReportUtils.getOutstandingChildRequest(updatedIOUReport),
        },
    );

    if (!shouldDeleteIOUReport && updatedReportPreviewAction.childMoneyRequestCount === 0) {
        optimisticData.push({
            onyxMethod: Onyx.METHOD.MERGE,
            key: `${ONYXKEYS.COLLECTION.REPORT}${chatReport?.reportID}`,
            value: {
                hasOutstandingChildRequest: false,
            },
        });
    }

    if (shouldDeleteIOUReport) {
        optimisticData.push({
            onyxMethod: Onyx.METHOD.MERGE,
            key: `${ONYXKEYS.COLLECTION.REPORT}${chatReport?.reportID}`,
            value: {
                hasOutstandingChildRequest: false,
                iouReportID: null,
                lastMessageText: ReportActionsUtils.getLastVisibleMessage(iouReport?.chatReportID ?? '', {[reportPreviewAction?.reportActionID ?? '']: null})?.lastMessageText,
                lastVisibleActionCreated: ReportActionsUtils.getLastVisibleAction(iouReport?.chatReportID ?? '', {[reportPreviewAction?.reportActionID ?? '']: null})?.created,
            },
        });
    }

    const successData: OnyxUpdate[] = [
        {
            onyxMethod: Onyx.METHOD.MERGE,
            key: `${ONYXKEYS.COLLECTION.REPORT_ACTIONS}${iouReport?.reportID}`,
            value: {
                [reportAction.reportActionID]: shouldDeleteIOUReport
                    ? null
                    : {
                          pendingAction: null,
                      },
            },
        },
        {
            onyxMethod: Onyx.METHOD.MERGE,
            key: `${ONYXKEYS.COLLECTION.REPORT_ACTIONS}${chatReport?.reportID}`,
            value: {
                [reportPreviewAction?.reportActionID ?? '']: {
                    pendingAction: null,
                    errors: null,
                },
            },
        },
    ];

    if (shouldDeleteIOUReport) {
        successData.push({
            onyxMethod: Onyx.METHOD.SET,
            key: `${ONYXKEYS.COLLECTION.REPORT}${iouReport?.reportID}`,
            value: null,
        });
    }

    const failureData: OnyxUpdate[] = [
        {
            onyxMethod: Onyx.METHOD.SET,
            key: `${ONYXKEYS.COLLECTION.TRANSACTION}${transactionID}`,
            value: transaction,
        },
    ];

    if (Permissions.canUseViolations(betas)) {
        failureData.push({
            onyxMethod: Onyx.METHOD.SET,
            key: `${ONYXKEYS.COLLECTION.TRANSACTION_VIOLATIONS}${transactionID}`,
            value: transactionViolations,
        });
    }

    if (shouldDeleteTransactionThread) {
        failureData.push({
            onyxMethod: Onyx.METHOD.SET,
            key: `${ONYXKEYS.COLLECTION.REPORT}${transactionThreadID}`,
            value: transactionThread,
        });
    }

    const errorKey = DateUtils.getMicroseconds();

    failureData.push(
        {
            onyxMethod: Onyx.METHOD.MERGE,
            key: `${ONYXKEYS.COLLECTION.REPORT_ACTIONS}${iouReport?.reportID}`,
            value: {
                [reportAction.reportActionID]: {
                    ...reportAction,
                    pendingAction: null,
                    errors: {
                        [errorKey]: ['iou.error.genericDeleteFailureMessage', {isTranslated: false}],
                    },
                },
            },
        },
        shouldDeleteIOUReport
            ? {
                  onyxMethod: Onyx.METHOD.SET,
                  key: `${ONYXKEYS.COLLECTION.REPORT}${iouReport?.reportID}`,
                  value: iouReport,
              }
            : {
                  onyxMethod: Onyx.METHOD.MERGE,
                  key: `${ONYXKEYS.COLLECTION.REPORT}${iouReport?.reportID}`,
                  value: iouReport,
              },
        {
            onyxMethod: Onyx.METHOD.MERGE,
            key: `${ONYXKEYS.COLLECTION.REPORT_ACTIONS}${chatReport?.reportID}`,
            value: {
                [reportPreviewAction?.reportActionID ?? '']: {
                    ...reportPreviewAction,
                    pendingAction: null,
                    errors: {
                        [errorKey]: ['iou.error.genericDeleteFailureMessage', {isTranslated: false}],
                    },
                },
            },
        },
    );

    if (chatReport && shouldDeleteIOUReport) {
        failureData.push({
            onyxMethod: Onyx.METHOD.MERGE,
            key: `${ONYXKEYS.COLLECTION.REPORT}${chatReport.reportID}`,
            value: chatReport,
        });
    }

    if (!shouldDeleteIOUReport && updatedReportPreviewAction.childMoneyRequestCount === 0) {
        failureData.push({
            onyxMethod: Onyx.METHOD.MERGE,
            key: `${ONYXKEYS.COLLECTION.REPORT}${chatReport?.reportID}`,
            value: {
                hasOutstandingChildRequest: true,
            },
        });
    }

    const parameters: DeleteMoneyRequestParams = {
        transactionID,
        reportActionID: reportAction.reportActionID,
    };

    // STEP 6: Make the API request
    API.write(WRITE_COMMANDS.DELETE_MONEY_REQUEST, parameters, {optimisticData, successData, failureData});
    CachedPDFPaths.clearByKey(transactionID);

    // STEP 7: Navigate the user depending on which page they are on and which resources were deleted
    if (iouReport && isSingleTransactionView && shouldDeleteTransactionThread && !shouldDeleteIOUReport) {
        // Pop the deleted report screen before navigating. This prevents navigating to the Concierge chat due to the missing report.
        Navigation.goBack(ROUTES.REPORT_WITH_ID.getRoute(iouReport.reportID));
        return;
    }

    if (iouReport?.chatReportID && shouldDeleteIOUReport) {
        // Pop the deleted report screen before navigating. This prevents navigating to the Concierge chat due to the missing report.
        Navigation.goBack(ROUTES.REPORT_WITH_ID.getRoute(iouReport.chatReportID));
    }
}

function deleteTrackExpense(chatReportID: string, transactionID: string, reportAction: OnyxTypes.ReportAction, isSingleTransactionView = false) {
    // STEP 1: Get all collections we're updating
    const chatReport = allReports?.[`${ONYXKEYS.COLLECTION.REPORT}${chatReportID}`] ?? null;
    if (!ReportUtils.isSelfDM(chatReport)) {
        return deleteMoneyRequest(transactionID, reportAction, isSingleTransactionView);
    }

    const transaction = allTransactions[`${ONYXKEYS.COLLECTION.TRANSACTION}${transactionID}`];
    const transactionViolations = allTransactionViolations[`${ONYXKEYS.COLLECTION.TRANSACTION_VIOLATIONS}${transactionID}`];
    const transactionThreadID = reportAction.childReportID;
    let transactionThread = null;
    if (transactionThreadID) {
        transactionThread = allReports?.[`${ONYXKEYS.COLLECTION.REPORT}${transactionThreadID}`] ?? null;
    }

    // STEP 2: Decide if we need to:
    // 1. Delete the transactionThread - delete if there are no visible comments in the thread
    // 2. Update the moneyRequestPreview to show [Deleted request] - update if the transactionThread exists AND it isn't being deleted
    const shouldDeleteTransactionThread = transactionThreadID ? (reportAction?.childVisibleActionCount ?? 0) === 0 : false;
    const shouldShowDeletedRequestMessage = !!transactionThreadID && !shouldDeleteTransactionThread;

    // STEP 3: Update the IOU reportAction.
    const updatedReportAction = {
        [reportAction.reportActionID]: {
            pendingAction: shouldShowDeletedRequestMessage ? CONST.RED_BRICK_ROAD_PENDING_ACTION.UPDATE : CONST.RED_BRICK_ROAD_PENDING_ACTION.DELETE,
            previousMessage: reportAction.message,
            message: [
                {
                    type: 'COMMENT',
                    html: '',
                    text: '',
                    isEdited: true,
                    isDeletedParentAction: shouldShowDeletedRequestMessage,
                },
            ],
            originalMessage: {
                IOUTransactionID: null,
            },
            errors: undefined,
        },
    } as OnyxTypes.ReportActions;

    const lastVisibleAction = ReportActionsUtils.getLastVisibleAction(chatReport?.reportID ?? '', updatedReportAction);
    const reportLastMessageText = ReportActionsUtils.getLastVisibleMessage(chatReport?.reportID ?? '', updatedReportAction).lastMessageText;

    // STEP 4: Build Onyx data
    const optimisticData: OnyxUpdate[] = [
        {
            onyxMethod: Onyx.METHOD.SET,
            key: `${ONYXKEYS.COLLECTION.TRANSACTION}${transactionID}`,
            value: null,
        },
    ];

    if (Permissions.canUseViolations(betas)) {
        optimisticData.push({
            onyxMethod: Onyx.METHOD.SET,
            key: `${ONYXKEYS.COLLECTION.TRANSACTION_VIOLATIONS}${transactionID}`,
            value: null,
        });
    }

    if (shouldDeleteTransactionThread) {
        optimisticData.push(
            {
                onyxMethod: Onyx.METHOD.SET,
                key: `${ONYXKEYS.COLLECTION.REPORT}${transactionThreadID}`,
                value: null,
            },
            {
                onyxMethod: Onyx.METHOD.SET,
                key: `${ONYXKEYS.COLLECTION.REPORT_ACTIONS}${transactionThreadID}`,
                value: null,
            },
        );
    }

    optimisticData.push(
        {
            onyxMethod: Onyx.METHOD.MERGE,
            key: `${ONYXKEYS.COLLECTION.REPORT_ACTIONS}${chatReport?.reportID}`,
            value: updatedReportAction,
        },
        {
            onyxMethod: Onyx.METHOD.MERGE,
            key: `${ONYXKEYS.COLLECTION.REPORT}${chatReport?.reportID}`,
            value: {
                lastMessageText: reportLastMessageText,
                lastVisibleActionCreated: lastVisibleAction?.created,
            },
        },
    );

    const successData: OnyxUpdate[] = [
        {
            onyxMethod: Onyx.METHOD.MERGE,
            key: `${ONYXKEYS.COLLECTION.REPORT_ACTIONS}${chatReport?.reportID}`,
            value: {
                [reportAction.reportActionID]: {
                    pendingAction: null,
                    errors: null,
                },
            },
        },
    ];

    const failureData: OnyxUpdate[] = [
        {
            onyxMethod: Onyx.METHOD.SET,
            key: `${ONYXKEYS.COLLECTION.TRANSACTION}${transactionID}`,
            value: transaction,
        },
    ];

    if (Permissions.canUseViolations(betas)) {
        failureData.push({
            onyxMethod: Onyx.METHOD.SET,
            key: `${ONYXKEYS.COLLECTION.TRANSACTION_VIOLATIONS}${transactionID}`,
            value: transactionViolations,
        });
    }

    if (shouldDeleteTransactionThread) {
        failureData.push({
            onyxMethod: Onyx.METHOD.SET,
            key: `${ONYXKEYS.COLLECTION.REPORT}${transactionThreadID}`,
            value: transactionThread,
        });
    }

    failureData.push(
        {
            onyxMethod: Onyx.METHOD.MERGE,
            key: `${ONYXKEYS.COLLECTION.REPORT_ACTIONS}${chatReport?.reportID}`,
            value: {
                [reportAction.reportActionID]: {
                    ...reportAction,
                    pendingAction: null,
                    errors: ErrorUtils.getMicroSecondOnyxError('iou.error.genericDeleteFailureMessage'),
                },
            },
        },
        {
            onyxMethod: Onyx.METHOD.MERGE,
            key: `${ONYXKEYS.COLLECTION.REPORT}${chatReport?.reportID}`,
            value: chatReport,
        },
    );

    const parameters: DeleteMoneyRequestParams = {
        transactionID,
        reportActionID: reportAction.reportActionID,
    };

    // STEP 6: Make the API request
    API.write(WRITE_COMMANDS.DELETE_MONEY_REQUEST, parameters, {optimisticData, successData, failureData});
    CachedPDFPaths.clearByKey(transactionID);

    // STEP 7: Navigate the user depending on which page they are on and which resources were deleted
    if (isSingleTransactionView && shouldDeleteTransactionThread) {
        // Pop the deleted report screen before navigating. This prevents navigating to the Concierge chat due to the missing report.
        Navigation.goBack(ROUTES.REPORT_WITH_ID.getRoute(chatReport?.reportID ?? ''));
    }
}

/**
 * @param managerID - Account ID of the person sending the money
 * @param recipient - The user receiving the money
 */
function getSendMoneyParams(
    report: OnyxTypes.Report,
    amount: number,
    currency: string,
    comment: string,
    paymentMethodType: PaymentMethodType,
    managerID: number,
    recipient: Participant,
): SendMoneyParamsData {
    const recipientEmail = PhoneNumber.addSMSDomainIfPhoneNumber(recipient.login ?? '');
    const recipientAccountID = Number(recipient.accountID);
    const newIOUReportDetails = JSON.stringify({
        amount,
        currency,
        requestorEmail: recipientEmail,
        requestorAccountID: recipientAccountID,
        comment,
        idempotencyKey: Str.guid(),
    });

    let chatReport = report.reportID ? report : null;
    let isNewChat = false;
    if (!chatReport) {
        chatReport = ReportUtils.getChatByParticipants([recipientAccountID]);
    }
    if (!chatReport) {
        chatReport = ReportUtils.buildOptimisticChatReport([recipientAccountID]);
        isNewChat = true;
    }
    const optimisticIOUReport = ReportUtils.buildOptimisticIOUReport(recipientAccountID, managerID, amount, chatReport.reportID, currency, true);

    const optimisticTransaction = TransactionUtils.buildOptimisticTransaction(amount, currency, optimisticIOUReport.reportID, comment);
    const optimisticTransactionData: OnyxUpdate = {
        onyxMethod: Onyx.METHOD.SET,
        key: `${ONYXKEYS.COLLECTION.TRANSACTION}${optimisticTransaction.transactionID}`,
        value: optimisticTransaction,
    };

    const [optimisticCreatedActionForChat, optimisticCreatedActionForIOUReport, optimisticIOUReportAction, optimisticTransactionThread, optimisticCreatedActionForTransactionThread] =
        ReportUtils.buildOptimisticMoneyRequestEntities(
            optimisticIOUReport,
            CONST.IOU.REPORT_ACTION_TYPE.PAY,
            amount,
            currency,
            comment,
            recipientEmail,
            [recipient],
            optimisticTransaction.transactionID,
            paymentMethodType,
            false,
            true,
        );

    const reportPreviewAction = ReportUtils.buildOptimisticReportPreview(chatReport, optimisticIOUReport);

    // Change the method to set for new reports because it doesn't exist yet, is faster,
    // and we need the data to be available when we navigate to the chat page
    const optimisticChatReportData: OnyxUpdate = isNewChat
        ? {
              onyxMethod: Onyx.METHOD.SET,
              key: `${ONYXKEYS.COLLECTION.REPORT}${chatReport.reportID}`,
              value: {
                  ...chatReport,
                  // Set and clear pending fields on the chat report
                  pendingFields: {createChat: CONST.RED_BRICK_ROAD_PENDING_ACTION.ADD},
                  lastReadTime: DateUtils.getDBTime(),
                  lastVisibleActionCreated: reportPreviewAction.created,
              },
          }
        : {
              onyxMethod: Onyx.METHOD.MERGE,
              key: `${ONYXKEYS.COLLECTION.REPORT}${chatReport.reportID}`,
              value: {
                  ...chatReport,
                  lastReadTime: DateUtils.getDBTime(),
                  lastVisibleActionCreated: reportPreviewAction.created,
              },
          };
    const optimisticQuickActionData: OnyxUpdate = {
        onyxMethod: Onyx.METHOD.SET,
        key: ONYXKEYS.NVP_QUICK_ACTION_GLOBAL_CREATE,
        value: {
            action: CONST.QUICK_ACTIONS.SEND_MONEY,
            chatReportID: chatReport.reportID,
            isFirstQuickAction: isEmptyObject(quickAction),
        },
    };
    const optimisticIOUReportData: OnyxUpdate = {
        onyxMethod: Onyx.METHOD.SET,
        key: `${ONYXKEYS.COLLECTION.REPORT}${optimisticIOUReport.reportID}`,
        value: {
            ...optimisticIOUReport,
            lastMessageText: optimisticIOUReportAction.message?.[0].text,
            lastMessageHtml: optimisticIOUReportAction.message?.[0].html,
        },
    };
    const optimisticTransactionThreadData: OnyxUpdate = {
        onyxMethod: Onyx.METHOD.SET,
        key: `${ONYXKEYS.COLLECTION.REPORT}${optimisticTransactionThread.reportID}`,
        value: optimisticTransactionThread,
    };
    const optimisticIOUReportActionsData: OnyxUpdate = {
        onyxMethod: Onyx.METHOD.MERGE,
        key: `${ONYXKEYS.COLLECTION.REPORT_ACTIONS}${optimisticIOUReport.reportID}`,
        value: {
            [optimisticCreatedActionForIOUReport.reportActionID]: optimisticCreatedActionForIOUReport,
            [optimisticIOUReportAction.reportActionID]: {
                ...(optimisticIOUReportAction as OnyxTypes.ReportAction),
                pendingAction: CONST.RED_BRICK_ROAD_PENDING_ACTION.ADD,
            },
        },
    };
    const optimisticChatReportActionsData: OnyxUpdate = {
        onyxMethod: Onyx.METHOD.MERGE,
        key: `${ONYXKEYS.COLLECTION.REPORT_ACTIONS}${chatReport.reportID}`,
        value: {
            [reportPreviewAction.reportActionID]: reportPreviewAction,
        },
    };
    const optimisticTransactionThreadReportActionsData: OnyxUpdate = {
        onyxMethod: Onyx.METHOD.MERGE,
        key: `${ONYXKEYS.COLLECTION.REPORT_ACTIONS}${optimisticTransactionThread.reportID}`,
        value: {
            [optimisticCreatedActionForTransactionThread.reportActionID]: optimisticCreatedActionForTransactionThread,
        },
    };

    const successData: OnyxUpdate[] = [
        {
            onyxMethod: Onyx.METHOD.MERGE,
            key: `${ONYXKEYS.COLLECTION.REPORT_ACTIONS}${optimisticIOUReport.reportID}`,
            value: {
                [optimisticIOUReportAction.reportActionID]: {
                    pendingAction: null,
                },
            },
        },
        {
            onyxMethod: Onyx.METHOD.MERGE,
            key: `${ONYXKEYS.COLLECTION.TRANSACTION}${optimisticTransaction.transactionID}`,
            value: {pendingAction: null},
        },
        {
            onyxMethod: Onyx.METHOD.MERGE,
            key: `${ONYXKEYS.COLLECTION.REPORT_ACTIONS}${chatReport.reportID}`,
            value: {
                [reportPreviewAction.reportActionID]: {
                    pendingAction: null,
                },
            },
        },
        {
            onyxMethod: Onyx.METHOD.MERGE,
            key: `${ONYXKEYS.COLLECTION.REPORT_ACTIONS}${optimisticTransactionThread.reportID}`,
            value: {
                [optimisticCreatedActionForTransactionThread.reportActionID]: {
                    pendingAction: null,
                },
            },
        },
    ];

    const failureData: OnyxUpdate[] = [
        {
            onyxMethod: Onyx.METHOD.MERGE,
            key: `${ONYXKEYS.COLLECTION.TRANSACTION}${optimisticTransaction.transactionID}`,
            value: {
                errors: ErrorUtils.getMicroSecondOnyxError('iou.error.other'),
            },
        },
        {
            onyxMethod: Onyx.METHOD.MERGE,
            key: `${ONYXKEYS.COLLECTION.REPORT}${optimisticTransactionThread.reportID}`,
            value: {
                errorFields: {
                    createChat: ErrorUtils.getMicroSecondOnyxError('report.genericCreateReportFailureMessage'),
                },
            },
        },
        {
            onyxMethod: Onyx.METHOD.MERGE,
            key: `${ONYXKEYS.COLLECTION.REPORT_ACTIONS}${optimisticTransactionThread.reportID}`,
            value: {
                [optimisticCreatedActionForTransactionThread.reportActionID]: {
                    errors: ErrorUtils.getMicroSecondOnyxError('iou.error.genericCreateFailureMessage'),
                },
            },
        },
    ];

    let optimisticPersonalDetailListData: OnyxUpdate | EmptyObject = {};

    // Now, let's add the data we need just when we are creating a new chat report
    if (isNewChat) {
        successData.push({
            onyxMethod: Onyx.METHOD.MERGE,
            key: `${ONYXKEYS.COLLECTION.REPORT}${chatReport.reportID}`,
            value: {pendingFields: null},
        });
        failureData.push(
            {
                onyxMethod: Onyx.METHOD.MERGE,
                key: `${ONYXKEYS.COLLECTION.REPORT}${chatReport.reportID}`,
                value: {
                    errorFields: {
                        createChat: ErrorUtils.getMicroSecondOnyxError('report.genericCreateReportFailureMessage'),
                    },
                },
            },
            {
                onyxMethod: Onyx.METHOD.MERGE,
                key: `${ONYXKEYS.COLLECTION.REPORT_ACTIONS}${optimisticIOUReport.reportID}`,
                value: {
                    [optimisticIOUReportAction.reportActionID]: {
                        errors: ErrorUtils.getMicroSecondOnyxError('iou.error.genericCreateFailureMessage'),
                    },
                },
            },
        );

        // Add optimistic personal details for recipient
        optimisticPersonalDetailListData = {
            onyxMethod: Onyx.METHOD.MERGE,
            key: ONYXKEYS.PERSONAL_DETAILS_LIST,
            value: {
                [recipientAccountID]: {
                    accountID: recipientAccountID,
                    avatar: UserUtils.getDefaultAvatarURL(recipient.accountID),
                    // Disabling this line since participant.displayName can be an empty string
                    // eslint-disable-next-line @typescript-eslint/prefer-nullish-coalescing
                    displayName: recipient.displayName || recipient.login,
                    login: recipient.login,
                },
            },
        };

        if (optimisticChatReportActionsData.value) {
            // Add an optimistic created action to the optimistic chat reportActions data
            optimisticChatReportActionsData.value[optimisticCreatedActionForChat.reportActionID] = optimisticCreatedActionForChat;
        }
    } else {
        failureData.push({
            onyxMethod: Onyx.METHOD.MERGE,
            key: `${ONYXKEYS.COLLECTION.REPORT_ACTIONS}${optimisticIOUReport.reportID}`,
            value: {
                [optimisticIOUReportAction.reportActionID]: {
                    errors: ErrorUtils.getMicroSecondOnyxError('iou.error.other'),
                },
            },
        });
    }

    const optimisticData: OnyxUpdate[] = [
        optimisticChatReportData,
        optimisticQuickActionData,
        optimisticIOUReportData,
        optimisticChatReportActionsData,
        optimisticIOUReportActionsData,
        optimisticTransactionData,
        optimisticTransactionThreadData,
        optimisticTransactionThreadReportActionsData,
    ];

    if (!isEmptyObject(optimisticPersonalDetailListData)) {
        optimisticData.push(optimisticPersonalDetailListData);
    }

    return {
        params: {
            iouReportID: optimisticIOUReport.reportID,
            chatReportID: chatReport.reportID,
            reportActionID: optimisticIOUReportAction.reportActionID,
            paymentMethodType,
            transactionID: optimisticTransaction.transactionID,
            newIOUReportDetails,
            createdReportActionID: isNewChat ? optimisticCreatedActionForChat.reportActionID : '0',
            reportPreviewReportActionID: reportPreviewAction.reportActionID,
            createdIOUReportActionID: optimisticCreatedActionForIOUReport.reportActionID,
            transactionThreadReportID: optimisticTransactionThread.reportID,
            createdReportActionIDForThread: optimisticCreatedActionForTransactionThread.reportActionID,
        },
        optimisticData,
        successData,
        failureData,
    };
}

function getPayMoneyRequestParams(
    chatReport: OnyxTypes.Report,
    iouReport: OnyxTypes.Report,
    recipient: Participant,
    paymentMethodType: PaymentMethodType,
    full: boolean,
): PayMoneyRequestData {
    let total = (iouReport.total ?? 0) - (iouReport.nonReimbursableTotal ?? 0);
    if (ReportUtils.hasHeldExpenses(iouReport.reportID) && !full && !!iouReport.unheldTotal) {
        total = iouReport.unheldTotal;
    }

    const optimisticIOUReportAction = ReportUtils.buildOptimisticIOUReportAction(
        CONST.IOU.REPORT_ACTION_TYPE.PAY,
        ReportUtils.isExpenseReport(iouReport) ? -total : total,
        iouReport.currency ?? '',
        '',
        [recipient],
        '',
        paymentMethodType,
        iouReport.reportID,
        true,
    );

    // In some instances, the report preview action might not be available to the payer (only whispered to the requestor)
    // hence we need to make the updates to the action safely.
    let optimisticReportPreviewAction = null;
    const reportPreviewAction = ReportActionsUtils.getReportPreviewAction(chatReport.reportID, iouReport.reportID);
    if (reportPreviewAction) {
        optimisticReportPreviewAction = ReportUtils.updateReportPreview(iouReport, reportPreviewAction, true);
    }

    const currentNextStep = allNextSteps[`${ONYXKEYS.COLLECTION.NEXT_STEP}${iouReport.reportID}`] ?? null;
    const optimisticNextStep = NextStepUtils.buildNextStep(iouReport, CONST.REPORT.STATUS_NUM.REIMBURSED, {isPaidWithExpensify: paymentMethodType === CONST.IOU.PAYMENT_TYPE.VBBA});

    const optimisticData: OnyxUpdate[] = [
        {
            onyxMethod: Onyx.METHOD.MERGE,
            key: `${ONYXKEYS.COLLECTION.REPORT}${chatReport.reportID}`,
            value: {
                ...chatReport,
                lastReadTime: DateUtils.getDBTime(),
                lastVisibleActionCreated: optimisticIOUReportAction.created,
                hasOutstandingChildRequest: false,
                iouReportID: null,
                lastMessageText: optimisticIOUReportAction.message?.[0].text,
                lastMessageHtml: optimisticIOUReportAction.message?.[0].html,
            },
        },
        {
            onyxMethod: Onyx.METHOD.MERGE,
            key: `${ONYXKEYS.COLLECTION.REPORT_ACTIONS}${iouReport.reportID}`,
            value: {
                [optimisticIOUReportAction.reportActionID]: {
                    ...(optimisticIOUReportAction as OnyxTypes.ReportAction),
                    pendingAction: CONST.RED_BRICK_ROAD_PENDING_ACTION.ADD,
                },
            },
        },
        {
            onyxMethod: Onyx.METHOD.MERGE,
            key: `${ONYXKEYS.COLLECTION.REPORT}${iouReport.reportID}`,
            value: {
                ...iouReport,
                lastMessageText: optimisticIOUReportAction.message?.[0].text,
                lastMessageHtml: optimisticIOUReportAction.message?.[0].html,
                hasOutstandingChildRequest: false,
                statusNum: CONST.REPORT.STATUS_NUM.REIMBURSED,
                pendingFields: {
                    preview: CONST.RED_BRICK_ROAD_PENDING_ACTION.UPDATE,
                    reimbursed: CONST.RED_BRICK_ROAD_PENDING_ACTION.UPDATE,
                    partial: full ? null : CONST.RED_BRICK_ROAD_PENDING_ACTION.UPDATE,
                },
            },
        },
        {
            onyxMethod: Onyx.METHOD.MERGE,
            key: ONYXKEYS.NVP_LAST_PAYMENT_METHOD,
            value: {[iouReport.policyID ?? '']: paymentMethodType},
        },
        {
            onyxMethod: Onyx.METHOD.MERGE,
            key: `${ONYXKEYS.COLLECTION.NEXT_STEP}${iouReport.reportID}`,
            value: optimisticNextStep,
        },
    ];

    const successData: OnyxUpdate[] = [
        {
            onyxMethod: Onyx.METHOD.MERGE,
            key: `${ONYXKEYS.COLLECTION.REPORT}${iouReport.reportID}`,
            value: {
                pendingFields: {
                    preview: null,
                    reimbursed: null,
                    partial: null,
                },
            },
        },
    ];

    const failureData: OnyxUpdate[] = [
        {
            onyxMethod: Onyx.METHOD.MERGE,
            key: `${ONYXKEYS.COLLECTION.REPORT_ACTIONS}${iouReport.reportID}`,
            value: {
                [optimisticIOUReportAction.reportActionID]: {
                    errors: ErrorUtils.getMicroSecondOnyxError('iou.error.other'),
                },
            },
        },
        {
            onyxMethod: Onyx.METHOD.MERGE,
            key: `${ONYXKEYS.COLLECTION.REPORT}${iouReport.reportID}`,
            value: {
                ...iouReport,
            },
        },
        {
            onyxMethod: Onyx.METHOD.MERGE,
            key: `${ONYXKEYS.COLLECTION.REPORT}${chatReport.reportID}`,
            value: chatReport,
        },
        {
            onyxMethod: Onyx.METHOD.MERGE,
            key: `${ONYXKEYS.COLLECTION.NEXT_STEP}${iouReport.reportID}`,
            value: currentNextStep,
        },
    ];

    // In case the report preview action is loaded locally, let's update it.
    if (optimisticReportPreviewAction) {
        optimisticData.push({
            onyxMethod: Onyx.METHOD.MERGE,
            key: `${ONYXKEYS.COLLECTION.REPORT_ACTIONS}${chatReport.reportID}`,
            value: {
                [optimisticReportPreviewAction.reportActionID]: optimisticReportPreviewAction,
            },
        });
        failureData.push({
            onyxMethod: Onyx.METHOD.MERGE,
            key: `${ONYXKEYS.COLLECTION.REPORT_ACTIONS}${chatReport.reportID}`,
            value: {
                [optimisticReportPreviewAction.reportActionID]: {
                    created: optimisticReportPreviewAction.created,
                },
            },
        });
    }

    return {
        params: {
            iouReportID: iouReport.reportID,
            chatReportID: chatReport.reportID,
            reportActionID: optimisticIOUReportAction.reportActionID,
            paymentMethodType,
            full,
            amount: Math.abs(total),
        },
        optimisticData,
        successData,
        failureData,
    };
}

/**
 * @param managerID - Account ID of the person sending the money
 * @param recipient - The user receiving the money
 */
function sendMoneyElsewhere(report: OnyxTypes.Report, amount: number, currency: string, comment: string, managerID: number, recipient: Participant) {
    const {params, optimisticData, successData, failureData} = getSendMoneyParams(report, amount, currency, comment, CONST.IOU.PAYMENT_TYPE.ELSEWHERE, managerID, recipient);

    API.write(WRITE_COMMANDS.SEND_MONEY_ELSEWHERE, params, {optimisticData, successData, failureData});

    resetMoneyRequestInfo();
    Navigation.dismissModal(params.chatReportID);
    Report.notifyNewAction(params.chatReportID, managerID);
}

/**
 * @param managerID - Account ID of the person sending the money
 * @param recipient - The user receiving the money
 */
function sendMoneyWithWallet(report: OnyxTypes.Report, amount: number, currency: string, comment: string, managerID: number, recipient: Participant) {
    const {params, optimisticData, successData, failureData} = getSendMoneyParams(report, amount, currency, comment, CONST.IOU.PAYMENT_TYPE.EXPENSIFY, managerID, recipient);

    API.write(WRITE_COMMANDS.SEND_MONEY_WITH_WALLET, params, {optimisticData, successData, failureData});

    resetMoneyRequestInfo();
    Navigation.dismissModal(params.chatReportID);
    Report.notifyNewAction(params.chatReportID, managerID);
}

function canApproveIOU(iouReport: OnyxEntry<OnyxTypes.Report> | EmptyObject, chatReport: OnyxEntry<OnyxTypes.Report> | EmptyObject, policy: OnyxEntry<OnyxTypes.Policy> | EmptyObject) {
    if (isEmptyObject(chatReport)) {
        return false;
    }
    const isPaidGroupPolicy = ReportUtils.isPaidGroupPolicyExpenseChat(chatReport);
    if (!isPaidGroupPolicy) {
        return false;
    }

    const isOnInstantSubmitPolicy = PolicyUtils.isInstantSubmitEnabled(policy);
    const isOnSubmitAndClosePolicy = PolicyUtils.isSubmitAndClose(policy);
    if (isOnInstantSubmitPolicy && isOnSubmitAndClosePolicy) {
        return false;
    }

    const managerID = iouReport?.managerID ?? 0;
    const isCurrentUserManager = managerID === userAccountID;
    const isPolicyExpenseChat = ReportUtils.isPolicyExpenseChat(chatReport);

    const isOpenExpenseReport = isPolicyExpenseChat && ReportUtils.isOpenExpenseReport(iouReport);
    const isApproved = ReportUtils.isReportApproved(iouReport);
    const iouSettled = ReportUtils.isSettled(iouReport?.reportID);
    const isArchivedReport = ReportUtils.isArchivedRoom(iouReport);

    return isCurrentUserManager && !isOpenExpenseReport && !isApproved && !iouSettled && !isArchivedReport;
}

function canIOUBePaid(iouReport: OnyxEntry<OnyxTypes.Report> | EmptyObject, chatReport: OnyxEntry<OnyxTypes.Report> | EmptyObject, policy: OnyxEntry<OnyxTypes.Policy> | EmptyObject) {
    const isPolicyExpenseChat = ReportUtils.isPolicyExpenseChat(chatReport);
    const iouCanceled = ReportUtils.isArchivedRoom(chatReport);

    if (isEmptyObject(iouReport)) {
        return false;
    }

    if (policy?.reimbursementChoice === CONST.POLICY.REIMBURSEMENT_CHOICES.REIMBURSEMENT_NO) {
        return false;
    }

    const isPayer = ReportUtils.isPayer(
        {
            email: currentUserEmail,
            accountID: userAccountID,
        },
        iouReport,
    );

    const isOpenExpenseReport = isPolicyExpenseChat && ReportUtils.isOpenExpenseReport(iouReport);
    const iouSettled = ReportUtils.isSettled(iouReport?.reportID);

    const {reimbursableSpend} = ReportUtils.getMoneyRequestSpendBreakdown(iouReport);
    const isAutoReimbursable = policy?.reimbursementChoice === CONST.POLICY.REIMBURSEMENT_CHOICES.REIMBURSEMENT_YES ? false : ReportUtils.canBeAutoReimbursed(iouReport, policy);
    const shouldBeApproved = canApproveIOU(iouReport, chatReport, policy);

    return isPayer && !isOpenExpenseReport && !iouSettled && !iouReport?.isWaitingOnBankAccount && reimbursableSpend !== 0 && !iouCanceled && !isAutoReimbursable && !shouldBeApproved;
}

function hasIOUToApproveOrPay(chatReport: OnyxEntry<OnyxTypes.Report> | EmptyObject, excludedIOUReportID: string): boolean {
    const chatReportActions = ReportActionsUtils.getAllReportActions(chatReport?.reportID ?? '');

    return Object.values(chatReportActions).some((action) => {
        const iouReport = ReportUtils.getReport(action.childReportID ?? '');
        const policy = getPolicy(iouReport?.policyID);
        const shouldShowSettlementButton = canIOUBePaid(iouReport, chatReport, policy) || canApproveIOU(iouReport, chatReport, policy);
        return action.childReportID?.toString() !== excludedIOUReportID && action.actionName === CONST.REPORT.ACTIONS.TYPE.REPORTPREVIEW && shouldShowSettlementButton;
    });
}

function approveMoneyRequest(expenseReport: OnyxTypes.Report | EmptyObject, full?: boolean) {
    const currentNextStep = allNextSteps[`${ONYXKEYS.COLLECTION.NEXT_STEP}${expenseReport.reportID}`] ?? null;
    let total = expenseReport.total ?? 0;
    if (ReportUtils.hasHeldExpenses(expenseReport.reportID) && !full && !!expenseReport.unheldTotal) {
        total = expenseReport.unheldTotal;
    }
    const optimisticApprovedReportAction = ReportUtils.buildOptimisticApprovedReportAction(total, expenseReport.currency ?? '', expenseReport.reportID);
    const optimisticNextStep = NextStepUtils.buildNextStep(expenseReport, CONST.REPORT.STATUS_NUM.APPROVED);
    const chatReport = ReportUtils.getReport(expenseReport.chatReportID);

    const optimisticReportActionsData: OnyxUpdate = {
        onyxMethod: Onyx.METHOD.MERGE,
        key: `${ONYXKEYS.COLLECTION.REPORT_ACTIONS}${expenseReport.reportID}`,
        value: {
            [optimisticApprovedReportAction.reportActionID]: {
                ...(optimisticApprovedReportAction as OnyxTypes.ReportAction),
                pendingAction: CONST.RED_BRICK_ROAD_PENDING_ACTION.ADD,
            },
        },
    };
    const optimisticIOUReportData: OnyxUpdate = {
        onyxMethod: Onyx.METHOD.MERGE,
        key: `${ONYXKEYS.COLLECTION.REPORT}${expenseReport.reportID}`,
        value: {
            ...expenseReport,
            lastMessageText: optimisticApprovedReportAction.message?.[0].text,
            lastMessageHtml: optimisticApprovedReportAction.message?.[0].html,
            stateNum: CONST.REPORT.STATE_NUM.APPROVED,
            statusNum: CONST.REPORT.STATUS_NUM.APPROVED,
            pendingFields: {
                partial: full ? null : CONST.RED_BRICK_ROAD_PENDING_ACTION.UPDATE,
            },
        },
    };

    const optimisticChatReportData: OnyxUpdate = {
        onyxMethod: Onyx.METHOD.MERGE,
        key: `${ONYXKEYS.COLLECTION.REPORT}${expenseReport?.chatReportID}`,
        value: {
            hasOutstandingChildRequest: hasIOUToApproveOrPay(chatReport, expenseReport?.reportID ?? ''),
        },
    };

    const optimisticNextStepData: OnyxUpdate = {
        onyxMethod: Onyx.METHOD.MERGE,
        key: `${ONYXKEYS.COLLECTION.NEXT_STEP}${expenseReport.reportID}`,
        value: optimisticNextStep,
    };
    const optimisticData: OnyxUpdate[] = [optimisticIOUReportData, optimisticReportActionsData, optimisticNextStepData, optimisticChatReportData];

    const successData: OnyxUpdate[] = [
        {
            onyxMethod: Onyx.METHOD.MERGE,
            key: `${ONYXKEYS.COLLECTION.REPORT_ACTIONS}${expenseReport.reportID}`,
            value: {
                [optimisticApprovedReportAction.reportActionID]: {
                    pendingAction: null,
                },
            },
        },
        {
            onyxMethod: Onyx.METHOD.MERGE,
            key: `${ONYXKEYS.COLLECTION.REPORT}${expenseReport.reportID}`,
            value: {
                pendingFields: {
                    partial: null,
                },
            },
        },
    ];

    const failureData: OnyxUpdate[] = [
        {
            onyxMethod: Onyx.METHOD.MERGE,
            key: `${ONYXKEYS.COLLECTION.REPORT_ACTIONS}${expenseReport.reportID}`,
            value: {
                [optimisticApprovedReportAction.reportActionID]: {
                    errors: ErrorUtils.getMicroSecondOnyxError('iou.error.other'),
                },
            },
        },
        {
            onyxMethod: Onyx.METHOD.MERGE,
            key: `${ONYXKEYS.COLLECTION.REPORT}${expenseReport.chatReportID}`,
            value: {
                hasOutstandingChildRequest: chatReport?.hasOutstandingChildRequest,
                pendingFields: {
                    partial: null,
                },
            },
        },
        {
            onyxMethod: Onyx.METHOD.MERGE,
            key: `${ONYXKEYS.COLLECTION.NEXT_STEP}${expenseReport.reportID}`,
            value: currentNextStep,
        },
    ];

    const parameters: ApproveMoneyRequestParams = {
        reportID: expenseReport.reportID,
        approvedReportActionID: optimisticApprovedReportAction.reportActionID,
    };

    API.write(WRITE_COMMANDS.APPROVE_MONEY_REQUEST, parameters, {optimisticData, successData, failureData});
}

function submitReport(expenseReport: OnyxTypes.Report) {
    const currentNextStep = allNextSteps[`${ONYXKEYS.COLLECTION.NEXT_STEP}${expenseReport.reportID}`] ?? null;
    const parentReport = ReportUtils.getReport(expenseReport.parentReportID);
    const policy = getPolicy(expenseReport.policyID);
    const isCurrentUserManager = currentUserPersonalDetails.accountID === expenseReport.managerID;
    const isSubmitAndClosePolicy = PolicyUtils.isSubmitAndClose(policy);
<<<<<<< HEAD
    const adminAccountID = policy.role === CONST.POLICY.ROLE.ADMIN ? currentUserPersonalDetails.accountID : undefined;
    const optimisticSubmittedReportAction = ReportUtils.buildOptimisticSubmittedReportAction(expenseReport?.total ?? 0, expenseReport.currency ?? '', expenseReport.reportID, adminAccountID);
=======
    const optimisticNextStep = NextStepUtils.buildNextStep(expenseReport, isSubmitAndClosePolicy ? CONST.REPORT.STATUS_NUM.CLOSED : CONST.REPORT.STATUS_NUM.SUBMITTED);
>>>>>>> 4f673576

    const optimisticData: OnyxUpdate[] = !isSubmitAndClosePolicy
        ? [
              {
                  onyxMethod: Onyx.METHOD.MERGE,
                  key: `${ONYXKEYS.COLLECTION.REPORT_ACTIONS}${expenseReport.reportID}`,
                  value: {
                      [optimisticSubmittedReportAction.reportActionID]: {
                          ...(optimisticSubmittedReportAction as OnyxTypes.ReportAction),
                          pendingAction: CONST.RED_BRICK_ROAD_PENDING_ACTION.ADD,
                      },
                  },
              },
              {
                  onyxMethod: Onyx.METHOD.MERGE,
                  key: `${ONYXKEYS.COLLECTION.REPORT}${expenseReport.reportID}`,
                  value: {
                      ...expenseReport,
                      lastMessageText: optimisticSubmittedReportAction.message?.[0].text ?? '',
                      lastMessageHtml: optimisticSubmittedReportAction.message?.[0].html ?? '',
                      stateNum: CONST.REPORT.STATE_NUM.SUBMITTED,
                      statusNum: CONST.REPORT.STATUS_NUM.SUBMITTED,
                  },
              },
          ]
        : [
              {
                  onyxMethod: Onyx.METHOD.MERGE,
                  key: `${ONYXKEYS.COLLECTION.REPORT}${expenseReport.reportID}`,
                  value: {
                      ...expenseReport,
                      stateNum: CONST.REPORT.STATE_NUM.APPROVED,
                      statusNum: CONST.REPORT.STATUS_NUM.CLOSED,
                  },
              },
          ];

    optimisticData.push({
        onyxMethod: Onyx.METHOD.MERGE,
        key: `${ONYXKEYS.COLLECTION.NEXT_STEP}${expenseReport.reportID}`,
        value: optimisticNextStep,
    });

    if (parentReport?.reportID) {
        optimisticData.push({
            onyxMethod: Onyx.METHOD.MERGE,
            key: `${ONYXKEYS.COLLECTION.REPORT}${parentReport.reportID}`,
            value: {
                ...parentReport,
                // In case its a manager who force submitted the report, they are the next user who needs to take an action
                hasOutstandingChildRequest: isCurrentUserManager,
                iouReportID: null,
            },
        });
    }

    const successData: OnyxUpdate[] = [];
    if (!isSubmitAndClosePolicy) {
        successData.push({
            onyxMethod: Onyx.METHOD.MERGE,
            key: `${ONYXKEYS.COLLECTION.REPORT_ACTIONS}${expenseReport.reportID}`,
            value: {
                [optimisticSubmittedReportAction.reportActionID]: {
                    pendingAction: null,
                },
            },
        });
    }

    const failureData: OnyxUpdate[] = [
        {
            onyxMethod: Onyx.METHOD.MERGE,
            key: `${ONYXKEYS.COLLECTION.REPORT}${expenseReport.reportID}`,
            value: {
                statusNum: CONST.REPORT.STATUS_NUM.OPEN,
                stateNum: CONST.REPORT.STATE_NUM.OPEN,
            },
        },
        {
            onyxMethod: Onyx.METHOD.MERGE,
            key: `${ONYXKEYS.COLLECTION.NEXT_STEP}${expenseReport.reportID}`,
            value: currentNextStep,
        },
    ];
    if (!isSubmitAndClosePolicy) {
        failureData.push({
            onyxMethod: Onyx.METHOD.MERGE,
            key: `${ONYXKEYS.COLLECTION.REPORT_ACTIONS}${expenseReport.reportID}`,
            value: {
                [optimisticSubmittedReportAction.reportActionID]: {
                    errors: ErrorUtils.getMicroSecondOnyxError('iou.error.other'),
                },
            },
        });
    }

    if (parentReport?.reportID) {
        failureData.push({
            onyxMethod: Onyx.METHOD.MERGE,
            key: `${ONYXKEYS.COLLECTION.REPORT}${parentReport.reportID}`,
            value: {
                hasOutstandingChildRequest: parentReport.hasOutstandingChildRequest,
                iouReportID: expenseReport.reportID,
            },
        });
    }

    const parameters: SubmitReportParams = {
        reportID: expenseReport.reportID,
        managerAccountID: policy.submitsTo ?? expenseReport.managerID,
        reportActionID: optimisticSubmittedReportAction.reportActionID,
    };

    API.write(WRITE_COMMANDS.SUBMIT_REPORT, parameters, {optimisticData, successData, failureData});
}

function cancelPayment(expenseReport: OnyxTypes.Report, chatReport: OnyxTypes.Report) {
    const optimisticReportAction = ReportUtils.buildOptimisticCancelPaymentReportAction(expenseReport.reportID, -(expenseReport.total ?? 0), expenseReport.currency ?? '');
    const policy = getPolicy(chatReport.policyID);
    const isFree = policy && policy.type === CONST.POLICY.TYPE.FREE;
    const approvalMode = policy.approvalMode ?? CONST.POLICY.APPROVAL_MODE.BASIC;
    let stateNum: ValueOf<typeof CONST.REPORT.STATE_NUM> = CONST.REPORT.STATE_NUM.SUBMITTED;
    let statusNum: ValueOf<typeof CONST.REPORT.STATUS_NUM> = CONST.REPORT.STATUS_NUM.SUBMITTED;
    if (!isFree) {
        stateNum = approvalMode === CONST.POLICY.APPROVAL_MODE.OPTIONAL ? CONST.REPORT.STATE_NUM.SUBMITTED : CONST.REPORT.STATE_NUM.APPROVED;
        statusNum = approvalMode === CONST.POLICY.APPROVAL_MODE.OPTIONAL ? CONST.REPORT.STATUS_NUM.CLOSED : CONST.REPORT.STATUS_NUM.APPROVED;
    }
    const optimisticNextStep = NextStepUtils.buildNextStep(expenseReport, statusNum);
    const optimisticData: OnyxUpdate[] = [
        {
            onyxMethod: Onyx.METHOD.MERGE,
            key: `${ONYXKEYS.COLLECTION.REPORT_ACTIONS}${expenseReport.reportID}`,
            value: {
                [optimisticReportAction.reportActionID]: {
                    ...(optimisticReportAction as OnyxTypes.ReportAction),
                    pendingAction: CONST.RED_BRICK_ROAD_PENDING_ACTION.ADD,
                },
            },
        },
        {
            onyxMethod: Onyx.METHOD.MERGE,
            key: `${ONYXKEYS.COLLECTION.REPORT}${expenseReport.reportID}`,
            value: {
                ...expenseReport,
                lastMessageText: optimisticReportAction.message?.[0].text,
                lastMessageHtml: optimisticReportAction.message?.[0].html,
                stateNum,
                statusNum,
            },
        },
    ];

    if (!isFree) {
        optimisticData.push({
            onyxMethod: Onyx.METHOD.MERGE,
            key: `${ONYXKEYS.COLLECTION.NEXT_STEP}${expenseReport.reportID}`,
            value: optimisticNextStep,
        });
    }

    const successData: OnyxUpdate[] = [
        {
            onyxMethod: Onyx.METHOD.MERGE,
            key: `${ONYXKEYS.COLLECTION.REPORT_ACTIONS}${expenseReport.reportID}`,
            value: {
                [optimisticReportAction.reportActionID]: {
                    pendingAction: null,
                },
            },
        },
    ];

    const failureData: OnyxUpdate[] = [
        {
            onyxMethod: Onyx.METHOD.MERGE,
            key: `${ONYXKEYS.COLLECTION.REPORT_ACTIONS}${expenseReport.reportID}`,
            value: {
                [optimisticReportAction.reportActionID ?? '']: {
                    errors: ErrorUtils.getMicroSecondOnyxError('iou.error.other'),
                },
            },
        },
        {
            onyxMethod: Onyx.METHOD.MERGE,
            key: `${ONYXKEYS.COLLECTION.REPORT}${expenseReport.reportID}`,
            value: {
                statusNum: CONST.REPORT.STATUS_NUM.REIMBURSED,
            },
        },
    ];

    if (chatReport?.reportID) {
        failureData.push({
            onyxMethod: Onyx.METHOD.MERGE,
            key: `${ONYXKEYS.COLLECTION.REPORT}${chatReport.reportID}`,
            value: {
                hasOutstandingChildRequest: true,
                iouReportID: expenseReport.reportID,
            },
        });
    }
    if (!isFree) {
        failureData.push({
            onyxMethod: Onyx.METHOD.MERGE,
            key: `${ONYXKEYS.COLLECTION.NEXT_STEP}${expenseReport.reportID}`,
            value: NextStepUtils.buildNextStep(expenseReport, CONST.REPORT.STATUS_NUM.REIMBURSED),
        });
    }

    API.write(
        WRITE_COMMANDS.CANCEL_PAYMENT,
        {
            iouReportID: expenseReport.reportID,
            chatReportID: chatReport.reportID,
            managerAccountID: expenseReport.managerID ?? 0,
            reportActionID: optimisticReportAction.reportActionID,
        },
        {optimisticData, successData, failureData},
    );
}

function payMoneyRequest(paymentType: PaymentMethodType, chatReport: OnyxTypes.Report, iouReport: OnyxTypes.Report, full = true) {
    const recipient = {accountID: iouReport.ownerAccountID};
    const {params, optimisticData, successData, failureData} = getPayMoneyRequestParams(chatReport, iouReport, recipient, paymentType, full);

    // For now, we need to call the PayMoneyRequestWithWallet API since PayMoneyRequest was not updated to work with
    // Expensify Wallets.
    const apiCommand = paymentType === CONST.IOU.PAYMENT_TYPE.EXPENSIFY ? WRITE_COMMANDS.PAY_MONEY_REQUEST_WITH_WALLET : WRITE_COMMANDS.PAY_MONEY_REQUEST;

    API.write(apiCommand, params, {optimisticData, successData, failureData});
    Navigation.dismissModalWithReport(chatReport);
}

function detachReceipt(transactionID: string) {
    const transaction = allTransactions[`${ONYXKEYS.COLLECTION.TRANSACTION}${transactionID}`];
    const newTransaction = transaction ? {...transaction, filename: '', receipt: {}} : null;

    const optimisticData: OnyxUpdate[] = [
        {
            onyxMethod: Onyx.METHOD.SET,
            key: `${ONYXKEYS.COLLECTION.TRANSACTION}${transactionID}`,
            value: newTransaction,
        },
    ];

    const failureData: OnyxUpdate[] = [
        {
            onyxMethod: Onyx.METHOD.MERGE,
            key: `${ONYXKEYS.COLLECTION.TRANSACTION}${transactionID}`,
            value: transaction,
        },
    ];

    const parameters: DetachReceiptParams = {transactionID};

    API.write(WRITE_COMMANDS.DETACH_RECEIPT, parameters, {optimisticData, failureData});
}

function replaceReceipt(transactionID: string, file: File, source: string) {
    const transaction = allTransactions[`${ONYXKEYS.COLLECTION.TRANSACTION}${transactionID}`];
    const oldReceipt = transaction?.receipt ?? {};
    const receiptOptimistic = {
        source,
        state: CONST.IOU.RECEIPT_STATE.OPEN,
    };

    const optimisticData: OnyxUpdate[] = [
        {
            onyxMethod: Onyx.METHOD.MERGE,
            key: `${ONYXKEYS.COLLECTION.TRANSACTION}${transactionID}`,
            value: {
                receipt: receiptOptimistic,
                filename: file.name,
            },
        },
    ];

    const failureData: OnyxUpdate[] = [
        {
            onyxMethod: Onyx.METHOD.MERGE,
            key: `${ONYXKEYS.COLLECTION.TRANSACTION}${transactionID}`,
            value: {
                receipt: oldReceipt,
                filename: transaction?.filename,
                errors: getReceiptError(receiptOptimistic, file.name),
            },
        },
    ];

    const parameters: ReplaceReceiptParams = {
        transactionID,
        receipt: file,
    };

    API.write(WRITE_COMMANDS.REPLACE_RECEIPT, parameters, {optimisticData, failureData});
}

/**
 * Finds the participants for an IOU based on the attached report
 * @param transactionID of the transaction to set the participants of
 * @param report attached to the transaction
 */
function setMoneyRequestParticipantsFromReport(transactionID: string, report: OnyxTypes.Report) {
    // If the report is iou or expense report, we should get the chat report to set participant for request money
    const chatReport = ReportUtils.isMoneyRequestReport(report) ? ReportUtils.getReport(report.chatReportID) : report;
    const currentUserAccountID = currentUserPersonalDetails.accountID;
    const shouldAddAsReport = !isEmptyObject(chatReport) && ReportUtils.isSelfDM(chatReport);
    const participants: Participant[] =
        ReportUtils.isPolicyExpenseChat(chatReport) || shouldAddAsReport
            ? [{accountID: 0, reportID: chatReport?.reportID, isPolicyExpenseChat: ReportUtils.isPolicyExpenseChat(chatReport), selected: true}]
            : (chatReport?.participantAccountIDs ?? []).filter((accountID) => currentUserAccountID !== accountID).map((accountID) => ({accountID, selected: true}));

    Onyx.merge(`${ONYXKEYS.COLLECTION.TRANSACTION_DRAFT}${transactionID}`, {participants, participantsAutoAssigned: true});
}

function setMoneyRequestId(id: string) {
    Onyx.merge(ONYXKEYS.IOU, {id});
}

function setMoneyRequestAmount(amount: number) {
    Onyx.merge(ONYXKEYS.IOU, {amount});
}

function setMoneyRequestCurrency(currency: string) {
    Onyx.merge(ONYXKEYS.IOU, {currency});
}

function setMoneyRequestTaxRate(transactionID: string, taxRate: TaxRatesOption) {
    Onyx.merge(`${ONYXKEYS.COLLECTION.TRANSACTION_DRAFT}${transactionID}`, {taxRate});
}

function setMoneyRequestTaxAmount(transactionID: string, taxAmount: number, isDraft: boolean) {
    Onyx.merge(`${isDraft ? ONYXKEYS.COLLECTION.TRANSACTION_DRAFT : ONYXKEYS.COLLECTION.TRANSACTION}${transactionID}`, {taxAmount});
}

function setMoneyRequestBillable(billable: boolean) {
    Onyx.merge(ONYXKEYS.IOU, {billable});
}

function setMoneyRequestParticipants(participants: Participant[], isSplitRequest?: boolean) {
    Onyx.merge(ONYXKEYS.IOU, {participants, isSplitRequest});
}

function setShownHoldUseExplanation() {
    Onyx.set(ONYXKEYS.NVP_HOLD_USE_EXPLAINED, true);
}

/**
 * Put money request on HOLD
 */
function putOnHold(transactionID: string, comment: string, reportID: string) {
    const createdReportAction = ReportUtils.buildOptimisticHoldReportAction();
    const createdReportActionComment = ReportUtils.buildOptimisticHoldReportActionComment(comment);

    const optimisticData: OnyxUpdate[] = [
        {
            onyxMethod: Onyx.METHOD.MERGE,
            key: `${ONYXKEYS.COLLECTION.REPORT_ACTIONS}${reportID}`,
            value: {
                [createdReportAction.reportActionID]: createdReportAction as ReportAction,
                [createdReportActionComment.reportActionID]: createdReportActionComment as ReportAction,
            },
        },
        {
            onyxMethod: Onyx.METHOD.MERGE,
            key: `${ONYXKEYS.COLLECTION.TRANSACTION}${transactionID}`,
            value: {
                pendingAction: CONST.RED_BRICK_ROAD_PENDING_ACTION.UPDATE,
                comment: {
                    hold: createdReportAction.reportActionID,
                },
            },
        },
    ];

    const successData: OnyxUpdate[] = [
        {
            onyxMethod: Onyx.METHOD.MERGE,
            key: `${ONYXKEYS.COLLECTION.TRANSACTION}${transactionID}`,
            value: {
                pendingAction: null,
            },
        },
    ];

    const failureData: OnyxUpdate[] = [
        {
            onyxMethod: Onyx.METHOD.MERGE,
            key: `${ONYXKEYS.COLLECTION.TRANSACTION}${transactionID}`,
            value: {
                pendingAction: null,
                comment: {
                    hold: null,
                },
            },
        },
    ];

    API.write(
        'HoldRequest',
        {
            transactionID,
            comment,
            reportActionID: createdReportAction.reportActionID,
            commentReportActionID: createdReportActionComment.reportActionID,
        },
        {optimisticData, successData, failureData},
    );
}

/**
 * Remove money request from HOLD
 */
function unholdRequest(transactionID: string, reportID: string) {
    const createdReportAction = ReportUtils.buildOptimisticUnHoldReportAction();

    const optimisticData: OnyxUpdate[] = [
        {
            onyxMethod: Onyx.METHOD.MERGE,
            key: `${ONYXKEYS.COLLECTION.REPORT_ACTIONS}${reportID}`,
            value: {
                [createdReportAction.reportActionID]: createdReportAction as ReportAction,
            },
        },
        {
            onyxMethod: Onyx.METHOD.MERGE,
            key: `${ONYXKEYS.COLLECTION.TRANSACTION}${transactionID}`,
            value: {
                pendingAction: CONST.RED_BRICK_ROAD_PENDING_ACTION.UPDATE,
                comment: {
                    hold: null,
                },
            },
        },
    ];

    const successData: OnyxUpdate[] = [
        {
            onyxMethod: Onyx.METHOD.MERGE,
            key: `${ONYXKEYS.COLLECTION.TRANSACTION}${transactionID}`,
            value: {
                pendingAction: null,
                comment: {
                    hold: null,
                },
            },
        },
    ];

    const failureData: OnyxUpdate[] = [
        {
            onyxMethod: Onyx.METHOD.MERGE,
            key: `${ONYXKEYS.COLLECTION.TRANSACTION}${transactionID}`,
            value: {
                pendingAction: null,
            },
        },
    ];

    API.write(
        'UnHoldRequest',
        {
            transactionID,
            reportActionID: createdReportAction.reportActionID,
        },
        {optimisticData, successData, failureData},
    );
}
// eslint-disable-next-line rulesdir/no-negated-variables
function navigateToStartStepIfScanFileCannotBeRead(
    receiptFilename: string,
    receiptPath: string,
    onSuccess: (file: File) => void,
    requestType: ValueOf<typeof CONST.IOU.REQUEST_TYPE>,
    iouType: ValueOf<typeof CONST.IOU.TYPE>,
    transactionID: string,
    reportID: string,
    receiptType: string,
) {
    if (!receiptFilename || !receiptPath) {
        return;
    }

    const onFailure = () => {
        setMoneyRequestReceipt(transactionID, '', '', true);
        if (requestType === CONST.IOU.REQUEST_TYPE.MANUAL) {
            Navigation.navigate(ROUTES.MONEY_REQUEST_STEP_SCAN.getRoute(CONST.IOU.ACTION.CREATE, iouType, transactionID, reportID, Navigation.getActiveRouteWithoutParams()));
            return;
        }
        IOUUtils.navigateToStartMoneyRequestStep(requestType, iouType, transactionID, reportID);
    };
    FileUtils.readFileAsync(receiptPath, receiptFilename, onSuccess, onFailure, receiptType);
}

/** Save the preferred payment method for a policy */
function savePreferredPaymentMethod(policyID: string, paymentMethod: PaymentMethodType) {
    Onyx.merge(`${ONYXKEYS.NVP_LAST_PAYMENT_METHOD}`, {[policyID]: paymentMethod});
}

export {
    setMoneyRequestParticipants,
    createDistanceRequest,
    deleteMoneyRequest,
    deleteTrackExpense,
    splitBill,
    splitBillAndOpenReport,
    setDraftSplitTransaction,
    startSplitBill,
    completeSplitBill,
    requestMoney,
    sendMoneyElsewhere,
    approveMoneyRequest,
    submitReport,
    payMoneyRequest,
    sendMoneyWithWallet,
    initMoneyRequest,
    startMoneyRequest,
    resetMoneyRequestInfo,
    clearMoneyRequest,
    updateMoneyRequestTypeParams,
    setMoneyRequestAmount_temporaryForRefactor,
    setMoneyRequestBillable_temporaryForRefactor,
    setMoneyRequestCreated,
    setMoneyRequestCurrency_temporaryForRefactor,
    setMoneyRequestDescription,
    setMoneyRequestOriginalCurrency_temporaryForRefactor,
    setMoneyRequestParticipants_temporaryForRefactor,
    setMoneyRequestPendingFields,
    setMoneyRequestReceipt,
    setMoneyRequestAmount,
    setMoneyRequestBillable,
    setMoneyRequestCategory,
    setMoneyRequestCurrency,
    setMoneyRequestId,
    setMoneyRequestMerchant,
    setMoneyRequestParticipantsFromReport,
    setMoneyRequestTag,
    setMoneyRequestTaxAmount,
    setMoneyRequestTaxRate,
    setShownHoldUseExplanation,
    updateMoneyRequestDate,
    updateMoneyRequestBillable,
    updateMoneyRequestMerchant,
    updateMoneyRequestTag,
    updateMoneyRequestTaxAmount,
    updateMoneyRequestTaxRate,
    updateMoneyRequestDistance,
    updateMoneyRequestCategory,
    updateMoneyRequestAmountAndCurrency,
    updateMoneyRequestDescription,
    replaceReceipt,
    detachReceipt,
    editMoneyRequest,
    putOnHold,
    unholdRequest,
    cancelPayment,
    navigateToStartStepIfScanFileCannotBeRead,
    savePreferredPaymentMethod,
    trackExpense,
    canIOUBePaid,
    canApproveIOU,
};<|MERGE_RESOLUTION|>--- conflicted
+++ resolved
@@ -4934,12 +4934,9 @@
     const policy = getPolicy(expenseReport.policyID);
     const isCurrentUserManager = currentUserPersonalDetails.accountID === expenseReport.managerID;
     const isSubmitAndClosePolicy = PolicyUtils.isSubmitAndClose(policy);
-<<<<<<< HEAD
     const adminAccountID = policy.role === CONST.POLICY.ROLE.ADMIN ? currentUserPersonalDetails.accountID : undefined;
     const optimisticSubmittedReportAction = ReportUtils.buildOptimisticSubmittedReportAction(expenseReport?.total ?? 0, expenseReport.currency ?? '', expenseReport.reportID, adminAccountID);
-=======
     const optimisticNextStep = NextStepUtils.buildNextStep(expenseReport, isSubmitAndClosePolicy ? CONST.REPORT.STATUS_NUM.CLOSED : CONST.REPORT.STATUS_NUM.SUBMITTED);
->>>>>>> 4f673576
 
     const optimisticData: OnyxUpdate[] = !isSubmitAndClosePolicy
         ? [
