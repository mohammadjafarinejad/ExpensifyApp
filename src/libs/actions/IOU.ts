import {format} from 'date-fns';
import {fastMerge, Str} from 'expensify-common';
import {InteractionManager} from 'react-native';
import type {NullishDeep, OnyxCollection, OnyxEntry, OnyxInputValue, OnyxUpdate} from 'react-native-onyx';
import Onyx from 'react-native-onyx';
import type {PartialDeep, SetRequired, ValueOf} from 'type-fest';
import ReceiptGeneric from '@assets/images/receipt-generic.png';
import type {PaymentMethod} from '@components/KYCWall/types';
import * as API from '@libs/API';
import type {
    ApproveMoneyRequestParams,
    CategorizeTrackedExpenseParams as CategorizeTrackedExpenseApiParams,
    CompleteSplitBillParams,
    CreateDistanceRequestParams,
    CreatePerDiemRequestParams,
    CreateWorkspaceParams,
    DeleteMoneyRequestParams,
    DetachReceiptParams,
    HoldMoneyRequestParams,
    MergeDuplicatesParams,
    PayInvoiceParams,
    PayMoneyRequestParams,
    ReopenReportParams,
    ReplaceReceiptParams,
    RequestMoneyParams,
    ResolveDuplicatesParams,
    RetractReportParams,
    SendInvoiceParams,
    SendMoneyParams,
    SetNameValuePairParams,
    ShareTrackedExpenseParams,
    SplitBillParams,
    SplitTransactionParams,
    SplitTransactionSplitsParam,
    StartSplitBillParams,
    SubmitReportParams,
    TrackExpenseParams,
    UnapproveExpenseReportParams,
    UpdateMoneyRequestParams,
} from '@libs/API/parameters';
import {WRITE_COMMANDS} from '@libs/API/types';
import {convertAmountToDisplayString, convertToDisplayString} from '@libs/CurrencyUtils';
import DateUtils from '@libs/DateUtils';
import DistanceRequestUtils from '@libs/DistanceRequestUtils';
import {getMicroSecondOnyxErrorObject, getMicroSecondOnyxErrorWithTranslationKey} from '@libs/ErrorUtils';
import {readFileAsync} from '@libs/fileDownload/FileUtils';
import GoogleTagManager from '@libs/GoogleTagManager';
import {
    calculateAmount as calculateIOUAmount,
    formatCurrentUserToAttendee,
    isMovingTransactionFromTrackExpense as isMovingTransactionFromTrackExpenseIOUUtils,
    navigateToStartMoneyRequestStep,
    updateIOUOwnerAndTotal,
} from '@libs/IOUUtils';
import isFileUploadable from '@libs/isFileUploadable';
import {formatPhoneNumber} from '@libs/LocalePhoneNumber';
import * as Localize from '@libs/Localize';
import Log from '@libs/Log';
import isSearchTopmostFullScreenRoute from '@libs/Navigation/helpers/isSearchTopmostFullScreenRoute';
import Navigation from '@libs/Navigation/Navigation';
import {buildNextStep} from '@libs/NextStepUtils';
import * as NumberUtils from '@libs/NumberUtils';
import {getManagerMcTestParticipant, getPersonalDetailsForAccountIDs} from '@libs/OptionsListUtils';
import Parser from '@libs/Parser';
import {getCustomUnitID} from '@libs/PerDiemRequestUtils';
import Performance from '@libs/Performance';
import {getAccountIDsByLogins} from '@libs/PersonalDetailsUtils';
import {addSMSDomainIfPhoneNumber} from '@libs/PhoneNumber';
import {
    getCorrectedAutoReportingFrequency,
    getDistanceRateCustomUnit,
    getMemberAccountIDsForWorkspace,
    getPerDiemCustomUnit,
    getPerDiemRateCustomUnitRate,
    getPersonalPolicy,
    getPolicy,
    getSubmitToAccountID,
    hasDependentTags,
    isControlPolicy,
    isPaidGroupPolicy,
    isPolicyAdmin,
    isSubmitAndClose,
} from '@libs/PolicyUtils';
import {
    getAllReportActions,
    getIOUActionForReportID,
    getIOUReportIDFromReportActionPreview,
    getLastVisibleAction,
    getLastVisibleMessage,
    getOriginalMessage,
    getReportAction,
    getReportActionHtml,
    getReportActionMessage,
    getReportActionText,
    getTrackExpenseActionableWhisper,
    isActionableTrackExpense,
    isCreatedAction,
    isMoneyRequestAction,
    isReportPreviewAction,
} from '@libs/ReportActionsUtils';
import type {OptimisticChatReport, OptimisticCreatedReportAction, OptimisticIOUReportAction, OptionData, TransactionDetails} from '@libs/ReportUtils';
import {
    buildOptimisticActionableTrackExpenseWhisper,
    buildOptimisticAddCommentReportAction,
    buildOptimisticApprovedReportAction,
    buildOptimisticCancelPaymentReportAction,
    buildOptimisticChatReport,
    buildOptimisticCreatedReportAction,
    buildOptimisticDetachReceipt,
    buildOptimisticDismissedViolationReportAction,
    buildOptimisticExpenseReport,
    buildOptimisticHoldReportAction,
    buildOptimisticHoldReportActionComment,
    buildOptimisticInvoiceReport,
    buildOptimisticIOUReport,
    buildOptimisticIOUReportAction,
    buildOptimisticModifiedExpenseReportAction,
    buildOptimisticMoneyRequestEntities,
    buildOptimisticMovedTransactionAction,
    buildOptimisticReopenedReportAction,
    buildOptimisticReportPreview,
    buildOptimisticResolvedDuplicatesReportAction,
    buildOptimisticRetractedReportAction,
    buildOptimisticSubmittedReportAction,
    buildOptimisticUnapprovedReportAction,
    buildOptimisticUnHoldReportAction,
    buildTransactionThread,
    canBeAutoReimbursed,
    canUserPerformWriteAction as canUserPerformWriteActionReportUtils,
    generateReportID,
    getAllHeldTransactions as getAllHeldTransactionsReportUtils,
    getAllPolicyReports,
    getApprovalChain,
    getChatByParticipants,
    getDisplayedReportID,
    getInvoiceChatByParticipants,
    getMoneyRequestSpendBreakdown,
    getNextApproverAccountID,
    getOptimisticDataForParentReportAction,
    getOutstandingChildRequest,
    getParsedComment,
    getPersonalDetailsForAccountID,
    getReportNotificationPreference,
    getReportOrDraftReport,
    getReportTransactions,
    getTransactionDetails,
    hasHeldExpenses as hasHeldExpensesReportUtils,
    hasNonReimbursableTransactions as hasNonReimbursableTransactionsReportUtils,
    isArchivedReport,
    isClosedReport as isClosedReportUtil,
    isDraftReport,
    isExpenseReport,
    isIndividualInvoiceRoom,
    isInvoiceReport as isInvoiceReportReportUtils,
    isInvoiceRoom,
    isMoneyRequestReport as isMoneyRequestReportReportUtils,
    isOneOnOneChat,
    isOneTransactionThread,
    isOpenExpenseReport as isOpenExpenseReportReportUtils,
    isOpenInvoiceReport as isOpenInvoiceReportReportUtils,
    isOptimisticPersonalDetail,
    isPayAtEndExpenseReport as isPayAtEndExpenseReportReportUtils,
    isPayer as isPayerReportUtils,
    isPolicyExpenseChat as isPolicyExpenseChatReportUtil,
    isReportApproved,
    isReportManager,
    isSelectedManagerMcTest,
    isSelfDM,
    isSettled,
    isTestTransactionReport,
    isTrackExpenseReport,
    prepareOnboardingOnyxData,
    shouldCreateNewMoneyRequestReport as shouldCreateNewMoneyRequestReportReportUtils,
    updateReportPreview,
} from '@libs/ReportUtils';
import {getCurrentSearchQueryJSON} from '@libs/SearchQueryUtils';
import {getSession} from '@libs/SessionUtils';
import playSound, {SOUNDS} from '@libs/Sound';
import {shouldRestrictUserBillableActions} from '@libs/SubscriptionUtils';
import {
    allHavePendingRTERViolation,
    buildOptimisticTransaction,
    getAmount,
    getCategoryTaxCodeAndAmount,
    getCurrency,
    getDistanceInMeters,
    getMerchant,
    getUpdatedTransaction,
    hasAnyTransactionWithoutRTERViolation,
    hasDuplicateTransactions,
    isCustomUnitRateIDForP2P,
    isDistanceRequest as isDistanceRequestTransactionUtils,
    isDuplicate,
    isFetchingWaypointsFromServer,
    isOnHold,
    isPendingCardOrScanningTransaction,
    isPerDiemRequest as isPerDiemRequestTransactionUtils,
    isScanning,
    isScanRequest as isScanRequestTransactionUtils,
    removeSettledAndApprovedTransactions,
} from '@libs/TransactionUtils';
import ViolationsUtils from '@libs/Violations/ViolationsUtils';
import type {IOUAction, IOUActionParams, IOUType} from '@src/CONST';
import CONST from '@src/CONST';
import ONYXKEYS from '@src/ONYXKEYS';
import ROUTES from '@src/ROUTES';
import type {Route} from '@src/ROUTES';
import type * as OnyxTypes from '@src/types/onyx';
import type {Accountant, Attendee, Participant, Split} from '@src/types/onyx/IOU';
import type {ErrorFields, Errors} from '@src/types/onyx/OnyxCommon';
import type {PaymentMethodType} from '@src/types/onyx/OriginalMessage';
import type {QuickActionName} from '@src/types/onyx/QuickAction';
import type {InvoiceReceiver, InvoiceReceiverType} from '@src/types/onyx/Report';
import type ReportAction from '@src/types/onyx/ReportAction';
import type {OnyxData} from '@src/types/onyx/Request';
import type {SearchPolicy, SearchReport, SearchTransaction} from '@src/types/onyx/SearchResults';
import type {Comment, Receipt, ReceiptSource, Routes, SplitShares, TransactionChanges, TransactionCustomUnit, WaypointCollection} from '@src/types/onyx/Transaction';
import {isEmptyObject} from '@src/types/utils/EmptyObject';
import {clearByKey as clearPdfByOnyxKey} from './CachedPDFPaths';
import {buildOptimisticPolicyRecentlyUsedCategories, getPolicyCategoriesData} from './Policy/Category';
import {buildAddMembersToWorkspaceOnyxData, buildUpdateWorkspaceMembersRoleOnyxData} from './Policy/Member';
import {buildOptimisticPolicyRecentlyUsedDestinations} from './Policy/PerDiem';
import {buildOptimisticRecentlyUsedCurrencies, buildPolicyData, generatePolicyID} from './Policy/Policy';
import {buildOptimisticPolicyRecentlyUsedTags, getPolicyTagsData} from './Policy/Tag';
import type {GuidedSetupData} from './Report';
import {buildInviteToRoomOnyxData, completeOnboarding, getCurrentUserAccountID, notifyNewAction} from './Report';
import {clearAllRelatedReportActionErrors} from './ReportActions';
import {getRecentWaypoints, sanitizeRecentWaypoints} from './Transaction';
import {removeDraftSplitTransaction, removeDraftTransaction, removeDraftTransactions} from './TransactionEdit';

type IOURequestType = ValueOf<typeof CONST.IOU.REQUEST_TYPE>;

type OneOnOneIOUReport = OnyxTypes.Report | undefined | null;

type BaseTransactionParams = {
    amount: number;
    currency: string;
    created: string;
    merchant: string;
    comment: string;
    category?: string;
    tag?: string;
    taxCode?: string;
    taxAmount?: number;
    billable?: boolean;
    customUnitRateID?: string;
};

type InitMoneyRequestParams = {
    reportID: string;
    policy?: OnyxEntry<OnyxTypes.Policy>;
    isFromGlobalCreate?: boolean;
    currentIouRequestType?: IOURequestType | undefined;
    newIouRequestType: IOURequestType;
};

type MoneyRequestInformation = {
    payerAccountID: number;
    payerEmail: string;
    iouReport: OnyxTypes.Report;
    chatReport: OnyxTypes.Report;
    transaction: OnyxTypes.Transaction;
    iouAction: OptimisticIOUReportAction;
    createdChatReportActionID?: string;
    createdIOUReportActionID?: string;
    reportPreviewAction: OnyxTypes.ReportAction;
    transactionThreadReportID?: string;
    createdReportActionIDForThread: string | undefined;
    onyxData: OnyxData;
    billable?: boolean;
};

type TrackExpenseInformation = {
    createdWorkspaceParams?: CreateWorkspaceParams;
    iouReport?: OnyxTypes.Report;
    chatReport: OnyxTypes.Report;
    transaction: OnyxTypes.Transaction;
    iouAction: OptimisticIOUReportAction;
    createdChatReportActionID?: string;
    createdIOUReportActionID?: string;
    reportPreviewAction?: OnyxTypes.ReportAction;
    transactionThreadReportID: string;
    createdReportActionIDForThread: string | undefined;
    actionableWhisperReportActionIDParam?: string;
    onyxData: OnyxData;
};

type TrackedExpenseTransactionParams = Omit<BaseTransactionParams, 'taxCode' | 'taxAmount'> & {
    waypoints?: string;
    transactionID: string | undefined;
    receipt?: Receipt;
    taxCode: string;
    taxAmount: number;
    attendees?: Attendee[];
};

type TrackedExpensePolicyParams = {
    policyID: string | undefined;
    isDraftPolicy?: boolean;
};
type TrackedExpenseReportInformation = {
    moneyRequestPreviewReportActionID: string | undefined;
    moneyRequestReportID: string | undefined;
    moneyRequestCreatedReportActionID: string | undefined;
    actionableWhisperReportActionID: string | undefined;
    linkedTrackedExpenseReportAction: OnyxTypes.ReportAction;
    linkedTrackedExpenseReportID: string;
    transactionThreadReportID: string | undefined;
    reportPreviewReportActionID: string | undefined;
    chatReportID: string | undefined;
};
type TrackedExpenseParams = {
    onyxData?: OnyxData;
    reportInformation: TrackedExpenseReportInformation;
    transactionParams: TrackedExpenseTransactionParams;
    policyParams: TrackedExpensePolicyParams;
    createdWorkspaceParams?: CreateWorkspaceParams;
    accountantParams?: TrackExpenseAccountantParams;
};

type SendInvoiceInformation = {
    senderWorkspaceID: string | undefined;
    receiver: Partial<OnyxTypes.PersonalDetails>;
    invoiceRoom: OnyxTypes.Report;
    createdChatReportActionID: string;
    invoiceReportID: string;
    reportPreviewReportActionID: string;
    transactionID: string;
    transactionThreadReportID: string;
    createdIOUReportActionID: string;
    createdReportActionIDForThread: string | undefined;
    reportActionID: string;
    onyxData: OnyxData;
};

type SplitData = {
    chatReportID: string;
    transactionID: string;
    reportActionID: string;
    policyID?: string;
    createdReportActionID?: string;
    chatType?: string;
};

type SplitsAndOnyxData = {
    splitData: SplitData;
    splits: Split[];
    onyxData: OnyxData;
};

type UpdateMoneyRequestData = {
    params: UpdateMoneyRequestParams;
    onyxData: OnyxData;
};

type PayMoneyRequestData = {
    params: PayMoneyRequestParams & Partial<PayInvoiceParams>;
    optimisticData: OnyxUpdate[];
    successData: OnyxUpdate[];
    failureData: OnyxUpdate[];
};

type SendMoneyParamsData = {
    params: SendMoneyParams;
    optimisticData: OnyxUpdate[];
    successData: OnyxUpdate[];
    failureData: OnyxUpdate[];
};

type GPSPoint = {
    lat: number;
    long: number;
};

type RequestMoneyTransactionParams = Omit<BaseTransactionParams, 'comment'> & {
    attendees?: Attendee[];
    actionableWhisperReportActionID?: string;
    linkedTrackedExpenseReportAction?: OnyxTypes.ReportAction;
    linkedTrackedExpenseReportID?: string;
    receipt?: Receipt;
    waypoints?: WaypointCollection;
    comment?: string;
    originalTransactionID?: string;
    isTestDrive?: boolean;
    source?: string;
};

type PerDiemExpenseTransactionParams = Omit<BaseTransactionParams, 'amount' | 'merchant' | 'customUnitRateID' | 'taxAmount' | 'taxCode' | 'comment'> & {
    attendees?: Attendee[];
    customUnit: TransactionCustomUnit;
    comment?: string;
};

type BasePolicyParams = {
    policy?: OnyxEntry<OnyxTypes.Policy>;
    policyTagList?: OnyxEntry<OnyxTypes.PolicyTagLists>;
    policyCategories?: OnyxEntry<OnyxTypes.PolicyCategories>;
};

type RequestMoneyParticipantParams = {
    payeeEmail: string | undefined;
    payeeAccountID: number;
    participant: Participant;
};

type PerDiemExpenseInformation = {
    report: OnyxEntry<OnyxTypes.Report>;
    participantParams: RequestMoneyParticipantParams;
    policyParams?: BasePolicyParams;
    transactionParams: PerDiemExpenseTransactionParams;
};

type PerDiemExpenseInformationParams = {
    parentChatReport: OnyxEntry<OnyxTypes.Report>;
    transactionParams: PerDiemExpenseTransactionParams;
    participantParams: RequestMoneyParticipantParams;
    policyParams?: BasePolicyParams;
    moneyRequestReportID?: string;
};

type RequestMoneyInformation = {
    report: OnyxEntry<OnyxTypes.Report>;
    participantParams: RequestMoneyParticipantParams;
    policyParams?: BasePolicyParams;
    gpsPoints?: GPSPoint;
    action?: IOUAction;
    reimbursible?: boolean;
    transactionParams: RequestMoneyTransactionParams;
    isRetry?: boolean;
    shouldPlaySound?: boolean;
    shouldHandleNavigation?: boolean;
    backToReport?: string;
    optimisticChatReportID?: string;
    optimisticCreatedReportActionID?: string;
    optimisticIOUReportID?: string;
    optimisticReportPreviewActionID?: string;
};

type MoneyRequestInformationParams = {
    parentChatReport: OnyxEntry<OnyxTypes.Report>;
    transactionParams: RequestMoneyTransactionParams;
    participantParams: RequestMoneyParticipantParams;
    policyParams?: BasePolicyParams;
    moneyRequestReportID?: string;
    existingTransactionID?: string;
    existingTransaction?: OnyxEntry<OnyxTypes.Transaction>;
    retryParams?: StartSplitBilActionParams | CreateTrackExpenseParams | RequestMoneyInformation | ReplaceReceipt;
    shouldGenerateOptimisticTransactionThread?: boolean;
    isSplitExpense?: boolean;
    testDriveCommentReportActionID?: string;
    optimisticChatReportID?: string;
    optimisticCreatedReportActionID?: string;
    optimisticIOUReportID?: string;
    optimisticReportPreviewActionID?: string;
};

type MoneyRequestOptimisticParams = {
    chat: {
        report: OnyxTypes.OnyxInputOrEntry<OnyxTypes.Report>;
        createdAction: OptimisticCreatedReportAction;
        reportPreviewAction: ReportAction;
    };
    iou: {
        report: OnyxTypes.Report;
        createdAction: OptimisticCreatedReportAction;
        action: OptimisticIOUReportAction;
    };
    transactionParams: {
        transaction: OnyxTypes.Transaction;
        transactionThreadReport?: OptimisticChatReport | null;
        transactionThreadCreatedReportAction?: OptimisticCreatedReportAction | null;
    };
    policyRecentlyUsed: {
        categories?: string[];
        tags?: OnyxTypes.RecentlyUsedTags;
        currencies?: string[];
        destinations?: string[];
    };
    personalDetailListAction?: OnyxTypes.PersonalDetailsList;
    nextStep?: OnyxTypes.ReportNextStep | null;
    testDriveCommentReportActionID?: string;
};

type BuildOnyxDataForMoneyRequestParams = {
    isNewChatReport: boolean;
    shouldCreateNewMoneyRequestReport: boolean;
    isOneOnOneSplit?: boolean;
    existingTransactionThreadReportID?: string;
    policyParams?: BasePolicyParams;
    optimisticParams: MoneyRequestOptimisticParams;
    retryParams?: StartSplitBilActionParams | CreateTrackExpenseParams | RequestMoneyInformation | ReplaceReceipt;
    participant?: Participant;
};

type DistanceRequestTransactionParams = BaseTransactionParams & {
    attendees?: Attendee[];
    validWaypoints: WaypointCollection;
    splitShares?: SplitShares;
};

type CreateDistanceRequestInformation = {
    report: OnyxEntry<OnyxTypes.Report>;
    participants: Participant[];
    currentUserLogin?: string;
    currentUserAccountID?: number;
    iouType?: ValueOf<typeof CONST.IOU.TYPE>;
    existingTransaction?: OnyxEntry<OnyxTypes.Transaction>;
    transactionParams: DistanceRequestTransactionParams;
    policyParams?: BasePolicyParams;
    backToReport?: string;
};

type CreateSplitsTransactionParams = Omit<BaseTransactionParams, 'customUnitRateID'> & {
    splitShares: SplitShares;
    iouRequestType?: IOURequestType;
    attendees?: Attendee[];
};

type CreateSplitsAndOnyxDataParams = {
    participants: Participant[];
    currentUserLogin: string;
    currentUserAccountID: number;
    existingSplitChatReportID?: string;
    transactionParams: CreateSplitsTransactionParams;
};

type TrackExpenseTransactionParams = {
    amount: number;
    currency: string;
    created: string | undefined;
    merchant?: string;
    comment?: string;
    receipt?: Receipt;
    category?: string;
    tag?: string;
    taxCode?: string;
    taxAmount?: number;
    billable?: boolean;
    validWaypoints?: WaypointCollection;
    gpsPoints?: GPSPoint;
    actionableWhisperReportActionID?: string;
    linkedTrackedExpenseReportAction?: OnyxTypes.ReportAction;
    linkedTrackedExpenseReportID?: string;
    customUnitRateID?: string;
    attendees?: Attendee[];
};

type TrackExpenseAccountantParams = {
    accountant?: Accountant;
};

type CreateTrackExpenseParams = {
    report: OnyxTypes.Report;
    isDraftPolicy: boolean;
    action?: IOUAction;
    participantParams: RequestMoneyParticipantParams;
    policyParams?: BasePolicyParams;
    transactionParams: TrackExpenseTransactionParams;
    accountantParams?: TrackExpenseAccountantParams;
    isRetry?: boolean;
    shouldPlaySound?: boolean;
    shouldHandleNavigation?: boolean;
};

type BuildOnyxDataForInvoiceParams = {
    chat: {
        report: OnyxEntry<OnyxTypes.Report>;
        createdAction: OptimisticCreatedReportAction;
        reportPreviewAction: ReportAction;
        isNewReport: boolean;
    };
    iou: {
        createdAction: OptimisticCreatedReportAction;
        action: OptimisticIOUReportAction;
        report: OnyxTypes.Report;
    };
    transactionParams: {
        transaction: OnyxTypes.Transaction;
        threadReport: OptimisticChatReport;
        threadCreatedReportAction: OptimisticCreatedReportAction | null;
    };
    policyParams: BasePolicyParams;
    optimisticData: {
        recentlyUsedCurrencies?: string[];
        policyRecentlyUsedCategories: string[];
        policyRecentlyUsedTags: OnyxTypes.RecentlyUsedTags;
        personalDetailListAction: OnyxTypes.PersonalDetailsList;
    };
    companyName?: string;
    companyWebsite?: string;
    participant?: Participant;
};

type GetTrackExpenseInformationTransactionParams = {
    comment: string;
    amount: number;
    currency: string;
    created: string;
    merchant: string;
    receipt: OnyxEntry<Receipt>;
    category?: string;
    tag?: string;
    taxCode?: string;
    taxAmount?: number;
    billable?: boolean;
    linkedTrackedExpenseReportAction?: OnyxTypes.ReportAction;
    attendees?: Attendee[];
};

type GetTrackExpenseInformationParticipantParams = {
    payeeEmail?: string;
    payeeAccountID?: number;
    participant: Participant;
};

type GetTrackExpenseInformationParams = {
    parentChatReport: OnyxEntry<OnyxTypes.Report>;
    moneyRequestReportID?: string;
    existingTransactionID?: string;
    participantParams: GetTrackExpenseInformationParticipantParams;
    policyParams: BasePolicyParams;
    transactionParams: GetTrackExpenseInformationTransactionParams;
    retryParams?: StartSplitBilActionParams | CreateTrackExpenseParams | RequestMoneyInformation | ReplaceReceipt;
};

let allPersonalDetails: OnyxTypes.PersonalDetailsList = {};
Onyx.connect({
    key: ONYXKEYS.PERSONAL_DETAILS_LIST,
    callback: (value) => {
        allPersonalDetails = value ?? {};
    },
});

type StartSplitBilActionParams = {
    participants: Participant[];
    currentUserLogin: string;
    currentUserAccountID: number;
    comment: string;
    receipt: Receipt;
    existingSplitChatReportID?: string;
    billable?: boolean;
    category: string | undefined;
    tag: string | undefined;
    currency: string;
    taxCode: string;
    taxAmount: number;
    shouldPlaySound?: boolean;
};

type ReplaceReceipt = {
    transactionID: string;
    file?: File;
    source: string;
};

type GetSearchOnyxUpdateParams = {
    transaction: OnyxTypes.Transaction;
    participant?: Participant;
    iouReport?: OnyxEntry<OnyxTypes.Report>;
    isInvoice?: boolean;
    transactionThreadReportID: string | undefined;
};

let allTransactions: NonNullable<OnyxCollection<OnyxTypes.Transaction>> = {};
Onyx.connect({
    key: ONYXKEYS.COLLECTION.TRANSACTION,
    waitForCollectionCallback: true,
    callback: (value) => {
        if (!value) {
            allTransactions = {};
            return;
        }

        allTransactions = value;
    },
});

let allTransactionDrafts: NonNullable<OnyxCollection<OnyxTypes.Transaction>> = {};
Onyx.connect({
    key: ONYXKEYS.COLLECTION.TRANSACTION_DRAFT,
    waitForCollectionCallback: true,
    callback: (value) => {
        allTransactionDrafts = value ?? {};
    },
});

let allTransactionViolations: NonNullable<OnyxCollection<OnyxTypes.TransactionViolations>> = {};
Onyx.connect({
    key: ONYXKEYS.COLLECTION.TRANSACTION_VIOLATIONS,
    waitForCollectionCallback: true,
    callback: (value) => {
        if (!value) {
            allTransactionViolations = {};
            return;
        }

        allTransactionViolations = value;
    },
});

let allDraftSplitTransactions: NonNullable<OnyxCollection<OnyxTypes.Transaction>> = {};
Onyx.connect({
    key: ONYXKEYS.COLLECTION.SPLIT_TRANSACTION_DRAFT,
    waitForCollectionCallback: true,
    callback: (value) => {
        allDraftSplitTransactions = value ?? {};
    },
});

let allNextSteps: NonNullable<OnyxCollection<OnyxTypes.ReportNextStep>> = {};
Onyx.connect({
    key: ONYXKEYS.COLLECTION.NEXT_STEP,
    waitForCollectionCallback: true,
    callback: (value) => {
        allNextSteps = value ?? {};
    },
});

let allPolicyCategories: OnyxCollection<OnyxTypes.PolicyCategories> = {};
Onyx.connect({
    key: ONYXKEYS.COLLECTION.POLICY_CATEGORIES,
    waitForCollectionCallback: true,
    callback: (val) => (allPolicyCategories = val),
});

const allPolicies: OnyxCollection<OnyxTypes.Policy> = {};
Onyx.connect({
    key: ONYXKEYS.COLLECTION.POLICY,
    callback: (val, key) => {
        if (!key) {
            return;
        }
        if (val === null || val === undefined) {
            // If we are deleting a policy, we have to check every report linked to that policy
            // and unset the draft indicator (pencil icon) alongside removing any draft comments. Clearing these values will keep the newly archived chats from being displayed in the LHN.
            // More info: https://github.com/Expensify/App/issues/14260
            const policyID = key.replace(ONYXKEYS.COLLECTION.POLICY, '');
            const policyReports = getAllPolicyReports(policyID);
            const cleanUpMergeQueries: Record<`${typeof ONYXKEYS.COLLECTION.REPORT}${string}`, NullishDeep<Report>> = {};
            const cleanUpSetQueries: Record<`${typeof ONYXKEYS.COLLECTION.REPORT_DRAFT_COMMENT}${string}` | `${typeof ONYXKEYS.COLLECTION.REPORT_ACTIONS_DRAFTS}${string}`, null> = {};
            policyReports.forEach((policyReport) => {
                if (!policyReport) {
                    return;
                }
                const {reportID} = policyReport;
                cleanUpSetQueries[`${ONYXKEYS.COLLECTION.REPORT_DRAFT_COMMENT}${reportID}`] = null;
                cleanUpSetQueries[`${ONYXKEYS.COLLECTION.REPORT_ACTIONS_DRAFTS}${reportID}`] = null;
            });
            Onyx.mergeCollection(ONYXKEYS.COLLECTION.REPORT, cleanUpMergeQueries);
            Onyx.multiSet(cleanUpSetQueries);
            delete allPolicies[key];
            return;
        }

        allPolicies[key] = val;
    },
});

let allReports: OnyxCollection<OnyxTypes.Report>;
Onyx.connect({
    key: ONYXKEYS.COLLECTION.REPORT,
    waitForCollectionCallback: true,
    callback: (value) => {
        allReports = value;
    },
});

let allReportNameValuePairs: OnyxCollection<OnyxTypes.ReportNameValuePairs>;
Onyx.connect({
    key: ONYXKEYS.COLLECTION.REPORT_NAME_VALUE_PAIRS,
    waitForCollectionCallback: true,
    callback: (value) => {
        allReportNameValuePairs = value;
    },
});

let userAccountID = -1;
let currentUserEmail = '';
Onyx.connect({
    key: ONYXKEYS.SESSION,
    callback: (value) => {
        currentUserEmail = value?.email ?? '';
        userAccountID = value?.accountID ?? CONST.DEFAULT_NUMBER_ID;
    },
});

let currentUserPersonalDetails: OnyxEntry<OnyxTypes.PersonalDetails>;
Onyx.connect({
    key: ONYXKEYS.PERSONAL_DETAILS_LIST,
    callback: (value) => {
        currentUserPersonalDetails = value?.[userAccountID] ?? undefined;
    },
});

let currentDate: OnyxEntry<string> = '';
Onyx.connect({
    key: ONYXKEYS.CURRENT_DATE,
    callback: (value) => {
        currentDate = value;
    },
});

let quickAction: OnyxEntry<OnyxTypes.QuickAction> = {};
Onyx.connect({
    key: ONYXKEYS.NVP_QUICK_ACTION_GLOBAL_CREATE,
    callback: (value) => {
        quickAction = value;
    },
});

let allReportActions: OnyxCollection<OnyxTypes.ReportActions>;
Onyx.connect({
    key: ONYXKEYS.COLLECTION.REPORT_ACTIONS,
    waitForCollectionCallback: true,
    callback: (actions) => {
        if (!actions) {
            return;
        }
        allReportActions = actions;
    },
});

let activePolicyID: OnyxEntry<string>;
Onyx.connect({
    key: ONYXKEYS.NVP_ACTIVE_POLICY_ID,
    callback: (value) => (activePolicyID = value),
});

let introSelected: OnyxEntry<OnyxTypes.IntroSelected>;
Onyx.connect({
    key: ONYXKEYS.NVP_INTRO_SELECTED,
    callback: (value) => (introSelected = value),
});

let personalDetailsList: OnyxEntry<OnyxTypes.PersonalDetailsList>;
Onyx.connect({
    key: ONYXKEYS.PERSONAL_DETAILS_LIST,
    callback: (value) => (personalDetailsList = value),
});

/**
 * @private
 * After finishing the action in RHP from the Inbox tab, besides dismissing the modal, we should open the report.
 * It is a helper function used only in this file.
 */
function dismissModalAndOpenReportInInboxTab(reportID?: string) {
    if (isSearchTopmostFullScreenRoute() || !reportID) {
        Navigation.dismissModal();
        return;
    }
    Navigation.dismissModalWithReport({reportID});
}

/**
 * Find the report preview action from given chat report and iou report
 */
function getReportPreviewAction(chatReportID: string | undefined, iouReportID: string | undefined): OnyxInputValue<ReportAction<typeof CONST.REPORT.ACTIONS.TYPE.REPORT_PREVIEW>> {
    const reportActions = allReportActions?.[`${ONYXKEYS.COLLECTION.REPORT_ACTIONS}${chatReportID}`] ?? {};

    // Find the report preview action from the chat report
    return (
        Object.values(reportActions).find(
            (reportAction): reportAction is ReportAction<typeof CONST.REPORT.ACTIONS.TYPE.REPORT_PREVIEW> =>
                reportAction && isReportPreviewAction(reportAction) && getOriginalMessage(reportAction)?.linkedReportID === iouReportID,
        ) ?? null
    );
}

/**
 * Initialize expense info
 * @param reportID to attach the transaction to
 * @param policy
 * @param isFromGlobalCreate
 * @param iouRequestType one of manual/scan/distance
 */
function initMoneyRequest({reportID, policy, isFromGlobalCreate, currentIouRequestType, newIouRequestType}: InitMoneyRequestParams) {
    // Generate a brand new transactionID
    // This will be fixed as part of https://github.com/Expensify/Expensify/issues/507850
    // eslint-disable-next-line deprecation/deprecation
    const personalPolicy = getPolicy(getPersonalPolicy()?.id);
    const newTransactionID = CONST.IOU.OPTIMISTIC_TRANSACTION_ID;
    const currency = policy?.outputCurrency ?? personalPolicy?.outputCurrency ?? CONST.CURRENCY.USD;

    // Disabling this line since currentDate can be an empty string
    // eslint-disable-next-line @typescript-eslint/prefer-nullish-coalescing
    const created = currentDate || format(new Date(), 'yyyy-MM-dd');

    // We remove draft transactions created during multi scanning if there are some
    removeDraftTransactions(true);

    // in case we have to re-init money request, but the IOU request type is the same with the old draft transaction,
    // we should keep most of the existing data by using the ONYX MERGE operation
    if (currentIouRequestType === newIouRequestType) {
        // so, we just need to update the reportID, isFromGlobalCreate, created, currency
        Onyx.merge(`${ONYXKEYS.COLLECTION.TRANSACTION_DRAFT}${newTransactionID}`, {
            reportID,
            isFromGlobalCreate,
            created,
            currency,
            transactionID: newTransactionID,
        });
        return;
    }

    const comment: Comment = {
        attendees: formatCurrentUserToAttendee(currentUserPersonalDetails, reportID),
    };
    let requestCategory: string | null = null;

    // Add initial empty waypoints when starting a distance expense
    if (newIouRequestType === CONST.IOU.REQUEST_TYPE.DISTANCE) {
        comment.waypoints = {
            waypoint0: {keyForList: 'start_waypoint'},
            waypoint1: {keyForList: 'stop_waypoint'},
        };
        if (!isFromGlobalCreate) {
            const customUnitRateID = DistanceRequestUtils.getCustomUnitRateID(reportID);
            comment.customUnit = {customUnitRateID};
        }
    }

    if (newIouRequestType === CONST.IOU.REQUEST_TYPE.PER_DIEM) {
        comment.customUnit = {
            attributes: {
                dates: {
                    start: DateUtils.getStartOfToday(),
                    end: DateUtils.getStartOfToday(),
                },
            },
        };
        if (!isFromGlobalCreate) {
            const {customUnitID, category} = getCustomUnitID(reportID);
            comment.customUnit = {...comment.customUnit, customUnitID};
            requestCategory = category ?? null;
        }
    }

    // Store the transaction in Onyx and mark it as not saved so it can be cleaned up later
    // Use set() here so that there is no way that data will be leaked between objects when it gets reset
    Onyx.set(`${ONYXKEYS.COLLECTION.TRANSACTION_DRAFT}${newTransactionID}`, {
        amount: 0,
        comment,
        created,
        currency,
        category: requestCategory,
        iouRequestType: newIouRequestType,
        reportID,
        transactionID: newTransactionID,
        isFromGlobalCreate,
        merchant: CONST.TRANSACTION.PARTIAL_TRANSACTION_MERCHANT,
        splitPayerAccountIDs: currentUserPersonalDetails ? [currentUserPersonalDetails.accountID] : undefined,
    });
}

function createDraftTransaction(transaction: OnyxTypes.Transaction) {
    if (!transaction) {
        return;
    }

    const newTransaction = {
        ...transaction,
    };

    Onyx.set(`${ONYXKEYS.COLLECTION.TRANSACTION_DRAFT}${transaction.transactionID}`, newTransaction);
}

function clearMoneyRequest(transactionID: string, skipConfirmation = false) {
    removeDraftTransactions();
    Onyx.set(`${ONYXKEYS.COLLECTION.SKIP_CONFIRMATION}${transactionID}`, skipConfirmation);
}

function startMoneyRequest(iouType: ValueOf<typeof CONST.IOU.TYPE>, reportID: string, requestType?: IOURequestType, skipConfirmation = false, backToReport?: string) {
    Performance.markStart(CONST.TIMING.OPEN_CREATE_EXPENSE);
    clearMoneyRequest(CONST.IOU.OPTIMISTIC_TRANSACTION_ID, skipConfirmation);
    switch (requestType) {
        case CONST.IOU.REQUEST_TYPE.MANUAL:
            Navigation.navigate(ROUTES.MONEY_REQUEST_CREATE_TAB_MANUAL.getRoute(CONST.IOU.ACTION.CREATE, iouType, CONST.IOU.OPTIMISTIC_TRANSACTION_ID, reportID, backToReport));
            return;
        case CONST.IOU.REQUEST_TYPE.SCAN:
            Navigation.navigate(ROUTES.MONEY_REQUEST_CREATE_TAB_SCAN.getRoute(CONST.IOU.ACTION.CREATE, iouType, CONST.IOU.OPTIMISTIC_TRANSACTION_ID, reportID, backToReport));
            return;
        case CONST.IOU.REQUEST_TYPE.DISTANCE:
            Navigation.navigate(ROUTES.MONEY_REQUEST_CREATE_TAB_DISTANCE.getRoute(CONST.IOU.ACTION.CREATE, iouType, CONST.IOU.OPTIMISTIC_TRANSACTION_ID, reportID, backToReport));
            return;
        default:
            Navigation.navigate(ROUTES.MONEY_REQUEST_CREATE.getRoute(CONST.IOU.ACTION.CREATE, iouType, CONST.IOU.OPTIMISTIC_TRANSACTION_ID, reportID, backToReport));
    }
}

function setMoneyRequestAmount(transactionID: string, amount: number, currency: string, shouldShowOriginalAmount = false) {
    Onyx.merge(`${ONYXKEYS.COLLECTION.TRANSACTION_DRAFT}${transactionID}`, {amount, currency, shouldShowOriginalAmount});
}

function setMoneyRequestCreated(transactionID: string, created: string, isDraft: boolean) {
    Onyx.merge(`${isDraft ? ONYXKEYS.COLLECTION.TRANSACTION_DRAFT : ONYXKEYS.COLLECTION.TRANSACTION}${transactionID}`, {created});
}

function setMoneyRequestDateAttribute(transactionID: string, start: string, end: string) {
    Onyx.merge(`${ONYXKEYS.COLLECTION.TRANSACTION_DRAFT}${transactionID}`, {comment: {customUnit: {attributes: {dates: {start, end}}}}});
}

function setMoneyRequestCurrency(transactionID: string, currency: string, isEditing = false) {
    const fieldToUpdate = isEditing ? 'modifiedCurrency' : 'currency';
    Onyx.merge(`${ONYXKEYS.COLLECTION.TRANSACTION_DRAFT}${transactionID}`, {[fieldToUpdate]: currency});
}

function setMoneyRequestDescription(transactionID: string, comment: string, isDraft: boolean) {
    Onyx.merge(`${isDraft ? ONYXKEYS.COLLECTION.TRANSACTION_DRAFT : ONYXKEYS.COLLECTION.TRANSACTION}${transactionID}`, {comment: {comment: comment.trim()}});
}

function setMoneyRequestMerchant(transactionID: string, merchant: string, isDraft: boolean) {
    Onyx.merge(`${isDraft ? ONYXKEYS.COLLECTION.TRANSACTION_DRAFT : ONYXKEYS.COLLECTION.TRANSACTION}${transactionID}`, {merchant});
}

function setMoneyRequestAttendees(transactionID: string, attendees: Attendee[], isDraft: boolean) {
    Onyx.merge(`${isDraft ? ONYXKEYS.COLLECTION.TRANSACTION_DRAFT : ONYXKEYS.COLLECTION.TRANSACTION}${transactionID}`, {comment: {attendees}});
}

function setMoneyRequestAccountant(transactionID: string, accountant: Accountant, isDraft: boolean) {
    Onyx.merge(`${isDraft ? ONYXKEYS.COLLECTION.TRANSACTION_DRAFT : ONYXKEYS.COLLECTION.TRANSACTION}${transactionID}`, {accountant});
}

function setMoneyRequestPendingFields(transactionID: string, pendingFields: OnyxTypes.Transaction['pendingFields']) {
    Onyx.merge(`${ONYXKEYS.COLLECTION.TRANSACTION_DRAFT}${transactionID}`, {pendingFields});
}

function setMoneyRequestCategory(transactionID: string, category: string, policyID?: string) {
    Onyx.merge(`${ONYXKEYS.COLLECTION.TRANSACTION_DRAFT}${transactionID}`, {category});
    if (!policyID) {
        setMoneyRequestTaxRate(transactionID, '');
        setMoneyRequestTaxAmount(transactionID, null);
        return;
    }
    const transaction = allTransactionDrafts[`${ONYXKEYS.COLLECTION.TRANSACTION_DRAFT}${transactionID}`];
    // This will be fixed as part of https://github.com/Expensify/Expensify/issues/507850
    // eslint-disable-next-line deprecation/deprecation
    const {categoryTaxCode, categoryTaxAmount} = getCategoryTaxCodeAndAmount(category, transaction, getPolicy(policyID));
    if (categoryTaxCode && categoryTaxAmount !== undefined) {
        setMoneyRequestTaxRate(transactionID, categoryTaxCode);
        setMoneyRequestTaxAmount(transactionID, categoryTaxAmount);
    }
}

function setMoneyRequestTag(transactionID: string, tag: string) {
    Onyx.merge(`${ONYXKEYS.COLLECTION.TRANSACTION_DRAFT}${transactionID}`, {tag});
}

function setMoneyRequestBillable(transactionID: string, billable: boolean) {
    Onyx.merge(`${ONYXKEYS.COLLECTION.TRANSACTION_DRAFT}${transactionID}`, {billable});
}

function setMoneyRequestParticipants(transactionID: string, participants: Participant[] = [], isTestTransaction = false) {
    // We should change the reportID and isFromGlobalCreate of the test transaction since this flow can start inside an existing report
    return Onyx.merge(`${ONYXKEYS.COLLECTION.TRANSACTION_DRAFT}${transactionID}`, {
        participants,
        isFromGlobalCreate: isTestTransaction ? true : undefined,
        reportID: isTestTransaction ? participants?.at(0)?.reportID : undefined,
    });
}

function setSplitPayer(transactionID: string, payerAccountID: number) {
    Onyx.merge(`${ONYXKEYS.COLLECTION.TRANSACTION_DRAFT}${transactionID}`, {splitPayerAccountIDs: [payerAccountID]});
}

function setMoneyRequestReceipt(transactionID: string, source: string, filename: string, isDraft: boolean, type?: string, isTestReceipt = false, isTestDriveReceipt = false) {
    Onyx.merge(`${isDraft ? ONYXKEYS.COLLECTION.TRANSACTION_DRAFT : ONYXKEYS.COLLECTION.TRANSACTION}${transactionID}`, {
        // isTestReceipt = false and isTestDriveReceipt = false are being converted to null because we don't really need to store it in Onyx in those cases
        receipt: {source, type: type ?? '', isTestReceipt: isTestReceipt ? true : null, isTestDriveReceipt: isTestDriveReceipt ? true : null},
        filename,
    });
}

/**
 * Set custom unit rateID for the transaction draft
 */
function setCustomUnitRateID(transactionID: string, customUnitRateID: string | undefined) {
    const isFakeP2PRate = customUnitRateID === CONST.CUSTOM_UNITS.FAKE_P2P_ID;
    Onyx.merge(`${ONYXKEYS.COLLECTION.TRANSACTION_DRAFT}${transactionID}`, {
        comment: {
            customUnit: {
                customUnitRateID,
                ...(!isFakeP2PRate && {defaultP2PRate: null}),
            },
        },
    });
}

/**
 * Revert custom unit of the draft transaction to the original transaction's value
 */
function resetDraftTransactionsCustomUnit(transactionID: string | undefined) {
    if (!transactionID) {
        return;
    }

    const originalTransaction = allTransactions[`${ONYXKEYS.COLLECTION.TRANSACTION}${transactionID}`];
    if (!originalTransaction) {
        return;
    }

    Onyx.merge(`${ONYXKEYS.COLLECTION.TRANSACTION_DRAFT}${transactionID}`, {
        comment: {
            customUnit: originalTransaction.comment?.customUnit ?? {},
        },
    });
}

/**
 * Set custom unit ID for the transaction draft
 */
function setCustomUnitID(transactionID: string, customUnitID: string) {
    Onyx.merge(`${ONYXKEYS.COLLECTION.TRANSACTION_DRAFT}${transactionID}`, {comment: {customUnit: {customUnitID}}});
}

function removeSubrate(transaction: OnyxEntry<OnyxTypes.Transaction>, currentIndex: string) {
    // Index comes from the route params and is a string
    const index = Number(currentIndex);
    if (index === -1) {
        return;
    }
    const existingSubrates = transaction?.comment?.customUnit?.subRates ?? [];

    const newSubrates = [...existingSubrates];
    newSubrates.splice(index, 1);

    // Onyx.merge won't remove the null nested object values, this is a workaround
    // to remove nested keys while also preserving other object keys
    // Doing a deep clone of the transaction to avoid mutating the original object and running into a cache issue when using Onyx.set
    const newTransaction: OnyxTypes.Transaction = {
        // eslint-disable-next-line @typescript-eslint/non-nullable-type-assertion-style
        ...(transaction as OnyxTypes.Transaction),
        comment: {
            ...transaction?.comment,
            customUnit: {
                ...transaction?.comment?.customUnit,
                subRates: newSubrates,
                quantity: null,
            },
        },
    };

    Onyx.set(`${ONYXKEYS.COLLECTION.TRANSACTION_DRAFT}${transaction?.transactionID}`, newTransaction);
}

function updateSubrate(transaction: OnyxEntry<OnyxTypes.Transaction>, currentIndex: string, quantity: number, id: string, name: string, rate: number) {
    // Index comes from the route params and is a string
    const index = Number(currentIndex);
    if (index === -1) {
        return;
    }
    const existingSubrates = transaction?.comment?.customUnit?.subRates ?? [];

    if (index >= existingSubrates.length) {
        return;
    }

    const newSubrates = [...existingSubrates];
    newSubrates.splice(index, 1, {quantity, id, name, rate});

    // Onyx.merge won't remove the null nested object values, this is a workaround
    // to remove nested keys while also preserving other object keys
    // Doing a deep clone of the transaction to avoid mutating the original object and running into a cache issue when using Onyx.set
    const newTransaction: OnyxTypes.Transaction = {
        // eslint-disable-next-line @typescript-eslint/non-nullable-type-assertion-style
        ...(transaction as OnyxTypes.Transaction),
        comment: {
            ...transaction?.comment,
            customUnit: {
                ...transaction?.comment?.customUnit,
                subRates: newSubrates,
                quantity: null,
            },
        },
    };

    Onyx.set(`${ONYXKEYS.COLLECTION.TRANSACTION_DRAFT}${transaction?.transactionID}`, newTransaction);
}

function clearSubrates(transactionID: string) {
    Onyx.merge(`${ONYXKEYS.COLLECTION.TRANSACTION_DRAFT}${transactionID}`, {comment: {customUnit: {subRates: []}}});
}

function addSubrate(transaction: OnyxEntry<OnyxTypes.Transaction>, currentIndex: string, quantity: number, id: string, name: string, rate: number) {
    // Index comes from the route params and is a string
    const index = Number(currentIndex);
    if (index === -1) {
        return;
    }
    const existingSubrates = transaction?.comment?.customUnit?.subRates ?? [];

    if (index !== existingSubrates.length) {
        return;
    }

    const newSubrates = [...existingSubrates];
    newSubrates.push({quantity, id, name, rate});

    // Onyx.merge won't remove the null nested object values, this is a workaround
    // to remove nested keys while also preserving other object keys
    // Doing a deep clone of the transaction to avoid mutating the original object and running into a cache issue when using Onyx.set
    const newTransaction: OnyxTypes.Transaction = {
        // eslint-disable-next-line @typescript-eslint/non-nullable-type-assertion-style
        ...(transaction as OnyxTypes.Transaction),
        comment: {
            ...transaction?.comment,
            customUnit: {
                ...transaction?.comment?.customUnit,
                subRates: newSubrates,
                quantity: null,
            },
        },
    };

    Onyx.set(`${ONYXKEYS.COLLECTION.TRANSACTION_DRAFT}${transaction?.transactionID}`, newTransaction);
}

/**
 * Set the distance rate of a transaction.
 * Used when creating a new transaction or moving an existing one from Self DM
 */
function setMoneyRequestDistanceRate(transactionID: string, customUnitRateID: string, policy: OnyxEntry<OnyxTypes.Policy>, isDraft: boolean) {
    if (policy) {
        Onyx.merge(ONYXKEYS.NVP_LAST_SELECTED_DISTANCE_RATES, {[policy.id]: customUnitRateID});
    }

    const distanceRate = DistanceRequestUtils.getRateByCustomUnitRateID({policy, customUnitRateID});
    const transaction = isDraft ? allTransactionDrafts[`${ONYXKEYS.COLLECTION.TRANSACTION_DRAFT}${transactionID}`] : allTransactions[`${ONYXKEYS.COLLECTION.TRANSACTION}${transactionID}`];
    let newDistance;
    if (distanceRate?.unit && distanceRate?.unit !== transaction?.comment?.customUnit?.distanceUnit) {
        newDistance = DistanceRequestUtils.convertDistanceUnit(getDistanceInMeters(transaction, transaction?.comment?.customUnit?.distanceUnit), distanceRate.unit);
    }
    Onyx.merge(`${isDraft ? ONYXKEYS.COLLECTION.TRANSACTION_DRAFT : ONYXKEYS.COLLECTION.TRANSACTION}${transactionID}`, {
        comment: {
            customUnit: {
                customUnitRateID,
                ...(!!policy && {defaultP2PRate: null}),
                ...(distanceRate && {distanceUnit: distanceRate.unit}),
                ...(newDistance && {quantity: newDistance}),
            },
        },
    });
}

/** Helper function to get the receipt error for expenses, or the generic error if there's no receipt */
function getReceiptError(
    receipt: OnyxEntry<Receipt>,
    filename?: string,
    isScanRequest = true,
    errorKey?: number,
    action?: IOUActionParams,
    retryParams?: StartSplitBilActionParams | CreateTrackExpenseParams | RequestMoneyInformation | ReplaceReceipt,
): Errors | ErrorFields {
    const formattedRetryParams = typeof retryParams === 'string' ? retryParams : JSON.stringify(retryParams);

    return isEmptyObject(receipt) || !isScanRequest
        ? getMicroSecondOnyxErrorWithTranslationKey('iou.error.genericCreateFailureMessage', errorKey)
        : getMicroSecondOnyxErrorObject(
              {
                  error: CONST.IOU.RECEIPT_ERROR,
                  source: receipt.source?.toString() ?? '',
                  filename: filename ?? '',
                  action: action ?? '',
                  retryParams: formattedRetryParams,
              },
              errorKey,
          );
}

/** Helper function to get optimistic fields violations onyx data */
function getFieldViolationsOnyxData(iouReport: OnyxTypes.Report): SetRequired<OnyxData, 'optimisticData' | 'failureData'> {
    const missingFields: OnyxTypes.ReportFieldsViolations = {};
    const excludedFields = Object.values(CONST.REPORT_VIOLATIONS_EXCLUDED_FIELDS) as string[];

    Object.values(iouReport.fieldList ?? {}).forEach((field) => {
        if (excludedFields.includes(field.fieldID) || !!field.value || !!field.defaultValue) {
            return;
        }
        // in case of missing field violation the empty object is indicator.
        missingFields[field.fieldID] = {};
    });

    return {
        optimisticData: [
            {
                onyxMethod: Onyx.METHOD.SET,
                key: `${ONYXKEYS.COLLECTION.REPORT_VIOLATIONS}${iouReport.reportID}`,
                value: {
                    fieldRequired: missingFields,
                },
            },
        ],
        failureData: [
            {
                onyxMethod: Onyx.METHOD.SET,
                key: `${ONYXKEYS.COLLECTION.REPORT_VIOLATIONS}${iouReport.reportID}`,
                value: null,
            },
        ],
    };
}

type BuildOnyxDataForTestDriveIOUParams = {
    transaction: OnyxTypes.Transaction;
    iouOptimisticParams: MoneyRequestOptimisticParams['iou'];
    chatOptimisticParams: MoneyRequestOptimisticParams['chat'];
    testDriveCommentReportActionID?: string;
};

function buildOnyxDataForTestDriveIOU(testDriveIOUParams: BuildOnyxDataForTestDriveIOUParams): OnyxData {
    const optimisticData: OnyxUpdate[] = [];
    const successData: OnyxUpdate[] = [];
    const failureData: OnyxUpdate[] = [];

    const optimisticIOUReportAction = buildOptimisticIOUReportAction({
        type: CONST.IOU.REPORT_ACTION_TYPE.PAY,
        amount: testDriveIOUParams.transaction.amount,
        currency: testDriveIOUParams.transaction.currency,
        comment: testDriveIOUParams.transaction.comment?.comment ?? '',
        participants: testDriveIOUParams.transaction.participants ?? [],
        paymentType: CONST.IOU.PAYMENT_TYPE.ELSEWHERE,
        iouReportID: testDriveIOUParams.iouOptimisticParams.report.reportID,
        transactionID: testDriveIOUParams.transaction.transactionID,
    });

    const text = Localize.translateLocal('testDrive.employeeInviteMessage', {name: personalDetailsList?.[userAccountID]?.firstName ?? ''});
    const textComment = buildOptimisticAddCommentReportAction(text, undefined, userAccountID, undefined, undefined, undefined, testDriveIOUParams.testDriveCommentReportActionID);
    textComment.reportAction.created = DateUtils.subtractMillisecondsFromDateTime(testDriveIOUParams.iouOptimisticParams.createdAction.created, 1);

    optimisticData.push(
        {
            onyxMethod: Onyx.METHOD.MERGE,
            key: `${ONYXKEYS.COLLECTION.REPORT_ACTIONS}${testDriveIOUParams.chatOptimisticParams.report?.reportID}`,
            value: {
                [textComment.reportAction.reportActionID]: textComment.reportAction,
            },
        },
        {
            onyxMethod: Onyx.METHOD.MERGE,
            key: `${ONYXKEYS.COLLECTION.REPORT}${testDriveIOUParams.iouOptimisticParams.report.reportID}`,
            value: {
                ...{lastActionType: CONST.REPORT.ACTIONS.TYPE.MARKED_REIMBURSED, statusNum: CONST.REPORT.STATUS_NUM.REIMBURSED},
                hasOutstandingChildRequest: false,
                lastActorAccountID: currentUserPersonalDetails?.accountID,
            },
        },
        {
            onyxMethod: Onyx.METHOD.MERGE,
            key: `${ONYXKEYS.COLLECTION.REPORT_ACTIONS}${testDriveIOUParams.iouOptimisticParams.report.reportID}`,
            value: {
                [testDriveIOUParams.iouOptimisticParams.action.reportActionID]: optimisticIOUReportAction,
            },
        },
    );

    return {
        optimisticData,
        successData,
        failureData,
    };
}

/** Builds the Onyx data for an expense */
function buildOnyxDataForMoneyRequest(moneyRequestParams: BuildOnyxDataForMoneyRequestParams): [OnyxUpdate[], OnyxUpdate[], OnyxUpdate[]] {
    const {
        isNewChatReport,
        shouldCreateNewMoneyRequestReport,
        isOneOnOneSplit = false,
        existingTransactionThreadReportID,
        policyParams = {},
        optimisticParams,
        retryParams,
        participant,
    } = moneyRequestParams;
    const {policy, policyCategories, policyTagList} = policyParams;
    const {
        chat,
        iou,
        transactionParams: {transaction, transactionThreadReport, transactionThreadCreatedReportAction},
        policyRecentlyUsed,
        personalDetailListAction,
        nextStep,
        testDriveCommentReportActionID,
    } = optimisticParams;

    const isScanRequest = isScanRequestTransactionUtils(transaction);
    const isPerDiemRequest = isPerDiemRequestTransactionUtils(transaction);
    const outstandingChildRequest = getOutstandingChildRequest(iou.report);
    const clearedPendingFields = Object.fromEntries(Object.keys(transaction.pendingFields ?? {}).map((key) => [key, null]));
    const isMoneyRequestToManagerMcTest = isTestTransactionReport(iou.report);

    const optimisticData: OnyxUpdate[] = [];
    const successData: OnyxUpdate[] = [];
    const failureData: OnyxUpdate[] = [];
    let newQuickAction: ValueOf<typeof CONST.QUICK_ACTIONS>;
    if (isScanRequest) {
        newQuickAction = CONST.QUICK_ACTIONS.REQUEST_SCAN;
    } else if (isPerDiemRequest) {
        newQuickAction = CONST.QUICK_ACTIONS.PER_DIEM;
    } else {
        newQuickAction = CONST.QUICK_ACTIONS.REQUEST_MANUAL;
    }

    if (isDistanceRequestTransactionUtils(transaction)) {
        newQuickAction = CONST.QUICK_ACTIONS.REQUEST_DISTANCE;
    }
    const existingTransactionThreadReport = allReports?.[`${ONYXKEYS.COLLECTION.REPORT}${existingTransactionThreadReportID}`] ?? null;

    if (chat.report) {
        optimisticData.push({
            // Use SET for new reports because it doesn't exist yet, is faster and we need the data to be available when we navigate to the chat page
            onyxMethod: isNewChatReport ? Onyx.METHOD.SET : Onyx.METHOD.MERGE,
            key: `${ONYXKEYS.COLLECTION.REPORT}${chat.report.reportID}`,
            value: {
                ...chat.report,
                lastReadTime: DateUtils.getDBTime(),
                ...(shouldCreateNewMoneyRequestReport ? {lastVisibleActionCreated: chat.reportPreviewAction.created} : {}),
                iouReportID: iou.report.reportID,
                ...outstandingChildRequest,
                ...(isNewChatReport ? {pendingFields: {createChat: CONST.RED_BRICK_ROAD_PENDING_ACTION.ADD}} : {}),
            },
        });
    }

    optimisticData.push(
        {
            onyxMethod: shouldCreateNewMoneyRequestReport ? Onyx.METHOD.SET : Onyx.METHOD.MERGE,
            key: `${ONYXKEYS.COLLECTION.REPORT}${iou.report.reportID}`,
            value: {
                ...iou.report,
                lastVisibleActionCreated: iou.action.created,
                pendingFields: {
                    ...(shouldCreateNewMoneyRequestReport ? {createChat: CONST.RED_BRICK_ROAD_PENDING_ACTION.ADD} : {preview: CONST.RED_BRICK_ROAD_PENDING_ACTION.UPDATE}),
                },
            },
        },
        {
            onyxMethod: Onyx.METHOD.SET,
            key: `${ONYXKEYS.COLLECTION.TRANSACTION}${transaction.transactionID}`,
            value: transaction,
        },
        isNewChatReport
            ? {
                  onyxMethod: Onyx.METHOD.SET,
                  key: `${ONYXKEYS.COLLECTION.REPORT_ACTIONS}${chat.report?.reportID}`,
                  value: {
                      [chat.createdAction.reportActionID]: chat.createdAction,
                      [chat.reportPreviewAction.reportActionID]: chat.reportPreviewAction,
                  },
              }
            : {
                  onyxMethod: Onyx.METHOD.MERGE,
                  key: `${ONYXKEYS.COLLECTION.REPORT_ACTIONS}${chat.report?.reportID}`,
                  value: {
                      [chat.reportPreviewAction.reportActionID]: chat.reportPreviewAction,
                  },
              },
        shouldCreateNewMoneyRequestReport
            ? {
                  onyxMethod: Onyx.METHOD.SET,
                  key: `${ONYXKEYS.COLLECTION.REPORT_ACTIONS}${iou.report.reportID}`,
                  value: {
                      [iou.createdAction.reportActionID]: iou.createdAction as OnyxTypes.ReportAction,
                      [iou.action.reportActionID]: iou.action as OnyxTypes.ReportAction,
                  },
              }
            : {
                  onyxMethod: Onyx.METHOD.MERGE,
                  key: `${ONYXKEYS.COLLECTION.REPORT_ACTIONS}${iou.report.reportID}`,
                  value: {
                      [iou.action.reportActionID]: iou.action as OnyxTypes.ReportAction,
                  },
              },
        {
            onyxMethod: Onyx.METHOD.MERGE,
            key: `${ONYXKEYS.COLLECTION.REPORT}${transactionThreadReport?.reportID}`,
            value: {
                ...transactionThreadReport,
                pendingFields: {createChat: CONST.RED_BRICK_ROAD_PENDING_ACTION.ADD},
            },
        },
        {
            onyxMethod: Onyx.METHOD.MERGE,
            key: `${ONYXKEYS.COLLECTION.REPORT_METADATA}${transactionThreadReport?.reportID}`,
            value: {
                isOptimisticReport: true,
            },
        },
    );

    if (isNewChatReport) {
        optimisticData.push({
            onyxMethod: Onyx.METHOD.MERGE,
            key: `${ONYXKEYS.COLLECTION.REPORT_METADATA}${chat.report?.reportID}`,
            value: {
                isOptimisticReport: true,
            },
        });
    }

    if (shouldCreateNewMoneyRequestReport) {
        optimisticData.push({
            onyxMethod: Onyx.METHOD.MERGE,
            key: `${ONYXKEYS.COLLECTION.REPORT_METADATA}${iou.report?.reportID}`,
            value: {
                isOptimisticReport: true,
            },
        });
    }

    if (!isEmptyObject(transactionThreadCreatedReportAction)) {
        optimisticData.push({
            onyxMethod: Onyx.METHOD.MERGE,
            key: `${ONYXKEYS.COLLECTION.REPORT_ACTIONS}${transactionThreadReport?.reportID}`,
            value: {
                [transactionThreadCreatedReportAction.reportActionID]: transactionThreadCreatedReportAction,
            },
        });
    }

    if (policyRecentlyUsed.categories?.length) {
        optimisticData.push({
            onyxMethod: Onyx.METHOD.SET,
            key: `${ONYXKEYS.COLLECTION.POLICY_RECENTLY_USED_CATEGORIES}${iou.report.policyID}`,
            value: policyRecentlyUsed.categories,
        });
    }

    if (policyRecentlyUsed.currencies?.length) {
        optimisticData.push({
            onyxMethod: Onyx.METHOD.SET,
            key: ONYXKEYS.RECENTLY_USED_CURRENCIES,
            value: policyRecentlyUsed.currencies,
        });
    }

    if (!isEmptyObject(policyRecentlyUsed.tags)) {
        optimisticData.push({
            onyxMethod: Onyx.METHOD.MERGE,
            key: `${ONYXKEYS.COLLECTION.POLICY_RECENTLY_USED_TAGS}${iou.report.policyID}`,
            value: policyRecentlyUsed.tags,
        });
    }

    if (policyRecentlyUsed.destinations?.length) {
        optimisticData.push({
            onyxMethod: Onyx.METHOD.SET,
            key: `${ONYXKEYS.COLLECTION.POLICY_RECENTLY_USED_DESTINATIONS}${iou.report.policyID}`,
            value: policyRecentlyUsed.destinations,
        });
    }

    if (transaction.receipt?.isTestDriveReceipt) {
        const {
            optimisticData: testDriveOptimisticData = [],
            successData: testDriveSuccessData = [],
            failureData: testDriveFailureData = [],
        } = buildOnyxDataForTestDriveIOU({
            transaction,
            iouOptimisticParams: iou,
            chatOptimisticParams: chat,
            testDriveCommentReportActionID,
        });
        optimisticData.push(...testDriveOptimisticData);
        successData.push(...testDriveSuccessData);
        failureData.push(...testDriveFailureData);
    }

    if (isMoneyRequestToManagerMcTest) {
        const date = new Date();
        const isTestReceipt = transaction.receipt?.isTestReceipt ?? false;
        const managerMcTestParticipant = getManagerMcTestParticipant() ?? {};
        const optimisticIOUReportAction = buildOptimisticIOUReportAction({
            type: isScanRequest && !isTestReceipt ? CONST.IOU.REPORT_ACTION_TYPE.CREATE : CONST.IOU.REPORT_ACTION_TYPE.PAY,
            amount: iou.report?.total ?? 0,
            currency: iou.report?.currency ?? '',
            comment: '',
            participants: [managerMcTestParticipant],
            paymentType: isScanRequest && !isTestReceipt ? undefined : CONST.IOU.PAYMENT_TYPE.ELSEWHERE,
            iouReportID: iou.report.reportID,
            transactionID: transaction.transactionID,
            optimisticReportActionID: iou.action.reportActionID,
        });

        optimisticData.push(
            {
                onyxMethod: Onyx.METHOD.MERGE,
                key: `${ONYXKEYS.NVP_DISMISSED_PRODUCT_TRAINING}`,
                value: {[CONST.PRODUCT_TRAINING_TOOLTIP_NAMES.SCAN_TEST_TOOLTIP]: DateUtils.getDBTime(date.valueOf())},
            },
            {
                onyxMethod: Onyx.METHOD.MERGE,
                key: `${ONYXKEYS.COLLECTION.REPORT}${iou.report.reportID}`,
                value: {
                    ...iou.report,
                    ...(!isScanRequest || isTestReceipt ? {lastActionType: CONST.REPORT.ACTIONS.TYPE.MARKED_REIMBURSED, statusNum: CONST.REPORT.STATUS_NUM.REIMBURSED} : undefined),
                    hasOutstandingChildRequest: false,
                    lastActorAccountID: currentUserPersonalDetails?.accountID,
                },
            },
            {
                onyxMethod: Onyx.METHOD.MERGE,
                key: `${ONYXKEYS.COLLECTION.REPORT_ACTIONS}${iou.report.reportID}`,
                value: {
                    [iou.action.reportActionID]: {
                        ...(optimisticIOUReportAction as OnyxTypes.ReportAction),
                    },
                },
            },
            {
                onyxMethod: Onyx.METHOD.MERGE,
                key: `${ONYXKEYS.COLLECTION.TRANSACTION}${transaction.transactionID}`,
                value: {
                    ...transaction,
                },
            },
        );
    }

    const redundantParticipants: Record<number, null> = {};
    if (!isEmptyObject(personalDetailListAction)) {
        const successPersonalDetailListAction: Record<number, null> = {};

        // BE will send different participants. We clear the optimistic ones to avoid duplicated entries
        Object.keys(personalDetailListAction).forEach((accountIDKey) => {
            const accountID = Number(accountIDKey);
            successPersonalDetailListAction[accountID] = null;
            redundantParticipants[accountID] = null;
        });

        optimisticData.push({
            onyxMethod: Onyx.METHOD.MERGE,
            key: ONYXKEYS.PERSONAL_DETAILS_LIST,
            value: personalDetailListAction,
        });
        successData.push({
            onyxMethod: Onyx.METHOD.MERGE,
            key: ONYXKEYS.PERSONAL_DETAILS_LIST,
            value: successPersonalDetailListAction,
        });
    }

    if (!isEmptyObject(nextStep)) {
        optimisticData.push({
            onyxMethod: Onyx.METHOD.MERGE,
            key: `${ONYXKEYS.COLLECTION.NEXT_STEP}${iou.report.reportID}`,
            value: nextStep,
        });
    }

    if (isNewChatReport) {
        successData.push(
            {
                onyxMethod: Onyx.METHOD.MERGE,
                key: `${ONYXKEYS.COLLECTION.REPORT}${chat.report?.reportID}`,
                value: {
                    participants: redundantParticipants,
                    pendingFields: null,
                    errorFields: null,
                },
            },
            {
                onyxMethod: Onyx.METHOD.MERGE,
                key: `${ONYXKEYS.COLLECTION.REPORT_METADATA}${chat.report?.reportID}`,
                value: {
                    isOptimisticReport: false,
                },
            },
        );
    }

    successData.push(
        {
            onyxMethod: Onyx.METHOD.MERGE,
            key: `${ONYXKEYS.COLLECTION.REPORT}${iou.report.reportID}`,
            value: {
                participants: redundantParticipants,
                pendingFields: null,
                errorFields: null,
            },
        },
        {
            onyxMethod: Onyx.METHOD.MERGE,
            key: `${ONYXKEYS.COLLECTION.REPORT_METADATA}${iou.report.reportID}`,
            value: {
                isOptimisticReport: false,
            },
        },
        {
            onyxMethod: Onyx.METHOD.MERGE,
            key: `${ONYXKEYS.COLLECTION.REPORT}${transactionThreadReport?.reportID}`,
            value: {
                participants: redundantParticipants,
                pendingFields: null,
                errorFields: null,
            },
        },
        {
            onyxMethod: Onyx.METHOD.MERGE,
            key: `${ONYXKEYS.COLLECTION.REPORT_METADATA}${transactionThreadReport?.reportID}`,
            value: {
                isOptimisticReport: false,
            },
        },
        {
            onyxMethod: Onyx.METHOD.MERGE,
            key: `${ONYXKEYS.COLLECTION.TRANSACTION}${transaction.transactionID}`,
            value: {
                pendingAction: null,
                pendingFields: clearedPendingFields,
                // The routes contains the distance in meters. Clearing the routes ensures we use the distance
                // in the correct unit stored under the transaction customUnit once the request is created.
                // The route is also not saved in the backend, so we can't rely on it.
                routes: null,
            },
        },

        {
            onyxMethod: Onyx.METHOD.MERGE,
            key: `${ONYXKEYS.COLLECTION.REPORT_ACTIONS}${chat.report?.reportID}`,
            value: {
                ...(isNewChatReport
                    ? {
                          [chat.createdAction.reportActionID]: {
                              pendingAction: null,
                              errors: null,
                          },
                      }
                    : {}),
                [chat.reportPreviewAction.reportActionID]: {
                    pendingAction: null,
                },
            },
        },
        {
            onyxMethod: Onyx.METHOD.MERGE,
            key: `${ONYXKEYS.COLLECTION.REPORT_ACTIONS}${iou.report.reportID}`,
            value: {
                ...(shouldCreateNewMoneyRequestReport
                    ? {
                          [iou.createdAction.reportActionID]: {
                              pendingAction: null,
                              errors: null,
                          },
                      }
                    : {}),
                [iou.action.reportActionID]: {
                    pendingAction: null,
                    errors: null,
                },
            },
        },
    );

    if (!isEmptyObject(transactionThreadCreatedReportAction)) {
        successData.push({
            onyxMethod: Onyx.METHOD.MERGE,
            key: `${ONYXKEYS.COLLECTION.REPORT_ACTIONS}${transactionThreadReport?.reportID}`,
            value: {
                [transactionThreadCreatedReportAction.reportActionID]: {
                    pendingAction: null,
                    errors: null,
                },
            },
        });
    }

    const errorKey = DateUtils.getMicroseconds();

    failureData.push(
        {
            onyxMethod: Onyx.METHOD.MERGE,
            key: `${ONYXKEYS.COLLECTION.REPORT}${chat.report?.reportID}`,
            value: {
                iouReportID: chat.report?.iouReportID,
                lastReadTime: chat.report?.lastReadTime,
                lastVisibleActionCreated: chat.report?.lastVisibleActionCreated,
                pendingFields: null,
                hasOutstandingChildRequest: chat.report?.hasOutstandingChildRequest,
                ...(isNewChatReport
                    ? {
                          errorFields: {
                              createChat: getMicroSecondOnyxErrorWithTranslationKey('report.genericCreateReportFailureMessage'),
                          },
                      }
                    : {}),
            },
        },
        {
            onyxMethod: Onyx.METHOD.MERGE,
            key: `${ONYXKEYS.COLLECTION.REPORT}${iou.report.reportID}`,
            value: {
                pendingFields: null,
                errorFields: {
                    ...(shouldCreateNewMoneyRequestReport ? {createChat: getMicroSecondOnyxErrorWithTranslationKey('report.genericCreateReportFailureMessage')} : {}),
                },
            },
        },
        {
            onyxMethod: Onyx.METHOD.MERGE,
            key: `${ONYXKEYS.COLLECTION.REPORT}${transactionThreadReport?.reportID}`,
            value: {
                pendingFields: null,
                errorFields: existingTransactionThreadReport
                    ? null
                    : {
                          createChat: getMicroSecondOnyxErrorWithTranslationKey('report.genericCreateReportFailureMessage'),
                      },
            },
        },
        {
            onyxMethod: Onyx.METHOD.MERGE,
            key: `${ONYXKEYS.COLLECTION.TRANSACTION}${transaction.transactionID}`,
            value: {
                errors: getReceiptError(
                    transaction.receipt,
                    // Disabling this line since transaction.filename can be an empty string
                    // eslint-disable-next-line @typescript-eslint/prefer-nullish-coalescing
                    transaction.filename || transaction.receipt?.filename,
                    isScanRequest,
                    errorKey,
                    CONST.IOU.ACTION_PARAMS.MONEY_REQUEST,
                    retryParams,
                ),
                pendingFields: clearedPendingFields,
            },
        },
        {
            onyxMethod: Onyx.METHOD.MERGE,
            key: `${ONYXKEYS.COLLECTION.REPORT_ACTIONS}${iou.report.reportID}`,
            value: {
                ...(shouldCreateNewMoneyRequestReport
                    ? {
                          [iou.createdAction.reportActionID]: {
                              errors: getReceiptError(
                                  transaction.receipt,
                                  // Disabling this line since transaction.filename can be an empty string
                                  // eslint-disable-next-line @typescript-eslint/prefer-nullish-coalescing
                                  transaction.filename || transaction.receipt?.filename,
                                  isScanRequest,
                                  errorKey,
                                  CONST.IOU.ACTION_PARAMS.MONEY_REQUEST,
                                  retryParams,
                              ),
                          },
                          [iou.action.reportActionID]: {
                              errors: getMicroSecondOnyxErrorWithTranslationKey('iou.error.genericCreateFailureMessage'),
                          },
                      }
                    : {
                          [iou.action.reportActionID]: {
                              errors: getReceiptError(
                                  transaction.receipt,
                                  // Disabling this line since transaction.filename can be an empty string
                                  // eslint-disable-next-line @typescript-eslint/prefer-nullish-coalescing
                                  transaction.filename || transaction.receipt?.filename,
                                  isScanRequest,
                                  errorKey,
                                  CONST.IOU.ACTION_PARAMS.MONEY_REQUEST,
                                  retryParams,
                              ),
                          },
                      }),
            },
        },
    );

    if (!isOneOnOneSplit) {
        optimisticData.push({
            onyxMethod: Onyx.METHOD.SET,
            key: ONYXKEYS.NVP_QUICK_ACTION_GLOBAL_CREATE,
            value: {
                action: newQuickAction,
                chatReportID: chat.report?.reportID,
                isFirstQuickAction: isEmptyObject(quickAction),
            },
        });
        failureData.push({
            onyxMethod: Onyx.METHOD.SET,
            key: ONYXKEYS.NVP_QUICK_ACTION_GLOBAL_CREATE,
            value: quickAction ?? null,
        });
    }

    if (!isEmptyObject(transactionThreadCreatedReportAction)) {
        failureData.push({
            onyxMethod: Onyx.METHOD.MERGE,
            key: `${ONYXKEYS.COLLECTION.REPORT_ACTIONS}${transactionThreadReport?.reportID}`,
            value: {
                [transactionThreadCreatedReportAction.reportActionID]: {
                    errors: getMicroSecondOnyxErrorWithTranslationKey('iou.error.genericCreateFailureMessage'),
                },
            },
        });
    }

    const searchUpdate = getSearchOnyxUpdate({
        transaction,
        participant,
        iouReport: shouldCreateNewMoneyRequestReport ? iou.report : undefined,
        transactionThreadReportID: transactionThreadReport?.reportID,
    });

    if (searchUpdate) {
        if (searchUpdate.optimisticData) {
            optimisticData.push(...searchUpdate.optimisticData);
        }
        if (searchUpdate.successData) {
            successData.push(...searchUpdate.successData);
        }
    }

    // We don't need to compute violations unless we're on a paid policy
    if (!policy || !isPaidGroupPolicy(policy)) {
        return [optimisticData, successData, failureData];
    }

    const violationsOnyxData = ViolationsUtils.getViolationsOnyxData(
        transaction,
        [],
        policy,
        policyTagList ?? {},
        policyCategories ?? {},
        hasDependentTags(policy, policyTagList ?? {}),
        false,
    );

    if (violationsOnyxData) {
        const shouldFixViolations = Array.isArray(violationsOnyxData.value) && violationsOnyxData.value.length > 0;

        optimisticData.push(violationsOnyxData, {
            key: `${ONYXKEYS.COLLECTION.NEXT_STEP}${iou.report.reportID}`,
            onyxMethod: Onyx.METHOD.SET,
            value: buildNextStep(iou.report, iou.report.statusNum ?? CONST.REPORT.STATE_NUM.OPEN, shouldFixViolations),
        });
        failureData.push({
            onyxMethod: Onyx.METHOD.SET,
            key: `${ONYXKEYS.COLLECTION.TRANSACTION_VIOLATIONS}${transaction.transactionID}`,
            value: [],
        });
    }

    return [optimisticData, successData, failureData];
}

/** Builds the Onyx data for an invoice */
function buildOnyxDataForInvoice(invoiceParams: BuildOnyxDataForInvoiceParams): [OnyxUpdate[], OnyxUpdate[], OnyxUpdate[]] {
    const {chat, iou, transactionParams, policyParams, optimisticData: optimisticDataParams, companyName, companyWebsite, participant} = invoiceParams;
    const transaction = transactionParams.transaction;

    const clearedPendingFields = Object.fromEntries(Object.keys(transactionParams.transaction.pendingFields ?? {}).map((key) => [key, null]));
    const optimisticData: OnyxUpdate[] = [
        {
            onyxMethod: Onyx.METHOD.SET,
            key: `${ONYXKEYS.COLLECTION.REPORT}${iou.report?.reportID}`,
            value: {
                ...iou.report,
                lastMessageText: getReportActionText(iou.action),
                lastMessageHtml: getReportActionHtml(iou.action),
                pendingFields: {
                    createChat: CONST.RED_BRICK_ROAD_PENDING_ACTION.ADD,
                },
            },
        },
        {
            onyxMethod: Onyx.METHOD.MERGE,
            key: `${ONYXKEYS.COLLECTION.REPORT_METADATA}${iou.report?.reportID}`,
            value: {
                isOptimisticReport: true,
            },
        },
        {
            onyxMethod: Onyx.METHOD.SET,
            key: `${ONYXKEYS.COLLECTION.TRANSACTION}${transactionParams.transaction.transactionID}`,
            value: transactionParams.transaction,
        },
        chat.isNewReport
            ? {
                  onyxMethod: Onyx.METHOD.SET,
                  key: `${ONYXKEYS.COLLECTION.REPORT_ACTIONS}${chat.report?.reportID}`,
                  value: {
                      [chat.createdAction.reportActionID]: chat.createdAction,
                      [chat.reportPreviewAction.reportActionID]: chat.reportPreviewAction,
                  },
              }
            : {
                  onyxMethod: Onyx.METHOD.MERGE,
                  key: `${ONYXKEYS.COLLECTION.REPORT_ACTIONS}${chat.report?.reportID}`,
                  value: {
                      [chat.reportPreviewAction.reportActionID]: chat.reportPreviewAction,
                  },
              },
        {
            onyxMethod: Onyx.METHOD.MERGE,
            key: `${ONYXKEYS.COLLECTION.REPORT_ACTIONS}${iou.report?.reportID}`,
            value: {
                [iou.createdAction.reportActionID]: iou.createdAction as OnyxTypes.ReportAction,
                [iou.action.reportActionID]: iou.action as OnyxTypes.ReportAction,
            },
        },
        {
            onyxMethod: Onyx.METHOD.MERGE,
            key: `${ONYXKEYS.COLLECTION.REPORT}${transactionParams.threadReport.reportID}`,
            value: transactionParams.threadReport,
        },
        {
            onyxMethod: Onyx.METHOD.MERGE,
            key: `${ONYXKEYS.COLLECTION.REPORT_METADATA}${transactionParams.threadReport?.reportID}`,
            value: {
                isOptimisticReport: true,
            },
        },
    ];

    if (transactionParams.threadCreatedReportAction?.reportActionID) {
        optimisticData.push({
            onyxMethod: Onyx.METHOD.MERGE,
            key: `${ONYXKEYS.COLLECTION.REPORT_ACTIONS}${transactionParams.threadReport.reportID}`,
            value: {
                [transactionParams.threadCreatedReportAction.reportActionID]: transactionParams.threadCreatedReportAction,
            },
        });
    }

    const successData: OnyxUpdate[] = [];

    if (chat.report) {
        optimisticData.push({
            // Use SET for new reports because it doesn't exist yet, is faster and we need the data to be available when we navigate to the chat page
            onyxMethod: chat.isNewReport ? Onyx.METHOD.SET : Onyx.METHOD.MERGE,
            key: `${ONYXKEYS.COLLECTION.REPORT}${chat.report.reportID}`,
            value: {
                ...chat.report,
                lastReadTime: DateUtils.getDBTime(),
                iouReportID: iou.report?.reportID,
                ...(chat.isNewReport ? {pendingFields: {createChat: CONST.RED_BRICK_ROAD_PENDING_ACTION.ADD}} : {}),
            },
        });

        if (chat.isNewReport) {
            optimisticData.push({
                onyxMethod: Onyx.METHOD.MERGE,
                key: `${ONYXKEYS.COLLECTION.REPORT_METADATA}${chat.report?.reportID}`,
                value: {
                    isOptimisticReport: true,
                },
            });
        }
    }

    if (optimisticDataParams.policyRecentlyUsedCategories.length) {
        optimisticData.push({
            onyxMethod: Onyx.METHOD.SET,
            key: `${ONYXKEYS.COLLECTION.POLICY_RECENTLY_USED_CATEGORIES}${iou.report?.policyID}`,
            value: optimisticDataParams.policyRecentlyUsedCategories,
        });
    }

    if (optimisticDataParams.recentlyUsedCurrencies?.length) {
        optimisticData.push({
            onyxMethod: Onyx.METHOD.SET,
            key: ONYXKEYS.RECENTLY_USED_CURRENCIES,
            value: optimisticDataParams.recentlyUsedCurrencies,
        });
    }

    if (!isEmptyObject(optimisticDataParams.policyRecentlyUsedTags)) {
        optimisticData.push({
            onyxMethod: Onyx.METHOD.MERGE,
            key: `${ONYXKEYS.COLLECTION.POLICY_RECENTLY_USED_TAGS}${iou.report?.policyID}`,
            value: optimisticDataParams.policyRecentlyUsedTags,
        });
    }

    const redundantParticipants: Record<number, null> = {};
    if (!isEmptyObject(optimisticDataParams.personalDetailListAction)) {
        const successPersonalDetailListAction: Record<number, null> = {};

        // BE will send different participants. We clear the optimistic ones to avoid duplicated entries
        Object.keys(optimisticDataParams.personalDetailListAction).forEach((accountIDKey) => {
            const accountID = Number(accountIDKey);
            successPersonalDetailListAction[accountID] = null;
            redundantParticipants[accountID] = null;
        });

        optimisticData.push({
            onyxMethod: Onyx.METHOD.MERGE,
            key: ONYXKEYS.PERSONAL_DETAILS_LIST,
            value: optimisticDataParams.personalDetailListAction,
        });
        successData.push({
            onyxMethod: Onyx.METHOD.MERGE,
            key: ONYXKEYS.PERSONAL_DETAILS_LIST,
            value: successPersonalDetailListAction,
        });
    }

    successData.push(
        {
            onyxMethod: Onyx.METHOD.MERGE,
            key: `${ONYXKEYS.COLLECTION.REPORT}${iou.report?.reportID}`,
            value: {
                participants: redundantParticipants,
                pendingFields: null,
                errorFields: null,
            },
        },
        {
            onyxMethod: Onyx.METHOD.MERGE,
            key: `${ONYXKEYS.COLLECTION.REPORT_METADATA}${iou.report?.reportID}`,
            value: {
                isOptimisticReport: false,
            },
        },
        {
            onyxMethod: Onyx.METHOD.MERGE,
            key: `${ONYXKEYS.COLLECTION.REPORT}${transactionParams.threadReport.reportID}`,
            value: {
                participants: redundantParticipants,
                pendingFields: null,
                errorFields: null,
            },
        },
        {
            onyxMethod: Onyx.METHOD.MERGE,
            key: `${ONYXKEYS.COLLECTION.REPORT_METADATA}${transactionParams.threadReport.reportID}`,
            value: {
                isOptimisticReport: false,
            },
        },
        {
            onyxMethod: Onyx.METHOD.MERGE,
            key: `${ONYXKEYS.COLLECTION.TRANSACTION}${transactionParams.transaction.transactionID}`,
            value: {
                pendingAction: null,
                pendingFields: clearedPendingFields,
            },
        },
        {
            onyxMethod: Onyx.METHOD.MERGE,
            key: `${ONYXKEYS.COLLECTION.REPORT_ACTIONS}${chat.report?.reportID}`,
            value: {
                ...(chat.isNewReport
                    ? {
                          [chat.createdAction.reportActionID]: {
                              pendingAction: null,
                              errors: null,
                          },
                      }
                    : {}),
                [chat.reportPreviewAction.reportActionID]: {
                    pendingAction: null,
                },
            },
        },
        {
            onyxMethod: Onyx.METHOD.MERGE,
            key: `${ONYXKEYS.COLLECTION.REPORT_ACTIONS}${iou.report?.reportID}`,
            value: {
                [iou.createdAction.reportActionID]: {
                    pendingAction: null,
                    errors: null,
                },
                [iou.action.reportActionID]: {
                    pendingAction: null,
                    errors: null,
                },
            },
        },
    );

    if (transactionParams.threadCreatedReportAction?.reportActionID) {
        successData.push({
            onyxMethod: Onyx.METHOD.MERGE,
            key: `${ONYXKEYS.COLLECTION.REPORT_ACTIONS}${transactionParams.threadReport.reportID}`,
            value: {
                [transactionParams.threadCreatedReportAction.reportActionID]: {
                    pendingAction: null,
                    errors: null,
                },
            },
        });
    }

    if (chat.isNewReport) {
        successData.push(
            {
                onyxMethod: Onyx.METHOD.MERGE,
                key: `${ONYXKEYS.COLLECTION.REPORT}${chat.report?.reportID}`,
                value: {
                    participants: redundantParticipants,
                    pendingFields: null,
                    errorFields: null,
                },
            },
            {
                onyxMethod: Onyx.METHOD.MERGE,
                key: `${ONYXKEYS.COLLECTION.REPORT_METADATA}${chat.report?.reportID}`,
                value: {
                    isOptimisticReport: false,
                },
            },
        );
    }

    const errorKey = DateUtils.getMicroseconds();

    const failureData: OnyxUpdate[] = [
        {
            onyxMethod: Onyx.METHOD.MERGE,
            key: `${ONYXKEYS.COLLECTION.REPORT}${chat.report?.reportID}`,
            value: {
                iouReportID: chat.report?.iouReportID,
                lastReadTime: chat.report?.lastReadTime,
                pendingFields: null,
                hasOutstandingChildRequest: chat.report?.hasOutstandingChildRequest,
                ...(chat.isNewReport
                    ? {
                          errorFields: {
                              createChat: getMicroSecondOnyxErrorWithTranslationKey('report.genericCreateReportFailureMessage'),
                          },
                      }
                    : {}),
            },
        },
        {
            onyxMethod: Onyx.METHOD.MERGE,
            key: `${ONYXKEYS.COLLECTION.REPORT}${iou.report?.reportID}`,
            value: {
                pendingFields: null,
                errorFields: {
                    createChat: getMicroSecondOnyxErrorWithTranslationKey('report.genericCreateReportFailureMessage'),
                },
            },
        },
        {
            onyxMethod: Onyx.METHOD.MERGE,
            key: `${ONYXKEYS.COLLECTION.REPORT}${transactionParams.threadReport.reportID}`,
            value: {
                errorFields: {
                    createChat: getMicroSecondOnyxErrorWithTranslationKey('report.genericCreateReportFailureMessage'),
                },
            },
        },
        {
            onyxMethod: Onyx.METHOD.MERGE,
            key: `${ONYXKEYS.COLLECTION.TRANSACTION}${transactionParams.transaction.transactionID}`,
            value: {
                errors: getMicroSecondOnyxErrorWithTranslationKey('iou.error.genericCreateInvoiceFailureMessage'),
                pendingFields: clearedPendingFields,
            },
        },
        {
            onyxMethod: Onyx.METHOD.MERGE,
            key: `${ONYXKEYS.COLLECTION.REPORT_ACTIONS}${iou.report?.reportID}`,
            value: {
                [iou.createdAction.reportActionID]: {
                    // Disabling this line since transactionParams.transaction.filename can be an empty string
                    errors: getReceiptError(
                        transactionParams.transaction.receipt,
                        // eslint-disable-next-line @typescript-eslint/prefer-nullish-coalescing
                        transactionParams.transaction?.filename || transactionParams.transaction.receipt?.filename,
                        false,
                        errorKey,
                    ),
                },
                [iou.action.reportActionID]: {
                    errors: getMicroSecondOnyxErrorWithTranslationKey('iou.error.genericCreateInvoiceFailureMessage'),
                },
            },
        },
    ];

    if (transactionParams.threadCreatedReportAction?.reportActionID) {
        failureData.push({
            onyxMethod: Onyx.METHOD.MERGE,
            key: `${ONYXKEYS.COLLECTION.REPORT_ACTIONS}${transactionParams.threadReport.reportID}`,
            value: {
                [transactionParams.threadCreatedReportAction.reportActionID]: {
                    errors: getMicroSecondOnyxErrorWithTranslationKey('iou.error.genericCreateInvoiceFailureMessage', errorKey),
                },
            },
        });
    }

    if (companyName && companyWebsite) {
        optimisticData.push({
            onyxMethod: Onyx.METHOD.MERGE,
            key: `${ONYXKEYS.COLLECTION.POLICY}${policyParams.policy?.id}`,
            value: {
                invoice: {
                    companyName,
                    companyWebsite,
                    pendingFields: {
                        companyName: CONST.RED_BRICK_ROAD_PENDING_ACTION.UPDATE,
                        companyWebsite: CONST.RED_BRICK_ROAD_PENDING_ACTION.UPDATE,
                    },
                },
            },
        });
        successData.push({
            onyxMethod: Onyx.METHOD.MERGE,
            key: `${ONYXKEYS.COLLECTION.POLICY}${policyParams.policy?.id}`,
            value: {
                invoice: {
                    pendingFields: {
                        companyName: null,
                        companyWebsite: null,
                    },
                },
            },
        });
        failureData.push({
            onyxMethod: Onyx.METHOD.MERGE,
            key: `${ONYXKEYS.COLLECTION.POLICY}${policyParams.policy?.id}`,
            value: {
                invoice: {
                    companyName: null,
                    companyWebsite: null,
                    pendingFields: {
                        companyName: null,
                        companyWebsite: null,
                    },
                },
            },
        });
    }

    const searchUpdate = getSearchOnyxUpdate({
        transaction,
        participant,
        isInvoice: true,
        transactionThreadReportID: transactionParams.threadReport.reportID,
    });

    if (searchUpdate) {
        if (searchUpdate.optimisticData) {
            optimisticData.push(...searchUpdate.optimisticData);
        }
        if (searchUpdate.successData) {
            successData.push(...searchUpdate.successData);
        }
    }

    // We don't need to compute violations unless we're on a paid policy
    if (!policyParams.policy || !isPaidGroupPolicy(policyParams.policy)) {
        return [optimisticData, successData, failureData];
    }

    const violationsOnyxData = ViolationsUtils.getViolationsOnyxData(
        transactionParams.transaction,
        [],
        policyParams.policy,
        policyParams.policyTagList ?? {},
        policyParams.policyCategories ?? {},
        hasDependentTags(policyParams.policy, policyParams.policyTagList ?? {}),
        true,
    );

    if (violationsOnyxData) {
        optimisticData.push(violationsOnyxData);
        failureData.push({
            onyxMethod: Onyx.METHOD.SET,
            key: `${ONYXKEYS.COLLECTION.TRANSACTION_VIOLATIONS}${transactionParams.transaction.transactionID}`,
            value: [],
        });
    }

    return [optimisticData, successData, failureData];
}

type BuildOnyxDataForTrackExpenseParams = {
    chat: {report: OnyxInputValue<OnyxTypes.Report>; previewAction: OnyxInputValue<ReportAction>};
    iou: {report: OnyxInputValue<OnyxTypes.Report>; createdAction: OptimisticCreatedReportAction; action: OptimisticIOUReportAction};
    transactionParams: {transaction: OnyxTypes.Transaction; threadReport: OptimisticChatReport | null; threadCreatedReportAction: OptimisticCreatedReportAction | null};
    policyParams: {policy?: OnyxInputValue<OnyxTypes.Policy>; tagList?: OnyxInputValue<OnyxTypes.PolicyTagLists>; categories?: OnyxInputValue<OnyxTypes.PolicyCategories>};
    shouldCreateNewMoneyRequestReport: boolean;
    existingTransactionThreadReportID?: string;
    actionableTrackExpenseWhisper?: OnyxInputValue<OnyxTypes.ReportAction>;
    retryParams?: StartSplitBilActionParams | CreateTrackExpenseParams | RequestMoneyInformation | ReplaceReceipt;
    participant?: Participant;
};

/** Builds the Onyx data for track expense */
function buildOnyxDataForTrackExpense({
    chat,
    iou,
    transactionParams,
    policyParams = {},
    shouldCreateNewMoneyRequestReport,
    existingTransactionThreadReportID,
    actionableTrackExpenseWhisper,
    retryParams,
    participant,
}: BuildOnyxDataForTrackExpenseParams): [OnyxUpdate[], OnyxUpdate[], OnyxUpdate[]] {
    const {report: chatReport, previewAction: reportPreviewAction} = chat;
    const {report: iouReport, createdAction: iouCreatedAction, action: iouAction} = iou;
    const {transaction, threadReport: transactionThreadReport, threadCreatedReportAction: transactionThreadCreatedReportAction} = transactionParams;
    const {policy, tagList: policyTagList, categories: policyCategories} = policyParams;

    const isScanRequest = isScanRequestTransactionUtils(transaction);
    const isDistanceRequest = isDistanceRequestTransactionUtils(transaction);
    const clearedPendingFields = Object.fromEntries(Object.keys(transaction.pendingFields ?? {}).map((key) => [key, null]));

    const optimisticData: OnyxUpdate[] = [];
    const successData: OnyxUpdate[] = [];
    const failureData: OnyxUpdate[] = [];

    const isSelfDMReport = isSelfDM(chatReport);
    let newQuickAction: QuickActionName = isSelfDMReport ? CONST.QUICK_ACTIONS.TRACK_MANUAL : CONST.QUICK_ACTIONS.REQUEST_MANUAL;
    if (isScanRequest) {
        newQuickAction = isSelfDMReport ? CONST.QUICK_ACTIONS.TRACK_SCAN : CONST.QUICK_ACTIONS.REQUEST_SCAN;
    } else if (isDistanceRequest) {
        newQuickAction = isSelfDMReport ? CONST.QUICK_ACTIONS.TRACK_DISTANCE : CONST.QUICK_ACTIONS.REQUEST_DISTANCE;
    }
    const existingTransactionThreadReport = allReports?.[`${ONYXKEYS.COLLECTION.REPORT}${existingTransactionThreadReportID}`] ?? null;

    if (chatReport) {
        optimisticData.push(
            {
                onyxMethod: Onyx.METHOD.MERGE,
                key: `${ONYXKEYS.COLLECTION.REPORT}${chatReport.reportID}`,
                value: {
                    ...chatReport,
                    lastMessageText: getReportActionText(iouAction),
                    lastMessageHtml: getReportActionHtml(iouAction),
                    lastReadTime: DateUtils.getDBTime(),
                    iouReportID: iouReport?.reportID,
                    lastVisibleActionCreated: shouldCreateNewMoneyRequestReport ? reportPreviewAction?.created : chatReport.lastVisibleActionCreated,
                },
            },
            {
                onyxMethod: Onyx.METHOD.SET,
                key: ONYXKEYS.NVP_QUICK_ACTION_GLOBAL_CREATE,
                value: {
                    action: newQuickAction,
                    chatReportID: chatReport.reportID,
                    isFirstQuickAction: isEmptyObject(quickAction),
                },
            },
        );

        if (actionableTrackExpenseWhisper && !iouReport) {
            optimisticData.push({
                onyxMethod: Onyx.METHOD.MERGE,
                key: `${ONYXKEYS.COLLECTION.REPORT_ACTIONS}${chatReport?.reportID}`,
                value: {
                    [actionableTrackExpenseWhisper.reportActionID]: actionableTrackExpenseWhisper,
                },
            });
            optimisticData.push({
                onyxMethod: Onyx.METHOD.MERGE,
                key: `${ONYXKEYS.COLLECTION.REPORT}${chatReport.reportID}`,
                value: {
                    lastVisibleActionCreated: actionableTrackExpenseWhisper.created,
                    lastMessageText: CONST.ACTIONABLE_TRACK_EXPENSE_WHISPER_MESSAGE,
                },
            });
            successData.push({
                onyxMethod: Onyx.METHOD.MERGE,
                key: `${ONYXKEYS.COLLECTION.REPORT_ACTIONS}${chatReport?.reportID}`,
                value: {
                    [actionableTrackExpenseWhisper.reportActionID]: {pendingAction: null, errors: null},
                },
            });
            failureData.push({
                onyxMethod: Onyx.METHOD.MERGE,
                key: `${ONYXKEYS.COLLECTION.REPORT_ACTIONS}${chatReport?.reportID}`,
                value: {[actionableTrackExpenseWhisper.reportActionID]: null},
            });
        }
    }

    if (iouReport) {
        optimisticData.push(
            {
                onyxMethod: shouldCreateNewMoneyRequestReport ? Onyx.METHOD.SET : Onyx.METHOD.MERGE,
                key: `${ONYXKEYS.COLLECTION.REPORT}${iouReport.reportID}`,
                value: {
                    ...iouReport,
                    lastMessageText: getReportActionText(iouAction),
                    lastMessageHtml: getReportActionHtml(iouAction),
                    pendingFields: {
                        ...(shouldCreateNewMoneyRequestReport ? {createChat: CONST.RED_BRICK_ROAD_PENDING_ACTION.ADD} : {preview: CONST.RED_BRICK_ROAD_PENDING_ACTION.UPDATE}),
                    },
                },
            },
            shouldCreateNewMoneyRequestReport
                ? {
                      onyxMethod: Onyx.METHOD.SET,
                      key: `${ONYXKEYS.COLLECTION.REPORT_ACTIONS}${iouReport.reportID}`,
                      value: {
                          [iouCreatedAction.reportActionID]: iouCreatedAction as OnyxTypes.ReportAction,
                          [iouAction.reportActionID]: iouAction as OnyxTypes.ReportAction,
                      },
                  }
                : {
                      onyxMethod: Onyx.METHOD.MERGE,
                      key: `${ONYXKEYS.COLLECTION.REPORT_ACTIONS}${iouReport.reportID}`,
                      value: {
                          [iouAction.reportActionID]: iouAction as OnyxTypes.ReportAction,
                      },
                  },
            {
                onyxMethod: Onyx.METHOD.MERGE,
                key: `${ONYXKEYS.COLLECTION.REPORT_ACTIONS}${chatReport?.reportID}`,
                value: {
                    ...(reportPreviewAction && {[reportPreviewAction.reportActionID]: reportPreviewAction}),
                },
            },
        );
        if (shouldCreateNewMoneyRequestReport) {
            optimisticData.push({
                onyxMethod: Onyx.METHOD.MERGE,
                key: `${ONYXKEYS.COLLECTION.REPORT_METADATA}${iouReport.reportID}`,
                value: {
                    isOptimisticReport: true,
                },
            });
        }
    } else {
        optimisticData.push({
            onyxMethod: Onyx.METHOD.MERGE,
            key: `${ONYXKEYS.COLLECTION.REPORT_ACTIONS}${chatReport?.reportID}`,
            value: {
                [iouAction.reportActionID]: iouAction as OnyxTypes.ReportAction,
            },
        });
    }

    optimisticData.push(
        {
            onyxMethod: Onyx.METHOD.SET,
            key: `${ONYXKEYS.COLLECTION.TRANSACTION}${transaction.transactionID}`,
            value: transaction,
        },
        {
            onyxMethod: Onyx.METHOD.MERGE,
            key: `${ONYXKEYS.COLLECTION.REPORT}${transactionThreadReport?.reportID}`,
            value: {
                ...transactionThreadReport,
                pendingFields: {createChat: CONST.RED_BRICK_ROAD_PENDING_ACTION.ADD},
            },
        },
        {
            onyxMethod: Onyx.METHOD.MERGE,
            key: `${ONYXKEYS.COLLECTION.REPORT_METADATA}${transactionThreadReport?.reportID}`,
            value: {
                isOptimisticReport: true,
            },
        },
    );

    if (!isEmptyObject(transactionThreadCreatedReportAction)) {
        optimisticData.push({
            onyxMethod: Onyx.METHOD.MERGE,
            key: `${ONYXKEYS.COLLECTION.REPORT_ACTIONS}${transactionThreadReport?.reportID}`,
            value: {
                [transactionThreadCreatedReportAction.reportActionID]: transactionThreadCreatedReportAction,
            },
        });
    }

    if (iouReport) {
        successData.push(
            {
                onyxMethod: Onyx.METHOD.MERGE,
                key: `${ONYXKEYS.COLLECTION.REPORT}${iouReport?.reportID}`,
                value: {
                    pendingFields: null,
                    errorFields: null,
                },
            },
            {
                onyxMethod: Onyx.METHOD.MERGE,
                key: `${ONYXKEYS.COLLECTION.REPORT_ACTIONS}${iouReport?.reportID}`,
                value: {
                    ...(shouldCreateNewMoneyRequestReport
                        ? {
                              [iouCreatedAction.reportActionID]: {
                                  pendingAction: null,
                                  errors: null,
                              },
                          }
                        : {}),
                    [iouAction.reportActionID]: {
                        pendingAction: null,
                        errors: null,
                    },
                },
            },
            {
                onyxMethod: Onyx.METHOD.MERGE,
                key: `${ONYXKEYS.COLLECTION.REPORT_ACTIONS}${chatReport?.reportID}`,
                value: {
                    ...(reportPreviewAction && {[reportPreviewAction.reportActionID]: {pendingAction: null}}),
                },
            },
        );
        if (shouldCreateNewMoneyRequestReport) {
            successData.push({
                onyxMethod: Onyx.METHOD.MERGE,
                key: `${ONYXKEYS.COLLECTION.REPORT_METADATA}${iouReport.reportID}`,
                value: {
                    isOptimisticReport: false,
                },
            });
        }
    } else {
        successData.push({
            onyxMethod: Onyx.METHOD.MERGE,
            key: `${ONYXKEYS.COLLECTION.REPORT_ACTIONS}${chatReport?.reportID}`,
            value: {
                [iouAction.reportActionID]: {
                    pendingAction: null,
                    errors: null,
                },
                ...(reportPreviewAction && {[reportPreviewAction.reportActionID]: {pendingAction: null}}),
            },
        });
    }

    successData.push(
        {
            onyxMethod: Onyx.METHOD.MERGE,
            key: `${ONYXKEYS.COLLECTION.REPORT}${transactionThreadReport?.reportID}`,
            value: {
                pendingFields: null,
                errorFields: null,
            },
        },
        {
            onyxMethod: Onyx.METHOD.MERGE,
            key: `${ONYXKEYS.COLLECTION.REPORT_METADATA}${transactionThreadReport?.reportID}`,
            value: {
                isOptimisticReport: false,
            },
        },
        {
            onyxMethod: Onyx.METHOD.MERGE,
            key: `${ONYXKEYS.COLLECTION.TRANSACTION}${transaction.transactionID}`,
            value: {
                pendingAction: null,
                pendingFields: clearedPendingFields,
                routes: null,
            },
        },
    );

    if (!isEmptyObject(transactionThreadCreatedReportAction)) {
        successData.push({
            onyxMethod: Onyx.METHOD.MERGE,
            key: `${ONYXKEYS.COLLECTION.REPORT_ACTIONS}${transactionThreadReport?.reportID}`,
            value: {
                [transactionThreadCreatedReportAction.reportActionID]: {
                    pendingAction: null,
                    errors: null,
                },
            },
        });
    }

    failureData.push({
        onyxMethod: Onyx.METHOD.SET,
        key: ONYXKEYS.NVP_QUICK_ACTION_GLOBAL_CREATE,
        value: quickAction ?? null,
    });

    if (iouReport) {
        failureData.push(
            {
                onyxMethod: Onyx.METHOD.MERGE,
                key: `${ONYXKEYS.COLLECTION.REPORT}${iouReport.reportID}`,
                value: {
                    pendingFields: null,
                    errorFields: {
                        ...(shouldCreateNewMoneyRequestReport ? {createChat: getMicroSecondOnyxErrorWithTranslationKey('report.genericCreateReportFailureMessage')} : {}),
                    },
                },
            },
            {
                onyxMethod: Onyx.METHOD.MERGE,
                key: `${ONYXKEYS.COLLECTION.REPORT_ACTIONS}${iouReport.reportID}`,
                value: {
                    ...(shouldCreateNewMoneyRequestReport
                        ? {
                              [iouCreatedAction.reportActionID]: {
                                  errors: getReceiptError(
                                      transaction.receipt,
                                      // Disabling this line since transaction.filename can be an empty string
                                      // eslint-disable-next-line @typescript-eslint/prefer-nullish-coalescing
                                      transaction.filename || transaction.receipt?.filename,
                                      isScanRequest,
                                      undefined,
                                      CONST.IOU.ACTION_PARAMS.TRACK_EXPENSE,
                                      retryParams,
                                  ),
                              },
                              [iouAction.reportActionID]: {
                                  errors: getMicroSecondOnyxErrorWithTranslationKey('iou.error.genericCreateFailureMessage'),
                              },
                          }
                        : {
                              [iouAction.reportActionID]: {
                                  errors: getReceiptError(
                                      transaction.receipt,
                                      // Disabling this line since transaction.filename can be an empty string
                                      // eslint-disable-next-line @typescript-eslint/prefer-nullish-coalescing
                                      transaction.filename || transaction.receipt?.filename,
                                      isScanRequest,
                                      undefined,
                                      CONST.IOU.ACTION_PARAMS.TRACK_EXPENSE,
                                      retryParams,
                                  ),
                              },
                          }),
                },
            },
        );
    } else {
        failureData.push({
            onyxMethod: Onyx.METHOD.MERGE,
            key: `${ONYXKEYS.COLLECTION.REPORT_ACTIONS}${chatReport?.reportID}`,
            value: {
                [iouAction.reportActionID]: {
                    errors: getReceiptError(
                        transaction.receipt,
                        // Disabling this line since transaction.filename can be an empty string
                        // eslint-disable-next-line @typescript-eslint/prefer-nullish-coalescing
                        transaction.filename || transaction.receipt?.filename,
                        isScanRequest,
                        undefined,
                        CONST.IOU.ACTION_PARAMS.TRACK_EXPENSE,
                        retryParams,
                    ),
                },
            },
        });
    }

    failureData.push(
        {
            onyxMethod: Onyx.METHOD.MERGE,
            key: `${ONYXKEYS.COLLECTION.REPORT}${chatReport?.reportID}`,
            value: {
                lastReadTime: chatReport?.lastReadTime,
                lastMessageText: chatReport?.lastMessageText,
                lastMessageHtml: chatReport?.lastMessageHtml,
            },
        },
        {
            onyxMethod: Onyx.METHOD.MERGE,
            key: `${ONYXKEYS.COLLECTION.REPORT}${transactionThreadReport?.reportID}`,
            value: {
                pendingFields: null,
                errorFields: existingTransactionThreadReport
                    ? null
                    : {
                          createChat: getMicroSecondOnyxErrorWithTranslationKey('report.genericCreateReportFailureMessage'),
                      },
            },
        },
        {
            onyxMethod: Onyx.METHOD.MERGE,
            key: `${ONYXKEYS.COLLECTION.TRANSACTION}${transaction.transactionID}`,
            value: {
                errors: getReceiptError(
                    transaction.receipt,
                    // Disabling this line since transaction.filename can be an empty string
                    // eslint-disable-next-line @typescript-eslint/prefer-nullish-coalescing
                    transaction.filename || transaction.receipt?.filename,
                    isScanRequest,
                    undefined,
                    CONST.IOU.ACTION_PARAMS.TRACK_EXPENSE,
                    retryParams,
                ),
                pendingFields: clearedPendingFields,
            },
        },
    );

    if (transactionThreadCreatedReportAction?.reportActionID) {
        failureData.push({
            onyxMethod: Onyx.METHOD.MERGE,
            key: `${ONYXKEYS.COLLECTION.REPORT_ACTIONS}${transactionThreadReport?.reportID}`,
            value: {
                [transactionThreadCreatedReportAction?.reportActionID]: {
                    errors: getMicroSecondOnyxErrorWithTranslationKey('iou.error.genericCreateFailureMessage'),
                },
            },
        });
    }

    const searchUpdate = getSearchOnyxUpdate({
        transaction,
        participant,
        transactionThreadReportID: transactionThreadReport?.reportID,
    });

    if (searchUpdate) {
        if (searchUpdate.optimisticData) {
            optimisticData.push(...searchUpdate.optimisticData);
        }
        if (searchUpdate.successData) {
            successData.push(...searchUpdate.successData);
        }
    }

    // We don't need to compute violations unless we're on a paid policy
    if (!policy || !isPaidGroupPolicy(policy)) {
        return [optimisticData, successData, failureData];
    }

    const violationsOnyxData = ViolationsUtils.getViolationsOnyxData(
        transaction,
        [],
        policy,
        policyTagList ?? {},
        policyCategories ?? {},
        hasDependentTags(policy, policyTagList ?? {}),
        false,
    );

    if (violationsOnyxData) {
        optimisticData.push(violationsOnyxData);
        failureData.push({
            onyxMethod: Onyx.METHOD.SET,
            key: `${ONYXKEYS.COLLECTION.TRANSACTION_VIOLATIONS}${transaction.transactionID}`,
            value: [],
        });
    }

    // Show field violations only for control policies
    if (isControlPolicy(policy) && iouReport) {
        const {optimisticData: fieldViolationsOptimisticData, failureData: fieldViolationsFailureData} = getFieldViolationsOnyxData(iouReport);
        optimisticData.push(...fieldViolationsOptimisticData);
        failureData.push(...fieldViolationsFailureData);
    }

    return [optimisticData, successData, failureData];
}

function getDeleteTrackExpenseInformation(
    chatReportID: string,
    transactionID: string | undefined,
    reportAction: OnyxTypes.ReportAction,
    shouldDeleteTransactionFromOnyx = true,
    isMovingTransactionFromTrackExpense = false,
    actionableWhisperReportActionID = '',
    resolution = '',
    shouldRemoveIOUTransaction = true,
) {
    // STEP 1: Get all collections we're updating
    const chatReport = allReports?.[`${ONYXKEYS.COLLECTION.REPORT}${chatReportID}`] ?? null;
    const transaction = allTransactions[`${ONYXKEYS.COLLECTION.TRANSACTION}${transactionID}`];
    const transactionViolations = allTransactionViolations[`${ONYXKEYS.COLLECTION.TRANSACTION_VIOLATIONS}${transactionID}`];
    const transactionThreadID = reportAction.childReportID;
    let transactionThread = null;
    if (transactionThreadID) {
        transactionThread = allReports?.[`${ONYXKEYS.COLLECTION.REPORT}${transactionThreadID}`] ?? null;
    }

    // STEP 2: Decide if we need to:
    // 1. Delete the transactionThread - delete if there are no visible comments in the thread and we're not moving the transaction
    // 2. Update the moneyRequestPreview to show [Deleted expense] - update if the transactionThread exists AND it isn't being deleted and we're not moving the transaction
    const shouldDeleteTransactionThread = !isMovingTransactionFromTrackExpense && (transactionThreadID ? (reportAction?.childVisibleActionCount ?? 0) === 0 : false);

    const shouldShowDeletedRequestMessage = !isMovingTransactionFromTrackExpense && !!transactionThreadID && !shouldDeleteTransactionThread;

    // STEP 3: Update the IOU reportAction.
    const updatedReportAction = {
        [reportAction.reportActionID]: {
            pendingAction: shouldShowDeletedRequestMessage ? CONST.RED_BRICK_ROAD_PENDING_ACTION.UPDATE : CONST.RED_BRICK_ROAD_PENDING_ACTION.DELETE,
            previousMessage: reportAction.message,
            message: [
                {
                    type: 'COMMENT',
                    html: '',
                    text: '',
                    isEdited: true,
                    isDeletedParentAction: shouldShowDeletedRequestMessage,
                },
            ],
            originalMessage: {
                IOUTransactionID: shouldRemoveIOUTransaction ? null : transactionID,
            },
            errors: undefined,
        },
        ...(actionableWhisperReportActionID && {[actionableWhisperReportActionID]: {originalMessage: {resolution}}}),
    } as OnyxTypes.ReportActions;
    let canUserPerformWriteAction = true;
    if (chatReport) {
        canUserPerformWriteAction = !!canUserPerformWriteActionReportUtils(chatReport);
    }
    const lastVisibleAction = getLastVisibleAction(chatReportID, canUserPerformWriteAction, updatedReportAction);
    const {lastMessageText = '', lastMessageHtml = ''} = getLastVisibleMessage(chatReportID, canUserPerformWriteAction, updatedReportAction);

    // STEP 4: Build Onyx data
    const optimisticData: OnyxUpdate[] = [];

    if (shouldDeleteTransactionFromOnyx && shouldRemoveIOUTransaction) {
        optimisticData.push({
            onyxMethod: Onyx.METHOD.SET,
            key: `${ONYXKEYS.COLLECTION.TRANSACTION}${transactionID}`,
            value: null,
        });
    }
    if (!shouldRemoveIOUTransaction) {
        optimisticData.push({
            onyxMethod: Onyx.METHOD.MERGE,
            key: `${ONYXKEYS.COLLECTION.TRANSACTION}${transactionID}`,
            value: {
                pendingAction: CONST.RED_BRICK_ROAD_PENDING_ACTION.DELETE,
            },
        });
    }

    optimisticData.push({
        onyxMethod: Onyx.METHOD.SET,
        key: `${ONYXKEYS.COLLECTION.TRANSACTION_VIOLATIONS}${transactionID}`,
        value: null,
    });

    if (shouldDeleteTransactionThread) {
        optimisticData.push(
            // Use merge instead of set to avoid deleting the report too quickly, which could cause a brief "not found" page to appear.
            // The remaining parts of the report object will be removed after the API call is successful.
            {
                onyxMethod: Onyx.METHOD.MERGE,
                key: `${ONYXKEYS.COLLECTION.REPORT}${transactionThreadID}`,
                value: {
                    reportID: null,
                    stateNum: CONST.REPORT.STATE_NUM.APPROVED,
                    statusNum: CONST.REPORT.STATUS_NUM.CLOSED,
                    participants: {
                        [userAccountID]: {
                            notificationPreference: CONST.REPORT.NOTIFICATION_PREFERENCE.HIDDEN,
                        },
                    },
                },
            },
            {
                onyxMethod: Onyx.METHOD.SET,
                key: `${ONYXKEYS.COLLECTION.REPORT_ACTIONS}${transactionThreadID}`,
                value: null,
            },
        );
    }

    optimisticData.push(
        {
            onyxMethod: Onyx.METHOD.MERGE,
            key: `${ONYXKEYS.COLLECTION.REPORT_ACTIONS}${chatReport?.reportID}`,
            value: updatedReportAction,
        },
        {
            onyxMethod: Onyx.METHOD.MERGE,
            key: `${ONYXKEYS.COLLECTION.REPORT}${chatReport?.reportID}`,
            value: {
                lastMessageText,
                lastVisibleActionCreated: lastVisibleAction?.created,
                lastMessageHtml: !lastMessageHtml ? lastMessageText : lastMessageHtml,
            },
        },
    );

    const successData: OnyxUpdate[] = [
        {
            onyxMethod: Onyx.METHOD.MERGE,
            key: `${ONYXKEYS.COLLECTION.REPORT_ACTIONS}${chatReport?.reportID}`,
            value: {
                [reportAction.reportActionID]: {
                    pendingAction: null,
                    errors: null,
                },
            },
        },
    ];

    // Ensure that any remaining data is removed upon successful completion, even if the server sends a report removal response.
    // This is done to prevent the removal update from lingering in the applyHTTPSOnyxUpdates function.
    if (shouldDeleteTransactionThread && transactionThread) {
        successData.push({
            onyxMethod: Onyx.METHOD.MERGE,
            key: `${ONYXKEYS.COLLECTION.REPORT}${transactionThreadID}`,
            value: null,
        });
    }

    const failureData: OnyxUpdate[] = [];

    if (shouldDeleteTransactionFromOnyx && shouldRemoveIOUTransaction) {
        failureData.push({
            onyxMethod: Onyx.METHOD.SET,
            key: `${ONYXKEYS.COLLECTION.TRANSACTION}${transactionID}`,
            value: transaction ?? null,
        });
    }
    if (!shouldRemoveIOUTransaction) {
        failureData.push({
            onyxMethod: Onyx.METHOD.MERGE,
            key: `${ONYXKEYS.COLLECTION.TRANSACTION}${transactionID}`,
            value: {
                pendingAction: null,
            },
        });
    }

    failureData.push({
        onyxMethod: Onyx.METHOD.SET,
        key: `${ONYXKEYS.COLLECTION.TRANSACTION_VIOLATIONS}${transactionID}`,
        value: transactionViolations ?? null,
    });

    if (shouldDeleteTransactionThread) {
        failureData.push({
            onyxMethod: Onyx.METHOD.SET,
            key: `${ONYXKEYS.COLLECTION.REPORT}${transactionThreadID}`,
            value: transactionThread,
        });
    }

    if (actionableWhisperReportActionID) {
        const actionableWhisperReportAction = getReportAction(chatReportID, actionableWhisperReportActionID);
        failureData.push({
            onyxMethod: Onyx.METHOD.MERGE,
            key: `${ONYXKEYS.COLLECTION.REPORT_ACTIONS}${chatReport?.reportID}`,
            value: {
                [actionableWhisperReportActionID]: {
                    originalMessage: {
                        resolution: isActionableTrackExpense(actionableWhisperReportAction) ? (getOriginalMessage(actionableWhisperReportAction)?.resolution ?? null) : null,
                    },
                },
            },
        });
    }
    failureData.push(
        {
            onyxMethod: Onyx.METHOD.MERGE,
            key: `${ONYXKEYS.COLLECTION.REPORT_ACTIONS}${chatReport?.reportID}`,
            value: {
                [reportAction.reportActionID]: {
                    ...reportAction,
                    pendingAction: null,
                    errors: getMicroSecondOnyxErrorWithTranslationKey('iou.error.genericDeleteFailureMessage'),
                },
            },
        },
        {
            onyxMethod: Onyx.METHOD.MERGE,
            key: `${ONYXKEYS.COLLECTION.REPORT}${chatReport?.reportID}`,
            value: chatReport,
        },
    );

    const parameters: DeleteMoneyRequestParams = {
        transactionID,
        reportActionID: reportAction.reportActionID,
    };

    return {parameters, optimisticData, successData, failureData, shouldDeleteTransactionThread, chatReport};
}

/**
 * Get the invoice receiver type based on the receiver participant.
 * @param receiverParticipant The participant who will receive the invoice or the invoice receiver object directly.
 * @returns The invoice receiver type.
 */
function getReceiverType(receiverParticipant: Participant | InvoiceReceiver | undefined): InvoiceReceiverType {
    if (!receiverParticipant) {
        Log.warn('getReceiverType called with no receiverParticipant');
        return CONST.REPORT.INVOICE_RECEIVER_TYPE.INDIVIDUAL;
    }
    if ('type' in receiverParticipant && receiverParticipant.type) {
        return receiverParticipant.type;
    }
    if ('policyID' in receiverParticipant && receiverParticipant.policyID) {
        return CONST.REPORT.INVOICE_RECEIVER_TYPE.BUSINESS;
    }
    return CONST.REPORT.INVOICE_RECEIVER_TYPE.INDIVIDUAL;
}

/** Gathers all the data needed to create an invoice. */
function getSendInvoiceInformation(
    transaction: OnyxEntry<OnyxTypes.Transaction>,
    currentUserAccountID: number,
    invoiceChatReport?: OnyxEntry<OnyxTypes.Report>,
    receipt?: Receipt,
    policy?: OnyxEntry<OnyxTypes.Policy>,
    policyTagList?: OnyxEntry<OnyxTypes.PolicyTagLists>,
    policyCategories?: OnyxEntry<OnyxTypes.PolicyCategories>,
    companyName?: string,
    companyWebsite?: string,
): SendInvoiceInformation {
    const {amount = 0, currency = '', created = '', merchant = '', category = '', tag = '', taxCode = '', taxAmount = 0, billable, comment, participants} = transaction ?? {};
    const trimmedComment = (comment?.comment ?? '').trim();
    const senderWorkspaceID = participants?.find((participant) => participant?.isSender)?.policyID;
    const receiverParticipant: Participant | InvoiceReceiver | undefined = participants?.find((participant) => participant?.accountID) ?? invoiceChatReport?.invoiceReceiver;
    const receiverAccountID = receiverParticipant && 'accountID' in receiverParticipant && receiverParticipant.accountID ? receiverParticipant.accountID : CONST.DEFAULT_NUMBER_ID;
    let receiver = getPersonalDetailsForAccountID(receiverAccountID);
    let optimisticPersonalDetailListAction = {};
    const receiverType = getReceiverType(receiverParticipant);

    // STEP 1: Get existing chat report OR build a new optimistic one
    let isNewChatReport = false;
    let chatReport = !isEmptyObject(invoiceChatReport) && invoiceChatReport?.reportID ? invoiceChatReport : null;

    if (!chatReport) {
        chatReport = getInvoiceChatByParticipants(receiverAccountID, receiverType, senderWorkspaceID) ?? null;
    }

    if (!chatReport) {
        isNewChatReport = true;
        chatReport = buildOptimisticChatReport({
            participantList: [receiverAccountID, currentUserAccountID],
            chatType: CONST.REPORT.CHAT_TYPE.INVOICE,
            policyID: senderWorkspaceID,
        });
    }

    // STEP 2: Create a new optimistic invoice report.
    const optimisticInvoiceReport = buildOptimisticInvoiceReport(
        chatReport.reportID,
        senderWorkspaceID,
        receiverAccountID,
        receiver.displayName ?? (receiverParticipant as Participant)?.login ?? '',
        amount,
        currency,
    );

    // STEP 3: Build optimistic receipt and transaction
    const receiptObject: Receipt = {};
    let filename;
    if (receipt?.source) {
        receiptObject.source = receipt.source;
        receiptObject.state = receipt.state ?? CONST.IOU.RECEIPT_STATE.SCAN_READY;
        filename = receipt.name;
    }
    const optimisticTransaction = buildOptimisticTransaction({
        transactionParams: {
            amount: amount * -1,
            currency,
            reportID: optimisticInvoiceReport.reportID,
            comment: trimmedComment,
            created,
            merchant,
            receipt: receiptObject,
            category,
            tag,
            taxCode,
            taxAmount,
            billable,
            filename,
        },
    });

    const optimisticPolicyRecentlyUsedCategories = buildOptimisticPolicyRecentlyUsedCategories(optimisticInvoiceReport.policyID, category);
    const optimisticPolicyRecentlyUsedTags = buildOptimisticPolicyRecentlyUsedTags(optimisticInvoiceReport.policyID, tag);
    const optimisticRecentlyUsedCurrencies = buildOptimisticRecentlyUsedCurrencies(currency);

    // STEP 4: Add optimistic personal details for participant
    const shouldCreateOptimisticPersonalDetails = isNewChatReport && !allPersonalDetails[receiverAccountID];
    if (shouldCreateOptimisticPersonalDetails) {
        const receiverLogin = receiverParticipant && 'login' in receiverParticipant && receiverParticipant.login ? receiverParticipant.login : '';
        receiver = {
            accountID: receiverAccountID,
            displayName: formatPhoneNumber(receiverLogin),
            login: receiverLogin,
            isOptimisticPersonalDetail: true,
        };

        optimisticPersonalDetailListAction = {[receiverAccountID]: receiver};
    }

    // STEP 5: Build optimistic reportActions.
    const reportPreviewAction = buildOptimisticReportPreview(chatReport, optimisticInvoiceReport, trimmedComment, optimisticTransaction);
    optimisticInvoiceReport.parentReportActionID = reportPreviewAction.reportActionID;
    chatReport.lastVisibleActionCreated = reportPreviewAction.created;
    const [optimisticCreatedActionForChat, optimisticCreatedActionForIOUReport, iouAction, optimisticTransactionThread, optimisticCreatedActionForTransactionThread] =
        buildOptimisticMoneyRequestEntities({
            iouReport: optimisticInvoiceReport,
            type: CONST.IOU.REPORT_ACTION_TYPE.CREATE,
            amount,
            currency,
            comment: trimmedComment,
            payeeEmail: receiver.login ?? '',
            participants: [receiver],
            transactionID: optimisticTransaction.transactionID,
        });

    // STEP 6: Build Onyx Data
    const [optimisticData, successData, failureData] = buildOnyxDataForInvoice({
        chat: {report: chatReport, createdAction: optimisticCreatedActionForChat, reportPreviewAction, isNewReport: isNewChatReport},
        iou: {createdAction: optimisticCreatedActionForIOUReport, action: iouAction, report: optimisticInvoiceReport},
        transactionParams: {
            transaction: optimisticTransaction,
            threadReport: optimisticTransactionThread,
            threadCreatedReportAction: optimisticCreatedActionForTransactionThread,
        },
        policyParams: {policy, policyTagList, policyCategories},
        optimisticData: {
            personalDetailListAction: optimisticPersonalDetailListAction,
            recentlyUsedCurrencies: optimisticRecentlyUsedCurrencies,
            policyRecentlyUsedCategories: optimisticPolicyRecentlyUsedCategories,
            policyRecentlyUsedTags: optimisticPolicyRecentlyUsedTags,
        },
        participant: receiver,
        companyName,
        companyWebsite,
    });

    return {
        createdIOUReportActionID: optimisticCreatedActionForIOUReport.reportActionID,
        createdReportActionIDForThread: optimisticCreatedActionForTransactionThread?.reportActionID,
        reportActionID: iouAction.reportActionID,
        senderWorkspaceID,
        receiver,
        invoiceRoom: chatReport,
        createdChatReportActionID: optimisticCreatedActionForChat.reportActionID,
        invoiceReportID: optimisticInvoiceReport.reportID,
        reportPreviewReportActionID: reportPreviewAction.reportActionID,
        transactionID: optimisticTransaction.transactionID,
        transactionThreadReportID: optimisticTransactionThread.reportID,
        onyxData: {
            optimisticData,
            successData,
            failureData,
        },
    };
}

/**
 * Gathers all the data needed to submit an expense. It attempts to find existing reports, iouReports, and receipts. If it doesn't find them, then
 * it creates optimistic versions of them and uses those instead
 */
function getMoneyRequestInformation(moneyRequestInformation: MoneyRequestInformationParams): MoneyRequestInformation {
    const {
        parentChatReport,
        transactionParams,
        participantParams,
        policyParams = {},
        existingTransaction,
        existingTransactionID,
        moneyRequestReportID = '',
        retryParams,
        shouldGenerateOptimisticTransactionThread = true,
        isSplitExpense,
        testDriveCommentReportActionID,
        optimisticChatReportID,
        optimisticCreatedReportActionID,
        optimisticIOUReportID,
        optimisticReportPreviewActionID,
    } = moneyRequestInformation;
    const {payeeAccountID = userAccountID, payeeEmail = currentUserEmail, participant} = participantParams;
    const {policy, policyCategories, policyTagList} = policyParams;
    const {
        attendees,
        amount,
        comment = '',
        currency,
        source = '',
        created,
        merchant,
        receipt,
        category,
        tag,
        taxCode,
        taxAmount,
        billable,
        linkedTrackedExpenseReportAction,
    } = transactionParams;

    const payerEmail = addSMSDomainIfPhoneNumber(participant.login ?? '');
    const payerAccountID = Number(participant.accountID);
    const isPolicyExpenseChat = participant.isPolicyExpenseChat;

    // STEP 1: Get existing chat report OR build a new optimistic one
    let isNewChatReport = false;
    let chatReport = !isEmptyObject(parentChatReport) && parentChatReport?.reportID ? parentChatReport : null;

    // If this is a policyExpenseChat, the chatReport must exist and we can get it from Onyx.
    // report is null if the flow is initiated from the global create menu. However, participant always stores the reportID if it exists, which is the case for policyExpenseChats
    if (!chatReport && isPolicyExpenseChat) {
        chatReport = allReports?.[`${ONYXKEYS.COLLECTION.REPORT}${participant.reportID}`] ?? null;
    }

    if (!chatReport) {
        chatReport = getChatByParticipants([payerAccountID, payeeAccountID]) ?? null;
    }

    // If we still don't have a report, it likely doesn't exist and we need to build an optimistic one
    if (!chatReport) {
        isNewChatReport = true;
        chatReport = buildOptimisticChatReport({
            participantList: [payerAccountID, payeeAccountID],
            optimisticReportID: optimisticChatReportID,
        });
    }

    // STEP 2: Get the Expense/IOU report. If the moneyRequestReportID has been provided, we want to add the transaction to this specific report.
    // If no such reportID has been provided, let's use the chatReport.iouReportID property. In case that is not present, build a new optimistic Expense/IOU report.
    let iouReport: OnyxInputValue<OnyxTypes.Report> = null;
    if (moneyRequestReportID) {
        iouReport = allReports?.[`${ONYXKEYS.COLLECTION.REPORT}${moneyRequestReportID}`] ?? null;
    } else {
        iouReport = allReports?.[`${ONYXKEYS.COLLECTION.REPORT}${chatReport.iouReportID}`] ?? null;
    }

    const shouldCreateNewMoneyRequestReport = shouldCreateNewMoneyRequestReportReportUtils(iouReport, chatReport);

    if (!iouReport || shouldCreateNewMoneyRequestReport) {
        iouReport = isPolicyExpenseChat
            ? buildOptimisticExpenseReport(chatReport.reportID, chatReport.policyID, payeeAccountID, amount, currency, undefined, undefined, optimisticIOUReportID)
            : buildOptimisticIOUReport(payeeAccountID, payerAccountID, amount, chatReport.reportID, currency, undefined, undefined, optimisticIOUReportID);
    } else if (isPolicyExpenseChat) {
        // Splitting doesn’t affect the amount, so no adjustment is needed
        // The amount remains constant after the split
        if (!isSplitExpense) {
            iouReport = {...iouReport};
            // Because of the Expense reports are stored as negative values, we subtract the total from the amount
            if (iouReport?.currency === currency) {
                if (!Number.isNaN(iouReport.total) && iouReport.total !== undefined) {
                    iouReport.total -= amount;
                }

                if (typeof iouReport.unheldTotal === 'number') {
                    iouReport.unheldTotal -= amount;
                }
            }
        }
    } else {
        iouReport = updateIOUOwnerAndTotal(iouReport, payeeAccountID, amount, currency);
    }

    // STEP 3: Build an optimistic transaction with the receipt
    const isDistanceRequest = existingTransaction && existingTransaction.iouRequestType === CONST.IOU.REQUEST_TYPE.DISTANCE;
    let optimisticTransaction = buildOptimisticTransaction({
        existingTransactionID,
        existingTransaction,
        originalTransactionID: transactionParams.originalTransactionID,
        policy,
        transactionParams: {
            amount: isExpenseReport(iouReport) ? -amount : amount,
            currency,
            reportID: iouReport.reportID,
            comment,
            attendees,
            created,
            merchant,
            receipt,
            category,
            tag,
            taxCode,
            source,
            taxAmount: isExpenseReport(iouReport) ? -(taxAmount ?? 0) : taxAmount,
            billable,
            pendingFields: isDistanceRequest ? {waypoints: CONST.RED_BRICK_ROAD_PENDING_ACTION.ADD} : undefined,
        },
    });

    const optimisticPolicyRecentlyUsedCategories = buildOptimisticPolicyRecentlyUsedCategories(iouReport.policyID, category);
    const optimisticPolicyRecentlyUsedTags = buildOptimisticPolicyRecentlyUsedTags(iouReport.policyID, tag);
    const optimisticPolicyRecentlyUsedCurrencies = buildOptimisticRecentlyUsedCurrencies(currency);

    // If there is an existing transaction (which is the case for distance requests), then the data from the existing transaction
    // needs to be manually merged into the optimistic transaction. This is because buildOnyxDataForMoneyRequest() uses `Onyx.set()` for the transaction
    // data. This is a big can of worms to change it to `Onyx.merge()` as explored in https://expensify.slack.com/archives/C05DWUDHVK7/p1692139468252109.
    // I want to clean this up at some point, but it's possible this will live in the code for a while so I've created https://github.com/Expensify/App/issues/25417
    // to remind me to do this.
    if (isDistanceRequest) {
        optimisticTransaction = fastMerge(existingTransaction, optimisticTransaction, false);
    }

    // STEP 4: Build optimistic reportActions. We need:
    // 1. CREATED action for the chatReport
    // 2. CREATED action for the iouReport
    // 3. IOU action for the iouReport
    // 4. The transaction thread, which requires the iouAction, and CREATED action for the transaction thread
    // 5. REPORT_PREVIEW action for the chatReport
    // Note: The CREATED action for the IOU report must be optimistically generated before the IOU action so there's no chance that it appears after the IOU action in the chat
    const [optimisticCreatedActionForChat, optimisticCreatedActionForIOUReport, iouAction, optimisticTransactionThread, optimisticCreatedActionForTransactionThread] =
        buildOptimisticMoneyRequestEntities({
            iouReport,
            type: CONST.IOU.REPORT_ACTION_TYPE.CREATE,
            amount,
            currency,
            comment,
            payeeEmail,
            participants: [participant],
            transactionID: optimisticTransaction.transactionID,
            paymentType: isSelectedManagerMcTest(participant.login) || transactionParams.receipt?.isTestDriveReceipt ? CONST.IOU.PAYMENT_TYPE.ELSEWHERE : undefined,
            existingTransactionThreadReportID: linkedTrackedExpenseReportAction?.childReportID,
            optimisticCreatedReportActionID,
            linkedTrackedExpenseReportAction,
            shouldGenerateOptimisticTransactionThread,
        });

    let reportPreviewAction = shouldCreateNewMoneyRequestReport ? null : getReportPreviewAction(chatReport.reportID, iouReport.reportID);

    if (reportPreviewAction) {
        reportPreviewAction = updateReportPreview(iouReport, reportPreviewAction, false, comment, optimisticTransaction);
    } else {
        reportPreviewAction = buildOptimisticReportPreview(chatReport, iouReport, comment, optimisticTransaction, undefined, optimisticReportPreviewActionID);
        chatReport.lastVisibleActionCreated = reportPreviewAction.created;

        // Generated ReportPreview action is a parent report action of the iou report.
        // We are setting the iou report's parentReportActionID to display subtitle correctly in IOU page when offline.
        iouReport.parentReportActionID = reportPreviewAction.reportActionID;
    }

    const shouldCreateOptimisticPersonalDetails = isNewChatReport && !allPersonalDetails[payerAccountID];
    // Add optimistic personal details for participant
    const optimisticPersonalDetailListAction = shouldCreateOptimisticPersonalDetails
        ? {
              [payerAccountID]: {
                  accountID: payerAccountID,
                  // Disabling this line since participant.displayName can be an empty string
                  // eslint-disable-next-line @typescript-eslint/prefer-nullish-coalescing
                  displayName: formatPhoneNumber(participant.displayName || payerEmail),
                  login: participant.login,
                  isOptimisticPersonalDetail: true,
              },
          }
        : {};

    const predictedNextStatus = policy?.reimbursementChoice === CONST.POLICY.REIMBURSEMENT_CHOICES.REIMBURSEMENT_NO ? CONST.REPORT.STATUS_NUM.CLOSED : CONST.REPORT.STATUS_NUM.OPEN;
    const optimisticNextStep = buildNextStep(iouReport, predictedNextStatus);

    // STEP 5: Build Onyx Data
    const [optimisticData, successData, failureData] = buildOnyxDataForMoneyRequest({
        participant,
        isNewChatReport,
        shouldCreateNewMoneyRequestReport,
        policyParams: {
            policy,
            policyCategories,
            policyTagList,
        },
        optimisticParams: {
            chat: {
                report: chatReport,
                createdAction: optimisticCreatedActionForChat,
                reportPreviewAction,
            },
            iou: {
                report: iouReport,
                createdAction: optimisticCreatedActionForIOUReport,
                action: iouAction,
            },
            transactionParams: {
                transaction: optimisticTransaction,
                transactionThreadReport: optimisticTransactionThread,
                transactionThreadCreatedReportAction: optimisticCreatedActionForTransactionThread,
            },
            policyRecentlyUsed: {
                categories: optimisticPolicyRecentlyUsedCategories,
                tags: optimisticPolicyRecentlyUsedTags,
                currencies: optimisticPolicyRecentlyUsedCurrencies,
            },
            personalDetailListAction: optimisticPersonalDetailListAction,
            nextStep: optimisticNextStep,
            testDriveCommentReportActionID,
        },
        retryParams,
    });

    return {
        payerAccountID,
        payerEmail,
        iouReport,
        chatReport,
        transaction: optimisticTransaction,
        iouAction,
        createdChatReportActionID: isNewChatReport ? optimisticCreatedActionForChat.reportActionID : undefined,
        createdIOUReportActionID: shouldCreateNewMoneyRequestReport ? optimisticCreatedActionForIOUReport.reportActionID : undefined,
        reportPreviewAction,
        transactionThreadReportID: optimisticTransactionThread?.reportID,
        createdReportActionIDForThread: optimisticCreatedActionForTransactionThread?.reportActionID,
        onyxData: {
            optimisticData,
            successData,
            failureData,
        },
    };
}

function computePerDiemExpenseAmount(customUnit: TransactionCustomUnit) {
    const subRates = customUnit.subRates ?? [];
    return subRates.reduce((total, subRate) => total + subRate.quantity * subRate.rate, 0);
}

function computePerDiemExpenseMerchant(customUnit: TransactionCustomUnit, policy: OnyxEntry<OnyxTypes.Policy>) {
    if (!customUnit.customUnitRateID) {
        return '';
    }
    const policyCustomUnit = getPerDiemCustomUnit(policy);
    const rate = policyCustomUnit?.rates?.[customUnit.customUnitRateID];
    const locationName = rate?.name ?? '';
    const startDate = customUnit.attributes?.dates.start;
    const endDate = customUnit.attributes?.dates.end;
    if (!startDate || !endDate) {
        return locationName;
    }
    const formattedTime = DateUtils.getFormattedDateRangeForPerDiem(new Date(startDate), new Date(endDate));
    return `${locationName}, ${formattedTime}`;
}

function computeDefaultPerDiemExpenseComment(customUnit: TransactionCustomUnit, currency: string) {
    const subRates = customUnit.subRates ?? [];
    const subRateComments = subRates.map((subRate) => {
        const rate = subRate.rate ?? 0;
        const rateComment = subRate.name ?? '';
        const quantity = subRate.quantity ?? 0;
        return `${quantity}x ${rateComment} @ ${convertAmountToDisplayString(rate, currency)}`;
    });
    return subRateComments.join(', ');
}

/**
 * Gathers all the data needed to submit a per diem expense. It attempts to find existing reports, iouReports, and receipts. If it doesn't find them, then
 * it creates optimistic versions of them and uses those instead
 */
function getPerDiemExpenseInformation(perDiemExpenseInformation: PerDiemExpenseInformationParams): MoneyRequestInformation {
    const {parentChatReport, transactionParams, participantParams, policyParams = {}, moneyRequestReportID = ''} = perDiemExpenseInformation;
    const {payeeAccountID = userAccountID, payeeEmail = currentUserEmail, participant} = participantParams;
    const {policy, policyCategories, policyTagList} = policyParams;
    const {comment = '', currency, created, category, tag, customUnit, billable, attendees} = transactionParams;

    const amount = computePerDiemExpenseAmount(customUnit);
    const merchant = computePerDiemExpenseMerchant(customUnit, policy);
    const defaultComment = computeDefaultPerDiemExpenseComment(customUnit, currency);
    const finalComment = comment || defaultComment;

    const payerEmail = addSMSDomainIfPhoneNumber(participant.login ?? '');
    const payerAccountID = Number(participant.accountID);
    const isPolicyExpenseChat = participant.isPolicyExpenseChat;

    // STEP 1: Get existing chat report OR build a new optimistic one
    let isNewChatReport = false;
    let chatReport = !isEmptyObject(parentChatReport) && parentChatReport?.reportID ? parentChatReport : null;

    // If this is a policyExpenseChat, the chatReport must exist and we can get it from Onyx.
    // report is null if the flow is initiated from the global create menu. However, participant always stores the reportID if it exists, which is the case for policyExpenseChats
    if (!chatReport && isPolicyExpenseChat) {
        chatReport = allReports?.[`${ONYXKEYS.COLLECTION.REPORT}${participant.reportID}`] ?? null;
    }

    if (!chatReport) {
        chatReport = getChatByParticipants([payerAccountID, payeeAccountID]) ?? null;
    }

    // If we still don't have a report, it likely doesn't exist and we need to build an optimistic one
    if (!chatReport) {
        isNewChatReport = true;
        chatReport = buildOptimisticChatReport({
            participantList: [payerAccountID, payeeAccountID],
        });
    }

    // STEP 2: Get the Expense/IOU report. If the moneyRequestReportID has been provided, we want to add the transaction to this specific report.
    // If no such reportID has been provided, let's use the chatReport.iouReportID property. In case that is not present, build a new optimistic Expense/IOU report.
    let iouReport: OnyxInputValue<OnyxTypes.Report> = null;
    if (moneyRequestReportID) {
        iouReport = allReports?.[`${ONYXKEYS.COLLECTION.REPORT}${moneyRequestReportID}`] ?? null;
    } else {
        iouReport = allReports?.[`${ONYXKEYS.COLLECTION.REPORT}${chatReport.iouReportID}`] ?? null;
    }

    const shouldCreateNewMoneyRequestReport = shouldCreateNewMoneyRequestReportReportUtils(iouReport, chatReport);

    if (!iouReport || shouldCreateNewMoneyRequestReport) {
        iouReport = isPolicyExpenseChat
            ? buildOptimisticExpenseReport(chatReport.reportID, chatReport.policyID, payeeAccountID, amount, currency)
            : buildOptimisticIOUReport(payeeAccountID, payerAccountID, amount, chatReport.reportID, currency);
    } else if (isPolicyExpenseChat) {
        iouReport = {...iouReport};
        // Because of the Expense reports are stored as negative values, we subtract the total from the amount
        if (iouReport?.currency === currency) {
            if (!Number.isNaN(iouReport.total) && iouReport.total !== undefined) {
                iouReport.total -= amount;
            }

            if (typeof iouReport.unheldTotal === 'number') {
                iouReport.unheldTotal -= amount;
            }
        }
    } else {
        iouReport = updateIOUOwnerAndTotal(iouReport, payeeAccountID, amount, currency);
    }

    // STEP 3: Build an optimistic transaction
    const optimisticTransaction = buildOptimisticTransaction({
        policy,
        transactionParams: {
            amount: isExpenseReport(iouReport) ? -amount : amount,
            currency,
            reportID: iouReport.reportID,
            comment: finalComment,
            created,
            category,
            merchant,
            tag,
            customUnit,
            billable,
            pendingFields: {subRates: CONST.RED_BRICK_ROAD_PENDING_ACTION.ADD},
            attendees,
        },
    });
    // This is to differentiate between a normal expense and a per diem expense
    optimisticTransaction.iouRequestType = CONST.IOU.REQUEST_TYPE.PER_DIEM;
    optimisticTransaction.hasEReceipt = true;

    const optimisticPolicyRecentlyUsedCategories = buildOptimisticPolicyRecentlyUsedCategories(iouReport.policyID, category);
    const optimisticPolicyRecentlyUsedTags = buildOptimisticPolicyRecentlyUsedTags(iouReport.policyID, tag);
    const optimisticPolicyRecentlyUsedCurrencies = buildOptimisticRecentlyUsedCurrencies(currency);
    const optimisticPolicyRecentlyUsedDestinations = buildOptimisticPolicyRecentlyUsedDestinations(iouReport.policyID, customUnit.customUnitRateID);

    // STEP 4: Build optimistic reportActions. We need:
    // 1. CREATED action for the chatReport
    // 2. CREATED action for the iouReport
    // 3. IOU action for the iouReport
    // 4. The transaction thread, which requires the iouAction, and CREATED action for the transaction thread
    // 5. REPORT_PREVIEW action for the chatReport
    // Note: The CREATED action for the IOU report must be optimistically generated before the IOU action so there's no chance that it appears after the IOU action in the chat
    const [optimisticCreatedActionForChat, optimisticCreatedActionForIOUReport, iouAction, optimisticTransactionThread, optimisticCreatedActionForTransactionThread] =
        buildOptimisticMoneyRequestEntities({
            iouReport,
            type: CONST.IOU.REPORT_ACTION_TYPE.CREATE,
            amount,
            currency,
            comment,
            payeeEmail,
            participants: [participant],
            transactionID: optimisticTransaction.transactionID,
        });

    let reportPreviewAction = shouldCreateNewMoneyRequestReport ? null : getReportPreviewAction(chatReport.reportID, iouReport.reportID);

    if (reportPreviewAction) {
        reportPreviewAction = updateReportPreview(iouReport, reportPreviewAction, false, comment, optimisticTransaction);
    } else {
        reportPreviewAction = buildOptimisticReportPreview(chatReport, iouReport, comment, optimisticTransaction);
        chatReport.lastVisibleActionCreated = reportPreviewAction.created;

        // Generated ReportPreview action is a parent report action of the iou report.
        // We are setting the iou report's parentReportActionID to display subtitle correctly in IOU page when offline.
        iouReport.parentReportActionID = reportPreviewAction.reportActionID;
    }

    const shouldCreateOptimisticPersonalDetails = isNewChatReport && !allPersonalDetails[payerAccountID];
    // Add optimistic personal details for participant
    const optimisticPersonalDetailListAction = shouldCreateOptimisticPersonalDetails
        ? {
              [payerAccountID]: {
                  accountID: payerAccountID,
                  // Disabling this line since participant.displayName can be an empty string
                  // eslint-disable-next-line @typescript-eslint/prefer-nullish-coalescing
                  displayName: formatPhoneNumber(participant.displayName || payerEmail),
                  login: participant.login,
                  isOptimisticPersonalDetail: true,
              },
          }
        : {};

    const predictedNextStatus = policy?.reimbursementChoice === CONST.POLICY.REIMBURSEMENT_CHOICES.REIMBURSEMENT_NO ? CONST.REPORT.STATUS_NUM.CLOSED : CONST.REPORT.STATUS_NUM.OPEN;
    const optimisticNextStep = buildNextStep(iouReport, predictedNextStatus);

    // STEP 5: Build Onyx Data
    const [optimisticData, successData, failureData] = buildOnyxDataForMoneyRequest({
        isNewChatReport,
        shouldCreateNewMoneyRequestReport,
        policyParams: {
            policy,
            policyCategories,
            policyTagList,
        },
        optimisticParams: {
            chat: {
                report: chatReport,
                createdAction: optimisticCreatedActionForChat,
                reportPreviewAction,
            },
            iou: {
                report: iouReport,
                createdAction: optimisticCreatedActionForIOUReport,
                action: iouAction,
            },
            transactionParams: {
                transaction: optimisticTransaction,
                transactionThreadReport: optimisticTransactionThread,
                transactionThreadCreatedReportAction: optimisticCreatedActionForTransactionThread,
            },
            policyRecentlyUsed: {
                categories: optimisticPolicyRecentlyUsedCategories,
                tags: optimisticPolicyRecentlyUsedTags,
                currencies: optimisticPolicyRecentlyUsedCurrencies,
                destinations: optimisticPolicyRecentlyUsedDestinations,
            },
            personalDetailListAction: optimisticPersonalDetailListAction,
            nextStep: optimisticNextStep,
        },
    });

    return {
        payerAccountID,
        payerEmail,
        iouReport,
        chatReport,
        transaction: optimisticTransaction,
        iouAction,
        createdChatReportActionID: isNewChatReport ? optimisticCreatedActionForChat.reportActionID : undefined,
        createdIOUReportActionID: shouldCreateNewMoneyRequestReport ? optimisticCreatedActionForIOUReport.reportActionID : undefined,
        reportPreviewAction,
        transactionThreadReportID: optimisticTransactionThread?.reportID,
        createdReportActionIDForThread: optimisticCreatedActionForTransactionThread?.reportActionID,
        onyxData: {
            optimisticData,
            successData,
            failureData,
        },
        billable,
    };
}

/**
 * Gathers all the data needed to make an expense. It attempts to find existing reports, iouReports, and receipts. If it doesn't find them, then
 * it creates optimistic versions of them and uses those instead
 */
function getTrackExpenseInformation(params: GetTrackExpenseInformationParams): TrackExpenseInformation | null {
    const {parentChatReport, moneyRequestReportID = '', existingTransactionID, participantParams, policyParams, transactionParams, retryParams} = params;
    const {payeeAccountID = userAccountID, payeeEmail = currentUserEmail, participant} = participantParams;
    const {policy, policyCategories, policyTagList} = policyParams;
    const {comment, amount, currency, created, merchant, receipt, category, tag, taxCode, taxAmount, billable, linkedTrackedExpenseReportAction, attendees} = transactionParams;

    const optimisticData: OnyxUpdate[] = [];
    const successData: OnyxUpdate[] = [];
    const failureData: OnyxUpdate[] = [];

    const isPolicyExpenseChat = participant.isPolicyExpenseChat;

    // STEP 1: Get existing chat report
    let chatReport = !isEmptyObject(parentChatReport) && parentChatReport?.reportID ? parentChatReport : null;
    // The chatReport always exists, and we can get it from Onyx if chatReport is null.
    if (!chatReport) {
        chatReport = allReports?.[`${ONYXKEYS.COLLECTION.REPORT}${participant.reportID}`] ?? null;
    }

    // If we still don't have a report, it likely doesn't exist, and we will early return here as it should not happen
    // Maybe later, we can build an optimistic selfDM chat.
    if (!chatReport) {
        return null;
    }

    // Check if the report is a draft
    const isDraftReportLocal = isDraftReport(chatReport?.reportID);

    let createdWorkspaceParams: CreateWorkspaceParams | undefined;

    if (isDraftReportLocal) {
        const workspaceData = buildPolicyData(undefined, policy?.makeMeAdmin, policy?.name, policy?.id, chatReport?.reportID, CONST.ONBOARDING_CHOICES.TRACK_WORKSPACE);
        createdWorkspaceParams = workspaceData.params;
        optimisticData.push(...workspaceData.optimisticData);
        successData.push(...workspaceData.successData);
        failureData.push(...workspaceData.failureData);
    }

    // STEP 2: If not in the self-DM flow, we need to use the expense report.
    // For this, first use the chatReport.iouReportID property. Build a new optimistic expense report if needed.
    const shouldUseMoneyReport = !!isPolicyExpenseChat;

    let iouReport: OnyxInputValue<OnyxTypes.Report> = null;
    let shouldCreateNewMoneyRequestReport = false;

    if (shouldUseMoneyReport) {
        if (moneyRequestReportID) {
            iouReport = allReports?.[`${ONYXKEYS.COLLECTION.REPORT}${moneyRequestReportID}`] ?? null;
        } else {
            iouReport = allReports?.[`${ONYXKEYS.COLLECTION.REPORT}${chatReport.iouReportID}`] ?? null;
        }

        shouldCreateNewMoneyRequestReport = shouldCreateNewMoneyRequestReportReportUtils(iouReport, chatReport);
        if (!iouReport || shouldCreateNewMoneyRequestReport) {
            iouReport = buildOptimisticExpenseReport(chatReport.reportID, chatReport.policyID, payeeAccountID, amount, currency, amount);
        } else {
            iouReport = {...iouReport};
            // Because of the Expense reports are stored as negative values, we subtract the total from the amount
            if (iouReport?.currency === currency) {
                if (!Number.isNaN(iouReport.total) && iouReport.total !== undefined && typeof iouReport.nonReimbursableTotal === 'number') {
                    iouReport.total -= amount;
                    iouReport.nonReimbursableTotal -= amount;
                }

                if (typeof iouReport.unheldTotal === 'number' && typeof iouReport.unheldNonReimbursableTotal === 'number') {
                    iouReport.unheldTotal -= amount;
                    iouReport.unheldNonReimbursableTotal -= amount;
                }
            }
        }
    }

    // If shouldUseMoneyReport is true, the iouReport was defined.
    // But we'll use the `shouldUseMoneyReport && iouReport` check further instead of `shouldUseMoneyReport` to avoid TS errors.

    // STEP 3: Build optimistic receipt and transaction
    const receiptObject: Receipt = {};
    let filename;
    if (receipt?.source) {
        receiptObject.source = receipt.source;
        receiptObject.state = receipt.state ?? CONST.IOU.RECEIPT_STATE.SCAN_READY;
        filename = receipt.name;
    }
    const existingTransaction = allTransactionDrafts[`${ONYXKEYS.COLLECTION.TRANSACTION_DRAFT}${existingTransactionID ?? CONST.IOU.OPTIMISTIC_TRANSACTION_ID}`];
    if (!filename) {
        filename = existingTransaction?.filename;
    }
    const isDistanceRequest = existingTransaction && isDistanceRequestTransactionUtils(existingTransaction);
    let optimisticTransaction = buildOptimisticTransaction({
        existingTransactionID,
        existingTransaction,
        policy,
        transactionParams: {
            amount: -amount,
            currency,
            reportID: shouldUseMoneyReport && iouReport ? iouReport.reportID : CONST.REPORT.UNREPORTED_REPORT_ID,
            comment,
            created,
            merchant,
            receipt: receiptObject,
            category,
            tag,
            taxCode,
            taxAmount,
            billable,
            pendingFields: isDistanceRequest ? {waypoints: CONST.RED_BRICK_ROAD_PENDING_ACTION.ADD} : undefined,
            reimbursable: false,
            filename,
            attendees,
        },
    });

    // If there is an existing transaction (which is the case for distance requests), then the data from the existing transaction
    // needs to be manually merged into the optimistic transaction. This is because buildOnyxDataForMoneyRequest() uses `Onyx.set()` for the transaction
    // data. This is a big can of worms to change it to `Onyx.merge()` as explored in https://expensify.slack.com/archives/C05DWUDHVK7/p1692139468252109.
    // I want to clean this up at some point, but it's possible this will live in the code for a while so I've created https://github.com/Expensify/App/issues/25417
    // to remind me to do this.
    if (isDistanceRequest) {
        optimisticTransaction = fastMerge(existingTransaction, optimisticTransaction, false);
    }

    // STEP 4: Build optimistic reportActions. We need:
    // 1. CREATED action for the iouReport (if tracking in the Expense chat)
    // 2. IOU action for the iouReport (if tracking in the Expense chat), otherwise – for chatReport
    // 3. The transaction thread, which requires the iouAction, and CREATED action for the transaction thread
    // 4. REPORT_PREVIEW action for the chatReport (if tracking in the Expense chat)
    const [, optimisticCreatedActionForIOUReport, iouAction, optimisticTransactionThread, optimisticCreatedActionForTransactionThread] = buildOptimisticMoneyRequestEntities({
        iouReport: shouldUseMoneyReport && iouReport ? iouReport : chatReport,
        type: CONST.IOU.REPORT_ACTION_TYPE.TRACK,
        amount,
        currency,
        comment,
        payeeEmail,
        participants: [participant],
        transactionID: optimisticTransaction.transactionID,
        isPersonalTrackingExpense: !shouldUseMoneyReport,
        existingTransactionThreadReportID: linkedTrackedExpenseReportAction?.childReportID,
        linkedTrackedExpenseReportAction,
    });

    let reportPreviewAction: OnyxInputValue<OnyxTypes.ReportAction<typeof CONST.REPORT.ACTIONS.TYPE.REPORT_PREVIEW>> = null;
    if (shouldUseMoneyReport && iouReport) {
        reportPreviewAction = shouldCreateNewMoneyRequestReport ? null : getReportPreviewAction(chatReport.reportID, iouReport.reportID);

        if (reportPreviewAction) {
            reportPreviewAction = updateReportPreview(iouReport, reportPreviewAction, false, comment, optimisticTransaction);
        } else {
            reportPreviewAction = buildOptimisticReportPreview(chatReport, iouReport, comment, optimisticTransaction);
            // Generated ReportPreview action is a parent report action of the iou report.
            // We are setting the iou report's parentReportActionID to display subtitle correctly in IOU page when offline.
            iouReport.parentReportActionID = reportPreviewAction.reportActionID;
        }
    }

    let actionableTrackExpenseWhisper: OnyxInputValue<OnyxTypes.ReportAction> = null;
    if (!isPolicyExpenseChat) {
        actionableTrackExpenseWhisper = buildOptimisticActionableTrackExpenseWhisper(iouAction, optimisticTransaction.transactionID);
    }

    // STEP 5: Build Onyx Data
    const trackExpenseOnyxData = buildOnyxDataForTrackExpense({
        participant,
        chat: {report: chatReport, previewAction: reportPreviewAction},
        iou: {report: iouReport, action: iouAction, createdAction: optimisticCreatedActionForIOUReport},
        transactionParams: {
            transaction: optimisticTransaction,
            threadCreatedReportAction: optimisticCreatedActionForTransactionThread,
            threadReport: optimisticTransactionThread ?? {},
        },
        policyParams: {policy, tagList: policyTagList, categories: policyCategories},
        shouldCreateNewMoneyRequestReport,
        actionableTrackExpenseWhisper,
        retryParams,
    });

    return {
        createdWorkspaceParams,
        chatReport,
        iouReport: iouReport ?? undefined,
        transaction: optimisticTransaction,
        iouAction,
        createdIOUReportActionID: shouldCreateNewMoneyRequestReport ? optimisticCreatedActionForIOUReport.reportActionID : undefined,
        reportPreviewAction: reportPreviewAction ?? undefined,
        transactionThreadReportID: optimisticTransactionThread.reportID,
        createdReportActionIDForThread: optimisticCreatedActionForTransactionThread?.reportActionID,
        actionableWhisperReportActionIDParam: actionableTrackExpenseWhisper?.reportActionID,
        onyxData: {
            optimisticData: optimisticData.concat(trackExpenseOnyxData[0]),
            successData: successData.concat(trackExpenseOnyxData[1]),
            failureData: failureData.concat(trackExpenseOnyxData[2]),
        },
    };
}

/**
 * Compute the diff amount when we update the transaction
 */
function calculateDiffAmount(
    iouReport: OnyxTypes.OnyxInputOrEntry<OnyxTypes.Report>,
    updatedTransaction: OnyxTypes.OnyxInputOrEntry<OnyxTypes.Transaction>,
    transaction: OnyxEntry<OnyxTypes.Transaction>,
): number | null {
    if (!iouReport) {
        return 0;
    }
    const isExpenseReportLocal = isExpenseReport(iouReport);
    const updatedCurrency = getCurrency(updatedTransaction);
    const currentCurrency = getCurrency(transaction);

    const currentAmount = getAmount(transaction, isExpenseReportLocal);
    const updatedAmount = getAmount(updatedTransaction, isExpenseReportLocal);

    if (updatedCurrency === currentCurrency && currentAmount === updatedAmount) {
        return 0;
    }

    if (updatedCurrency === iouReport.currency && currentCurrency === iouReport.currency) {
        // Calculate the diff between the updated amount and the current amount if the currency of the updated and current transactions have the same currency as the report
        return updatedAmount - currentAmount;
    }

    return null;
}

/**
 * @param transactionID
 * @param transactionThreadReportID
 * @param transactionChanges
 * @param [transactionChanges.created] Present when updated the date field
 * @param policy  May be undefined, an empty object, or an object matching the Policy type (src/types/onyx/Policy.ts)
 * @param policyTagList
 * @param policyCategories
 */
function getUpdateMoneyRequestParams(
    transactionID: string | undefined,
    transactionThreadReportID: string | undefined,
    transactionChanges: TransactionChanges,
    policy: OnyxEntry<OnyxTypes.Policy>,
    policyTagList: OnyxTypes.OnyxInputOrEntry<OnyxTypes.PolicyTagLists>,
    policyCategories: OnyxTypes.OnyxInputOrEntry<OnyxTypes.PolicyCategories>,
    violations?: OnyxEntry<OnyxTypes.TransactionViolations>,
    hash?: number,
    allowNegative?: boolean,
): UpdateMoneyRequestData {
    const optimisticData: OnyxUpdate[] = [];
    const successData: OnyxUpdate[] = [];
    const failureData: OnyxUpdate[] = [];

    // Step 1: Set any "pending fields" (ones updated while the user was offline) to have error messages in the failureData
    const pendingFields: OnyxTypes.Transaction['pendingFields'] = Object.fromEntries(Object.keys(transactionChanges).map((key) => [key, CONST.RED_BRICK_ROAD_PENDING_ACTION.UPDATE]));
    const clearedPendingFields = Object.fromEntries(Object.keys(transactionChanges).map((key) => [key, null]));
    const errorFields = Object.fromEntries(Object.keys(pendingFields).map((key) => [key, {[DateUtils.getMicroseconds()]: Localize.translateLocal('iou.error.genericEditFailureMessage')}]));

    // Step 2: Get all the collections being updated
    const transactionThread = allReports?.[`${ONYXKEYS.COLLECTION.REPORT}${transactionThreadReportID}`] ?? null;
    const transaction = allTransactions?.[`${ONYXKEYS.COLLECTION.TRANSACTION}${transactionID}`];
    const isTransactionOnHold = isOnHold(transaction);
    const iouReport = allReports?.[`${ONYXKEYS.COLLECTION.REPORT}${transactionThread?.parentReportID}`] ?? null;
    const isFromExpenseReport = isExpenseReport(iouReport);
    const updatedTransaction: OnyxEntry<OnyxTypes.Transaction> = transaction
        ? getUpdatedTransaction({
              transaction,
              transactionChanges,
              isFromExpenseReport,
              policy,
          })
        : undefined;

    const transactionDetails = getTransactionDetails(updatedTransaction, undefined, undefined, allowNegative);

    if (transactionDetails?.waypoints) {
        // This needs to be a JSON string since we're sending this to the MapBox API
        transactionDetails.waypoints = JSON.stringify(transactionDetails.waypoints);
    }

    const dataToIncludeInParams: Partial<TransactionDetails> = Object.fromEntries(Object.entries(transactionDetails ?? {}).filter(([key]) => Object.keys(transactionChanges).includes(key)));

    const params: UpdateMoneyRequestParams = {
        ...dataToIncludeInParams,
        reportID: iouReport?.reportID,
        transactionID,
    };

    const hasPendingWaypoints = 'waypoints' in transactionChanges;
    const hasModifiedDistanceRate = 'customUnitRateID' in transactionChanges;
    const hasModifiedCreated = 'created' in transactionChanges;
    const hasModifiedAmount = 'amount' in transactionChanges;
    if (transaction && updatedTransaction && (hasPendingWaypoints || hasModifiedDistanceRate)) {
        // Delete the draft transaction when editing waypoints when the server responds successfully and there are no errors
        successData.push({
            onyxMethod: Onyx.METHOD.SET,
            key: `${ONYXKEYS.COLLECTION.TRANSACTION_DRAFT}${transactionID}`,
            value: null,
        });

        // Revert the transaction's amount to the original value on failure.
        // The IOU Report will be fully reverted in the failureData further below.
        failureData.push({
            onyxMethod: Onyx.METHOD.MERGE,
            key: `${ONYXKEYS.COLLECTION.TRANSACTION}${transactionID}`,
            value: {
                amount: transaction.amount,
                modifiedAmount: transaction.modifiedAmount,
                modifiedMerchant: transaction.modifiedMerchant,
                modifiedCurrency: transaction.modifiedCurrency,
            },
        });
    }

    // Step 3: Build the modified expense report actions
    // We don't create a modified report action if:
    // - we're updating the waypoints
    // - we're updating the distance rate while the waypoints are still pending
    // In these cases, there isn't a valid optimistic mileage data we can use,
    // and the report action is created on the server with the distance-related response from the MapBox API
    const updatedReportAction = buildOptimisticModifiedExpenseReportAction(
        transactionThread,
        transaction,
        transactionChanges,
        isFromExpenseReport,
        policy,
        updatedTransaction,
        allowNegative,
    );
    if (!hasPendingWaypoints && !(hasModifiedDistanceRate && isFetchingWaypointsFromServer(transaction))) {
        params.reportActionID = updatedReportAction.reportActionID;

        optimisticData.push({
            onyxMethod: Onyx.METHOD.MERGE,
            key: `${ONYXKEYS.COLLECTION.REPORT_ACTIONS}${transactionThread?.reportID}`,
            value: {
                [updatedReportAction.reportActionID]: updatedReportAction as OnyxTypes.ReportAction,
            },
        });
        optimisticData.push({
            onyxMethod: Onyx.METHOD.MERGE,
            key: `${ONYXKEYS.COLLECTION.REPORT}${transactionThread?.reportID}`,
            value: {
                lastVisibleActionCreated: updatedReportAction.created,
                lastReadTime: updatedReportAction.created,
            },
        });
        failureData.push({
            onyxMethod: Onyx.METHOD.MERGE,
            key: `${ONYXKEYS.COLLECTION.REPORT}${transactionThread?.reportID}`,
            value: {
                lastVisibleActionCreated: transactionThread?.lastVisibleActionCreated,
                lastReadTime: transactionThread?.lastReadTime,
            },
        });
        successData.push({
            onyxMethod: Onyx.METHOD.MERGE,
            key: `${ONYXKEYS.COLLECTION.REPORT_ACTIONS}${transactionThread?.reportID}`,
            value: {
                [updatedReportAction.reportActionID]: {pendingAction: null},
            },
        });
        failureData.push({
            onyxMethod: Onyx.METHOD.MERGE,
            key: `${ONYXKEYS.COLLECTION.REPORT_ACTIONS}${transactionThread?.reportID}`,
            value: {
                [updatedReportAction.reportActionID]: {
                    ...(updatedReportAction as OnyxTypes.ReportAction),
                    errors: getMicroSecondOnyxErrorWithTranslationKey('iou.error.genericEditFailureMessage'),
                },
            },
        });
    }

    // Step 4: Compute the IOU total and update the report preview message (and report header) so LHN amount owed is correct.
    const calculatedDiffAmount = calculateDiffAmount(iouReport, updatedTransaction, transaction);
    // If calculatedDiffAmount is null it means we cannot calculate the new iou report total from front-end due to currency differences.
    const isTotalIndeterminate = calculatedDiffAmount === null;
    const diff = calculatedDiffAmount ?? 0;

    let updatedMoneyRequestReport: OnyxTypes.OnyxInputOrEntry<OnyxTypes.Report>;
    if (!iouReport) {
        updatedMoneyRequestReport = null;
    } else if ((isExpenseReport(iouReport) || isInvoiceReportReportUtils(iouReport)) && !Number.isNaN(iouReport.total) && iouReport.total !== undefined) {
        // For expense report, the amount is negative, so we should subtract total from diff
        updatedMoneyRequestReport = {
            ...iouReport,
            total: iouReport.total - diff,
        };
        if (!transaction?.reimbursable && typeof updatedMoneyRequestReport.nonReimbursableTotal === 'number') {
            updatedMoneyRequestReport.nonReimbursableTotal -= diff;
        }
        if (!isTransactionOnHold) {
            if (typeof updatedMoneyRequestReport.unheldTotal === 'number') {
                updatedMoneyRequestReport.unheldTotal -= diff;
            }
            if (!transaction?.reimbursable && typeof updatedMoneyRequestReport.unheldNonReimbursableTotal === 'number') {
                updatedMoneyRequestReport.unheldNonReimbursableTotal -= diff;
            }
        }
    } else {
        updatedMoneyRequestReport = updateIOUOwnerAndTotal(
            iouReport,
            updatedReportAction.actorAccountID ?? CONST.DEFAULT_NUMBER_ID,
            diff,
            getCurrency(transaction),
            false,
            true,
            isTransactionOnHold,
        );
    }

    optimisticData.push(
        {
            onyxMethod: Onyx.METHOD.MERGE,
            key: `${ONYXKEYS.COLLECTION.REPORT}${iouReport?.reportID}`,
            value: {...updatedMoneyRequestReport, ...(isTotalIndeterminate && {pendingFields: {total: CONST.RED_BRICK_ROAD_PENDING_ACTION.UPDATE}})},
        },
        {
            onyxMethod: Onyx.METHOD.MERGE,
            key: `${ONYXKEYS.COLLECTION.REPORT}${iouReport?.parentReportID}`,
            value: getOutstandingChildRequest(updatedMoneyRequestReport),
        },
    );
    if (isOneTransactionThread(transactionThread ?? undefined, iouReport ?? undefined, undefined)) {
        optimisticData.push({
            onyxMethod: Onyx.METHOD.MERGE,
            key: `${ONYXKEYS.COLLECTION.REPORT}${iouReport?.reportID}`,
            value: {
                lastReadTime: updatedReportAction.created,
            },
        });
    }
    successData.push({
        onyxMethod: Onyx.METHOD.MERGE,
        key: `${ONYXKEYS.COLLECTION.REPORT}${iouReport?.reportID}`,
        value: {pendingAction: null, ...(isTotalIndeterminate && {pendingFields: {total: null}})},
    });

    // Optimistically modify the transaction and the transaction thread
    optimisticData.push({
        onyxMethod: Onyx.METHOD.MERGE,
        key: `${ONYXKEYS.COLLECTION.TRANSACTION}${transactionID}`,
        value: {
            ...updatedTransaction,
            pendingFields,
            errorFields: null,
        },
    });

    optimisticData.push({
        onyxMethod: Onyx.METHOD.MERGE,
        key: `${ONYXKEYS.COLLECTION.REPORT}${transactionThreadReportID}`,
        value: {
            lastActorAccountID: updatedReportAction.actorAccountID,
        },
    });

    if (isScanning(transaction) && ('amount' in transactionChanges || 'currency' in transactionChanges)) {
        if (transactionThread?.parentReportActionID) {
            optimisticData.push({
                onyxMethod: Onyx.METHOD.MERGE,
                key: `${ONYXKEYS.COLLECTION.REPORT_ACTIONS}${iouReport?.reportID}`,
                value: {
                    [transactionThread?.parentReportActionID]: {
                        originalMessage: {
                            whisperedTo: [],
                        },
                    },
                },
            });
        }

        if (iouReport?.parentReportActionID) {
            optimisticData.push({
                onyxMethod: Onyx.METHOD.MERGE,
                key: `${ONYXKEYS.COLLECTION.REPORT_ACTIONS}${iouReport?.parentReportID}`,
                value: {
                    [iouReport.parentReportActionID]: {
                        originalMessage: {
                            whisperedTo: [],
                        },
                    },
                },
            });
        }
    }

    // Update recently used categories if the category is changed
    const hasModifiedCategory = 'category' in transactionChanges;
    if (hasModifiedCategory) {
        const optimisticPolicyRecentlyUsedCategories = buildOptimisticPolicyRecentlyUsedCategories(iouReport?.policyID, transactionChanges.category);
        if (optimisticPolicyRecentlyUsedCategories.length) {
            optimisticData.push({
                onyxMethod: Onyx.METHOD.SET,
                key: `${ONYXKEYS.COLLECTION.POLICY_RECENTLY_USED_CATEGORIES}${iouReport?.policyID}`,
                value: optimisticPolicyRecentlyUsedCategories,
            });
        }
    }

    // Update recently used currencies if the currency is changed
    if ('currency' in transactionChanges) {
        const optimisticRecentlyUsedCurrencies = buildOptimisticRecentlyUsedCurrencies(transactionChanges.currency);
        if (optimisticRecentlyUsedCurrencies.length) {
            optimisticData.push({
                onyxMethod: Onyx.METHOD.SET,
                key: ONYXKEYS.RECENTLY_USED_CURRENCIES,
                value: optimisticRecentlyUsedCurrencies,
            });
        }
    }

    // Update recently used categories if the tag is changed
    const hasModifiedTag = 'tag' in transactionChanges;
    if (hasModifiedTag) {
        const optimisticPolicyRecentlyUsedTags = buildOptimisticPolicyRecentlyUsedTags(iouReport?.policyID, transactionChanges.tag);
        if (!isEmptyObject(optimisticPolicyRecentlyUsedTags)) {
            optimisticData.push({
                onyxMethod: Onyx.METHOD.MERGE,
                key: `${ONYXKEYS.COLLECTION.POLICY_RECENTLY_USED_TAGS}${iouReport?.policyID}`,
                value: optimisticPolicyRecentlyUsedTags,
            });
        }
    }

    const overLimitViolation = violations?.find((violation) => violation.name === 'overLimit');
    // Update violation limit, if we modify attendees. The given limit value is for a single attendee, if we have multiple attendees we should multiply limit by attendee count
    if ('attendees' in transactionChanges && !!overLimitViolation) {
        const limitForSingleAttendee = ViolationsUtils.getViolationAmountLimit(overLimitViolation);
        if (limitForSingleAttendee * (transactionChanges?.attendees?.length ?? 1) > Math.abs(getAmount(transaction))) {
            optimisticData.push({
                onyxMethod: Onyx.METHOD.MERGE,
                key: `${ONYXKEYS.COLLECTION.TRANSACTION_VIOLATIONS}${transactionID}`,
                value: violations?.filter((violation) => violation.name !== 'overLimit') ?? [],
            });
        }
    }

    if (Array.isArray(params?.attendees)) {
        params.attendees = JSON.stringify(params?.attendees);
    }

    // Clear out the error fields and loading states on success
    successData.push({
        onyxMethod: Onyx.METHOD.MERGE,
        key: `${ONYXKEYS.COLLECTION.TRANSACTION}${transactionID}`,
        value: {
            pendingFields: clearedPendingFields,
            isLoading: false,
            errorFields: null,
            routes: null,
        },
    });

    // Clear out loading states, pending fields, and add the error fields
    failureData.push({
        onyxMethod: Onyx.METHOD.MERGE,
        key: `${ONYXKEYS.COLLECTION.TRANSACTION}${transactionID}`,
        value: {
            ...transaction,
            pendingFields: clearedPendingFields,
            isLoading: false,
            errorFields,
        },
    });

    if (iouReport) {
        // Reset the iouReport to its original state
        failureData.push({
            onyxMethod: Onyx.METHOD.MERGE,
            key: `${ONYXKEYS.COLLECTION.REPORT}${iouReport.reportID}`,
            value: {...iouReport, ...(isTotalIndeterminate && {pendingFields: {total: null}})},
        });
    }
    const hasModifiedComment = 'comment' in transactionChanges;

    if (
        policy &&
        isPaidGroupPolicy(policy) &&
        updatedTransaction &&
        (hasModifiedTag || hasModifiedCategory || hasModifiedComment || hasModifiedDistanceRate || hasModifiedAmount || hasModifiedCreated)
    ) {
        const currentTransactionViolations = allTransactionViolations[`${ONYXKEYS.COLLECTION.TRANSACTION_VIOLATIONS}${transactionID}`] ?? [];
        const violationsOnyxData = ViolationsUtils.getViolationsOnyxData(
            updatedTransaction,
            currentTransactionViolations,
            policy,
            policyTagList ?? {},
            policyCategories ?? {},
            hasDependentTags(policy, policyTagList ?? {}),
            isInvoiceReportReportUtils(iouReport),
        );
        optimisticData.push(violationsOnyxData);
        failureData.push({
            onyxMethod: Onyx.METHOD.MERGE,
            key: `${ONYXKEYS.COLLECTION.TRANSACTION_VIOLATIONS}${transactionID}`,
            value: currentTransactionViolations,
        });
        if (hash) {
            optimisticData.push({
                onyxMethod: Onyx.METHOD.MERGE,
                key: `${ONYXKEYS.COLLECTION.SNAPSHOT}${hash}`,
                value: {
                    data: {
                        [`${ONYXKEYS.COLLECTION.TRANSACTION_VIOLATIONS}${transactionID}`]: violationsOnyxData.value,
                    },
                },
            });
            failureData.push({
                onyxMethod: Onyx.METHOD.MERGE,
                key: `${ONYXKEYS.COLLECTION.SNAPSHOT}${hash}`,
                value: {
                    data: {
                        [`${ONYXKEYS.COLLECTION.TRANSACTION_VIOLATIONS}${transactionID}`]: currentTransactionViolations,
                    },
                },
            });
        }
        if (violationsOnyxData && (iouReport?.statusNum ?? CONST.REPORT.STATUS_NUM.OPEN) === CONST.REPORT.STATUS_NUM.OPEN) {
            const currentNextStep = allNextSteps[`${ONYXKEYS.COLLECTION.NEXT_STEP}${iouReport?.reportID}`] ?? {};
            const shouldFixViolations = Array.isArray(violationsOnyxData.value) && violationsOnyxData.value.length > 0;
            optimisticData.push({
                onyxMethod: Onyx.METHOD.MERGE,
                key: `${ONYXKEYS.COLLECTION.NEXT_STEP}${iouReport?.reportID}`,
                value: buildNextStep(iouReport ?? undefined, iouReport?.statusNum ?? CONST.REPORT.STATUS_NUM.OPEN, shouldFixViolations),
            });
            failureData.push({
                onyxMethod: Onyx.METHOD.MERGE,
                key: `${ONYXKEYS.COLLECTION.NEXT_STEP}${iouReport?.reportID}`,
                value: currentNextStep,
            });
        }
    }

    // Reset the transaction thread to its original state
    failureData.push({
        onyxMethod: Onyx.METHOD.MERGE,
        key: `${ONYXKEYS.COLLECTION.REPORT}${transactionThreadReportID}`,
        value: transactionThread,
    });

    return {
        params,
        onyxData: {optimisticData, successData, failureData},
    };
}

/**
 * @param transactionID
 * @param transactionThreadReportID
 * @param transactionChanges
 * @param [transactionChanges.created] Present when updated the date field
 * @param policy  May be undefined, an empty object, or an object matching the Policy type (src/types/onyx/Policy.ts)
 */
function getUpdateTrackExpenseParams(
    transactionID: string | undefined,
    transactionThreadReportID: string | undefined,
    transactionChanges: TransactionChanges,
    policy: OnyxEntry<OnyxTypes.Policy>,
): UpdateMoneyRequestData {
    const optimisticData: OnyxUpdate[] = [];
    const successData: OnyxUpdate[] = [];
    const failureData: OnyxUpdate[] = [];

    // Step 1: Set any "pending fields" (ones updated while the user was offline) to have error messages in the failureData
    const pendingFields = Object.fromEntries(Object.keys(transactionChanges).map((key) => [key, CONST.RED_BRICK_ROAD_PENDING_ACTION.UPDATE]));
    const clearedPendingFields = Object.fromEntries(Object.keys(transactionChanges).map((key) => [key, null]));
    const errorFields = Object.fromEntries(Object.keys(pendingFields).map((key) => [key, {[DateUtils.getMicroseconds()]: Localize.translateLocal('iou.error.genericEditFailureMessage')}]));

    // Step 2: Get all the collections being updated
    const transactionThread = allReports?.[`${ONYXKEYS.COLLECTION.REPORT}${transactionThreadReportID}`] ?? null;
    const transaction = allTransactions?.[`${ONYXKEYS.COLLECTION.TRANSACTION}${transactionID}`];
    const chatReport = allReports?.[`${ONYXKEYS.COLLECTION.REPORT}${transactionThread?.parentReportID}`] ?? null;
    const updatedTransaction = transaction
        ? getUpdatedTransaction({
              transaction,
              transactionChanges,
              isFromExpenseReport: false,
              policy,
          })
        : null;
    const transactionDetails = getTransactionDetails(updatedTransaction);

    if (transactionDetails?.waypoints) {
        // This needs to be a JSON string since we're sending this to the MapBox API
        transactionDetails.waypoints = JSON.stringify(transactionDetails.waypoints);
    }

    const dataToIncludeInParams: Partial<TransactionDetails> = Object.fromEntries(Object.entries(transactionDetails ?? {}).filter(([key]) => Object.keys(transactionChanges).includes(key)));

    const params: UpdateMoneyRequestParams = {
        ...dataToIncludeInParams,
        reportID: chatReport?.reportID,
        transactionID,
    };

    const hasPendingWaypoints = 'waypoints' in transactionChanges;
    const hasModifiedDistanceRate = 'customUnitRateID' in transactionChanges;
    if (transaction && updatedTransaction && (hasPendingWaypoints || hasModifiedDistanceRate)) {
        // Delete the draft transaction when editing waypoints when the server responds successfully and there are no errors
        successData.push({
            onyxMethod: Onyx.METHOD.SET,
            key: `${ONYXKEYS.COLLECTION.TRANSACTION_DRAFT}${transactionID}`,
            value: null,
        });

        // Revert the transaction's amount to the original value on failure.
        // The IOU Report will be fully reverted in the failureData further below.
        failureData.push({
            onyxMethod: Onyx.METHOD.MERGE,
            key: `${ONYXKEYS.COLLECTION.TRANSACTION}${transactionID}`,
            value: {
                amount: transaction.amount,
                modifiedAmount: transaction.modifiedAmount,
                modifiedMerchant: transaction.modifiedMerchant,
            },
        });
    }

    // Step 3: Build the modified expense report actions
    // We don't create a modified report action if:
    // - we're updating the waypoints
    // - we're updating the distance rate while the waypoints are still pending
    // In these cases, there isn't a valid optimistic mileage data we can use,
    // and the report action is created on the server with the distance-related response from the MapBox API
    const updatedReportAction = buildOptimisticModifiedExpenseReportAction(transactionThread, transaction, transactionChanges, false, policy, updatedTransaction);
    if (!hasPendingWaypoints && !(hasModifiedDistanceRate && isFetchingWaypointsFromServer(transaction))) {
        params.reportActionID = updatedReportAction.reportActionID;

        optimisticData.push({
            onyxMethod: Onyx.METHOD.MERGE,
            key: `${ONYXKEYS.COLLECTION.REPORT_ACTIONS}${transactionThread?.reportID}`,
            value: {
                [updatedReportAction.reportActionID]: updatedReportAction as OnyxTypes.ReportAction,
            },
        });
        successData.push({
            onyxMethod: Onyx.METHOD.MERGE,
            key: `${ONYXKEYS.COLLECTION.REPORT_ACTIONS}${transactionThread?.reportID}`,
            value: {
                [updatedReportAction.reportActionID]: {pendingAction: null},
            },
        });
        failureData.push({
            onyxMethod: Onyx.METHOD.MERGE,
            key: `${ONYXKEYS.COLLECTION.REPORT_ACTIONS}${transactionThread?.reportID}`,
            value: {
                [updatedReportAction.reportActionID]: {
                    ...(updatedReportAction as OnyxTypes.ReportAction),
                    errors: getMicroSecondOnyxErrorWithTranslationKey('iou.error.genericEditFailureMessage'),
                },
            },
        });
    }

    // Step 4: Update the report preview message (and report header) so LHN amount tracked is correct.
    // Optimistically modify the transaction and the transaction thread
    optimisticData.push({
        onyxMethod: Onyx.METHOD.MERGE,
        key: `${ONYXKEYS.COLLECTION.TRANSACTION}${transactionID}`,
        value: {
            ...updatedTransaction,
            pendingFields,
            errorFields: null,
        },
    });

    optimisticData.push({
        onyxMethod: Onyx.METHOD.MERGE,
        key: `${ONYXKEYS.COLLECTION.REPORT}${transactionThreadReportID}`,
        value: {
            lastActorAccountID: updatedReportAction.actorAccountID,
        },
    });

    if (isScanning(transaction) && transactionThread?.parentReportActionID && ('amount' in transactionChanges || 'currency' in transactionChanges)) {
        optimisticData.push({
            onyxMethod: Onyx.METHOD.MERGE,
            key: `${ONYXKEYS.COLLECTION.REPORT_ACTIONS}${chatReport?.reportID}`,
            value: {[transactionThread.parentReportActionID]: {originalMessage: {whisperedTo: []}}},
        });
    }

    // Clear out the error fields and loading states on success
    successData.push({
        onyxMethod: Onyx.METHOD.MERGE,
        key: `${ONYXKEYS.COLLECTION.TRANSACTION}${transactionID}`,
        value: {
            pendingFields: clearedPendingFields,
            isLoading: false,
            errorFields: null,
            routes: null,
        },
    });

    // Clear out loading states, pending fields, and add the error fields
    failureData.push({
        onyxMethod: Onyx.METHOD.MERGE,
        key: `${ONYXKEYS.COLLECTION.TRANSACTION}${transactionID}`,
        value: {
            ...transaction,
            pendingFields: clearedPendingFields,
            isLoading: false,
            errorFields,
        },
    });

    // Reset the transaction thread to its original state
    failureData.push({
        onyxMethod: Onyx.METHOD.MERGE,
        key: `${ONYXKEYS.COLLECTION.REPORT}${transactionThreadReportID}`,
        value: transactionThread,
    });

    return {
        params,
        onyxData: {optimisticData, successData, failureData},
    };
}

/** Updates the created date of an expense */
function updateMoneyRequestDate(
    transactionID: string,
    transactionThreadReportID: string,
    value: string,
    policy: OnyxEntry<OnyxTypes.Policy>,
    policyTags: OnyxEntry<OnyxTypes.PolicyTagLists>,
    policyCategories: OnyxEntry<OnyxTypes.PolicyCategories>,
) {
    const transactionChanges: TransactionChanges = {
        created: value,
    };
    const transactionThreadReport = allReports?.[`${ONYXKEYS.COLLECTION.REPORT}${transactionThreadReportID}`] ?? null;
    const parentReport = allReports?.[`${ONYXKEYS.COLLECTION.REPORT}${transactionThreadReport?.parentReportID}`] ?? null;
    let data: UpdateMoneyRequestData;
    if (isTrackExpenseReport(transactionThreadReport) && isSelfDM(parentReport)) {
        data = getUpdateTrackExpenseParams(transactionID, transactionThreadReportID, transactionChanges, policy);
    } else {
        data = getUpdateMoneyRequestParams(transactionID, transactionThreadReportID, transactionChanges, policy, policyTags, policyCategories);
    }
    const {params, onyxData} = data;
    API.write(WRITE_COMMANDS.UPDATE_MONEY_REQUEST_DATE, params, onyxData);
}

/** Updates the billable field of an expense */
function updateMoneyRequestBillable(
    transactionID: string | undefined,
    transactionThreadReportID: string | undefined,
    value: boolean,
    policy: OnyxEntry<OnyxTypes.Policy>,
    policyTagList: OnyxEntry<OnyxTypes.PolicyTagLists>,
    policyCategories: OnyxEntry<OnyxTypes.PolicyCategories>,
) {
    if (!transactionID || !transactionThreadReportID) {
        return;
    }
    const transactionChanges: TransactionChanges = {
        billable: value,
    };
    const {params, onyxData} = getUpdateMoneyRequestParams(transactionID, transactionThreadReportID, transactionChanges, policy, policyTagList, policyCategories);
    API.write(WRITE_COMMANDS.UPDATE_MONEY_REQUEST_BILLABLE, params, onyxData);
}

/** Updates the merchant field of an expense */
function updateMoneyRequestMerchant(
    transactionID: string,
    transactionThreadReportID: string,
    value: string,
    policy: OnyxEntry<OnyxTypes.Policy>,
    policyTagList: OnyxEntry<OnyxTypes.PolicyTagLists>,
    policyCategories: OnyxEntry<OnyxTypes.PolicyCategories>,
) {
    const transactionChanges: TransactionChanges = {
        merchant: value,
    };
    const transactionThreadReport = allReports?.[`${ONYXKEYS.COLLECTION.REPORT}${transactionThreadReportID}`] ?? null;
    const parentReport = allReports?.[`${ONYXKEYS.COLLECTION.REPORT}${transactionThreadReport?.parentReportID}`] ?? null;
    let data: UpdateMoneyRequestData;
    if (isTrackExpenseReport(transactionThreadReport) && isSelfDM(parentReport)) {
        data = getUpdateTrackExpenseParams(transactionID, transactionThreadReportID, transactionChanges, policy);
    } else {
        data = getUpdateMoneyRequestParams(transactionID, transactionThreadReportID, transactionChanges, policy, policyTagList, policyCategories);
    }
    const {params, onyxData} = data;
    API.write(WRITE_COMMANDS.UPDATE_MONEY_REQUEST_MERCHANT, params, onyxData);
}

/** Updates the attendees list of an expense */
function updateMoneyRequestAttendees(
    transactionID: string,
    transactionThreadReportID: string,
    attendees: Attendee[],
    policy: OnyxEntry<OnyxTypes.Policy>,
    policyTagList: OnyxEntry<OnyxTypes.PolicyTagLists>,
    policyCategories: OnyxEntry<OnyxTypes.PolicyCategories>,
    violations: OnyxEntry<OnyxTypes.TransactionViolations> | undefined,
) {
    const transactionChanges: TransactionChanges = {
        attendees,
    };
    const data = getUpdateMoneyRequestParams(transactionID, transactionThreadReportID, transactionChanges, policy, policyTagList, policyCategories, violations);
    const {params, onyxData} = data;
    API.write(WRITE_COMMANDS.UPDATE_MONEY_REQUEST_ATTENDEES, params, onyxData);
}

/** Updates the tag of an expense */
function updateMoneyRequestTag(
    transactionID: string,
    transactionThreadReportID: string | undefined,
    tag: string,
    policy: OnyxEntry<OnyxTypes.Policy>,
    policyTagList: OnyxEntry<OnyxTypes.PolicyTagLists>,
    policyCategories: OnyxEntry<OnyxTypes.PolicyCategories>,
    hash?: number,
) {
    const transactionChanges: TransactionChanges = {
        tag,
    };
    const {params, onyxData} = getUpdateMoneyRequestParams(transactionID, transactionThreadReportID, transactionChanges, policy, policyTagList, policyCategories, undefined, hash);
    API.write(WRITE_COMMANDS.UPDATE_MONEY_REQUEST_TAG, params, onyxData);
}

/** Updates the created tax amount of an expense */
function updateMoneyRequestTaxAmount(
    transactionID: string,
    optimisticReportActionID: string | undefined,
    taxAmount: number,
    policy: OnyxEntry<OnyxTypes.Policy>,
    policyTagList: OnyxEntry<OnyxTypes.PolicyTagLists>,
    policyCategories: OnyxEntry<OnyxTypes.PolicyCategories>,
) {
    const transactionChanges = {
        taxAmount,
    };
    const {params, onyxData} = getUpdateMoneyRequestParams(transactionID, optimisticReportActionID, transactionChanges, policy, policyTagList, policyCategories);
    API.write('UpdateMoneyRequestTaxAmount', params, onyxData);
}

type UpdateMoneyRequestTaxRateParams = {
    transactionID: string;
    optimisticReportActionID: string;
    taxCode: string;
    taxAmount: number;
    policy: OnyxEntry<OnyxTypes.Policy>;
    policyTagList: OnyxEntry<OnyxTypes.PolicyTagLists>;
    policyCategories: OnyxEntry<OnyxTypes.PolicyCategories>;
};

/** Updates the created tax rate of an expense */
function updateMoneyRequestTaxRate({transactionID, optimisticReportActionID, taxCode, taxAmount, policy, policyTagList, policyCategories}: UpdateMoneyRequestTaxRateParams) {
    const transactionChanges = {
        taxCode,
        taxAmount,
    };
    const {params, onyxData} = getUpdateMoneyRequestParams(transactionID, optimisticReportActionID, transactionChanges, policy, policyTagList, policyCategories);
    API.write('UpdateMoneyRequestTaxRate', params, onyxData);
}

type UpdateMoneyRequestDistanceParams = {
    transactionID: string | undefined;
    transactionThreadReportID: string | undefined;
    waypoints: WaypointCollection;
    routes?: Routes;
    policy?: OnyxEntry<OnyxTypes.Policy>;
    policyTagList?: OnyxEntry<OnyxTypes.PolicyTagLists>;
    policyCategories?: OnyxEntry<OnyxTypes.PolicyCategories>;
    transactionBackup: OnyxEntry<OnyxTypes.Transaction>;
};

/** Updates the waypoints of a distance expense */
function updateMoneyRequestDistance({
    transactionID,
    transactionThreadReportID,
    waypoints,
    routes = undefined,
    policy = {} as OnyxTypes.Policy,
    policyTagList = {},
    policyCategories = {},
    transactionBackup,
}: UpdateMoneyRequestDistanceParams) {
    const transactionChanges: TransactionChanges = {
        waypoints: sanitizeRecentWaypoints(waypoints),
        routes,
    };
    const transactionThreadReport = allReports?.[`${ONYXKEYS.COLLECTION.REPORT}${transactionThreadReportID}`] ?? null;
    const parentReport = allReports?.[`${ONYXKEYS.COLLECTION.REPORT}${transactionThreadReport?.parentReportID}`] ?? null;
    let data: UpdateMoneyRequestData;
    if (isTrackExpenseReport(transactionThreadReport) && isSelfDM(parentReport)) {
        data = getUpdateTrackExpenseParams(transactionID, transactionThreadReportID, transactionChanges, policy);
    } else {
        data = getUpdateMoneyRequestParams(transactionID, transactionThreadReportID, transactionChanges, policy, policyTagList, policyCategories);
    }
    const {params, onyxData} = data;

    const recentServerValidatedWaypoints = getRecentWaypoints().filter((item) => !item.pendingAction);
    onyxData?.failureData?.push({
        onyxMethod: Onyx.METHOD.SET,
        key: `${ONYXKEYS.NVP_RECENT_WAYPOINTS}`,
        value: recentServerValidatedWaypoints,
    });

    if (transactionBackup) {
        const transaction = allTransactions?.[`${ONYXKEYS.COLLECTION.TRANSACTION}${transactionID}`];

        // We need to include all keys of the optimisticData's waypoints in the failureData for onyx merge to properly reset
        // waypoint keys that do not exist in the failureData's waypoints. For instance, if the optimisticData waypoints had
        // three keys and the failureData waypoint had only 2 keys then the third key that doesn't exist in the failureData
        // waypoints should be explicitly reset otherwise onyx merge will leave it intact.
        const allWaypointKeys = [...new Set([...Object.keys(transactionBackup.comment?.waypoints ?? {}), ...Object.keys(transaction?.comment?.waypoints ?? {})])];
        const onyxWaypoints = allWaypointKeys.reduce((acc: NullishDeep<WaypointCollection>, key) => {
            acc[key] = transactionBackup.comment?.waypoints?.[key] ? {...transactionBackup.comment?.waypoints?.[key]} : null;
            return acc;
        }, {});
        const allModifiedWaypointsKeys = [...new Set([...Object.keys(waypoints ?? {}), ...Object.keys(transaction?.modifiedWaypoints ?? {})])];
        const onyxModifiedWaypoints = allModifiedWaypointsKeys.reduce((acc: NullishDeep<WaypointCollection>, key) => {
            acc[key] = transactionBackup.modifiedWaypoints?.[key] ? {...transactionBackup.modifiedWaypoints?.[key]} : null;
            return acc;
        }, {});
        onyxData?.failureData?.push({
            onyxMethod: Onyx.METHOD.MERGE,
            key: `${ONYXKEYS.COLLECTION.TRANSACTION}${transactionID}`,
            value: {
                comment: {
                    waypoints: onyxWaypoints,
                    customUnit: {
                        quantity: transactionBackup?.comment?.customUnit?.quantity,
                    },
                },
                modifiedWaypoints: onyxModifiedWaypoints,
                routes: null,
            },
        });
    }

    API.write(WRITE_COMMANDS.UPDATE_MONEY_REQUEST_DISTANCE, params, onyxData);
}

/** Updates the category of an expense */
function updateMoneyRequestCategory(
    transactionID: string,
    transactionThreadReportID: string,
    category: string,
    policy: OnyxEntry<OnyxTypes.Policy>,
    policyTagList: OnyxEntry<OnyxTypes.PolicyTagLists>,
    policyCategories: OnyxEntry<OnyxTypes.PolicyCategories>,
    hash?: number,
) {
    const transactionChanges: TransactionChanges = {
        category,
    };

    const {params, onyxData} = getUpdateMoneyRequestParams(transactionID, transactionThreadReportID, transactionChanges, policy, policyTagList, policyCategories, undefined, hash);
    API.write(WRITE_COMMANDS.UPDATE_MONEY_REQUEST_CATEGORY, params, onyxData);
}

/** Updates the description of an expense */
function updateMoneyRequestDescription(
    transactionID: string,
    transactionThreadReportID: string,
    comment: string,
    policy: OnyxEntry<OnyxTypes.Policy>,
    policyTagList: OnyxEntry<OnyxTypes.PolicyTagLists>,
    policyCategories: OnyxEntry<OnyxTypes.PolicyCategories>,
) {
    const parsedComment = getParsedComment(comment);
    const transactionChanges: TransactionChanges = {
        comment: parsedComment,
    };
    const transactionThreadReport = allReports?.[`${ONYXKEYS.COLLECTION.REPORT}${transactionThreadReportID}`] ?? null;
    const parentReport = allReports?.[`${ONYXKEYS.COLLECTION.REPORT}${transactionThreadReport?.parentReportID}`] ?? null;
    let data: UpdateMoneyRequestData;
    if (isTrackExpenseReport(transactionThreadReport) && isSelfDM(parentReport)) {
        data = getUpdateTrackExpenseParams(transactionID, transactionThreadReportID, transactionChanges, policy);
    } else {
        data = getUpdateMoneyRequestParams(transactionID, transactionThreadReportID, transactionChanges, policy, policyTagList, policyCategories);
    }
    const {params, onyxData} = data;
    params.description = parsedComment;
    API.write(WRITE_COMMANDS.UPDATE_MONEY_REQUEST_DESCRIPTION, params, onyxData);
}

/** Updates the distance rate of an expense */
function updateMoneyRequestDistanceRate(
    transactionID: string,
    transactionThreadReportID: string,
    rateID: string,
    policy: OnyxEntry<OnyxTypes.Policy>,
    policyTagList: OnyxEntry<OnyxTypes.PolicyTagLists>,
    policyCategories: OnyxEntry<OnyxTypes.PolicyCategories>,
    updatedTaxAmount?: number,
    updatedTaxCode?: string,
) {
    const transactionChanges: TransactionChanges = {
        customUnitRateID: rateID,
        ...(typeof updatedTaxAmount === 'number' ? {taxAmount: updatedTaxAmount} : {}),
        ...(updatedTaxCode ? {taxCode: updatedTaxCode} : {}),
    };
    const transactionThreadReport = allReports?.[`${ONYXKEYS.COLLECTION.REPORT}${transactionThreadReportID}`] ?? null;
    const parentReport = allReports?.[`${ONYXKEYS.COLLECTION.REPORT}${transactionThreadReport?.parentReportID}`] ?? null;

    const transaction = allTransactions?.[`${ONYXKEYS.COLLECTION.TRANSACTION}${transactionID}`];
    if (transaction) {
        const existingDistanceUnit = transaction?.comment?.customUnit?.distanceUnit;
        const newDistanceUnit = DistanceRequestUtils.getRateByCustomUnitRateID({customUnitRateID: rateID, policy})?.unit;

        // If the distanceUnit is set and the rate is changed to one that has a different unit, mark the merchant as modified to make the distance field pending
        if (existingDistanceUnit && newDistanceUnit && newDistanceUnit !== existingDistanceUnit) {
            transactionChanges.merchant = getMerchant(transaction);
        }
    }

    let data: UpdateMoneyRequestData;
    if (isTrackExpenseReport(transactionThreadReport) && isSelfDM(parentReport)) {
        data = getUpdateTrackExpenseParams(transactionID, transactionThreadReportID, transactionChanges, policy);
    } else {
        data = getUpdateMoneyRequestParams(transactionID, transactionThreadReportID, transactionChanges, policy, policyTagList, policyCategories);
    }
    const {params, onyxData} = data;
    // `taxAmount` & `taxCode` only needs to be updated in the optimistic data, so we need to remove them from the params
    const {taxAmount, taxCode, ...paramsWithoutTaxUpdated} = params;
    API.write(WRITE_COMMANDS.UPDATE_MONEY_REQUEST_DISTANCE_RATE, paramsWithoutTaxUpdated, onyxData);
}

const getConvertTrackedExpenseInformation = (
    transactionID: string | undefined,
    actionableWhisperReportActionID: string | undefined,
    moneyRequestReportID: string | undefined,
    linkedTrackedExpenseReportAction: OnyxTypes.ReportAction,
    linkedTrackedExpenseReportID: string,
    transactionThreadReportID: string | undefined,
    resolution: IOUAction,
) => {
    const optimisticData: OnyxUpdate[] = [];
    const successData: OnyxUpdate[] = [];
    const failureData: OnyxUpdate[] = [];

    // Delete the transaction from the track expense report
    const {
        optimisticData: deleteOptimisticData,
        successData: deleteSuccessData,
        failureData: deleteFailureData,
    } = getDeleteTrackExpenseInformation(linkedTrackedExpenseReportID, transactionID, linkedTrackedExpenseReportAction, false, true, actionableWhisperReportActionID, resolution);

    optimisticData?.push(...deleteOptimisticData);
    successData?.push(...deleteSuccessData);
    failureData?.push(...deleteFailureData);

    // Build modified expense report action with the transaction changes
    const modifiedExpenseReportAction = buildOptimisticMovedTransactionAction(transactionThreadReportID, moneyRequestReportID ?? CONST.REPORT.UNREPORTED_REPORT_ID);

    if (transactionThreadReportID) {
        optimisticData?.push({
            onyxMethod: Onyx.METHOD.MERGE,
            key: `${ONYXKEYS.COLLECTION.REPORT_ACTIONS}${transactionThreadReportID}`,
            value: {
                [modifiedExpenseReportAction.reportActionID]: modifiedExpenseReportAction,
            },
        });
        successData?.push({
            onyxMethod: Onyx.METHOD.MERGE,
            key: `${ONYXKEYS.COLLECTION.REPORT_ACTIONS}${transactionThreadReportID}`,
            value: {
                [modifiedExpenseReportAction.reportActionID]: {pendingAction: null},
            },
        });
        failureData?.push({
            onyxMethod: Onyx.METHOD.MERGE,
            key: `${ONYXKEYS.COLLECTION.REPORT_ACTIONS}${transactionThreadReportID}`,
            value: {
                [modifiedExpenseReportAction.reportActionID]: {
                    ...modifiedExpenseReportAction,
                    errors: getMicroSecondOnyxErrorWithTranslationKey('iou.error.genericEditFailureMessage'),
                },
            },
        });
    }

    return {optimisticData, successData, failureData, modifiedExpenseReportActionID: modifiedExpenseReportAction.reportActionID};
};

type ConvertTrackedWorkspaceParams = {
    category: string | undefined;
    tag: string | undefined;
    taxCode: string;
    taxAmount: number;
    billable: boolean | undefined;
    policyID: string;
    receipt: Receipt | undefined;
    waypoints?: string;
    customUnitID?: string;
    customUnitRateID?: string;
};

type AddTrackedExpenseToPolicyParam = {
    amount: number;
    currency: string;
    comment: string;
    created: string;
    merchant: string;
    transactionID: string;
    reimbursable: boolean;
    actionableWhisperReportActionID: string | undefined;
    moneyRequestReportID: string;
    reportPreviewReportActionID: string;
    modifiedExpenseReportActionID: string;
    moneyRequestCreatedReportActionID: string | undefined;
    moneyRequestPreviewReportActionID: string;
} & ConvertTrackedWorkspaceParams;

type ConvertTrackedExpenseToRequestParams = {
    payerParams: {
        accountID: number;
        email: string;
    };
    transactionParams: {
        transactionID: string;
        actionableWhisperReportActionID: string | undefined;
        linkedTrackedExpenseReportAction: OnyxTypes.ReportAction;
        linkedTrackedExpenseReportID: string;
        amount: number;
        currency: string;
        comment: string;
        merchant: string;
        created: string;
        attendees?: Attendee[];
        transactionThreadReportID?: string;
    };
    chatParams: {
        reportID: string;
        createdReportActionID: string | undefined;
        reportPreviewReportActionID: string;
    };
    iouParams: {
        reportID: string;
        createdReportActionID: string | undefined;
        reportActionID: string;
    };
    onyxData: OnyxData;
    workspaceParams?: ConvertTrackedWorkspaceParams;
};

function addTrackedExpenseToPolicy(parameters: AddTrackedExpenseToPolicyParam, onyxData: OnyxData) {
    API.write(WRITE_COMMANDS.ADD_TRACKED_EXPENSE_TO_POLICY, parameters, onyxData);
}

function convertTrackedExpenseToRequest(convertTrackedExpenseParams: ConvertTrackedExpenseToRequestParams) {
    const {payerParams, transactionParams, chatParams, iouParams, onyxData, workspaceParams} = convertTrackedExpenseParams;
    const {accountID: payerAccountID, email: payerEmail} = payerParams;
    const {
        transactionID,
        actionableWhisperReportActionID,
        linkedTrackedExpenseReportAction,
        linkedTrackedExpenseReportID,
        amount,
        currency,
        comment,
        merchant,
        created,
        attendees,
        transactionThreadReportID,
    } = transactionParams;
    const {optimisticData: convertTransactionOptimisticData = [], successData: convertTransactionSuccessData = [], failureData: convertTransactionFailureData = []} = onyxData;

    const {optimisticData, successData, failureData, modifiedExpenseReportActionID} = getConvertTrackedExpenseInformation(
        transactionID,
        actionableWhisperReportActionID,
        iouParams.reportID,
        linkedTrackedExpenseReportAction,
        linkedTrackedExpenseReportID,
        transactionThreadReportID,
        CONST.IOU.ACTION.SUBMIT,
    );

    optimisticData?.push(...convertTransactionOptimisticData);
    successData?.push(...convertTransactionSuccessData);
    failureData?.push(...convertTransactionFailureData);

    if (workspaceParams) {
        const params = {
            amount,
            currency,
            comment,
            created,
            merchant,
            reimbursable: true,
            transactionID,
            actionableWhisperReportActionID,
            moneyRequestReportID: iouParams.reportID,
            moneyRequestCreatedReportActionID: iouParams.createdReportActionID,
            moneyRequestPreviewReportActionID: iouParams.reportActionID,
            modifiedExpenseReportActionID,
            reportPreviewReportActionID: chatParams.reportPreviewReportActionID,
            ...workspaceParams,
        };

        addTrackedExpenseToPolicy(params, {optimisticData, successData, failureData});
        return;
    }

    const parameters = {
        attendees,
        amount,
        currency,
        comment,
        created,
        merchant,
        payerAccountID,
        payerEmail,
        chatReportID: chatParams.reportID,
        transactionID,
        actionableWhisperReportActionID,
        createdChatReportActionID: chatParams.createdReportActionID,
        moneyRequestReportID: iouParams.reportID,
        moneyRequestCreatedReportActionID: iouParams.createdReportActionID,
        moneyRequestPreviewReportActionID: iouParams.reportActionID,
        transactionThreadReportID,
        modifiedExpenseReportActionID,
        reportPreviewReportActionID: chatParams.reportPreviewReportActionID,
    };
    API.write(WRITE_COMMANDS.CONVERT_TRACKED_EXPENSE_TO_REQUEST, parameters, {optimisticData, successData, failureData});
}

function categorizeTrackedExpense(trackedExpenseParams: TrackedExpenseParams) {
    const {onyxData, reportInformation, transactionParams, policyParams, createdWorkspaceParams} = trackedExpenseParams;
    const {optimisticData, successData, failureData} = onyxData ?? {};
    const {transactionID} = transactionParams;
    const {isDraftPolicy} = policyParams;
    const {actionableWhisperReportActionID, moneyRequestReportID, linkedTrackedExpenseReportAction, linkedTrackedExpenseReportID, transactionThreadReportID} = reportInformation;
    const {
        optimisticData: moveTransactionOptimisticData,
        successData: moveTransactionSuccessData,
        failureData: moveTransactionFailureData,
        modifiedExpenseReportActionID,
    } = getConvertTrackedExpenseInformation(
        transactionID,
        actionableWhisperReportActionID,
        moneyRequestReportID,
        linkedTrackedExpenseReportAction,
        linkedTrackedExpenseReportID,
        transactionThreadReportID,
        CONST.IOU.ACTION.CATEGORIZE,
    );

    optimisticData?.push(...moveTransactionOptimisticData);
    successData?.push(...moveTransactionSuccessData);
    failureData?.push(...moveTransactionFailureData);

    const parameters: CategorizeTrackedExpenseApiParams = {
        ...{
            ...reportInformation,
            linkedTrackedExpenseReportAction: undefined,
        },
        ...policyParams,
        ...transactionParams,
        modifiedExpenseReportActionID,
        policyExpenseChatReportID: createdWorkspaceParams?.expenseChatReportID,
        policyExpenseCreatedReportActionID: createdWorkspaceParams?.expenseCreatedReportActionID,
        adminsChatReportID: createdWorkspaceParams?.adminsChatReportID,
        adminsCreatedReportActionID: createdWorkspaceParams?.adminsCreatedReportActionID,
        engagementChoice: createdWorkspaceParams?.engagementChoice,
        guidedSetupData: createdWorkspaceParams?.guidedSetupData,
        description: transactionParams.comment,
        customUnitID: createdWorkspaceParams?.customUnitID,
        customUnitRateID: createdWorkspaceParams?.customUnitRateID ?? transactionParams.customUnitRateID,
        attendees: transactionParams.attendees ? JSON.stringify(transactionParams.attendees) : undefined,
    };

    API.write(WRITE_COMMANDS.CATEGORIZE_TRACKED_EXPENSE, parameters, {optimisticData, successData, failureData});

    // If a draft policy was used, then the CategorizeTrackedExpense command will create a real one
    // so let's track that conversion here
    if (isDraftPolicy) {
        GoogleTagManager.publishEvent(CONST.ANALYTICS.EVENT.WORKSPACE_CREATED, userAccountID);
    }
}

function shareTrackedExpense(trackedExpenseParams: TrackedExpenseParams) {
    const {onyxData, reportInformation, transactionParams, policyParams, createdWorkspaceParams, accountantParams} = trackedExpenseParams;

    const policyID = policyParams?.policyID;
    const chatReportID = reportInformation?.chatReportID;
    const accountantEmail = addSMSDomainIfPhoneNumber(accountantParams?.accountant?.login);
    const accountantAccountID = accountantParams?.accountant?.accountID;

    if (!policyID || !chatReportID || !accountantEmail || !accountantAccountID) {
        return;
    }

    const {optimisticData: shareTrackedExpenseOptimisticData = [], successData: shareTrackedExpenseSuccessData = [], failureData: shareTrackedExpenseFailureData = []} = onyxData ?? {};

    const {transactionID} = transactionParams;
    const {
        actionableWhisperReportActionID,
        moneyRequestPreviewReportActionID,
        moneyRequestCreatedReportActionID,
        reportPreviewReportActionID,
        moneyRequestReportID,
        linkedTrackedExpenseReportAction,
        linkedTrackedExpenseReportID,
        transactionThreadReportID,
    } = reportInformation;

    const {optimisticData, successData, failureData, modifiedExpenseReportActionID} = getConvertTrackedExpenseInformation(
        transactionID,
        actionableWhisperReportActionID,
        moneyRequestReportID,
        linkedTrackedExpenseReportAction,
        linkedTrackedExpenseReportID,
        transactionThreadReportID,
        CONST.IOU.ACTION.SHARE,
    );

    optimisticData?.push(...shareTrackedExpenseOptimisticData);
    successData?.push(...shareTrackedExpenseSuccessData);
    failureData?.push(...shareTrackedExpenseFailureData);

    const policyEmployeeList = allPolicies?.[`${ONYXKEYS.COLLECTION.POLICY}${policyParams?.policyID}`]?.employeeList;
    if (!policyEmployeeList?.[accountantEmail]) {
        const policyMemberAccountIDs = Object.values(getMemberAccountIDsForWorkspace(policyEmployeeList, false, false));
        const {
            optimisticData: addAccountantToWorkspaceOptimisticData,
            successData: addAccountantToWorkspaceSuccessData,
            failureData: addAccountantToWorkspaceFailureData,
        } = buildAddMembersToWorkspaceOnyxData({[accountantEmail]: accountantAccountID}, policyID, policyMemberAccountIDs, CONST.POLICY.ROLE.ADMIN);
        optimisticData?.push(...addAccountantToWorkspaceOptimisticData);
        successData?.push(...addAccountantToWorkspaceSuccessData);
        failureData?.push(...addAccountantToWorkspaceFailureData);
    } else if (policyEmployeeList?.[accountantEmail].role !== CONST.POLICY.ROLE.ADMIN) {
        const {
            optimisticData: addAccountantToWorkspaceOptimisticData,
            successData: addAccountantToWorkspaceSuccessData,
            failureData: addAccountantToWorkspaceFailureData,
        } = buildUpdateWorkspaceMembersRoleOnyxData(policyID, [accountantAccountID], CONST.POLICY.ROLE.ADMIN);
        optimisticData?.push(...addAccountantToWorkspaceOptimisticData);
        successData?.push(...addAccountantToWorkspaceSuccessData);
        failureData?.push(...addAccountantToWorkspaceFailureData);
    }

    const chatReportParticipants = allReports?.[`${ONYXKEYS.COLLECTION.REPORT}${chatReportID}`]?.participants;
    if (!chatReportParticipants?.[accountantAccountID]) {
        const {
            optimisticData: inviteAccountantToRoomOptimisticData,
            successData: inviteAccountantToRoomSuccessData,
            failureData: inviteAccountantToRoomFailureData,
        } = buildInviteToRoomOnyxData(chatReportID, {[accountantEmail]: accountantAccountID});
        optimisticData?.push(...inviteAccountantToRoomOptimisticData);
        successData?.push(...inviteAccountantToRoomSuccessData);
        failureData?.push(...inviteAccountantToRoomFailureData);
    }

    const parameters: ShareTrackedExpenseParams = {
        ...transactionParams,
        policyID,
        moneyRequestPreviewReportActionID,
        moneyRequestReportID,
        moneyRequestCreatedReportActionID,
        actionableWhisperReportActionID,
        modifiedExpenseReportActionID,
        reportPreviewReportActionID,
        policyExpenseChatReportID: createdWorkspaceParams?.expenseChatReportID,
        policyExpenseCreatedReportActionID: createdWorkspaceParams?.expenseCreatedReportActionID,
        adminsChatReportID: createdWorkspaceParams?.adminsChatReportID,
        adminsCreatedReportActionID: createdWorkspaceParams?.adminsCreatedReportActionID,
        engagementChoice: createdWorkspaceParams?.engagementChoice,
        guidedSetupData: createdWorkspaceParams?.guidedSetupData,
        policyName: createdWorkspaceParams?.policyName,
        description: transactionParams.comment,
        customUnitID: createdWorkspaceParams?.customUnitID,
        customUnitRateID: createdWorkspaceParams?.customUnitRateID ?? transactionParams.customUnitRateID,
        attendees: transactionParams.attendees ? JSON.stringify(transactionParams.attendees) : undefined,
        accountantEmail,
    };

    API.write(WRITE_COMMANDS.SHARE_TRACKED_EXPENSE, parameters, {optimisticData, successData, failureData});
}

/**
 * Submit expense to another user
 */
function requestMoney(requestMoneyInformation: RequestMoneyInformation) {
    const {
        report,
        participantParams,
        policyParams = {},
        transactionParams,
        gpsPoints,
        action,
        reimbursible,
        shouldHandleNavigation = true,
        backToReport,
        shouldPlaySound = true,
        optimisticChatReportID,
        optimisticCreatedReportActionID,
        optimisticIOUReportID,
        optimisticReportPreviewActionID,
    } = requestMoneyInformation;
    const {payeeAccountID} = participantParams;
    const parsedComment = getParsedComment(transactionParams.comment ?? '');
    transactionParams.comment = parsedComment;
    const {
        amount,
        currency,
        merchant,
        comment = '',
        receipt,
        category,
        tag,
        taxCode = '',
        taxAmount = 0,
        billable,
        created,
        attendees,
        actionableWhisperReportActionID,
        linkedTrackedExpenseReportAction,
        linkedTrackedExpenseReportID,
        waypoints,
        customUnitRateID,
        isTestDrive,
    } = transactionParams;

    const testDriveCommentReportActionID = isTestDrive ? NumberUtils.rand64() : undefined;

    const sanitizedWaypoints = waypoints ? JSON.stringify(sanitizeRecentWaypoints(waypoints)) : undefined;

    // If the report is iou or expense report, we should get the linked chat report to be passed to the getMoneyRequestInformation function
    const isMoneyRequestReport = isMoneyRequestReportReportUtils(report);
    const currentChatReport = isMoneyRequestReport ? getReportOrDraftReport(report?.chatReportID) : report;
    const moneyRequestReportID = isMoneyRequestReport ? report?.reportID : '';
    const isMovingTransactionFromTrackExpense = isMovingTransactionFromTrackExpenseIOUUtils(action);
    const existingTransactionID =
        isMovingTransactionFromTrackExpense && linkedTrackedExpenseReportAction && isMoneyRequestAction(linkedTrackedExpenseReportAction)
            ? getOriginalMessage(linkedTrackedExpenseReportAction)?.IOUTransactionID
            : undefined;
    const existingTransaction =
        action === CONST.IOU.ACTION.SUBMIT
            ? allTransactionDrafts[`${ONYXKEYS.COLLECTION.TRANSACTION_DRAFT}${existingTransactionID}`]
            : allTransactions[`${ONYXKEYS.COLLECTION.TRANSACTION}${existingTransactionID}`];

    const retryParams = {
        ...requestMoneyInformation,
        participantParams: {
            ...requestMoneyInformation.participantParams,
            participant: (({icons, ...rest}) => rest)(requestMoneyInformation.participantParams.participant),
        },
        transactionParams: {
            ...requestMoneyInformation.transactionParams,
            receipt: undefined,
        },
    };

<<<<<<< HEAD
    const {payerAccountID, payerEmail, iouReport, chatReport, transaction, iouAction, createdChatReportActionID, createdIOUReportActionID, reportPreviewAction, onyxData} =
        getMoneyRequestInformation({
            parentChatReport: isMovingTransactionFromTrackExpense ? undefined : currentChatReport,
            participantParams,
            policyParams,
            transactionParams,
            moneyRequestReportID,
            existingTransactionID,
            existingTransaction: isDistanceRequestTransactionUtils(existingTransaction) ? existingTransaction : undefined,
            retryParams,
            shouldGenerateOptimisticTransactionThread: false,
            testDriveCommentReportActionID,
        });
=======
    const {
        payerAccountID,
        payerEmail,
        iouReport,
        chatReport,
        transaction,
        iouAction,
        createdChatReportActionID,
        createdIOUReportActionID,
        reportPreviewAction,
        transactionThreadReportID,
        createdReportActionIDForThread,
        onyxData,
    } = getMoneyRequestInformation({
        parentChatReport: isMovingTransactionFromTrackExpense ? undefined : currentChatReport,
        participantParams,
        policyParams,
        transactionParams,
        moneyRequestReportID,
        existingTransactionID,
        existingTransaction: isDistanceRequestTransactionUtils(existingTransaction) ? existingTransaction : undefined,
        retryParams,
        testDriveCommentReportActionID,
        optimisticChatReportID,
        optimisticCreatedReportActionID,
        optimisticIOUReportID,
        optimisticReportPreviewActionID,
    });
>>>>>>> b8ef627f
    const activeReportID = isMoneyRequestReport ? report?.reportID : chatReport.reportID;

    if (shouldPlaySound) {
        playSound(SOUNDS.DONE);
    }

    switch (action) {
        case CONST.IOU.ACTION.SUBMIT: {
            if (!linkedTrackedExpenseReportAction || !linkedTrackedExpenseReportID) {
                return;
            }
            const workspaceParams =
                isPolicyExpenseChatReportUtil(chatReport) && chatReport.policyID
                    ? {
                          receipt: isFileUploadable(receipt) ? receipt : undefined,
                          category,
                          tag,
                          taxCode,
                          taxAmount,
                          billable,
                          policyID: chatReport.policyID,
                          waypoints: sanitizedWaypoints,
                          customUnitID: getDistanceRateCustomUnit(policyParams?.policy)?.customUnitID,
                          customUnitRateID,
                      }
                    : undefined;
            convertTrackedExpenseToRequest({
                payerParams: {
                    accountID: payerAccountID,
                    email: payerEmail,
                },
                transactionParams: {
                    amount,
                    currency,
                    comment,
                    merchant,
                    created,
                    attendees,
                    transactionID: transaction.transactionID,
                    actionableWhisperReportActionID,
                    linkedTrackedExpenseReportAction,
                    linkedTrackedExpenseReportID,
                },
                chatParams: {
                    reportID: chatReport.reportID,
                    createdReportActionID: createdChatReportActionID,
                    reportPreviewReportActionID: reportPreviewAction.reportActionID,
                },
                iouParams: {
                    reportID: iouReport.reportID,
                    createdReportActionID: createdIOUReportActionID,
                    reportActionID: iouAction.reportActionID,
                },
                onyxData,
                workspaceParams,
            });
            break;
        }
        default: {
            // This is only required when inviting admins to test drive the app
            const guidedSetupData: GuidedSetupData | undefined = isTestDrive
                ? prepareOnboardingOnyxData(
                      {choice: CONST.ONBOARDING_CHOICES.TEST_DRIVE_RECEIVER},
                      CONST.ONBOARDING_CHOICES.TEST_DRIVE_RECEIVER,
                      CONST.ONBOARDING_MESSAGES[CONST.ONBOARDING_CHOICES.TEST_DRIVE_RECEIVER],
                  )?.guidedSetupData
                : undefined;

            const parameters: RequestMoneyParams = {
                debtorEmail: payerEmail,
                debtorAccountID: payerAccountID,
                amount,
                currency,
                comment,
                created,
                merchant,
                iouReportID: iouReport.reportID,
                chatReportID: chatReport.reportID,
                transactionID: transaction.transactionID,
                reportActionID: iouAction.reportActionID,
                createdChatReportActionID,
                createdIOUReportActionID,
                reportPreviewReportActionID: reportPreviewAction.reportActionID,
                receipt: isFileUploadable(receipt) ? receipt : undefined,
                receiptState: receipt?.state,
                category,
                tag,
                taxCode,
                taxAmount,
                billable,
                // This needs to be a string of JSON because of limitations with the fetch() API and nested objects
                receiptGpsPoints: gpsPoints ? JSON.stringify(gpsPoints) : undefined,
                reimbursible,
                description: parsedComment,
                attendees: attendees ? JSON.stringify(attendees) : undefined,
                isTestDrive,
                guidedSetupData: guidedSetupData ? JSON.stringify(guidedSetupData) : undefined,
                testDriveCommentReportActionID,
            };
            // eslint-disable-next-line rulesdir/no-multiple-api-calls
            API.write(WRITE_COMMANDS.REQUEST_MONEY, parameters, onyxData);
        }
    }

    if (shouldHandleNavigation) {
        InteractionManager.runAfterInteractions(() => removeDraftTransactions());
        if (!requestMoneyInformation.isRetry) {
            dismissModalAndOpenReportInInboxTab(backToReport ?? activeReportID);
        }

        const trackReport = Navigation.getReportRouteByID(linkedTrackedExpenseReportAction?.childReportID);
        if (trackReport?.key) {
            Navigation.removeScreenByKey(trackReport.key);
        }
    }

    if (activeReportID && !isMoneyRequestReport) {
        notifyNewAction(activeReportID, payeeAccountID);
    }
}

/**
 * Submit per diem expense to another user
 */
function submitPerDiemExpense(submitPerDiemExpenseInformation: PerDiemExpenseInformation) {
    const {report, participantParams, policyParams = {}, transactionParams} = submitPerDiemExpenseInformation;
    const {payeeAccountID} = participantParams;
    const {currency, comment = '', category, tag, created, customUnit, attendees} = transactionParams;

    if (
        isEmptyObject(policyParams.policy) ||
        isEmptyObject(customUnit) ||
        !customUnit.customUnitID ||
        !customUnit.customUnitRateID ||
        (customUnit.subRates ?? []).length === 0 ||
        isEmptyObject(customUnit.attributes)
    ) {
        return;
    }

    // If the report is iou or expense report, we should get the linked chat report to be passed to the getMoneyRequestInformation function
    const isMoneyRequestReport = isMoneyRequestReportReportUtils(report);
    const currentChatReport = isMoneyRequestReport ? getReportOrDraftReport(report?.chatReportID) : report;
    const moneyRequestReportID = isMoneyRequestReport ? report?.reportID : '';

    const {
        iouReport,
        chatReport,
        transaction,
        iouAction,
        createdChatReportActionID,
        createdIOUReportActionID,
        reportPreviewAction,
        transactionThreadReportID,
        createdReportActionIDForThread,
        onyxData,
        billable,
    } = getPerDiemExpenseInformation({
        parentChatReport: currentChatReport,
        participantParams,
        policyParams,
        transactionParams,
        moneyRequestReportID,
    });
    const activeReportID = isMoneyRequestReport ? report?.reportID : chatReport.reportID;

    const customUnitRate = getPerDiemRateCustomUnitRate(policyParams.policy, customUnit.customUnitRateID);

    const customUnitRateParam = {
        id: customUnitRate?.customUnitRateID,
        name: customUnitRate?.name,
    };

    const parameters: CreatePerDiemRequestParams = {
        policyID: policyParams.policy.id,
        customUnitID: customUnit.customUnitID,
        customUnitRateID: customUnit.customUnitRateID,
        customUnitRate: JSON.stringify(customUnitRateParam),
        subRates: JSON.stringify(customUnit.subRates),
        startDateTime: customUnit.attributes.dates.start,
        endDateTime: customUnit.attributes.dates.end,
        currency,
        description: comment,
        created,
        iouReportID: iouReport.reportID,
        chatReportID: chatReport.reportID,
        transactionID: transaction.transactionID,
        reportActionID: iouAction.reportActionID,
        createdChatReportActionID,
        createdIOUReportActionID,
        reportPreviewReportActionID: reportPreviewAction.reportActionID,
        category,
        tag,
        transactionThreadReportID,
        createdReportActionIDForThread,
        billable,
        attendees: attendees ? JSON.stringify(attendees) : undefined,
    };

    playSound(SOUNDS.DONE);
    API.write(WRITE_COMMANDS.CREATE_PER_DIEM_REQUEST, parameters, onyxData);

    InteractionManager.runAfterInteractions(() => removeDraftTransaction(CONST.IOU.OPTIMISTIC_TRANSACTION_ID));
    dismissModalAndOpenReportInInboxTab(activeReportID);

    if (activeReportID) {
        notifyNewAction(activeReportID, payeeAccountID);
    }
}

function sendInvoice(
    currentUserAccountID: number,
    transaction: OnyxEntry<OnyxTypes.Transaction>,
    invoiceChatReport?: OnyxEntry<OnyxTypes.Report>,
    receiptFile?: Receipt,
    policy?: OnyxEntry<OnyxTypes.Policy>,
    policyTagList?: OnyxEntry<OnyxTypes.PolicyTagLists>,
    policyCategories?: OnyxEntry<OnyxTypes.PolicyCategories>,
    companyName?: string,
    companyWebsite?: string,
) {
    const parsedComment = getParsedComment(transaction?.comment?.comment?.trim() ?? '');
    if (transaction?.comment) {
        // eslint-disable-next-line no-param-reassign
        transaction.comment.comment = parsedComment;
    }
    const {
        senderWorkspaceID,
        receiver,
        invoiceRoom,
        createdChatReportActionID,
        invoiceReportID,
        reportPreviewReportActionID,
        transactionID,
        transactionThreadReportID,
        createdIOUReportActionID,
        createdReportActionIDForThread,
        reportActionID,
        onyxData,
    } = getSendInvoiceInformation(transaction, currentUserAccountID, invoiceChatReport, receiptFile, policy, policyTagList, policyCategories, companyName, companyWebsite);

    const parameters: SendInvoiceParams = {
        createdIOUReportActionID,
        createdReportActionIDForThread,
        reportActionID,
        senderWorkspaceID,
        accountID: currentUserAccountID,
        amount: transaction?.amount ?? 0,
        currency: transaction?.currency ?? '',
        comment: parsedComment,
        merchant: transaction?.merchant ?? '',
        category: transaction?.category,
        date: transaction?.created ?? '',
        invoiceRoomReportID: invoiceRoom.reportID,
        createdChatReportActionID,
        invoiceReportID,
        reportPreviewReportActionID,
        transactionID,
        transactionThreadReportID,
        companyName,
        companyWebsite,
        description: parsedComment,
        ...(invoiceChatReport?.reportID ? {receiverInvoiceRoomID: invoiceChatReport.reportID} : {receiverEmail: receiver.login ?? ''}),
    };

    playSound(SOUNDS.DONE);
    API.write(WRITE_COMMANDS.SEND_INVOICE, parameters, onyxData);
    InteractionManager.runAfterInteractions(() => removeDraftTransaction(CONST.IOU.OPTIMISTIC_TRANSACTION_ID));

    if (isSearchTopmostFullScreenRoute()) {
        Navigation.dismissModal();
    } else {
        Navigation.dismissModalWithReport({reportID: invoiceRoom.reportID});
    }

    notifyNewAction(invoiceRoom.reportID, currentUserAccountID);
}

/**
 * Track an expense
 */
function trackExpense(params: CreateTrackExpenseParams) {
    const {
        report,
        action,
        isDraftPolicy,
        participantParams,
        policyParams: policyData = {},
        transactionParams: transactionData,
        accountantParams,
        shouldHandleNavigation = true,
        shouldPlaySound = true,
    } = params;
    const {participant, payeeAccountID, payeeEmail} = participantParams;
    const {policy, policyCategories, policyTagList} = policyData;
    const parsedComment = getParsedComment(transactionData.comment ?? '');
    transactionData.comment = parsedComment;
    const {
        amount,
        currency,
        created = '',
        merchant = '',
        comment = '',
        receipt,
        category,
        tag,
        taxCode = '',
        taxAmount = 0,
        billable,
        gpsPoints,
        validWaypoints,
        actionableWhisperReportActionID,
        linkedTrackedExpenseReportAction,
        linkedTrackedExpenseReportID,
        customUnitRateID,
        attendees,
    } = transactionData;

    const isMoneyRequestReport = isMoneyRequestReportReportUtils(report);
    const currentChatReport = isMoneyRequestReport ? getReportOrDraftReport(report.chatReportID) : report;
    const moneyRequestReportID = isMoneyRequestReport ? report.reportID : '';
    const isMovingTransactionFromTrackExpense = isMovingTransactionFromTrackExpenseIOUUtils(action);

    // Pass an open receipt so the distance expense will show a map with the route optimistically
    const trackedReceipt = validWaypoints ? {source: ReceiptGeneric as ReceiptSource, state: CONST.IOU.RECEIPT_STATE.OPEN} : receipt;
    const sanitizedWaypoints = validWaypoints ? JSON.stringify(sanitizeRecentWaypoints(validWaypoints)) : undefined;

    const retryParams: CreateTrackExpenseParams = {
        report,
        isDraftPolicy,
        action,
        participantParams: {
            participant,
            payeeAccountID,
            payeeEmail,
        },
        transactionParams: {
            amount,
            currency,
            created,
            merchant,
            comment,
            receipt: undefined,
            category,
            tag,
            taxCode,
            taxAmount,
            billable,
            validWaypoints,
            gpsPoints,
            actionableWhisperReportActionID,
            linkedTrackedExpenseReportAction,
            linkedTrackedExpenseReportID,
            customUnitRateID,
        },
    };

    const {
        createdWorkspaceParams,
        iouReport,
        chatReport,
        transaction,
        iouAction,
        createdChatReportActionID,
        createdIOUReportActionID,
        reportPreviewAction,
        transactionThreadReportID,
        createdReportActionIDForThread,
        actionableWhisperReportActionIDParam,
        onyxData,
    } =
        getTrackExpenseInformation({
            parentChatReport: currentChatReport,
            moneyRequestReportID,
            existingTransactionID:
                isMovingTransactionFromTrackExpense && linkedTrackedExpenseReportAction && isMoneyRequestAction(linkedTrackedExpenseReportAction)
                    ? getOriginalMessage(linkedTrackedExpenseReportAction)?.IOUTransactionID
                    : undefined,
            participantParams: {
                participant,
                payeeAccountID,
                payeeEmail,
            },
            transactionParams: {
                comment,
                amount,
                currency,
                created,
                merchant,
                receipt: trackedReceipt,
                category,
                tag,
                taxCode,
                taxAmount,
                billable,
                linkedTrackedExpenseReportAction,
                attendees,
            },
            policyParams: {
                policy,
                policyCategories,
                policyTagList,
            },
            retryParams,
        }) ?? {};
    const activeReportID = isMoneyRequestReport ? report.reportID : chatReport?.reportID;

    const recentServerValidatedWaypoints = getRecentWaypoints().filter((item) => !item.pendingAction);
    onyxData?.failureData?.push({
        onyxMethod: Onyx.METHOD.SET,
        key: `${ONYXKEYS.NVP_RECENT_WAYPOINTS}`,
        value: recentServerValidatedWaypoints,
    });

    const mileageRate = isCustomUnitRateIDForP2P(transaction) ? undefined : customUnitRateID;
    if (shouldPlaySound) {
        playSound(SOUNDS.DONE);
    }

    switch (action) {
        case CONST.IOU.ACTION.CATEGORIZE: {
            if (!linkedTrackedExpenseReportAction || !linkedTrackedExpenseReportID) {
                return;
            }
            const transactionParams: TrackedExpenseTransactionParams = {
                transactionID: transaction?.transactionID,
                amount,
                currency,
                comment,
                merchant,
                created,
                taxCode,
                taxAmount,
                category,
                tag,
                billable,
                receipt: isFileUploadable(trackedReceipt) ? trackedReceipt : undefined,
                waypoints: sanitizedWaypoints,
                customUnitRateID: mileageRate,
                attendees,
            };
            const policyParams: TrackedExpensePolicyParams = {
                policyID: chatReport?.policyID,
                isDraftPolicy,
            };
            const reportInformation: TrackedExpenseReportInformation = {
                moneyRequestPreviewReportActionID: iouAction?.reportActionID,
                moneyRequestReportID: iouReport?.reportID,
                moneyRequestCreatedReportActionID: createdIOUReportActionID,
                actionableWhisperReportActionID,
                linkedTrackedExpenseReportAction,
                linkedTrackedExpenseReportID,
                transactionThreadReportID,
                reportPreviewReportActionID: reportPreviewAction?.reportActionID,
                chatReportID: chatReport?.reportID,
            };
            const trackedExpenseParams: TrackedExpenseParams = {
                onyxData,
                reportInformation,
                transactionParams,
                policyParams,
                createdWorkspaceParams,
            };

            categorizeTrackedExpense(trackedExpenseParams);
            break;
        }
        case CONST.IOU.ACTION.SHARE: {
            if (!linkedTrackedExpenseReportAction || !linkedTrackedExpenseReportID) {
                return;
            }
            const transactionParams: TrackedExpenseTransactionParams = {
                transactionID: transaction?.transactionID,
                amount,
                currency,
                comment,
                merchant,
                created,
                taxCode: taxCode ?? '',
                taxAmount: taxAmount ?? 0,
                category,
                tag,
                billable,
                receipt: isFileUploadable(trackedReceipt) ? trackedReceipt : undefined,
                waypoints: sanitizedWaypoints,
                customUnitRateID: mileageRate,
                attendees,
            };
            const policyParams: TrackedExpensePolicyParams = {
                policyID: chatReport?.policyID,
            };
            const reportInformation: TrackedExpenseReportInformation = {
                moneyRequestPreviewReportActionID: iouAction?.reportActionID,
                moneyRequestReportID: iouReport?.reportID,
                moneyRequestCreatedReportActionID: createdIOUReportActionID,
                actionableWhisperReportActionID,
                linkedTrackedExpenseReportAction,
                linkedTrackedExpenseReportID,
                transactionThreadReportID,
                reportPreviewReportActionID: reportPreviewAction?.reportActionID,
                chatReportID: chatReport?.reportID,
            };
            const trackedExpenseParams: TrackedExpenseParams = {
                onyxData,
                reportInformation,
                transactionParams,
                policyParams,
                createdWorkspaceParams,
                accountantParams,
            };
            shareTrackedExpense(trackedExpenseParams);
            break;
        }
        default: {
            const parameters: TrackExpenseParams = {
                amount,
                currency,
                comment,
                created,
                merchant,
                iouReportID: iouReport?.reportID,
                chatReportID: chatReport?.reportID,
                transactionID: transaction?.transactionID,
                reportActionID: iouAction?.reportActionID,
                createdChatReportActionID,
                createdIOUReportActionID,
                reportPreviewReportActionID: reportPreviewAction?.reportActionID,
                receipt: isFileUploadable(trackedReceipt) ? trackedReceipt : undefined,
                receiptState: trackedReceipt?.state,
                category,
                tag,
                taxCode,
                taxAmount,
                billable,
                // This needs to be a string of JSON because of limitations with the fetch() API and nested objects
                receiptGpsPoints: gpsPoints ? JSON.stringify(gpsPoints) : undefined,
                transactionThreadReportID,
                createdReportActionIDForThread,
                waypoints: sanitizedWaypoints,
                customUnitRateID,
                description: parsedComment,
            };
            if (actionableWhisperReportActionIDParam) {
                parameters.actionableWhisperReportActionID = actionableWhisperReportActionIDParam;
            }
            API.write(WRITE_COMMANDS.TRACK_EXPENSE, parameters, onyxData);
        }
    }

    if (shouldHandleNavigation) {
        InteractionManager.runAfterInteractions(() => removeDraftTransactions());

        if (!params.isRetry) {
            dismissModalAndOpenReportInInboxTab(activeReportID);
        }
    }

    notifyNewAction(activeReportID, payeeAccountID);
}

function getOrCreateOptimisticSplitChatReport(existingSplitChatReportID: string | undefined, participants: Participant[], participantAccountIDs: number[], currentUserAccountID: number) {
    // The existing chat report could be passed as reportID or exist on the sole "participant" (in this case a report option)
    const existingChatReportID = existingSplitChatReportID ?? participants.at(0)?.reportID;

    // Check if the report is available locally if we do have one
    const existingSplitChatOnyxData = allReports?.[`${ONYXKEYS.COLLECTION.REPORT}${existingChatReportID}`];
    let existingSplitChatReport = existingChatReportID && existingSplitChatOnyxData ? {...existingSplitChatOnyxData} : undefined;

    const allParticipantsAccountIDs = [...participantAccountIDs, currentUserAccountID];
    if (!existingSplitChatReport) {
        existingSplitChatReport = getChatByParticipants(allParticipantsAccountIDs, undefined, participantAccountIDs.length > 1);
    }

    // We found an existing chat report we are done...
    if (existingSplitChatReport) {
        // Yes, these are the same, but give the caller a way to identify if we created a new report or not
        return {existingSplitChatReport, splitChatReport: existingSplitChatReport};
    }

    // Create a Group Chat if we have multiple participants
    if (participants.length > 1) {
        const splitChatReport = buildOptimisticChatReport({
            participantList: allParticipantsAccountIDs,
            reportName: '',
            chatType: CONST.REPORT.CHAT_TYPE.GROUP,
            notificationPreference: CONST.REPORT.NOTIFICATION_PREFERENCE.ALWAYS,
        });

        return {existingSplitChatReport: null, splitChatReport};
    }

    // Otherwise, create a new 1:1 chat report
    const splitChatReport = buildOptimisticChatReport({
        participantList: participantAccountIDs,
    });
    return {existingSplitChatReport: null, splitChatReport};
}

/**
 * Build the Onyx data and IOU split necessary for splitting a bill with 3+ users.
 * 1. Build the optimistic Onyx data for the group chat, i.e. chatReport and iouReportAction creating the former if it doesn't yet exist.
 * 2. Loop over the group chat participant list, building optimistic or updating existing chatReports, iouReports and iouReportActions between the user and each participant.
 * We build both Onyx data and the IOU split that is sent as a request param and is used by Auth to create the chatReports, iouReports and iouReportActions in the database.
 * The IOU split has the following shape:
 *  [
 *      {email: 'currentUser', amount: 100},
 *      {email: 'user2', amount: 100, iouReportID: '100', chatReportID: '110', transactionID: '120', reportActionID: '130'},
 *      {email: 'user3', amount: 100, iouReportID: '200', chatReportID: '210', transactionID: '220', reportActionID: '230'}
 *  ]
 * @param amount - always in the smallest unit of the currency
 * @param existingSplitChatReportID - the report ID where the split expense happens, could be a group chat or a expense chat
 */
function createSplitsAndOnyxData({
    participants,
    currentUserLogin,
    currentUserAccountID,
    existingSplitChatReportID,
    transactionParams: {
        amount,
        comment,
        currency,
        merchant,
        created,
        category,
        tag,
        splitShares = {},
        billable = false,
        iouRequestType = CONST.IOU.REQUEST_TYPE.MANUAL,
        taxCode = '',
        taxAmount = 0,
        attendees,
    },
}: CreateSplitsAndOnyxDataParams): SplitsAndOnyxData {
    const currentUserEmailForIOUSplit = addSMSDomainIfPhoneNumber(currentUserLogin);
    const participantAccountIDs = participants.map((participant) => Number(participant.accountID));

    const {splitChatReport, existingSplitChatReport} = getOrCreateOptimisticSplitChatReport(existingSplitChatReportID, participants, participantAccountIDs, currentUserAccountID);
    const isOwnPolicyExpenseChat = !!splitChatReport.isOwnPolicyExpenseChat;

    // Pass an open receipt so the distance expense will show a map with the route optimistically
    const receipt: Receipt | undefined = iouRequestType === CONST.IOU.REQUEST_TYPE.DISTANCE ? {source: ReceiptGeneric as ReceiptSource, state: CONST.IOU.RECEIPT_STATE.OPEN} : undefined;

    const existingTransaction = allTransactionDrafts[`${ONYXKEYS.COLLECTION.TRANSACTION_DRAFT}${CONST.IOU.OPTIMISTIC_TRANSACTION_ID}`];
    const isDistanceRequest = existingTransaction && existingTransaction.iouRequestType === CONST.IOU.REQUEST_TYPE.DISTANCE;
    let splitTransaction = buildOptimisticTransaction({
        existingTransaction,
        transactionParams: {
            amount,
            currency,
            reportID: CONST.REPORT.SPLIT_REPORT_ID,
            comment,
            created,
            merchant: merchant || Localize.translateLocal('iou.expense'),
            receipt,
            category,
            tag,
            taxCode,
            taxAmount,
            billable,
            pendingFields: isDistanceRequest ? {waypoints: CONST.RED_BRICK_ROAD_PENDING_ACTION.ADD} : undefined,
            attendees,
        },
    });

    // Important data is set on the draft distance transaction, such as the iouRequestType marking it as a distance request, so merge it into the optimistic split transaction
    if (isDistanceRequest) {
        splitTransaction = fastMerge(existingTransaction, splitTransaction, false);
    }

    // Note: The created action must be optimistically generated before the IOU action so there's no chance that the created action appears after the IOU action in the chat
    const splitCreatedReportAction = buildOptimisticCreatedReportAction(currentUserEmailForIOUSplit);
    const splitIOUReportAction = buildOptimisticIOUReportAction({
        type: CONST.IOU.REPORT_ACTION_TYPE.SPLIT,
        amount,
        currency,
        comment,
        participants,
        transactionID: splitTransaction.transactionID,
        isOwnPolicyExpenseChat,
    });

    splitChatReport.lastReadTime = DateUtils.getDBTime();
    splitChatReport.lastMessageText = getReportActionText(splitIOUReportAction);
    splitChatReport.lastMessageHtml = getReportActionHtml(splitIOUReportAction);
    splitChatReport.lastActorAccountID = currentUserAccountID;
    splitChatReport.lastVisibleActionCreated = splitIOUReportAction.created;

    if (splitChatReport.participants && getReportNotificationPreference(splitChatReport) === CONST.REPORT.NOTIFICATION_PREFERENCE.HIDDEN) {
        splitChatReport.participants[currentUserAccountID] = {notificationPreference: CONST.REPORT.NOTIFICATION_PREFERENCE.ALWAYS};
    }

    // If we have an existing splitChatReport (group chat or workspace) use it's pending fields, otherwise indicate that we are adding a chat
    if (!existingSplitChatReport) {
        splitChatReport.pendingFields = {
            createChat: CONST.RED_BRICK_ROAD_PENDING_ACTION.ADD,
        };
    }

    const optimisticData: OnyxUpdate[] = [
        {
            // Use set for new reports because it doesn't exist yet, is faster,
            // and we need the data to be available when we navigate to the chat page
            onyxMethod: existingSplitChatReport ? Onyx.METHOD.MERGE : Onyx.METHOD.SET,
            key: `${ONYXKEYS.COLLECTION.REPORT}${splitChatReport.reportID}`,
            value: splitChatReport,
        },
        {
            onyxMethod: Onyx.METHOD.SET,
            key: ONYXKEYS.NVP_QUICK_ACTION_GLOBAL_CREATE,
            value: {
                action: iouRequestType === CONST.IOU.REQUEST_TYPE.DISTANCE ? CONST.QUICK_ACTIONS.SPLIT_DISTANCE : CONST.QUICK_ACTIONS.SPLIT_MANUAL,
                chatReportID: splitChatReport.reportID,
                isFirstQuickAction: isEmptyObject(quickAction),
            },
        },
        existingSplitChatReport
            ? {
                  onyxMethod: Onyx.METHOD.MERGE,
                  key: `${ONYXKEYS.COLLECTION.REPORT_ACTIONS}${splitChatReport.reportID}`,
                  value: {
                      [splitIOUReportAction.reportActionID]: splitIOUReportAction as OnyxTypes.ReportAction,
                  },
              }
            : {
                  onyxMethod: Onyx.METHOD.SET,
                  key: `${ONYXKEYS.COLLECTION.REPORT_ACTIONS}${splitChatReport.reportID}`,
                  value: {
                      [splitCreatedReportAction.reportActionID]: splitCreatedReportAction as OnyxTypes.ReportAction,
                      [splitIOUReportAction.reportActionID]: splitIOUReportAction as OnyxTypes.ReportAction,
                  },
              },
        {
            onyxMethod: Onyx.METHOD.SET,
            key: `${ONYXKEYS.COLLECTION.TRANSACTION}${splitTransaction.transactionID}`,
            value: splitTransaction,
        },
    ];

    if (!existingSplitChatReport) {
        optimisticData.push({
            onyxMethod: Onyx.METHOD.MERGE,
            key: `${ONYXKEYS.COLLECTION.REPORT_METADATA}${splitChatReport.reportID}`,
            value: {
                isOptimisticReport: true,
            },
        });
    }

    const successData: OnyxUpdate[] = [
        {
            onyxMethod: Onyx.METHOD.MERGE,
            key: `${ONYXKEYS.COLLECTION.REPORT_ACTIONS}${splitChatReport.reportID}`,
            value: {
                ...(existingSplitChatReport ? {} : {[splitCreatedReportAction.reportActionID]: {pendingAction: null}}),
                [splitIOUReportAction.reportActionID]: {pendingAction: null},
            },
        },
        {
            onyxMethod: Onyx.METHOD.MERGE,
            key: `${ONYXKEYS.COLLECTION.TRANSACTION}${splitTransaction.transactionID}`,
            value: {pendingAction: null, pendingFields: null},
        },
    ];

    if (!existingSplitChatReport) {
        successData.push({
            onyxMethod: Onyx.METHOD.MERGE,
            key: `${ONYXKEYS.COLLECTION.REPORT_METADATA}${splitChatReport.reportID}`,
            value: {
                isOptimisticReport: false,
            },
        });
    }

    const redundantParticipants: Record<number, null> = {};
    if (!existingSplitChatReport) {
        successData.push({
            onyxMethod: Onyx.METHOD.MERGE,
            key: `${ONYXKEYS.COLLECTION.REPORT}${splitChatReport.reportID}`,
            value: {pendingFields: {createChat: null}, participants: redundantParticipants},
        });
    }

    const failureData: OnyxUpdate[] = [
        {
            onyxMethod: Onyx.METHOD.MERGE,
            key: `${ONYXKEYS.COLLECTION.TRANSACTION}${splitTransaction.transactionID}`,
            value: {
                errors: getMicroSecondOnyxErrorWithTranslationKey('iou.error.genericCreateFailureMessage'),
                pendingAction: null,
                pendingFields: null,
            },
        },
        {
            onyxMethod: Onyx.METHOD.SET,
            key: ONYXKEYS.NVP_QUICK_ACTION_GLOBAL_CREATE,
            value: quickAction ?? null,
        },
    ];

    if (existingSplitChatReport) {
        failureData.push({
            onyxMethod: Onyx.METHOD.MERGE,
            key: `${ONYXKEYS.COLLECTION.REPORT_ACTIONS}${splitChatReport.reportID}`,
            value: {
                [splitIOUReportAction.reportActionID]: {
                    errors: getMicroSecondOnyxErrorWithTranslationKey('iou.error.genericCreateFailureMessage'),
                },
            },
        });
    } else {
        failureData.push(
            {
                onyxMethod: Onyx.METHOD.MERGE,
                key: `${ONYXKEYS.COLLECTION.REPORT}${splitChatReport.reportID}`,
                value: {
                    errorFields: {
                        createChat: getMicroSecondOnyxErrorWithTranslationKey('report.genericCreateReportFailureMessage'),
                    },
                },
            },
            {
                onyxMethod: Onyx.METHOD.MERGE,
                key: `${ONYXKEYS.COLLECTION.REPORT_ACTIONS}${splitChatReport.reportID}`,
                value: {
                    [splitIOUReportAction.reportActionID]: {
                        errors: getMicroSecondOnyxErrorWithTranslationKey('iou.error.genericCreateFailureMessage'),
                    },
                },
            },
        );
    }

    // Loop through participants creating individual chats, iouReports and reportActionIDs as needed
    const currentUserAmount = splitShares?.[currentUserAccountID]?.amount ?? calculateIOUAmount(participants.length, amount, currency, true);
    const currentUserTaxAmount = calculateIOUAmount(participants.length, taxAmount, currency, true);

    const splits: Split[] = [{email: currentUserEmailForIOUSplit, accountID: currentUserAccountID, amount: currentUserAmount, taxAmount: currentUserTaxAmount}];

    const hasMultipleParticipants = participants.length > 1;
    participants.forEach((participant) => {
        // In a case when a participant is a workspace, even when a current user is not an owner of the workspace
        const isPolicyExpenseChat = isPolicyExpenseChatReportUtil(participant);
        const splitAmount = splitShares?.[participant.accountID ?? CONST.DEFAULT_NUMBER_ID]?.amount ?? calculateIOUAmount(participants.length, amount, currency, false);
        const splitTaxAmount = calculateIOUAmount(participants.length, taxAmount, currency, false);

        // To exclude someone from a split, the amount can be 0. The scenario for this is when creating a split from a group chat, we have remove the option to deselect users to exclude them.
        // We can input '0' next to someone we want to exclude.
        if (splitAmount === 0) {
            return;
        }

        // In case the participant is a workspace, email & accountID should remain undefined and won't be used in the rest of this code
        // participant.login is undefined when the request is initiated from a group DM with an unknown user, so we need to add a default
        const email = isOwnPolicyExpenseChat || isPolicyExpenseChat ? '' : addSMSDomainIfPhoneNumber(participant.login ?? '').toLowerCase();
        const accountID = isOwnPolicyExpenseChat || isPolicyExpenseChat ? 0 : Number(participant.accountID);
        if (email === currentUserEmailForIOUSplit) {
            return;
        }

        // STEP 1: Get existing chat report OR build a new optimistic one
        // If we only have one participant and the request was initiated from the global create menu, i.e. !existingGroupChatReportID, the oneOnOneChatReport is the groupChatReport
        let oneOnOneChatReport: OnyxTypes.Report | OptimisticChatReport;
        let isNewOneOnOneChatReport = false;
        let shouldCreateOptimisticPersonalDetails = false;
        const personalDetailExists = accountID in allPersonalDetails;

        // If this is a split between two people only and the function
        // wasn't provided with an existing group chat report id
        // or, if the split is being made from the expense chat, then the oneOnOneChatReport is the same as the splitChatReport
        // in this case existingSplitChatReport will belong to the policy expense chat and we won't be
        // entering code that creates optimistic personal details
        if ((!hasMultipleParticipants && !existingSplitChatReportID) || isOwnPolicyExpenseChat || isOneOnOneChat(splitChatReport)) {
            oneOnOneChatReport = splitChatReport;
            shouldCreateOptimisticPersonalDetails = !existingSplitChatReport && !personalDetailExists;
        } else {
            const existingChatReport = getChatByParticipants([accountID, currentUserAccountID]);
            isNewOneOnOneChatReport = !existingChatReport;
            shouldCreateOptimisticPersonalDetails = isNewOneOnOneChatReport && !personalDetailExists;
            oneOnOneChatReport =
                existingChatReport ??
                buildOptimisticChatReport({
                    participantList: [accountID, currentUserAccountID],
                });
        }

        // STEP 2: Get existing IOU/Expense report and update its total OR build a new optimistic one
        let oneOnOneIOUReport: OneOnOneIOUReport = oneOnOneChatReport.iouReportID ? allReports?.[`${ONYXKEYS.COLLECTION.REPORT}${oneOnOneChatReport.iouReportID}`] : null;
        const shouldCreateNewOneOnOneIOUReport = shouldCreateNewMoneyRequestReportReportUtils(oneOnOneIOUReport, oneOnOneChatReport);

        if (!oneOnOneIOUReport || shouldCreateNewOneOnOneIOUReport) {
            oneOnOneIOUReport = isOwnPolicyExpenseChat
                ? buildOptimisticExpenseReport(oneOnOneChatReport.reportID, oneOnOneChatReport.policyID, currentUserAccountID, splitAmount, currency)
                : buildOptimisticIOUReport(currentUserAccountID, accountID, splitAmount, oneOnOneChatReport.reportID, currency);
        } else if (isOwnPolicyExpenseChat) {
            // Because of the Expense reports are stored as negative values, we subtract the total from the amount
            if (oneOnOneIOUReport?.currency === currency) {
                if (typeof oneOnOneIOUReport.total === 'number') {
                    oneOnOneIOUReport.total -= splitAmount;
                }

                if (typeof oneOnOneIOUReport.unheldTotal === 'number') {
                    oneOnOneIOUReport.unheldTotal -= splitAmount;
                }
            }
        } else {
            oneOnOneIOUReport = updateIOUOwnerAndTotal(oneOnOneIOUReport, currentUserAccountID, splitAmount, currency);
        }

        // STEP 3: Build optimistic transaction
        let oneOnOneTransaction = buildOptimisticTransaction({
            originalTransactionID: splitTransaction.transactionID,
            transactionParams: {
                amount: isExpenseReport(oneOnOneIOUReport) ? -splitAmount : splitAmount,
                currency,
                reportID: oneOnOneIOUReport.reportID,
                comment,
                created,
                merchant: merchant || Localize.translateLocal('iou.expense'),
                category,
                tag,
                taxCode,
                taxAmount: isExpenseReport(oneOnOneIOUReport) ? -splitTaxAmount : splitTaxAmount,
                billable,
                source: CONST.IOU.TYPE.SPLIT,
            },
        });

        if (isDistanceRequest) {
            oneOnOneTransaction = fastMerge(existingTransaction, oneOnOneTransaction, false);
        }

        // STEP 4: Build optimistic reportActions. We need:
        // 1. CREATED action for the chatReport
        // 2. CREATED action for the iouReport
        // 3. IOU action for the iouReport
        // 4. Transaction Thread and the CREATED action for it
        // 5. REPORT_PREVIEW action for the chatReport
        const [oneOnOneCreatedActionForChat, oneOnOneCreatedActionForIOU, oneOnOneIOUAction, optimisticTransactionThread, optimisticCreatedActionForTransactionThread] =
            buildOptimisticMoneyRequestEntities({
                iouReport: oneOnOneIOUReport,
                type: CONST.IOU.REPORT_ACTION_TYPE.CREATE,
                amount: splitAmount,
                currency,
                comment,
                payeeEmail: currentUserEmailForIOUSplit,
                participants: [participant],
                transactionID: oneOnOneTransaction.transactionID,
            });

        // Add optimistic personal details for new participants
        const oneOnOnePersonalDetailListAction: OnyxTypes.PersonalDetailsList = shouldCreateOptimisticPersonalDetails
            ? {
                  [accountID]: {
                      accountID,
                      // Disabling this line since participant.displayName can be an empty string
                      // eslint-disable-next-line @typescript-eslint/prefer-nullish-coalescing
                      displayName: formatPhoneNumber(participant.displayName || email),
                      login: participant.login,
                      isOptimisticPersonalDetail: true,
                  },
              }
            : {};

        if (shouldCreateOptimisticPersonalDetails) {
            // BE will send different participants. We clear the optimistic ones to avoid duplicated entries
            redundantParticipants[accountID] = null;
        }

        let oneOnOneReportPreviewAction = getReportPreviewAction(oneOnOneChatReport.reportID, oneOnOneIOUReport.reportID);
        if (oneOnOneReportPreviewAction) {
            oneOnOneReportPreviewAction = updateReportPreview(oneOnOneIOUReport, oneOnOneReportPreviewAction);
        } else {
            oneOnOneReportPreviewAction = buildOptimisticReportPreview(oneOnOneChatReport, oneOnOneIOUReport);
        }

        // Add category to optimistic policy recently used categories when a participant is a workspace
        const optimisticPolicyRecentlyUsedCategories = isPolicyExpenseChat ? buildOptimisticPolicyRecentlyUsedCategories(participant.policyID, category) : [];

        const optimisticRecentlyUsedCurrencies = buildOptimisticRecentlyUsedCurrencies(currency);

        // Add tag to optimistic policy recently used tags when a participant is a workspace
        const optimisticPolicyRecentlyUsedTags = isPolicyExpenseChat ? buildOptimisticPolicyRecentlyUsedTags(participant.policyID, tag) : {};

        // STEP 5: Build Onyx Data
        const [oneOnOneOptimisticData, oneOnOneSuccessData, oneOnOneFailureData] = buildOnyxDataForMoneyRequest({
            isNewChatReport: isNewOneOnOneChatReport,
            shouldCreateNewMoneyRequestReport: shouldCreateNewOneOnOneIOUReport,
            isOneOnOneSplit: true,
            optimisticParams: {
                chat: {
                    report: oneOnOneChatReport,
                    createdAction: oneOnOneCreatedActionForChat,
                    reportPreviewAction: oneOnOneReportPreviewAction,
                },
                iou: {
                    report: oneOnOneIOUReport,
                    createdAction: oneOnOneCreatedActionForIOU,
                    action: oneOnOneIOUAction,
                },
                transactionParams: {
                    transaction: oneOnOneTransaction,
                    transactionThreadReport: optimisticTransactionThread,
                    transactionThreadCreatedReportAction: optimisticCreatedActionForTransactionThread,
                },
                policyRecentlyUsed: {
                    categories: optimisticPolicyRecentlyUsedCategories,
                    tags: optimisticPolicyRecentlyUsedTags,
                    currencies: optimisticRecentlyUsedCurrencies,
                },
                personalDetailListAction: oneOnOnePersonalDetailListAction,
            },
        });

        const individualSplit = {
            email,
            accountID,
            isOptimisticAccount: isOptimisticPersonalDetail(accountID),
            amount: splitAmount,
            iouReportID: oneOnOneIOUReport.reportID,
            chatReportID: oneOnOneChatReport.reportID,
            transactionID: oneOnOneTransaction.transactionID,
            reportActionID: oneOnOneIOUAction.reportActionID,
            createdChatReportActionID: oneOnOneCreatedActionForChat.reportActionID,
            createdIOUReportActionID: oneOnOneCreatedActionForIOU.reportActionID,
            reportPreviewReportActionID: oneOnOneReportPreviewAction.reportActionID,
            transactionThreadReportID: optimisticTransactionThread.reportID,
            createdReportActionIDForThread: optimisticCreatedActionForTransactionThread?.reportActionID,
            taxAmount: splitTaxAmount,
        };

        splits.push(individualSplit);
        optimisticData.push(...oneOnOneOptimisticData);
        successData.push(...oneOnOneSuccessData);
        failureData.push(...oneOnOneFailureData);
    });

    optimisticData.push({
        onyxMethod: Onyx.METHOD.MERGE,
        key: `${ONYXKEYS.COLLECTION.TRANSACTION}${splitTransaction.transactionID}`,
        value: {
            comment: {
                splits: splits.map((split) => ({accountID: split.accountID, amount: split.amount})),
            },
        },
    });

    const splitData: SplitData = {
        chatReportID: splitChatReport.reportID,
        transactionID: splitTransaction.transactionID,
        reportActionID: splitIOUReportAction.reportActionID,
        policyID: splitChatReport.policyID,
        chatType: splitChatReport.chatType,
    };

    if (!existingSplitChatReport) {
        splitData.createdReportActionID = splitCreatedReportAction.reportActionID;
    }

    return {
        splitData,
        splits,
        onyxData: {optimisticData, successData, failureData},
    };
}

type SplitBillActionsParams = {
    participants: Participant[];
    currentUserLogin: string;
    currentUserAccountID: number;
    amount: number;
    comment: string;
    currency: string;
    merchant: string;
    created: string;
    category?: string;
    tag?: string;
    billable?: boolean;
    iouRequestType?: IOURequestType;
    existingSplitChatReportID?: string;
    splitShares?: SplitShares;
    splitPayerAccountIDs?: number[];
    taxCode?: string;
    taxAmount?: number;
    isRetry?: boolean;
};

/**
 * @param amount - always in smallest currency unit
 * @param existingSplitChatReportID - Either a group DM or a expense chat
 */
function splitBill({
    participants,
    currentUserLogin,
    currentUserAccountID,
    amount,
    comment,
    currency,
    merchant,
    created,
    category = '',
    tag = '',
    billable = false,
    iouRequestType = CONST.IOU.REQUEST_TYPE.MANUAL,
    existingSplitChatReportID,
    splitShares = {},
    splitPayerAccountIDs = [],
    taxCode = '',
    taxAmount = 0,
}: SplitBillActionsParams) {
    const parsedComment = getParsedComment(comment);
    const {splitData, splits, onyxData} = createSplitsAndOnyxData({
        participants,
        currentUserLogin,
        currentUserAccountID,
        existingSplitChatReportID,
        transactionParams: {
            amount,
            comment: parsedComment,
            currency,
            merchant,
            created,
            category,
            tag,
            splitShares,
            billable,
            iouRequestType,
            taxCode,
            taxAmount,
        },
    });

    const parameters: SplitBillParams = {
        reportID: splitData.chatReportID,
        amount,
        splits: JSON.stringify(splits),
        currency,
        comment: parsedComment,
        category,
        merchant,
        created,
        tag,
        billable,
        transactionID: splitData.transactionID,
        reportActionID: splitData.reportActionID,
        createdReportActionID: splitData.createdReportActionID,
        policyID: splitData.policyID,
        chatType: splitData.chatType,
        splitPayerAccountIDs,
        taxCode,
        taxAmount,
        description: parsedComment,
    };

    playSound(SOUNDS.DONE);
    API.write(WRITE_COMMANDS.SPLIT_BILL, parameters, onyxData);
    InteractionManager.runAfterInteractions(() => removeDraftTransaction(CONST.IOU.OPTIMISTIC_TRANSACTION_ID));

    dismissModalAndOpenReportInInboxTab(existingSplitChatReportID);

    notifyNewAction(splitData.chatReportID, currentUserAccountID);
}

/**
 * @param amount - always in the smallest currency unit
 */
function splitBillAndOpenReport({
    participants,
    currentUserLogin,
    currentUserAccountID,
    amount,
    comment,
    currency,
    merchant,
    created,
    category = '',
    tag = '',
    billable = false,
    iouRequestType = CONST.IOU.REQUEST_TYPE.MANUAL,
    splitShares = {},
    splitPayerAccountIDs = [],
    taxCode = '',
    taxAmount = 0,
    existingSplitChatReportID,
}: SplitBillActionsParams) {
    const parsedComment = getParsedComment(comment);
    const {splitData, splits, onyxData} = createSplitsAndOnyxData({
        participants,
        currentUserLogin,
        currentUserAccountID,
        existingSplitChatReportID,
        transactionParams: {
            amount,
            comment: parsedComment,
            currency,
            merchant,
            created,
            category,
            tag,
            splitShares,
            billable,
            iouRequestType,
            taxCode,
            taxAmount,
        },
    });

    const parameters: SplitBillParams = {
        reportID: splitData.chatReportID,
        amount,
        splits: JSON.stringify(splits),
        currency,
        merchant,
        created,
        comment: parsedComment,
        category,
        tag,
        billable,
        transactionID: splitData.transactionID,
        reportActionID: splitData.reportActionID,
        createdReportActionID: splitData.createdReportActionID,
        policyID: splitData.policyID,
        chatType: splitData.chatType,
        splitPayerAccountIDs,
        taxCode,
        taxAmount,
        description: parsedComment,
    };

    playSound(SOUNDS.DONE);
    API.write(WRITE_COMMANDS.SPLIT_BILL_AND_OPEN_REPORT, parameters, onyxData);
    InteractionManager.runAfterInteractions(() => removeDraftTransaction(CONST.IOU.OPTIMISTIC_TRANSACTION_ID));

    dismissModalAndOpenReportInInboxTab(splitData.chatReportID);
    notifyNewAction(splitData.chatReportID, currentUserAccountID);
}

/** Used exclusively for starting a split expense request that contains a receipt, the split request will be completed once the receipt is scanned
 *  or user enters details manually.
 *
 * @param existingSplitChatReportID - Either a group DM or a expense chat
 */
function startSplitBill({
    participants,
    currentUserLogin,
    currentUserAccountID,
    comment,
    receipt,
    existingSplitChatReportID,
    billable = false,
    category = '',
    tag = '',
    currency,
    taxCode = '',
    taxAmount = 0,
    shouldPlaySound = true,
}: StartSplitBilActionParams) {
    const currentUserEmailForIOUSplit = addSMSDomainIfPhoneNumber(currentUserLogin);
    const participantAccountIDs = participants.map((participant) => Number(participant.accountID));
    const {splitChatReport, existingSplitChatReport} = getOrCreateOptimisticSplitChatReport(existingSplitChatReportID, participants, participantAccountIDs, currentUserAccountID);
    const isOwnPolicyExpenseChat = !!splitChatReport.isOwnPolicyExpenseChat;
    const parsedComment = getParsedComment(comment);

    const {name: filename, source, state = CONST.IOU.RECEIPT_STATE.SCAN_READY} = receipt;
    const receiptObject: Receipt = {state, source};

    // ReportID is -2 (aka "deleted") on the group transaction
    const splitTransaction = buildOptimisticTransaction({
        transactionParams: {
            amount: 0,
            currency,
            reportID: CONST.REPORT.SPLIT_REPORT_ID,
            comment: parsedComment,
            merchant: CONST.TRANSACTION.PARTIAL_TRANSACTION_MERCHANT,
            receipt: receiptObject,
            category,
            tag,
            taxCode,
            taxAmount,
            billable,
            filename,
        },
    });

    // Note: The created action must be optimistically generated before the IOU action so there's no chance that the created action appears after the IOU action in the chat
    const splitChatCreatedReportAction = buildOptimisticCreatedReportAction(currentUserEmailForIOUSplit);
    const splitIOUReportAction = buildOptimisticIOUReportAction({
        type: CONST.IOU.REPORT_ACTION_TYPE.SPLIT,
        amount: 0,
        currency: CONST.CURRENCY.USD,
        comment: parsedComment,
        participants,
        transactionID: splitTransaction.transactionID,
        isOwnPolicyExpenseChat,
    });

    splitChatReport.lastReadTime = DateUtils.getDBTime();
    splitChatReport.lastMessageText = getReportActionText(splitIOUReportAction);
    splitChatReport.lastMessageHtml = getReportActionHtml(splitIOUReportAction);

    // If we have an existing splitChatReport (group chat or workspace) use it's pending fields, otherwise indicate that we are adding a chat
    if (!existingSplitChatReport) {
        splitChatReport.pendingFields = {
            createChat: CONST.RED_BRICK_ROAD_PENDING_ACTION.ADD,
        };
    }

    const optimisticData: OnyxUpdate[] = [
        {
            // Use set for new reports because it doesn't exist yet, is faster,
            // and we need the data to be available when we navigate to the chat page
            onyxMethod: existingSplitChatReport ? Onyx.METHOD.MERGE : Onyx.METHOD.SET,
            key: `${ONYXKEYS.COLLECTION.REPORT}${splitChatReport.reportID}`,
            value: splitChatReport,
        },
        {
            onyxMethod: Onyx.METHOD.SET,
            key: ONYXKEYS.NVP_QUICK_ACTION_GLOBAL_CREATE,
            value: {
                action: CONST.QUICK_ACTIONS.SPLIT_SCAN,
                chatReportID: splitChatReport.reportID,
                isFirstQuickAction: isEmptyObject(quickAction),
            },
        },
        existingSplitChatReport
            ? {
                  onyxMethod: Onyx.METHOD.MERGE,
                  key: `${ONYXKEYS.COLLECTION.REPORT_ACTIONS}${splitChatReport.reportID}`,
                  value: {
                      [splitIOUReportAction.reportActionID]: splitIOUReportAction as OnyxTypes.ReportAction,
                  },
              }
            : {
                  onyxMethod: Onyx.METHOD.SET,
                  key: `${ONYXKEYS.COLLECTION.REPORT_ACTIONS}${splitChatReport.reportID}`,
                  value: {
                      [splitChatCreatedReportAction.reportActionID]: splitChatCreatedReportAction,
                      [splitIOUReportAction.reportActionID]: splitIOUReportAction as OnyxTypes.ReportAction,
                  },
              },
        {
            onyxMethod: Onyx.METHOD.SET,
            key: `${ONYXKEYS.COLLECTION.TRANSACTION}${splitTransaction.transactionID}`,
            value: splitTransaction,
        },
    ];

    if (!existingSplitChatReport) {
        optimisticData.push({
            onyxMethod: Onyx.METHOD.MERGE,
            key: `${ONYXKEYS.COLLECTION.REPORT_METADATA}${splitChatReport.reportID}`,
            value: {
                isOptimisticReport: true,
            },
        });
    }

    const successData: OnyxUpdate[] = [
        {
            onyxMethod: Onyx.METHOD.MERGE,
            key: `${ONYXKEYS.COLLECTION.REPORT_ACTIONS}${splitChatReport.reportID}`,
            value: {
                ...(existingSplitChatReport ? {} : {[splitChatCreatedReportAction.reportActionID]: {pendingAction: null}}),
                [splitIOUReportAction.reportActionID]: {pendingAction: null},
            },
        },
        {
            onyxMethod: Onyx.METHOD.MERGE,
            key: `${ONYXKEYS.COLLECTION.TRANSACTION}${splitTransaction.transactionID}`,
            value: {pendingAction: null},
        },
    ];

    if (!existingSplitChatReport) {
        successData.push({
            onyxMethod: Onyx.METHOD.MERGE,
            key: `${ONYXKEYS.COLLECTION.REPORT_METADATA}${splitChatReport.reportID}`,
            value: {
                isOptimisticReport: false,
            },
        });
    }

    const redundantParticipants: Record<number, null> = {};
    if (!existingSplitChatReport) {
        successData.push({
            onyxMethod: Onyx.METHOD.MERGE,
            key: `${ONYXKEYS.COLLECTION.REPORT}${splitChatReport.reportID}`,
            value: {pendingFields: {createChat: null}, participants: redundantParticipants},
        });
    }

    const failureData: OnyxUpdate[] = [
        {
            onyxMethod: Onyx.METHOD.MERGE,
            key: `${ONYXKEYS.COLLECTION.TRANSACTION}${splitTransaction.transactionID}`,
            value: {
                errors: getMicroSecondOnyxErrorWithTranslationKey('iou.error.genericCreateFailureMessage'),
            },
        },
        {
            onyxMethod: Onyx.METHOD.SET,
            key: ONYXKEYS.NVP_QUICK_ACTION_GLOBAL_CREATE,
            value: quickAction ?? null,
        },
    ];

    const retryParams = {
        participants: participants.map(({icons, ...rest}) => rest),
        currentUserLogin,
        currentUserAccountID,
        comment,
        receipt: receiptObject,
        existingSplitChatReportID,
        billable,
        category,
        tag,
        currency,
        taxCode,
        taxAmount,
    };

    if (existingSplitChatReport) {
        failureData.push({
            onyxMethod: Onyx.METHOD.MERGE,
            key: `${ONYXKEYS.COLLECTION.REPORT_ACTIONS}${splitChatReport.reportID}`,
            value: {
                [splitIOUReportAction.reportActionID]: {
                    errors: getReceiptError(receipt, filename, undefined, undefined, CONST.IOU.ACTION_PARAMS.START_SPLIT_BILL, retryParams),
                },
            },
        });
    } else {
        failureData.push(
            {
                onyxMethod: Onyx.METHOD.MERGE,
                key: `${ONYXKEYS.COLLECTION.REPORT}${splitChatReport.reportID}`,
                value: {
                    errorFields: {
                        createChat: getMicroSecondOnyxErrorWithTranslationKey('report.genericCreateReportFailureMessage'),
                    },
                },
            },
            {
                onyxMethod: Onyx.METHOD.MERGE,
                key: `${ONYXKEYS.COLLECTION.REPORT_ACTIONS}${splitChatReport.reportID}`,
                value: {
                    [splitChatCreatedReportAction.reportActionID]: {
                        errors: getMicroSecondOnyxErrorWithTranslationKey('report.genericCreateReportFailureMessage'),
                    },
                    [splitIOUReportAction.reportActionID]: {
                        errors: getReceiptError(receipt, filename, undefined, undefined, CONST.IOU.ACTION_PARAMS.START_SPLIT_BILL, retryParams),
                    },
                },
            },
        );
    }

    const splits: Split[] = [{email: currentUserEmailForIOUSplit, accountID: currentUserAccountID}];

    participants.forEach((participant) => {
        // Disabling this line since participant.login can be an empty string
        // eslint-disable-next-line @typescript-eslint/prefer-nullish-coalescing
        const email = participant.isOwnPolicyExpenseChat ? '' : addSMSDomainIfPhoneNumber(participant.login || participant.text || '').toLowerCase();
        const accountID = participant.isOwnPolicyExpenseChat ? 0 : Number(participant.accountID);
        if (email === currentUserEmailForIOUSplit) {
            return;
        }

        // When splitting with a expense chat, we only need to supply the policyID and the workspace reportID as it's needed so we can update the report preview
        if (participant.isOwnPolicyExpenseChat) {
            splits.push({
                policyID: participant.policyID,
                chatReportID: splitChatReport.reportID,
            });
            return;
        }

        const participantPersonalDetails = allPersonalDetails[participant?.accountID ?? CONST.DEFAULT_NUMBER_ID];
        if (!participantPersonalDetails) {
            optimisticData.push({
                onyxMethod: Onyx.METHOD.MERGE,
                key: ONYXKEYS.PERSONAL_DETAILS_LIST,
                value: {
                    [accountID]: {
                        accountID,
                        // Disabling this line since participant.displayName can be an empty string
                        // eslint-disable-next-line @typescript-eslint/prefer-nullish-coalescing
                        displayName: formatPhoneNumber(participant.displayName || email),
                        // Disabling this line since participant.login can be an empty string
                        // eslint-disable-next-line @typescript-eslint/prefer-nullish-coalescing
                        login: participant.login || participant.text,
                        isOptimisticPersonalDetail: true,
                    },
                },
            });
            // BE will send different participants. We clear the optimistic ones to avoid duplicated entries
            redundantParticipants[accountID] = null;
        }

        splits.push({
            email,
            accountID,
        });
    });

    participants.forEach((participant) => {
        const isPolicyExpenseChat = isPolicyExpenseChatReportUtil(participant);
        if (!isPolicyExpenseChat) {
            return;
        }

        const optimisticPolicyRecentlyUsedCategories = buildOptimisticPolicyRecentlyUsedCategories(participant.policyID, category);
        const optimisticPolicyRecentlyUsedTags = buildOptimisticPolicyRecentlyUsedTags(participant.policyID, tag);
        const optimisticRecentlyUsedCurrencies = buildOptimisticRecentlyUsedCurrencies(currency);

        if (optimisticPolicyRecentlyUsedCategories.length > 0) {
            optimisticData.push({
                onyxMethod: Onyx.METHOD.SET,
                key: `${ONYXKEYS.COLLECTION.POLICY_RECENTLY_USED_CATEGORIES}${participant.policyID}`,
                value: optimisticPolicyRecentlyUsedCategories,
            });
        }

        if (optimisticRecentlyUsedCurrencies.length > 0) {
            optimisticData.push({
                onyxMethod: Onyx.METHOD.SET,
                key: ONYXKEYS.RECENTLY_USED_CURRENCIES,
                value: optimisticRecentlyUsedCurrencies,
            });
        }

        if (!isEmptyObject(optimisticPolicyRecentlyUsedTags)) {
            optimisticData.push({
                onyxMethod: Onyx.METHOD.MERGE,
                key: `${ONYXKEYS.COLLECTION.POLICY_RECENTLY_USED_TAGS}${participant.policyID}`,
                value: optimisticPolicyRecentlyUsedTags,
            });
        }
    });

    // Save the new splits array into the transaction's comment in case the user calls CompleteSplitBill while offline
    optimisticData.push({
        onyxMethod: Onyx.METHOD.MERGE,
        key: `${ONYXKEYS.COLLECTION.TRANSACTION}${splitTransaction.transactionID}`,
        value: {
            comment: {
                splits,
            },
        },
    });

    const parameters: StartSplitBillParams = {
        chatReportID: splitChatReport.reportID,
        reportActionID: splitIOUReportAction.reportActionID,
        transactionID: splitTransaction.transactionID,
        splits: JSON.stringify(splits),
        receipt,
        comment: parsedComment,
        category,
        tag,
        currency,
        isFromGroupDM: !existingSplitChatReport,
        billable,
        ...(existingSplitChatReport ? {} : {createdReportActionID: splitChatCreatedReportAction.reportActionID}),
        chatType: splitChatReport?.chatType,
        taxCode,
        taxAmount,
        description: parsedComment,
    };
    if (shouldPlaySound) {
        playSound(SOUNDS.DONE);
    }

    API.write(WRITE_COMMANDS.START_SPLIT_BILL, parameters, {optimisticData, successData, failureData});

    Navigation.dismissModalWithReport({reportID: splitChatReport.reportID});
    notifyNewAction(splitChatReport.reportID, currentUserAccountID);
}

/** Used for editing a split expense while it's still scanning or when SmartScan fails, it completes a split expense started by startSplitBill above.
 *
 * @param chatReportID - The group chat or workspace reportID
 * @param reportAction - The split action that lives in the chatReport above
 * @param updatedTransaction - The updated **draft** split transaction
 * @param sessionAccountID - accountID of the current user
 * @param sessionEmail - email of the current user
 */
function completeSplitBill(
    chatReportID: string,
    reportAction: OnyxTypes.ReportAction,
    updatedTransaction: OnyxEntry<OnyxTypes.Transaction>,
    sessionAccountID: number,
    sessionEmail?: string,
) {
    const parsedComment = getParsedComment(updatedTransaction?.comment?.comment ?? '');
    if (updatedTransaction?.comment) {
        // eslint-disable-next-line no-param-reassign
        updatedTransaction.comment.comment = parsedComment;
    }
    const currentUserEmailForIOUSplit = addSMSDomainIfPhoneNumber(sessionEmail);
    const transactionID = updatedTransaction?.transactionID;
    const unmodifiedTransaction = allTransactions[`${ONYXKEYS.COLLECTION.TRANSACTION}${transactionID}`];

    // Save optimistic updated transaction and action
    const optimisticData: OnyxUpdate[] = [
        {
            onyxMethod: Onyx.METHOD.MERGE,
            key: `${ONYXKEYS.COLLECTION.TRANSACTION}${transactionID}`,
            value: {
                ...updatedTransaction,
                receipt: {
                    state: CONST.IOU.RECEIPT_STATE.OPEN,
                },
            },
        },
        {
            onyxMethod: Onyx.METHOD.MERGE,
            key: `${ONYXKEYS.COLLECTION.REPORT_ACTIONS}${chatReportID}`,
            value: {
                [reportAction.reportActionID]: {
                    lastModified: DateUtils.getDBTime(),
                    originalMessage: {
                        whisperedTo: [],
                    },
                },
            },
        },
    ];

    const successData: OnyxUpdate[] = [
        {
            onyxMethod: Onyx.METHOD.MERGE,
            key: `${ONYXKEYS.COLLECTION.TRANSACTION}${transactionID}`,
            value: {pendingAction: null},
        },
        {
            onyxMethod: Onyx.METHOD.MERGE,
            key: `${ONYXKEYS.COLLECTION.SPLIT_TRANSACTION_DRAFT}${transactionID}`,
            value: {pendingAction: null},
        },
    ];

    const failureData: OnyxUpdate[] = [
        {
            onyxMethod: Onyx.METHOD.MERGE,
            key: `${ONYXKEYS.COLLECTION.TRANSACTION}${transactionID}`,
            value: {
                ...unmodifiedTransaction,
                errors: getMicroSecondOnyxErrorWithTranslationKey('iou.error.genericCreateFailureMessage'),
            },
        },
        {
            onyxMethod: Onyx.METHOD.MERGE,
            key: `${ONYXKEYS.COLLECTION.REPORT_ACTIONS}${chatReportID}`,
            value: {
                [reportAction.reportActionID]: {
                    ...reportAction,
                    errors: getMicroSecondOnyxErrorWithTranslationKey('iou.error.genericCreateFailureMessage'),
                },
            },
        },
    ];

    const splitParticipants: Split[] = updatedTransaction?.comment?.splits ?? [];
    const amount = updatedTransaction?.modifiedAmount;
    const currency = updatedTransaction?.modifiedCurrency;

    // Exclude the current user when calculating the split amount, `calculateAmount` takes it into account
    const splitAmount = calculateIOUAmount(splitParticipants.length - 1, amount ?? 0, currency ?? '', false);
    const splitTaxAmount = calculateIOUAmount(splitParticipants.length - 1, updatedTransaction?.taxAmount ?? 0, currency ?? '', false);

    const splits: Split[] = [{email: currentUserEmailForIOUSplit}];
    splitParticipants.forEach((participant) => {
        // Skip creating the transaction for the current user
        if (participant.email === currentUserEmailForIOUSplit) {
            return;
        }
        const isPolicyExpenseChat = !!participant.policyID;

        if (!isPolicyExpenseChat) {
            // In case this is still the optimistic accountID saved in the splits array, return early as we cannot know
            // if there is an existing chat between the split creator and this participant
            // Instead, we will rely on Auth generating the report IDs and the user won't see any optimistic chats or reports created
            const participantPersonalDetails: OnyxTypes.PersonalDetails | null = allPersonalDetails[participant?.accountID ?? CONST.DEFAULT_NUMBER_ID];
            if (!participantPersonalDetails || participantPersonalDetails.isOptimisticPersonalDetail) {
                splits.push({
                    email: participant.email,
                });
                return;
            }
        }

        let oneOnOneChatReport: OnyxEntry<OnyxTypes.Report>;
        let isNewOneOnOneChatReport = false;
        if (isPolicyExpenseChat) {
            // The expense chat reportID is saved in the splits array when starting a split expense with a workspace
            oneOnOneChatReport = allReports?.[`${ONYXKEYS.COLLECTION.REPORT}${participant.chatReportID}`];
        } else {
            const existingChatReport = getChatByParticipants(participant.accountID ? [participant.accountID, sessionAccountID] : []);
            isNewOneOnOneChatReport = !existingChatReport;
            oneOnOneChatReport =
                existingChatReport ??
                buildOptimisticChatReport({
                    participantList: participant.accountID ? [participant.accountID, sessionAccountID] : [],
                });
        }

        let oneOnOneIOUReport: OneOnOneIOUReport = oneOnOneChatReport?.iouReportID ? allReports?.[`${ONYXKEYS.COLLECTION.REPORT}${oneOnOneChatReport.iouReportID}`] : null;
        const shouldCreateNewOneOnOneIOUReport = shouldCreateNewMoneyRequestReportReportUtils(oneOnOneIOUReport, oneOnOneChatReport);

        if (!oneOnOneIOUReport || shouldCreateNewOneOnOneIOUReport) {
            oneOnOneIOUReport = isPolicyExpenseChat
                ? buildOptimisticExpenseReport(oneOnOneChatReport?.reportID, participant.policyID, sessionAccountID, splitAmount, currency ?? '')
                : buildOptimisticIOUReport(sessionAccountID, participant.accountID ?? CONST.DEFAULT_NUMBER_ID, splitAmount, oneOnOneChatReport?.reportID, currency ?? '');
        } else if (isPolicyExpenseChat) {
            if (typeof oneOnOneIOUReport?.total === 'number') {
                // Because of the Expense reports are stored as negative values, we subtract the total from the amount
                oneOnOneIOUReport.total -= splitAmount;
            }
        } else {
            oneOnOneIOUReport = updateIOUOwnerAndTotal(oneOnOneIOUReport, sessionAccountID, splitAmount, currency ?? '');
        }

        const oneOnOneTransaction = buildOptimisticTransaction({
            originalTransactionID: transactionID,
            transactionParams: {
                amount: isPolicyExpenseChat ? -splitAmount : splitAmount,
                currency: currency ?? '',
                reportID: oneOnOneIOUReport?.reportID,
                comment: parsedComment,
                created: updatedTransaction?.modifiedCreated,
                merchant: updatedTransaction?.modifiedMerchant,
                receipt: {...updatedTransaction?.receipt, state: CONST.IOU.RECEIPT_STATE.OPEN},
                category: updatedTransaction?.category,
                tag: updatedTransaction?.tag,
                taxCode: updatedTransaction?.taxCode,
                taxAmount: isPolicyExpenseChat ? -splitTaxAmount : splitAmount,
                billable: updatedTransaction?.billable,
                source: CONST.IOU.TYPE.SPLIT,
                filename: updatedTransaction?.filename,
            },
        });

        const [oneOnOneCreatedActionForChat, oneOnOneCreatedActionForIOU, oneOnOneIOUAction, optimisticTransactionThread, optimisticCreatedActionForTransactionThread] =
            buildOptimisticMoneyRequestEntities({
                iouReport: oneOnOneIOUReport,
                type: CONST.IOU.REPORT_ACTION_TYPE.CREATE,
                amount: splitAmount,
                currency: currency ?? '',
                comment: parsedComment,
                payeeEmail: currentUserEmailForIOUSplit,
                participants: [participant],
                transactionID: oneOnOneTransaction.transactionID,
            });

        let oneOnOneReportPreviewAction = getReportPreviewAction(oneOnOneChatReport?.reportID, oneOnOneIOUReport?.reportID);
        if (oneOnOneReportPreviewAction) {
            oneOnOneReportPreviewAction = updateReportPreview(oneOnOneIOUReport, oneOnOneReportPreviewAction);
        } else {
            oneOnOneReportPreviewAction = buildOptimisticReportPreview(oneOnOneChatReport, oneOnOneIOUReport, '', oneOnOneTransaction);
        }

        const [oneOnOneOptimisticData, oneOnOneSuccessData, oneOnOneFailureData] = buildOnyxDataForMoneyRequest({
            isNewChatReport: isNewOneOnOneChatReport,
            isOneOnOneSplit: true,
            shouldCreateNewMoneyRequestReport: shouldCreateNewOneOnOneIOUReport,
            optimisticParams: {
                chat: {
                    report: oneOnOneChatReport,
                    createdAction: oneOnOneCreatedActionForChat,
                    reportPreviewAction: oneOnOneReportPreviewAction,
                },
                iou: {
                    report: oneOnOneIOUReport,
                    createdAction: oneOnOneCreatedActionForIOU,
                    action: oneOnOneIOUAction,
                },
                transactionParams: {
                    transaction: oneOnOneTransaction,
                    transactionThreadReport: optimisticTransactionThread,
                    transactionThreadCreatedReportAction: optimisticCreatedActionForTransactionThread,
                },
                policyRecentlyUsed: {},
            },
        });

        splits.push({
            email: participant.email,
            accountID: participant.accountID,
            policyID: participant.policyID,
            iouReportID: oneOnOneIOUReport?.reportID,
            chatReportID: oneOnOneChatReport?.reportID,
            transactionID: oneOnOneTransaction.transactionID,
            reportActionID: oneOnOneIOUAction.reportActionID,
            createdChatReportActionID: oneOnOneCreatedActionForChat.reportActionID,
            createdIOUReportActionID: oneOnOneCreatedActionForIOU.reportActionID,
            reportPreviewReportActionID: oneOnOneReportPreviewAction.reportActionID,
            transactionThreadReportID: optimisticTransactionThread.reportID,
            createdReportActionIDForThread: optimisticCreatedActionForTransactionThread?.reportActionID,
        });

        optimisticData.push(...oneOnOneOptimisticData);
        successData.push(...oneOnOneSuccessData);
        failureData.push(...oneOnOneFailureData);
    });

    const {
        amount: transactionAmount,
        currency: transactionCurrency,
        created: transactionCreated,
        merchant: transactionMerchant,
        comment: transactionComment,
        category: transactionCategory,
        tag: transactionTag,
        taxCode: transactionTaxCode,
        taxAmount: transactionTaxAmount,
        billable: transactionBillable,
    } = getTransactionDetails(updatedTransaction) ?? {};

    const parameters: CompleteSplitBillParams = {
        transactionID,
        amount: transactionAmount,
        currency: transactionCurrency,
        created: transactionCreated,
        merchant: transactionMerchant,
        comment: transactionComment,
        category: transactionCategory,
        tag: transactionTag,
        splits: JSON.stringify(splits),
        taxCode: transactionTaxCode,
        taxAmount: transactionTaxAmount,
        billable: transactionBillable,
        description: parsedComment,
    };

    playSound(SOUNDS.DONE);
    API.write(WRITE_COMMANDS.COMPLETE_SPLIT_BILL, parameters, {optimisticData, successData, failureData});
    InteractionManager.runAfterInteractions(() => removeDraftTransaction(CONST.IOU.OPTIMISTIC_TRANSACTION_ID));
    dismissModalAndOpenReportInInboxTab(chatReportID);
    notifyNewAction(chatReportID, sessionAccountID);
}

function setDraftSplitTransaction(transactionID: string | undefined, transactionChanges: TransactionChanges = {}, policy?: OnyxEntry<OnyxTypes.Policy>) {
    if (!transactionID) {
        return undefined;
    }
    let draftSplitTransaction = allDraftSplitTransactions[`${ONYXKEYS.COLLECTION.SPLIT_TRANSACTION_DRAFT}${transactionID}`];

    if (!draftSplitTransaction) {
        draftSplitTransaction = allTransactions[`${ONYXKEYS.COLLECTION.TRANSACTION}${transactionID}`];
    }

    const updatedTransaction = draftSplitTransaction
        ? getUpdatedTransaction({
              transaction: draftSplitTransaction,
              transactionChanges,
              isFromExpenseReport: false,
              shouldUpdateReceiptState: false,
              policy,
          })
        : null;

    Onyx.merge(`${ONYXKEYS.COLLECTION.SPLIT_TRANSACTION_DRAFT}${transactionID}`, updatedTransaction);
}

/** Requests money based on a distance (e.g. mileage from a map) */
function createDistanceRequest(distanceRequestInformation: CreateDistanceRequestInformation) {
    const {
        report,
        participants,
        currentUserLogin = '',
        currentUserAccountID = -1,
        iouType = CONST.IOU.TYPE.SUBMIT,
        existingTransaction,
        transactionParams,
        policyParams = {},
        backToReport,
    } = distanceRequestInformation;
    const {policy, policyCategories, policyTagList} = policyParams;
    const parsedComment = getParsedComment(transactionParams.comment);
    transactionParams.comment = parsedComment;
    const {amount, comment, currency, created, category, tag, taxAmount, taxCode, merchant, billable, validWaypoints, customUnitRateID = '', splitShares = {}, attendees} = transactionParams;

    // If the report is an iou or expense report, we should get the linked chat report to be passed to the getMoneyRequestInformation function
    const isMoneyRequestReport = isMoneyRequestReportReportUtils(report);
    const currentChatReport = isMoneyRequestReport ? getReportOrDraftReport(report?.chatReportID) : report;
    const moneyRequestReportID = isMoneyRequestReport ? report?.reportID : '';

    const optimisticReceipt: Receipt = {
        source: ReceiptGeneric as ReceiptSource,
        state: CONST.IOU.RECEIPT_STATE.OPEN,
    };

    let parameters: CreateDistanceRequestParams;
    let onyxData: OnyxData;
    const sanitizedWaypoints = sanitizeRecentWaypoints(validWaypoints);
    if (iouType === CONST.IOU.TYPE.SPLIT) {
        const {
            splitData,
            splits,
            onyxData: splitOnyxData,
        } = createSplitsAndOnyxData({
            participants,
            currentUserLogin: currentUserLogin ?? '',
            currentUserAccountID,
            existingSplitChatReportID: report?.reportID,
            transactionParams: {
                amount,
                comment,
                currency,
                merchant,
                created,
                category: category ?? '',
                tag: tag ?? '',
                splitShares,
                billable,
                iouRequestType: CONST.IOU.REQUEST_TYPE.DISTANCE,
                taxCode,
                taxAmount,
                attendees,
            },
        });
        onyxData = splitOnyxData;

        // Splits don't use the IOU report param. The split transaction isn't linked to a report shown in the UI, it's linked to a special default reportID of -2.
        // Therefore, any params related to the IOU report are irrelevant and omitted below.
        parameters = {
            transactionID: splitData.transactionID,
            chatReportID: splitData.chatReportID,
            createdChatReportActionID: splitData.createdReportActionID,
            reportActionID: splitData.reportActionID,
            waypoints: JSON.stringify(sanitizedWaypoints),
            customUnitRateID,
            comment,
            created,
            category,
            tag,
            taxCode,
            taxAmount,
            billable,
            splits: JSON.stringify(splits),
            chatType: splitData.chatType,
            description: parsedComment,
            attendees: attendees ? JSON.stringify(attendees) : undefined,
        };
    } else {
        const participant = participants.at(0) ?? {};
        const {
            iouReport,
            chatReport,
            transaction,
            iouAction,
            createdChatReportActionID,
            createdIOUReportActionID,
            reportPreviewAction,
            transactionThreadReportID,
            createdReportActionIDForThread,
            payerEmail,
            onyxData: moneyRequestOnyxData,
        } = getMoneyRequestInformation({
            parentChatReport: currentChatReport,
            existingTransaction,
            moneyRequestReportID,
            participantParams: {
                participant,
                payeeAccountID: userAccountID,
                payeeEmail: currentUserEmail,
            },
            policyParams: {
                policy,
                policyCategories,
                policyTagList,
            },
            transactionParams: {
                amount,
                currency,
                comment,
                created,
                merchant,
                receipt: optimisticReceipt,
                category,
                tag,
                taxCode,
                taxAmount,
                billable,
                attendees,
            },
        });

        onyxData = moneyRequestOnyxData;

        parameters = {
            comment,
            iouReportID: iouReport.reportID,
            chatReportID: chatReport.reportID,
            transactionID: transaction.transactionID,
            reportActionID: iouAction.reportActionID,
            createdChatReportActionID,
            createdIOUReportActionID,
            reportPreviewReportActionID: reportPreviewAction.reportActionID,
            waypoints: JSON.stringify(sanitizedWaypoints),
            created,
            category,
            tag,
            taxCode,
            taxAmount,
            billable,
            transactionThreadReportID,
            createdReportActionIDForThread,
            payerEmail,
            customUnitRateID,
            description: parsedComment,
            attendees: attendees ? JSON.stringify(attendees) : undefined,
        };
    }

    const recentServerValidatedWaypoints = getRecentWaypoints().filter((item) => !item.pendingAction);
    onyxData?.failureData?.push({
        onyxMethod: Onyx.METHOD.SET,
        key: `${ONYXKEYS.NVP_RECENT_WAYPOINTS}`,
        value: recentServerValidatedWaypoints,
    });

    playSound(SOUNDS.DONE);

    API.write(WRITE_COMMANDS.CREATE_DISTANCE_REQUEST, parameters, onyxData);
    InteractionManager.runAfterInteractions(() => removeDraftTransaction(CONST.IOU.OPTIMISTIC_TRANSACTION_ID));
    const activeReportID = isMoneyRequestReport && report?.reportID ? report.reportID : parameters.chatReportID;
    dismissModalAndOpenReportInInboxTab(backToReport ?? activeReportID);

    if (!isMoneyRequestReport) {
        notifyNewAction(activeReportID, userAccountID);
    }
}

type UpdateMoneyRequestAmountAndCurrencyParams = {
    transactionID: string;
    transactionThreadReportID: string;
    currency: string;
    amount: number;
    taxAmount: number;
    policy?: OnyxEntry<OnyxTypes.Policy>;
    policyTagList?: OnyxEntry<OnyxTypes.PolicyTagLists>;
    policyCategories?: OnyxEntry<OnyxTypes.PolicyCategories>;
    taxCode: string;
    allowNegative?: boolean;
};

/** Updates the amount and currency fields of an expense */
function updateMoneyRequestAmountAndCurrency({
    transactionID,
    transactionThreadReportID,
    currency,
    amount,
    taxAmount,
    policy,
    policyTagList,
    policyCategories,
    taxCode,
    allowNegative = false,
}: UpdateMoneyRequestAmountAndCurrencyParams) {
    const transactionChanges = {
        amount,
        currency,
        taxCode,
        taxAmount,
    };

    const transactionThreadReport = allReports?.[`${ONYXKEYS.COLLECTION.REPORT}${transactionThreadReportID}`] ?? null;
    const parentReport = allReports?.[`${ONYXKEYS.COLLECTION.REPORT}${transactionThreadReport?.parentReportID}`] ?? null;
    let data: UpdateMoneyRequestData;
    if (isTrackExpenseReport(transactionThreadReport) && isSelfDM(parentReport)) {
        data = getUpdateTrackExpenseParams(transactionID, transactionThreadReportID, transactionChanges, policy);
    } else {
        data = getUpdateMoneyRequestParams(
            transactionID,
            transactionThreadReportID,
            transactionChanges,
            policy,
            policyTagList ?? null,
            policyCategories ?? null,
            undefined,
            undefined,
            allowNegative,
        );
    }
    const {params, onyxData} = data;
    API.write(WRITE_COMMANDS.UPDATE_MONEY_REQUEST_AMOUNT_AND_CURRENCY, params, onyxData);
}

/**
 *
 * @param transactionID  - The transactionID of IOU
 * @param reportAction - The reportAction of the transaction in the IOU report
 * @return the url to navigate back once the money request is deleted
 */
function prepareToCleanUpMoneyRequest(transactionID: string, reportAction: OnyxTypes.ReportAction, shouldRemoveIOUTransactionID = true) {
    // STEP 1: Get all collections we're updating
    const iouReportID = isMoneyRequestAction(reportAction) ? getOriginalMessage(reportAction)?.IOUReportID : undefined;
    const iouReport = allReports?.[`${ONYXKEYS.COLLECTION.REPORT}${iouReportID}`] ?? null;
    const chatReport = allReports?.[`${ONYXKEYS.COLLECTION.REPORT}${iouReport?.chatReportID}`];
    const reportPreviewAction = getReportPreviewAction(iouReport?.chatReportID, iouReport?.reportID);
    const transaction = allTransactions[`${ONYXKEYS.COLLECTION.TRANSACTION}${transactionID}`];
    const isTransactionOnHold = isOnHold(transaction);
    const transactionViolations = allTransactionViolations[`${ONYXKEYS.COLLECTION.TRANSACTION_VIOLATIONS}${transactionID}`];
    const transactionThreadID = reportAction.childReportID;
    let transactionThread = null;
    if (transactionThreadID) {
        transactionThread = allReports?.[`${ONYXKEYS.COLLECTION.REPORT}${transactionThreadID}`] ?? null;
    }

    // STEP 2: Decide if we need to:
    // 1. Delete the transactionThread - delete if there are no visible comments in the thread
    // 2. Update the moneyRequestPreview to show [Deleted expense] - update if the transactionThread exists AND it isn't being deleted
    // The current state is that we want to get rid of the [Deleted expense] breadcrumb,
    // so we never want to display it if transactionThreadID is present.
    const shouldDeleteTransactionThread = !!transactionThreadID;

    // STEP 3: Update the IOU reportAction and decide if the iouReport should be deleted. We delete the iouReport if there are no visible comments left in the report.
    const updatedReportAction = {
        [reportAction.reportActionID]: {
            pendingAction: CONST.RED_BRICK_ROAD_PENDING_ACTION.DELETE,
            previousMessage: reportAction.message,
            message: [
                {
                    type: 'COMMENT',
                    html: '',
                    text: '',
                    isEdited: true,
                    isDeletedParentAction: shouldDeleteTransactionThread,
                },
            ],
            originalMessage: {
                IOUTransactionID: shouldRemoveIOUTransactionID ? null : transactionID,
            },
            errors: null,
        },
    } as Record<string, NullishDeep<OnyxTypes.ReportAction>>;

    let canUserPerformWriteAction = true;
    if (chatReport) {
        canUserPerformWriteAction = !!canUserPerformWriteActionReportUtils(chatReport);
    }
    // If we are deleting the last transaction on a report, then delete the report too
    const shouldDeleteIOUReport = getReportTransactions(iouReportID).length === 1;

    // STEP 4: Update the iouReport and reportPreview with new totals and messages if it wasn't deleted
    let updatedIOUReport: OnyxInputValue<OnyxTypes.Report>;
    const currency = getCurrency(transaction);
    const updatedReportPreviewAction: Partial<OnyxTypes.ReportAction<typeof CONST.REPORT.ACTIONS.TYPE.REPORT_PREVIEW>> = {...reportPreviewAction};
    updatedReportPreviewAction.pendingAction = shouldDeleteIOUReport ? CONST.RED_BRICK_ROAD_PENDING_ACTION.DELETE : CONST.RED_BRICK_ROAD_PENDING_ACTION.UPDATE;
    if (iouReport && isExpenseReport(iouReport)) {
        updatedIOUReport = {...iouReport};

        if (typeof updatedIOUReport.total === 'number' && currency === iouReport?.currency) {
            // Because of the Expense reports are stored as negative values, we add the total from the amount
            const amountDiff = getAmount(transaction, true);
            updatedIOUReport.total += amountDiff;

            if (!transaction?.reimbursable && typeof updatedIOUReport.nonReimbursableTotal === 'number') {
                updatedIOUReport.nonReimbursableTotal += amountDiff;
            }

            if (!isTransactionOnHold) {
                if (typeof updatedIOUReport.unheldTotal === 'number') {
                    updatedIOUReport.unheldTotal += amountDiff;
                }

                if (!transaction?.reimbursable && typeof updatedIOUReport.unheldNonReimbursableTotal === 'number') {
                    updatedIOUReport.unheldNonReimbursableTotal += amountDiff;
                }
            }
        }
    } else {
        updatedIOUReport = updateIOUOwnerAndTotal(
            iouReport,
            reportAction.actorAccountID ?? CONST.DEFAULT_NUMBER_ID,
            getAmount(transaction, false),
            currency,
            true,
            false,
            isTransactionOnHold,
        );
    }

    if (updatedIOUReport) {
        const lastVisibleAction = getLastVisibleAction(iouReport?.reportID, canUserPerformWriteAction, updatedReportAction);
        const iouReportLastMessageText = getLastVisibleMessage(iouReport?.reportID, canUserPerformWriteAction, updatedReportAction).lastMessageText;
        updatedIOUReport.lastMessageText = iouReportLastMessageText;
        updatedIOUReport.lastVisibleActionCreated = lastVisibleAction?.created;
    }

    const hasNonReimbursableTransactions = hasNonReimbursableTransactionsReportUtils(iouReport?.reportID);
    const messageText = Localize.translateLocal(hasNonReimbursableTransactions ? 'iou.payerSpentAmount' : 'iou.payerOwesAmount', {
        payer: getPersonalDetailsForAccountID(updatedIOUReport?.managerID ?? CONST.DEFAULT_NUMBER_ID).login ?? '',
        amount: convertToDisplayString(updatedIOUReport?.total, updatedIOUReport?.currency),
    });

    if (getReportActionMessage(updatedReportPreviewAction)) {
        if (Array.isArray(updatedReportPreviewAction?.message)) {
            const message = updatedReportPreviewAction.message.at(0);
            if (message) {
                message.text = messageText;
                message.html = messageText;
                message.deleted = shouldDeleteIOUReport ? DateUtils.getDBTime() : '';
            }
        } else if (!Array.isArray(updatedReportPreviewAction.message) && updatedReportPreviewAction.message) {
            updatedReportPreviewAction.message.text = messageText;
            updatedReportPreviewAction.message.deleted = shouldDeleteIOUReport ? DateUtils.getDBTime() : '';
        }
    }

    if (updatedReportPreviewAction && reportPreviewAction?.childMoneyRequestCount && reportPreviewAction?.childMoneyRequestCount > 0) {
        updatedReportPreviewAction.childMoneyRequestCount = reportPreviewAction.childMoneyRequestCount - 1;
    }

    return {
        shouldDeleteTransactionThread,
        shouldDeleteIOUReport,
        updatedReportAction,
        updatedIOUReport,
        updatedReportPreviewAction,
        transactionThreadID,
        transactionThread,
        chatReport,
        transaction,
        transactionViolations,
        reportPreviewAction,
        iouReport,
    };
}

/**
 * Calculate the URL to navigate to after a money request deletion
 * @param transactionID - The ID of the money request being deleted
 * @param reportAction - The report action associated with the money request
 * @param isSingleTransactionView - whether we are in the transaction thread report
 * @returns The URL to navigate to
 */
function getNavigationUrlOnMoneyRequestDelete(transactionID: string | undefined, reportAction: OnyxTypes.ReportAction, isSingleTransactionView = false): Route | undefined {
    if (!transactionID) {
        return undefined;
    }

    const {shouldDeleteTransactionThread, shouldDeleteIOUReport, iouReport} = prepareToCleanUpMoneyRequest(transactionID, reportAction);

    // Determine which report to navigate back to
    if (iouReport && isSingleTransactionView && shouldDeleteTransactionThread && !shouldDeleteIOUReport) {
        return ROUTES.REPORT_WITH_ID.getRoute(iouReport.reportID);
    }

    if (iouReport?.chatReportID && shouldDeleteIOUReport) {
        return ROUTES.REPORT_WITH_ID.getRoute(iouReport.chatReportID);
    }

    return undefined;
}

/**
 * Calculate the URL to navigate to after a track expense deletion
 * @param chatReportID - The ID of the chat report containing the track expense
 * @param transactionID - The ID of the track expense being deleted
 * @param reportAction - The report action associated with the track expense
 * @param isSingleTransactionView - Whether we're in single transaction view
 * @returns The URL to navigate to
 */
function getNavigationUrlAfterTrackExpenseDelete(
    chatReportID: string | undefined,
    transactionID: string | undefined,
    reportAction: OnyxTypes.ReportAction,
    isSingleTransactionView = false,
): Route | undefined {
    if (!chatReportID || !transactionID) {
        return undefined;
    }

    const chatReport = allReports?.[`${ONYXKEYS.COLLECTION.REPORT}${chatReportID}`] ?? null;

    // If not a self DM, handle it as a regular money request
    if (!isSelfDM(chatReport)) {
        return getNavigationUrlOnMoneyRequestDelete(transactionID, reportAction, isSingleTransactionView);
    }

    const transactionThreadID = reportAction.childReportID;
    const shouldDeleteTransactionThread = transactionThreadID ? (reportAction?.childVisibleActionCount ?? 0) === 0 : false;

    // Only navigate if in single transaction view and the thread will be deleted
    if (isSingleTransactionView && shouldDeleteTransactionThread && chatReport?.reportID) {
        // Pop the deleted report screen before navigating. This prevents navigating to the Concierge chat due to the missing report.
        return ROUTES.REPORT_WITH_ID.getRoute(chatReport.reportID);
    }

    return undefined;
}

/**
 *
 * @param transactionID  - The transactionID of IOU
 * @param reportAction - The reportAction of the transaction in the IOU report
 * @param isSingleTransactionView - whether we are in the transaction thread report
 * @return the url to navigate back once the money request is deleted
 */
function cleanUpMoneyRequest(transactionID: string, reportAction: OnyxTypes.ReportAction, reportID: string, isSingleTransactionView = false) {
    const {
        shouldDeleteTransactionThread,
        shouldDeleteIOUReport,
        updatedReportAction,
        updatedIOUReport,
        updatedReportPreviewAction,
        transactionThreadID,
        chatReport,
        iouReport,
        reportPreviewAction,
    } = prepareToCleanUpMoneyRequest(transactionID, reportAction, false);

    const urlToNavigateBack = getNavigationUrlOnMoneyRequestDelete(transactionID, reportAction, isSingleTransactionView);
    // build Onyx data

    // Onyx operations to delete the transaction, update the IOU report action and chat report action
    const reportActionsOnyxUpdates: OnyxUpdate[] = [];
    const onyxUpdates: OnyxUpdate[] = [
        {
            onyxMethod: Onyx.METHOD.SET,
            key: `${ONYXKEYS.COLLECTION.TRANSACTION}${transactionID}`,
            value: null,
        },
    ];
    reportActionsOnyxUpdates.push({
        onyxMethod: Onyx.METHOD.MERGE,
        key: `${ONYXKEYS.COLLECTION.REPORT_ACTIONS}${iouReport?.reportID}`,
        value: {
            [reportAction.reportActionID]: shouldDeleteIOUReport
                ? null
                : {
                      pendingAction: null,
                  },
        },
    });

    if (reportPreviewAction?.reportActionID) {
        reportActionsOnyxUpdates.push({
            onyxMethod: Onyx.METHOD.MERGE,
            key: `${ONYXKEYS.COLLECTION.REPORT_ACTIONS}${chatReport?.reportID}`,
            value: {
                [reportPreviewAction.reportActionID]: {
                    ...updatedReportPreviewAction,
                    pendingAction: null,
                    errors: null,
                },
            },
        });
    }

    // added the operation to delete associated transaction violations
    onyxUpdates.push({
        onyxMethod: Onyx.METHOD.SET,
        key: `${ONYXKEYS.COLLECTION.TRANSACTION_VIOLATIONS}${transactionID}`,
        value: null,
    });

    // added the operation to delete transaction thread
    if (shouldDeleteTransactionThread) {
        onyxUpdates.push(
            {
                onyxMethod: Onyx.METHOD.SET,
                key: `${ONYXKEYS.COLLECTION.REPORT}${transactionThreadID}`,
                value: null,
            },
            {
                onyxMethod: Onyx.METHOD.SET,
                key: `${ONYXKEYS.COLLECTION.REPORT_ACTIONS}${transactionThreadID}`,
                value: null,
            },
        );
    }

    // added operations to update IOU report and chat report
    reportActionsOnyxUpdates.push({
        onyxMethod: Onyx.METHOD.MERGE,
        key: `${ONYXKEYS.COLLECTION.REPORT_ACTIONS}${iouReport?.reportID}`,
        value: updatedReportAction,
    });
    onyxUpdates.push(
        {
            onyxMethod: Onyx.METHOD.MERGE,
            key: `${ONYXKEYS.COLLECTION.REPORT}${iouReport?.reportID}`,
            value: updatedIOUReport,
        },
        {
            onyxMethod: Onyx.METHOD.MERGE,
            key: `${ONYXKEYS.COLLECTION.REPORT}${chatReport?.reportID}`,
            value: getOutstandingChildRequest(updatedIOUReport),
        },
    );

    if (!shouldDeleteIOUReport && updatedReportPreviewAction.childMoneyRequestCount === 0) {
        onyxUpdates.push({
            onyxMethod: Onyx.METHOD.MERGE,
            key: `${ONYXKEYS.COLLECTION.REPORT}${chatReport?.reportID}`,
            value: {
                hasOutstandingChildRequest: false,
            },
        });
    }

    if (shouldDeleteIOUReport) {
        let canUserPerformWriteAction = true;
        if (chatReport) {
            canUserPerformWriteAction = !!canUserPerformWriteActionReportUtils(chatReport);
        }

        const lastMessageText = getLastVisibleMessage(
            iouReport?.chatReportID,
            canUserPerformWriteAction,
            reportPreviewAction?.reportActionID ? {[reportPreviewAction.reportActionID]: null} : {},
        )?.lastMessageText;
        const lastVisibleActionCreated = getLastVisibleAction(
            iouReport?.chatReportID,
            canUserPerformWriteAction,
            reportPreviewAction?.reportActionID ? {[reportPreviewAction.reportActionID]: null} : {},
        )?.created;

        onyxUpdates.push(
            {
                onyxMethod: Onyx.METHOD.MERGE,
                key: `${ONYXKEYS.COLLECTION.REPORT}${chatReport?.reportID}`,
                value: {
                    hasOutstandingChildRequest: false,
                    iouReportID: null,
                    lastMessageText,
                    lastVisibleActionCreated,
                },
            },
            {
                onyxMethod: Onyx.METHOD.SET,
                key: `${ONYXKEYS.COLLECTION.REPORT}${iouReport?.reportID}`,
                value: null,
            },
        );
    }

    clearAllRelatedReportActionErrors(reportID, reportAction);

    // First, update the reportActions to ensure related actions are not displayed.
    Onyx.update(reportActionsOnyxUpdates).then(() => {
        Navigation.goBack(urlToNavigateBack);
        InteractionManager.runAfterInteractions(() => {
            // After navigation, update the remaining data.
            Onyx.update(onyxUpdates);
        });
    });
}

/**
 *
 * @param transactionID  - The transactionID of IOU
 * @param reportAction - The reportAction of the transaction in the IOU report
 * @param isSingleTransactionView - whether we are in the transaction thread report
 * @return the url to navigate back once the money request is deleted
 */
function deleteMoneyRequest(transactionID: string | undefined, reportAction: OnyxTypes.ReportAction, isSingleTransactionView = false) {
    if (!transactionID) {
        return;
    }

    // STEP 1: Calculate and prepare the data
    const {
        shouldDeleteTransactionThread,
        shouldDeleteIOUReport,
        updatedReportAction,
        updatedIOUReport,
        updatedReportPreviewAction,
        transactionThreadID,
        transactionThread,
        chatReport,
        transaction,
        transactionViolations,
        iouReport,
        reportPreviewAction,
    } = prepareToCleanUpMoneyRequest(transactionID, reportAction, false);

    const urlToNavigateBack = getNavigationUrlOnMoneyRequestDelete(transactionID, reportAction, isSingleTransactionView);

    // STEP 2: Build Onyx data
    // The logic mostly resembles the cleanUpMoneyRequest function
    const optimisticData: OnyxUpdate[] = [
        {
            onyxMethod: Onyx.METHOD.SET,
            key: `${ONYXKEYS.COLLECTION.TRANSACTION}${transactionID}`,
            value: {...transaction, pendingAction: CONST.RED_BRICK_ROAD_PENDING_ACTION.DELETE},
        },
    ];

    optimisticData.push({
        onyxMethod: Onyx.METHOD.SET,
        key: `${ONYXKEYS.COLLECTION.TRANSACTION_VIOLATIONS}${transactionID}`,
        value: null,
    });

    const failureData: OnyxUpdate[] = [
        {
            onyxMethod: Onyx.METHOD.SET,
            key: `${ONYXKEYS.COLLECTION.TRANSACTION}${transactionID}`,
            value: {...transaction, pendingAction: null},
        },
    ];

    if (transactionViolations) {
        removeSettledAndApprovedTransactions(
            transactionViolations.filter((violation) => violation?.name === CONST.VIOLATIONS.DUPLICATED_TRANSACTION).flatMap((violation) => violation?.data?.duplicates ?? []),
        ).forEach((duplicateID) => {
            const duplicateTransactionsViolations = allTransactionViolations[`${ONYXKEYS.COLLECTION.TRANSACTION_VIOLATIONS}${duplicateID}`];
            if (!duplicateTransactionsViolations) {
                return;
            }

            const duplicateViolation = duplicateTransactionsViolations.find((violation) => violation.name === CONST.VIOLATIONS.DUPLICATED_TRANSACTION);
            if (!duplicateViolation?.data?.duplicates) {
                return;
            }

            const duplicateTransactionIDs = duplicateViolation.data.duplicates.filter((duplicateTransactionID) => duplicateTransactionID !== transactionID);

            const optimisticViolations: OnyxTypes.TransactionViolations = duplicateTransactionsViolations.filter((violation) => violation.name !== CONST.VIOLATIONS.DUPLICATED_TRANSACTION);

            if (duplicateTransactionIDs.length > 0) {
                optimisticViolations.push({
                    ...duplicateViolation,
                    data: {
                        ...duplicateViolation.data,
                        duplicates: duplicateTransactionIDs,
                    },
                });
            }

            optimisticData.push({
                onyxMethod: Onyx.METHOD.SET,
                key: `${ONYXKEYS.COLLECTION.TRANSACTION_VIOLATIONS}${duplicateID}`,
                value: optimisticViolations.length > 0 ? optimisticViolations : null,
            });

            failureData.push({
                onyxMethod: Onyx.METHOD.SET,
                key: `${ONYXKEYS.COLLECTION.TRANSACTION_VIOLATIONS}${duplicateID}`,
                value: duplicateTransactionsViolations,
            });
        });
    }

    if (shouldDeleteTransactionThread) {
        optimisticData.push(
            // Use merge instead of set to avoid deleting the report too quickly, which could cause a brief "not found" page to appear.
            // The remaining parts of the report object will be removed after the API call is successful.
            {
                onyxMethod: Onyx.METHOD.MERGE,
                key: `${ONYXKEYS.COLLECTION.REPORT}${transactionThreadID}`,
                value: {
                    reportID: null,
                    stateNum: CONST.REPORT.STATE_NUM.APPROVED,
                    statusNum: CONST.REPORT.STATUS_NUM.CLOSED,
                    participants: {
                        [userAccountID]: {
                            notificationPreference: CONST.REPORT.NOTIFICATION_PREFERENCE.HIDDEN,
                        },
                    },
                },
            },
            {
                onyxMethod: Onyx.METHOD.SET,
                key: `${ONYXKEYS.COLLECTION.REPORT_ACTIONS}${transactionThreadID}`,
                value: null,
            },
        );
    }

    optimisticData.push(
        {
            onyxMethod: Onyx.METHOD.MERGE,
            key: `${ONYXKEYS.COLLECTION.REPORT_ACTIONS}${iouReport?.reportID}`,
            value: updatedReportAction,
        },
        {
            onyxMethod: Onyx.METHOD.MERGE,
            key: `${ONYXKEYS.COLLECTION.REPORT}${iouReport?.reportID}`,
            value: updatedIOUReport,
        },
        {
            onyxMethod: Onyx.METHOD.MERGE,
            key: `${ONYXKEYS.COLLECTION.REPORT}${chatReport?.reportID}`,
            value: getOutstandingChildRequest(updatedIOUReport),
        },
    );

    if (reportPreviewAction?.reportActionID) {
        optimisticData.push({
            onyxMethod: Onyx.METHOD.MERGE,
            key: `${ONYXKEYS.COLLECTION.REPORT_ACTIONS}${chatReport?.reportID}`,
            value: {[reportPreviewAction.reportActionID]: updatedReportPreviewAction},
        });
    }

    if (!shouldDeleteIOUReport && updatedReportPreviewAction?.childMoneyRequestCount === 0) {
        optimisticData.push({
            onyxMethod: Onyx.METHOD.MERGE,
            key: `${ONYXKEYS.COLLECTION.REPORT}${chatReport?.reportID}`,
            value: {
                hasOutstandingChildRequest: false,
            },
        });
    }

    if (shouldDeleteIOUReport) {
        let canUserPerformWriteAction = true;
        if (chatReport) {
            canUserPerformWriteAction = !!canUserPerformWriteActionReportUtils(chatReport);
        }

        const lastMessageText = getLastVisibleMessage(
            iouReport?.chatReportID,
            canUserPerformWriteAction,
            reportPreviewAction?.reportActionID ? {[reportPreviewAction.reportActionID]: null} : {},
        )?.lastMessageText;
        const lastVisibleActionCreated = getLastVisibleAction(
            iouReport?.chatReportID,
            canUserPerformWriteAction,
            reportPreviewAction?.reportActionID ? {[reportPreviewAction.reportActionID]: null} : {},
        )?.created;

        optimisticData.push({
            onyxMethod: Onyx.METHOD.MERGE,
            key: `${ONYXKEYS.COLLECTION.REPORT}${chatReport?.reportID}`,
            value: {
                hasOutstandingChildRequest: false,
                iouReportID: null,
                lastMessageText,
                lastVisibleActionCreated,
            },
        });
        optimisticData.push({
            onyxMethod: Onyx.METHOD.MERGE,
            key: `${ONYXKEYS.COLLECTION.REPORT}${iouReport?.reportID}`,
            value: {
                pendingFields: {
                    preview: CONST.RED_BRICK_ROAD_PENDING_ACTION.DELETE,
                },
            },
        });
    }

    const successData: OnyxUpdate[] = [
        {
            onyxMethod: Onyx.METHOD.MERGE,
            key: `${ONYXKEYS.COLLECTION.REPORT_ACTIONS}${iouReport?.reportID}`,
            value: {
                [reportAction.reportActionID]: shouldDeleteIOUReport
                    ? null
                    : {
                          pendingAction: null,
                      },
            },
        },
    ];

    if (reportPreviewAction?.reportActionID) {
        successData.push({
            onyxMethod: Onyx.METHOD.MERGE,
            key: `${ONYXKEYS.COLLECTION.REPORT_ACTIONS}${chatReport?.reportID}`,
            value: {
                [reportPreviewAction.reportActionID]: {
                    pendingAction: null,
                    errors: null,
                },
            },
        });
    }

    // Ensure that any remaining data is removed upon successful completion, even if the server sends a report removal response.
    // This is done to prevent the removal update from lingering in the applyHTTPSOnyxUpdates function.
    if (shouldDeleteTransactionThread && transactionThread) {
        successData.push({
            onyxMethod: Onyx.METHOD.MERGE,
            key: `${ONYXKEYS.COLLECTION.REPORT}${transactionThreadID}`,
            value: null,
        });
    }

    if (shouldDeleteIOUReport) {
        successData.push({
            onyxMethod: Onyx.METHOD.SET,
            key: `${ONYXKEYS.COLLECTION.REPORT}${iouReport?.reportID}`,
            value: null,
        });
    }

    successData.push({
        onyxMethod: Onyx.METHOD.SET,
        key: `${ONYXKEYS.COLLECTION.TRANSACTION}${transactionID}`,
        value: null,
    });

    failureData.push({
        onyxMethod: Onyx.METHOD.SET,
        key: `${ONYXKEYS.COLLECTION.TRANSACTION_VIOLATIONS}${transactionID}`,
        value: transactionViolations ?? null,
    });

    if (shouldDeleteTransactionThread) {
        failureData.push({
            onyxMethod: Onyx.METHOD.SET,
            key: `${ONYXKEYS.COLLECTION.REPORT}${transactionThreadID}`,
            value: transactionThread,
        });
    }

    const errorKey = DateUtils.getMicroseconds();

    failureData.push(
        {
            onyxMethod: Onyx.METHOD.MERGE,
            key: `${ONYXKEYS.COLLECTION.REPORT_ACTIONS}${iouReport?.reportID}`,
            value: {
                [reportAction.reportActionID]: {
                    ...reportAction,
                    pendingAction: null,
                    errors: {
                        [errorKey]: Localize.translateLocal('iou.error.genericDeleteFailureMessage'),
                    },
                },
            },
        },
        shouldDeleteIOUReport
            ? {
                  onyxMethod: Onyx.METHOD.SET,
                  key: `${ONYXKEYS.COLLECTION.REPORT}${iouReport?.reportID}`,
                  value: iouReport,
              }
            : {
                  onyxMethod: Onyx.METHOD.MERGE,
                  key: `${ONYXKEYS.COLLECTION.REPORT}${iouReport?.reportID}`,
                  value: iouReport,
              },
    );

    if (reportPreviewAction?.reportActionID) {
        failureData.push({
            onyxMethod: Onyx.METHOD.MERGE,
            key: `${ONYXKEYS.COLLECTION.REPORT_ACTIONS}${chatReport?.reportID}`,
            value: {
                [reportPreviewAction.reportActionID]: {
                    ...reportPreviewAction,
                    pendingAction: null,
                    errors: {
                        [errorKey]: Localize.translateLocal('iou.error.genericDeleteFailureMessage'),
                    },
                },
            },
        });
    }

    if (chatReport && shouldDeleteIOUReport) {
        failureData.push({
            onyxMethod: Onyx.METHOD.MERGE,
            key: `${ONYXKEYS.COLLECTION.REPORT}${chatReport.reportID}`,
            value: chatReport,
        });
    }

    if (!shouldDeleteIOUReport && updatedReportPreviewAction?.childMoneyRequestCount === 0) {
        failureData.push({
            onyxMethod: Onyx.METHOD.MERGE,
            key: `${ONYXKEYS.COLLECTION.REPORT}${chatReport?.reportID}`,
            value: {
                hasOutstandingChildRequest: true,
            },
        });
    }

    const parameters: DeleteMoneyRequestParams = {
        transactionID,
        reportActionID: reportAction.reportActionID,
    };

    // STEP 3: Make the API request
    API.write(WRITE_COMMANDS.DELETE_MONEY_REQUEST, parameters, {optimisticData, successData, failureData});
    clearPdfByOnyxKey(transactionID);

    return urlToNavigateBack;
}

function deleteTrackExpense(chatReportID: string | undefined, transactionID: string | undefined, reportAction: OnyxTypes.ReportAction, isSingleTransactionView = false) {
    if (!chatReportID || !transactionID) {
        return;
    }

    const urlToNavigateBack = getNavigationUrlAfterTrackExpenseDelete(chatReportID, transactionID, reportAction, isSingleTransactionView);

    // STEP 1: Get all collections we're updating
    const chatReport = allReports?.[`${ONYXKEYS.COLLECTION.REPORT}${chatReportID}`] ?? null;
    if (!isSelfDM(chatReport)) {
        deleteMoneyRequest(transactionID, reportAction, isSingleTransactionView);
        return urlToNavigateBack;
    }

    const whisperAction = getTrackExpenseActionableWhisper(transactionID, chatReportID);
    const actionableWhisperReportActionID = whisperAction?.reportActionID;
    const {parameters, optimisticData, successData, failureData} = getDeleteTrackExpenseInformation(
        chatReportID,
        transactionID,
        reportAction,
        undefined,
        undefined,
        actionableWhisperReportActionID,
        CONST.REPORT.ACTIONABLE_TRACK_EXPENSE_WHISPER_RESOLUTION.NOTHING,
        false,
    );

    // STEP 6: Make the API request
    API.write(WRITE_COMMANDS.DELETE_MONEY_REQUEST, parameters, {optimisticData, successData, failureData});
    clearPdfByOnyxKey(transactionID);

    // STEP 7: Navigate the user depending on which page they are on and which resources were deleted
    return urlToNavigateBack;
}

/**
 * @param managerID - Account ID of the person sending the money
 * @param recipient - The user receiving the money
 */
function getSendMoneyParams(
    report: OnyxEntry<OnyxTypes.Report>,
    amount: number,
    currency: string,
    comment: string,
    paymentMethodType: PaymentMethodType,
    managerID: number,
    recipient: Participant,
): SendMoneyParamsData {
    const recipientEmail = addSMSDomainIfPhoneNumber(recipient.login ?? '');
    const recipientAccountID = Number(recipient.accountID);
    const newIOUReportDetails = JSON.stringify({
        amount,
        currency,
        requestorEmail: recipientEmail,
        requestorAccountID: recipientAccountID,
        comment,
        idempotencyKey: Str.guid(),
    });

    let chatReport = !isEmptyObject(report) && report?.reportID ? report : getChatByParticipants([recipientAccountID, managerID]);
    let isNewChat = false;
    if (!chatReport) {
        chatReport = buildOptimisticChatReport({
            participantList: [recipientAccountID, managerID],
        });
        isNewChat = true;
    }
    const optimisticIOUReport = buildOptimisticIOUReport(recipientAccountID, managerID, amount, chatReport.reportID, currency, true);

    const optimisticTransaction = buildOptimisticTransaction({
        transactionParams: {
            amount,
            currency,
            reportID: optimisticIOUReport.reportID,
            comment,
        },
    });
    const optimisticTransactionData: OnyxUpdate = {
        onyxMethod: Onyx.METHOD.SET,
        key: `${ONYXKEYS.COLLECTION.TRANSACTION}${optimisticTransaction.transactionID}`,
        value: optimisticTransaction,
    };

    const [optimisticCreatedActionForChat, optimisticCreatedActionForIOUReport, optimisticIOUReportAction, optimisticTransactionThread, optimisticCreatedActionForTransactionThread] =
        buildOptimisticMoneyRequestEntities({
            iouReport: optimisticIOUReport,
            type: CONST.IOU.REPORT_ACTION_TYPE.PAY,
            amount,
            currency,
            comment,
            payeeEmail: recipientEmail,
            participants: [recipient],
            transactionID: optimisticTransaction.transactionID,
            paymentType: paymentMethodType,
            isSendMoneyFlow: true,
        });

    const reportPreviewAction = buildOptimisticReportPreview(chatReport, optimisticIOUReport);

    // Change the method to set for new reports because it doesn't exist yet, is faster,
    // and we need the data to be available when we navigate to the chat page
    const optimisticChatReportData: OnyxUpdate = isNewChat
        ? {
              onyxMethod: Onyx.METHOD.SET,
              key: `${ONYXKEYS.COLLECTION.REPORT}${chatReport.reportID}`,
              value: {
                  ...chatReport,
                  // Set and clear pending fields on the chat report
                  pendingFields: {createChat: CONST.RED_BRICK_ROAD_PENDING_ACTION.ADD},
                  lastReadTime: DateUtils.getDBTime(),
                  lastVisibleActionCreated: reportPreviewAction.created,
              },
          }
        : {
              onyxMethod: Onyx.METHOD.MERGE,
              key: `${ONYXKEYS.COLLECTION.REPORT}${chatReport.reportID}`,
              value: {
                  ...chatReport,
                  lastReadTime: DateUtils.getDBTime(),
                  lastVisibleActionCreated: reportPreviewAction.created,
              },
          };
    const optimisticQuickActionData: OnyxUpdate = {
        onyxMethod: Onyx.METHOD.SET,
        key: ONYXKEYS.NVP_QUICK_ACTION_GLOBAL_CREATE,
        value: {
            action: CONST.QUICK_ACTIONS.SEND_MONEY,
            chatReportID: chatReport.reportID,
            isFirstQuickAction: isEmptyObject(quickAction),
        },
    };
    const optimisticIOUReportData: OnyxUpdate = {
        onyxMethod: Onyx.METHOD.SET,
        key: `${ONYXKEYS.COLLECTION.REPORT}${optimisticIOUReport.reportID}`,
        value: {
            ...optimisticIOUReport,
            lastMessageText: getReportActionText(optimisticIOUReportAction),
            lastMessageHtml: getReportActionHtml(optimisticIOUReportAction),
        },
    };
    const optimisticTransactionThreadData: OnyxUpdate = {
        onyxMethod: Onyx.METHOD.SET,
        key: `${ONYXKEYS.COLLECTION.REPORT}${optimisticTransactionThread.reportID}`,
        value: optimisticTransactionThread,
    };
    const optimisticIOUReportActionsData: OnyxUpdate = {
        onyxMethod: Onyx.METHOD.MERGE,
        key: `${ONYXKEYS.COLLECTION.REPORT_ACTIONS}${optimisticIOUReport.reportID}`,
        value: {
            [optimisticCreatedActionForIOUReport.reportActionID]: optimisticCreatedActionForIOUReport,
            [optimisticIOUReportAction.reportActionID]: {
                ...(optimisticIOUReportAction as OnyxTypes.ReportAction),
                pendingAction: CONST.RED_BRICK_ROAD_PENDING_ACTION.ADD,
            },
        },
    };
    const optimisticChatReportActionsData: OnyxUpdate = {
        onyxMethod: Onyx.METHOD.MERGE,
        key: `${ONYXKEYS.COLLECTION.REPORT_ACTIONS}${chatReport.reportID}`,
        value: {
            [reportPreviewAction.reportActionID]: reportPreviewAction,
        },
    };
    const optimisticTransactionThreadReportActionsData: OnyxUpdate | undefined = optimisticCreatedActionForTransactionThread
        ? {
              onyxMethod: Onyx.METHOD.MERGE,
              key: `${ONYXKEYS.COLLECTION.REPORT_ACTIONS}${optimisticTransactionThread.reportID}`,
              value: {[optimisticCreatedActionForTransactionThread?.reportActionID]: optimisticCreatedActionForTransactionThread},
          }
        : undefined;

    const optimisticMetaData: OnyxUpdate[] = [
        {
            onyxMethod: Onyx.METHOD.MERGE,
            key: `${ONYXKEYS.COLLECTION.REPORT_METADATA}${chatReport.reportID}`,
            value: {
                isOptimisticReport: true,
            },
        },
        {
            onyxMethod: Onyx.METHOD.MERGE,
            key: `${ONYXKEYS.COLLECTION.REPORT_METADATA}${optimisticTransactionThread.reportID}`,
            value: {
                isOptimisticReport: true,
            },
        },
    ];

    const successData: OnyxUpdate[] = [];

    // Add optimistic personal details for recipient
    let optimisticPersonalDetailListData: OnyxUpdate | null = null;
    const optimisticPersonalDetailListAction = isNewChat
        ? {
              [recipientAccountID]: {
                  accountID: recipientAccountID,
                  // Disabling this line since participant.displayName can be an empty string
                  // eslint-disable-next-line @typescript-eslint/prefer-nullish-coalescing
                  displayName: recipient.displayName || recipient.login,
                  login: recipient.login,
              },
          }
        : {};

    const redundantParticipants: Record<number, null> = {};
    if (!isEmptyObject(optimisticPersonalDetailListAction)) {
        const successPersonalDetailListAction: Record<number, null> = {};

        // BE will send different participants. We clear the optimistic ones to avoid duplicated entries
        Object.keys(optimisticPersonalDetailListAction).forEach((accountIDKey) => {
            const accountID = Number(accountIDKey);
            successPersonalDetailListAction[accountID] = null;
            redundantParticipants[accountID] = null;
        });

        optimisticPersonalDetailListData = {
            onyxMethod: Onyx.METHOD.MERGE,
            key: ONYXKEYS.PERSONAL_DETAILS_LIST,
            value: optimisticPersonalDetailListAction,
        };
        successData.push({
            onyxMethod: Onyx.METHOD.MERGE,
            key: ONYXKEYS.PERSONAL_DETAILS_LIST,
            value: successPersonalDetailListAction,
        });
    }

    successData.push(
        {
            onyxMethod: Onyx.METHOD.MERGE,
            key: `${ONYXKEYS.COLLECTION.REPORT}${optimisticIOUReport.reportID}`,
            value: {
                participants: redundantParticipants,
            },
        },
        {
            onyxMethod: Onyx.METHOD.MERGE,
            key: `${ONYXKEYS.COLLECTION.REPORT}${optimisticTransactionThread.reportID}`,
            value: {
                participants: redundantParticipants,
            },
        },
        {
            onyxMethod: Onyx.METHOD.MERGE,
            key: `${ONYXKEYS.COLLECTION.REPORT_METADATA}${optimisticTransactionThread.reportID}`,
            value: {
                isOptimisticReport: false,
            },
        },
        {
            onyxMethod: Onyx.METHOD.MERGE,
            key: `${ONYXKEYS.COLLECTION.REPORT_ACTIONS}${optimisticIOUReport.reportID}`,
            value: {
                [optimisticIOUReportAction.reportActionID]: {
                    pendingAction: null,
                },
            },
        },
        {
            onyxMethod: Onyx.METHOD.MERGE,
            key: `${ONYXKEYS.COLLECTION.TRANSACTION}${optimisticTransaction.transactionID}`,
            value: {pendingAction: null},
        },
        {
            onyxMethod: Onyx.METHOD.MERGE,
            key: `${ONYXKEYS.COLLECTION.REPORT_METADATA}${chatReport.reportID}`,
            value: {
                isOptimisticReport: false,
            },
        },
        {
            onyxMethod: Onyx.METHOD.MERGE,
            key: `${ONYXKEYS.COLLECTION.REPORT_ACTIONS}${chatReport.reportID}`,
            value: {
                [reportPreviewAction.reportActionID]: {
                    pendingAction: null,
                    childLastActorAccountID: reportPreviewAction.childLastActorAccountID,
                },
            },
        },
    );

    const failureData: OnyxUpdate[] = [
        {
            onyxMethod: Onyx.METHOD.MERGE,
            key: `${ONYXKEYS.COLLECTION.TRANSACTION}${optimisticTransaction.transactionID}`,
            value: {
                errors: getMicroSecondOnyxErrorWithTranslationKey('iou.error.other'),
            },
        },
        {
            onyxMethod: Onyx.METHOD.MERGE,
            key: `${ONYXKEYS.COLLECTION.REPORT}${optimisticTransactionThread.reportID}`,
            value: {
                errorFields: {
                    createChat: getMicroSecondOnyxErrorWithTranslationKey('report.genericCreateReportFailureMessage'),
                },
            },
        },
        {
            onyxMethod: Onyx.METHOD.SET,
            key: ONYXKEYS.NVP_QUICK_ACTION_GLOBAL_CREATE,
            value: quickAction ?? null,
        },
    ];

    if (optimisticCreatedActionForTransactionThread?.reportActionID) {
        successData.push({
            onyxMethod: Onyx.METHOD.MERGE,
            key: `${ONYXKEYS.COLLECTION.REPORT_ACTIONS}${optimisticTransactionThread.reportID}`,
            value: {[optimisticCreatedActionForTransactionThread?.reportActionID]: {pendingAction: null}},
        });
        failureData.push({
            onyxMethod: Onyx.METHOD.MERGE,
            key: `${ONYXKEYS.COLLECTION.REPORT_ACTIONS}${optimisticTransactionThread.reportID}`,
            value: {[optimisticCreatedActionForTransactionThread?.reportActionID]: {errors: getMicroSecondOnyxErrorWithTranslationKey('iou.error.genericCreateFailureMessage')}},
        });
    }

    // Now, let's add the data we need just when we are creating a new chat report
    if (isNewChat) {
        successData.push({
            onyxMethod: Onyx.METHOD.MERGE,
            key: `${ONYXKEYS.COLLECTION.REPORT}${chatReport.reportID}`,
            value: {pendingFields: null, participants: redundantParticipants},
        });
        failureData.push(
            {
                onyxMethod: Onyx.METHOD.MERGE,
                key: `${ONYXKEYS.COLLECTION.REPORT}${chatReport.reportID}`,
                value: {
                    errorFields: {
                        createChat: getMicroSecondOnyxErrorWithTranslationKey('report.genericCreateReportFailureMessage'),
                    },
                },
            },
            {
                onyxMethod: Onyx.METHOD.MERGE,
                key: `${ONYXKEYS.COLLECTION.REPORT_ACTIONS}${optimisticIOUReport.reportID}`,
                value: {
                    [optimisticIOUReportAction.reportActionID]: {
                        errors: getMicroSecondOnyxErrorWithTranslationKey('iou.error.genericCreateFailureMessage'),
                    },
                },
            },
        );

        const optimisticChatReportActionsValue = optimisticChatReportActionsData.value as Record<string, OnyxTypes.ReportAction>;

        if (optimisticChatReportActionsValue) {
            // Add an optimistic created action to the optimistic chat reportActions data
            optimisticChatReportActionsValue[optimisticCreatedActionForChat.reportActionID] = optimisticCreatedActionForChat;
        }
    } else {
        failureData.push({
            onyxMethod: Onyx.METHOD.MERGE,
            key: `${ONYXKEYS.COLLECTION.REPORT_ACTIONS}${optimisticIOUReport.reportID}`,
            value: {
                [optimisticIOUReportAction.reportActionID]: {
                    errors: getMicroSecondOnyxErrorWithTranslationKey('iou.error.other'),
                },
            },
        });
    }

    const optimisticData: OnyxUpdate[] = [
        optimisticChatReportData,
        optimisticQuickActionData,
        optimisticIOUReportData,
        optimisticChatReportActionsData,
        optimisticIOUReportActionsData,
        optimisticTransactionData,
        optimisticTransactionThreadData,
        ...optimisticMetaData,
    ];

    if (optimisticTransactionThreadReportActionsData) {
        optimisticData.push(optimisticTransactionThreadReportActionsData);
    }
    if (!isEmptyObject(optimisticPersonalDetailListData)) {
        optimisticData.push(optimisticPersonalDetailListData);
    }

    return {
        params: {
            iouReportID: optimisticIOUReport.reportID,
            chatReportID: chatReport.reportID,
            reportActionID: optimisticIOUReportAction.reportActionID,
            paymentMethodType,
            transactionID: optimisticTransaction.transactionID,
            newIOUReportDetails,
            createdReportActionID: isNewChat ? optimisticCreatedActionForChat.reportActionID : undefined,
            reportPreviewReportActionID: reportPreviewAction.reportActionID,
            createdIOUReportActionID: optimisticCreatedActionForIOUReport.reportActionID,
            transactionThreadReportID: optimisticTransactionThread.reportID,
            createdReportActionIDForThread: optimisticCreatedActionForTransactionThread?.reportActionID,
        },
        optimisticData,
        successData,
        failureData,
    };
}

type OptimisticHoldReportExpenseActionID = {
    optimisticReportActionID: string;
    oldReportActionID: string;
};

function getHoldReportActionsAndTransactions(reportID: string | undefined) {
    const iouReportActions = getAllReportActions(reportID);
    const holdReportActions: Array<OnyxTypes.ReportAction<typeof CONST.REPORT.ACTIONS.TYPE.IOU>> = [];
    const holdTransactions: OnyxTypes.Transaction[] = [];

    Object.values(iouReportActions).forEach((action) => {
        const transactionID = isMoneyRequestAction(action) ? getOriginalMessage(action)?.IOUTransactionID : undefined;
        const transaction = allTransactions?.[`${ONYXKEYS.COLLECTION.TRANSACTION}${transactionID}`];

        if (transaction?.comment?.hold) {
            holdReportActions.push(action as OnyxTypes.ReportAction<typeof CONST.REPORT.ACTIONS.TYPE.IOU>);
            holdTransactions.push(transaction);
        }
    });

    return {holdReportActions, holdTransactions};
}

function getReportFromHoldRequestsOnyxData(
    chatReport: OnyxTypes.Report,
    iouReport: OnyxEntry<OnyxTypes.Report>,
    recipient: Participant,
): {
    optimisticHoldReportID: string;
    optimisticHoldActionID: string;
    optimisticHoldReportExpenseActionIDs: OptimisticHoldReportExpenseActionID[];
    optimisticData: OnyxUpdate[];
    successData: OnyxUpdate[];
    failureData: OnyxUpdate[];
} {
    const {holdReportActions, holdTransactions} = getHoldReportActionsAndTransactions(iouReport?.reportID);
    const firstHoldTransaction = holdTransactions.at(0);
    const newParentReportActionID = NumberUtils.rand64();

    const coefficient = isExpenseReport(iouReport) ? -1 : 1;
    const isPolicyExpenseChat = isPolicyExpenseChatReportUtil(chatReport);
    const holdAmount = ((iouReport?.total ?? 0) - (iouReport?.unheldTotal ?? 0)) * coefficient;
    const holdNonReimbursableAmount = ((iouReport?.nonReimbursableTotal ?? 0) - (iouReport?.unheldNonReimbursableTotal ?? 0)) * coefficient;
    const optimisticExpenseReport = isPolicyExpenseChat
        ? buildOptimisticExpenseReport(
              chatReport.reportID,
              chatReport.policyID ?? iouReport?.policyID,
              recipient.accountID ?? 1,
              holdAmount,
              iouReport?.currency ?? '',
              holdNonReimbursableAmount,
              newParentReportActionID,
          )
        : buildOptimisticIOUReport(
              iouReport?.ownerAccountID ?? CONST.DEFAULT_NUMBER_ID,
              iouReport?.managerID ?? CONST.DEFAULT_NUMBER_ID,
              holdAmount,
              chatReport.reportID,
              iouReport?.currency ?? '',
              false,
              newParentReportActionID,
          );

    const optimisticExpenseReportPreview = buildOptimisticReportPreview(
        chatReport,
        optimisticExpenseReport,
        '',
        firstHoldTransaction,
        optimisticExpenseReport.reportID,
        newParentReportActionID,
    );

    const updateHeldReports: Record<string, Pick<OnyxTypes.Report, 'parentReportActionID' | 'parentReportID' | 'chatReportID'>> = {};
    const addHoldReportActions: OnyxTypes.ReportActions = {};
    const addHoldReportActionsSuccess: OnyxCollection<NullishDeep<ReportAction>> = {};
    const deleteHoldReportActions: Record<string, Pick<OnyxTypes.ReportAction, 'message'>> = {};
    const optimisticHoldReportExpenseActionIDs: OptimisticHoldReportExpenseActionID[] = [];

    holdReportActions.forEach((holdReportAction) => {
        const originalMessage = getOriginalMessage(holdReportAction);

        deleteHoldReportActions[holdReportAction.reportActionID] = {
            message: [
                {
                    deleted: DateUtils.getDBTime(),
                    type: CONST.REPORT.MESSAGE.TYPE.TEXT,
                    text: '',
                },
            ],
        };

        const reportActionID = NumberUtils.rand64();
        addHoldReportActions[reportActionID] = {
            ...holdReportAction,
            reportActionID,
            originalMessage: {
                ...originalMessage,
                IOUReportID: optimisticExpenseReport.reportID,
            },
            pendingAction: CONST.RED_BRICK_ROAD_PENDING_ACTION.ADD,
        };
        addHoldReportActionsSuccess[reportActionID] = {
            pendingAction: null,
        };

        const heldReport = getReportOrDraftReport(holdReportAction.childReportID);
        if (heldReport) {
            optimisticHoldReportExpenseActionIDs.push({optimisticReportActionID: reportActionID, oldReportActionID: holdReportAction.reportActionID});

            updateHeldReports[`${ONYXKEYS.COLLECTION.REPORT}${heldReport.reportID}`] = {
                parentReportActionID: reportActionID,
                parentReportID: optimisticExpenseReport.reportID,
                chatReportID: optimisticExpenseReport.reportID,
            };
        }
    });

    const updateHeldTransactions: Record<string, Pick<OnyxTypes.Transaction, 'reportID'>> = {};
    holdTransactions.forEach((transaction) => {
        updateHeldTransactions[`${ONYXKEYS.COLLECTION.TRANSACTION}${transaction.transactionID}`] = {
            reportID: optimisticExpenseReport.reportID,
        };
    });

    const optimisticData: OnyxUpdate[] = [
        {
            onyxMethod: Onyx.METHOD.MERGE,
            key: `${ONYXKEYS.COLLECTION.REPORT}${chatReport.reportID}`,
            value: {
                iouReportID: optimisticExpenseReport.reportID,
                lastVisibleActionCreated: optimisticExpenseReportPreview.created,
            },
        },
        // add new optimistic expense report
        {
            onyxMethod: Onyx.METHOD.MERGE,
            key: `${ONYXKEYS.COLLECTION.REPORT}${optimisticExpenseReport.reportID}`,
            value: {
                ...optimisticExpenseReport,
                unheldTotal: 0,
                unheldNonReimbursableTotal: 0,
            },
        },
        // add preview report action to main chat
        {
            onyxMethod: Onyx.METHOD.MERGE,
            key: `${ONYXKEYS.COLLECTION.REPORT_ACTIONS}${chatReport.reportID}`,
            value: {
                [optimisticExpenseReportPreview.reportActionID]: optimisticExpenseReportPreview,
            },
        },
        // remove hold report actions from old iou report
        {
            onyxMethod: Onyx.METHOD.MERGE,
            key: `${ONYXKEYS.COLLECTION.REPORT_ACTIONS}${iouReport?.reportID}`,
            value: deleteHoldReportActions,
        },
        // add hold report actions to new iou report
        {
            onyxMethod: Onyx.METHOD.MERGE,
            key: `${ONYXKEYS.COLLECTION.REPORT_ACTIONS}${optimisticExpenseReport.reportID}`,
            value: addHoldReportActions,
        },
        // update held reports with new parentReportActionID
        {
            onyxMethod: Onyx.METHOD.MERGE_COLLECTION,
            key: `${ONYXKEYS.COLLECTION.REPORT}`,
            value: updateHeldReports,
        },
        // update transactions with new iouReportID
        {
            onyxMethod: Onyx.METHOD.MERGE_COLLECTION,
            key: `${ONYXKEYS.COLLECTION.TRANSACTION}`,
            value: updateHeldTransactions,
        },
    ];

    const bringReportActionsBack: Record<string, OnyxTypes.ReportAction> = {};
    holdReportActions.forEach((reportAction) => {
        bringReportActionsBack[reportAction.reportActionID] = reportAction;
    });

    const bringHeldTransactionsBack: Record<string, OnyxTypes.Transaction> = {};
    holdTransactions.forEach((transaction) => {
        bringHeldTransactionsBack[`${ONYXKEYS.COLLECTION.TRANSACTION}${transaction.transactionID}`] = transaction;
    });

    const successData: OnyxUpdate[] = [
        {
            onyxMethod: Onyx.METHOD.MERGE,
            key: `${ONYXKEYS.COLLECTION.REPORT_ACTIONS}${chatReport.reportID}`,
            value: {
                [optimisticExpenseReportPreview.reportActionID]: {
                    pendingAction: null,
                },
            },
        },
        {
            onyxMethod: Onyx.METHOD.MERGE,
            key: `${ONYXKEYS.COLLECTION.REPORT_ACTIONS}${optimisticExpenseReport.reportID}`,
            value: addHoldReportActionsSuccess,
        },
    ];

    const failureData: OnyxUpdate[] = [
        {
            onyxMethod: Onyx.METHOD.MERGE,
            key: `${ONYXKEYS.COLLECTION.REPORT}${chatReport.reportID}`,
            value: {
                iouReportID: chatReport.iouReportID,
                lastVisibleActionCreated: chatReport.lastVisibleActionCreated,
            },
        },
        // remove added optimistic expense report
        {
            onyxMethod: Onyx.METHOD.MERGE,
            key: `${ONYXKEYS.COLLECTION.REPORT}${optimisticExpenseReport.reportID}`,
            value: null,
        },
        // remove preview report action from the main chat
        {
            onyxMethod: Onyx.METHOD.MERGE,
            key: `${ONYXKEYS.COLLECTION.REPORT_ACTIONS}${chatReport.reportID}`,
            value: {
                [optimisticExpenseReportPreview.reportActionID]: null,
            },
        },
        // add hold report actions back to old iou report
        {
            onyxMethod: Onyx.METHOD.MERGE,
            key: `${ONYXKEYS.COLLECTION.REPORT_ACTIONS}${iouReport?.reportID}`,
            value: bringReportActionsBack,
        },
        // remove hold report actions from the new iou report
        {
            onyxMethod: Onyx.METHOD.MERGE,
            key: `${ONYXKEYS.COLLECTION.REPORT_ACTIONS}${optimisticExpenseReport.reportID}`,
            value: null,
        },
        // add hold transactions back to old iou report
        {
            onyxMethod: Onyx.METHOD.MERGE_COLLECTION,
            key: `${ONYXKEYS.COLLECTION.TRANSACTION}`,
            value: bringHeldTransactionsBack,
        },
    ];

    return {
        optimisticData,
        optimisticHoldActionID: optimisticExpenseReportPreview.reportActionID,
        failureData,
        successData,
        optimisticHoldReportID: optimisticExpenseReport.reportID,
        optimisticHoldReportExpenseActionIDs,
    };
}

function hasOutstandingChildRequest(chatReport: OnyxTypes.Report, excludedIOUReport: OnyxEntry<OnyxTypes.Report>, policyId?: string) {
    // This will be fixed as part of https://github.com/Expensify/Expensify/issues/507850
    // eslint-disable-next-line deprecation/deprecation
    const policy = getPolicy(policyId);
    if (!policy?.achAccount?.bankAccountID) {
        return false;
    }
    const reportActions = getAllReportActions(chatReport.reportID);
    return !!Object.values(reportActions).find((action) => {
        const iouReportID = getIOUReportIDFromReportActionPreview(action);
        if (iouReportID === excludedIOUReport?.reportID) {
            return false;
        }
        const iouReport = getReportOrDraftReport(iouReportID);
        const transactions = getReportTransactions(iouReportID);
        return canIOUBePaid(iouReport, chatReport, policy, transactions) || canIOUBePaid(iouReport, chatReport, policy, transactions, true);
    });
}

function getPayMoneyRequestParams(
    initialChatReport: OnyxTypes.Report,
    iouReport: OnyxEntry<OnyxTypes.Report>,
    recipient: Participant,
    paymentMethodType: PaymentMethodType,
    full: boolean,
    payAsBusiness?: boolean,
): PayMoneyRequestData {
    const isInvoiceReport = isInvoiceReportReportUtils(iouReport);
    // This will be fixed as part of https://github.com/Expensify/Expensify/issues/507850
    // eslint-disable-next-line deprecation/deprecation
    const activePolicy = getPolicy(activePolicyID);
    let payerPolicyID = activePolicyID;
    let chatReport = initialChatReport;
    let policyParams = {};
    const optimisticData: OnyxUpdate[] = [];
    const successData: OnyxUpdate[] = [];
    const failureData: OnyxUpdate[] = [];
    const shouldCreatePolicy = !activePolicy || !isPolicyAdmin(activePolicy) || !isPaidGroupPolicy(activePolicy);

    if (isIndividualInvoiceRoom(chatReport) && payAsBusiness && shouldCreatePolicy) {
        payerPolicyID = generatePolicyID();
        const {
            optimisticData: policyOptimisticData,
            failureData: policyFailureData,
            successData: policySuccessData,
            params,
        } = buildPolicyData(currentUserEmail, true, undefined, payerPolicyID);
        const {adminsChatReportID, adminsCreatedReportActionID, expenseChatReportID, expenseCreatedReportActionID, customUnitRateID, customUnitID, ownerEmail, policyName} = params;

        policyParams = {
            policyID: payerPolicyID,
            adminsChatReportID,
            adminsCreatedReportActionID,
            expenseChatReportID,
            expenseCreatedReportActionID,
            customUnitRateID,
            customUnitID,
            ownerEmail,
            policyName,
        };

        optimisticData.push(...policyOptimisticData, {onyxMethod: Onyx.METHOD.MERGE, key: ONYXKEYS.NVP_ACTIVE_POLICY_ID, value: payerPolicyID});
        successData.push(...policySuccessData);
        failureData.push(...policyFailureData, {onyxMethod: Onyx.METHOD.MERGE, key: ONYXKEYS.NVP_ACTIVE_POLICY_ID, value: activePolicyID ?? null});
    }

    if (isIndividualInvoiceRoom(chatReport) && payAsBusiness && activePolicyID) {
        const existingB2BInvoiceRoom = getInvoiceChatByParticipants(activePolicyID, CONST.REPORT.INVOICE_RECEIVER_TYPE.BUSINESS, chatReport.policyID);
        if (existingB2BInvoiceRoom) {
            chatReport = existingB2BInvoiceRoom;
        }
    }

    let total = (iouReport?.total ?? 0) - (iouReport?.nonReimbursableTotal ?? 0);
    if (hasHeldExpensesReportUtils(iouReport?.reportID) && !full && !!iouReport?.unheldTotal) {
        total = iouReport.unheldTotal - (iouReport?.unheldNonReimbursableTotal ?? 0);
    }

    const optimisticIOUReportAction = buildOptimisticIOUReportAction({
        type: CONST.IOU.REPORT_ACTION_TYPE.PAY,
        amount: isExpenseReport(iouReport) ? -total : total,
        currency: iouReport?.currency ?? '',
        comment: '',
        participants: [recipient],
        transactionID: '',
        paymentType: paymentMethodType,
        iouReportID: iouReport?.reportID,
        isSettlingUp: true,
    });

    // In some instances, the report preview action might not be available to the payer (only whispered to the requestor)
    // hence we need to make the updates to the action safely.
    let optimisticReportPreviewAction = null;
    const reportPreviewAction = getReportPreviewAction(chatReport.reportID, iouReport?.reportID);
    if (reportPreviewAction) {
        optimisticReportPreviewAction = updateReportPreview(iouReport, reportPreviewAction, true);
    }
    let currentNextStep = null;
    let optimisticNextStep = null;
    if (!isInvoiceReport) {
        currentNextStep = allNextSteps[`${ONYXKEYS.COLLECTION.NEXT_STEP}${iouReport?.reportID}`] ?? null;
        optimisticNextStep = buildNextStep(iouReport, CONST.REPORT.STATUS_NUM.REIMBURSED);
    }

    const optimisticChatReport = {
        ...chatReport,
        lastReadTime: DateUtils.getDBTime(),
        hasOutstandingChildRequest: hasOutstandingChildRequest(chatReport, iouReport, iouReport?.policyID),
        iouReportID: null,
        lastMessageText: getReportActionText(optimisticIOUReportAction),
        lastMessageHtml: getReportActionHtml(optimisticIOUReportAction),
    };
    if (isIndividualInvoiceRoom(chatReport) && payAsBusiness && payerPolicyID) {
        optimisticChatReport.invoiceReceiver = {
            type: CONST.REPORT.INVOICE_RECEIVER_TYPE.BUSINESS,
            policyID: payerPolicyID,
        };
    }

    optimisticData.push(
        {
            onyxMethod: Onyx.METHOD.MERGE,
            key: `${ONYXKEYS.COLLECTION.REPORT}${chatReport.reportID}`,
            value: optimisticChatReport,
        },
        {
            onyxMethod: Onyx.METHOD.MERGE,
            key: `${ONYXKEYS.COLLECTION.REPORT_ACTIONS}${iouReport?.reportID}`,
            value: {
                [optimisticIOUReportAction.reportActionID]: {
                    ...(optimisticIOUReportAction as OnyxTypes.ReportAction),
                    pendingAction: CONST.RED_BRICK_ROAD_PENDING_ACTION.ADD,
                },
            },
        },
        {
            onyxMethod: Onyx.METHOD.MERGE,
            key: `${ONYXKEYS.COLLECTION.REPORT}${iouReport?.reportID}`,
            value: {
                lastMessageText: getReportActionText(optimisticIOUReportAction),
                lastMessageHtml: getReportActionHtml(optimisticIOUReportAction),
                lastVisibleActionCreated: optimisticIOUReportAction.created,
                hasOutstandingChildRequest: false,
                statusNum: CONST.REPORT.STATUS_NUM.REIMBURSED,
                pendingFields: {
                    preview: CONST.RED_BRICK_ROAD_PENDING_ACTION.UPDATE,
                    reimbursed: CONST.RED_BRICK_ROAD_PENDING_ACTION.UPDATE,
                    partial: full ? null : CONST.RED_BRICK_ROAD_PENDING_ACTION.UPDATE,
                },
                errors: null,
            },
        },
        {
            onyxMethod: Onyx.METHOD.MERGE,
            key: `${ONYXKEYS.COLLECTION.NEXT_STEP}${iouReport?.reportID}`,
            value: optimisticNextStep,
        },
    );

    if (iouReport?.policyID) {
        optimisticData.push({
            onyxMethod: Onyx.METHOD.MERGE,
            key: ONYXKEYS.NVP_LAST_PAYMENT_METHOD,
            value: {
                [iouReport.policyID]: paymentMethodType,
            },
        });
    }

    successData.push(
        {
            onyxMethod: Onyx.METHOD.MERGE,
            key: `${ONYXKEYS.COLLECTION.REPORT}${iouReport?.reportID}`,
            value: {
                pendingFields: {
                    preview: null,
                    reimbursed: null,
                    partial: null,
                },
                errors: null,
            },
        },
        {
            onyxMethod: Onyx.METHOD.MERGE,
            key: `${ONYXKEYS.COLLECTION.REPORT_ACTIONS}${iouReport?.reportID}`,
            value: {
                [optimisticIOUReportAction.reportActionID]: {
                    pendingAction: null,
                },
            },
        },
    );

    failureData.push(
        {
            onyxMethod: Onyx.METHOD.MERGE,
            key: `${ONYXKEYS.COLLECTION.REPORT_ACTIONS}${iouReport?.reportID}`,
            value: {
                [optimisticIOUReportAction.reportActionID]: {
                    errors: getMicroSecondOnyxErrorWithTranslationKey('iou.error.other'),
                },
            },
        },
        {
            onyxMethod: Onyx.METHOD.MERGE,
            key: `${ONYXKEYS.COLLECTION.REPORT}${iouReport?.reportID}`,
            value: {
                ...iouReport,
            },
        },
        {
            onyxMethod: Onyx.METHOD.MERGE,
            key: `${ONYXKEYS.COLLECTION.REPORT}${chatReport.reportID}`,
            value: chatReport,
        },
        {
            onyxMethod: Onyx.METHOD.MERGE,
            key: `${ONYXKEYS.COLLECTION.NEXT_STEP}${iouReport?.reportID}`,
            value: currentNextStep,
        },
    );

    // In case the report preview action is loaded locally, let's update it.
    if (optimisticReportPreviewAction) {
        optimisticData.push({
            onyxMethod: Onyx.METHOD.MERGE,
            key: `${ONYXKEYS.COLLECTION.REPORT_ACTIONS}${chatReport.reportID}`,
            value: {
                [optimisticReportPreviewAction.reportActionID]: optimisticReportPreviewAction,
            },
        });
        failureData.push({
            onyxMethod: Onyx.METHOD.MERGE,
            key: `${ONYXKEYS.COLLECTION.REPORT_ACTIONS}${chatReport.reportID}`,
            value: {
                [optimisticReportPreviewAction.reportActionID]: {
                    created: optimisticReportPreviewAction.created,
                },
            },
        });
    }

    // Optimistically unhold all transactions if we pay all requests
    if (full) {
        const reportTransactions = getReportTransactions(iouReport?.reportID);
        for (const transaction of reportTransactions) {
            optimisticData.push({
                onyxMethod: Onyx.METHOD.MERGE,
                key: `${ONYXKEYS.COLLECTION.TRANSACTION}${transaction.transactionID}`,
                value: {
                    comment: {
                        hold: null,
                    },
                },
            });
            failureData.push({
                onyxMethod: Onyx.METHOD.MERGE,
                key: `${ONYXKEYS.COLLECTION.TRANSACTION}${transaction.transactionID}`,
                value: {
                    comment: {
                        hold: transaction.comment?.hold,
                    },
                },
            });
        }

        const optimisticTransactionViolations: OnyxUpdate[] = reportTransactions.map(({transactionID}) => {
            return {
                onyxMethod: Onyx.METHOD.MERGE,
                key: `${ONYXKEYS.COLLECTION.TRANSACTION_VIOLATIONS}${transactionID}`,
                value: null,
            };
        });
        optimisticData.push(...optimisticTransactionViolations);

        const failureTransactionViolations: OnyxUpdate[] = reportTransactions.map(({transactionID}) => {
            const violations = allTransactionViolations[`${ONYXKEYS.COLLECTION.TRANSACTION_VIOLATIONS}${transactionID}`] ?? [];
            return {
                onyxMethod: Onyx.METHOD.MERGE,
                key: `${ONYXKEYS.COLLECTION.TRANSACTION_VIOLATIONS}${transactionID}`,
                value: violations,
            };
        });
        failureData.push(...failureTransactionViolations);
    }

    let optimisticHoldReportID;
    let optimisticHoldActionID;
    let optimisticHoldReportExpenseActionIDs;
    if (!full) {
        const holdReportOnyxData = getReportFromHoldRequestsOnyxData(chatReport, iouReport, recipient);

        optimisticData.push(...holdReportOnyxData.optimisticData);
        successData.push(...holdReportOnyxData.successData);
        failureData.push(...holdReportOnyxData.failureData);
        optimisticHoldReportID = holdReportOnyxData.optimisticHoldReportID;
        optimisticHoldActionID = holdReportOnyxData.optimisticHoldActionID;
        optimisticHoldReportExpenseActionIDs = JSON.stringify(holdReportOnyxData.optimisticHoldReportExpenseActionIDs);
    }

    return {
        params: {
            iouReportID: iouReport?.reportID,
            chatReportID: chatReport.reportID,
            reportActionID: optimisticIOUReportAction.reportActionID,
            paymentMethodType,
            full,
            amount: Math.abs(total),
            optimisticHoldReportID,
            optimisticHoldActionID,
            optimisticHoldReportExpenseActionIDs,
            ...policyParams,
        },
        optimisticData,
        successData,
        failureData,
    };
}

/**
 * @param managerID - Account ID of the person sending the money
 * @param recipient - The user receiving the money
 */
function sendMoneyElsewhere(report: OnyxEntry<OnyxTypes.Report>, amount: number, currency: string, comment: string, managerID: number, recipient: Participant) {
    const {params, optimisticData, successData, failureData} = getSendMoneyParams(report, amount, currency, comment, CONST.IOU.PAYMENT_TYPE.ELSEWHERE, managerID, recipient);
    playSound(SOUNDS.DONE);
    API.write(WRITE_COMMANDS.SEND_MONEY_ELSEWHERE, params, {optimisticData, successData, failureData});

    dismissModalAndOpenReportInInboxTab(params.chatReportID);
    notifyNewAction(params.chatReportID, managerID);
}

/**
 * @param managerID - Account ID of the person sending the money
 * @param recipient - The user receiving the money
 */
function sendMoneyWithWallet(report: OnyxEntry<OnyxTypes.Report>, amount: number, currency: string, comment: string, managerID: number, recipient: Participant | OptionData) {
    const {params, optimisticData, successData, failureData} = getSendMoneyParams(report, amount, currency, comment, CONST.IOU.PAYMENT_TYPE.EXPENSIFY, managerID, recipient);
    playSound(SOUNDS.DONE);
    API.write(WRITE_COMMANDS.SEND_MONEY_WITH_WALLET, params, {optimisticData, successData, failureData});

    dismissModalAndOpenReportInInboxTab(params.chatReportID);
    notifyNewAction(params.chatReportID, managerID);
}

function canApproveIOU(
    iouReport: OnyxTypes.OnyxInputOrEntry<OnyxTypes.Report> | SearchReport,
    policy: OnyxTypes.OnyxInputOrEntry<OnyxTypes.Policy> | SearchPolicy,
    iouTransactions?: OnyxTypes.Transaction[],
) {
    // Only expense reports can be approved
    if (!isExpenseReport(iouReport) || !(policy && isPaidGroupPolicy(policy))) {
        return false;
    }

    const isOnSubmitAndClosePolicy = isSubmitAndClose(policy);
    if (isOnSubmitAndClosePolicy) {
        return false;
    }

    const managerID = iouReport?.managerID ?? CONST.DEFAULT_NUMBER_ID;
    const isCurrentUserManager = managerID === userAccountID;
    const isOpenExpenseReport = isOpenExpenseReportReportUtils(iouReport);
    const isApproved = isReportApproved({report: iouReport});
    const iouSettled = isSettled(iouReport);
    const reportNameValuePairs = allReportNameValuePairs?.[`${ONYXKEYS.COLLECTION.REPORT_NAME_VALUE_PAIRS}${iouReport?.reportID}`];
    const isArchivedExpenseReport = isArchivedReport(reportNameValuePairs);
    const reportTransactions = iouTransactions ?? getReportTransactions(iouReport?.reportID);
    const hasOnlyPendingCardOrScanningTransactions = reportTransactions.length > 0 && reportTransactions.every(isPendingCardOrScanningTransaction);
    if (hasOnlyPendingCardOrScanningTransactions) {
        return false;
    }
    const isPayAtEndExpenseReport = isPayAtEndExpenseReportReportUtils(iouReport ?? undefined, reportTransactions);
    const isClosedReport = isClosedReportUtil(iouReport);
    return (
        reportTransactions.length > 0 && isCurrentUserManager && !isOpenExpenseReport && !isApproved && !iouSettled && !isArchivedExpenseReport && !isPayAtEndExpenseReport && !isClosedReport
    );
}

function canUnapproveIOU(iouReport: OnyxEntry<OnyxTypes.Report>, policy: OnyxEntry<OnyxTypes.Policy>) {
    return (
        isExpenseReport(iouReport) &&
        (isReportManager(iouReport) || isPolicyAdmin(policy)) &&
        isReportApproved({report: iouReport}) &&
        !isSubmitAndClose(policy) &&
        !iouReport?.isWaitingOnBankAccount
    );
}

function canIOUBePaid(
    iouReport: OnyxTypes.OnyxInputOrEntry<OnyxTypes.Report> | SearchReport,
    chatReport: OnyxTypes.OnyxInputOrEntry<OnyxTypes.Report> | SearchReport,
    policy: OnyxTypes.OnyxInputOrEntry<OnyxTypes.Policy> | SearchPolicy,
    transactions?: OnyxTypes.Transaction[] | SearchTransaction[],
    onlyShowPayElsewhere = false,
    chatReportRNVP?: OnyxTypes.ReportNameValuePairs,
    invoiceReceiverPolicy?: SearchPolicy,
    shouldCheckApprovedState = true,
) {
    const reportNameValuePairs = chatReportRNVP ?? allReportNameValuePairs?.[`${ONYXKEYS.COLLECTION.REPORT_NAME_VALUE_PAIRS}${chatReport?.reportID}`];
    const isChatReportArchived = isArchivedReport(reportNameValuePairs);
    const iouSettled = isSettled(iouReport);

    if (isEmptyObject(iouReport)) {
        return false;
    }

    if (policy?.reimbursementChoice === CONST.POLICY.REIMBURSEMENT_CHOICES.REIMBURSEMENT_NO) {
        if (!onlyShowPayElsewhere) {
            return false;
        }
        if (iouReport?.statusNum !== CONST.REPORT.STATUS_NUM.SUBMITTED) {
            return false;
        }
    }

    if (isInvoiceReportReportUtils(iouReport)) {
        if (isChatReportArchived || iouSettled || isOpenInvoiceReportReportUtils(iouReport)) {
            return false;
        }
        if (chatReport?.invoiceReceiver?.type === CONST.REPORT.INVOICE_RECEIVER_TYPE.INDIVIDUAL) {
            return chatReport?.invoiceReceiver?.accountID === userAccountID;
        }
        // This will be fixed as part of https://github.com/Expensify/Expensify/issues/507850
        // eslint-disable-next-line deprecation/deprecation
        return (invoiceReceiverPolicy ?? getPolicy(chatReport?.invoiceReceiver?.policyID))?.role === CONST.POLICY.ROLE.ADMIN;
    }

    const isPayer = isPayerReportUtils(
        {
            email: currentUserEmail,
            accountID: userAccountID,
        },
        iouReport,
        onlyShowPayElsewhere,
        policy,
    );

    const isOpenExpenseReport = isOpenExpenseReportReportUtils(iouReport);

    const {reimbursableSpend} = getMoneyRequestSpendBreakdown(iouReport);
    const isAutoReimbursable = policy?.reimbursementChoice === CONST.POLICY.REIMBURSEMENT_CHOICES.REIMBURSEMENT_YES ? false : canBeAutoReimbursed(iouReport, policy);
    const shouldBeApproved = canApproveIOU(iouReport, policy, transactions);
    const isPayAtEndExpenseReport = isPayAtEndExpenseReportReportUtils(iouReport ?? undefined, transactions);
    return (
        isPayer &&
        !isOpenExpenseReport &&
        !iouSettled &&
        !iouReport?.isWaitingOnBankAccount &&
        reimbursableSpend > 0 &&
        !isChatReportArchived &&
        !isAutoReimbursable &&
        (!shouldBeApproved || !shouldCheckApprovedState) &&
        !isPayAtEndExpenseReport
    );
}

function canCancelPayment(iouReport: OnyxEntry<OnyxTypes.Report>, session: OnyxEntry<OnyxTypes.Session>) {
    return isPayerReportUtils(session, iouReport) && (isSettled(iouReport) || iouReport?.isWaitingOnBankAccount) && isExpenseReport(iouReport);
}

function canSubmitReport(
    report: OnyxEntry<OnyxTypes.Report> | SearchReport,
    policy: OnyxEntry<OnyxTypes.Policy> | SearchPolicy,
    transactions: OnyxTypes.Transaction[] | SearchTransaction[],
    allViolations: OnyxCollection<OnyxTypes.TransactionViolations> | undefined,
    isReportArchived = false,
) {
    const currentUserAccountID = getCurrentUserAccountID();
    const isOpenExpenseReport = isOpenExpenseReportReportUtils(report);
    const isAdmin = policy?.role === CONST.POLICY.ROLE.ADMIN;
    const transactionIDList = transactions.map((transaction) => transaction.transactionID);
    const hasAllPendingRTERViolations = allHavePendingRTERViolation(transactionIDList, allViolations);
    const isManualSubmitEnabled = getCorrectedAutoReportingFrequency(policy) === CONST.POLICY.AUTO_REPORTING_FREQUENCIES.MANUAL;
    const hasTransactionWithoutRTERViolation = hasAnyTransactionWithoutRTERViolation(transactionIDList, allViolations);
    const hasOnlyPendingCardOrScanFailTransactions = transactions.length > 0 && transactions.every((t) => isPendingCardOrScanningTransaction(t));

    return (
        transactions.length > 0 &&
        isOpenExpenseReport &&
        isManualSubmitEnabled &&
        !isReportArchived &&
        !hasOnlyPendingCardOrScanFailTransactions &&
        !hasAllPendingRTERViolations &&
        hasTransactionWithoutRTERViolation &&
        (report?.ownerAccountID === currentUserAccountID || isAdmin || report?.managerID === currentUserAccountID)
    );
}

function getIOUReportActionToApproveOrPay(chatReport: OnyxEntry<OnyxTypes.Report>, excludedIOUReportID: string | undefined): OnyxEntry<ReportAction> {
    const chatReportActions = allReportActions?.[`${ONYXKEYS.COLLECTION.REPORT_ACTIONS}${chatReport?.reportID}`] ?? {};

    return Object.values(chatReportActions).find((action) => {
        if (!action) {
            return false;
        }
        const iouReport = getReportOrDraftReport(action.childReportID);
        // This will be fixed as part of https://github.com/Expensify/Expensify/issues/507850
        // eslint-disable-next-line deprecation/deprecation
        const policy = getPolicy(iouReport?.policyID);
        const shouldShowSettlementButton = canIOUBePaid(iouReport, chatReport, policy) || canApproveIOU(iouReport, policy);
        return action.childReportID?.toString() !== excludedIOUReportID && action.actionName === CONST.REPORT.ACTIONS.TYPE.REPORT_PREVIEW && shouldShowSettlementButton;
    });
}

function hasIOUToApproveOrPay(chatReport: OnyxEntry<OnyxTypes.Report>, excludedIOUReportID: string | undefined): boolean {
    return !!getIOUReportActionToApproveOrPay(chatReport, excludedIOUReportID);
}

function isLastApprover(approvalChain: string[]): boolean {
    if (approvalChain.length === 0) {
        return true;
    }
    return approvalChain.at(-1) === currentUserEmail;
}

function approveMoneyRequest(expenseReport: OnyxEntry<OnyxTypes.Report>, full?: boolean) {
    if (!expenseReport) {
        return;
    }

    if (expenseReport.policyID && shouldRestrictUserBillableActions(expenseReport.policyID)) {
        Navigation.navigate(ROUTES.RESTRICTED_ACTION.getRoute(expenseReport.policyID));
        return;
    }

    const currentNextStep = allNextSteps[`${ONYXKEYS.COLLECTION.NEXT_STEP}${expenseReport.reportID}`] ?? null;
    let total = expenseReport.total ?? 0;
    const hasHeldExpenses = hasHeldExpensesReportUtils(expenseReport.reportID);
    const hasDuplicates = hasDuplicateTransactions(expenseReport.reportID);
    if (hasHeldExpenses && !full && !!expenseReport.unheldTotal) {
        total = expenseReport.unheldTotal;
    }
    const optimisticApprovedReportAction = buildOptimisticApprovedReportAction(total, expenseReport.currency ?? '', expenseReport.reportID);

    // This will be fixed as part of https://github.com/Expensify/Expensify/issues/507850
    // eslint-disable-next-line deprecation/deprecation
    const approvalChain = getApprovalChain(getPolicy(expenseReport.policyID), expenseReport);

    const predictedNextStatus = isLastApprover(approvalChain) ? CONST.REPORT.STATUS_NUM.APPROVED : CONST.REPORT.STATUS_NUM.SUBMITTED;
    const predictedNextState = isLastApprover(approvalChain) ? CONST.REPORT.STATE_NUM.APPROVED : CONST.REPORT.STATE_NUM.SUBMITTED;
    const managerID = isLastApprover(approvalChain) ? expenseReport.managerID : getNextApproverAccountID(expenseReport);

    const optimisticNextStep = buildNextStep(expenseReport, predictedNextStatus);
    const chatReport = getReportOrDraftReport(expenseReport.chatReportID);

    const optimisticReportActionsData: OnyxUpdate = {
        onyxMethod: Onyx.METHOD.MERGE,
        key: `${ONYXKEYS.COLLECTION.REPORT_ACTIONS}${expenseReport.reportID}`,
        value: {
            [optimisticApprovedReportAction.reportActionID]: {
                ...(optimisticApprovedReportAction as OnyxTypes.ReportAction),
                pendingAction: CONST.RED_BRICK_ROAD_PENDING_ACTION.ADD,
            },
        },
    };
    const optimisticIOUReportData: OnyxUpdate = {
        onyxMethod: Onyx.METHOD.MERGE,
        key: `${ONYXKEYS.COLLECTION.REPORT}${expenseReport.reportID}`,
        value: {
            ...expenseReport,
            lastMessageText: getReportActionText(optimisticApprovedReportAction),
            lastMessageHtml: getReportActionHtml(optimisticApprovedReportAction),
            stateNum: predictedNextState,
            statusNum: predictedNextStatus,
            managerID,
            pendingFields: {
                partial: full ? null : CONST.RED_BRICK_ROAD_PENDING_ACTION.UPDATE,
            },
        },
    };

    const optimisticChatReportData: OnyxUpdate = {
        onyxMethod: Onyx.METHOD.MERGE,
        key: `${ONYXKEYS.COLLECTION.REPORT}${expenseReport.chatReportID}`,
        value: {
            hasOutstandingChildRequest: hasIOUToApproveOrPay(chatReport, expenseReport.reportID),
        },
    };

    const optimisticNextStepData: OnyxUpdate = {
        onyxMethod: Onyx.METHOD.MERGE,
        key: `${ONYXKEYS.COLLECTION.NEXT_STEP}${expenseReport.reportID}`,
        value: optimisticNextStep,
    };
    const optimisticData: OnyxUpdate[] = [optimisticIOUReportData, optimisticReportActionsData, optimisticNextStepData, optimisticChatReportData];

    const successData: OnyxUpdate[] = [
        {
            onyxMethod: Onyx.METHOD.MERGE,
            key: `${ONYXKEYS.COLLECTION.REPORT_ACTIONS}${expenseReport.reportID}`,
            value: {
                [optimisticApprovedReportAction.reportActionID]: {
                    pendingAction: null,
                },
            },
        },
        {
            onyxMethod: Onyx.METHOD.MERGE,
            key: `${ONYXKEYS.COLLECTION.REPORT}${expenseReport.reportID}`,
            value: {
                pendingFields: {
                    partial: null,
                },
            },
        },
    ];

    const failureData: OnyxUpdate[] = [
        {
            onyxMethod: Onyx.METHOD.MERGE,
            key: `${ONYXKEYS.COLLECTION.REPORT_ACTIONS}${expenseReport.reportID}`,
            value: {
                [optimisticApprovedReportAction.reportActionID]: {
                    errors: getMicroSecondOnyxErrorWithTranslationKey('iou.error.other'),
                },
            },
        },
        {
            onyxMethod: Onyx.METHOD.MERGE,
            key: `${ONYXKEYS.COLLECTION.REPORT}${expenseReport.chatReportID}`,
            value: {
                hasOutstandingChildRequest: chatReport?.hasOutstandingChildRequest,
                pendingFields: {
                    partial: null,
                },
            },
        },
        {
            onyxMethod: Onyx.METHOD.MERGE,
            key: `${ONYXKEYS.COLLECTION.NEXT_STEP}${expenseReport.reportID}`,
            value: currentNextStep,
        },
    ];

    // Clear hold reason of all transactions if we approve all requests
    if (full && hasHeldExpenses) {
        const heldTransactions = getAllHeldTransactionsReportUtils(expenseReport.reportID);
        heldTransactions.forEach((heldTransaction) => {
            optimisticData.push({
                onyxMethod: Onyx.METHOD.MERGE,
                key: `${ONYXKEYS.COLLECTION.TRANSACTION}${heldTransaction.transactionID}`,
                value: {
                    comment: {
                        hold: '',
                    },
                },
            });
            failureData.push({
                onyxMethod: Onyx.METHOD.MERGE,
                key: `${ONYXKEYS.COLLECTION.TRANSACTION}${heldTransaction.transactionID}`,
                value: {
                    comment: {
                        hold: heldTransaction.comment?.hold,
                    },
                },
            });
        });
    }

    let optimisticHoldReportID;
    let optimisticHoldActionID;
    let optimisticHoldReportExpenseActionIDs;
    if (!full && !!chatReport && !!expenseReport) {
        const holdReportOnyxData = getReportFromHoldRequestsOnyxData(chatReport, expenseReport, {accountID: expenseReport.ownerAccountID});

        optimisticData.push(...holdReportOnyxData.optimisticData);
        successData.push(...holdReportOnyxData.successData);
        failureData.push(...holdReportOnyxData.failureData);
        optimisticHoldReportID = holdReportOnyxData.optimisticHoldReportID;
        optimisticHoldActionID = holdReportOnyxData.optimisticHoldActionID;
        optimisticHoldReportExpenseActionIDs = JSON.stringify(holdReportOnyxData.optimisticHoldReportExpenseActionIDs);
    }

    // Remove duplicates violations if we approve the report
    if (hasDuplicates) {
        const transactions = getReportTransactions(expenseReport.reportID).filter((transaction) => isDuplicate(transaction.transactionID, true));
        if (!full) {
            transactions.filter((transaction) => !isOnHold(transaction));
        }

        transactions.forEach((transaction) => {
            const transactionViolations = allTransactionViolations?.[`${ONYXKEYS.COLLECTION.TRANSACTION_VIOLATIONS}${transaction.transactionID}`] ?? [];
            const newTransactionViolations = transactionViolations.filter((violation) => violation.name !== CONST.VIOLATIONS.DUPLICATED_TRANSACTION);
            optimisticData.push({
                onyxMethod: Onyx.METHOD.MERGE,
                key: `${ONYXKEYS.COLLECTION.TRANSACTION_VIOLATIONS}${transaction.transactionID}`,
                value: newTransactionViolations,
            });

            failureData.push({
                onyxMethod: Onyx.METHOD.MERGE,
                key: `${ONYXKEYS.COLLECTION.TRANSACTION_VIOLATIONS}${transaction.transactionID}`,
                value: transactionViolations,
            });
        });
    }

    const parameters: ApproveMoneyRequestParams = {
        reportID: expenseReport.reportID,
        approvedReportActionID: optimisticApprovedReportAction.reportActionID,
        full,
        optimisticHoldReportID,
        optimisticHoldActionID,
        optimisticHoldReportExpenseActionIDs,
    };

    playSound(SOUNDS.SUCCESS);
    API.write(WRITE_COMMANDS.APPROVE_MONEY_REQUEST, parameters, {optimisticData, successData, failureData});
}

function reopenReport(expenseReport: OnyxEntry<OnyxTypes.Report>) {
    if (!expenseReport) {
        return;
    }

    const currentNextStep = allNextSteps[`${ONYXKEYS.COLLECTION.NEXT_STEP}${expenseReport.reportID}`] ?? null;
    const optimisticReopenedReportAction = buildOptimisticReopenedReportAction();
    const predictedNextState = CONST.REPORT.STATE_NUM.OPEN;
    const predictedNextStatus = CONST.REPORT.STATUS_NUM.OPEN;

    const optimisticNextStep = buildNextStep(expenseReport, predictedNextStatus, undefined, undefined, true);
    const optimisticReportActionsData: OnyxUpdate = {
        onyxMethod: Onyx.METHOD.MERGE,
        key: `${ONYXKEYS.COLLECTION.REPORT_ACTIONS}${expenseReport.reportID}`,
        value: {
            [optimisticReopenedReportAction.reportActionID]: {
                ...(optimisticReopenedReportAction as OnyxTypes.ReportAction),
                pendingAction: CONST.RED_BRICK_ROAD_PENDING_ACTION.ADD,
            },
        },
    };
    const optimisticIOUReportData: OnyxUpdate = {
        onyxMethod: Onyx.METHOD.MERGE,
        key: `${ONYXKEYS.COLLECTION.REPORT}${expenseReport.reportID}`,
        value: {
            ...expenseReport,
            lastMessageText: getReportActionText(optimisticReopenedReportAction),
            lastMessageHtml: getReportActionHtml(optimisticReopenedReportAction),
            stateNum: predictedNextState,
            statusNum: predictedNextStatus,
            pendingFields: {
                partial: CONST.RED_BRICK_ROAD_PENDING_ACTION.UPDATE,
            },
        },
    };

    const optimisticNextStepData: OnyxUpdate = {
        onyxMethod: Onyx.METHOD.MERGE,
        key: `${ONYXKEYS.COLLECTION.NEXT_STEP}${expenseReport.reportID}`,
        value: optimisticNextStep,
    };

    const optimisticData: OnyxUpdate[] = [optimisticIOUReportData, optimisticReportActionsData, optimisticNextStepData];

    const successData: OnyxUpdate[] = [
        {
            onyxMethod: Onyx.METHOD.MERGE,
            key: `${ONYXKEYS.COLLECTION.REPORT_ACTIONS}${expenseReport.reportID}`,
            value: {
                [optimisticReopenedReportAction.reportActionID]: {
                    pendingAction: null,
                },
            },
        },
        {
            onyxMethod: Onyx.METHOD.MERGE,
            key: `${ONYXKEYS.COLLECTION.REPORT}${expenseReport.reportID}`,
            value: {
                pendingFields: {
                    partial: null,
                },
            },
        },
    ];

    const failureData: OnyxUpdate[] = [
        {
            onyxMethod: Onyx.METHOD.MERGE,
            key: `${ONYXKEYS.COLLECTION.REPORT_ACTIONS}${expenseReport.reportID}`,
            value: {
                [optimisticReopenedReportAction.reportActionID]: {
                    errors: getMicroSecondOnyxErrorWithTranslationKey('iou.error.other'),
                },
            },
        },
        {
            onyxMethod: Onyx.METHOD.MERGE,
            key: `${ONYXKEYS.COLLECTION.NEXT_STEP}${expenseReport.reportID}`,
            value: currentNextStep,
        },
        {
            onyxMethod: Onyx.METHOD.MERGE,
            key: `${ONYXKEYS.COLLECTION.REPORT}${expenseReport.reportID}`,
            value: {
                stateNum: expenseReport.stateNum,
                statusNum: expenseReport.statusNum,
            },
        },
    ];

    if (expenseReport.parentReportID && expenseReport.parentReportActionID) {
        optimisticData.push({
            onyxMethod: Onyx.METHOD.MERGE,
            key: `${ONYXKEYS.COLLECTION.REPORT_ACTIONS}${expenseReport.parentReportID}`,
            value: {
                [expenseReport.parentReportActionID]: {
                    childStateNum: predictedNextState,
                    childStatusNum: predictedNextStatus,
                },
            },
        });

        failureData.push({
            onyxMethod: Onyx.METHOD.MERGE,
            key: `${ONYXKEYS.COLLECTION.REPORT_ACTIONS}${expenseReport.parentReportID}`,
            value: {
                [expenseReport.parentReportActionID]: {
                    childStateNum: expenseReport.stateNum,
                    childStatusNum: expenseReport.statusNum,
                },
            },
        });
    }

    const parameters: ReopenReportParams = {
        reportID: expenseReport.reportID,
        reportActionID: optimisticReopenedReportAction.reportActionID,
    };

    API.write(WRITE_COMMANDS.REOPEN_REPORT, parameters, {optimisticData, successData, failureData});
}

function retractReport(expenseReport: OnyxEntry<OnyxTypes.Report>) {
    if (!expenseReport) {
        return;
    }

    const currentNextStep = allNextSteps[`${ONYXKEYS.COLLECTION.NEXT_STEP}${expenseReport.reportID}`] ?? null;
    const optimisticRetractReportAction = buildOptimisticRetractedReportAction();
    const predictedNextState = CONST.REPORT.STATE_NUM.OPEN;
    const predictedNextStatus = CONST.REPORT.STATUS_NUM.OPEN;

    const optimisticNextStep = buildNextStep(expenseReport, predictedNextStatus);
    const optimisticReportActionsData: OnyxUpdate = {
        onyxMethod: Onyx.METHOD.MERGE,
        key: `${ONYXKEYS.COLLECTION.REPORT_ACTIONS}${expenseReport.reportID}`,
        value: {
            [optimisticRetractReportAction.reportActionID]: {
                ...(optimisticRetractReportAction as OnyxTypes.ReportAction),
                pendingAction: CONST.RED_BRICK_ROAD_PENDING_ACTION.ADD,
            },
        },
    };
    const optimisticIOUReportData: OnyxUpdate = {
        onyxMethod: Onyx.METHOD.MERGE,
        key: `${ONYXKEYS.COLLECTION.REPORT}${expenseReport.reportID}`,
        value: {
            ...expenseReport,
            lastMessageText: getReportActionText(optimisticRetractReportAction),
            lastMessageHtml: getReportActionHtml(optimisticRetractReportAction),
            stateNum: predictedNextState,
            statusNum: predictedNextStatus,
            pendingFields: {
                partial: CONST.RED_BRICK_ROAD_PENDING_ACTION.UPDATE,
            },
        },
    };

    const optimisticNextStepData: OnyxUpdate = {
        onyxMethod: Onyx.METHOD.MERGE,
        key: `${ONYXKEYS.COLLECTION.NEXT_STEP}${expenseReport.reportID}`,
        value: optimisticNextStep,
    };

    const optimisticData: OnyxUpdate[] = [optimisticIOUReportData, optimisticReportActionsData, optimisticNextStepData];

    const successData: OnyxUpdate[] = [
        {
            onyxMethod: Onyx.METHOD.MERGE,
            key: `${ONYXKEYS.COLLECTION.REPORT_ACTIONS}${expenseReport.reportID}`,
            value: {
                [optimisticRetractReportAction.reportActionID]: {
                    pendingAction: null,
                },
            },
        },
        {
            onyxMethod: Onyx.METHOD.MERGE,
            key: `${ONYXKEYS.COLLECTION.REPORT}${expenseReport.reportID}`,
            value: {
                pendingFields: {
                    partial: null,
                },
            },
        },
    ];

    const failureData: OnyxUpdate[] = [
        {
            onyxMethod: Onyx.METHOD.MERGE,
            key: `${ONYXKEYS.COLLECTION.REPORT_ACTIONS}${expenseReport.reportID}`,
            value: {
                [optimisticRetractReportAction.reportActionID]: {
                    errors: getMicroSecondOnyxErrorWithTranslationKey('iou.error.other'),
                },
            },
        },
        {
            onyxMethod: Onyx.METHOD.MERGE,
            key: `${ONYXKEYS.COLLECTION.REPORT}${expenseReport.reportID}`,
            value: {
                stateNum: expenseReport.stateNum,
                statusNum: expenseReport.stateNum,
            },
        },
        {
            onyxMethod: Onyx.METHOD.MERGE,
            key: `${ONYXKEYS.COLLECTION.NEXT_STEP}${expenseReport.reportID}`,
            value: currentNextStep,
        },
    ];

    if (expenseReport.parentReportID && expenseReport.parentReportActionID) {
        optimisticData.push({
            onyxMethod: Onyx.METHOD.MERGE,
            key: `${ONYXKEYS.COLLECTION.REPORT_ACTIONS}${expenseReport.parentReportID}`,
            value: {
                [expenseReport.parentReportActionID]: {
                    childStateNum: predictedNextState,
                    childStatusNum: predictedNextStatus,
                },
            },
        });

        failureData.push({
            onyxMethod: Onyx.METHOD.MERGE,
            key: `${ONYXKEYS.COLLECTION.REPORT_ACTIONS}${expenseReport.parentReportID}`,
            value: {
                [expenseReport.parentReportActionID]: {
                    childStateNum: expenseReport.stateNum,
                    childStatusNum: expenseReport.statusNum,
                },
            },
        });
    }

    const parameters: RetractReportParams = {
        reportID: expenseReport.reportID,
        reportActionID: optimisticRetractReportAction.reportActionID,
    };

    API.write(WRITE_COMMANDS.RETRACT_REPORT, parameters, {optimisticData, successData, failureData});
}

function unapproveExpenseReport(expenseReport: OnyxEntry<OnyxTypes.Report>) {
    if (isEmptyObject(expenseReport)) {
        return;
    }

    const currentNextStep = allNextSteps[`${ONYXKEYS.COLLECTION.NEXT_STEP}${expenseReport.reportID}`] ?? null;

    const optimisticUnapprovedReportAction = buildOptimisticUnapprovedReportAction(expenseReport.total ?? 0, expenseReport.currency ?? '', expenseReport.reportID);
    const optimisticNextStep = buildNextStep(expenseReport, CONST.REPORT.STATUS_NUM.SUBMITTED, false, true);

    const optimisticReportActionData: OnyxUpdate = {
        onyxMethod: Onyx.METHOD.MERGE,
        key: `${ONYXKEYS.COLLECTION.REPORT_ACTIONS}${expenseReport.reportID}`,
        value: {
            [optimisticUnapprovedReportAction.reportActionID]: {
                ...(optimisticUnapprovedReportAction as OnyxTypes.ReportAction),
                pendingAction: CONST.RED_BRICK_ROAD_PENDING_ACTION.ADD,
            },
        },
    };
    const optimisticIOUReportData: OnyxUpdate = {
        onyxMethod: Onyx.METHOD.MERGE,
        key: `${ONYXKEYS.COLLECTION.REPORT}${expenseReport.reportID}`,
        value: {
            ...expenseReport,
            lastMessageText: getReportActionText(optimisticUnapprovedReportAction),
            lastMessageHtml: getReportActionHtml(optimisticUnapprovedReportAction),
            stateNum: CONST.REPORT.STATE_NUM.SUBMITTED,
            statusNum: CONST.REPORT.STATUS_NUM.SUBMITTED,
            pendingFields: {
                partial: CONST.RED_BRICK_ROAD_PENDING_ACTION.UPDATE,
            },
            isCancelledIOU: false,
        },
    };

    const optimisticNextStepData: OnyxUpdate = {
        onyxMethod: Onyx.METHOD.MERGE,
        key: `${ONYXKEYS.COLLECTION.NEXT_STEP}${expenseReport.reportID}`,
        value: optimisticNextStep,
    };

    const optimisticData: OnyxUpdate[] = [optimisticIOUReportData, optimisticReportActionData, optimisticNextStepData];

    const successData: OnyxUpdate[] = [
        {
            onyxMethod: Onyx.METHOD.MERGE,
            key: `${ONYXKEYS.COLLECTION.REPORT_ACTIONS}${expenseReport.reportID}`,
            value: {
                [optimisticUnapprovedReportAction.reportActionID]: {
                    pendingAction: null,
                },
            },
        },
        {
            onyxMethod: Onyx.METHOD.MERGE,
            key: `${ONYXKEYS.COLLECTION.REPORT}${expenseReport.reportID}`,
            value: {
                pendingFields: {
                    partial: null,
                },
            },
        },
    ];

    const failureData: OnyxUpdate[] = [
        {
            onyxMethod: Onyx.METHOD.MERGE,
            key: `${ONYXKEYS.COLLECTION.REPORT_ACTIONS}${expenseReport.reportID}`,
            value: {
                [optimisticUnapprovedReportAction.reportActionID]: {
                    errors: getMicroSecondOnyxErrorWithTranslationKey('iou.error.other'),
                },
            },
        },
        {
            onyxMethod: Onyx.METHOD.MERGE,
            key: `${ONYXKEYS.COLLECTION.NEXT_STEP}${expenseReport.reportID}`,
            value: currentNextStep,
        },
        {
            onyxMethod: Onyx.METHOD.MERGE,
            key: `${ONYXKEYS.COLLECTION.REPORT}${expenseReport.reportID}`,
            value: {
                pendingFields: {
                    partial: null,
                },
                isCancelledIOU: true,
            },
        },
    ];

    if (expenseReport.parentReportID && expenseReport.parentReportActionID) {
        optimisticData.push({
            onyxMethod: Onyx.METHOD.MERGE,
            key: `${ONYXKEYS.COLLECTION.REPORT_ACTIONS}${expenseReport.parentReportID}`,
            value: {
                [expenseReport.parentReportActionID]: {
                    childStateNum: CONST.REPORT.STATE_NUM.SUBMITTED,
                    childStatusNum: CONST.REPORT.STATUS_NUM.SUBMITTED,
                },
            },
        });

        failureData.push({
            onyxMethod: Onyx.METHOD.MERGE,
            key: `${ONYXKEYS.COLLECTION.REPORT_ACTIONS}${expenseReport.parentReportID}`,
            value: {
                [expenseReport.parentReportActionID]: {
                    childStateNum: expenseReport.stateNum,
                    childStatusNum: expenseReport.statusNum,
                },
            },
        });
    }

    const parameters: UnapproveExpenseReportParams = {
        reportID: expenseReport.reportID,
        reportActionID: optimisticUnapprovedReportAction.reportActionID,
    };

    API.write(WRITE_COMMANDS.UNAPPROVE_EXPENSE_REPORT, parameters, {optimisticData, successData, failureData});
}

function submitReport(expenseReport?: OnyxTypes.Report) {
    if (!expenseReport) {
        return;
    }
    if (expenseReport.policyID && shouldRestrictUserBillableActions(expenseReport.policyID)) {
        Navigation.navigate(ROUTES.RESTRICTED_ACTION.getRoute(expenseReport.policyID));
        return;
    }

    const currentNextStep = allNextSteps[`${ONYXKEYS.COLLECTION.NEXT_STEP}${expenseReport.reportID}`] ?? null;
    const parentReport = getReportOrDraftReport(expenseReport.parentReportID);
    // This will be fixed as part of https://github.com/Expensify/Expensify/issues/507850
    // eslint-disable-next-line deprecation/deprecation
    const policy = getPolicy(expenseReport.policyID);
    const isCurrentUserManager = currentUserPersonalDetails?.accountID === expenseReport.managerID;
    const isSubmitAndClosePolicy = isSubmitAndClose(policy);
    const adminAccountID = policy?.role === CONST.POLICY.ROLE.ADMIN ? currentUserPersonalDetails?.accountID : undefined;
    const optimisticSubmittedReportAction = buildOptimisticSubmittedReportAction(expenseReport?.total ?? 0, expenseReport.currency ?? '', expenseReport.reportID, adminAccountID);
    const optimisticNextStep = buildNextStep(expenseReport, isSubmitAndClosePolicy ? CONST.REPORT.STATUS_NUM.CLOSED : CONST.REPORT.STATUS_NUM.SUBMITTED);
    const approvalChain = getApprovalChain(policy, expenseReport);
    const managerID = getAccountIDsByLogins(approvalChain).at(0);

    const optimisticData: OnyxUpdate[] = !isSubmitAndClosePolicy
        ? [
              {
                  onyxMethod: Onyx.METHOD.MERGE,
                  key: `${ONYXKEYS.COLLECTION.REPORT_ACTIONS}${expenseReport.reportID}`,
                  value: {
                      [optimisticSubmittedReportAction.reportActionID]: {
                          ...(optimisticSubmittedReportAction as OnyxTypes.ReportAction),
                          pendingAction: CONST.RED_BRICK_ROAD_PENDING_ACTION.ADD,
                      },
                  },
              },
              {
                  onyxMethod: Onyx.METHOD.MERGE,
                  key: `${ONYXKEYS.COLLECTION.REPORT}${expenseReport.reportID}`,
                  value: {
                      ...expenseReport,
                      managerID,
                      lastMessageText: getReportActionText(optimisticSubmittedReportAction),
                      lastMessageHtml: getReportActionHtml(optimisticSubmittedReportAction),
                      stateNum: CONST.REPORT.STATE_NUM.SUBMITTED,
                      statusNum: CONST.REPORT.STATUS_NUM.SUBMITTED,
                  },
              },
          ]
        : [
              {
                  onyxMethod: Onyx.METHOD.MERGE,
                  key: `${ONYXKEYS.COLLECTION.REPORT}${expenseReport.reportID}`,
                  value: {
                      ...expenseReport,
                      stateNum: CONST.REPORT.STATE_NUM.APPROVED,
                      statusNum: CONST.REPORT.STATUS_NUM.CLOSED,
                  },
              },
          ];

    optimisticData.push({
        onyxMethod: Onyx.METHOD.MERGE,
        key: `${ONYXKEYS.COLLECTION.NEXT_STEP}${expenseReport.reportID}`,
        value: optimisticNextStep,
    });

    if (parentReport?.reportID) {
        optimisticData.push({
            onyxMethod: Onyx.METHOD.MERGE,
            key: `${ONYXKEYS.COLLECTION.REPORT}${parentReport.reportID}`,
            value: {
                ...parentReport,
                // In case its a manager who force submitted the report, they are the next user who needs to take an action
                hasOutstandingChildRequest: isCurrentUserManager,
                iouReportID: null,
            },
        });
    }

    const successData: OnyxUpdate[] = [];
    if (!isSubmitAndClosePolicy) {
        successData.push({
            onyxMethod: Onyx.METHOD.MERGE,
            key: `${ONYXKEYS.COLLECTION.REPORT_ACTIONS}${expenseReport.reportID}`,
            value: {
                [optimisticSubmittedReportAction.reportActionID]: {
                    pendingAction: null,
                },
            },
        });
    }

    const failureData: OnyxUpdate[] = [
        {
            onyxMethod: Onyx.METHOD.MERGE,
            key: `${ONYXKEYS.COLLECTION.REPORT}${expenseReport.reportID}`,
            value: {
                statusNum: CONST.REPORT.STATUS_NUM.OPEN,
                stateNum: CONST.REPORT.STATE_NUM.OPEN,
            },
        },
        {
            onyxMethod: Onyx.METHOD.MERGE,
            key: `${ONYXKEYS.COLLECTION.NEXT_STEP}${expenseReport.reportID}`,
            value: currentNextStep,
        },
    ];
    if (!isSubmitAndClosePolicy) {
        failureData.push({
            onyxMethod: Onyx.METHOD.MERGE,
            key: `${ONYXKEYS.COLLECTION.REPORT_ACTIONS}${expenseReport.reportID}`,
            value: {
                [optimisticSubmittedReportAction.reportActionID]: {
                    errors: getMicroSecondOnyxErrorWithTranslationKey('iou.error.other'),
                },
            },
        });
    }

    if (parentReport?.reportID) {
        failureData.push({
            onyxMethod: Onyx.METHOD.MERGE,
            key: `${ONYXKEYS.COLLECTION.REPORT}${parentReport.reportID}`,
            value: {
                hasOutstandingChildRequest: parentReport.hasOutstandingChildRequest,
                iouReportID: expenseReport.reportID,
            },
        });
    }

    const parameters: SubmitReportParams = {
        reportID: expenseReport.reportID,
        managerAccountID: getSubmitToAccountID(policy, expenseReport) ?? expenseReport.managerID,
        reportActionID: optimisticSubmittedReportAction.reportActionID,
    };

    API.write(WRITE_COMMANDS.SUBMIT_REPORT, parameters, {optimisticData, successData, failureData});
}

function cancelPayment(expenseReport: OnyxEntry<OnyxTypes.Report>, chatReport: OnyxTypes.Report) {
    if (isEmptyObject(expenseReport)) {
        return;
    }

    const optimisticReportAction = buildOptimisticCancelPaymentReportAction(
        expenseReport.reportID,
        -((expenseReport.total ?? 0) - (expenseReport?.nonReimbursableTotal ?? 0)),
        expenseReport.currency ?? '',
    );
    // This will be fixed as part of https://github.com/Expensify/Expensify/issues/507850
    // eslint-disable-next-line deprecation/deprecation
    const policy = getPolicy(chatReport.policyID);
    const approvalMode = policy?.approvalMode ?? CONST.POLICY.APPROVAL_MODE.BASIC;
    const stateNum: ValueOf<typeof CONST.REPORT.STATE_NUM> = approvalMode === CONST.POLICY.APPROVAL_MODE.OPTIONAL ? CONST.REPORT.STATE_NUM.SUBMITTED : CONST.REPORT.STATE_NUM.APPROVED;
    const statusNum: ValueOf<typeof CONST.REPORT.STATUS_NUM> = approvalMode === CONST.POLICY.APPROVAL_MODE.OPTIONAL ? CONST.REPORT.STATUS_NUM.SUBMITTED : CONST.REPORT.STATUS_NUM.APPROVED;
    const optimisticNextStep = buildNextStep(expenseReport, statusNum);
    const iouReportActions = getAllReportActions(chatReport.iouReportID);
    const expenseReportActions = getAllReportActions(expenseReport.reportID);
    const iouCreatedAction = Object.values(iouReportActions).find((action) => isCreatedAction(action));
    const expenseCreatedAction = Object.values(expenseReportActions).find((action) => isCreatedAction(action));
    const optimisticData: OnyxUpdate[] = [
        {
            onyxMethod: Onyx.METHOD.MERGE,
            key: `${ONYXKEYS.COLLECTION.REPORT_ACTIONS}${expenseReport.reportID}`,
            value: {
                [optimisticReportAction.reportActionID]: {
                    ...(optimisticReportAction as OnyxTypes.ReportAction),
                    pendingAction: CONST.RED_BRICK_ROAD_PENDING_ACTION.ADD,
                },
            },
        },
        {
            onyxMethod: Onyx.METHOD.MERGE,
            key: `${ONYXKEYS.COLLECTION.REPORT}${chatReport.reportID}`,
            value: {
                // The report created later will become the iouReportID of the chat report
                iouReportID: (iouCreatedAction?.created ?? '') > (expenseCreatedAction?.created ?? '') ? chatReport?.iouReportID : expenseReport.reportID,
            },
        },
        {
            onyxMethod: Onyx.METHOD.MERGE,
            key: `${ONYXKEYS.COLLECTION.REPORT}${expenseReport.reportID}`,
            value: {
                ...expenseReport,
                isWaitingOnBankAccount: false,
                lastVisibleActionCreated: optimisticReportAction?.created,
                lastMessageText: getReportActionText(optimisticReportAction),
                lastMessageHtml: getReportActionHtml(optimisticReportAction),
                stateNum,
                statusNum,
                isCancelledIOU: true,
            },
        },
    ];

    optimisticData.push({
        onyxMethod: Onyx.METHOD.MERGE,
        key: `${ONYXKEYS.COLLECTION.NEXT_STEP}${expenseReport.reportID}`,
        value: optimisticNextStep,
    });

    const successData: OnyxUpdate[] = [
        {
            onyxMethod: Onyx.METHOD.MERGE,
            key: `${ONYXKEYS.COLLECTION.REPORT_ACTIONS}${expenseReport.reportID}`,
            value: {
                [optimisticReportAction.reportActionID]: {
                    pendingAction: null,
                },
            },
        },
    ];

    const failureData: OnyxUpdate[] = [
        {
            onyxMethod: Onyx.METHOD.MERGE,
            key: `${ONYXKEYS.COLLECTION.REPORT_ACTIONS}${expenseReport.reportID}`,
            value: {
                [optimisticReportAction.reportActionID]: {
                    errors: getMicroSecondOnyxErrorWithTranslationKey('iou.error.other'),
                },
            },
        },
        {
            onyxMethod: Onyx.METHOD.MERGE,
            key: `${ONYXKEYS.COLLECTION.REPORT}${expenseReport.reportID}`,
            value: {
                statusNum: CONST.REPORT.STATUS_NUM.REIMBURSED,
                isWaitingOnBankAccount: expenseReport.isWaitingOnBankAccount,
                isCancelledIOU: false,
            },
        },
    ];

    if (expenseReport.parentReportID && expenseReport.parentReportActionID) {
        optimisticData.push({
            onyxMethod: Onyx.METHOD.MERGE,
            key: `${ONYXKEYS.COLLECTION.REPORT_ACTIONS}${expenseReport.parentReportID}`,
            value: {
                [expenseReport.parentReportActionID]: {
                    childStateNum: stateNum,
                    childStatusNum: statusNum,
                },
            },
        });

        failureData.push({
            onyxMethod: Onyx.METHOD.MERGE,
            key: `${ONYXKEYS.COLLECTION.REPORT_ACTIONS}${expenseReport.parentReportID}`,
            value: {
                [expenseReport.parentReportActionID]: {
                    childStateNum: expenseReport.stateNum,
                    childStatusNum: expenseReport.statusNum,
                },
            },
        });
    }

    if (chatReport?.reportID) {
        optimisticData.push({
            onyxMethod: Onyx.METHOD.MERGE,
            key: `${ONYXKEYS.COLLECTION.REPORT}${chatReport.reportID}`,
            value: {
                iouReportID: expenseReport.reportID,
            },
        });
        failureData.push({
            onyxMethod: Onyx.METHOD.MERGE,
            key: `${ONYXKEYS.COLLECTION.REPORT}${chatReport.reportID}`,
            value: {
                hasOutstandingChildRequest: chatReport.hasOutstandingChildRequest,
                iouReportID: chatReport.iouReportID,
            },
        });
    }
    failureData.push({
        onyxMethod: Onyx.METHOD.MERGE,
        key: `${ONYXKEYS.COLLECTION.NEXT_STEP}${expenseReport.reportID}`,
        value: buildNextStep(expenseReport, CONST.REPORT.STATUS_NUM.REIMBURSED),
    });

    API.write(
        WRITE_COMMANDS.CANCEL_PAYMENT,
        {
            iouReportID: expenseReport.reportID,
            chatReportID: chatReport.reportID,
            managerAccountID: expenseReport.managerID ?? CONST.DEFAULT_NUMBER_ID,
            reportActionID: optimisticReportAction.reportActionID,
        },
        {optimisticData, successData, failureData},
    );
    notifyNewAction(expenseReport.reportID, userAccountID);
}

/**
 * Completes onboarding for invite link flow based on the selected payment option
 *
 * @param paymentSelected based on which we choose the onboarding choice and concierge message
 */
function completePaymentOnboarding(paymentSelected: ValueOf<typeof CONST.PAYMENT_SELECTED>, adminsChatReportID?: string, onboardingPolicyID?: string) {
    const isInviteOnboardingComplete = introSelected?.isInviteOnboardingComplete ?? false;

    if (isInviteOnboardingComplete || !introSelected?.choice || !introSelected?.inviteType) {
        return;
    }

    const session = getSession();

    const personalDetailsListValues = Object.values(getPersonalDetailsForAccountIDs(session?.accountID ? [session.accountID] : [], personalDetailsList));
    const personalDetails = personalDetailsListValues.at(0);

    let onboardingPurpose = introSelected?.choice;
    if (introSelected?.inviteType === CONST.ONBOARDING_INVITE_TYPES.IOU && paymentSelected === CONST.IOU.PAYMENT_SELECTED.BBA) {
        onboardingPurpose = CONST.ONBOARDING_CHOICES.MANAGE_TEAM;
    }

    if (introSelected?.inviteType === CONST.ONBOARDING_INVITE_TYPES.INVOICE && paymentSelected !== CONST.IOU.PAYMENT_SELECTED.BBA) {
        onboardingPurpose = CONST.ONBOARDING_CHOICES.CHAT_SPLIT;
    }

    completeOnboarding({
        engagementChoice: onboardingPurpose,
        onboardingMessage: CONST.ONBOARDING_MESSAGES[onboardingPurpose],
        firstName: personalDetails?.firstName,
        lastName: personalDetails?.lastName,
        adminsChatReportID,
        onboardingPolicyID,
        paymentSelected,
        wasInvited: true,
    });
}
function payMoneyRequest(paymentType: PaymentMethodType, chatReport: OnyxTypes.Report, iouReport: OnyxEntry<OnyxTypes.Report>, full = true) {
    if (chatReport.policyID && shouldRestrictUserBillableActions(chatReport.policyID)) {
        Navigation.navigate(ROUTES.RESTRICTED_ACTION.getRoute(chatReport.policyID));
        return;
    }

    const paymentSelected = paymentType === CONST.IOU.PAYMENT_TYPE.VBBA ? CONST.IOU.PAYMENT_SELECTED.BBA : CONST.IOU.PAYMENT_SELECTED.PBA;
    completePaymentOnboarding(paymentSelected);

    const recipient = {accountID: iouReport?.ownerAccountID ?? CONST.DEFAULT_NUMBER_ID};
    const {params, optimisticData, successData, failureData} = getPayMoneyRequestParams(chatReport, iouReport, recipient, paymentType, full);

    // For now, we need to call the PayMoneyRequestWithWallet API since PayMoneyRequest was not updated to work with
    // Expensify Wallets.
    const apiCommand = paymentType === CONST.IOU.PAYMENT_TYPE.EXPENSIFY ? WRITE_COMMANDS.PAY_MONEY_REQUEST_WITH_WALLET : WRITE_COMMANDS.PAY_MONEY_REQUEST;

    playSound(SOUNDS.SUCCESS);
    API.write(apiCommand, params, {optimisticData, successData, failureData});
    notifyNewAction(Navigation.getTopmostReportId() ?? iouReport?.reportID, userAccountID);
}

function payInvoice(
    paymentMethodType: PaymentMethodType,
    chatReport: OnyxTypes.Report,
    invoiceReport: OnyxEntry<OnyxTypes.Report>,
    payAsBusiness = false,
    methodID?: number,
    paymentMethod?: PaymentMethod,
) {
    const recipient = {accountID: invoiceReport?.ownerAccountID ?? CONST.DEFAULT_NUMBER_ID};
    const {
        optimisticData,
        successData,
        failureData,
        params: {
            reportActionID,
            policyID,
            adminsChatReportID,
            adminsCreatedReportActionID,
            expenseChatReportID,
            expenseCreatedReportActionID,
            customUnitRateID,
            customUnitID,
            ownerEmail,
            policyName,
        },
    } = getPayMoneyRequestParams(chatReport, invoiceReport, recipient, paymentMethodType, true, payAsBusiness);

    const paymentSelected = paymentMethodType === CONST.IOU.PAYMENT_TYPE.VBBA ? CONST.IOU.PAYMENT_SELECTED.BBA : CONST.IOU.PAYMENT_SELECTED.PBA;
    completePaymentOnboarding(paymentSelected);

    let params: PayInvoiceParams = {
        reportID: invoiceReport?.reportID,
        reportActionID,
        paymentMethodType,
        payAsBusiness,
    };

    if (paymentMethod === CONST.PAYMENT_METHODS.PERSONAL_BANK_ACCOUNT) {
        params.bankAccountID = methodID;
    }

    if (paymentMethod === CONST.PAYMENT_METHODS.DEBIT_CARD) {
        params.fundID = methodID;
    }

    if (policyID) {
        params = {
            ...params,
            policyID,
            adminsChatReportID,
            adminsCreatedReportActionID,
            expenseChatReportID,
            expenseCreatedReportActionID,
            customUnitRateID,
            customUnitID,
            ownerEmail,
            policyName,
        };
    }

    playSound(SOUNDS.SUCCESS);
    API.write(WRITE_COMMANDS.PAY_INVOICE, params, {optimisticData, successData, failureData});
}

function detachReceipt(transactionID: string | undefined) {
    if (!transactionID) {
        return;
    }
    const transaction = allTransactions[`${ONYXKEYS.COLLECTION.TRANSACTION}${transactionID}`];
    const expenseReport = allReports?.[`${ONYXKEYS.COLLECTION.REPORT}${transaction?.reportID}`] ?? null;
    const policy = allPolicies?.[`${ONYXKEYS.COLLECTION.POLICY}${expenseReport?.policyID}`];
    const newTransaction = transaction
        ? {
              ...transaction,
              filename: '',
              receipt: {},
          }
        : null;

    const optimisticData: OnyxUpdate[] = [
        {
            onyxMethod: Onyx.METHOD.SET,
            key: `${ONYXKEYS.COLLECTION.TRANSACTION}${transactionID}`,
            value: {
                ...newTransaction,
                pendingFields: {
                    receipt: CONST.RED_BRICK_ROAD_PENDING_ACTION.UPDATE,
                },
            },
        },
    ];

    const successData: OnyxUpdate[] = [
        {
            onyxMethod: Onyx.METHOD.MERGE,
            key: `${ONYXKEYS.COLLECTION.TRANSACTION}${transactionID}`,
            value: {
                pendingFields: {
                    receipt: null,
                },
            },
        },
    ];
    const failureData: OnyxUpdate[] = [
        {
            onyxMethod: Onyx.METHOD.MERGE,
            key: `${ONYXKEYS.COLLECTION.TRANSACTION}${transactionID}`,
            value: {
                ...(transaction ?? null),
                errors: getMicroSecondOnyxErrorWithTranslationKey('iou.error.receiptDeleteFailureError'),
                pendingFields: {
                    receipt: null,
                },
            },
        },
    ];

    if (policy && isPaidGroupPolicy(policy) && newTransaction) {
        const policyCategories = allPolicyCategories?.[`${ONYXKEYS.COLLECTION.POLICY_CATEGORIES}${policy.id}`];
        const policyTagList = getPolicyTagsData(policy.id);
        const currentTransactionViolations = allTransactionViolations[`${ONYXKEYS.COLLECTION.TRANSACTION_VIOLATIONS}${transactionID}`] ?? [];
        const violationsOnyxData = ViolationsUtils.getViolationsOnyxData(
            newTransaction,
            currentTransactionViolations,
            policy,
            policyTagList ?? {},
            policyCategories ?? {},
            hasDependentTags(policy, policyTagList ?? {}),
            isInvoiceReportReportUtils(expenseReport),
        );
        optimisticData.push(violationsOnyxData);
        failureData.push({
            onyxMethod: Onyx.METHOD.MERGE,
            key: `${ONYXKEYS.COLLECTION.TRANSACTION_VIOLATIONS}${transactionID}`,
            value: currentTransactionViolations,
        });
    }

    const updatedReportAction = buildOptimisticDetachReceipt(expenseReport?.reportID, transactionID, transaction?.merchant);

    optimisticData.push({
        onyxMethod: Onyx.METHOD.MERGE,
        key: `${ONYXKEYS.COLLECTION.REPORT_ACTIONS}${updatedReportAction?.reportID}`,
        value: {
            [updatedReportAction.reportActionID]: updatedReportAction as OnyxTypes.ReportAction,
        },
    });
    optimisticData.push({
        onyxMethod: Onyx.METHOD.MERGE,
        key: `${ONYXKEYS.COLLECTION.REPORT}${updatedReportAction?.reportID}`,
        value: {
            lastVisibleActionCreated: updatedReportAction.created,
            lastReadTime: updatedReportAction.created,
        },
    });
    failureData.push({
        onyxMethod: Onyx.METHOD.MERGE,
        key: `${ONYXKEYS.COLLECTION.REPORT}${updatedReportAction?.reportID}`,
        value: {
            lastVisibleActionCreated: expenseReport?.lastVisibleActionCreated,
            lastReadTime: expenseReport?.lastReadTime,
        },
    });
    successData.push({
        onyxMethod: Onyx.METHOD.MERGE,
        key: `${ONYXKEYS.COLLECTION.REPORT_ACTIONS}${expenseReport?.reportID}`,
        value: {
            [updatedReportAction.reportActionID]: {pendingAction: null},
        },
    });
    failureData.push({
        onyxMethod: Onyx.METHOD.MERGE,
        key: `${ONYXKEYS.COLLECTION.REPORT_ACTIONS}${expenseReport?.reportID}`,
        value: {
            [updatedReportAction.reportActionID]: {
                ...(updatedReportAction as OnyxTypes.ReportAction),
                errors: getMicroSecondOnyxErrorWithTranslationKey('iou.error.genericEditFailureMessage'),
            },
        },
    });

    const parameters: DetachReceiptParams = {transactionID, reportActionID: updatedReportAction.reportActionID};

    API.write(WRITE_COMMANDS.DETACH_RECEIPT, parameters, {optimisticData, successData, failureData});
}

function replaceReceipt({transactionID, file, source}: ReplaceReceipt) {
    if (!file) {
        return;
    }

    const transaction = allTransactions[`${ONYXKEYS.COLLECTION.TRANSACTION}${transactionID}`];
    const expenseReport = allReports?.[`${ONYXKEYS.COLLECTION.REPORT}${transaction?.reportID}`] ?? null;
    const policy = allPolicies?.[`${ONYXKEYS.COLLECTION.POLICY}${expenseReport?.policyID}`];
    const oldReceipt = transaction?.receipt ?? {};
    const receiptOptimistic = {
        source,
        state: CONST.IOU.RECEIPT_STATE.OPEN,
    };
    const newTransaction = transaction && {...transaction, receipt: receiptOptimistic, filename: file.name};
    const retryParams = {transactionID, file: undefined, source};
    const currentSearchQueryJSON = getCurrentSearchQueryJSON();

    const optimisticData: OnyxUpdate[] = [
        {
            onyxMethod: Onyx.METHOD.MERGE,
            key: `${ONYXKEYS.COLLECTION.TRANSACTION}${transactionID}`,
            value: {
                receipt: receiptOptimistic,
                filename: file.name,
                pendingFields: {
                    receipt: CONST.RED_BRICK_ROAD_PENDING_ACTION.UPDATE,
                },
                errors: null,
            },
        },
    ];

    const successData: OnyxUpdate[] = [
        {
            onyxMethod: Onyx.METHOD.MERGE,
            key: `${ONYXKEYS.COLLECTION.TRANSACTION}${transactionID}`,
            value: {
                pendingFields: {
                    receipt: null,
                },
            },
        },
    ];

    const failureData: OnyxUpdate[] = [
        {
            onyxMethod: Onyx.METHOD.MERGE,
            key: `${ONYXKEYS.COLLECTION.TRANSACTION}${transactionID}`,
            value: {
                receipt: !isEmptyObject(oldReceipt) ? oldReceipt : null,
                filename: transaction?.filename,
                errors: getReceiptError(receiptOptimistic, file.name, undefined, undefined, CONST.IOU.ACTION_PARAMS.REPLACE_RECEIPT, retryParams),
                pendingFields: {
                    receipt: null,
                },
            },
        },
    ];

    if (policy && isPaidGroupPolicy(policy) && newTransaction) {
        const policyCategories = allPolicyCategories?.[`${ONYXKEYS.COLLECTION.POLICY_CATEGORIES}${policy.id}`];
        const policyTagList = getPolicyTagsData(policy.id);
        const currentTransactionViolations = allTransactionViolations[`${ONYXKEYS.COLLECTION.TRANSACTION_VIOLATIONS}${transactionID}`] ?? [];
        const violationsOnyxData = ViolationsUtils.getViolationsOnyxData(
            newTransaction,
            currentTransactionViolations,
            policy,
            policyTagList ?? {},
            policyCategories ?? {},
            hasDependentTags(policy, policyTagList ?? {}),
            isInvoiceReportReportUtils(expenseReport),
        );
        optimisticData.push(violationsOnyxData);
        failureData.push({
            onyxMethod: Onyx.METHOD.MERGE,
            key: `${ONYXKEYS.COLLECTION.TRANSACTION_VIOLATIONS}${transactionID}`,
            value: currentTransactionViolations,
        });
    }
    if (currentSearchQueryJSON?.hash) {
        optimisticData.push({
            onyxMethod: Onyx.METHOD.MERGE,
            key: `${ONYXKEYS.COLLECTION.SNAPSHOT}${currentSearchQueryJSON.hash}`,
            value: {
                data: {
                    [`${ONYXKEYS.COLLECTION.TRANSACTION}${transactionID}`]: {
                        receipt: receiptOptimistic,
                        filename: file.name,
                    },
                },
            },
        });

        failureData.push({
            onyxMethod: Onyx.METHOD.MERGE,
            key: `${ONYXKEYS.COLLECTION.SNAPSHOT}${currentSearchQueryJSON.hash}`,
            value: {
                data: {
                    [`${ONYXKEYS.COLLECTION.TRANSACTION}${transactionID}`]: {
                        receipt: !isEmptyObject(oldReceipt) ? oldReceipt : null,
                        filename: transaction?.filename,
                    },
                },
            },
        });
    }

    const parameters: ReplaceReceiptParams = {
        transactionID,
        receipt: file,
    };

    API.write(WRITE_COMMANDS.REPLACE_RECEIPT, parameters, {optimisticData, successData, failureData});
}

/**
 * Finds the participants for an IOU based on the attached report
 * @param transactionID of the transaction to set the participants of
 * @param report attached to the transaction
 */
function getMoneyRequestParticipantsFromReport(report: OnyxEntry<OnyxTypes.Report>): Participant[] {
    // If the report is iou or expense report, we should get the chat report to set participant for request money
    const chatReport = isMoneyRequestReportReportUtils(report) ? getReportOrDraftReport(report?.chatReportID) : report;
    const currentUserAccountID = currentUserPersonalDetails?.accountID;
    const shouldAddAsReport = !isEmptyObject(chatReport) && isSelfDM(chatReport);
    let participants: Participant[] = [];

    if (isPolicyExpenseChatReportUtil(chatReport) || shouldAddAsReport) {
        participants = [{accountID: 0, reportID: chatReport?.reportID, isPolicyExpenseChat: isPolicyExpenseChatReportUtil(chatReport), selected: true}];
    } else if (isInvoiceRoom(chatReport)) {
        participants = [
            {reportID: chatReport?.reportID, selected: true},
            {
                policyID: chatReport?.policyID,
                isSender: true,
                selected: false,
            },
        ];
    } else {
        const chatReportOtherParticipants = Object.keys(chatReport?.participants ?? {})
            .map(Number)
            .filter((accountID) => accountID !== currentUserAccountID);
        participants = chatReportOtherParticipants.map((accountID) => ({accountID, selected: true}));
    }

    return participants;
}

/**
 * Sets the participants for an IOU based on the attached report
 * @param transactionID of the transaction to set the participants of
 * @param report attached to the transaction
 */
function setMoneyRequestParticipantsFromReport(transactionID: string, report: OnyxEntry<OnyxTypes.Report>) {
    const participants = getMoneyRequestParticipantsFromReport(report);
    return Onyx.merge(`${ONYXKEYS.COLLECTION.TRANSACTION_DRAFT}${transactionID}`, {participants, participantsAutoAssigned: true});
}

function setMoneyRequestTaxRate(transactionID: string, taxCode: string | null) {
    Onyx.merge(`${ONYXKEYS.COLLECTION.TRANSACTION_DRAFT}${transactionID}`, {taxCode});
}

function setMoneyRequestTaxAmount(transactionID: string, taxAmount: number | null) {
    Onyx.merge(`${ONYXKEYS.COLLECTION.TRANSACTION_DRAFT}${transactionID}`, {taxAmount});
}

function dismissHoldUseExplanation() {
    const parameters: SetNameValuePairParams = {
        name: ONYXKEYS.NVP_DISMISSED_HOLD_USE_EXPLANATION,
        value: true,
    };

    const optimisticData: OnyxUpdate[] = [
        {
            onyxMethod: Onyx.METHOD.MERGE,
            key: ONYXKEYS.NVP_DISMISSED_HOLD_USE_EXPLANATION,
            value: true,
        },
    ];

    API.write(WRITE_COMMANDS.SET_NAME_VALUE_PAIR, parameters, {
        optimisticData,
    });
}

/**
 * Sets the `splitShares` map that holds individual shares of a split bill
 */
function setSplitShares(transaction: OnyxEntry<OnyxTypes.Transaction>, amount: number, currency: string, newAccountIDs: number[]) {
    if (!transaction) {
        return;
    }
    const oldAccountIDs = Object.keys(transaction.splitShares ?? {}).map((key) => Number(key));

    // Create an array containing unique IDs of the current transaction participants and the new ones
    // The current userAccountID might not be included in newAccountIDs if this is called from the participants step using Global Create
    // If this is called from an existing group chat, it'll be included. So we manually add them to account for both cases.
    const accountIDs = [...new Set<number>([userAccountID, ...newAccountIDs, ...oldAccountIDs])];

    const splitShares: SplitShares = accountIDs.reduce((acc: SplitShares, accountID): SplitShares => {
        // We want to replace the contents of splitShares to contain only `newAccountIDs` entries
        // In the case of going back to the participants page and removing a participant
        // a simple merge will have the previous participant still present in the splitShares object
        // So we manually set their entry to null
        if (!newAccountIDs.includes(accountID) && accountID !== userAccountID) {
            acc[accountID] = null;
            return acc;
        }

        const isPayer = accountID === userAccountID;
        const participantsLength = newAccountIDs.includes(userAccountID) ? newAccountIDs.length - 1 : newAccountIDs.length;
        const splitAmount = calculateIOUAmount(participantsLength, amount, currency, isPayer);
        acc[accountID] = {
            amount: splitAmount,
            isModified: false,
        };
        return acc;
    }, {});

    Onyx.merge(`${ONYXKEYS.COLLECTION.TRANSACTION_DRAFT}${transaction.transactionID}`, {splitShares});
}

function resetSplitShares(transaction: OnyxEntry<OnyxTypes.Transaction>, newAmount?: number, currency?: string) {
    if (!transaction) {
        return;
    }
    const accountIDs = Object.keys(transaction.splitShares ?? {}).map((key) => Number(key));
    if (!accountIDs) {
        return;
    }
    setSplitShares(transaction, newAmount ?? transaction.amount, currency ?? transaction.currency, accountIDs);
}

/**
 * Sets an individual split share of the participant accountID supplied
 */
function setIndividualShare(transactionID: string, participantAccountID: number, participantShare: number) {
    Onyx.merge(`${ONYXKEYS.COLLECTION.TRANSACTION_DRAFT}${transactionID}`, {
        splitShares: {
            [participantAccountID]: {amount: participantShare, isModified: true},
        },
    });
}

/**
 * Adjusts remaining unmodified shares when another share is modified
 * E.g. if total bill is $100 and split between 3 participants, when the user changes the first share to $50, the remaining unmodified shares will become $25 each.
 */
function adjustRemainingSplitShares(transaction: NonNullable<OnyxTypes.Transaction>) {
    const modifiedShares = Object.keys(transaction.splitShares ?? {}).filter((key: string) => transaction?.splitShares?.[Number(key)]?.isModified);

    if (!modifiedShares.length) {
        return;
    }

    const sumOfManualShares = modifiedShares
        .map((key: string): number => transaction?.splitShares?.[Number(key)]?.amount ?? 0)
        .reduce((prev: number, current: number): number => prev + current, 0);

    const unmodifiedSharesAccountIDs = Object.keys(transaction.splitShares ?? {})
        .filter((key: string) => !transaction?.splitShares?.[Number(key)]?.isModified)
        .map((key: string) => Number(key));

    const remainingTotal = transaction.amount - sumOfManualShares;
    if (remainingTotal < 0) {
        return;
    }

    const splitShares: SplitShares = unmodifiedSharesAccountIDs.reduce((acc: SplitShares, accountID: number, index: number): SplitShares => {
        const splitAmount = calculateIOUAmount(unmodifiedSharesAccountIDs.length - 1, remainingTotal, transaction.currency, index === 0);
        acc[accountID] = {
            amount: splitAmount,
        };
        return acc;
    }, {});

    Onyx.merge(`${ONYXKEYS.COLLECTION.TRANSACTION_DRAFT}${transaction.transactionID}`, {splitShares});
}

/**
 * Put expense on HOLD
 */
function putOnHold(transactionID: string, comment: string, initialReportID: string | undefined, searchHash?: number) {
    const currentTime = DateUtils.getDBTime();
    const reportID = initialReportID ?? generateReportID();
    const createdReportAction = buildOptimisticHoldReportAction(currentTime);
    const createdReportActionComment = buildOptimisticHoldReportActionComment(comment, DateUtils.addMillisecondsFromDateTime(currentTime, 1));
    const newViolation = {name: CONST.VIOLATIONS.HOLD, type: CONST.VIOLATION_TYPES.VIOLATION, showInReview: true};
    const transactionViolations = allTransactionViolations[`${ONYXKEYS.COLLECTION.TRANSACTION_VIOLATIONS}${transactionID}`] ?? [];
    const updatedViolations = [...transactionViolations, newViolation];
    const transaction = allTransactions[`${ONYXKEYS.COLLECTION.TRANSACTION}${transactionID}`];
    const iouReport = allReports?.[`${ONYXKEYS.COLLECTION.REPORT}${transaction?.reportID}`];
    const iouAction = getIOUActionForReportID(transaction?.reportID, transactionID);
    let report;

    if (initialReportID) {
        report = allReports?.[`${ONYXKEYS.COLLECTION.REPORT}${initialReportID}`];
    } else {
        const moneyRequestReport = getReportOrDraftReport(transaction?.reportID);
        report = buildTransactionThread(iouAction, moneyRequestReport, undefined, reportID);
    }

    const parentReportActionOptimistic = getOptimisticDataForParentReportAction(report, createdReportActionComment.created, CONST.RED_BRICK_ROAD_PENDING_ACTION.ADD);

    const optimisticCreatedAction = buildOptimisticCreatedReportAction(currentUserEmail);

    const optimisticData: OnyxUpdate[] = [
        {
            onyxMethod: Onyx.METHOD.MERGE,
            key: `${ONYXKEYS.COLLECTION.REPORT_ACTIONS}${reportID}`,
            value: {
                [createdReportAction.reportActionID]: createdReportAction as ReportAction,
                [createdReportActionComment.reportActionID]: createdReportActionComment as ReportAction,
            },
        },
        {
            onyxMethod: Onyx.METHOD.MERGE,
            key: `${ONYXKEYS.COLLECTION.TRANSACTION}${transactionID}`,
            value: {
                pendingAction: CONST.RED_BRICK_ROAD_PENDING_ACTION.UPDATE,
                comment: {
                    hold: createdReportAction.reportActionID,
                },
            },
        },
        {
            onyxMethod: Onyx.METHOD.MERGE,
            key: `${ONYXKEYS.COLLECTION.TRANSACTION_VIOLATIONS}${transactionID}`,
            value: updatedViolations,
        },
        {
            onyxMethod: Onyx.METHOD.MERGE,
            key: `${ONYXKEYS.COLLECTION.REPORT}${reportID}`,
            value: {
                lastVisibleActionCreated: createdReportActionComment.created,
            },
        },
    ];

    if (iouReport && iouReport.currency === transaction?.currency) {
        const isExpenseReportLocal = isExpenseReport(iouReport);
        const coefficient = isExpenseReportLocal ? -1 : 1;
        const transactionAmount = getAmount(transaction, isExpenseReportLocal) * coefficient;
        optimisticData.push({
            onyxMethod: Onyx.METHOD.MERGE,
            key: `${ONYXKEYS.COLLECTION.REPORT}${iouReport.reportID}`,
            value: {
                unheldTotal: (iouReport.unheldTotal ?? 0) - transactionAmount,
                unheldNonReimbursableTotal: !transaction?.reimbursable ? (iouReport.unheldNonReimbursableTotal ?? 0) - transactionAmount : iouReport.unheldNonReimbursableTotal,
            },
        });
    }

    parentReportActionOptimistic.forEach((parentActionData) => {
        if (!parentActionData) {
            return;
        }
        optimisticData.push(parentActionData);
    });

    const successData: OnyxUpdate[] = [
        {
            onyxMethod: Onyx.METHOD.MERGE,
            key: `${ONYXKEYS.COLLECTION.TRANSACTION}${transactionID}`,
            value: {
                pendingAction: null,
            },
        },
    ];

    const failureData: OnyxUpdate[] = [
        {
            onyxMethod: Onyx.METHOD.MERGE,
            key: `${ONYXKEYS.COLLECTION.TRANSACTION}${transactionID}`,
            value: {
                pendingAction: null,
                comment: {
                    hold: null,
                },
                errors: getMicroSecondOnyxErrorWithTranslationKey('iou.error.genericHoldExpenseFailureMessage'),
            },
        },
        {
            onyxMethod: Onyx.METHOD.MERGE,
            key: `${ONYXKEYS.COLLECTION.REPORT_ACTIONS}${reportID}`,
            value: {
                [createdReportAction.reportActionID]: null,
                [createdReportActionComment.reportActionID]: null,
            },
        },
        {
            onyxMethod: Onyx.METHOD.MERGE,
            key: `${ONYXKEYS.COLLECTION.REPORT}${reportID}`,
            value: {
                lastVisibleActionCreated: report?.lastVisibleActionCreated,
            },
        },
    ];

    if (!initialReportID) {
        optimisticData.push(
            {
                onyxMethod: Onyx.METHOD.MERGE,
                key: `${ONYXKEYS.COLLECTION.REPORT}${reportID}`,
                value: {
                    ...report,
                    pendingFields: {
                        createChat: CONST.RED_BRICK_ROAD_PENDING_ACTION.ADD,
                    },
                },
            },
            {
                onyxMethod: Onyx.METHOD.MERGE,
                key: `${ONYXKEYS.COLLECTION.REPORT_ACTIONS}${reportID}`,
                value: {[optimisticCreatedAction.reportActionID]: optimisticCreatedAction},
            },
            {
                onyxMethod: Onyx.METHOD.SET,
                key: `${ONYXKEYS.COLLECTION.REPORT_METADATA}${reportID}`,
                value: {
                    isOptimisticReport: true,
                },
            },
        );

        if (iouAction?.reportActionID) {
            optimisticData.push({
                onyxMethod: Onyx.METHOD.MERGE,
                key: `${ONYXKEYS.COLLECTION.REPORT_ACTIONS}${report?.parentReportID}`,
                value: {[iouAction?.reportActionID]: {childReportID: reportID, childType: CONST.REPORT.TYPE.CHAT}},
            });
        }

        successData.push(
            {
                onyxMethod: Onyx.METHOD.MERGE,
                key: `${ONYXKEYS.COLLECTION.REPORT_ACTIONS}${reportID}`,
                value: {[optimisticCreatedAction.reportActionID]: {pendingAction: null}},
            },
            {
                onyxMethod: Onyx.METHOD.MERGE,
                key: `${ONYXKEYS.COLLECTION.REPORT_METADATA}${reportID}`,
                value: {
                    isOptimisticReport: false,
                },
            },
        );
    }

    // If we are holding from the search page, we optimistically update the snapshot data that search uses so that it is kept in sync
    if (searchHash) {
        optimisticData.push({
            onyxMethod: Onyx.METHOD.MERGE,
            key: `${ONYXKEYS.COLLECTION.SNAPSHOT}${searchHash}`,
            value: {
                data: {
                    [`${ONYXKEYS.COLLECTION.TRANSACTION}${transactionID}`]: {
                        canHold: false,
                        canUnhold: true,
                    },
                },
            } as Record<string, Record<string, Partial<SearchTransaction>>>,
        });
        failureData.push({
            onyxMethod: Onyx.METHOD.MERGE,
            key: `${ONYXKEYS.COLLECTION.SNAPSHOT}${searchHash}`,
            value: {
                data: {
                    [`${ONYXKEYS.COLLECTION.TRANSACTION}${transactionID}`]: {
                        canHold: true,
                        canUnhold: false,
                    },
                },
            } as Record<string, Record<string, Partial<SearchTransaction>>>,
        });
    }

    const params: HoldMoneyRequestParams = {
        transactionID,
        comment,
        reportActionID: createdReportAction.reportActionID,
        commentReportActionID: createdReportActionComment.reportActionID,
    };

    if (!initialReportID) {
        params.transactionThreadReportID = reportID;
        params.createdReportActionIDForThread = optimisticCreatedAction.reportActionID;
    }

    API.write('HoldRequest', params, {optimisticData, successData, failureData});

    const currentReportID = getDisplayedReportID(reportID);
    Navigation.setNavigationActionToMicrotaskQueue(() => notifyNewAction(currentReportID, userAccountID));
}

function putTransactionsOnHold(transactionsID: string[], comment: string, reportID: string) {
    transactionsID.forEach((transactionID) => {
        const {childReportID} = getIOUActionForReportID(reportID, transactionID) ?? {};
        if (!childReportID) {
            return;
        }
        putOnHold(transactionID, comment, childReportID);
    });
}

/**
 * Remove expense from HOLD
 */
function unholdRequest(transactionID: string, reportID: string) {
    const createdReportAction = buildOptimisticUnHoldReportAction();
    const transactionViolations = allTransactionViolations[`${ONYXKEYS.COLLECTION.TRANSACTION_VIOLATIONS}${transactionID}`];
    const transaction = allTransactions[`${ONYXKEYS.COLLECTION.TRANSACTION}${transactionID}`];
    const iouReport = allReports?.[`${ONYXKEYS.COLLECTION.REPORT}${transaction?.reportID}`];
    const report = allReports?.[`${ONYXKEYS.COLLECTION.REPORT}${reportID}`];

    const optimisticData: OnyxUpdate[] = [
        {
            onyxMethod: Onyx.METHOD.MERGE,
            key: `${ONYXKEYS.COLLECTION.REPORT_ACTIONS}${reportID}`,
            value: {
                [createdReportAction.reportActionID]: createdReportAction as ReportAction,
            },
        },
        {
            onyxMethod: Onyx.METHOD.MERGE,
            key: `${ONYXKEYS.COLLECTION.TRANSACTION}${transactionID}`,
            value: {
                pendingAction: CONST.RED_BRICK_ROAD_PENDING_ACTION.UPDATE,
                comment: {
                    hold: null,
                },
            },
        },
        {
            onyxMethod: Onyx.METHOD.SET,
            key: `${ONYXKEYS.COLLECTION.TRANSACTION_VIOLATIONS}${transactionID}`,
            value: transactionViolations?.filter((violation) => violation.name !== CONST.VIOLATIONS.HOLD) ?? [],
        },
        {
            onyxMethod: Onyx.METHOD.MERGE,
            key: `${ONYXKEYS.COLLECTION.REPORT}${reportID}`,
            value: {
                lastVisibleActionCreated: createdReportAction.created,
            },
        },
    ];

    if (iouReport && iouReport.currency === transaction?.currency) {
        const isExpenseReportLocal = isExpenseReport(iouReport);
        const coefficient = isExpenseReportLocal ? -1 : 1;
        const transactionAmount = getAmount(transaction, isExpenseReportLocal) * coefficient;
        optimisticData.push({
            onyxMethod: Onyx.METHOD.MERGE,
            key: `${ONYXKEYS.COLLECTION.REPORT}${iouReport.reportID}`,
            value: {
                unheldTotal: (iouReport.unheldTotal ?? 0) + transactionAmount,
                unheldNonReimbursableTotal: !transaction?.reimbursable ? (iouReport.unheldNonReimbursableTotal ?? 0) + transactionAmount : iouReport.unheldNonReimbursableTotal,
            },
        });
    }

    const successData: OnyxUpdate[] = [
        {
            onyxMethod: Onyx.METHOD.MERGE,
            key: `${ONYXKEYS.COLLECTION.TRANSACTION}${transactionID}`,
            value: {
                pendingAction: null,
                comment: {
                    hold: null,
                },
            },
        },
    ];

    const failureData: OnyxUpdate[] = [
        {
            onyxMethod: Onyx.METHOD.MERGE,
            key: `${ONYXKEYS.COLLECTION.REPORT_ACTIONS}${reportID}`,
            value: {
                [createdReportAction.reportActionID]: null,
            },
        },
        {
            onyxMethod: Onyx.METHOD.MERGE,
            key: `${ONYXKEYS.COLLECTION.TRANSACTION}${transactionID}`,
            value: {
                pendingAction: null,
                errors: getMicroSecondOnyxErrorWithTranslationKey('iou.error.genericUnholdExpenseFailureMessage'),
            },
        },
        {
            onyxMethod: Onyx.METHOD.SET,
            key: `${ONYXKEYS.COLLECTION.TRANSACTION_VIOLATIONS}${transactionID}`,
            value: transactionViolations ?? null,
        },
        {
            onyxMethod: Onyx.METHOD.MERGE,
            key: `${ONYXKEYS.COLLECTION.REPORT}${reportID}`,
            value: {
                lastVisibleActionCreated: report?.lastVisibleActionCreated,
            },
        },
    ];

    API.write(
        'UnHoldRequest',
        {
            transactionID,
            reportActionID: createdReportAction.reportActionID,
        },
        {optimisticData, successData, failureData},
    );

    const currentReportID = getDisplayedReportID(reportID);
    notifyNewAction(currentReportID, userAccountID);
}

// eslint-disable-next-line rulesdir/no-negated-variables
function navigateToStartStepIfScanFileCannotBeRead(
    receiptFilename: string | undefined,
    receiptPath: ReceiptSource | undefined,
    onSuccess: (file: File) => void,
    requestType: IOURequestType,
    iouType: IOUType,
    transactionID: string,
    reportID: string,
    receiptType: string | undefined,
    onFailureCallback?: () => void,
) {
    if (!receiptFilename || !receiptPath) {
        return;
    }

    const onFailure = () => {
        setMoneyRequestReceipt(transactionID, '', '', true);
        if (requestType === CONST.IOU.REQUEST_TYPE.MANUAL) {
            if (onFailureCallback) {
                onFailureCallback();
                return;
            }
            Navigation.navigate(ROUTES.MONEY_REQUEST_STEP_SCAN.getRoute(CONST.IOU.ACTION.CREATE, iouType, transactionID, reportID, Navigation.getActiveRouteWithoutParams()));
            return;
        }
        navigateToStartMoneyRequestStep(requestType, iouType, transactionID, reportID);
    };
    readFileAsync(receiptPath.toString(), receiptFilename, onSuccess, onFailure, receiptType);
}

function checkIfScanFileCanBeRead(
    receiptFilename: string | undefined,
    receiptPath: ReceiptSource | undefined,
    receiptType: string | undefined,
    onSuccess: (file: File) => void,
    onFailure: () => void,
) {
    if (!receiptFilename || !receiptPath) {
        return;
    }

    return readFileAsync(receiptPath.toString(), receiptFilename, onSuccess, onFailure, receiptType);
}

/** Save the preferred payment method for a policy */
function savePreferredPaymentMethod(policyID: string, paymentMethod: PaymentMethodType, type: ValueOf<typeof CONST.LAST_PAYMENT_METHOD> | undefined) {
    Onyx.merge(`${ONYXKEYS.NVP_LAST_PAYMENT_METHOD}`, {[policyID]: type ? {[type]: paymentMethod, [CONST.LAST_PAYMENT_METHOD.LAST_USED]: paymentMethod} : paymentMethod});
}

/** Get report policy id of IOU request */
function getIOURequestPolicyID(transaction: OnyxEntry<OnyxTypes.Transaction>, report: OnyxEntry<OnyxTypes.Report>): string | undefined {
    // Workspace sender will exist for invoices
    const workspaceSender = transaction?.participants?.find((participant) => participant.isSender);
    return workspaceSender?.policyID ?? report?.policyID;
}

function getIOUActionForTransactions(transactionIDList: Array<string | undefined>, iouReportID: string | undefined): Array<ReportAction<typeof CONST.REPORT.ACTIONS.TYPE.IOU>> {
    return Object.values(allReportActions?.[`${ONYXKEYS.COLLECTION.REPORT_ACTIONS}${iouReportID}`] ?? {})?.filter(
        (reportAction): reportAction is ReportAction<typeof CONST.REPORT.ACTIONS.TYPE.IOU> => {
            if (!isMoneyRequestAction(reportAction)) {
                return false;
            }
            const message = getOriginalMessage(reportAction);
            if (!message?.IOUTransactionID) {
                return false;
            }
            return transactionIDList.includes(message.IOUTransactionID);
        },
    );
}

/** Merge several transactions into one by updating the fields of the one we want to keep and deleting the rest */
function mergeDuplicates({transactionThreadReportID: optimisticTransactionThreadReportID, ...params}: MergeDuplicatesParams) {
    const allParams: MergeDuplicatesParams = {...params};

    const originalSelectedTransaction = allTransactions[`${ONYXKEYS.COLLECTION.TRANSACTION}${params.transactionID}`];

    const optimisticTransactionData: OnyxUpdate = {
        onyxMethod: Onyx.METHOD.MERGE,
        key: `${ONYXKEYS.COLLECTION.TRANSACTION}${params.transactionID}`,
        value: {
            ...originalSelectedTransaction,
            billable: params.billable,
            comment: {
                comment: params.comment,
            },
            category: params.category,
            created: params.created,
            currency: params.currency,
            modifiedMerchant: params.merchant,
            reimbursable: params.reimbursable,
            tag: params.tag,
        },
    };

    const failureTransactionData: OnyxUpdate = {
        onyxMethod: Onyx.METHOD.MERGE,
        key: `${ONYXKEYS.COLLECTION.TRANSACTION}${params.transactionID}`,
        // eslint-disable-next-line @typescript-eslint/non-nullable-type-assertion-style
        value: originalSelectedTransaction as OnyxTypes.Transaction,
    };

    const optimisticTransactionDuplicatesData: OnyxUpdate[] = params.transactionIDList.map((id) => ({
        onyxMethod: Onyx.METHOD.SET,
        key: `${ONYXKEYS.COLLECTION.TRANSACTION}${id}`,
        value: null,
    }));

    const failureTransactionDuplicatesData: OnyxUpdate[] = params.transactionIDList.map((id) => ({
        onyxMethod: Onyx.METHOD.MERGE,
        key: `${ONYXKEYS.COLLECTION.TRANSACTION}${id}`,
        // eslint-disable-next-line @typescript-eslint/non-nullable-type-assertion-style
        value: allTransactions[`${ONYXKEYS.COLLECTION.TRANSACTION}${id}`] as OnyxTypes.Transaction,
    }));

    const optimisticTransactionViolations: OnyxUpdate[] = [...params.transactionIDList, params.transactionID].map((id) => {
        const violations = allTransactionViolations[`${ONYXKEYS.COLLECTION.TRANSACTION_VIOLATIONS}${id}`] ?? [];
        return {
            onyxMethod: Onyx.METHOD.MERGE,
            key: `${ONYXKEYS.COLLECTION.TRANSACTION_VIOLATIONS}${id}`,
            value: violations.filter((violation) => violation.name !== CONST.VIOLATIONS.DUPLICATED_TRANSACTION),
        };
    });

    const failureTransactionViolations: OnyxUpdate[] = [...params.transactionIDList, params.transactionID].map((id) => {
        const violations = allTransactionViolations[`${ONYXKEYS.COLLECTION.TRANSACTION_VIOLATIONS}${id}`] ?? [];
        return {
            onyxMethod: Onyx.METHOD.MERGE,
            key: `${ONYXKEYS.COLLECTION.TRANSACTION_VIOLATIONS}${id}`,
            value: violations,
        };
    });

    const duplicateTransactionTotals = params.transactionIDList.reduce((total, id) => {
        const duplicateTransaction = allTransactions[`${ONYXKEYS.COLLECTION.TRANSACTION}${id}`];
        if (!duplicateTransaction) {
            return total;
        }
        return total + duplicateTransaction.amount;
    }, 0);

    const expenseReport = allReports?.[`${ONYXKEYS.COLLECTION.REPORT}${params.reportID}`];
    const expenseReportOptimisticData: OnyxUpdate = {
        onyxMethod: Onyx.METHOD.MERGE,
        key: `${ONYXKEYS.COLLECTION.REPORT}${params.reportID}`,
        value: {
            total: (expenseReport?.total ?? 0) - duplicateTransactionTotals,
        },
    };
    const expenseReportFailureData: OnyxUpdate = {
        onyxMethod: Onyx.METHOD.MERGE,
        key: `${ONYXKEYS.COLLECTION.REPORT}${params.reportID}`,
        value: {
            total: expenseReport?.total,
        },
    };

    const iouActionsToDelete = params.reportID ? getIOUActionForTransactions(params.transactionIDList, params.reportID) : [];

    const deletedTime = DateUtils.getDBTime();
    const expenseReportActionsOptimisticData: OnyxUpdate = {
        onyxMethod: Onyx.METHOD.MERGE,
        key: `${ONYXKEYS.COLLECTION.REPORT_ACTIONS}${params.reportID}`,
        value: iouActionsToDelete.reduce<Record<string, PartialDeep<ReportAction<typeof CONST.REPORT.ACTIONS.TYPE.IOU>>>>((val, reportAction) => {
            const firstMessage = Array.isArray(reportAction.message) ? reportAction.message.at(0) : null;
            // eslint-disable-next-line no-param-reassign
            val[reportAction.reportActionID] = {
                originalMessage: {
                    deleted: deletedTime,
                },
                ...(firstMessage && {
                    message: [
                        {
                            ...firstMessage,
                            deleted: deletedTime,
                        },
                        ...(Array.isArray(reportAction.message) ? reportAction.message.slice(1) : []),
                    ],
                }),
                ...(!Array.isArray(reportAction.message) && {
                    message: {
                        deleted: deletedTime,
                    },
                }),
            };
            return val;
        }, {}),
    };
    const expenseReportActionsFailureData: OnyxUpdate = {
        onyxMethod: Onyx.METHOD.MERGE,
        key: `${ONYXKEYS.COLLECTION.REPORT_ACTIONS}${params.reportID}`,
        value: iouActionsToDelete.reduce<Record<string, NullishDeep<PartialDeep<ReportAction<typeof CONST.REPORT.ACTIONS.TYPE.IOU>>>>>((val, reportAction) => {
            // eslint-disable-next-line no-param-reassign
            val[reportAction.reportActionID] = {
                originalMessage: {
                    deleted: null,
                },
                message: reportAction.message,
            };
            return val;
        }, {}),
    };

    const optimisticReportAction = buildOptimisticResolvedDuplicatesReportAction();

    let transactionThreadReportID = params.reportID ? getIOUActionForTransactions([params.transactionID], params.reportID).at(0)?.childReportID : undefined;

    if (optimisticTransactionThreadReportID) {
        transactionThreadReportID = optimisticTransactionThreadReportID;
    }

    const optimisticReportActionData: OnyxUpdate = {
        onyxMethod: Onyx.METHOD.MERGE,
        key: `${ONYXKEYS.COLLECTION.REPORT_ACTIONS}${transactionThreadReportID}`,
        value: {
            [optimisticReportAction.reportActionID]: optimisticReportAction,
        },
    };

    const failureReportActionData: OnyxUpdate = {
        onyxMethod: Onyx.METHOD.MERGE,
        key: `${ONYXKEYS.COLLECTION.REPORT_ACTIONS}${transactionThreadReportID}`,
        value: {
            [optimisticReportAction.reportActionID]: null,
        },
    };

    const optimisticData: OnyxUpdate[] = [];
    const failureData: OnyxUpdate[] = [];
    const successData: OnyxUpdate[] = [];

    optimisticData.push(
        optimisticTransactionData,
        ...optimisticTransactionDuplicatesData,
        ...optimisticTransactionViolations,
        expenseReportOptimisticData,
        expenseReportActionsOptimisticData,
        optimisticReportActionData,
    );
    failureData.push(
        failureTransactionData,
        ...failureTransactionDuplicatesData,
        ...failureTransactionViolations,
        expenseReportFailureData,
        expenseReportActionsFailureData,
        failureReportActionData,
    );

    if (optimisticTransactionThreadReportID) {
        const iouAction = getIOUActionForReportID(params.reportID, params.transactionID);
        const optimisticCreatedAction = buildOptimisticCreatedReportAction(currentUserEmail);
        const optimisticTransactionThreadReport = buildTransactionThread(iouAction, expenseReport, undefined, optimisticTransactionThreadReportID);

        allParams.transactionThreadReportID = optimisticTransactionThreadReportID;
        allParams.createdReportActionIDForThread = optimisticCreatedAction?.reportActionID;

        optimisticData.push(
            {
                onyxMethod: Onyx.METHOD.MERGE,
                key: `${ONYXKEYS.COLLECTION.REPORT}${optimisticTransactionThreadReportID}`,
                value: {
                    ...optimisticTransactionThreadReport,
                    pendingFields: {
                        createChat: CONST.RED_BRICK_ROAD_PENDING_ACTION.ADD,
                    },
                },
            },
            {
                onyxMethod: Onyx.METHOD.SET,
                key: `${ONYXKEYS.COLLECTION.REPORT_ACTIONS}${optimisticTransactionThreadReportID}`,
                value: {[optimisticCreatedAction.reportActionID]: optimisticCreatedAction},
            },
        );

        if (iouAction?.reportActionID) {
            optimisticData.push({
                onyxMethod: Onyx.METHOD.MERGE,
                key: `${ONYXKEYS.COLLECTION.REPORT_ACTIONS}${optimisticTransactionThreadReport?.parentReportID}`,
                value: {[iouAction?.reportActionID]: {childReportID: optimisticTransactionThreadReportID, childType: CONST.REPORT.TYPE.CHAT}},
            });
        }

        successData.push({
            onyxMethod: Onyx.METHOD.MERGE,
            key: `${ONYXKEYS.COLLECTION.REPORT_ACTIONS}${optimisticTransactionThreadReportID}`,
            value: {[optimisticCreatedAction.reportActionID]: {pendingAction: null}},
        });
    }

    API.write(WRITE_COMMANDS.MERGE_DUPLICATES, {...allParams, reportActionID: optimisticReportAction.reportActionID}, {optimisticData, failureData, successData});
}

function updateLastLocationPermissionPrompt() {
    Onyx.set(ONYXKEYS.NVP_LAST_LOCATION_PERMISSION_PROMPT, new Date().toISOString());
}

/** Instead of merging the duplicates, it updates the transaction we want to keep and puts the others on hold without deleting them */
function resolveDuplicates(params: MergeDuplicatesParams) {
    if (!params.transactionID) {
        return;
    }

    const originalSelectedTransaction = allTransactions[`${ONYXKEYS.COLLECTION.TRANSACTION}${params.transactionID}`];

    const optimisticTransactionData: OnyxUpdate = {
        onyxMethod: Onyx.METHOD.MERGE,
        key: `${ONYXKEYS.COLLECTION.TRANSACTION}${params.transactionID}`,
        value: {
            ...originalSelectedTransaction,
            billable: params.billable,
            comment: {
                comment: params.comment,
            },
            category: params.category,
            created: params.created,
            currency: params.currency,
            modifiedMerchant: params.merchant,
            reimbursable: params.reimbursable,
            tag: params.tag,
        },
    };

    const failureTransactionData: OnyxUpdate = {
        onyxMethod: Onyx.METHOD.MERGE,
        key: `${ONYXKEYS.COLLECTION.TRANSACTION}${params.transactionID}`,
        // eslint-disable-next-line @typescript-eslint/non-nullable-type-assertion-style
        value: originalSelectedTransaction as OnyxTypes.Transaction,
    };

    const optimisticTransactionViolations: OnyxUpdate[] = [...params.transactionIDList, params.transactionID].map((id) => {
        const violations = allTransactionViolations[`${ONYXKEYS.COLLECTION.TRANSACTION_VIOLATIONS}${id}`] ?? [];
        const newViolation = {name: CONST.VIOLATIONS.HOLD, type: CONST.VIOLATION_TYPES.VIOLATION};
        const updatedViolations = id === params.transactionID ? violations : [...violations, newViolation];
        return {
            onyxMethod: Onyx.METHOD.MERGE,
            key: `${ONYXKEYS.COLLECTION.TRANSACTION_VIOLATIONS}${id}`,
            value: updatedViolations.filter((violation) => violation.name !== CONST.VIOLATIONS.DUPLICATED_TRANSACTION),
        };
    });

    const failureTransactionViolations: OnyxUpdate[] = [...params.transactionIDList, params.transactionID].map((id) => {
        const violations = allTransactionViolations[`${ONYXKEYS.COLLECTION.TRANSACTION_VIOLATIONS}${id}`] ?? [];
        return {
            onyxMethod: Onyx.METHOD.MERGE,
            key: `${ONYXKEYS.COLLECTION.TRANSACTION_VIOLATIONS}${id}`,
            value: violations,
        };
    });

    const iouActionList = params.reportID ? getIOUActionForTransactions(params.transactionIDList, params.reportID) : [];
    const orderedTransactionIDList = iouActionList
        .map((action) => {
            const message = getOriginalMessage(action);
            return message?.IOUTransactionID;
        })
        .filter((id): id is string => !!id);

    const optimisticHoldActions: OnyxUpdate[] = [];
    const failureHoldActions: OnyxUpdate[] = [];
    const reportActionIDList: string[] = [];
    const optimisticHoldTransactionActions: OnyxUpdate[] = [];
    const failureHoldTransactionActions: OnyxUpdate[] = [];
    iouActionList.forEach((action) => {
        const transactionThreadReportID = action?.childReportID;
        const createdReportAction = buildOptimisticHoldReportAction();
        reportActionIDList.push(createdReportAction.reportActionID);
        const transactionID = isMoneyRequestAction(action) ? (getOriginalMessage(action)?.IOUTransactionID ?? CONST.DEFAULT_NUMBER_ID) : CONST.DEFAULT_NUMBER_ID;
        optimisticHoldTransactionActions.push({
            onyxMethod: Onyx.METHOD.MERGE,
            key: `${ONYXKEYS.COLLECTION.TRANSACTION}${transactionID}`,
            value: {
                comment: {
                    hold: createdReportAction.reportActionID,
                },
            },
        });
        failureHoldTransactionActions.push({
            onyxMethod: Onyx.METHOD.MERGE,
            key: `${ONYXKEYS.COLLECTION.TRANSACTION}${transactionID}`,
            value: {
                comment: {
                    hold: null,
                },
            },
        });
        optimisticHoldActions.push({
            onyxMethod: Onyx.METHOD.MERGE,
            key: `${ONYXKEYS.COLLECTION.REPORT_ACTIONS}${transactionThreadReportID}`,
            value: {
                [createdReportAction.reportActionID]: createdReportAction,
            },
        });
        failureHoldActions.push({
            onyxMethod: Onyx.METHOD.MERGE,
            key: `${ONYXKEYS.COLLECTION.REPORT_ACTIONS}${transactionThreadReportID}`,
            value: {
                [createdReportAction.reportActionID]: {
                    errors: getMicroSecondOnyxErrorWithTranslationKey('iou.error.genericHoldExpenseFailureMessage'),
                },
            },
        });
    });

    const transactionThreadReportID = params.reportID ? getIOUActionForTransactions([params.transactionID], params.reportID).at(0)?.childReportID : undefined;
    const optimisticReportAction = buildOptimisticDismissedViolationReportAction({
        reason: 'manual',
        violationName: CONST.VIOLATIONS.DUPLICATED_TRANSACTION,
    });

    const optimisticReportActionData: OnyxUpdate = {
        onyxMethod: Onyx.METHOD.MERGE,
        key: `${ONYXKEYS.COLLECTION.REPORT_ACTIONS}${transactionThreadReportID}`,
        value: {
            [optimisticReportAction.reportActionID]: optimisticReportAction,
        },
    };

    const failureReportActionData: OnyxUpdate = {
        onyxMethod: Onyx.METHOD.MERGE,
        key: `${ONYXKEYS.COLLECTION.REPORT_ACTIONS}${transactionThreadReportID}`,
        value: {
            [optimisticReportAction.reportActionID]: null,
        },
    };

    const optimisticData: OnyxUpdate[] = [];
    const failureData: OnyxUpdate[] = [];

    optimisticData.push(optimisticTransactionData, ...optimisticTransactionViolations, ...optimisticHoldActions, ...optimisticHoldTransactionActions, optimisticReportActionData);
    failureData.push(failureTransactionData, ...failureTransactionViolations, ...failureHoldActions, ...failureHoldTransactionActions, failureReportActionData);
    const {reportID, transactionIDList, receiptID, ...otherParams} = params;

    const parameters: ResolveDuplicatesParams = {
        ...otherParams,
        transactionID: params.transactionID,
        reportActionIDList,
        transactionIDList: orderedTransactionIDList,
        dismissedViolationReportActionID: optimisticReportAction.reportActionID,
    };

    API.write(WRITE_COMMANDS.RESOLVE_DUPLICATES, parameters, {optimisticData, failureData});
}

function getSearchOnyxUpdate({participant, transaction, iouReport, transactionThreadReportID, isInvoice}: GetSearchOnyxUpdateParams): OnyxData | undefined {
    const toAccountID = participant?.accountID;
    const fromAccountID = currentUserPersonalDetails?.accountID;
    const currentSearchQueryJSON = getCurrentSearchQueryJSON();

    if (currentSearchQueryJSON && toAccountID != null && fromAccountID != null) {
        const validSearchTypes =
            (!isInvoice && currentSearchQueryJSON.type === CONST.SEARCH.DATA_TYPES.EXPENSE) || (isInvoice && currentSearchQueryJSON.type === CONST.SEARCH.DATA_TYPES.INVOICE);
        const shouldOptimisticallyUpdate = currentSearchQueryJSON.status === CONST.SEARCH.STATUS.EXPENSE.ALL && validSearchTypes && currentSearchQueryJSON.flatFilters.length === 0;

        if (shouldOptimisticallyUpdate) {
            const isOptimisticToAccountData = isOptimisticPersonalDetail(toAccountID);
            const successData = [];
            if (isOptimisticToAccountData) {
                // The optimistic personal detail is removed on the API's success data but we can't change the managerID of the transaction in the snapshot.
                // So we need to add the optimistic personal detail back to the snapshot in success data to prevent the flickering.
                // After that, it will be cleared via Search API.
                // See https://github.com/Expensify/App/issues/61310 for more information.
                successData.push({
                    onyxMethod: Onyx.METHOD.MERGE,
                    key: `${ONYXKEYS.COLLECTION.SNAPSHOT}${currentSearchQueryJSON.hash}` as const,
                    value: {
                        data: {
                            [ONYXKEYS.PERSONAL_DETAILS_LIST]: {
                                [toAccountID]: {
                                    accountID: toAccountID,
                                    displayName: participant?.displayName,
                                    login: participant?.login,
                                },
                            },
                        },
                        ...(iouReport ? {[`${ONYXKEYS.COLLECTION.REPORT}${iouReport.reportID}`]: iouReport} : {}),
                    },
                });
            }
            return {
                optimisticData: [
                    {
                        onyxMethod: Onyx.METHOD.MERGE,
                        key: `${ONYXKEYS.COLLECTION.SNAPSHOT}${currentSearchQueryJSON.hash}` as const,
                        value: {
                            data: {
                                [ONYXKEYS.PERSONAL_DETAILS_LIST]: {
                                    [toAccountID]: {
                                        accountID: toAccountID,
                                        displayName: participant?.displayName,
                                        login: participant?.login,
                                    },
                                    [fromAccountID]: {
                                        accountID: fromAccountID,
                                        avatar: currentUserPersonalDetails?.avatar,
                                        displayName: currentUserPersonalDetails?.displayName,
                                        login: currentUserPersonalDetails?.login,
                                    },
                                },
                                [`${ONYXKEYS.COLLECTION.TRANSACTION}${transaction.transactionID}`]: {
                                    accountID: fromAccountID,
                                    managerID: toAccountID,
                                    ...(transactionThreadReportID && {transactionThreadReportID}),
                                    ...transaction,
                                },
                            },
                        },
                    },
                ],
                successData,
            };
        }
    }
}

/**
 * Create a draft transaction to set up split expense details for the split expense flow
 */
function initSplitExpense(transaction: OnyxEntry<OnyxTypes.Transaction>, reportID: string, isOpenCreatedSplit?: boolean) {
    if (!transaction) {
        return;
    }

    if (isOpenCreatedSplit) {
        const originalTransactionID = transaction.comment?.originalTransactionID;
        const originalTransaction = allTransactions[`${ONYXKEYS.COLLECTION.TRANSACTION}${originalTransactionID}`];

        const relatedTransactions = Object.values(allTransactions).filter((currentTransaction) => {
            const currentReport = allReports?.[`${ONYXKEYS.COLLECTION.REPORT}${currentTransaction?.reportID}`];
            return currentTransaction?.comment?.originalTransactionID === originalTransactionID && !!currentReport && currentReport?.stateNum !== CONST.REPORT.STATUS_NUM.CLOSED;
        });

        const transactionDetails = getTransactionDetails(originalTransaction);

        const draftTransaction = buildOptimisticTransaction({
            originalTransactionID,
            transactionParams: {
                splitExpenses: relatedTransactions.map((currentTransaction) => {
                    const currentTransactionDetails = getTransactionDetails(currentTransaction);
                    return {
                        transactionID: currentTransaction?.transactionID ?? String(CONST.DEFAULT_NUMBER_ID),
                        amount: currentTransactionDetails?.amount ?? 0,
                        description: currentTransactionDetails?.comment,
                        category: currentTransactionDetails?.category,
                        tags: currentTransactionDetails?.tag ? [currentTransactionDetails?.tag] : [],
                        created: currentTransaction?.created ?? '',
                    };
                }),
                amount: transactionDetails?.amount ?? 0,
                currency: transactionDetails?.currency ?? CONST.CURRENCY.USD,
                merchant: transactionDetails?.merchant ?? '',
                participants: transaction?.participants,
                attendees: transactionDetails?.attendees as Attendee[],
                reportID: originalTransaction?.reportID,
            },
        });

        Onyx.set(`${ONYXKEYS.COLLECTION.SPLIT_TRANSACTION_DRAFT}${originalTransactionID}`, draftTransaction);

        Navigation.navigate(
            ROUTES.SPLIT_EXPENSE.getRoute(
                originalTransaction?.reportID ?? String(CONST.DEFAULT_NUMBER_ID),
                originalTransactionID,
                transaction.transactionID,
                Navigation.getActiveRouteWithoutParams(),
            ),
        );
        return;
    }

    const transactionDetails = getTransactionDetails(transaction);
    const transactionDetailsAmount = transactionDetails?.amount ?? 0;

    const draftTransaction = buildOptimisticTransaction({
        originalTransactionID: transaction.transactionID,
        transactionParams: {
            splitExpenses: [
                {
                    transactionID: NumberUtils.rand64(),
                    amount: Math.floor(transactionDetailsAmount / 2),
                    description: transactionDetails?.comment,
                    category: transactionDetails?.category,
                    tags: transaction?.tag ? [transaction?.tag] : [],
                    created: transactionDetails?.created ?? DateUtils.getDBTime(),
                },
                {
                    transactionID: NumberUtils.rand64(),
                    amount: Math.ceil(transactionDetailsAmount / 2),
                    description: transactionDetails?.comment,
                    category: transactionDetails?.category,
                    tags: transaction?.tag ? [transaction?.tag] : [],
                    created: transactionDetails?.created ?? DateUtils.getDBTime(),
                },
            ],
            amount: transactionDetailsAmount,
            currency: transactionDetails?.currency ?? CONST.CURRENCY.USD,
            merchant: transactionDetails?.merchant ?? '',
            participants: transaction?.participants,
            attendees: transactionDetails?.attendees as Attendee[],
            reportID,
        },
    });

    Onyx.set(`${ONYXKEYS.COLLECTION.SPLIT_TRANSACTION_DRAFT}${transaction?.transactionID}`, draftTransaction);

    Navigation.navigate(ROUTES.SPLIT_EXPENSE.getRoute(reportID ?? String(CONST.DEFAULT_NUMBER_ID), transaction.transactionID, undefined, Navigation.getActiveRoute()));
}

/**
 * Create a draft transaction to set up split expense details for edit split details
 */
function initDraftSplitExpenseDataForEdit(draftTransaction: OnyxEntry<OnyxTypes.Transaction>, splitExpenseTransactionID: string, reportID: string) {
    if (!draftTransaction || !splitExpenseTransactionID) {
        return;
    }
    const originalTransactionID = draftTransaction?.comment?.originalTransactionID;
    const originalTransaction = allTransactions?.[`${ONYXKEYS.COLLECTION.TRANSACTION}${originalTransactionID}`];
    const splitTransactionData = draftTransaction?.comment?.splitExpenses?.find((item) => item.transactionID === splitExpenseTransactionID);

    const transactionDetails = getTransactionDetails(originalTransaction);

    const editDraftTransaction = buildOptimisticTransaction({
        existingTransactionID: CONST.IOU.OPTIMISTIC_TRANSACTION_ID,
        originalTransactionID,
        transactionParams: {
            amount: Number(splitTransactionData?.amount),
            currency: transactionDetails?.currency ?? CONST.CURRENCY.USD,
            comment: splitTransactionData?.description,
            tag: splitTransactionData?.tags?.at(0),
            merchant: transactionDetails?.merchant ?? '',
            participants: draftTransaction?.participants,
            attendees: transactionDetails?.attendees as Attendee[],
            reportID,
            created: splitTransactionData?.created ?? '',
            category: splitTransactionData?.category ?? '',
        },
    });

    Onyx.set(`${ONYXKEYS.COLLECTION.SPLIT_TRANSACTION_DRAFT}${CONST.IOU.OPTIMISTIC_TRANSACTION_ID}`, editDraftTransaction);

    Navigation.navigate(ROUTES.SPLIT_EXPENSE_EDIT.getRoute(reportID, originalTransactionID, splitTransactionData?.transactionID, Navigation.getActiveRoute()));
}

/**
 * Append a new split expense entry to the draft transaction’s splitExpenses array
 */
function addSplitExpenseField(transaction: OnyxEntry<OnyxTypes.Transaction>, draftTransaction: OnyxEntry<OnyxTypes.Transaction>) {
    if (!transaction || !draftTransaction) {
        return;
    }

    const transactionDetails = getTransactionDetails(transaction);

    Onyx.merge(`${ONYXKEYS.COLLECTION.SPLIT_TRANSACTION_DRAFT}${transaction.transactionID}`, {
        comment: {
            splitExpenses: [
                ...(draftTransaction.comment?.splitExpenses ?? []),
                {
                    transactionID: NumberUtils.rand64(),
                    amount: 0,
                    description: transactionDetails?.comment,
                    category: transactionDetails?.category,
                    tags: transaction?.tag ? [transaction?.tag] : [],
                    created: transactionDetails?.created ?? DateUtils.getDBTime(),
                },
            ],
        },
    });
}

function removeSplitExpenseField(draftTransaction: OnyxEntry<OnyxTypes.Transaction>, splitExpenseTransactionID: string) {
    if (!draftTransaction || !splitExpenseTransactionID) {
        return;
    }

    const originalTransactionID = draftTransaction?.comment?.originalTransactionID;

    const splitExpenses = draftTransaction.comment?.splitExpenses?.filter((item) => item.transactionID !== splitExpenseTransactionID);

    Onyx.merge(`${ONYXKEYS.COLLECTION.SPLIT_TRANSACTION_DRAFT}${originalTransactionID}`, {
        comment: {
            splitExpenses,
        },
    });
}

function updateSplitExpenseField(splitExpenseDraftTransaction: OnyxEntry<OnyxTypes.Transaction>, splitExpenseTransactionID: string) {
    if (!splitExpenseDraftTransaction || !splitExpenseTransactionID) {
        return;
    }

    const originalTransactionID = splitExpenseDraftTransaction?.comment?.originalTransactionID;

    const draftTransaction = allDraftSplitTransactions[`${ONYXKEYS.COLLECTION.SPLIT_TRANSACTION_DRAFT}${originalTransactionID}`];

    const splitExpenses = draftTransaction?.comment?.splitExpenses?.map((item) => {
        if (item.transactionID === splitExpenseTransactionID) {
            const transactionDetails = getTransactionDetails(splitExpenseDraftTransaction);

            return {
                ...item,
                description: transactionDetails?.comment,
                category: transactionDetails?.category,
                tags: splitExpenseDraftTransaction?.tag ? [splitExpenseDraftTransaction?.tag] : [],
                created: transactionDetails?.created ?? DateUtils.getDBTime(),
            };
        }
        return item;
    });

    Onyx.merge(`${ONYXKEYS.COLLECTION.SPLIT_TRANSACTION_DRAFT}${originalTransactionID}`, {
        comment: {
            splitExpenses,
        },
    });
}

function updateSplitExpenseAmountField(draftTransaction: OnyxEntry<OnyxTypes.Transaction>, currentItemTransactionID: string, amount: number) {
    if (!draftTransaction?.transactionID || !currentItemTransactionID) {
        return;
    }

    const updatedSplitExpenses = draftTransaction.comment?.splitExpenses?.map((splitExpense) => {
        if (splitExpense.transactionID === currentItemTransactionID) {
            return {
                ...splitExpense,
                amount,
            };
        }
        return splitExpense;
    });

    Onyx.merge(`${ONYXKEYS.COLLECTION.SPLIT_TRANSACTION_DRAFT}${draftTransaction?.comment?.originalTransactionID}`, {
        comment: {
            splitExpenses: updatedSplitExpenses,
        },
    });
}

function saveSplitTransactions(draftTransaction: OnyxEntry<OnyxTypes.Transaction>, hash: number) {
    const transactionReport = getReportOrDraftReport(draftTransaction?.reportID);
    const parentTransactionReport = getReportOrDraftReport(transactionReport?.parentReportID);
    const expenseReport = transactionReport?.type === CONST.REPORT.TYPE.EXPENSE ? transactionReport : parentTransactionReport;

    const originalTransactionID = draftTransaction?.comment?.originalTransactionID ?? CONST.IOU.OPTIMISTIC_TRANSACTION_ID;
    const originalTransaction = allTransactions?.[`${ONYXKEYS.COLLECTION.TRANSACTION}${originalTransactionID}`];
    const originalTransactionViolations = allTransactionViolations[`${ONYXKEYS.COLLECTION.TRANSACTION_VIOLATIONS}${originalTransactionID}`] ?? [];
    const iouActions = getIOUActionForTransactions([originalTransactionID], expenseReport?.reportID);

    // This will be fixed as part of https://github.com/Expensify/Expensify/issues/507850
    // eslint-disable-next-line deprecation/deprecation
    const policy = getPolicy(expenseReport?.policyID);
    const policyCategories = getPolicyCategoriesData(expenseReport?.policyID);
    const policyTags = getPolicyTagsData(expenseReport?.policyID);
    const participants = getMoneyRequestParticipantsFromReport(expenseReport);
    const splitExpenses = draftTransaction?.comment?.splitExpenses ?? [];

    const splits: SplitTransactionSplitsParam =
        splitExpenses.map((split) => {
            const currentDescription = getParsedComment(Parser.htmlToMarkdown(split.description ?? ''));
            return {
                amount: split.amount,
                category: split.category ?? '',
                tag: split.tags?.[0] ?? '',
                created: DateUtils.extractDate(split.created),
                merchant: draftTransaction?.merchant ?? '',
                transactionID: split.transactionID,
                comment: {
                    comment: currentDescription,
                },
            };
        }) ?? [];

    const successData = [] as OnyxUpdate[];
    const failureData = [] as OnyxUpdate[];
    const optimisticData = [] as OnyxUpdate[];

    splitExpenses.forEach((splitExpense, index) => {
        const requestMoneyInformation = {
            report: expenseReport,
            participantParams: {
                participant: participants.at(0) ?? ({} as Participant),
                payeeEmail: currentUserPersonalDetails?.login ?? '',
                payeeAccountID: currentUserPersonalDetails?.accountID ?? CONST.DEFAULT_NUMBER_ID,
            },
            policyParams: {
                policy,
                policyCategories,
                policyTags,
            },
            transactionParams: {
                amount: splitExpense.amount ?? 0,
                currency: draftTransaction?.currency ?? CONST.CURRENCY.USD,
                created: splitExpense.created,
                merchant: draftTransaction?.merchant ?? '',
                comment: splitExpense.description,
                category: splitExpense.category,
                tag: splitExpense.tags?.[0],
                originalTransactionID,
                attendees: draftTransaction?.comment?.attendees,
                source: CONST.IOU.TYPE.SPLIT,
            },
        };

        const {report, participantParams, policyParams, transactionParams} = requestMoneyInformation;
        const parsedComment = getParsedComment(Parser.htmlToMarkdown(transactionParams.comment ?? ''));
        transactionParams.comment = parsedComment;

        const currentChatReport = getReportOrDraftReport(report?.chatReportID);
        const parentChatReport = getReportOrDraftReport(currentChatReport?.parentReportID);

        const existingTransactionID = splitExpense.transactionID;

        const {transactionThreadReportID, createdReportActionIDForThread, onyxData, iouAction} = getMoneyRequestInformation({
            participantParams,
            parentChatReport,
            policyParams,
            transactionParams,
            moneyRequestReportID: report?.reportID,
            existingTransaction: originalTransaction,
            existingTransactionID,
            isSplitExpense: true,
        });

        const split = splits.at(index);
        if (split) {
            // For request params we need to have the transactionThreadReportID, createdReportActionIDForThread and splitReportActionID which we get from moneyRequestInformation
            split.transactionThreadReportID = transactionThreadReportID;
            split.createdReportActionIDForThread = createdReportActionIDForThread;
            split.splitReportActionID = iouAction.reportActionID;
        }

        optimisticData.push(...(onyxData.optimisticData ?? []));
        successData.push(...(onyxData.successData ?? []));
        failureData.push(...(onyxData.failureData ?? []));
    });

    optimisticData.push({
        onyxMethod: Onyx.METHOD.MERGE,
        key: `${ONYXKEYS.COLLECTION.TRANSACTION}${originalTransactionID}`,
        value: {
            ...originalTransaction,
            reportID: CONST.REPORT.SPLIT_REPORT_ID,
        },
    });

    const firstIOU = iouActions.at(0);
    if (firstIOU) {
        const {updatedReportAction, iouReport} = prepareToCleanUpMoneyRequest(originalTransactionID, firstIOU);
        optimisticData.push({
            onyxMethod: Onyx.METHOD.MERGE,
            key: `${ONYXKEYS.COLLECTION.REPORT_ACTIONS}${iouReport?.reportID}`,
            value: updatedReportAction,
        });

        failureData.push({
            onyxMethod: Onyx.METHOD.MERGE,
            key: `${ONYXKEYS.COLLECTION.REPORT_ACTIONS}${iouReport?.reportID}`,
            value: {
                [firstIOU.reportActionID]: {
                    ...firstIOU,
                    pendingAction: null,
                },
            },
        });
    }

    failureData.push({
        onyxMethod: Onyx.METHOD.MERGE,
        key: `${ONYXKEYS.COLLECTION.TRANSACTION}${originalTransactionID}`,
        value: originalTransaction,
    });

    optimisticData.push({
        onyxMethod: Onyx.METHOD.MERGE,
        key: `${ONYXKEYS.COLLECTION.SNAPSHOT}${hash}`,
        value: {
            data: {
                [`${ONYXKEYS.COLLECTION.TRANSACTION}${originalTransactionID}`]: {
                    ...originalTransactionViolations,
                    reportID: CONST.REPORT.SPLIT_REPORT_ID,
                },
            },
        },
    });

    failureData.push({
        onyxMethod: Onyx.METHOD.MERGE,
        key: `${ONYXKEYS.COLLECTION.SNAPSHOT}${hash}`,
        value: {
            data: {
                [`${ONYXKEYS.COLLECTION.TRANSACTION}${originalTransactionID}`]: originalTransactionViolations,
            },
        },
    });

    // Prepare splitApiParams for the Transaction_Split API call which requires a specific format for the splits
    // The format is: splits[0][amount], splits[0][category], splits[0][tag], etc.
    const splitApiParams = {} as Record<string, string | number>;
    splits.forEach((split, i) => {
        Object.entries(split).forEach(([key, value]) => {
            const formattedValue = value !== null && typeof value === 'object' ? JSON.stringify(value) : value;
            splitApiParams[`splits[${i}][${key}]`] = formattedValue;
        });
    });

    const parameters: SplitTransactionParams = {
        ...splitApiParams,
        isReverseSplitOperation: false,
        transactionID: originalTransactionID,
    };

    API.write(WRITE_COMMANDS.SPLIT_TRANSACTION, parameters, {optimisticData, successData, failureData});
    InteractionManager.runAfterInteractions(() => removeDraftSplitTransaction(originalTransactionID));
    const isSearchPageTopmostFullScreenRoute = isSearchTopmostFullScreenRoute();
    if (isSearchPageTopmostFullScreenRoute || !transactionReport?.parentReportID) {
        Navigation.dismissModal();
        return;
    }
    Navigation.dismissModalWithReport({reportID: expenseReport?.reportID ?? String(CONST.DEFAULT_NUMBER_ID)});
}

export {
    adjustRemainingSplitShares,
    approveMoneyRequest,
    canApproveIOU,
    canUnapproveIOU,
    cancelPayment,
    canIOUBePaid,
    canCancelPayment,
    cleanUpMoneyRequest,
    clearMoneyRequest,
    completeSplitBill,
    createDistanceRequest,
    createDraftTransaction,
    deleteMoneyRequest,
    deleteTrackExpense,
    detachReceipt,
    dismissHoldUseExplanation,
    getIOURequestPolicyID,
    initMoneyRequest,
    checkIfScanFileCanBeRead,
    dismissModalAndOpenReportInInboxTab,
    navigateToStartStepIfScanFileCannotBeRead,
    completePaymentOnboarding,
    payInvoice,
    payMoneyRequest,
    putOnHold,
    putTransactionsOnHold,
    replaceReceipt,
    requestMoney,
    resetSplitShares,
    resetDraftTransactionsCustomUnit,
    savePreferredPaymentMethod,
    sendInvoice,
    sendMoneyElsewhere,
    sendMoneyWithWallet,
    setCustomUnitRateID,
    setCustomUnitID,
    removeSubrate,
    addSubrate,
    updateSubrate,
    clearSubrates,
    setDraftSplitTransaction,
    setIndividualShare,
    setMoneyRequestAmount,
    setMoneyRequestAttendees,
    setMoneyRequestAccountant,
    setMoneyRequestBillable,
    setMoneyRequestCategory,
    setMoneyRequestCreated,
    setMoneyRequestDateAttribute,
    setMoneyRequestCurrency,
    setMoneyRequestDescription,
    setMoneyRequestDistanceRate,
    setMoneyRequestMerchant,
    setMoneyRequestParticipants,
    setMoneyRequestParticipantsFromReport,
    getMoneyRequestParticipantsFromReport,
    setMoneyRequestPendingFields,
    setMoneyRequestReceipt,
    setMoneyRequestTag,
    setMoneyRequestTaxAmount,
    setMoneyRequestTaxRate,
    setSplitPayer,
    setSplitShares,
    splitBill,
    splitBillAndOpenReport,
    startMoneyRequest,
    startSplitBill,
    submitReport,
    trackExpense,
    unapproveExpenseReport,
    unholdRequest,
    updateMoneyRequestAttendees,
    updateMoneyRequestAmountAndCurrency,
    updateMoneyRequestBillable,
    updateMoneyRequestCategory,
    updateMoneyRequestDate,
    updateMoneyRequestDescription,
    updateMoneyRequestDistance,
    updateMoneyRequestDistanceRate,
    updateMoneyRequestMerchant,
    updateMoneyRequestTag,
    updateMoneyRequestTaxAmount,
    updateMoneyRequestTaxRate,
    mergeDuplicates,
    updateLastLocationPermissionPrompt,
    resolveDuplicates,
    getIOUReportActionToApproveOrPay,
    getNavigationUrlOnMoneyRequestDelete,
    getNavigationUrlAfterTrackExpenseDelete,
    canSubmitReport,
    submitPerDiemExpense,
    calculateDiffAmount,
    computePerDiemExpenseAmount,
    initSplitExpense,
    addSplitExpenseField,
    updateSplitExpenseAmountField,
    saveSplitTransactions,
    initDraftSplitExpenseDataForEdit,
    removeSplitExpenseField,
    updateSplitExpenseField,
    reopenReport,
    retractReport,
};
export type {GPSPoint as GpsPoint, IOURequestType, StartSplitBilActionParams, CreateTrackExpenseParams, RequestMoneyInformation, ReplaceReceipt};<|MERGE_RESOLUTION|>--- conflicted
+++ resolved
@@ -5271,7 +5271,6 @@
         },
     };
 
-<<<<<<< HEAD
     const {payerAccountID, payerEmail, iouReport, chatReport, transaction, iouAction, createdChatReportActionID, createdIOUReportActionID, reportPreviewAction, onyxData} =
         getMoneyRequestInformation({
             parentChatReport: isMovingTransactionFromTrackExpense ? undefined : currentChatReport,
@@ -5284,37 +5283,11 @@
             retryParams,
             shouldGenerateOptimisticTransactionThread: false,
             testDriveCommentReportActionID,
-        });
-=======
-    const {
-        payerAccountID,
-        payerEmail,
-        iouReport,
-        chatReport,
-        transaction,
-        iouAction,
-        createdChatReportActionID,
-        createdIOUReportActionID,
-        reportPreviewAction,
-        transactionThreadReportID,
-        createdReportActionIDForThread,
-        onyxData,
-    } = getMoneyRequestInformation({
-        parentChatReport: isMovingTransactionFromTrackExpense ? undefined : currentChatReport,
-        participantParams,
-        policyParams,
-        transactionParams,
-        moneyRequestReportID,
-        existingTransactionID,
-        existingTransaction: isDistanceRequestTransactionUtils(existingTransaction) ? existingTransaction : undefined,
-        retryParams,
-        testDriveCommentReportActionID,
         optimisticChatReportID,
         optimisticCreatedReportActionID,
         optimisticIOUReportID,
         optimisticReportPreviewActionID,
     });
->>>>>>> b8ef627f
     const activeReportID = isMoneyRequestReport ? report?.reportID : chatReport.reportID;
 
     if (shouldPlaySound) {
