--- conflicted
+++ resolved
@@ -1140,12 +1140,7 @@
                 ? IOUUtils.updateIOUOwnerAndTotal(iouReport, updatedReportAction.actorAccountID ?? -1, diff, TransactionUtils.getCurrency(transaction), false, true)
                 : {};
         }
-<<<<<<< HEAD
         updatedMoneyRequestReport.cachedTotal = CurrencyUtils.convertToDisplayString(updatedMoneyRequestReport.total, updatedTransaction?.currency);
-=======
-        updatedMoneyRequestReport.cachedTotal = CurrencyUtils.convertToDisplayString(updatedMoneyRequestReport.total, transactionDetails?.currency);
->>>>>>> 8abb7bc9
-
         optimisticData.push({
             onyxMethod: Onyx.METHOD.MERGE,
             key: `${ONYXKEYS.COLLECTION.REPORT}${iouReport?.reportID}`,
