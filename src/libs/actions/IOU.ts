import {format} from 'date-fns';
import {fastMerge, Str} from 'expensify-common';
import {InteractionManager} from 'react-native';
import type {NullishDeep, OnyxCollection, OnyxEntry, OnyxInputValue, OnyxUpdate} from 'react-native-onyx';
import Onyx from 'react-native-onyx';
import type {PartialDeep, SetRequired, ValueOf} from 'type-fest';
import ReceiptGeneric from '@assets/images/receipt-generic.png';
import * as API from '@libs/API';
import type {
    ApproveMoneyRequestParams,
    CompleteSplitBillParams,
    CreateDistanceRequestParams,
    CreateWorkspaceParams,
    DeleteMoneyRequestParams,
    DetachReceiptParams,
    PayInvoiceParams,
    PayMoneyRequestParams,
    ReplaceReceiptParams,
    RequestMoneyParams,
    ResolveDuplicatesParams,
    SendInvoiceParams,
    SendMoneyParams,
    SetNameValuePairParams,
    SplitBillParams,
    StartSplitBillParams,
    SubmitReportParams,
    TrackExpenseParams,
    TransactionMergeParams,
    UnapproveExpenseReportParams,
    UpdateMoneyRequestParams,
} from '@libs/API/parameters';
import {WRITE_COMMANDS} from '@libs/API/types';
import * as CurrencyUtils from '@libs/CurrencyUtils';
import DateUtils from '@libs/DateUtils';
import DistanceRequestUtils from '@libs/DistanceRequestUtils';
import * as ErrorUtils from '@libs/ErrorUtils';
import * as FileUtils from '@libs/fileDownload/FileUtils';
import GoogleTagManager from '@libs/GoogleTagManager';
import * as IOUUtils from '@libs/IOUUtils';
import * as LocalePhoneNumber from '@libs/LocalePhoneNumber';
import * as Localize from '@libs/Localize';
import Log from '@libs/Log';
import isSearchTopmostCentralPane from '@libs/Navigation/isSearchTopmostCentralPane';
import Navigation from '@libs/Navigation/Navigation';
import * as NextStepUtils from '@libs/NextStepUtils';
import {rand64} from '@libs/NumberUtils';
import * as OptionsListUtils from '@libs/OptionsListUtils';
import * as PersonalDetailsUtils from '@libs/PersonalDetailsUtils';
import * as PhoneNumber from '@libs/PhoneNumber';
import * as PolicyUtils from '@libs/PolicyUtils';
import * as ReportActionsUtils from '@libs/ReportActionsUtils';
import type {OptimisticChatReport, OptimisticCreatedReportAction, OptimisticIOUReportAction, TransactionDetails} from '@libs/ReportUtils';
import * as ReportUtils from '@libs/ReportUtils';
import * as SessionUtils from '@libs/SessionUtils';
import playSound, {SOUNDS} from '@libs/Sound';
import * as SubscriptionUtils from '@libs/SubscriptionUtils';
import * as TransactionUtils from '@libs/TransactionUtils';
import {getTransaction} from '@libs/TransactionUtils';
import ViolationsUtils from '@libs/Violations/ViolationsUtils';
import type {IOUAction, IOUType} from '@src/CONST';
import CONST from '@src/CONST';
import ONYXKEYS from '@src/ONYXKEYS';
import ROUTES from '@src/ROUTES';
import type {Route} from '@src/ROUTES';
import type * as OnyxTypes from '@src/types/onyx';
import type {Attendee, Participant, Split} from '@src/types/onyx/IOU';
import type {ErrorFields, Errors} from '@src/types/onyx/OnyxCommon';
import type {PaymentMethodType} from '@src/types/onyx/OriginalMessage';
import type {InvoiceReceiver, InvoiceReceiverType} from '@src/types/onyx/Report';
import type ReportAction from '@src/types/onyx/ReportAction';
import type {OnyxData} from '@src/types/onyx/Request';
import type {SearchPolicy, SearchReport, SearchTransaction} from '@src/types/onyx/SearchResults';
import type {Comment, Receipt, ReceiptSource, Routes, SplitShares, TransactionChanges, WaypointCollection} from '@src/types/onyx/Transaction';
import {isEmptyObject} from '@src/types/utils/EmptyObject';
import * as CachedPDFPaths from './CachedPDFPaths';
import * as Category from './Policy/Category';
import * as Policy from './Policy/Policy';
import * as Tag from './Policy/Tag';
import * as Report from './Report';
import {getRecentWaypoints, sanitizeRecentWaypoints} from './Transaction';
import * as TransactionEdit from './TransactionEdit';

type IOURequestType = ValueOf<typeof CONST.IOU.REQUEST_TYPE>;

type OneOnOneIOUReport = OnyxTypes.Report | undefined | null;

type MoneyRequestInformation = {
    payerAccountID: number;
    payerEmail: string;
    iouReport: OnyxTypes.Report;
    chatReport: OnyxTypes.Report;
    transaction: OnyxTypes.Transaction;
    iouAction: OptimisticIOUReportAction;
    createdChatReportActionID: string | undefined;
    createdIOUReportActionID: string | undefined;
    reportPreviewAction: OnyxTypes.ReportAction;
    transactionThreadReportID: string;
    createdReportActionIDForThread: string | undefined;
    onyxData: OnyxData;
};

type TrackExpenseInformation = {
    createdWorkspaceParams?: CreateWorkspaceParams;
    iouReport?: OnyxTypes.Report;
    chatReport: OnyxTypes.Report;
    transaction: OnyxTypes.Transaction;
    iouAction: OptimisticIOUReportAction;
    createdChatReportActionID?: string;
    createdIOUReportActionID?: string;
    reportPreviewAction?: OnyxTypes.ReportAction;
    transactionThreadReportID: string;
    createdReportActionIDForThread: string | undefined;
    actionableWhisperReportActionIDParam?: string;
    onyxData: OnyxData;
};
type CategorizeTrackedExpenseTransactionParams = {
    transactionID: string | undefined;
    amount: number;
    currency: string;
    comment: string;
    merchant: string;
    created: string;
    taxCode: string;
    taxAmount: number;
    category?: string;
    tag?: string;
    billable?: boolean;
    receipt?: Receipt;
};
type CategorizeTrackedExpensePolicyParams = {
    policyID: string | undefined;
    isDraftPolicy: boolean;
};
type CategorizeTrackedExpenseReportInformation = {
    moneyRequestPreviewReportActionID: string | undefined;
    moneyRequestReportID: string | undefined;
    moneyRequestCreatedReportActionID: string | undefined;
    actionableWhisperReportActionID: string;
    linkedTrackedExpenseReportAction: OnyxTypes.ReportAction;
    linkedTrackedExpenseReportID: string;
    transactionThreadReportID: string | undefined;
    reportPreviewReportActionID: string | undefined;
};
type CategorizeTrackedExpenseParams = {
    onyxData: OnyxData | undefined;
    reportInformation: CategorizeTrackedExpenseReportInformation;
    transactionParams: CategorizeTrackedExpenseTransactionParams;
    policyParams: CategorizeTrackedExpensePolicyParams;
    createdWorkspaceParams?: CreateWorkspaceParams;
};
type SendInvoiceInformation = {
    senderWorkspaceID: string | undefined;
    receiver: Partial<OnyxTypes.PersonalDetails>;
    invoiceRoom: OnyxTypes.Report;
    createdChatReportActionID: string;
    invoiceReportID: string;
    reportPreviewReportActionID: string;
    transactionID: string;
    transactionThreadReportID: string;
    createdIOUReportActionID: string;
    createdReportActionIDForThread: string | undefined;
    reportActionID: string;
    onyxData: OnyxData;
};

type SplitData = {
    chatReportID: string;
    transactionID: string;
    reportActionID: string;
    policyID?: string;
    createdReportActionID?: string;
    chatType?: string;
};

type SplitsAndOnyxData = {
    splitData: SplitData;
    splits: Split[];
    onyxData: OnyxData;
};

type UpdateMoneyRequestData = {
    params: UpdateMoneyRequestParams;
    onyxData: OnyxData;
};

type PayMoneyRequestData = {
    params: PayMoneyRequestParams & Partial<PayInvoiceParams>;
    optimisticData: OnyxUpdate[];
    successData: OnyxUpdate[];
    failureData: OnyxUpdate[];
};

type SendMoneyParamsData = {
    params: SendMoneyParams;
    optimisticData: OnyxUpdate[];
    successData: OnyxUpdate[];
    failureData: OnyxUpdate[];
};

type GPSPoint = {
    lat: number;
    long: number;
};

type RequestMoneyTransactionParams = {
    attendees?: Attendee[];
    amount: number;
    currency: string;
    comment?: string;
    receipt?: Receipt;
    category?: string;
    tag?: string;
    taxCode?: string;
    taxAmount?: number;
    billable?: boolean;
    merchant: string;
    created: string;
    actionableWhisperReportActionID?: string;
    linkedTrackedExpenseReportAction?: OnyxTypes.ReportAction;
    linkedTrackedExpenseReportID?: string;
};

type RequestMoneyPolicyParams = {
    policy?: OnyxEntry<OnyxTypes.Policy>;
    policyTagList?: OnyxEntry<OnyxTypes.PolicyTagLists>;
    policyCategories?: OnyxEntry<OnyxTypes.PolicyCategories>;
};

type RequestMoneyParticipantParams = {
    payeeEmail: string | undefined;
    payeeAccountID: number;
    participant: Participant;
};

type RequestMoneyInformation = {
    report: OnyxEntry<OnyxTypes.Report>;
    participantParams: RequestMoneyParticipantParams;
    policyParams?: RequestMoneyPolicyParams;
    gpsPoints?: GPSPoint;
    action?: IOUAction;
    reimbursible?: boolean;
    transactionParams: RequestMoneyTransactionParams;
};

type MoneyRequestInformationParams = {
    parentChatReport: OnyxEntry<OnyxTypes.Report>;
    transactionParams: RequestMoneyTransactionParams;
    participantParams: RequestMoneyParticipantParams;
    policyParams?: RequestMoneyPolicyParams;
    moneyRequestReportID?: string;
    existingTransactionID?: string;
    existingTransaction?: OnyxEntry<OnyxTypes.Transaction>;
};

type MoneyRequestOptimisticParams = {
    chat: {
        report: OnyxTypes.OnyxInputOrEntry<OnyxTypes.Report>;
        createdAction: OptimisticCreatedReportAction;
        reportPreviewAction: ReportAction;
    };
    iou: {
        report: OnyxTypes.Report;
        createdAction: OptimisticCreatedReportAction;
        action: OptimisticIOUReportAction;
    };
    transactionParams: {
        transaction: OnyxTypes.Transaction;
        transactionThreadReport: OptimisticChatReport | null;
        transactionThreadCreatedReportAction: OptimisticCreatedReportAction | null;
    };
    policyRecentlyUsed: {
        categories?: string[];
        tags?: OnyxTypes.RecentlyUsedTags;
        currencies?: string[];
    };
    personalDetailListAction?: OnyxTypes.PersonalDetailsList;
    nextStep?: OnyxTypes.ReportNextStep | null;
};

type BuildOnyxDataForMoneyRequestParams = {
    isNewChatReport: boolean;
    shouldCreateNewMoneyRequestReport: boolean;
    isOneOnOneSplit?: boolean;
    existingTransactionThreadReportID?: string;
    policyParams?: RequestMoneyPolicyParams;
    optimisticParams: MoneyRequestOptimisticParams;
};

type DistanceRequestTransactionParams = {
    comment: string;
    created: string;
    category?: string;
    tag?: string;
    taxCode?: string;
    taxAmount?: number;
    amount: number;
    currency: string;
    merchant: string;
    billable?: boolean;
    validWaypoints: WaypointCollection;
    customUnitRateID?: string;
    splitShares?: SplitShares;
};
type CreateDistanceRequestInformation = {
    report: OnyxEntry<OnyxTypes.Report>;
    participants: Participant[];
    currentUserLogin?: string;
    currentUserAccountID?: number;
    iouType?: ValueOf<typeof CONST.IOU.TYPE>;
    existingTransaction?: OnyxEntry<OnyxTypes.Transaction>;
    transactionParams: DistanceRequestTransactionParams;
    policyParams?: RequestMoneyPolicyParams;
};

let allPersonalDetails: OnyxTypes.PersonalDetailsList = {};
Onyx.connect({
    key: ONYXKEYS.PERSONAL_DETAILS_LIST,
    callback: (value) => {
        allPersonalDetails = value ?? {};
    },
});

let allTransactions: NonNullable<OnyxCollection<OnyxTypes.Transaction>> = {};
Onyx.connect({
    key: ONYXKEYS.COLLECTION.TRANSACTION,
    waitForCollectionCallback: true,
    callback: (value) => {
        if (!value) {
            allTransactions = {};
            return;
        }

        allTransactions = value;
    },
});

let allTransactionDrafts: NonNullable<OnyxCollection<OnyxTypes.Transaction>> = {};
Onyx.connect({
    key: ONYXKEYS.COLLECTION.TRANSACTION_DRAFT,
    waitForCollectionCallback: true,
    callback: (value) => {
        allTransactionDrafts = value ?? {};
    },
});

let allTransactionViolations: NonNullable<OnyxCollection<OnyxTypes.TransactionViolations>> = {};
Onyx.connect({
    key: ONYXKEYS.COLLECTION.TRANSACTION_VIOLATIONS,
    waitForCollectionCallback: true,
    callback: (value) => {
        if (!value) {
            allTransactionViolations = {};
            return;
        }

        allTransactionViolations = value;
    },
});

let allDraftSplitTransactions: NonNullable<OnyxCollection<OnyxTypes.Transaction>> = {};
Onyx.connect({
    key: ONYXKEYS.COLLECTION.SPLIT_TRANSACTION_DRAFT,
    waitForCollectionCallback: true,
    callback: (value) => {
        allDraftSplitTransactions = value ?? {};
    },
});

let allNextSteps: NonNullable<OnyxCollection<OnyxTypes.ReportNextStep>> = {};
Onyx.connect({
    key: ONYXKEYS.COLLECTION.NEXT_STEP,
    waitForCollectionCallback: true,
    callback: (value) => {
        allNextSteps = value ?? {};
    },
});

let allReports: OnyxCollection<OnyxTypes.Report>;
Onyx.connect({
    key: ONYXKEYS.COLLECTION.REPORT,
    waitForCollectionCallback: true,
    callback: (value) => {
        allReports = value;
    },
});

let userAccountID = -1;
let currentUserEmail = '';
Onyx.connect({
    key: ONYXKEYS.SESSION,
    callback: (value) => {
        currentUserEmail = value?.email ?? '';
        userAccountID = value?.accountID ?? CONST.DEFAULT_NUMBER_ID;
    },
});

let currentUserPersonalDetails: OnyxEntry<OnyxTypes.PersonalDetails>;
Onyx.connect({
    key: ONYXKEYS.PERSONAL_DETAILS_LIST,
    callback: (value) => {
        currentUserPersonalDetails = value?.[userAccountID] ?? undefined;
    },
});

let currentDate: OnyxEntry<string> = '';
Onyx.connect({
    key: ONYXKEYS.CURRENT_DATE,
    callback: (value) => {
        currentDate = value;
    },
});

let quickAction: OnyxEntry<OnyxTypes.QuickAction> = {};
Onyx.connect({
    key: ONYXKEYS.NVP_QUICK_ACTION_GLOBAL_CREATE,
    callback: (value) => {
        quickAction = value;
    },
});

let allReportActions: OnyxCollection<OnyxTypes.ReportActions>;
Onyx.connect({
    key: ONYXKEYS.COLLECTION.REPORT_ACTIONS,
    waitForCollectionCallback: true,
    callback: (actions) => {
        if (!actions) {
            return;
        }
        allReportActions = actions;
    },
});

let activePolicyID: OnyxEntry<string>;
Onyx.connect({
    key: ONYXKEYS.NVP_ACTIVE_POLICY_ID,
    callback: (value) => (activePolicyID = value),
});

let introSelected: OnyxEntry<OnyxTypes.IntroSelected>;
Onyx.connect({
    key: ONYXKEYS.NVP_INTRO_SELECTED,
    callback: (value) => (introSelected = value),
});

let personalDetailsList: OnyxEntry<OnyxTypes.PersonalDetailsList>;
Onyx.connect({
    key: ONYXKEYS.PERSONAL_DETAILS_LIST,
    callback: (value) => (personalDetailsList = value),
});

/**
 * Find the report preview action from given chat report and iou report
 */
function getReportPreviewAction(chatReportID: string | undefined, iouReportID: string | undefined): OnyxInputValue<ReportAction<typeof CONST.REPORT.ACTIONS.TYPE.REPORT_PREVIEW>> {
    const reportActions = allReportActions?.[`${ONYXKEYS.COLLECTION.REPORT_ACTIONS}${chatReportID}`] ?? {};

    // Find the report preview action from the chat report
    return (
        Object.values(reportActions).find(
            (reportAction): reportAction is ReportAction<typeof CONST.REPORT.ACTIONS.TYPE.REPORT_PREVIEW> =>
                reportAction && ReportActionsUtils.isReportPreviewAction(reportAction) && ReportActionsUtils.getOriginalMessage(reportAction)?.linkedReportID === iouReportID,
        ) ?? null
    );
}

/**
 * Initialize expense info
 * @param reportID to attach the transaction to
 * @param policy
 * @param isFromGlobalCreate
 * @param iouRequestType one of manual/scan/distance
 */
function initMoneyRequest(
    reportID: string,
    policy: OnyxEntry<OnyxTypes.Policy>,
    isFromGlobalCreate: boolean,
    currentIouRequestType: IOURequestType | undefined,
    newIouRequestType: IOURequestType,
) {
    // Generate a brand new transactionID
    const newTransactionID = CONST.IOU.OPTIMISTIC_TRANSACTION_ID;
    const currency = policy?.outputCurrency ?? currentUserPersonalDetails?.localCurrencyCode ?? CONST.CURRENCY.USD;
    // Disabling this line since currentDate can be an empty string
    // eslint-disable-next-line @typescript-eslint/prefer-nullish-coalescing
    const created = currentDate || format(new Date(), 'yyyy-MM-dd');

    // in case we have to re-init money request, but the IOU request type is the same with the old draft transaction,
    // we should keep most of the existing data by using the ONYX MERGE operation
    if (currentIouRequestType === newIouRequestType) {
        // so, we just need to update the reportID, isFromGlobalCreate, created, currency
        Onyx.merge(`${ONYXKEYS.COLLECTION.TRANSACTION_DRAFT}${newTransactionID}`, {
            reportID,
            isFromGlobalCreate,
            created,
            currency,
            transactionID: newTransactionID,
        });
        return;
    }

    const comment: Comment = {};

    // Add initial empty waypoints when starting a distance expense
    if (newIouRequestType === CONST.IOU.REQUEST_TYPE.DISTANCE) {
        comment.waypoints = {
            waypoint0: {keyForList: 'start_waypoint'},
            waypoint1: {keyForList: 'stop_waypoint'},
        };
        if (!isFromGlobalCreate) {
            const customUnitRateID = DistanceRequestUtils.getCustomUnitRateID(reportID);
            comment.customUnit = {customUnitRateID};
        }
    }

    // Store the transaction in Onyx and mark it as not saved so it can be cleaned up later
    // Use set() here so that there is no way that data will be leaked between objects when it gets reset
    Onyx.set(`${ONYXKEYS.COLLECTION.TRANSACTION_DRAFT}${newTransactionID}`, {
        amount: 0,
        attendees: IOUUtils.formatCurrentUserToAttendee(currentUserPersonalDetails, reportID),
        comment,
        created,
        currency,
        iouRequestType: newIouRequestType,
        reportID,
        transactionID: newTransactionID,
        isFromGlobalCreate,
        merchant: CONST.TRANSACTION.PARTIAL_TRANSACTION_MERCHANT,
        splitPayerAccountIDs: currentUserPersonalDetails ? [currentUserPersonalDetails.accountID] : undefined,
    });
}

function createDraftTransaction(transaction: OnyxTypes.Transaction) {
    if (!transaction) {
        return;
    }

    const newTransaction = {
        ...transaction,
    };

    Onyx.set(`${ONYXKEYS.COLLECTION.TRANSACTION_DRAFT}${transaction.transactionID}`, newTransaction);
}

function clearMoneyRequest(transactionID: string, skipConfirmation = false) {
    Onyx.set(`${ONYXKEYS.COLLECTION.SKIP_CONFIRMATION}${transactionID}`, skipConfirmation);
    Onyx.set(`${ONYXKEYS.COLLECTION.TRANSACTION_DRAFT}${transactionID}`, null);
}

function startMoneyRequest(iouType: ValueOf<typeof CONST.IOU.TYPE>, reportID: string, requestType?: IOURequestType, skipConfirmation = false) {
    clearMoneyRequest(CONST.IOU.OPTIMISTIC_TRANSACTION_ID, skipConfirmation);
    switch (requestType) {
        case CONST.IOU.REQUEST_TYPE.MANUAL:
            Navigation.navigate(ROUTES.MONEY_REQUEST_CREATE_TAB_MANUAL.getRoute(CONST.IOU.ACTION.CREATE, iouType, CONST.IOU.OPTIMISTIC_TRANSACTION_ID, reportID));
            return;
        case CONST.IOU.REQUEST_TYPE.SCAN:
            Navigation.navigate(ROUTES.MONEY_REQUEST_CREATE_TAB_SCAN.getRoute(CONST.IOU.ACTION.CREATE, iouType, CONST.IOU.OPTIMISTIC_TRANSACTION_ID, reportID));
            return;
        case CONST.IOU.REQUEST_TYPE.DISTANCE:
            Navigation.navigate(ROUTES.MONEY_REQUEST_CREATE_TAB_DISTANCE.getRoute(CONST.IOU.ACTION.CREATE, iouType, CONST.IOU.OPTIMISTIC_TRANSACTION_ID, reportID));
            return;
        default:
            Navigation.navigate(ROUTES.MONEY_REQUEST_CREATE.getRoute(CONST.IOU.ACTION.CREATE, iouType, CONST.IOU.OPTIMISTIC_TRANSACTION_ID, reportID));
    }
}

function setMoneyRequestAmount(transactionID: string, amount: number, currency: string, shouldShowOriginalAmount = false) {
    Onyx.merge(`${ONYXKEYS.COLLECTION.TRANSACTION_DRAFT}${transactionID}`, {amount, currency, shouldShowOriginalAmount});
}

function setMoneyRequestCreated(transactionID: string, created: string, isDraft: boolean) {
    Onyx.merge(`${isDraft ? ONYXKEYS.COLLECTION.TRANSACTION_DRAFT : ONYXKEYS.COLLECTION.TRANSACTION}${transactionID}`, {created});
}

function setMoneyRequestCurrency(transactionID: string, currency: string, isEditing = false) {
    const fieldToUpdate = isEditing ? 'modifiedCurrency' : 'currency';
    Onyx.merge(`${ONYXKEYS.COLLECTION.TRANSACTION_DRAFT}${transactionID}`, {[fieldToUpdate]: currency});
}

function setMoneyRequestDescription(transactionID: string, comment: string, isDraft: boolean) {
    Onyx.merge(`${isDraft ? ONYXKEYS.COLLECTION.TRANSACTION_DRAFT : ONYXKEYS.COLLECTION.TRANSACTION}${transactionID}`, {comment: {comment: comment.trim()}});
}

function setMoneyRequestMerchant(transactionID: string, merchant: string, isDraft: boolean) {
    Onyx.merge(`${isDraft ? ONYXKEYS.COLLECTION.TRANSACTION_DRAFT : ONYXKEYS.COLLECTION.TRANSACTION}${transactionID}`, {merchant});
}

function setMoneyRequestAttendees(transactionID: string, attendees: Attendee[], isDraft: boolean) {
    Onyx.merge(`${isDraft ? ONYXKEYS.COLLECTION.TRANSACTION_DRAFT : ONYXKEYS.COLLECTION.TRANSACTION}${transactionID}`, {attendees});
}

function setMoneyRequestPendingFields(transactionID: string, pendingFields: OnyxTypes.Transaction['pendingFields']) {
    Onyx.merge(`${ONYXKEYS.COLLECTION.TRANSACTION_DRAFT}${transactionID}`, {pendingFields});
}

function setMoneyRequestCategory(transactionID: string, category: string, policyID?: string) {
    Onyx.merge(`${ONYXKEYS.COLLECTION.TRANSACTION_DRAFT}${transactionID}`, {category});
    if (!policyID) {
        setMoneyRequestTaxRate(transactionID, '');
        setMoneyRequestTaxAmount(transactionID, null);
        return;
    }
    const transaction = allTransactionDrafts[`${ONYXKEYS.COLLECTION.TRANSACTION_DRAFT}${transactionID}`];
    const {categoryTaxCode, categoryTaxAmount} = TransactionUtils.getCategoryTaxCodeAndAmount(category, transaction, PolicyUtils.getPolicy(policyID));
    if (categoryTaxCode && categoryTaxAmount !== undefined) {
        setMoneyRequestTaxRate(transactionID, categoryTaxCode);
        setMoneyRequestTaxAmount(transactionID, categoryTaxAmount);
    }
}

function setMoneyRequestTag(transactionID: string, tag: string) {
    Onyx.merge(`${ONYXKEYS.COLLECTION.TRANSACTION_DRAFT}${transactionID}`, {tag});
}

function setMoneyRequestBillable(transactionID: string, billable: boolean) {
    Onyx.merge(`${ONYXKEYS.COLLECTION.TRANSACTION_DRAFT}${transactionID}`, {billable});
}

function setMoneyRequestParticipants(transactionID: string, participants: Participant[] = []) {
    Onyx.merge(`${ONYXKEYS.COLLECTION.TRANSACTION_DRAFT}${transactionID}`, {participants});
}

function setSplitPayer(transactionID: string, payerAccountID: number) {
    Onyx.merge(`${ONYXKEYS.COLLECTION.TRANSACTION_DRAFT}${transactionID}`, {splitPayerAccountIDs: [payerAccountID]});
}

function setMoneyRequestReceipt(transactionID: string, source: string, filename: string, isDraft: boolean, type?: string) {
    Onyx.merge(`${isDraft ? ONYXKEYS.COLLECTION.TRANSACTION_DRAFT : ONYXKEYS.COLLECTION.TRANSACTION}${transactionID}`, {
        receipt: {source, type: type ?? ''},
        filename,
    });
}

/**
 * Set custom unit rateID for the transaction draft
 */
function setCustomUnitRateID(transactionID: string, customUnitRateID: string) {
    Onyx.merge(`${ONYXKEYS.COLLECTION.TRANSACTION_DRAFT}${transactionID}`, {comment: {customUnit: {customUnitRateID}}});
}

/** Set the distance rate of a new  transaction */
function setMoneyRequestDistanceRate(transactionID: string, rateID: string, policyID: string, isDraft: boolean) {
    Onyx.merge(ONYXKEYS.NVP_LAST_SELECTED_DISTANCE_RATES, {[policyID]: rateID});
    Onyx.merge(`${isDraft ? ONYXKEYS.COLLECTION.TRANSACTION_DRAFT : ONYXKEYS.COLLECTION.TRANSACTION}${transactionID}`, {comment: {customUnit: {customUnitRateID: rateID}}});
}

/** Helper function to get the receipt error for expenses, or the generic error if there's no receipt */
function getReceiptError(receipt: OnyxEntry<Receipt>, filename?: string, isScanRequest = true, errorKey?: number): Errors | ErrorFields {
    return isEmptyObject(receipt) || !isScanRequest
        ? ErrorUtils.getMicroSecondOnyxErrorWithTranslationKey('iou.error.genericCreateFailureMessage', errorKey)
        : ErrorUtils.getMicroSecondOnyxErrorObject({error: CONST.IOU.RECEIPT_ERROR, source: receipt.source?.toString() ?? '', filename: filename ?? ''}, errorKey);
}

/** Helper function to get optimistic fields violations onyx data */
function getFieldViolationsOnyxData(iouReport: OnyxTypes.Report): SetRequired<OnyxData, 'optimisticData' | 'failureData'> {
    const missingFields: OnyxTypes.ReportFieldsViolations = {};
    const excludedFields = Object.values(CONST.REPORT_VIOLATIONS_EXCLUDED_FIELDS) as string[];

    Object.values(iouReport.fieldList ?? {}).forEach((field) => {
        if (excludedFields.includes(field.fieldID) || !!field.value || !!field.defaultValue) {
            return;
        }
        // in case of missing field violation the empty object is indicator.
        missingFields[field.fieldID] = {};
    });

    return {
        optimisticData: [
            {
                onyxMethod: Onyx.METHOD.SET,
                key: `${ONYXKEYS.COLLECTION.REPORT_VIOLATIONS}${iouReport.reportID}`,
                value: {
                    fieldRequired: missingFields,
                },
            },
        ],
        failureData: [
            {
                onyxMethod: Onyx.METHOD.SET,
                key: `${ONYXKEYS.COLLECTION.REPORT_VIOLATIONS}${iouReport.reportID}`,
                value: null,
            },
        ],
    };
}

/** Builds the Onyx data for an expense */
function buildOnyxDataForMoneyRequest(moneyRequestParams: BuildOnyxDataForMoneyRequestParams): [OnyxUpdate[], OnyxUpdate[], OnyxUpdate[]] {
    const {isNewChatReport, shouldCreateNewMoneyRequestReport, isOneOnOneSplit = false, existingTransactionThreadReportID, policyParams = {}, optimisticParams} = moneyRequestParams;
    const {policy, policyCategories, policyTagList} = policyParams;
    const {
        chat,
        iou,
        transactionParams: {transaction, transactionThreadReport, transactionThreadCreatedReportAction},
        policyRecentlyUsed,
        personalDetailListAction,
        nextStep,
    } = optimisticParams;

    const isScanRequest = TransactionUtils.isScanRequest(transaction);
    const outstandingChildRequest = ReportUtils.getOutstandingChildRequest(iou.report);
    const clearedPendingFields = Object.fromEntries(Object.keys(transaction.pendingFields ?? {}).map((key) => [key, null]));
    const optimisticData: OnyxUpdate[] = [];
    const successData: OnyxUpdate[] = [];
    let newQuickAction: ValueOf<typeof CONST.QUICK_ACTIONS> = isScanRequest ? CONST.QUICK_ACTIONS.REQUEST_SCAN : CONST.QUICK_ACTIONS.REQUEST_MANUAL;
    if (TransactionUtils.isDistanceRequest(transaction)) {
        newQuickAction = CONST.QUICK_ACTIONS.REQUEST_DISTANCE;
    }
    const existingTransactionThreadReport = allReports?.[`${ONYXKEYS.COLLECTION.REPORT}${existingTransactionThreadReportID}`] ?? null;

    if (chat.report) {
        optimisticData.push({
            // Use SET for new reports because it doesn't exist yet, is faster and we need the data to be available when we navigate to the chat page
            onyxMethod: isNewChatReport ? Onyx.METHOD.SET : Onyx.METHOD.MERGE,
            key: `${ONYXKEYS.COLLECTION.REPORT}${chat.report.reportID}`,
            value: {
                ...chat.report,
                lastReadTime: DateUtils.getDBTime(),
                iouReportID: iou.report.reportID,
                ...outstandingChildRequest,
                ...(isNewChatReport ? {pendingFields: {createChat: CONST.RED_BRICK_ROAD_PENDING_ACTION.ADD}} : {}),
            },
        });
    }

    optimisticData.push(
        {
            onyxMethod: shouldCreateNewMoneyRequestReport ? Onyx.METHOD.SET : Onyx.METHOD.MERGE,
            key: `${ONYXKEYS.COLLECTION.REPORT}${iou.report.reportID}`,
            value: {
                ...iou.report,
                lastMessageText: ReportActionsUtils.getReportActionText(iou.action),
                lastMessageHtml: ReportActionsUtils.getReportActionHtml(iou.action),
                lastVisibleActionCreated: iou.action.created,
                pendingFields: {
                    ...(shouldCreateNewMoneyRequestReport ? {createChat: CONST.RED_BRICK_ROAD_PENDING_ACTION.ADD} : {preview: CONST.RED_BRICK_ROAD_PENDING_ACTION.UPDATE}),
                },
            },
        },
        {
            onyxMethod: Onyx.METHOD.SET,
            key: `${ONYXKEYS.COLLECTION.TRANSACTION}${transaction.transactionID}`,
            value: transaction,
        },
        isNewChatReport
            ? {
                  onyxMethod: Onyx.METHOD.SET,
                  key: `${ONYXKEYS.COLLECTION.REPORT_ACTIONS}${chat.report?.reportID}`,
                  value: {
                      [chat.createdAction.reportActionID]: chat.createdAction,
                      [chat.reportPreviewAction.reportActionID]: chat.reportPreviewAction,
                  },
              }
            : {
                  onyxMethod: Onyx.METHOD.MERGE,
                  key: `${ONYXKEYS.COLLECTION.REPORT_ACTIONS}${chat.report?.reportID}`,
                  value: {
                      [chat.reportPreviewAction.reportActionID]: chat.reportPreviewAction,
                  },
              },
        shouldCreateNewMoneyRequestReport
            ? {
                  onyxMethod: Onyx.METHOD.SET,
                  key: `${ONYXKEYS.COLLECTION.REPORT_ACTIONS}${iou.report.reportID}`,
                  value: {
                      [iou.createdAction.reportActionID]: iou.createdAction as OnyxTypes.ReportAction,
                      [iou.action.reportActionID]: iou.action as OnyxTypes.ReportAction,
                  },
              }
            : {
                  onyxMethod: Onyx.METHOD.MERGE,
                  key: `${ONYXKEYS.COLLECTION.REPORT_ACTIONS}${iou.report.reportID}`,
                  value: {
                      [iou.action.reportActionID]: iou.action as OnyxTypes.ReportAction,
                  },
              },
        {
            onyxMethod: Onyx.METHOD.MERGE,
            key: `${ONYXKEYS.COLLECTION.REPORT}${transactionThreadReport?.reportID}`,
            value: {
                ...transactionThreadReport,
                pendingFields: {createChat: CONST.RED_BRICK_ROAD_PENDING_ACTION.ADD},
            },
        },
    );

    if (!isEmptyObject(transactionThreadCreatedReportAction)) {
        optimisticData.push({
            onyxMethod: Onyx.METHOD.MERGE,
            key: `${ONYXKEYS.COLLECTION.REPORT_ACTIONS}${transactionThreadReport?.reportID}`,
            value: {
                [transactionThreadCreatedReportAction.reportActionID]: transactionThreadCreatedReportAction,
            },
        });
    }

    if (policyRecentlyUsed.categories?.length) {
        optimisticData.push({
            onyxMethod: Onyx.METHOD.SET,
            key: `${ONYXKEYS.COLLECTION.POLICY_RECENTLY_USED_CATEGORIES}${iou.report.policyID}`,
            value: policyRecentlyUsed.categories,
        });
    }

    if (policyRecentlyUsed.currencies?.length) {
        optimisticData.push({
            onyxMethod: Onyx.METHOD.SET,
            key: ONYXKEYS.RECENTLY_USED_CURRENCIES,
            value: policyRecentlyUsed.currencies,
        });
    }

    if (!isEmptyObject(policyRecentlyUsed.tags)) {
        optimisticData.push({
            onyxMethod: Onyx.METHOD.MERGE,
            key: `${ONYXKEYS.COLLECTION.POLICY_RECENTLY_USED_TAGS}${iou.report.policyID}`,
            value: policyRecentlyUsed.tags,
        });
    }

    const redundantParticipants: Record<number, null> = {};
    if (!isEmptyObject(personalDetailListAction)) {
        const successPersonalDetailListAction: Record<number, null> = {};

        // BE will send different participants. We clear the optimistic ones to avoid duplicated entries
        Object.keys(personalDetailListAction).forEach((accountIDKey) => {
            const accountID = Number(accountIDKey);
            successPersonalDetailListAction[accountID] = null;
            redundantParticipants[accountID] = null;
        });

        optimisticData.push({
            onyxMethod: Onyx.METHOD.MERGE,
            key: ONYXKEYS.PERSONAL_DETAILS_LIST,
            value: personalDetailListAction,
        });
        successData.push({
            onyxMethod: Onyx.METHOD.MERGE,
            key: ONYXKEYS.PERSONAL_DETAILS_LIST,
            value: successPersonalDetailListAction,
        });
    }

    if (!isEmptyObject(nextStep)) {
        optimisticData.push({
            onyxMethod: Onyx.METHOD.MERGE,
            key: `${ONYXKEYS.COLLECTION.NEXT_STEP}${iou.report.reportID}`,
            value: nextStep,
        });
    }

    if (isNewChatReport) {
        successData.push(
            {
                onyxMethod: Onyx.METHOD.MERGE,
                key: `${ONYXKEYS.COLLECTION.REPORT}${chat.report?.reportID}`,
                value: {
                    participants: redundantParticipants,
                    pendingFields: null,
                    errorFields: null,
                },
            },
            {
                onyxMethod: Onyx.METHOD.MERGE,
                key: `${ONYXKEYS.COLLECTION.REPORT_METADATA}${chat.report?.reportID}`,
                value: {
                    isOptimisticReport: false,
                },
            },
        );
    }

    successData.push(
        {
            onyxMethod: Onyx.METHOD.MERGE,
            key: `${ONYXKEYS.COLLECTION.REPORT}${iou.report.reportID}`,
            value: {
                participants: redundantParticipants,
                pendingFields: null,
                errorFields: null,
            },
        },
        {
            onyxMethod: Onyx.METHOD.MERGE,
            key: `${ONYXKEYS.COLLECTION.REPORT_METADATA}${iou.report.reportID}`,
            value: {
                isOptimisticReport: false,
            },
        },
        {
            onyxMethod: Onyx.METHOD.MERGE,
            key: `${ONYXKEYS.COLLECTION.REPORT}${transactionThreadReport?.reportID}`,
            value: {
                participants: redundantParticipants,
                pendingFields: null,
                errorFields: null,
            },
        },
        {
            onyxMethod: Onyx.METHOD.MERGE,
            key: `${ONYXKEYS.COLLECTION.REPORT_METADATA}${transactionThreadReport?.reportID}`,
            value: {
                isOptimisticReport: false,
            },
        },
        {
            onyxMethod: Onyx.METHOD.MERGE,
            key: `${ONYXKEYS.COLLECTION.TRANSACTION}${transaction.transactionID}`,
            value: {
                pendingAction: null,
                pendingFields: clearedPendingFields,
                // The routes contains the distance in meters. Clearing the routes ensures we use the distance
                // in the correct unit stored under the transaction customUnit once the request is created.
                // The route is also not saved in the backend, so we can't rely on it.
                routes: null,
            },
        },

        {
            onyxMethod: Onyx.METHOD.MERGE,
            key: `${ONYXKEYS.COLLECTION.REPORT_ACTIONS}${chat.report?.reportID}`,
            value: {
                ...(isNewChatReport
                    ? {
                          [chat.createdAction.reportActionID]: {
                              pendingAction: null,
                              errors: null,
                          },
                      }
                    : {}),
                [chat.reportPreviewAction.reportActionID]: {
                    pendingAction: null,
                },
            },
        },
        {
            onyxMethod: Onyx.METHOD.MERGE,
            key: `${ONYXKEYS.COLLECTION.REPORT_ACTIONS}${iou.report.reportID}`,
            value: {
                ...(shouldCreateNewMoneyRequestReport
                    ? {
                          [iou.createdAction.reportActionID]: {
                              pendingAction: null,
                              errors: null,
                          },
                      }
                    : {}),
                [iou.action.reportActionID]: {
                    pendingAction: null,
                    errors: null,
                },
            },
        },
    );

    if (!isEmptyObject(transactionThreadCreatedReportAction)) {
        successData.push({
            onyxMethod: Onyx.METHOD.MERGE,
            key: `${ONYXKEYS.COLLECTION.REPORT_ACTIONS}${transactionThreadReport?.reportID}`,
            value: {
                [transactionThreadCreatedReportAction.reportActionID]: {
                    pendingAction: null,
                    errors: null,
                },
            },
        });
    }

    const errorKey = DateUtils.getMicroseconds();

    const failureData: OnyxUpdate[] = [
        {
            onyxMethod: Onyx.METHOD.MERGE,
            key: `${ONYXKEYS.COLLECTION.REPORT}${chat.report?.reportID}`,
            value: {
                iouReportID: chat.report?.iouReportID,
                lastReadTime: chat.report?.lastReadTime,
                pendingFields: null,
                hasOutstandingChildRequest: chat.report?.hasOutstandingChildRequest,
                ...(isNewChatReport
                    ? {
                          errorFields: {
                              createChat: ErrorUtils.getMicroSecondOnyxErrorWithTranslationKey('report.genericCreateReportFailureMessage'),
                          },
                      }
                    : {}),
            },
        },
        {
            onyxMethod: Onyx.METHOD.MERGE,
            key: `${ONYXKEYS.COLLECTION.REPORT}${iou.report.reportID}`,
            value: {
                pendingFields: null,
                errorFields: {
                    ...(shouldCreateNewMoneyRequestReport ? {createChat: ErrorUtils.getMicroSecondOnyxErrorWithTranslationKey('report.genericCreateReportFailureMessage')} : {}),
                },
            },
        },
        {
            onyxMethod: Onyx.METHOD.MERGE,
            key: `${ONYXKEYS.COLLECTION.REPORT}${transactionThreadReport?.reportID}`,
            value: {
                pendingFields: null,
                errorFields: existingTransactionThreadReport
                    ? null
                    : {
                          createChat: ErrorUtils.getMicroSecondOnyxErrorWithTranslationKey('report.genericCreateReportFailureMessage'),
                      },
            },
        },
        {
            onyxMethod: Onyx.METHOD.MERGE,
            key: `${ONYXKEYS.COLLECTION.TRANSACTION}${transaction.transactionID}`,
            value: {
                // Disabling this line since transaction.filename can be an empty string
                // eslint-disable-next-line @typescript-eslint/prefer-nullish-coalescing
                errors: getReceiptError(transaction.receipt, transaction.filename || transaction.receipt?.filename, isScanRequest, errorKey),
                pendingFields: clearedPendingFields,
            },
        },
        {
            onyxMethod: Onyx.METHOD.MERGE,
            key: `${ONYXKEYS.COLLECTION.REPORT_ACTIONS}${iou.report.reportID}`,
            value: {
                ...(shouldCreateNewMoneyRequestReport
                    ? {
                          [iou.createdAction.reportActionID]: {
                              // Disabling this line since transaction.filename can be an empty string
                              // eslint-disable-next-line @typescript-eslint/prefer-nullish-coalescing
                              errors: getReceiptError(transaction.receipt, transaction.filename || transaction.receipt?.filename, isScanRequest, errorKey),
                          },
                          [iou.action.reportActionID]: {
                              errors: ErrorUtils.getMicroSecondOnyxErrorWithTranslationKey('iou.error.genericCreateFailureMessage'),
                          },
                      }
                    : {
                          [iou.action.reportActionID]: {
                              // Disabling this line since transaction.filename can be an empty string
                              // eslint-disable-next-line @typescript-eslint/prefer-nullish-coalescing
                              errors: getReceiptError(transaction.receipt, transaction.filename || transaction.receipt?.filename, isScanRequest, errorKey),
                          },
                      }),
            },
        },
    ];

    if (!isOneOnOneSplit) {
        optimisticData.push({
            onyxMethod: Onyx.METHOD.SET,
            key: ONYXKEYS.NVP_QUICK_ACTION_GLOBAL_CREATE,
            value: {
                action: newQuickAction,
                chatReportID: chat.report?.reportID,
                isFirstQuickAction: isEmptyObject(quickAction),
            },
        });
        failureData.push({
            onyxMethod: Onyx.METHOD.SET,
            key: ONYXKEYS.NVP_QUICK_ACTION_GLOBAL_CREATE,
            value: quickAction ?? null,
        });
    }

    if (!isEmptyObject(transactionThreadCreatedReportAction)) {
        failureData.push({
            onyxMethod: Onyx.METHOD.MERGE,
            key: `${ONYXKEYS.COLLECTION.REPORT_ACTIONS}${transactionThreadReport?.reportID}`,
            value: {
                [transactionThreadCreatedReportAction.reportActionID]: {
                    errors: ErrorUtils.getMicroSecondOnyxErrorWithTranslationKey('iou.error.genericCreateFailureMessage'),
                },
            },
        });
    }

    // We don't need to compute violations unless we're on a paid policy
    if (!policy || !PolicyUtils.isPaidGroupPolicy(policy)) {
        return [optimisticData, successData, failureData];
    }

    const violationsOnyxData = ViolationsUtils.getViolationsOnyxData(
        transaction,
        [],
        policy,
        policyTagList ?? {},
        policyCategories ?? {},
        PolicyUtils.hasDependentTags(policy, policyTagList ?? {}),
    );

    if (violationsOnyxData) {
        optimisticData.push(violationsOnyxData);
        failureData.push({
            onyxMethod: Onyx.METHOD.SET,
            key: `${ONYXKEYS.COLLECTION.TRANSACTION_VIOLATIONS}${transaction.transactionID}`,
            value: [],
        });
    }

    return [optimisticData, successData, failureData];
}

/** Builds the Onyx data for an invoice */
function buildOnyxDataForInvoice(
    chatReport: OnyxEntry<OnyxTypes.Report>,
    iouReport: OnyxTypes.Report,
    transaction: OnyxTypes.Transaction,
    chatCreatedAction: OptimisticCreatedReportAction,
    iouCreatedAction: OptimisticCreatedReportAction,
    iouAction: OptimisticIOUReportAction,
    optimisticPersonalDetailListAction: OnyxTypes.PersonalDetailsList,
    reportPreviewAction: ReportAction,
    optimisticPolicyRecentlyUsedCategories: string[],
    optimisticPolicyRecentlyUsedTags: OnyxTypes.RecentlyUsedTags,
    isNewChatReport: boolean,
    transactionThreadReport: OptimisticChatReport,
    transactionThreadCreatedReportAction: OptimisticCreatedReportAction | null,
    policy?: OnyxEntry<OnyxTypes.Policy>,
    policyTagList?: OnyxEntry<OnyxTypes.PolicyTagLists>,
    policyCategories?: OnyxEntry<OnyxTypes.PolicyCategories>,
    optimisticRecentlyUsedCurrencies?: string[],
    companyName?: string,
    companyWebsite?: string,
): [OnyxUpdate[], OnyxUpdate[], OnyxUpdate[]] {
    const clearedPendingFields = Object.fromEntries(Object.keys(transaction.pendingFields ?? {}).map((key) => [key, null]));
    const optimisticData: OnyxUpdate[] = [
        {
            onyxMethod: Onyx.METHOD.SET,
            key: `${ONYXKEYS.COLLECTION.REPORT}${iouReport.reportID}`,
            value: {
                ...iouReport,
                lastMessageText: ReportActionsUtils.getReportActionText(iouAction),
                lastMessageHtml: ReportActionsUtils.getReportActionHtml(iouAction),
                pendingFields: {
                    createChat: CONST.RED_BRICK_ROAD_PENDING_ACTION.ADD,
                },
            },
        },
        {
            onyxMethod: Onyx.METHOD.SET,
            key: `${ONYXKEYS.COLLECTION.TRANSACTION}${transaction.transactionID}`,
            value: transaction,
        },
        isNewChatReport
            ? {
                  onyxMethod: Onyx.METHOD.SET,
                  key: `${ONYXKEYS.COLLECTION.REPORT_ACTIONS}${chatReport?.reportID}`,
                  value: {
                      [chatCreatedAction.reportActionID]: chatCreatedAction,
                      [reportPreviewAction.reportActionID]: reportPreviewAction,
                  },
              }
            : {
                  onyxMethod: Onyx.METHOD.MERGE,
                  key: `${ONYXKEYS.COLLECTION.REPORT_ACTIONS}${chatReport?.reportID}`,
                  value: {
                      [reportPreviewAction.reportActionID]: reportPreviewAction,
                  },
              },
        {
            onyxMethod: Onyx.METHOD.MERGE,
            key: `${ONYXKEYS.COLLECTION.REPORT_ACTIONS}${iouReport.reportID}`,
            value: {
                [iouCreatedAction.reportActionID]: iouCreatedAction as OnyxTypes.ReportAction,
                [iouAction.reportActionID]: iouAction as OnyxTypes.ReportAction,
            },
        },
        {
            onyxMethod: Onyx.METHOD.MERGE,
            key: `${ONYXKEYS.COLLECTION.REPORT}${transactionThreadReport.reportID}`,
            value: transactionThreadReport,
        },
    ];

    if (transactionThreadCreatedReportAction?.reportActionID) {
        optimisticData.push({
            onyxMethod: Onyx.METHOD.MERGE,
            key: `${ONYXKEYS.COLLECTION.REPORT_ACTIONS}${transactionThreadReport.reportID}`,
            value: {
                [transactionThreadCreatedReportAction.reportActionID]: transactionThreadCreatedReportAction,
            },
        });
    }

    const successData: OnyxUpdate[] = [];

    if (chatReport) {
        optimisticData.push({
            // Use SET for new reports because it doesn't exist yet, is faster and we need the data to be available when we navigate to the chat page
            onyxMethod: isNewChatReport ? Onyx.METHOD.SET : Onyx.METHOD.MERGE,
            key: `${ONYXKEYS.COLLECTION.REPORT}${chatReport.reportID}`,
            value: {
                ...chatReport,
                lastReadTime: DateUtils.getDBTime(),
                iouReportID: iouReport.reportID,
                ...(isNewChatReport ? {pendingFields: {createChat: CONST.RED_BRICK_ROAD_PENDING_ACTION.ADD}} : {}),
            },
        });
    }

    if (optimisticPolicyRecentlyUsedCategories.length) {
        optimisticData.push({
            onyxMethod: Onyx.METHOD.SET,
            key: `${ONYXKEYS.COLLECTION.POLICY_RECENTLY_USED_CATEGORIES}${iouReport.policyID}`,
            value: optimisticPolicyRecentlyUsedCategories,
        });
    }

    if (optimisticRecentlyUsedCurrencies?.length) {
        optimisticData.push({
            onyxMethod: Onyx.METHOD.SET,
            key: ONYXKEYS.RECENTLY_USED_CURRENCIES,
            value: optimisticRecentlyUsedCurrencies,
        });
    }

    if (!isEmptyObject(optimisticPolicyRecentlyUsedTags)) {
        optimisticData.push({
            onyxMethod: Onyx.METHOD.MERGE,
            key: `${ONYXKEYS.COLLECTION.POLICY_RECENTLY_USED_TAGS}${iouReport.policyID}`,
            value: optimisticPolicyRecentlyUsedTags,
        });
    }

    const redundantParticipants: Record<number, null> = {};
    if (!isEmptyObject(optimisticPersonalDetailListAction)) {
        const successPersonalDetailListAction: Record<number, null> = {};

        // BE will send different participants. We clear the optimistic ones to avoid duplicated entries
        Object.keys(optimisticPersonalDetailListAction).forEach((accountIDKey) => {
            const accountID = Number(accountIDKey);
            successPersonalDetailListAction[accountID] = null;
            redundantParticipants[accountID] = null;
        });

        optimisticData.push({
            onyxMethod: Onyx.METHOD.MERGE,
            key: ONYXKEYS.PERSONAL_DETAILS_LIST,
            value: optimisticPersonalDetailListAction,
        });
        successData.push({
            onyxMethod: Onyx.METHOD.MERGE,
            key: ONYXKEYS.PERSONAL_DETAILS_LIST,
            value: successPersonalDetailListAction,
        });
    }

    successData.push(
        {
            onyxMethod: Onyx.METHOD.MERGE,
            key: `${ONYXKEYS.COLLECTION.REPORT}${iouReport.reportID}`,
            value: {
                participants: redundantParticipants,
                pendingFields: null,
                errorFields: null,
            },
        },
        {
            onyxMethod: Onyx.METHOD.MERGE,
            key: `${ONYXKEYS.COLLECTION.REPORT_METADATA}${iouReport.reportID}`,
            value: {
                isOptimisticReport: false,
            },
        },
        {
            onyxMethod: Onyx.METHOD.MERGE,
            key: `${ONYXKEYS.COLLECTION.REPORT}${transactionThreadReport.reportID}`,
            value: {
                participants: redundantParticipants,
                pendingFields: null,
                errorFields: null,
            },
        },
        {
            onyxMethod: Onyx.METHOD.MERGE,
            key: `${ONYXKEYS.COLLECTION.REPORT_METADATA}${transactionThreadReport.reportID}`,
            value: {
                isOptimisticReport: false,
            },
        },
        {
            onyxMethod: Onyx.METHOD.MERGE,
            key: `${ONYXKEYS.COLLECTION.TRANSACTION}${transaction.transactionID}`,
            value: {
                pendingAction: null,
                pendingFields: clearedPendingFields,
            },
        },
        {
            onyxMethod: Onyx.METHOD.MERGE,
            key: `${ONYXKEYS.COLLECTION.REPORT_ACTIONS}${chatReport?.reportID}`,
            value: {
                ...(isNewChatReport
                    ? {
                          [chatCreatedAction.reportActionID]: {
                              pendingAction: null,
                              errors: null,
                          },
                      }
                    : {}),
                [reportPreviewAction.reportActionID]: {
                    pendingAction: null,
                },
            },
        },
        {
            onyxMethod: Onyx.METHOD.MERGE,
            key: `${ONYXKEYS.COLLECTION.REPORT_ACTIONS}${iouReport.reportID}`,
            value: {
                [iouCreatedAction.reportActionID]: {
                    pendingAction: null,
                    errors: null,
                },
                [iouAction.reportActionID]: {
                    pendingAction: null,
                    errors: null,
                },
            },
        },
    );

    if (transactionThreadCreatedReportAction?.reportActionID) {
        successData.push({
            onyxMethod: Onyx.METHOD.MERGE,
            key: `${ONYXKEYS.COLLECTION.REPORT_ACTIONS}${transactionThreadReport.reportID}`,
            value: {
                [transactionThreadCreatedReportAction.reportActionID]: {
                    pendingAction: null,
                    errors: null,
                },
            },
        });
    }

    if (isNewChatReport) {
        successData.push(
            {
                onyxMethod: Onyx.METHOD.MERGE,
                key: `${ONYXKEYS.COLLECTION.REPORT}${chatReport?.reportID}`,
                value: {
                    participants: redundantParticipants,
                    pendingFields: null,
                    errorFields: null,
                },
            },
            {
                onyxMethod: Onyx.METHOD.MERGE,
                key: `${ONYXKEYS.COLLECTION.REPORT_METADATA}${chatReport?.reportID}`,
                value: {
                    isOptimisticReport: false,
                },
            },
        );
    }

    const errorKey = DateUtils.getMicroseconds();

    const failureData: OnyxUpdate[] = [
        {
            onyxMethod: Onyx.METHOD.MERGE,
            key: `${ONYXKEYS.COLLECTION.REPORT}${chatReport?.reportID}`,
            value: {
                iouReportID: chatReport?.iouReportID,
                lastReadTime: chatReport?.lastReadTime,
                pendingFields: null,
                hasOutstandingChildRequest: chatReport?.hasOutstandingChildRequest,
                ...(isNewChatReport
                    ? {
                          errorFields: {
                              createChat: ErrorUtils.getMicroSecondOnyxErrorWithTranslationKey('report.genericCreateReportFailureMessage'),
                          },
                      }
                    : {}),
            },
        },
        {
            onyxMethod: Onyx.METHOD.MERGE,
            key: `${ONYXKEYS.COLLECTION.REPORT}${iouReport.reportID}`,
            value: {
                pendingFields: null,
                errorFields: {
                    createChat: ErrorUtils.getMicroSecondOnyxErrorWithTranslationKey('report.genericCreateReportFailureMessage'),
                },
            },
        },
        {
            onyxMethod: Onyx.METHOD.MERGE,
            key: `${ONYXKEYS.COLLECTION.REPORT}${transactionThreadReport.reportID}`,
            value: {
                errorFields: {
                    createChat: ErrorUtils.getMicroSecondOnyxErrorWithTranslationKey('report.genericCreateReportFailureMessage'),
                },
            },
        },
        {
            onyxMethod: Onyx.METHOD.MERGE,
            key: `${ONYXKEYS.COLLECTION.TRANSACTION}${transaction.transactionID}`,
            value: {
                errors: ErrorUtils.getMicroSecondOnyxErrorWithTranslationKey('iou.error.genericCreateInvoiceFailureMessage'),
                pendingFields: clearedPendingFields,
            },
        },
        {
            onyxMethod: Onyx.METHOD.MERGE,
            key: `${ONYXKEYS.COLLECTION.REPORT_ACTIONS}${iouReport.reportID}`,
            value: {
                [iouCreatedAction.reportActionID]: {
                    // Disabling this line since transaction.filename can be an empty string
                    // eslint-disable-next-line @typescript-eslint/prefer-nullish-coalescing
                    errors: getReceiptError(transaction.receipt, transaction.filename || transaction.receipt?.filename, false, errorKey),
                },
                [iouAction.reportActionID]: {
                    errors: ErrorUtils.getMicroSecondOnyxErrorWithTranslationKey('iou.error.genericCreateInvoiceFailureMessage'),
                },
            },
        },
    ];

    if (transactionThreadCreatedReportAction?.reportActionID) {
        failureData.push({
            onyxMethod: Onyx.METHOD.MERGE,
            key: `${ONYXKEYS.COLLECTION.REPORT_ACTIONS}${transactionThreadReport.reportID}`,
            value: {
                [transactionThreadCreatedReportAction.reportActionID]: {
                    errors: ErrorUtils.getMicroSecondOnyxErrorWithTranslationKey('iou.error.genericCreateInvoiceFailureMessage', errorKey),
                },
            },
        });
    }

    if (companyName && companyWebsite) {
        optimisticData.push({
            onyxMethod: Onyx.METHOD.MERGE,
            key: `${ONYXKEYS.COLLECTION.POLICY}${policy?.id}`,
            value: {
                invoice: {
                    companyName,
                    companyWebsite,
                    pendingFields: {
                        companyName: CONST.RED_BRICK_ROAD_PENDING_ACTION.UPDATE,
                        companyWebsite: CONST.RED_BRICK_ROAD_PENDING_ACTION.UPDATE,
                    },
                },
            },
        });
        successData.push({
            onyxMethod: Onyx.METHOD.MERGE,
            key: `${ONYXKEYS.COLLECTION.POLICY}${policy?.id}`,
            value: {
                invoice: {
                    pendingFields: {
                        companyName: null,
                        companyWebsite: null,
                    },
                },
            },
        });
        failureData.push({
            onyxMethod: Onyx.METHOD.MERGE,
            key: `${ONYXKEYS.COLLECTION.POLICY}${policy?.id}`,
            value: {
                invoice: {
                    companyName: null,
                    companyWebsite: null,
                    pendingFields: {
                        companyName: null,
                        companyWebsite: null,
                    },
                },
            },
        });
    }

    // We don't need to compute violations unless we're on a paid policy
    if (!policy || !PolicyUtils.isPaidGroupPolicy(policy)) {
        return [optimisticData, successData, failureData];
    }

    const violationsOnyxData = ViolationsUtils.getViolationsOnyxData(
        transaction,
        [],
        policy,
        policyTagList ?? {},
        policyCategories ?? {},
        PolicyUtils.hasDependentTags(policy, policyTagList ?? {}),
    );

    if (violationsOnyxData) {
        optimisticData.push(violationsOnyxData);
        failureData.push({
            onyxMethod: Onyx.METHOD.SET,
            key: `${ONYXKEYS.COLLECTION.TRANSACTION_VIOLATIONS}${transaction.transactionID}`,
            value: [],
        });
    }

    return [optimisticData, successData, failureData];
}

/** Builds the Onyx data for track expense */
function buildOnyxDataForTrackExpense(
    chatReport: OnyxInputValue<OnyxTypes.Report>,
    iouReport: OnyxInputValue<OnyxTypes.Report>,
    transaction: OnyxTypes.Transaction,
    iouCreatedAction: OptimisticCreatedReportAction,
    iouAction: OptimisticIOUReportAction,
    reportPreviewAction: OnyxInputValue<ReportAction>,
    transactionThreadReport: OptimisticChatReport | null,
    transactionThreadCreatedReportAction: OptimisticCreatedReportAction | null,
    shouldCreateNewMoneyRequestReport: boolean,
    policy?: OnyxInputValue<OnyxTypes.Policy>,
    policyTagList?: OnyxInputValue<OnyxTypes.PolicyTagLists>,
    policyCategories?: OnyxInputValue<OnyxTypes.PolicyCategories>,
    existingTransactionThreadReportID?: string,
    actionableTrackExpenseWhisper?: OnyxInputValue<OnyxTypes.ReportAction>,
): [OnyxUpdate[], OnyxUpdate[], OnyxUpdate[]] {
    const isScanRequest = TransactionUtils.isScanRequest(transaction);
    const isDistanceRequest = TransactionUtils.isDistanceRequest(transaction);
    const clearedPendingFields = Object.fromEntries(Object.keys(transaction.pendingFields ?? {}).map((key) => [key, null]));
    const optimisticData: OnyxUpdate[] = [];
    const successData: OnyxUpdate[] = [];
    const failureData: OnyxUpdate[] = [];

    let newQuickAction: ValueOf<typeof CONST.QUICK_ACTIONS> = CONST.QUICK_ACTIONS.TRACK_MANUAL;
    if (isScanRequest) {
        newQuickAction = CONST.QUICK_ACTIONS.TRACK_SCAN;
    } else if (isDistanceRequest) {
        newQuickAction = CONST.QUICK_ACTIONS.TRACK_DISTANCE;
    }
    const existingTransactionThreadReport = allReports?.[`${ONYXKEYS.COLLECTION.REPORT}${existingTransactionThreadReportID}`] ?? null;

    if (chatReport) {
        optimisticData.push(
            {
                onyxMethod: Onyx.METHOD.MERGE,
                key: `${ONYXKEYS.COLLECTION.REPORT}${chatReport.reportID}`,
                value: {
                    ...chatReport,
                    lastMessageText: ReportActionsUtils.getReportActionText(iouAction),
                    lastMessageHtml: ReportActionsUtils.getReportActionHtml(iouAction),
                    lastReadTime: DateUtils.getDBTime(),
                    iouReportID: iouReport?.reportID,
                },
            },
            {
                onyxMethod: Onyx.METHOD.SET,
                key: ONYXKEYS.NVP_QUICK_ACTION_GLOBAL_CREATE,
                value: {
                    action: newQuickAction,
                    chatReportID: chatReport.reportID,
                    isFirstQuickAction: isEmptyObject(quickAction),
                },
            },
        );

        if (actionableTrackExpenseWhisper && !iouReport) {
            optimisticData.push({
                onyxMethod: Onyx.METHOD.MERGE,
                key: `${ONYXKEYS.COLLECTION.REPORT_ACTIONS}${chatReport?.reportID}`,
                value: {
                    [actionableTrackExpenseWhisper.reportActionID]: actionableTrackExpenseWhisper,
                },
            });
            optimisticData.push({
                onyxMethod: Onyx.METHOD.MERGE,
                key: `${ONYXKEYS.COLLECTION.REPORT}${chatReport.reportID}`,
                value: {
                    lastVisibleActionCreated: actionableTrackExpenseWhisper.created,
                    lastMessageText: CONST.ACTIONABLE_TRACK_EXPENSE_WHISPER_MESSAGE,
                },
            });
            successData.push({
                onyxMethod: Onyx.METHOD.MERGE,
                key: `${ONYXKEYS.COLLECTION.REPORT_ACTIONS}${chatReport?.reportID}`,
                value: {
                    [actionableTrackExpenseWhisper.reportActionID]: {pendingAction: null, errors: null},
                },
            });
            failureData.push({
                onyxMethod: Onyx.METHOD.SET,
                key: `${ONYXKEYS.COLLECTION.REPORT_ACTIONS}${chatReport?.reportID}`,
                value: {[actionableTrackExpenseWhisper.reportActionID]: {} as ReportAction},
            });
        }
    }

    if (iouReport) {
        optimisticData.push(
            {
                onyxMethod: shouldCreateNewMoneyRequestReport ? Onyx.METHOD.SET : Onyx.METHOD.MERGE,
                key: `${ONYXKEYS.COLLECTION.REPORT}${iouReport.reportID}`,
                value: {
                    ...iouReport,
                    lastMessageText: ReportActionsUtils.getReportActionText(iouAction),
                    lastMessageHtml: ReportActionsUtils.getReportActionHtml(iouAction),
                    pendingFields: {
                        ...(shouldCreateNewMoneyRequestReport ? {createChat: CONST.RED_BRICK_ROAD_PENDING_ACTION.ADD} : {preview: CONST.RED_BRICK_ROAD_PENDING_ACTION.UPDATE}),
                    },
                },
            },
            shouldCreateNewMoneyRequestReport
                ? {
                      onyxMethod: Onyx.METHOD.SET,
                      key: `${ONYXKEYS.COLLECTION.REPORT_ACTIONS}${iouReport.reportID}`,
                      value: {
                          [iouCreatedAction.reportActionID]: iouCreatedAction as OnyxTypes.ReportAction,
                          [iouAction.reportActionID]: iouAction as OnyxTypes.ReportAction,
                      },
                  }
                : {
                      onyxMethod: Onyx.METHOD.MERGE,
                      key: `${ONYXKEYS.COLLECTION.REPORT_ACTIONS}${iouReport.reportID}`,
                      value: {
                          [iouAction.reportActionID]: iouAction as OnyxTypes.ReportAction,
                      },
                  },
            {
                onyxMethod: Onyx.METHOD.MERGE,
                key: `${ONYXKEYS.COLLECTION.REPORT_ACTIONS}${chatReport?.reportID}`,
                value: {
                    ...(reportPreviewAction && {[reportPreviewAction.reportActionID]: reportPreviewAction}),
                },
            },
        );
    } else {
        optimisticData.push({
            onyxMethod: Onyx.METHOD.MERGE,
            key: `${ONYXKEYS.COLLECTION.REPORT_ACTIONS}${chatReport?.reportID}`,
            value: {
                [iouAction.reportActionID]: iouAction as OnyxTypes.ReportAction,
            },
        });
    }

    optimisticData.push(
        {
            onyxMethod: Onyx.METHOD.SET,
            key: `${ONYXKEYS.COLLECTION.TRANSACTION}${transaction.transactionID}`,
            value: transaction,
        },
        {
            onyxMethod: Onyx.METHOD.MERGE,
            key: `${ONYXKEYS.COLLECTION.REPORT}${transactionThreadReport?.reportID}`,
            value: {
                ...transactionThreadReport,
                pendingFields: {createChat: CONST.RED_BRICK_ROAD_PENDING_ACTION.ADD},
            },
        },
    );

    if (!isEmptyObject(transactionThreadCreatedReportAction)) {
        optimisticData.push({
            onyxMethod: Onyx.METHOD.MERGE,
            key: `${ONYXKEYS.COLLECTION.REPORT_ACTIONS}${transactionThreadReport?.reportID}`,
            value: {
                [transactionThreadCreatedReportAction.reportActionID]: transactionThreadCreatedReportAction,
            },
        });
    }

    if (iouReport) {
        successData.push(
            {
                onyxMethod: Onyx.METHOD.MERGE,
                key: `${ONYXKEYS.COLLECTION.REPORT}${iouReport?.reportID}`,
                value: {
                    pendingFields: null,
                    errorFields: null,
                },
            },
            {
                onyxMethod: Onyx.METHOD.MERGE,
                key: `${ONYXKEYS.COLLECTION.REPORT_ACTIONS}${iouReport?.reportID}`,
                value: {
                    ...(shouldCreateNewMoneyRequestReport
                        ? {
                              [iouCreatedAction.reportActionID]: {
                                  pendingAction: null,
                                  errors: null,
                              },
                          }
                        : {}),
                    [iouAction.reportActionID]: {
                        pendingAction: null,
                        errors: null,
                    },
                },
            },
            {
                onyxMethod: Onyx.METHOD.MERGE,
                key: `${ONYXKEYS.COLLECTION.REPORT_ACTIONS}${chatReport?.reportID}`,
                value: {
                    ...(reportPreviewAction && {[reportPreviewAction.reportActionID]: {pendingAction: null}}),
                },
            },
        );
    } else {
        successData.push({
            onyxMethod: Onyx.METHOD.MERGE,
            key: `${ONYXKEYS.COLLECTION.REPORT_ACTIONS}${chatReport?.reportID}`,
            value: {
                [iouAction.reportActionID]: {
                    pendingAction: null,
                    errors: null,
                },
                ...(reportPreviewAction && {[reportPreviewAction.reportActionID]: {pendingAction: null}}),
            },
        });
    }

    successData.push(
        {
            onyxMethod: Onyx.METHOD.MERGE,
            key: `${ONYXKEYS.COLLECTION.REPORT}${transactionThreadReport?.reportID}`,
            value: {
                pendingFields: null,
                errorFields: null,
            },
        },
        {
            onyxMethod: Onyx.METHOD.MERGE,
            key: `${ONYXKEYS.COLLECTION.REPORT_METADATA}${transactionThreadReport?.reportID}`,
            value: {
                isOptimisticReport: false,
            },
        },
        {
            onyxMethod: Onyx.METHOD.MERGE,
            key: `${ONYXKEYS.COLLECTION.TRANSACTION}${transaction.transactionID}`,
            value: {
                pendingAction: null,
                pendingFields: clearedPendingFields,
                routes: null,
            },
        },
    );

    if (!isEmptyObject(transactionThreadCreatedReportAction)) {
        successData.push({
            onyxMethod: Onyx.METHOD.MERGE,
            key: `${ONYXKEYS.COLLECTION.REPORT_ACTIONS}${transactionThreadReport?.reportID}`,
            value: {
                [transactionThreadCreatedReportAction.reportActionID]: {
                    pendingAction: null,
                    errors: null,
                },
            },
        });
    }

    failureData.push({
        onyxMethod: Onyx.METHOD.SET,
        key: ONYXKEYS.NVP_QUICK_ACTION_GLOBAL_CREATE,
        value: quickAction ?? null,
    });

    if (iouReport) {
        failureData.push(
            {
                onyxMethod: Onyx.METHOD.MERGE,
                key: `${ONYXKEYS.COLLECTION.REPORT}${iouReport.reportID}`,
                value: {
                    pendingFields: null,
                    errorFields: {
                        ...(shouldCreateNewMoneyRequestReport ? {createChat: ErrorUtils.getMicroSecondOnyxErrorWithTranslationKey('report.genericCreateReportFailureMessage')} : {}),
                    },
                },
            },
            {
                onyxMethod: Onyx.METHOD.MERGE,
                key: `${ONYXKEYS.COLLECTION.REPORT_ACTIONS}${iouReport.reportID}`,
                value: {
                    ...(shouldCreateNewMoneyRequestReport
                        ? {
                              [iouCreatedAction.reportActionID]: {
                                  // Disabling this line since transaction.filename can be an empty string
                                  // eslint-disable-next-line @typescript-eslint/prefer-nullish-coalescing
                                  errors: getReceiptError(transaction.receipt, transaction.filename || transaction.receipt?.filename, isScanRequest),
                              },
                              [iouAction.reportActionID]: {
                                  errors: ErrorUtils.getMicroSecondOnyxErrorWithTranslationKey('iou.error.genericCreateFailureMessage'),
                              },
                          }
                        : {
                              [iouAction.reportActionID]: {
                                  // Disabling this line since transaction.filename can be an empty string
                                  // eslint-disable-next-line @typescript-eslint/prefer-nullish-coalescing
                                  errors: getReceiptError(transaction.receipt, transaction.filename || transaction.receipt?.filename, isScanRequest),
                              },
                          }),
                },
            },
        );
    } else {
        failureData.push({
            onyxMethod: Onyx.METHOD.MERGE,
            key: `${ONYXKEYS.COLLECTION.REPORT_ACTIONS}${chatReport?.reportID}`,
            value: {
                [iouAction.reportActionID]: {
                    // Disabling this line since transaction.filename can be an empty string
                    // eslint-disable-next-line @typescript-eslint/prefer-nullish-coalescing
                    errors: getReceiptError(transaction.receipt, transaction.filename || transaction.receipt?.filename, isScanRequest),
                },
            },
        });
    }

    failureData.push(
        {
            onyxMethod: Onyx.METHOD.MERGE,
            key: `${ONYXKEYS.COLLECTION.REPORT}${chatReport?.reportID}`,
            value: {
                lastReadTime: chatReport?.lastReadTime,
                lastMessageText: chatReport?.lastMessageText,
                lastMessageHtml: chatReport?.lastMessageHtml,
            },
        },
        {
            onyxMethod: Onyx.METHOD.MERGE,
            key: `${ONYXKEYS.COLLECTION.REPORT}${transactionThreadReport?.reportID}`,
            value: {
                pendingFields: null,
                errorFields: existingTransactionThreadReport
                    ? null
                    : {
                          createChat: ErrorUtils.getMicroSecondOnyxErrorWithTranslationKey('report.genericCreateReportFailureMessage'),
                      },
            },
        },
        {
            onyxMethod: Onyx.METHOD.MERGE,
            key: `${ONYXKEYS.COLLECTION.TRANSACTION}${transaction.transactionID}`,
            value: {
                // Disabling this line since transaction.filename can be an empty string
                // eslint-disable-next-line @typescript-eslint/prefer-nullish-coalescing
                errors: getReceiptError(transaction.receipt, transaction.filename || transaction.receipt?.filename, isScanRequest),
                pendingFields: clearedPendingFields,
            },
        },
    );

    if (transactionThreadCreatedReportAction?.reportActionID) {
        failureData.push({
            onyxMethod: Onyx.METHOD.MERGE,
            key: `${ONYXKEYS.COLLECTION.REPORT_ACTIONS}${transactionThreadReport?.reportID}`,
            value: {
                [transactionThreadCreatedReportAction?.reportActionID]: {
                    errors: ErrorUtils.getMicroSecondOnyxErrorWithTranslationKey('iou.error.genericCreateFailureMessage'),
                },
            },
        });
    }

    // We don't need to compute violations unless we're on a paid policy
    if (!policy || !PolicyUtils.isPaidGroupPolicy(policy)) {
        return [optimisticData, successData, failureData];
    }

    const violationsOnyxData = ViolationsUtils.getViolationsOnyxData(
        transaction,
        [],
        policy,
        policyTagList ?? {},
        policyCategories ?? {},
        PolicyUtils.hasDependentTags(policy, policyTagList ?? {}),
    );

    if (violationsOnyxData) {
        optimisticData.push(violationsOnyxData);
        failureData.push({
            onyxMethod: Onyx.METHOD.SET,
            key: `${ONYXKEYS.COLLECTION.TRANSACTION_VIOLATIONS}${transaction.transactionID}`,
            value: [],
        });
    }

    // Show field violations only for control policies
    if (PolicyUtils.isControlPolicy(policy) && iouReport) {
        const {optimisticData: fieldViolationsOptimisticData, failureData: fieldViolationsFailureData} = getFieldViolationsOnyxData(iouReport);
        optimisticData.push(...fieldViolationsOptimisticData);
        failureData.push(...fieldViolationsFailureData);
    }

    return [optimisticData, successData, failureData];
}

function getDeleteTrackExpenseInformation(
    chatReportID: string,
    transactionID: string | undefined,
    reportAction: OnyxTypes.ReportAction,
    shouldDeleteTransactionFromOnyx = true,
    isMovingTransactionFromTrackExpense = false,
    actionableWhisperReportActionID = '',
    resolution = '',
) {
    // STEP 1: Get all collections we're updating
    const chatReport = allReports?.[`${ONYXKEYS.COLLECTION.REPORT}${chatReportID}`] ?? null;
    const transaction = allTransactions[`${ONYXKEYS.COLLECTION.TRANSACTION}${transactionID}`];
    const transactionViolations = allTransactionViolations[`${ONYXKEYS.COLLECTION.TRANSACTION_VIOLATIONS}${transactionID}`];
    const transactionThreadID = reportAction.childReportID;
    let transactionThread = null;
    if (transactionThreadID) {
        transactionThread = allReports?.[`${ONYXKEYS.COLLECTION.REPORT}${transactionThreadID}`] ?? null;
    }

    // STEP 2: Decide if we need to:
    // 1. Delete the transactionThread - delete if there are no visible comments in the thread and we're not moving the transaction
    // 2. Update the moneyRequestPreview to show [Deleted expense] - update if the transactionThread exists AND it isn't being deleted and we're not moving the transaction
    const shouldDeleteTransactionThread = !isMovingTransactionFromTrackExpense && (transactionThreadID ? (reportAction?.childVisibleActionCount ?? 0) === 0 : false);

    const shouldShowDeletedRequestMessage = !isMovingTransactionFromTrackExpense && !!transactionThreadID && !shouldDeleteTransactionThread;

    // STEP 3: Update the IOU reportAction.
    const updatedReportAction = {
        [reportAction.reportActionID]: {
            pendingAction: shouldShowDeletedRequestMessage ? CONST.RED_BRICK_ROAD_PENDING_ACTION.UPDATE : CONST.RED_BRICK_ROAD_PENDING_ACTION.DELETE,
            previousMessage: reportAction.message,
            message: [
                {
                    type: 'COMMENT',
                    html: '',
                    text: '',
                    isEdited: true,
                    isDeletedParentAction: shouldShowDeletedRequestMessage,
                },
            ],
            originalMessage: {
                IOUTransactionID: null,
            },
            errors: undefined,
        },
        ...(actionableWhisperReportActionID && {[actionableWhisperReportActionID]: {originalMessage: {resolution}}}),
    } as OnyxTypes.ReportActions;
    let canUserPerformWriteAction = true;
    if (chatReport) {
        canUserPerformWriteAction = !!ReportUtils.canUserPerformWriteAction(chatReport);
    }
    const lastVisibleAction = ReportActionsUtils.getLastVisibleAction(chatReportID, canUserPerformWriteAction, updatedReportAction);
    const {lastMessageText = '', lastMessageHtml = ''} = ReportActionsUtils.getLastVisibleMessage(chatReportID, canUserPerformWriteAction, updatedReportAction);

    // STEP 4: Build Onyx data
    const optimisticData: OnyxUpdate[] = [];

    if (shouldDeleteTransactionFromOnyx) {
        optimisticData.push({
            onyxMethod: Onyx.METHOD.SET,
            key: `${ONYXKEYS.COLLECTION.TRANSACTION}${transactionID}`,
            value: null,
        });
    }

    optimisticData.push({
        onyxMethod: Onyx.METHOD.SET,
        key: `${ONYXKEYS.COLLECTION.TRANSACTION_VIOLATIONS}${transactionID}`,
        value: null,
    });

    if (shouldDeleteTransactionThread) {
        optimisticData.push(
            // Use merge instead of set to avoid deleting the report too quickly, which could cause a brief "not found" page to appear.
            // The remaining parts of the report object will be removed after the API call is successful.
            {
                onyxMethod: Onyx.METHOD.MERGE,
                key: `${ONYXKEYS.COLLECTION.REPORT}${transactionThreadID}`,
                value: {
                    reportID: null,
                    stateNum: CONST.REPORT.STATE_NUM.APPROVED,
                    statusNum: CONST.REPORT.STATUS_NUM.CLOSED,
                    participants: {
                        [userAccountID]: {
                            notificationPreference: CONST.REPORT.NOTIFICATION_PREFERENCE.HIDDEN,
                        },
                    },
                },
            },
            {
                onyxMethod: Onyx.METHOD.SET,
                key: `${ONYXKEYS.COLLECTION.REPORT_ACTIONS}${transactionThreadID}`,
                value: null,
            },
        );
    }

    optimisticData.push(
        {
            onyxMethod: Onyx.METHOD.MERGE,
            key: `${ONYXKEYS.COLLECTION.REPORT_ACTIONS}${chatReport?.reportID}`,
            value: updatedReportAction,
        },
        {
            onyxMethod: Onyx.METHOD.MERGE,
            key: `${ONYXKEYS.COLLECTION.REPORT}${chatReport?.reportID}`,
            value: {
                lastMessageText,
                lastVisibleActionCreated: lastVisibleAction?.created,
                lastMessageHtml: !lastMessageHtml ? lastMessageText : lastMessageHtml,
            },
        },
    );

    const successData: OnyxUpdate[] = [
        {
            onyxMethod: Onyx.METHOD.MERGE,
            key: `${ONYXKEYS.COLLECTION.REPORT_ACTIONS}${chatReport?.reportID}`,
            value: {
                [reportAction.reportActionID]: {
                    pendingAction: null,
                    errors: null,
                },
            },
        },
    ];

    // Ensure that any remaining data is removed upon successful completion, even if the server sends a report removal response.
    // This is done to prevent the removal update from lingering in the applyHTTPSOnyxUpdates function.
    if (shouldDeleteTransactionThread && transactionThread) {
        successData.push({
            onyxMethod: Onyx.METHOD.MERGE,
            key: `${ONYXKEYS.COLLECTION.REPORT}${transactionThreadID}`,
            value: null,
        });
    }

    const failureData: OnyxUpdate[] = [];

    if (shouldDeleteTransactionFromOnyx) {
        failureData.push({
            onyxMethod: Onyx.METHOD.SET,
            key: `${ONYXKEYS.COLLECTION.TRANSACTION}${transactionID}`,
            value: transaction ?? null,
        });
    }

    failureData.push({
        onyxMethod: Onyx.METHOD.SET,
        key: `${ONYXKEYS.COLLECTION.TRANSACTION_VIOLATIONS}${transactionID}`,
        value: transactionViolations ?? null,
    });

    if (shouldDeleteTransactionThread) {
        failureData.push({
            onyxMethod: Onyx.METHOD.SET,
            key: `${ONYXKEYS.COLLECTION.REPORT}${transactionThreadID}`,
            value: transactionThread,
        });
    }

    if (actionableWhisperReportActionID) {
        const actionableWhisperReportAction = ReportActionsUtils.getReportAction(chatReportID, actionableWhisperReportActionID);
        failureData.push({
            onyxMethod: Onyx.METHOD.MERGE,
            key: `${ONYXKEYS.COLLECTION.REPORT_ACTIONS}${chatReport?.reportID}`,
            value: {
                [actionableWhisperReportActionID]: {
                    originalMessage: {
                        resolution: ReportActionsUtils.isActionableTrackExpense(actionableWhisperReportAction)
                            ? ReportActionsUtils.getOriginalMessage(actionableWhisperReportAction)?.resolution ?? null
                            : null,
                    },
                },
            },
        });
    }
    failureData.push(
        {
            onyxMethod: Onyx.METHOD.MERGE,
            key: `${ONYXKEYS.COLLECTION.REPORT_ACTIONS}${chatReport?.reportID}`,
            value: {
                [reportAction.reportActionID]: {
                    ...reportAction,
                    pendingAction: null,
                    errors: ErrorUtils.getMicroSecondOnyxErrorWithTranslationKey('iou.error.genericDeleteFailureMessage'),
                },
            },
        },
        {
            onyxMethod: Onyx.METHOD.MERGE,
            key: `${ONYXKEYS.COLLECTION.REPORT}${chatReport?.reportID}`,
            value: chatReport,
        },
    );

    const parameters: DeleteMoneyRequestParams = {
        transactionID,
        reportActionID: reportAction.reportActionID,
    };

    return {parameters, optimisticData, successData, failureData, shouldDeleteTransactionThread, chatReport};
}

/**
 * Get the invoice receiver type based on the receiver participant.
 * @param receiverParticipant The participant who will receive the invoice or the invoice receiver object directly.
 * @returns The invoice receiver type.
 */
function getReceiverType(receiverParticipant: Participant | InvoiceReceiver | undefined): InvoiceReceiverType {
    if (!receiverParticipant) {
        Log.warn('getReceiverType called with no receiverParticipant');
        return CONST.REPORT.INVOICE_RECEIVER_TYPE.INDIVIDUAL;
    }
    if ('type' in receiverParticipant && receiverParticipant.type) {
        return receiverParticipant.type;
    }
    if ('policyID' in receiverParticipant && receiverParticipant.policyID) {
        return CONST.REPORT.INVOICE_RECEIVER_TYPE.BUSINESS;
    }
    return CONST.REPORT.INVOICE_RECEIVER_TYPE.INDIVIDUAL;
}

/** Gathers all the data needed to create an invoice. */
function getSendInvoiceInformation(
    transaction: OnyxEntry<OnyxTypes.Transaction>,
    currentUserAccountID: number,
    invoiceChatReport?: OnyxEntry<OnyxTypes.Report>,
    receipt?: Receipt,
    policy?: OnyxEntry<OnyxTypes.Policy>,
    policyTagList?: OnyxEntry<OnyxTypes.PolicyTagLists>,
    policyCategories?: OnyxEntry<OnyxTypes.PolicyCategories>,
    companyName?: string,
    companyWebsite?: string,
): SendInvoiceInformation {
    const {amount = 0, currency = '', created = '', merchant = '', category = '', tag = '', taxCode = '', taxAmount = 0, billable, comment, participants} = transaction ?? {};
    const trimmedComment = (comment?.comment ?? '').trim();
<<<<<<< HEAD
    const senderWorkspaceID = participants?.find((participant) => participant?.isSender)?.policyID;
    const receiverParticipant = participants?.find((participant) => participant?.accountID) ?? invoiceChatReport?.invoiceReceiver;
    const receiverAccountID = receiverParticipant && 'accountID' in receiverParticipant && receiverParticipant.accountID ? receiverParticipant.accountID : CONST.DEFAULT_NUMBER_ID;
=======
    const senderWorkspaceID = participants?.find((participant) => participant?.isSender)?.policyID ?? '-1';
    const receiverParticipant: Participant | InvoiceReceiver | undefined = participants?.find((participant) => participant?.accountID) ?? invoiceChatReport?.invoiceReceiver;
    const receiverAccountID = receiverParticipant && 'accountID' in receiverParticipant && receiverParticipant.accountID ? receiverParticipant.accountID : -1;
>>>>>>> dae99d19
    let receiver = ReportUtils.getPersonalDetailsForAccountID(receiverAccountID);
    let optimisticPersonalDetailListAction = {};
    const receiverType = getReceiverType(receiverParticipant);

    // STEP 1: Get existing chat report OR build a new optimistic one
    let isNewChatReport = false;
    let chatReport = !isEmptyObject(invoiceChatReport) && invoiceChatReport?.reportID ? invoiceChatReport : null;

    if (!chatReport) {
        chatReport = ReportUtils.getInvoiceChatByParticipants(receiverAccountID, receiverType, senderWorkspaceID) ?? null;
    }

    if (!chatReport) {
        isNewChatReport = true;
        chatReport = ReportUtils.buildOptimisticChatReport([receiverAccountID, currentUserAccountID], CONST.REPORT.DEFAULT_REPORT_NAME, CONST.REPORT.CHAT_TYPE.INVOICE, senderWorkspaceID);
    }

    // STEP 2: Create a new optimistic invoice report.
    const optimisticInvoiceReport = ReportUtils.buildOptimisticInvoiceReport(
        chatReport.reportID,
        senderWorkspaceID,
        receiverAccountID,
        receiver.displayName ?? (receiverParticipant as Participant)?.login ?? '',
        amount,
        currency,
    );

    // STEP 3: Build optimistic receipt and transaction
    const receiptObject: Receipt = {};
    let filename;
    if (receipt?.source) {
        receiptObject.source = receipt.source;
        receiptObject.state = receipt.state ?? CONST.IOU.RECEIPT_STATE.SCANREADY;
        filename = receipt.name;
    }
    const optimisticTransaction = TransactionUtils.buildOptimisticTransaction(
        amount,
        currency,
        optimisticInvoiceReport.reportID,
        trimmedComment,
        [],
        created,
        '',
        '',
        merchant,
        receiptObject,
        filename,
        undefined,
        category,
        tag,
        taxCode,
        taxAmount,
        billable,
    );

    const optimisticPolicyRecentlyUsedCategories = Category.buildOptimisticPolicyRecentlyUsedCategories(optimisticInvoiceReport.policyID, category);
    const optimisticPolicyRecentlyUsedTags = Tag.buildOptimisticPolicyRecentlyUsedTags(optimisticInvoiceReport.policyID, tag);
    const optimisticRecentlyUsedCurrencies = Policy.buildOptimisticRecentlyUsedCurrencies(currency);

    // STEP 4: Add optimistic personal details for participant
    const shouldCreateOptimisticPersonalDetails = isNewChatReport && !allPersonalDetails[receiverAccountID];
    if (shouldCreateOptimisticPersonalDetails) {
        const receiverLogin = receiverParticipant && 'login' in receiverParticipant && receiverParticipant.login ? receiverParticipant.login : '';
        receiver = {
            accountID: receiverAccountID,
            displayName: LocalePhoneNumber.formatPhoneNumber(receiverLogin),
            login: receiverLogin,
            isOptimisticPersonalDetail: true,
        };

        optimisticPersonalDetailListAction = {[receiverAccountID]: receiver};
    }

    // STEP 5: Build optimistic reportActions.
    const reportPreviewAction = ReportUtils.buildOptimisticReportPreview(chatReport, optimisticInvoiceReport, trimmedComment, optimisticTransaction);
    optimisticInvoiceReport.parentReportActionID = reportPreviewAction.reportActionID;
    chatReport.lastVisibleActionCreated = reportPreviewAction.created;
    const [optimisticCreatedActionForChat, optimisticCreatedActionForIOUReport, iouAction, optimisticTransactionThread, optimisticCreatedActionForTransactionThread] =
        ReportUtils.buildOptimisticMoneyRequestEntities(
            optimisticInvoiceReport,
            CONST.IOU.REPORT_ACTION_TYPE.CREATE,
            amount,
            currency,
            trimmedComment,
            receiver.login ?? '',
            [receiver],
            optimisticTransaction.transactionID,
            undefined,
            false,
            false,
            false,
        );

    // STEP 6: Build Onyx Data
    const [optimisticData, successData, failureData] = buildOnyxDataForInvoice(
        chatReport,
        optimisticInvoiceReport,
        optimisticTransaction,
        optimisticCreatedActionForChat,
        optimisticCreatedActionForIOUReport,
        iouAction,
        optimisticPersonalDetailListAction,
        reportPreviewAction,
        optimisticPolicyRecentlyUsedCategories,
        optimisticPolicyRecentlyUsedTags,
        isNewChatReport,
        optimisticTransactionThread,
        optimisticCreatedActionForTransactionThread,
        policy,
        policyTagList,
        policyCategories,
        optimisticRecentlyUsedCurrencies,
        companyName,
        companyWebsite,
    );

    return {
        createdIOUReportActionID: optimisticCreatedActionForIOUReport.reportActionID,
        createdReportActionIDForThread: optimisticCreatedActionForTransactionThread?.reportActionID,
        reportActionID: iouAction.reportActionID,
        senderWorkspaceID,
        receiver,
        invoiceRoom: chatReport,
        createdChatReportActionID: optimisticCreatedActionForChat.reportActionID,
        invoiceReportID: optimisticInvoiceReport.reportID,
        reportPreviewReportActionID: reportPreviewAction.reportActionID,
        transactionID: optimisticTransaction.transactionID,
        transactionThreadReportID: optimisticTransactionThread.reportID,
        onyxData: {
            optimisticData,
            successData,
            failureData,
        },
    };
}

/**
 * Gathers all the data needed to submit an expense. It attempts to find existing reports, iouReports, and receipts. If it doesn't find them, then
 * it creates optimistic versions of them and uses those instead
 */
function getMoneyRequestInformation(moneyRequestInformation: MoneyRequestInformationParams): MoneyRequestInformation {
    const {parentChatReport, transactionParams, participantParams, policyParams = {}, existingTransaction, existingTransactionID, moneyRequestReportID = ''} = moneyRequestInformation;
    const {payeeAccountID = userAccountID, payeeEmail = currentUserEmail, participant} = participantParams;
    const {policy, policyCategories, policyTagList} = policyParams;
    const {attendees, amount, comment = '', currency, created, merchant, receipt, category, tag, taxCode, taxAmount, billable, linkedTrackedExpenseReportAction} = transactionParams;

    const payerEmail = PhoneNumber.addSMSDomainIfPhoneNumber(participant.login ?? '');
    const payerAccountID = Number(participant.accountID);
    const isPolicyExpenseChat = participant.isPolicyExpenseChat;

    // STEP 1: Get existing chat report OR build a new optimistic one
    let isNewChatReport = false;
    let chatReport = !isEmptyObject(parentChatReport) && parentChatReport?.reportID ? parentChatReport : null;

    // If this is a policyExpenseChat, the chatReport must exist and we can get it from Onyx.
    // report is null if the flow is initiated from the global create menu. However, participant always stores the reportID if it exists, which is the case for policyExpenseChats
    if (!chatReport && isPolicyExpenseChat) {
        chatReport = allReports?.[`${ONYXKEYS.COLLECTION.REPORT}${participant.reportID}`] ?? null;
    }

    if (!chatReport) {
        chatReport = ReportUtils.getChatByParticipants([payerAccountID, payeeAccountID]) ?? null;
    }

    // If we still don't have a report, it likely doens't exist and we need to build an optimistic one
    if (!chatReport) {
        isNewChatReport = true;
        chatReport = ReportUtils.buildOptimisticChatReport([payerAccountID, payeeAccountID]);
    }

    // STEP 2: Get the Expense/IOU report. If the moneyRequestReportID has been provided, we want to add the transaction to this specific report.
    // If no such reportID has been provided, let's use the chatReport.iouReportID property. In case that is not present, build a new optimistic Expense/IOU report.
    let iouReport: OnyxInputValue<OnyxTypes.Report> = null;
    if (moneyRequestReportID) {
        iouReport = allReports?.[`${ONYXKEYS.COLLECTION.REPORT}${moneyRequestReportID}`] ?? null;
    } else {
        iouReport = allReports?.[`${ONYXKEYS.COLLECTION.REPORT}${chatReport.iouReportID}`] ?? null;
    }

    const shouldCreateNewMoneyRequestReport = ReportUtils.shouldCreateNewMoneyRequestReport(iouReport, chatReport);

    if (!iouReport || shouldCreateNewMoneyRequestReport) {
        iouReport = isPolicyExpenseChat
            ? ReportUtils.buildOptimisticExpenseReport(chatReport.reportID, chatReport.policyID, payeeAccountID, amount, currency)
            : ReportUtils.buildOptimisticIOUReport(payeeAccountID, payerAccountID, amount, chatReport.reportID, currency);
    } else if (isPolicyExpenseChat) {
        iouReport = {...iouReport};
        // Because of the Expense reports are stored as negative values, we subtract the total from the amount
        if (iouReport?.currency === currency) {
            if (typeof iouReport.total === 'number') {
                iouReport.total -= amount;
            }

            if (typeof iouReport.unheldTotal === 'number') {
                iouReport.unheldTotal -= amount;
            }
        }
    } else {
        iouReport = IOUUtils.updateIOUOwnerAndTotal(iouReport, payeeAccountID, amount, currency);
    }

    // STEP 3: Build an optimistic transaction with the receipt
    const isDistanceRequest = existingTransaction && existingTransaction.iouRequestType === CONST.IOU.REQUEST_TYPE.DISTANCE;
    let optimisticTransaction = TransactionUtils.buildOptimisticTransaction(
        ReportUtils.isExpenseReport(iouReport) ? -amount : amount,
        currency,
        iouReport.reportID,
        comment,
        attendees,
        created,
        '',
        '',
        merchant,
        receipt,
        '',
        existingTransactionID,
        category,
        tag,
        taxCode,
        ReportUtils.isExpenseReport(iouReport) ? -(taxAmount ?? 0) : taxAmount,
        billable,
        isDistanceRequest ? {waypoints: CONST.RED_BRICK_ROAD_PENDING_ACTION.ADD} : undefined,
        undefined,
        existingTransaction,
        policy,
    );

    const optimisticPolicyRecentlyUsedCategories = Category.buildOptimisticPolicyRecentlyUsedCategories(iouReport.policyID, category);
    const optimisticPolicyRecentlyUsedTags = Tag.buildOptimisticPolicyRecentlyUsedTags(iouReport.policyID, tag);
    const optimisticPolicyRecentlyUsedCurrencies = Policy.buildOptimisticRecentlyUsedCurrencies(currency);

    // If there is an existing transaction (which is the case for distance requests), then the data from the existing transaction
    // needs to be manually merged into the optimistic transaction. This is because buildOnyxDataForMoneyRequest() uses `Onyx.set()` for the transaction
    // data. This is a big can of worms to change it to `Onyx.merge()` as explored in https://expensify.slack.com/archives/C05DWUDHVK7/p1692139468252109.
    // I want to clean this up at some point, but it's possible this will live in the code for a while so I've created https://github.com/Expensify/App/issues/25417
    // to remind me to do this.
    if (isDistanceRequest) {
        optimisticTransaction = fastMerge(existingTransaction, optimisticTransaction, false);
    }

    // STEP 4: Build optimistic reportActions. We need:
    // 1. CREATED action for the chatReport
    // 2. CREATED action for the iouReport
    // 3. IOU action for the iouReport
    // 4. The transaction thread, which requires the iouAction, and CREATED action for the transaction thread
    // 5. REPORT_PREVIEW action for the chatReport
    // Note: The CREATED action for the IOU report must be optimistically generated before the IOU action so there's no chance that it appears after the IOU action in the chat
    const [optimisticCreatedActionForChat, optimisticCreatedActionForIOUReport, iouAction, optimisticTransactionThread, optimisticCreatedActionForTransactionThread] =
        ReportUtils.buildOptimisticMoneyRequestEntities(
            iouReport,
            CONST.IOU.REPORT_ACTION_TYPE.CREATE,
            amount,
            currency,
            comment,
            payeeEmail,
            [participant],
            optimisticTransaction.transactionID,
            undefined,
            false,
            false,
            false,
            undefined,
            linkedTrackedExpenseReportAction?.childReportID,
            linkedTrackedExpenseReportAction,
        );

    let reportPreviewAction = shouldCreateNewMoneyRequestReport ? null : getReportPreviewAction(chatReport.reportID, iouReport.reportID);

    if (reportPreviewAction) {
        reportPreviewAction = ReportUtils.updateReportPreview(iouReport, reportPreviewAction, false, comment, optimisticTransaction);
    } else {
        reportPreviewAction = ReportUtils.buildOptimisticReportPreview(chatReport, iouReport, comment, optimisticTransaction);
        chatReport.lastVisibleActionCreated = reportPreviewAction.created;

        // Generated ReportPreview action is a parent report action of the iou report.
        // We are setting the iou report's parentReportActionID to display subtitle correctly in IOU page when offline.
        iouReport.parentReportActionID = reportPreviewAction.reportActionID;
    }

    const shouldCreateOptimisticPersonalDetails = isNewChatReport && !allPersonalDetails[payerAccountID];
    // Add optimistic personal details for participant
    const optimisticPersonalDetailListAction = shouldCreateOptimisticPersonalDetails
        ? {
              [payerAccountID]: {
                  accountID: payerAccountID,
                  // Disabling this line since participant.displayName can be an empty string
                  // eslint-disable-next-line @typescript-eslint/prefer-nullish-coalescing
                  displayName: LocalePhoneNumber.formatPhoneNumber(participant.displayName || payerEmail),
                  login: participant.login,
                  isOptimisticPersonalDetail: true,
              },
          }
        : {};

    const predictedNextStatus = policy?.reimbursementChoice === CONST.POLICY.REIMBURSEMENT_CHOICES.REIMBURSEMENT_NO ? CONST.REPORT.STATUS_NUM.CLOSED : CONST.REPORT.STATUS_NUM.OPEN;
    const optimisticNextStep = NextStepUtils.buildNextStep(iouReport, predictedNextStatus);

    // STEP 5: Build Onyx Data
    const [optimisticData, successData, failureData] = buildOnyxDataForMoneyRequest({
        isNewChatReport,
        shouldCreateNewMoneyRequestReport,
        policyParams: {
            policy,
            policyCategories,
            policyTagList,
        },
        optimisticParams: {
            chat: {
                report: chatReport,
                createdAction: optimisticCreatedActionForChat,
                reportPreviewAction,
            },
            iou: {
                report: iouReport,
                createdAction: optimisticCreatedActionForIOUReport,
                action: iouAction,
            },
            transactionParams: {
                transaction: optimisticTransaction,
                transactionThreadReport: optimisticTransactionThread,
                transactionThreadCreatedReportAction: optimisticCreatedActionForTransactionThread,
            },
            policyRecentlyUsed: {
                categories: optimisticPolicyRecentlyUsedCategories,
                tags: optimisticPolicyRecentlyUsedTags,
                currencies: optimisticPolicyRecentlyUsedCurrencies,
            },
            personalDetailListAction: optimisticPersonalDetailListAction,
            nextStep: optimisticNextStep,
        },
    });

    return {
        payerAccountID,
        payerEmail,
        iouReport,
        chatReport,
        transaction: optimisticTransaction,
        iouAction,
        createdChatReportActionID: isNewChatReport ? optimisticCreatedActionForChat.reportActionID : undefined,
        createdIOUReportActionID: shouldCreateNewMoneyRequestReport ? optimisticCreatedActionForIOUReport.reportActionID : undefined,
        reportPreviewAction,
        transactionThreadReportID: optimisticTransactionThread?.reportID,
        createdReportActionIDForThread: optimisticCreatedActionForTransactionThread?.reportActionID,
        onyxData: {
            optimisticData,
            successData,
            failureData,
        },
    };
}

/**
 * Gathers all the data needed to make an expense. It attempts to find existing reports, iouReports, and receipts. If it doesn't find them, then
 * it creates optimistic versions of them and uses those instead
 */
function getTrackExpenseInformation(
    parentChatReport: OnyxEntry<OnyxTypes.Report>,
    participant: Participant,
    comment: string,
    amount: number,
    currency: string,
    created: string,
    merchant: string,
    receipt: OnyxEntry<Receipt>,
    category: string | undefined,
    tag: string | undefined,
    taxCode: string | undefined,
    taxAmount: number | undefined,
    billable: boolean | undefined,
    policy: OnyxEntry<OnyxTypes.Policy> | undefined,
    policyTagList: OnyxEntry<OnyxTypes.PolicyTagLists> | undefined,
    policyCategories: OnyxEntry<OnyxTypes.PolicyCategories> | undefined,
    payeeEmail = currentUserEmail,
    payeeAccountID = userAccountID,
    moneyRequestReportID = '',
    linkedTrackedExpenseReportAction?: OnyxTypes.ReportAction,
    existingTransactionID?: string,
): TrackExpenseInformation | null {
    const optimisticData: OnyxUpdate[] = [];
    const successData: OnyxUpdate[] = [];
    const failureData: OnyxUpdate[] = [];

    const isPolicyExpenseChat = participant.isPolicyExpenseChat;

    // STEP 1: Get existing chat report
    let chatReport = !isEmptyObject(parentChatReport) && parentChatReport?.reportID ? parentChatReport : null;

    // The chatReport always exists, and we can get it from Onyx if chatReport is null.
    if (!chatReport) {
        chatReport = allReports?.[`${ONYXKEYS.COLLECTION.REPORT}${participant.reportID}`] ?? null;
    }

    // If we still don't have a report, it likely doesn't exist, and we will early return here as it should not happen
    // Maybe later, we can build an optimistic selfDM chat.
    if (!chatReport) {
        return null;
    }

    // Check if the report is a draft
    const isDraftReport = ReportUtils.isDraftReport(chatReport?.reportID);

    let createdWorkspaceParams: CreateWorkspaceParams | undefined;

    if (isDraftReport) {
        const workspaceData = Policy.buildPolicyData(undefined, policy?.makeMeAdmin, policy?.name, policy?.id, chatReport?.reportID);
        createdWorkspaceParams = workspaceData.params;
        optimisticData.push(...workspaceData.optimisticData);
        successData.push(...workspaceData.successData);
        failureData.push(...workspaceData.failureData);
    }

    // STEP 2: If not in the self-DM flow, we need to use the expense report.
    // For this, first use the chatReport.iouReportID property. Build a new optimistic expense report if needed.
    const shouldUseMoneyReport = !!isPolicyExpenseChat;

    let iouReport: OnyxInputValue<OnyxTypes.Report> = null;
    let shouldCreateNewMoneyRequestReport = false;

    if (shouldUseMoneyReport) {
        if (moneyRequestReportID) {
            iouReport = allReports?.[`${ONYXKEYS.COLLECTION.REPORT}${moneyRequestReportID}`] ?? null;
        } else {
            iouReport = allReports?.[`${ONYXKEYS.COLLECTION.REPORT}${chatReport.iouReportID}`] ?? null;
        }

        shouldCreateNewMoneyRequestReport = ReportUtils.shouldCreateNewMoneyRequestReport(iouReport, chatReport);
        if (!iouReport || shouldCreateNewMoneyRequestReport) {
            iouReport = ReportUtils.buildOptimisticExpenseReport(chatReport.reportID, chatReport.policyID, payeeAccountID, amount, currency, amount);
        } else {
            iouReport = {...iouReport};
            // Because of the Expense reports are stored as negative values, we subtract the total from the amount
            if (iouReport?.currency === currency) {
                if (typeof iouReport.total === 'number' && typeof iouReport.nonReimbursableTotal === 'number') {
                    iouReport.total -= amount;
                    iouReport.nonReimbursableTotal -= amount;
                }

                if (typeof iouReport.unheldTotal === 'number' && typeof iouReport.unheldNonReimbursableTotal === 'number') {
                    iouReport.unheldTotal -= amount;
                    iouReport.unheldNonReimbursableTotal -= amount;
                }
            }
        }
    }

    // If shouldUseMoneyReport is true, the iouReport was defined.
    // But we'll use the `shouldUseMoneyReport && iouReport` check further instead of `shouldUseMoneyReport` to avoid TS errors.

    // STEP 3: Build optimistic receipt and transaction
    const receiptObject: Receipt = {};
    let filename;
    if (receipt?.source) {
        receiptObject.source = receipt.source;
        receiptObject.state = receipt.state ?? CONST.IOU.RECEIPT_STATE.SCANREADY;
        filename = receipt.name;
    }
    const existingTransaction = allTransactionDrafts[`${ONYXKEYS.COLLECTION.TRANSACTION_DRAFT}${existingTransactionID ?? CONST.IOU.OPTIMISTIC_TRANSACTION_ID}`];
    if (!filename) {
        filename = existingTransaction?.filename;
    }
    const isDistanceRequest = existingTransaction && existingTransaction.iouRequestType === CONST.IOU.REQUEST_TYPE.DISTANCE;
    let optimisticTransaction = TransactionUtils.buildOptimisticTransaction(
        ReportUtils.isExpenseReport(iouReport) ? -amount : amount,
        currency,
        // @ts-expect-error TODO: consider logic update
        shouldUseMoneyReport && iouReport ? iouReport.reportID : undefined,
        comment,
        [],
        created,
        '',
        '',
        merchant,
        receiptObject,
        filename,
        existingTransactionID ?? null,
        category,
        tag,
        taxCode,
        taxAmount,
        billable,
        isDistanceRequest ? {waypoints: CONST.RED_BRICK_ROAD_PENDING_ACTION.ADD} : undefined,
        false,
        existingTransaction,
        policy,
    );

    // If there is an existing transaction (which is the case for distance requests), then the data from the existing transaction
    // needs to be manually merged into the optimistic transaction. This is because buildOnyxDataForMoneyRequest() uses `Onyx.set()` for the transaction
    // data. This is a big can of worms to change it to `Onyx.merge()` as explored in https://expensify.slack.com/archives/C05DWUDHVK7/p1692139468252109.
    // I want to clean this up at some point, but it's possible this will live in the code for a while so I've created https://github.com/Expensify/App/issues/25417
    // to remind me to do this.
    if (isDistanceRequest) {
        optimisticTransaction = fastMerge(existingTransaction, optimisticTransaction, false);
    }

    // STEP 4: Build optimistic reportActions. We need:
    // 1. CREATED action for the iouReport (if tracking in the Expense chat)
    // 2. IOU action for the iouReport (if tracking in the Expense chat), otherwise – for chatReport
    // 3. The transaction thread, which requires the iouAction, and CREATED action for the transaction thread
    // 4. REPORT_PREVIEW action for the chatReport (if tracking in the Expense chat)
    const [, optimisticCreatedActionForIOUReport, iouAction, optimisticTransactionThread, optimisticCreatedActionForTransactionThread] = ReportUtils.buildOptimisticMoneyRequestEntities(
        shouldUseMoneyReport && iouReport ? iouReport : chatReport,
        CONST.IOU.REPORT_ACTION_TYPE.TRACK,
        amount,
        currency,
        comment,
        payeeEmail,
        [participant],
        optimisticTransaction.transactionID,
        undefined,
        false,
        false,
        false,
        !shouldUseMoneyReport,
        linkedTrackedExpenseReportAction?.childReportID,
        linkedTrackedExpenseReportAction,
    );

    let reportPreviewAction: OnyxInputValue<OnyxTypes.ReportAction<typeof CONST.REPORT.ACTIONS.TYPE.REPORT_PREVIEW>> = null;
    if (shouldUseMoneyReport && iouReport) {
        reportPreviewAction = shouldCreateNewMoneyRequestReport ? null : getReportPreviewAction(chatReport.reportID, iouReport.reportID);

        if (reportPreviewAction) {
            reportPreviewAction = ReportUtils.updateReportPreview(iouReport, reportPreviewAction, false, comment, optimisticTransaction);
        } else {
            reportPreviewAction = ReportUtils.buildOptimisticReportPreview(chatReport, iouReport, comment, optimisticTransaction);
            // Generated ReportPreview action is a parent report action of the iou report.
            // We are setting the iou report's parentReportActionID to display subtitle correctly in IOU page when offline.
            iouReport.parentReportActionID = reportPreviewAction.reportActionID;
        }
    }

    let actionableTrackExpenseWhisper: OnyxInputValue<OnyxTypes.ReportAction> = null;
    if (!isPolicyExpenseChat) {
        actionableTrackExpenseWhisper = ReportUtils.buildOptimisticActionableTrackExpenseWhisper(iouAction, optimisticTransaction.transactionID);
    }

    // STEP 5: Build Onyx Data
    const trackExpenseOnyxData = buildOnyxDataForTrackExpense(
        chatReport,
        iouReport,
        optimisticTransaction,
        optimisticCreatedActionForIOUReport,
        iouAction,
        reportPreviewAction,
        optimisticTransactionThread ?? {},
        optimisticCreatedActionForTransactionThread,
        shouldCreateNewMoneyRequestReport,
        policy,
        policyTagList,
        policyCategories,
        undefined,
        actionableTrackExpenseWhisper,
    );

    return {
        createdWorkspaceParams,
        chatReport,
        iouReport: iouReport ?? undefined,
        transaction: optimisticTransaction,
        iouAction,
        createdIOUReportActionID: shouldCreateNewMoneyRequestReport ? optimisticCreatedActionForIOUReport.reportActionID : undefined,
        reportPreviewAction: reportPreviewAction ?? undefined,
        transactionThreadReportID: optimisticTransactionThread.reportID,
        createdReportActionIDForThread: optimisticCreatedActionForTransactionThread?.reportActionID,
        actionableWhisperReportActionIDParam: actionableTrackExpenseWhisper?.reportActionID,
        onyxData: {
            optimisticData: optimisticData.concat(trackExpenseOnyxData[0]),
            successData: successData.concat(trackExpenseOnyxData[1]),
            failureData: failureData.concat(trackExpenseOnyxData[2]),
        },
    };
}

/**
 * Compute the diff amount when we update the transaction
 */
function calculateDiffAmount(
    iouReport: OnyxTypes.OnyxInputOrEntry<OnyxTypes.Report>,
    updatedTransaction: OnyxTypes.OnyxInputOrEntry<OnyxTypes.Transaction>,
    transaction: OnyxEntry<OnyxTypes.Transaction>,
): number {
    if (!iouReport) {
        return 0;
    }
    const isExpenseReport = ReportUtils.isExpenseReport(iouReport);
    const updatedCurrency = TransactionUtils.getCurrency(updatedTransaction);
    const currentCurrency = TransactionUtils.getCurrency(transaction);

    const currentAmount = TransactionUtils.getAmount(transaction, isExpenseReport);
    const updatedAmount = TransactionUtils.getAmount(updatedTransaction, isExpenseReport);

    if (updatedCurrency === iouReport?.currency && currentCurrency !== iouReport?.currency) {
        // Add the diff to the total if we change the currency from a different currency to the currency of the IOU report
        return updatedAmount;
    }

    if (updatedCurrency === iouReport?.currency && updatedAmount !== currentAmount) {
        // Calculate the diff between the updated amount and the current amount if we change the amount and the currency of the transaction is the currency of the report
        return updatedAmount - currentAmount;
    }

    return 0;
}

/**
 * @param transactionID
 * @param transactionThreadReportID
 * @param transactionChanges
 * @param [transactionChanges.created] Present when updated the date field
 * @param policy  May be undefined, an empty object, or an object matching the Policy type (src/types/onyx/Policy.ts)
 * @param policyTagList
 * @param policyCategories
 */
function getUpdateMoneyRequestParams(
    transactionID: string,
    transactionThreadReportID: string,
    transactionChanges: TransactionChanges,
    policy: OnyxEntry<OnyxTypes.Policy>,
    policyTagList: OnyxTypes.OnyxInputOrEntry<OnyxTypes.PolicyTagLists>,
    policyCategories: OnyxTypes.OnyxInputOrEntry<OnyxTypes.PolicyCategories>,
    violations?: OnyxEntry<OnyxTypes.TransactionViolations>,
): UpdateMoneyRequestData {
    const optimisticData: OnyxUpdate[] = [];
    const successData: OnyxUpdate[] = [];
    const failureData: OnyxUpdate[] = [];

    // Step 1: Set any "pending fields" (ones updated while the user was offline) to have error messages in the failureData
    const pendingFields: OnyxTypes.Transaction['pendingFields'] = Object.fromEntries(Object.keys(transactionChanges).map((key) => [key, CONST.RED_BRICK_ROAD_PENDING_ACTION.UPDATE]));
    const clearedPendingFields = Object.fromEntries(Object.keys(transactionChanges).map((key) => [key, null]));
    const errorFields = Object.fromEntries(Object.keys(pendingFields).map((key) => [key, {[DateUtils.getMicroseconds()]: Localize.translateLocal('iou.error.genericEditFailureMessage')}]));

    // Step 2: Get all the collections being updated
    const transactionThread = allReports?.[`${ONYXKEYS.COLLECTION.REPORT}${transactionThreadReportID}`] ?? null;
    const transaction = allTransactions?.[`${ONYXKEYS.COLLECTION.TRANSACTION}${transactionID}`];
    const isTransactionOnHold = TransactionUtils.isOnHold(transaction);
    const iouReport = allReports?.[`${ONYXKEYS.COLLECTION.REPORT}${transactionThread?.parentReportID}`] ?? null;
    const isFromExpenseReport = ReportUtils.isExpenseReport(iouReport);
    const isScanning = TransactionUtils.hasReceipt(transaction) && TransactionUtils.isReceiptBeingScanned(transaction);
    const updatedTransaction: OnyxEntry<OnyxTypes.Transaction> = transaction
        ? TransactionUtils.getUpdatedTransaction({
              transaction,
              transactionChanges,
              isFromExpenseReport,
              policy,
          })
        : undefined;
    const transactionDetails = ReportUtils.getTransactionDetails(updatedTransaction);

    if (transactionDetails?.waypoints) {
        // This needs to be a JSON string since we're sending this to the MapBox API
        transactionDetails.waypoints = JSON.stringify(transactionDetails.waypoints);
    }

    const dataToIncludeInParams: Partial<TransactionDetails> = Object.fromEntries(Object.entries(transactionDetails ?? {}).filter(([key]) => Object.keys(transactionChanges).includes(key)));

    const params: UpdateMoneyRequestParams = {
        ...dataToIncludeInParams,
        reportID: iouReport?.reportID,
        transactionID,
    };

    const hasPendingWaypoints = 'waypoints' in transactionChanges;
    const hasModifiedDistanceRate = 'customUnitRateID' in transactionChanges;
    if (transaction && updatedTransaction && (hasPendingWaypoints || hasModifiedDistanceRate)) {
        // Delete the draft transaction when editing waypoints when the server responds successfully and there are no errors
        successData.push({
            onyxMethod: Onyx.METHOD.SET,
            key: `${ONYXKEYS.COLLECTION.TRANSACTION_DRAFT}${transactionID}`,
            value: null,
        });

        // Revert the transaction's amount to the original value on failure.
        // The IOU Report will be fully reverted in the failureData further below.
        failureData.push({
            onyxMethod: Onyx.METHOD.MERGE,
            key: `${ONYXKEYS.COLLECTION.TRANSACTION}${transactionID}`,
            value: {
                amount: transaction.amount,
                modifiedAmount: transaction.modifiedAmount,
                modifiedMerchant: transaction.modifiedMerchant,
                modifiedCurrency: transaction.modifiedCurrency,
            },
        });
    }

    // Step 3: Build the modified expense report actions
    // We don't create a modified report action if:
    // - we're updating the waypoints
    // - we're updating the distance rate while the waypoints are still pending
    // In these cases, there isn't a valid optimistic mileage data we can use,
    // and the report action is created on the server with the distance-related response from the MapBox API
    const updatedReportAction = ReportUtils.buildOptimisticModifiedExpenseReportAction(transactionThread, transaction, transactionChanges, isFromExpenseReport, policy, updatedTransaction);
    if (!hasPendingWaypoints && !(hasModifiedDistanceRate && TransactionUtils.isFetchingWaypointsFromServer(transaction))) {
        params.reportActionID = updatedReportAction.reportActionID;

        optimisticData.push({
            onyxMethod: Onyx.METHOD.MERGE,
            key: `${ONYXKEYS.COLLECTION.REPORT_ACTIONS}${transactionThread?.reportID}`,
            value: {
                [updatedReportAction.reportActionID]: updatedReportAction as OnyxTypes.ReportAction,
            },
        });
        optimisticData.push({
            onyxMethod: Onyx.METHOD.MERGE,
            key: `${ONYXKEYS.COLLECTION.REPORT}${transactionThread?.reportID}`,
            value: {
                lastVisibleActionCreated: updatedReportAction.created,
                lastReadTime: updatedReportAction.created,
            },
        });
        failureData.push({
            onyxMethod: Onyx.METHOD.MERGE,
            key: `${ONYXKEYS.COLLECTION.REPORT}${transactionThread?.reportID}`,
            value: {
                lastVisibleActionCreated: transactionThread?.lastVisibleActionCreated,
                lastReadTime: transactionThread?.lastReadTime,
            },
        });
        successData.push({
            onyxMethod: Onyx.METHOD.MERGE,
            key: `${ONYXKEYS.COLLECTION.REPORT_ACTIONS}${transactionThread?.reportID}`,
            value: {
                [updatedReportAction.reportActionID]: {pendingAction: null},
            },
        });
        failureData.push({
            onyxMethod: Onyx.METHOD.MERGE,
            key: `${ONYXKEYS.COLLECTION.REPORT_ACTIONS}${transactionThread?.reportID}`,
            value: {
                [updatedReportAction.reportActionID]: {
                    ...(updatedReportAction as OnyxTypes.ReportAction),
                    errors: ErrorUtils.getMicroSecondOnyxErrorWithTranslationKey('iou.error.genericEditFailureMessage'),
                },
            },
        });
    }

    // Step 4: Compute the IOU total and update the report preview message (and report header) so LHN amount owed is correct.
    const diff = calculateDiffAmount(iouReport, updatedTransaction, transaction);

    let updatedMoneyRequestReport: OnyxTypes.OnyxInputOrEntry<OnyxTypes.Report>;
    if (!iouReport) {
        updatedMoneyRequestReport = null;
    } else if ((ReportUtils.isExpenseReport(iouReport) || ReportUtils.isInvoiceReport(iouReport)) && typeof iouReport.total === 'number') {
        // For expense report, the amount is negative, so we should subtract total from diff
        updatedMoneyRequestReport = {
            ...iouReport,
            total: iouReport.total - diff,
        };
        if (!transaction?.reimbursable && typeof updatedMoneyRequestReport.nonReimbursableTotal === 'number') {
            updatedMoneyRequestReport.nonReimbursableTotal -= diff;
        }
        if (!isTransactionOnHold) {
            if (typeof updatedMoneyRequestReport.unheldTotal === 'number') {
                updatedMoneyRequestReport.unheldTotal -= diff;
            }
            if (!transaction?.reimbursable && typeof updatedMoneyRequestReport.unheldNonReimbursableTotal === 'number') {
                updatedMoneyRequestReport.unheldNonReimbursableTotal -= diff;
            }
        }
    } else {
        updatedMoneyRequestReport = IOUUtils.updateIOUOwnerAndTotal(
            iouReport,
            updatedReportAction.actorAccountID ?? CONST.DEFAULT_NUMBER_ID,
            diff,
            TransactionUtils.getCurrency(transaction),
            false,
            true,
            isTransactionOnHold,
        );
    }

    optimisticData.push(
        {
            onyxMethod: Onyx.METHOD.MERGE,
            key: `${ONYXKEYS.COLLECTION.REPORT}${iouReport?.reportID}`,
            value: updatedMoneyRequestReport,
        },
        {
            onyxMethod: Onyx.METHOD.MERGE,
            key: `${ONYXKEYS.COLLECTION.REPORT}${iouReport?.parentReportID}`,
            value: ReportUtils.getOutstandingChildRequest(updatedMoneyRequestReport),
        },
    );
    successData.push({
        onyxMethod: Onyx.METHOD.MERGE,
        key: `${ONYXKEYS.COLLECTION.REPORT}${iouReport?.reportID}`,
        value: {pendingAction: null},
    });

    // Optimistically modify the transaction and the transaction thread
    optimisticData.push({
        onyxMethod: Onyx.METHOD.MERGE,
        key: `${ONYXKEYS.COLLECTION.TRANSACTION}${transactionID}`,
        value: {
            ...updatedTransaction,
            pendingFields,
            errorFields: null,
        },
    });

    optimisticData.push({
        onyxMethod: Onyx.METHOD.MERGE,
        key: `${ONYXKEYS.COLLECTION.REPORT}${transactionThreadReportID}`,
        value: {
            lastActorAccountID: updatedReportAction.actorAccountID,
        },
    });

    if (isScanning && ('amount' in transactionChanges || 'currency' in transactionChanges)) {
        if (transactionThread?.parentReportActionID) {
            optimisticData.push({
                onyxMethod: Onyx.METHOD.MERGE,
                key: `${ONYXKEYS.COLLECTION.REPORT_ACTIONS}${iouReport?.reportID}`,
                value: {
                    [transactionThread?.parentReportActionID]: {
                        originalMessage: {
                            whisperedTo: [],
                        },
                    },
                },
            });
        }

        if (iouReport?.parentReportActionID) {
            optimisticData.push({
                onyxMethod: Onyx.METHOD.MERGE,
                key: `${ONYXKEYS.COLLECTION.REPORT_ACTIONS}${iouReport?.parentReportID}`,
                value: {
                    [iouReport.parentReportActionID]: {
                        originalMessage: {
                            whisperedTo: [],
                        },
                    },
                },
            });
        }
    }

    // Update recently used categories if the category is changed
    const hasModifiedCategory = 'category' in transactionChanges;
    if (hasModifiedCategory) {
        const optimisticPolicyRecentlyUsedCategories = Category.buildOptimisticPolicyRecentlyUsedCategories(iouReport?.policyID, transactionChanges.category);
        if (optimisticPolicyRecentlyUsedCategories.length) {
            optimisticData.push({
                onyxMethod: Onyx.METHOD.SET,
                key: `${ONYXKEYS.COLLECTION.POLICY_RECENTLY_USED_CATEGORIES}${iouReport?.policyID}`,
                value: optimisticPolicyRecentlyUsedCategories,
            });
        }
    }

    // Update recently used currencies if the currency is changed
    if ('currency' in transactionChanges) {
        const optimisticRecentlyUsedCurrencies = Policy.buildOptimisticRecentlyUsedCurrencies(transactionChanges.currency);
        if (optimisticRecentlyUsedCurrencies.length) {
            optimisticData.push({
                onyxMethod: Onyx.METHOD.SET,
                key: ONYXKEYS.RECENTLY_USED_CURRENCIES,
                value: optimisticRecentlyUsedCurrencies,
            });
        }
    }

    // Update recently used categories if the tag is changed
    const hasModifiedTag = 'tag' in transactionChanges;
    if (hasModifiedTag) {
        const optimisticPolicyRecentlyUsedTags = Tag.buildOptimisticPolicyRecentlyUsedTags(iouReport?.policyID, transactionChanges.tag);
        if (!isEmptyObject(optimisticPolicyRecentlyUsedTags)) {
            optimisticData.push({
                onyxMethod: Onyx.METHOD.MERGE,
                key: `${ONYXKEYS.COLLECTION.POLICY_RECENTLY_USED_TAGS}${iouReport?.policyID}`,
                value: optimisticPolicyRecentlyUsedTags,
            });
        }
    }

    const overLimitViolation = violations?.find((violation) => violation.name === 'overLimit');
    // Update violation limit, if we modify attendees. The given limit value is for a single attendee, if we have multiple attendees we should multpiply limit by attende count
    if ('attendees' in transactionChanges && !!overLimitViolation) {
        const limitForSingleAttendee = ViolationsUtils.getViolationAmountLimit(overLimitViolation);
        if (limitForSingleAttendee * (transactionChanges?.attendees?.length ?? 1) > Math.abs(TransactionUtils.getAmount(transaction))) {
            optimisticData.push({
                onyxMethod: Onyx.METHOD.MERGE,
                key: `${ONYXKEYS.COLLECTION.TRANSACTION_VIOLATIONS}${transactionID}`,
                value: violations?.filter((violation) => violation.name !== 'overLimit') ?? [],
            });
        }
    }

    // Clear out the error fields and loading states on success
    successData.push({
        onyxMethod: Onyx.METHOD.MERGE,
        key: `${ONYXKEYS.COLLECTION.TRANSACTION}${transactionID}`,
        value: {
            pendingFields: clearedPendingFields,
            isLoading: false,
            errorFields: null,
            routes: null,
        },
    });

    // Clear out loading states, pending fields, and add the error fields
    failureData.push({
        onyxMethod: Onyx.METHOD.MERGE,
        key: `${ONYXKEYS.COLLECTION.TRANSACTION}${transactionID}`,
        value: {
            pendingFields: clearedPendingFields,
            isLoading: false,
            errorFields,
        },
    });

    if (iouReport) {
        // Reset the iouReport to its original state
        failureData.push({
            onyxMethod: Onyx.METHOD.MERGE,
            key: `${ONYXKEYS.COLLECTION.REPORT}${iouReport.reportID}`,
            value: iouReport,
        });
    }

    if (policy && PolicyUtils.isPaidGroupPolicy(policy) && updatedTransaction && (hasModifiedTag || hasModifiedCategory || hasModifiedDistanceRate)) {
        const currentTransactionViolations = allTransactionViolations[`${ONYXKEYS.COLLECTION.TRANSACTION_VIOLATIONS}${transactionID}`] ?? [];
        optimisticData.push(
            ViolationsUtils.getViolationsOnyxData(
                updatedTransaction,
                currentTransactionViolations,
                policy,
                policyTagList ?? {},
                policyCategories ?? {},
                PolicyUtils.hasDependentTags(policy, policyTagList ?? {}),
            ),
        );
        failureData.push({
            onyxMethod: Onyx.METHOD.MERGE,
            key: `${ONYXKEYS.COLLECTION.TRANSACTION_VIOLATIONS}${transactionID}`,
            value: currentTransactionViolations,
        });
    }

    // Reset the transaction thread to its original state
    failureData.push({
        onyxMethod: Onyx.METHOD.MERGE,
        key: `${ONYXKEYS.COLLECTION.REPORT}${transactionThreadReportID}`,
        value: transactionThread,
    });

    return {
        params,
        onyxData: {optimisticData, successData, failureData},
    };
}

/**
 * @param transactionID
 * @param transactionThreadReportID
 * @param transactionChanges
 * @param [transactionChanges.created] Present when updated the date field
 * @param policy  May be undefined, an empty object, or an object matching the Policy type (src/types/onyx/Policy.ts)
 */
function getUpdateTrackExpenseParams(
    transactionID: string,
    transactionThreadReportID: string,
    transactionChanges: TransactionChanges,
    policy: OnyxEntry<OnyxTypes.Policy>,
): UpdateMoneyRequestData {
    const optimisticData: OnyxUpdate[] = [];
    const successData: OnyxUpdate[] = [];
    const failureData: OnyxUpdate[] = [];

    // Step 1: Set any "pending fields" (ones updated while the user was offline) to have error messages in the failureData
    const pendingFields = Object.fromEntries(Object.keys(transactionChanges).map((key) => [key, CONST.RED_BRICK_ROAD_PENDING_ACTION.UPDATE]));
    const clearedPendingFields = Object.fromEntries(Object.keys(transactionChanges).map((key) => [key, null]));
    const errorFields = Object.fromEntries(Object.keys(pendingFields).map((key) => [key, {[DateUtils.getMicroseconds()]: Localize.translateLocal('iou.error.genericEditFailureMessage')}]));

    // Step 2: Get all the collections being updated
    const transactionThread = allReports?.[`${ONYXKEYS.COLLECTION.REPORT}${transactionThreadReportID}`] ?? null;
    const transaction = allTransactions?.[`${ONYXKEYS.COLLECTION.TRANSACTION}${transactionID}`];
    const chatReport = allReports?.[`${ONYXKEYS.COLLECTION.REPORT}${transactionThread?.parentReportID}`] ?? null;
    const isScanning = TransactionUtils.hasReceipt(transaction) && TransactionUtils.isReceiptBeingScanned(transaction);
    const updatedTransaction = transaction
        ? TransactionUtils.getUpdatedTransaction({
              transaction,
              transactionChanges,
              isFromExpenseReport: false,
              policy,
          })
        : null;
    const transactionDetails = ReportUtils.getTransactionDetails(updatedTransaction);

    if (transactionDetails?.waypoints) {
        // This needs to be a JSON string since we're sending this to the MapBox API
        transactionDetails.waypoints = JSON.stringify(transactionDetails.waypoints);
    }

    const dataToIncludeInParams: Partial<TransactionDetails> = Object.fromEntries(Object.entries(transactionDetails ?? {}).filter(([key]) => Object.keys(transactionChanges).includes(key)));

    const params: UpdateMoneyRequestParams = {
        ...dataToIncludeInParams,
        reportID: chatReport?.reportID,
        transactionID,
    };

    const hasPendingWaypoints = 'waypoints' in transactionChanges;
    const hasModifiedDistanceRate = 'customUnitRateID' in transactionChanges;
    if (transaction && updatedTransaction && (hasPendingWaypoints || hasModifiedDistanceRate)) {
        // Delete the draft transaction when editing waypoints when the server responds successfully and there are no errors
        successData.push({
            onyxMethod: Onyx.METHOD.SET,
            key: `${ONYXKEYS.COLLECTION.TRANSACTION_DRAFT}${transactionID}`,
            value: null,
        });

        // Revert the transaction's amount to the original value on failure.
        // The IOU Report will be fully reverted in the failureData further below.
        failureData.push({
            onyxMethod: Onyx.METHOD.MERGE,
            key: `${ONYXKEYS.COLLECTION.TRANSACTION}${transactionID}`,
            value: {
                amount: transaction.amount,
                modifiedAmount: transaction.modifiedAmount,
                modifiedMerchant: transaction.modifiedMerchant,
            },
        });
    }

    // Step 3: Build the modified expense report actions
    // We don't create a modified report action if:
    // - we're updating the waypoints
    // - we're updating the distance rate while the waypoints are still pending
    // In these cases, there isn't a valid optimistic mileage data we can use,
    // and the report action is created on the server with the distance-related response from the MapBox API
    const updatedReportAction = ReportUtils.buildOptimisticModifiedExpenseReportAction(transactionThread, transaction, transactionChanges, false, policy, updatedTransaction);
    if (!hasPendingWaypoints && !(hasModifiedDistanceRate && TransactionUtils.isFetchingWaypointsFromServer(transaction))) {
        params.reportActionID = updatedReportAction.reportActionID;

        optimisticData.push({
            onyxMethod: Onyx.METHOD.MERGE,
            key: `${ONYXKEYS.COLLECTION.REPORT_ACTIONS}${transactionThread?.reportID}`,
            value: {
                [updatedReportAction.reportActionID]: updatedReportAction as OnyxTypes.ReportAction,
            },
        });
        successData.push({
            onyxMethod: Onyx.METHOD.MERGE,
            key: `${ONYXKEYS.COLLECTION.REPORT_ACTIONS}${transactionThread?.reportID}`,
            value: {
                [updatedReportAction.reportActionID]: {pendingAction: null},
            },
        });
        failureData.push({
            onyxMethod: Onyx.METHOD.MERGE,
            key: `${ONYXKEYS.COLLECTION.REPORT_ACTIONS}${transactionThread?.reportID}`,
            value: {
                [updatedReportAction.reportActionID]: {
                    ...(updatedReportAction as OnyxTypes.ReportAction),
                    errors: ErrorUtils.getMicroSecondOnyxErrorWithTranslationKey('iou.error.genericEditFailureMessage'),
                },
            },
        });
    }

    // Step 4: Update the report preview message (and report header) so LHN amount tracked is correct.
    // Optimistically modify the transaction and the transaction thread
    optimisticData.push({
        onyxMethod: Onyx.METHOD.MERGE,
        key: `${ONYXKEYS.COLLECTION.TRANSACTION}${transactionID}`,
        value: {
            ...updatedTransaction,
            pendingFields,
            errorFields: null,
        },
    });

    optimisticData.push({
        onyxMethod: Onyx.METHOD.MERGE,
        key: `${ONYXKEYS.COLLECTION.REPORT}${transactionThreadReportID}`,
        value: {
            lastActorAccountID: updatedReportAction.actorAccountID,
        },
    });

    if (isScanning && ('amount' in transactionChanges || 'currency' in transactionChanges)) {
        optimisticData.push({
            onyxMethod: Onyx.METHOD.MERGE,
            key: `${ONYXKEYS.COLLECTION.REPORT_ACTIONS}${chatReport?.reportID}`,
            value: transactionThread?.parentReportActionID ? {[transactionThread.parentReportActionID]: {originalMessage: {whisperedTo: []}}} : null,
        });
    }

    // Clear out the error fields and loading states on success
    successData.push({
        onyxMethod: Onyx.METHOD.MERGE,
        key: `${ONYXKEYS.COLLECTION.TRANSACTION}${transactionID}`,
        value: {
            pendingFields: clearedPendingFields,
            isLoading: false,
            errorFields: null,
            routes: null,
        },
    });

    // Clear out loading states, pending fields, and add the error fields
    failureData.push({
        onyxMethod: Onyx.METHOD.MERGE,
        key: `${ONYXKEYS.COLLECTION.TRANSACTION}${transactionID}`,
        value: {
            pendingFields: clearedPendingFields,
            isLoading: false,
            errorFields,
        },
    });

    // Reset the transaction thread to its original state
    failureData.push({
        onyxMethod: Onyx.METHOD.MERGE,
        key: `${ONYXKEYS.COLLECTION.REPORT}${transactionThreadReportID}`,
        value: transactionThread,
    });

    return {
        params,
        onyxData: {optimisticData, successData, failureData},
    };
}

/** Updates the created date of an expense */
function updateMoneyRequestDate(
    transactionID: string,
    transactionThreadReportID: string,
    value: string,
    policy: OnyxEntry<OnyxTypes.Policy>,
    policyTags: OnyxEntry<OnyxTypes.PolicyTagLists>,
    policyCategories: OnyxEntry<OnyxTypes.PolicyCategories>,
) {
    const transactionChanges: TransactionChanges = {
        created: value,
    };
    const transactionThreadReport = allReports?.[`${ONYXKEYS.COLLECTION.REPORT}${transactionThreadReportID}`] ?? null;
    const parentReport = allReports?.[`${ONYXKEYS.COLLECTION.REPORT}${transactionThreadReport?.parentReportID}`] ?? null;
    let data: UpdateMoneyRequestData;
    if (ReportUtils.isTrackExpenseReport(transactionThreadReport) && ReportUtils.isSelfDM(parentReport)) {
        data = getUpdateTrackExpenseParams(transactionID, transactionThreadReportID, transactionChanges, policy);
    } else {
        data = getUpdateMoneyRequestParams(transactionID, transactionThreadReportID, transactionChanges, policy, policyTags, policyCategories);
    }
    const {params, onyxData} = data;
    API.write(WRITE_COMMANDS.UPDATE_MONEY_REQUEST_DATE, params, onyxData);
}

/** Updates the billable field of an expense */
function updateMoneyRequestBillable(
    transactionID: string,
    transactionThreadReportID: string,
    value: boolean,
    policy: OnyxEntry<OnyxTypes.Policy>,
    policyTagList: OnyxEntry<OnyxTypes.PolicyTagLists>,
    policyCategories: OnyxEntry<OnyxTypes.PolicyCategories>,
) {
    const transactionChanges: TransactionChanges = {
        billable: value,
    };
    const {params, onyxData} = getUpdateMoneyRequestParams(transactionID, transactionThreadReportID, transactionChanges, policy, policyTagList, policyCategories);
    API.write(WRITE_COMMANDS.UPDATE_MONEY_REQUEST_BILLABLE, params, onyxData);
}

/** Updates the merchant field of an expense */
function updateMoneyRequestMerchant(
    transactionID: string,
    transactionThreadReportID: string,
    value: string,
    policy: OnyxEntry<OnyxTypes.Policy>,
    policyTagList: OnyxEntry<OnyxTypes.PolicyTagLists>,
    policyCategories: OnyxEntry<OnyxTypes.PolicyCategories>,
) {
    const transactionChanges: TransactionChanges = {
        merchant: value,
    };
    const transactionThreadReport = allReports?.[`${ONYXKEYS.COLLECTION.REPORT}${transactionThreadReportID}`] ?? null;
    const parentReport = allReports?.[`${ONYXKEYS.COLLECTION.REPORT}${transactionThreadReport?.parentReportID}`] ?? null;
    let data: UpdateMoneyRequestData;
    if (ReportUtils.isTrackExpenseReport(transactionThreadReport) && ReportUtils.isSelfDM(parentReport)) {
        data = getUpdateTrackExpenseParams(transactionID, transactionThreadReportID, transactionChanges, policy);
    } else {
        data = getUpdateMoneyRequestParams(transactionID, transactionThreadReportID, transactionChanges, policy, policyTagList, policyCategories);
    }
    const {params, onyxData} = data;
    API.write(WRITE_COMMANDS.UPDATE_MONEY_REQUEST_MERCHANT, params, onyxData);
}

/** Updates the attendees list of an expense */
function updateMoneyRequestAttendees(
    transactionID: string,
    transactionThreadReportID: string,
    attendees: Attendee[],
    policy: OnyxEntry<OnyxTypes.Policy>,
    policyTagList: OnyxEntry<OnyxTypes.PolicyTagLists>,
    policyCategories: OnyxEntry<OnyxTypes.PolicyCategories>,
    violations: OnyxEntry<OnyxTypes.TransactionViolations>,
) {
    const transactionChanges: TransactionChanges = {
        attendees,
    };
    const data = getUpdateMoneyRequestParams(transactionID, transactionThreadReportID, transactionChanges, policy, policyTagList, policyCategories, violations);
    const {params, onyxData} = data;
    API.write(WRITE_COMMANDS.UPDATE_MONEY_REQUEST_ATTENDEES, params, onyxData);
}

/** Updates the tag of an expense */
function updateMoneyRequestTag(
    transactionID: string,
    transactionThreadReportID: string,
    tag: string,
    policy: OnyxEntry<OnyxTypes.Policy>,
    policyTagList: OnyxEntry<OnyxTypes.PolicyTagLists>,
    policyCategories: OnyxEntry<OnyxTypes.PolicyCategories>,
) {
    const transactionChanges: TransactionChanges = {
        tag,
    };
    const {params, onyxData} = getUpdateMoneyRequestParams(transactionID, transactionThreadReportID, transactionChanges, policy, policyTagList, policyCategories);
    API.write(WRITE_COMMANDS.UPDATE_MONEY_REQUEST_TAG, params, onyxData);
}

/** Updates the created tax amount of an expense */
function updateMoneyRequestTaxAmount(
    transactionID: string,
    optimisticReportActionID: string,
    taxAmount: number,
    policy: OnyxEntry<OnyxTypes.Policy>,
    policyTagList: OnyxEntry<OnyxTypes.PolicyTagLists>,
    policyCategories: OnyxEntry<OnyxTypes.PolicyCategories>,
) {
    const transactionChanges = {
        taxAmount,
    };
    const {params, onyxData} = getUpdateMoneyRequestParams(transactionID, optimisticReportActionID, transactionChanges, policy, policyTagList, policyCategories);
    API.write('UpdateMoneyRequestTaxAmount', params, onyxData);
}

type UpdateMoneyRequestTaxRateParams = {
    transactionID: string;
    optimisticReportActionID: string;
    taxCode: string;
    taxAmount: number;
    policy: OnyxEntry<OnyxTypes.Policy>;
    policyTagList: OnyxEntry<OnyxTypes.PolicyTagLists>;
    policyCategories: OnyxEntry<OnyxTypes.PolicyCategories>;
};

/** Updates the created tax rate of an expense */
function updateMoneyRequestTaxRate({transactionID, optimisticReportActionID, taxCode, taxAmount, policy, policyTagList, policyCategories}: UpdateMoneyRequestTaxRateParams) {
    const transactionChanges = {
        taxCode,
        taxAmount,
    };
    const {params, onyxData} = getUpdateMoneyRequestParams(transactionID, optimisticReportActionID, transactionChanges, policy, policyTagList, policyCategories);
    API.write('UpdateMoneyRequestTaxRate', params, onyxData);
}

type UpdateMoneyRequestDistanceParams = {
    transactionID: string;
    transactionThreadReportID: string;
    waypoints: WaypointCollection;
    routes?: Routes;
    policy?: OnyxEntry<OnyxTypes.Policy>;
    policyTagList?: OnyxEntry<OnyxTypes.PolicyTagLists>;
    policyCategories?: OnyxEntry<OnyxTypes.PolicyCategories>;
    transactionBackup: OnyxEntry<OnyxTypes.Transaction>;
};

/** Updates the waypoints of a distance expense */
function updateMoneyRequestDistance({
    transactionID,
    transactionThreadReportID,
    waypoints,
    routes = undefined,
    policy = {} as OnyxTypes.Policy,
    policyTagList = {},
    policyCategories = {},
    transactionBackup,
}: UpdateMoneyRequestDistanceParams) {
    const transactionChanges: TransactionChanges = {
        waypoints: sanitizeRecentWaypoints(waypoints),
        routes,
    };
    const transactionThreadReport = allReports?.[`${ONYXKEYS.COLLECTION.REPORT}${transactionThreadReportID}`] ?? null;
    const parentReport = allReports?.[`${ONYXKEYS.COLLECTION.REPORT}${transactionThreadReport?.parentReportID}`] ?? null;
    let data: UpdateMoneyRequestData;
    if (ReportUtils.isTrackExpenseReport(transactionThreadReport) && ReportUtils.isSelfDM(parentReport)) {
        data = getUpdateTrackExpenseParams(transactionID, transactionThreadReportID, transactionChanges, policy);
    } else {
        data = getUpdateMoneyRequestParams(transactionID, transactionThreadReportID, transactionChanges, policy, policyTagList, policyCategories);
    }
    const {params, onyxData} = data;

    const recentServerValidatedWaypoints = getRecentWaypoints().filter((item) => !item.pendingAction);
    onyxData?.failureData?.push({
        onyxMethod: Onyx.METHOD.SET,
        key: `${ONYXKEYS.NVP_RECENT_WAYPOINTS}`,
        value: recentServerValidatedWaypoints,
    });

    if (transactionBackup) {
        const transaction = allTransactions?.[`${ONYXKEYS.COLLECTION.TRANSACTION}${transactionID}`];

        // We need to include all keys of the optimisticData's waypoints in the failureData for onyx merge to properly reset
        // waypoint keys that do not exist in the failureData's waypoints. For instance, if the optimisticData waypoints had
        // three keys and the failureData waypoint had only 2 keys then the third key that doesn't exist in the failureData
        // waypoints should be explicitly reset otherwise onyx merge will leave it intact.
        const allWaypointKeys = [...new Set([...Object.keys(transactionBackup.comment?.waypoints ?? {}), ...Object.keys(transaction?.comment?.waypoints ?? {})])];
        const onyxWaypoints = allWaypointKeys.reduce((acc: NullishDeep<WaypointCollection>, key) => {
            acc[key] = transactionBackup.comment?.waypoints?.[key] ? {...transactionBackup.comment?.waypoints?.[key]} : null;
            return acc;
        }, {});
        const allModifiedWaypointsKeys = [...new Set([...Object.keys(waypoints ?? {}), ...Object.keys(transaction?.modifiedWaypoints ?? {})])];
        const onyxModifiedWaypoints = allModifiedWaypointsKeys.reduce((acc: NullishDeep<WaypointCollection>, key) => {
            acc[key] = transactionBackup.modifiedWaypoints?.[key] ? {...transactionBackup.modifiedWaypoints?.[key]} : null;
            return acc;
        }, {});
        onyxData?.failureData?.push({
            onyxMethod: Onyx.METHOD.MERGE,
            key: `${ONYXKEYS.COLLECTION.TRANSACTION}${transactionID}`,
            value: {
                comment: {
                    waypoints: onyxWaypoints,
                    customUnit: {
                        quantity: transactionBackup?.comment?.customUnit?.quantity,
                    },
                },
                modifiedWaypoints: onyxModifiedWaypoints,
                routes: null,
            },
        });
    }

    API.write(WRITE_COMMANDS.UPDATE_MONEY_REQUEST_DISTANCE, params, onyxData);
}

/** Updates the category of an expense */
function updateMoneyRequestCategory(
    transactionID: string,
    transactionThreadReportID: string,
    category: string,
    policy: OnyxEntry<OnyxTypes.Policy>,
    policyTagList: OnyxEntry<OnyxTypes.PolicyTagLists>,
    policyCategories: OnyxEntry<OnyxTypes.PolicyCategories>,
) {
    const transactionChanges: TransactionChanges = {
        category,
    };

    const {params, onyxData} = getUpdateMoneyRequestParams(transactionID, transactionThreadReportID, transactionChanges, policy, policyTagList, policyCategories);
    API.write(WRITE_COMMANDS.UPDATE_MONEY_REQUEST_CATEGORY, params, onyxData);
}

/** Updates the description of an expense */
function updateMoneyRequestDescription(
    transactionID: string,
    transactionThreadReportID: string,
    comment: string,
    policy: OnyxEntry<OnyxTypes.Policy>,
    policyTagList: OnyxEntry<OnyxTypes.PolicyTagLists>,
    policyCategories: OnyxEntry<OnyxTypes.PolicyCategories>,
) {
    const transactionChanges: TransactionChanges = {
        comment,
    };
    const transactionThreadReport = allReports?.[`${ONYXKEYS.COLLECTION.REPORT}${transactionThreadReportID}`] ?? null;
    const parentReport = allReports?.[`${ONYXKEYS.COLLECTION.REPORT}${transactionThreadReport?.parentReportID}`] ?? null;
    let data: UpdateMoneyRequestData;
    if (ReportUtils.isTrackExpenseReport(transactionThreadReport) && ReportUtils.isSelfDM(parentReport)) {
        data = getUpdateTrackExpenseParams(transactionID, transactionThreadReportID, transactionChanges, policy);
    } else {
        data = getUpdateMoneyRequestParams(transactionID, transactionThreadReportID, transactionChanges, policy, policyTagList, policyCategories);
    }
    const {params, onyxData} = data;
    API.write(WRITE_COMMANDS.UPDATE_MONEY_REQUEST_DESCRIPTION, params, onyxData);
}

/** Updates the distance rate of an expense */
function updateMoneyRequestDistanceRate(
    transactionID: string,
    transactionThreadReportID: string,
    rateID: string,
    policy: OnyxEntry<OnyxTypes.Policy>,
    policyTagList: OnyxEntry<OnyxTypes.PolicyTagLists>,
    policyCategories: OnyxEntry<OnyxTypes.PolicyCategories>,
    updatedTaxAmount?: number,
    updatedTaxCode?: string,
) {
    const transactionChanges: TransactionChanges = {
        customUnitRateID: rateID,
        ...(typeof updatedTaxAmount === 'number' ? {taxAmount: updatedTaxAmount} : {}),
        ...(updatedTaxCode ? {taxCode: updatedTaxCode} : {}),
    };
    const transactionThreadReport = allReports?.[`${ONYXKEYS.COLLECTION.REPORT}${transactionThreadReportID}`] ?? null;
    const parentReport = allReports?.[`${ONYXKEYS.COLLECTION.REPORT}${transactionThreadReport?.parentReportID}`] ?? null;

    const transaction = allTransactions?.[`${ONYXKEYS.COLLECTION.TRANSACTION}${transactionID}`];
    if (transaction) {
        const existingDistanceUnit = transaction?.comment?.customUnit?.distanceUnit;
        const newDistanceUnit = DistanceRequestUtils.getRateByCustomUnitRateID({customUnitRateID: rateID, policy})?.unit;

        // If the distanceUnit is set and the rate is changed to one that has a different unit, mark the merchant as modified to make the distance field pending
        if (existingDistanceUnit && newDistanceUnit && newDistanceUnit !== existingDistanceUnit) {
            transactionChanges.merchant = TransactionUtils.getMerchant(transaction);
        }
    }

    let data: UpdateMoneyRequestData;
    if (ReportUtils.isTrackExpenseReport(transactionThreadReport) && ReportUtils.isSelfDM(parentReport)) {
        data = getUpdateTrackExpenseParams(transactionID, transactionThreadReportID, transactionChanges, policy);
    } else {
        data = getUpdateMoneyRequestParams(transactionID, transactionThreadReportID, transactionChanges, policy, policyTagList, policyCategories);
    }
    const {params, onyxData} = data;
    // `taxAmount` & `taxCode` only needs to be updated in the optimistic data, so we need to remove them from the params
    const {taxAmount, taxCode, ...paramsWithoutTaxUpdated} = params;
    API.write(WRITE_COMMANDS.UPDATE_MONEY_REQUEST_DISTANCE_RATE, paramsWithoutTaxUpdated, onyxData);
}

const getConvertTrackedExpenseInformation = (
    transactionID: string | undefined,
    actionableWhisperReportActionID: string,
    moneyRequestReportID: string | undefined,
    linkedTrackedExpenseReportAction: OnyxTypes.ReportAction,
    linkedTrackedExpenseReportID: string,
    transactionThreadReportID: string | undefined,
    resolution: IOUAction,
) => {
    const optimisticData: OnyxUpdate[] = [];
    const successData: OnyxUpdate[] = [];
    const failureData: OnyxUpdate[] = [];

    // Delete the transaction from the track expense report
    const {
        optimisticData: deleteOptimisticData,
        successData: deleteSuccessData,
        failureData: deleteFailureData,
    } = getDeleteTrackExpenseInformation(linkedTrackedExpenseReportID, transactionID, linkedTrackedExpenseReportAction, false, true, actionableWhisperReportActionID, resolution);

    optimisticData?.push(...deleteOptimisticData);
    successData?.push(...deleteSuccessData);
    failureData?.push(...deleteFailureData);

    // Build modified expense report action with the transaction changes
    const modifiedExpenseReportAction = ReportUtils.buildOptimisticMovedTrackedExpenseModifiedReportAction(transactionThreadReportID, moneyRequestReportID);

    optimisticData?.push({
        onyxMethod: Onyx.METHOD.MERGE,
        key: `${ONYXKEYS.COLLECTION.REPORT_ACTIONS}${transactionThreadReportID}`,
        value: {
            [modifiedExpenseReportAction.reportActionID]: modifiedExpenseReportAction as OnyxTypes.ReportAction,
        },
    });
    successData?.push({
        onyxMethod: Onyx.METHOD.MERGE,
        key: `${ONYXKEYS.COLLECTION.REPORT_ACTIONS}${transactionThreadReportID}`,
        value: {
            [modifiedExpenseReportAction.reportActionID]: {pendingAction: null},
        },
    });
    failureData?.push({
        onyxMethod: Onyx.METHOD.MERGE,
        key: `${ONYXKEYS.COLLECTION.REPORT_ACTIONS}${transactionThreadReportID}`,
        value: {
            [modifiedExpenseReportAction.reportActionID]: {
                ...(modifiedExpenseReportAction as OnyxTypes.ReportAction),
                errors: ErrorUtils.getMicroSecondOnyxErrorWithTranslationKey('iou.error.genericEditFailureMessage'),
            },
        },
    });

    return {optimisticData, successData, failureData, modifiedExpenseReportActionID: modifiedExpenseReportAction.reportActionID};
};

function convertTrackedExpenseToRequest(
    payerAccountID: number,
    payerEmail: string,
    chatReportID: string,
    transactionID: string,
    actionableWhisperReportActionID: string,
    createdChatReportActionID: string | undefined,
    moneyRequestReportID: string,
    moneyRequestCreatedReportActionID: string | undefined,
    moneyRequestPreviewReportActionID: string,
    linkedTrackedExpenseReportAction: OnyxTypes.ReportAction,
    linkedTrackedExpenseReportID: string,
    transactionThreadReportID: string,
    reportPreviewReportActionID: string,
    onyxData: OnyxData,
    amount: number,
    currency: string,
    comment: string,
    merchant: string,
    created: string,
    attendees?: Attendee[],
    receipt?: Receipt,
) {
    const {optimisticData, successData, failureData} = onyxData;

    const {
        optimisticData: moveTransactionOptimisticData,
        successData: moveTransactionSuccessData,
        failureData: moveTransactionFailureData,
        modifiedExpenseReportActionID,
    } = getConvertTrackedExpenseInformation(
        transactionID,
        actionableWhisperReportActionID,
        moneyRequestReportID,
        linkedTrackedExpenseReportAction,
        linkedTrackedExpenseReportID,
        transactionThreadReportID,
        CONST.IOU.ACTION.SUBMIT,
    );

    optimisticData?.push(...moveTransactionOptimisticData);
    successData?.push(...moveTransactionSuccessData);
    failureData?.push(...moveTransactionFailureData);

    const parameters = {
        attendees,
        amount,
        currency,
        comment,
        created,
        merchant,
        receipt,
        payerAccountID,
        payerEmail,
        chatReportID,
        transactionID,
        actionableWhisperReportActionID,
        createdChatReportActionID,
        moneyRequestReportID,
        moneyRequestCreatedReportActionID,
        moneyRequestPreviewReportActionID,
        transactionThreadReportID,
        modifiedExpenseReportActionID,
        reportPreviewReportActionID,
    };
    API.write(WRITE_COMMANDS.CONVERT_TRACKED_EXPENSE_TO_REQUEST, parameters, {optimisticData, successData, failureData});
}

function categorizeTrackedExpense(trackedExpenseParams: CategorizeTrackedExpenseParams) {
    const {onyxData, reportInformation, transactionParams, policyParams, createdWorkspaceParams} = trackedExpenseParams;
    const {optimisticData, successData, failureData} = onyxData ?? {};
    const {transactionID} = transactionParams;
    const {isDraftPolicy} = policyParams;
    const {actionableWhisperReportActionID, moneyRequestReportID, linkedTrackedExpenseReportAction, linkedTrackedExpenseReportID, transactionThreadReportID} = reportInformation;
    const {
        optimisticData: moveTransactionOptimisticData,
        successData: moveTransactionSuccessData,
        failureData: moveTransactionFailureData,
        modifiedExpenseReportActionID,
    } = getConvertTrackedExpenseInformation(
        transactionID,
        actionableWhisperReportActionID,
        moneyRequestReportID,
        linkedTrackedExpenseReportAction,
        linkedTrackedExpenseReportID,
        transactionThreadReportID,
        CONST.IOU.ACTION.CATEGORIZE,
    );

    optimisticData?.push(...moveTransactionOptimisticData);
    successData?.push(...moveTransactionSuccessData);
    failureData?.push(...moveTransactionFailureData);
    const parameters = {
        onyxData,
        ...reportInformation,
        ...policyParams,
        ...transactionParams,
        modifiedExpenseReportActionID,
        policyExpenseChatReportID: createdWorkspaceParams?.expenseChatReportID,
        policyExpenseCreatedReportActionID: createdWorkspaceParams?.expenseCreatedReportActionID,
        adminsChatReportID: createdWorkspaceParams?.adminsChatReportID,
        adminsCreatedReportActionID: createdWorkspaceParams?.adminsCreatedReportActionID,
    };

    API.write(WRITE_COMMANDS.CATEGORIZE_TRACKED_EXPENSE, parameters, {optimisticData, successData, failureData});

    // If a draft policy was used, then the CategorizeTrackedExpense command will create a real one
    // so let's track that conversion here
    if (isDraftPolicy) {
        GoogleTagManager.publishEvent(CONST.ANALYTICS.EVENT.WORKSPACE_CREATED, userAccountID);
    }
}

function shareTrackedExpense(
    policyID: string | undefined,
    transactionID: string | undefined,
    moneyRequestPreviewReportActionID: string | undefined,
    moneyRequestReportID: string | undefined,
    moneyRequestCreatedReportActionID: string | undefined,
    actionableWhisperReportActionID: string,
    linkedTrackedExpenseReportAction: OnyxTypes.ReportAction,
    linkedTrackedExpenseReportID: string,
    transactionThreadReportID: string | undefined,
    reportPreviewReportActionID: string | undefined,
    onyxData: OnyxData | undefined,
    amount: number,
    currency: string,
    comment: string,
    merchant: string,
    created: string,
    category?: string,
    tag?: string,
    taxCode = '',
    taxAmount = 0,
    billable?: boolean,
    receipt?: Receipt,
    createdWorkspaceParams?: CreateWorkspaceParams,
) {
    const {optimisticData, successData, failureData} = onyxData ?? {};

    const {
        optimisticData: moveTransactionOptimisticData,
        successData: moveTransactionSuccessData,
        failureData: moveTransactionFailureData,
        modifiedExpenseReportActionID,
    } = getConvertTrackedExpenseInformation(
        transactionID,
        actionableWhisperReportActionID,
        moneyRequestReportID,
        linkedTrackedExpenseReportAction,
        linkedTrackedExpenseReportID,
        transactionThreadReportID,
        CONST.IOU.ACTION.SHARE,
    );

    optimisticData?.push(...moveTransactionOptimisticData);
    successData?.push(...moveTransactionSuccessData);
    failureData?.push(...moveTransactionFailureData);

    const parameters = {
        policyID,
        transactionID,
        moneyRequestPreviewReportActionID,
        moneyRequestReportID,
        moneyRequestCreatedReportActionID,
        actionableWhisperReportActionID,
        modifiedExpenseReportActionID,
        reportPreviewReportActionID,
        amount,
        currency,
        comment,
        merchant,
        created,
        category,
        tag,
        taxCode,
        taxAmount,
        billable,
        receipt,
        policyExpenseChatReportID: createdWorkspaceParams?.expenseChatReportID,
        policyExpenseCreatedReportActionID: createdWorkspaceParams?.expenseCreatedReportActionID,
        adminsChatReportID: createdWorkspaceParams?.adminsChatReportID,
        adminsCreatedReportActionID: createdWorkspaceParams?.adminsCreatedReportActionID,
    };

    API.write(WRITE_COMMANDS.SHARE_TRACKED_EXPENSE, parameters, {optimisticData, successData, failureData});
}

/**
 * Submit expense to another user
 */
function requestMoney(requestMoneyInformation: RequestMoneyInformation) {
    const {report, participantParams, policyParams = {}, transactionParams, gpsPoints, action, reimbursible} = requestMoneyInformation;
    const {payeeAccountID} = participantParams;
    const {
        amount,
        currency,
        merchant,
        comment = '',
        receipt,
        category,
        tag,
        taxCode = '',
        taxAmount = 0,
        billable,
        created,
        attendees,
        actionableWhisperReportActionID,
        linkedTrackedExpenseReportAction,
        linkedTrackedExpenseReportID,
    } = transactionParams;

    // If the report is iou or expense report, we should get the linked chat report to be passed to the getMoneyRequestInformation function
    const isMoneyRequestReport = ReportUtils.isMoneyRequestReport(report);
    const currentChatReport = isMoneyRequestReport ? ReportUtils.getReportOrDraftReport(report?.chatReportID) : report;
    const moneyRequestReportID = isMoneyRequestReport ? report?.reportID : '';
    const isMovingTransactionFromTrackExpense = IOUUtils.isMovingTransactionFromTrackExpense(action);

    const {
        payerAccountID,
        payerEmail,
        iouReport,
        chatReport,
        transaction,
        iouAction,
        createdChatReportActionID,
        createdIOUReportActionID,
        reportPreviewAction,
        transactionThreadReportID,
        createdReportActionIDForThread,
        onyxData,
    } = getMoneyRequestInformation({
        parentChatReport: isMovingTransactionFromTrackExpense ? undefined : currentChatReport,
        participantParams,
        policyParams,
        transactionParams,
        moneyRequestReportID,
        existingTransactionID:
            isMovingTransactionFromTrackExpense && linkedTrackedExpenseReportAction && ReportActionsUtils.isMoneyRequestAction(linkedTrackedExpenseReportAction)
                ? ReportActionsUtils.getOriginalMessage(linkedTrackedExpenseReportAction)?.IOUTransactionID
                : undefined,
    });
    const activeReportID = isMoneyRequestReport ? report?.reportID : chatReport.reportID;

    switch (action) {
        case CONST.IOU.ACTION.SUBMIT: {
            if (!linkedTrackedExpenseReportAction || !actionableWhisperReportActionID || !linkedTrackedExpenseReportID) {
                return;
            }

            convertTrackedExpenseToRequest(
                payerAccountID,
                payerEmail,
                chatReport.reportID,
                transaction.transactionID,
                actionableWhisperReportActionID,
                createdChatReportActionID,
                iouReport.reportID,
                createdIOUReportActionID,
                iouAction.reportActionID,
                linkedTrackedExpenseReportAction,
                linkedTrackedExpenseReportID,
                transactionThreadReportID,
                reportPreviewAction.reportActionID,
                onyxData,
                amount,
                currency,
                comment,
                merchant,
                created,
                attendees,
                receipt,
            );
            break;
        }
        default: {
            const parameters: RequestMoneyParams = {
                debtorEmail: payerEmail,
                debtorAccountID: payerAccountID,
                amount,
                currency,
                comment,
                created,
                merchant,
                iouReportID: iouReport.reportID,
                chatReportID: chatReport.reportID,
                transactionID: transaction.transactionID,
                reportActionID: iouAction.reportActionID,
                createdChatReportActionID,
                createdIOUReportActionID,
                reportPreviewReportActionID: reportPreviewAction.reportActionID,
                receipt,
                receiptState: receipt?.state,
                category,
                tag,
                taxCode,
                taxAmount,
                billable,
                // This needs to be a string of JSON because of limitations with the fetch() API and nested objects
                receiptGpsPoints: gpsPoints ? JSON.stringify(gpsPoints) : undefined,
                transactionThreadReportID,
                createdReportActionIDForThread,
                reimbursible,
            };

            // eslint-disable-next-line rulesdir/no-multiple-api-calls
            API.write(WRITE_COMMANDS.REQUEST_MONEY, parameters, onyxData);
        }
    }

    InteractionManager.runAfterInteractions(() => TransactionEdit.removeDraftTransaction(CONST.IOU.OPTIMISTIC_TRANSACTION_ID));
    Navigation.dismissModal(isSearchTopmostCentralPane() ? undefined : activeReportID);
    if (activeReportID) {
        Report.notifyNewAction(activeReportID, payeeAccountID);
    }
}

function sendInvoice(
    currentUserAccountID: number,
    transaction: OnyxEntry<OnyxTypes.Transaction>,
    invoiceChatReport?: OnyxEntry<OnyxTypes.Report>,
    receiptFile?: Receipt,
    policy?: OnyxEntry<OnyxTypes.Policy>,
    policyTagList?: OnyxEntry<OnyxTypes.PolicyTagLists>,
    policyCategories?: OnyxEntry<OnyxTypes.PolicyCategories>,
    companyName?: string,
    companyWebsite?: string,
) {
    const {
        senderWorkspaceID,
        receiver,
        invoiceRoom,
        createdChatReportActionID,
        invoiceReportID,
        reportPreviewReportActionID,
        transactionID,
        transactionThreadReportID,
        createdIOUReportActionID,
        createdReportActionIDForThread,
        reportActionID,
        onyxData,
    } = getSendInvoiceInformation(transaction, currentUserAccountID, invoiceChatReport, receiptFile, policy, policyTagList, policyCategories, companyName, companyWebsite);

    const parameters: SendInvoiceParams = {
        createdIOUReportActionID,
        createdReportActionIDForThread,
        reportActionID,
        senderWorkspaceID,
        accountID: currentUserAccountID,
        amount: transaction?.amount ?? 0,
        currency: transaction?.currency ?? '',
        comment: transaction?.comment?.comment?.trim() ?? '',
        merchant: transaction?.merchant ?? '',
        category: transaction?.category,
        date: transaction?.created ?? '',
        invoiceRoomReportID: invoiceRoom.reportID,
        createdChatReportActionID,
        invoiceReportID,
        reportPreviewReportActionID,
        transactionID,
        transactionThreadReportID,
        companyName,
        companyWebsite,
        ...(invoiceChatReport?.reportID ? {receiverInvoiceRoomID: invoiceChatReport.reportID} : {receiverEmail: receiver.login ?? ''}),
    };

    API.write(WRITE_COMMANDS.SEND_INVOICE, parameters, onyxData);
    InteractionManager.runAfterInteractions(() => TransactionEdit.removeDraftTransaction(CONST.IOU.OPTIMISTIC_TRANSACTION_ID));

    if (isSearchTopmostCentralPane()) {
        Navigation.dismissModal();
    } else {
        Navigation.dismissModalWithReport(invoiceRoom);
    }

    Report.notifyNewAction(invoiceRoom.reportID, receiver.accountID);
}

/**
 * Track an expense
 */
function trackExpense(
    report: OnyxTypes.Report,
    amount: number,
    currency: string,
    created: string,
    merchant: string,
    payeeEmail: string | undefined,
    payeeAccountID: number,
    participant: Participant,
    comment: string,
    isDraftPolicy: boolean,
    receipt?: Receipt,
    category?: string,
    tag?: string,
    taxCode = '',
    taxAmount = 0,
    billable?: boolean,
    policy?: OnyxEntry<OnyxTypes.Policy>,
    policyTagList?: OnyxEntry<OnyxTypes.PolicyTagLists>,
    policyCategories?: OnyxEntry<OnyxTypes.PolicyCategories>,
    gpsPoints?: GPSPoint,
    validWaypoints?: WaypointCollection,
    action?: IOUAction,
    actionableWhisperReportActionID?: string,
    linkedTrackedExpenseReportAction?: OnyxTypes.ReportAction,
    linkedTrackedExpenseReportID?: string,
    customUnitRateID?: string,
) {
    const isMoneyRequestReport = ReportUtils.isMoneyRequestReport(report);
    const currentChatReport = isMoneyRequestReport ? ReportUtils.getReportOrDraftReport(report.chatReportID) : report;
    const moneyRequestReportID = isMoneyRequestReport ? report.reportID : '';
    const isMovingTransactionFromTrackExpense = IOUUtils.isMovingTransactionFromTrackExpense(action);

    // Pass an open receipt so the distance expense will show a map with the route optimistically
    const trackedReceipt = validWaypoints ? {source: ReceiptGeneric as ReceiptSource, state: CONST.IOU.RECEIPT_STATE.OPEN} : receipt;

    const {
        createdWorkspaceParams,
        iouReport,
        chatReport,
        transaction,
        iouAction,
        createdChatReportActionID,
        createdIOUReportActionID,
        reportPreviewAction,
        transactionThreadReportID,
        createdReportActionIDForThread,
        actionableWhisperReportActionIDParam,
        onyxData,
    } =
        getTrackExpenseInformation(
            currentChatReport,
            participant,
            comment,
            amount,
            currency,
            created,
            merchant,
            trackedReceipt,
            category,
            tag,
            taxCode,
            taxAmount,
            billable,
            policy,
            policyTagList,
            policyCategories,
            payeeEmail,
            payeeAccountID,
            moneyRequestReportID,
            linkedTrackedExpenseReportAction,
            isMovingTransactionFromTrackExpense && linkedTrackedExpenseReportAction && ReportActionsUtils.isMoneyRequestAction(linkedTrackedExpenseReportAction)
                ? ReportActionsUtils.getOriginalMessage(linkedTrackedExpenseReportAction)?.IOUTransactionID
                : undefined,
        ) ?? {};
    const activeReportID = isMoneyRequestReport ? report.reportID : chatReport?.reportID;

    const recentServerValidatedWaypoints = getRecentWaypoints().filter((item) => !item.pendingAction);
    onyxData?.failureData?.push({
        onyxMethod: Onyx.METHOD.SET,
        key: `${ONYXKEYS.NVP_RECENT_WAYPOINTS}`,
        value: recentServerValidatedWaypoints,
    });

    switch (action) {
        case CONST.IOU.ACTION.CATEGORIZE: {
            if (!linkedTrackedExpenseReportAction || !actionableWhisperReportActionID || !linkedTrackedExpenseReportID) {
                return;
            }
            const transactionParams = {
                transactionID: transaction?.transactionID,
                amount,
                currency,
                comment,
                merchant,
                created,
                taxCode,
                taxAmount,
                category,
                tag,
                billable,
                receipt: trackedReceipt,
            };
            const policyParams = {
                policyID: chatReport?.policyID,
                isDraftPolicy,
            };
            const reportInformation = {
                moneyRequestPreviewReportActionID: iouAction?.reportActionID,
                moneyRequestReportID: iouReport?.reportID,
                moneyRequestCreatedReportActionID: createdIOUReportActionID,
                actionableWhisperReportActionID,
                linkedTrackedExpenseReportAction,
                linkedTrackedExpenseReportID,
                transactionThreadReportID,
                reportPreviewReportActionID: reportPreviewAction?.reportActionID,
            };
            const trackedExpenseParams = {
                onyxData,
                reportInformation,
                transactionParams,
                policyParams,
                createdWorkspaceParams,
            };

            categorizeTrackedExpense(trackedExpenseParams);
            break;
        }
        case CONST.IOU.ACTION.SHARE: {
            if (!linkedTrackedExpenseReportAction || !actionableWhisperReportActionID || !linkedTrackedExpenseReportID) {
                return;
            }
            shareTrackedExpense(
                chatReport?.policyID,
                transaction?.transactionID,
                iouAction?.reportActionID,
                iouReport?.reportID,
                createdIOUReportActionID,
                actionableWhisperReportActionID,
                linkedTrackedExpenseReportAction,
                linkedTrackedExpenseReportID,
                transactionThreadReportID,
                reportPreviewAction?.reportActionID,
                onyxData,
                amount,
                currency,
                comment,
                merchant,
                created,
                category,
                tag,
                taxCode,
                taxAmount,
                billable,
                trackedReceipt,
                createdWorkspaceParams,
            );
            break;
        }
        default: {
            const parameters: TrackExpenseParams = {
                amount,
                currency,
                comment,
                created,
                merchant,
                iouReportID: iouReport?.reportID,
                chatReportID: chatReport?.reportID,
                transactionID: transaction?.transactionID,
                reportActionID: iouAction?.reportActionID,
                createdChatReportActionID,
                createdIOUReportActionID,
                reportPreviewReportActionID: reportPreviewAction?.reportActionID,
                receipt: trackedReceipt,
                receiptState: trackedReceipt?.state,
                category,
                tag,
                taxCode,
                taxAmount,
                billable,
                // This needs to be a string of JSON because of limitations with the fetch() API and nested objects
                receiptGpsPoints: gpsPoints ? JSON.stringify(gpsPoints) : undefined,
                transactionThreadReportID,
                createdReportActionIDForThread,
                waypoints: validWaypoints ? JSON.stringify(sanitizeRecentWaypoints(validWaypoints)) : undefined,
                customUnitRateID,
            };
            if (actionableWhisperReportActionIDParam) {
                parameters.actionableWhisperReportActionID = actionableWhisperReportActionIDParam;
            }
            API.write(WRITE_COMMANDS.TRACK_EXPENSE, parameters, onyxData);
        }
    }
    InteractionManager.runAfterInteractions(() => TransactionEdit.removeDraftTransaction(CONST.IOU.OPTIMISTIC_TRANSACTION_ID));
    Navigation.dismissModal(isSearchTopmostCentralPane() ? undefined : activeReportID);

    if (action === CONST.IOU.ACTION.SHARE && activeReportID) {
        if (isSearchTopmostCentralPane()) {
            Navigation.goBack();
            Navigation.navigate(ROUTES.REPORT_WITH_ID.getRoute(activeReportID));
        }
        Navigation.setNavigationActionToMicrotaskQueue(() => Navigation.navigate(ROUTES.ROOM_INVITE.getRoute(activeReportID, CONST.IOU.SHARE.ROLE.ACCOUNTANT)));
    }

    Report.notifyNewAction(activeReportID, payeeAccountID);
}

function getOrCreateOptimisticSplitChatReport(existingSplitChatReportID: string, participants: Participant[], participantAccountIDs: number[], currentUserAccountID: number) {
    // The existing chat report could be passed as reportID or exist on the sole "participant" (in this case a report option)
    const existingChatReportID = existingSplitChatReportID || participants.at(0)?.reportID;

    // Check if the report is available locally if we do have one
    let existingSplitChatReport = existingChatReportID ? allReports?.[`${ONYXKEYS.COLLECTION.REPORT}${existingChatReportID}`] : null;

    const allParticipantsAccountIDs = [...participantAccountIDs, currentUserAccountID];
    if (!existingSplitChatReport) {
        existingSplitChatReport = ReportUtils.getChatByParticipants(allParticipantsAccountIDs, undefined, participantAccountIDs.length > 1);
    }

    // We found an existing chat report we are done...
    if (existingSplitChatReport) {
        // Yes, these are the same, but give the caller a way to identify if we created a new report or not
        return {existingSplitChatReport, splitChatReport: existingSplitChatReport};
    }

    // Create a Group Chat if we have multiple participants
    if (participants.length > 1) {
        const splitChatReport = ReportUtils.buildOptimisticChatReport(
            allParticipantsAccountIDs,
            '',
            CONST.REPORT.CHAT_TYPE.GROUP,
            undefined,
            undefined,
            undefined,
            undefined,
            undefined,
            undefined,
            CONST.REPORT.NOTIFICATION_PREFERENCE.ALWAYS,
        );
        return {existingSplitChatReport: null, splitChatReport};
    }

    // Otherwise, create a new 1:1 chat report
    const splitChatReport = ReportUtils.buildOptimisticChatReport(participantAccountIDs);
    return {existingSplitChatReport: null, splitChatReport};
}

/**
 * Build the Onyx data and IOU split necessary for splitting a bill with 3+ users.
 * 1. Build the optimistic Onyx data for the group chat, i.e. chatReport and iouReportAction creating the former if it doesn't yet exist.
 * 2. Loop over the group chat participant list, building optimistic or updating existing chatReports, iouReports and iouReportActions between the user and each participant.
 * We build both Onyx data and the IOU split that is sent as a request param and is used by Auth to create the chatReports, iouReports and iouReportActions in the database.
 * The IOU split has the following shape:
 *  [
 *      {email: 'currentUser', amount: 100},
 *      {email: 'user2', amount: 100, iouReportID: '100', chatReportID: '110', transactionID: '120', reportActionID: '130'},
 *      {email: 'user3', amount: 100, iouReportID: '200', chatReportID: '210', transactionID: '220', reportActionID: '230'}
 *  ]
 * @param amount - always in the smallest unit of the currency
 * @param existingSplitChatReportID - the report ID where the split expense happens, could be a group chat or a workspace chat
 */
function createSplitsAndOnyxData(
    participants: Participant[],
    currentUserLogin: string,
    currentUserAccountID: number,
    amount: number,
    comment: string,
    currency: string,
    merchant: string,
    created: string,
    category: string,
    tag: string,
    splitShares: SplitShares = {},
    existingSplitChatReportID = '',
    billable = false,
    iouRequestType: IOURequestType = CONST.IOU.REQUEST_TYPE.MANUAL,
    taxCode = '',
    taxAmount = 0,
): SplitsAndOnyxData {
    const currentUserEmailForIOUSplit = PhoneNumber.addSMSDomainIfPhoneNumber(currentUserLogin);
    const participantAccountIDs = participants.map((participant) => Number(participant.accountID));

    const {splitChatReport, existingSplitChatReport} = getOrCreateOptimisticSplitChatReport(existingSplitChatReportID, participants, participantAccountIDs, currentUserAccountID);
    const isOwnPolicyExpenseChat = !!splitChatReport.isOwnPolicyExpenseChat;

    // Pass an open receipt so the distance expense will show a map with the route optimistically
    const receipt: Receipt | undefined = iouRequestType === CONST.IOU.REQUEST_TYPE.DISTANCE ? {source: ReceiptGeneric as ReceiptSource, state: CONST.IOU.RECEIPT_STATE.OPEN} : undefined;

    const existingTransaction = allTransactionDrafts[`${ONYXKEYS.COLLECTION.TRANSACTION_DRAFT}${CONST.IOU.OPTIMISTIC_TRANSACTION_ID}`];
    const isDistanceRequest = existingTransaction && existingTransaction.iouRequestType === CONST.IOU.REQUEST_TYPE.DISTANCE;
    let splitTransaction = TransactionUtils.buildOptimisticTransaction(
        amount,
        currency,
        CONST.REPORT.SPLIT_REPORTID,
        comment,
        [],
        created,
        '',
        '',
        merchant || Localize.translateLocal('iou.expense'),
        receipt,
        undefined,
        undefined,
        category,
        tag,
        taxCode,
        taxAmount,
        billable,
        isDistanceRequest ? {waypoints: CONST.RED_BRICK_ROAD_PENDING_ACTION.ADD} : undefined,
        undefined,
        existingTransaction,
    );

    // Important data is set on the draft distance transaction, such as the iouRequestType marking it as a distance request, so merge it into the optimistic split transaction
    if (isDistanceRequest) {
        splitTransaction = fastMerge(existingTransaction, splitTransaction, false);
    }

    // Note: The created action must be optimistically generated before the IOU action so there's no chance that the created action appears after the IOU action in the chat
    const splitCreatedReportAction = ReportUtils.buildOptimisticCreatedReportAction(currentUserEmailForIOUSplit);
    const splitIOUReportAction = ReportUtils.buildOptimisticIOUReportAction(
        CONST.IOU.REPORT_ACTION_TYPE.SPLIT,
        amount,
        currency,
        comment,
        participants,
        splitTransaction.transactionID,
        undefined,
        '',
        false,
        false,
        isOwnPolicyExpenseChat,
    );

    splitChatReport.lastReadTime = DateUtils.getDBTime();
    splitChatReport.lastMessageText = ReportActionsUtils.getReportActionText(splitIOUReportAction);
    splitChatReport.lastMessageHtml = ReportActionsUtils.getReportActionHtml(splitIOUReportAction);
    splitChatReport.lastActorAccountID = currentUserAccountID;
    splitChatReport.lastVisibleActionCreated = splitIOUReportAction.created;

    // If we have an existing splitChatReport (group chat or workspace) use it's pending fields, otherwise indicate that we are adding a chat
    if (!existingSplitChatReport) {
        splitChatReport.pendingFields = {
            createChat: CONST.RED_BRICK_ROAD_PENDING_ACTION.ADD,
        };
    }

    const optimisticData: OnyxUpdate[] = [
        {
            // Use set for new reports because it doesn't exist yet, is faster,
            // and we need the data to be available when we navigate to the chat page
            onyxMethod: existingSplitChatReport ? Onyx.METHOD.MERGE : Onyx.METHOD.SET,
            key: `${ONYXKEYS.COLLECTION.REPORT}${splitChatReport.reportID}`,
            value: splitChatReport,
        },
        {
            onyxMethod: Onyx.METHOD.SET,
            key: ONYXKEYS.NVP_QUICK_ACTION_GLOBAL_CREATE,
            value: {
                action: iouRequestType === CONST.IOU.REQUEST_TYPE.DISTANCE ? CONST.QUICK_ACTIONS.SPLIT_DISTANCE : CONST.QUICK_ACTIONS.SPLIT_MANUAL,
                chatReportID: splitChatReport.reportID,
                isFirstQuickAction: isEmptyObject(quickAction),
            },
        },
        existingSplitChatReport
            ? {
                  onyxMethod: Onyx.METHOD.MERGE,
                  key: `${ONYXKEYS.COLLECTION.REPORT_ACTIONS}${splitChatReport.reportID}`,
                  value: {
                      [splitIOUReportAction.reportActionID]: splitIOUReportAction as OnyxTypes.ReportAction,
                  },
              }
            : {
                  onyxMethod: Onyx.METHOD.SET,
                  key: `${ONYXKEYS.COLLECTION.REPORT_ACTIONS}${splitChatReport.reportID}`,
                  value: {
                      [splitCreatedReportAction.reportActionID]: splitCreatedReportAction as OnyxTypes.ReportAction,
                      [splitIOUReportAction.reportActionID]: splitIOUReportAction as OnyxTypes.ReportAction,
                  },
              },
        {
            onyxMethod: Onyx.METHOD.SET,
            key: `${ONYXKEYS.COLLECTION.TRANSACTION}${splitTransaction.transactionID}`,
            value: splitTransaction,
        },
    ];
    const successData: OnyxUpdate[] = [
        {
            onyxMethod: Onyx.METHOD.MERGE,
            key: `${ONYXKEYS.COLLECTION.REPORT_ACTIONS}${splitChatReport.reportID}`,
            value: {
                ...(existingSplitChatReport ? {} : {[splitCreatedReportAction.reportActionID]: {pendingAction: null}}),
                [splitIOUReportAction.reportActionID]: {pendingAction: null},
            },
        },
        {
            onyxMethod: Onyx.METHOD.MERGE,
            key: `${ONYXKEYS.COLLECTION.TRANSACTION}${splitTransaction.transactionID}`,
            value: {pendingAction: null, pendingFields: null},
        },
    ];

    const redundantParticipants: Record<number, null> = {};
    if (!existingSplitChatReport) {
        successData.push({
            onyxMethod: Onyx.METHOD.MERGE,
            key: `${ONYXKEYS.COLLECTION.REPORT}${splitChatReport.reportID}`,
            value: {pendingFields: {createChat: null}, participants: redundantParticipants},
        });
    }

    const failureData: OnyxUpdate[] = [
        {
            onyxMethod: Onyx.METHOD.MERGE,
            key: `${ONYXKEYS.COLLECTION.TRANSACTION}${splitTransaction.transactionID}`,
            value: {
                errors: ErrorUtils.getMicroSecondOnyxErrorWithTranslationKey('iou.error.genericCreateFailureMessage'),
                pendingAction: null,
                pendingFields: null,
            },
        },
        {
            onyxMethod: Onyx.METHOD.SET,
            key: ONYXKEYS.NVP_QUICK_ACTION_GLOBAL_CREATE,
            value: quickAction ?? null,
        },
    ];

    if (existingSplitChatReport) {
        failureData.push({
            onyxMethod: Onyx.METHOD.MERGE,
            key: `${ONYXKEYS.COLLECTION.REPORT_ACTIONS}${splitChatReport.reportID}`,
            value: {
                [splitIOUReportAction.reportActionID]: {
                    errors: ErrorUtils.getMicroSecondOnyxErrorWithTranslationKey('iou.error.genericCreateFailureMessage'),
                },
            },
        });
    } else {
        failureData.push(
            {
                onyxMethod: Onyx.METHOD.MERGE,
                key: `${ONYXKEYS.COLLECTION.REPORT}${splitChatReport.reportID}`,
                value: {
                    errorFields: {
                        createChat: ErrorUtils.getMicroSecondOnyxErrorWithTranslationKey('report.genericCreateReportFailureMessage'),
                    },
                },
            },
            {
                onyxMethod: Onyx.METHOD.MERGE,
                key: `${ONYXKEYS.COLLECTION.REPORT_ACTIONS}${splitChatReport.reportID}`,
                value: {
                    [splitIOUReportAction.reportActionID]: {
                        errors: ErrorUtils.getMicroSecondOnyxErrorWithTranslationKey('iou.error.genericCreateFailureMessage'),
                    },
                },
            },
        );
    }

    // Loop through participants creating individual chats, iouReports and reportActionIDs as needed
    const currentUserAmount = splitShares?.[currentUserAccountID]?.amount ?? IOUUtils.calculateAmount(participants.length, amount, currency, true);
    const currentUserTaxAmount = IOUUtils.calculateAmount(participants.length, taxAmount, currency, true);

    const splits: Split[] = [{email: currentUserEmailForIOUSplit, accountID: currentUserAccountID, amount: currentUserAmount, taxAmount: currentUserTaxAmount}];

    const hasMultipleParticipants = participants.length > 1;
    participants.forEach((participant) => {
        // In a case when a participant is a workspace, even when a current user is not an owner of the workspace
        const isPolicyExpenseChat = ReportUtils.isPolicyExpenseChat(participant);
        const splitAmount = splitShares?.[participant.accountID ?? CONST.DEFAULT_NUMBER_ID]?.amount ?? IOUUtils.calculateAmount(participants.length, amount, currency, false);
        const splitTaxAmount = IOUUtils.calculateAmount(participants.length, taxAmount, currency, false);

        // To exclude someone from a split, the amount can be 0. The scenario for this is when creating a split from a group chat, we have remove the option to deselect users to exclude them.
        // We can input '0' next to someone we want to exclude.
        if (splitAmount === 0) {
            return;
        }

        // In case the participant is a workspace, email & accountID should remain undefined and won't be used in the rest of this code
        // participant.login is undefined when the request is initiated from a group DM with an unknown user, so we need to add a default
        const email = isOwnPolicyExpenseChat || isPolicyExpenseChat ? '' : PhoneNumber.addSMSDomainIfPhoneNumber(participant.login ?? '').toLowerCase();
        const accountID = isOwnPolicyExpenseChat || isPolicyExpenseChat ? 0 : Number(participant.accountID);
        if (email === currentUserEmailForIOUSplit) {
            return;
        }

        // STEP 1: Get existing chat report OR build a new optimistic one
        // If we only have one participant and the request was initiated from the global create menu, i.e. !existingGroupChatReportID, the oneOnOneChatReport is the groupChatReport
        let oneOnOneChatReport: OnyxTypes.Report | OptimisticChatReport;
        let isNewOneOnOneChatReport = false;
        let shouldCreateOptimisticPersonalDetails = false;
        const personalDetailExists = accountID in allPersonalDetails;

        // If this is a split between two people only and the function
        // wasn't provided with an existing group chat report id
        // or, if the split is being made from the workspace chat, then the oneOnOneChatReport is the same as the splitChatReport
        // in this case existingSplitChatReport will belong to the policy expense chat and we won't be
        // entering code that creates optimistic personal details
        if ((!hasMultipleParticipants && !existingSplitChatReportID) || isOwnPolicyExpenseChat) {
            oneOnOneChatReport = splitChatReport;
            shouldCreateOptimisticPersonalDetails = !existingSplitChatReport && !personalDetailExists;
        } else {
            const existingChatReport = ReportUtils.getChatByParticipants([accountID, currentUserAccountID]);
            isNewOneOnOneChatReport = !existingChatReport;
            shouldCreateOptimisticPersonalDetails = isNewOneOnOneChatReport && !personalDetailExists;
            oneOnOneChatReport = existingChatReport ?? ReportUtils.buildOptimisticChatReport([accountID, currentUserAccountID]);
        }

        // STEP 2: Get existing IOU/Expense report and update its total OR build a new optimistic one
        let oneOnOneIOUReport: OneOnOneIOUReport = oneOnOneChatReport.iouReportID ? allReports?.[`${ONYXKEYS.COLLECTION.REPORT}${oneOnOneChatReport.iouReportID}`] : null;
        const shouldCreateNewOneOnOneIOUReport = ReportUtils.shouldCreateNewMoneyRequestReport(oneOnOneIOUReport, oneOnOneChatReport);

        if (!oneOnOneIOUReport || shouldCreateNewOneOnOneIOUReport) {
            oneOnOneIOUReport = isOwnPolicyExpenseChat
                ? ReportUtils.buildOptimisticExpenseReport(oneOnOneChatReport.reportID, oneOnOneChatReport.policyID, currentUserAccountID, splitAmount, currency)
                : ReportUtils.buildOptimisticIOUReport(currentUserAccountID, accountID, splitAmount, oneOnOneChatReport.reportID, currency);
        } else if (isOwnPolicyExpenseChat) {
            // Because of the Expense reports are stored as negative values, we subtract the total from the amount
            if (oneOnOneIOUReport?.currency === currency) {
                if (typeof oneOnOneIOUReport.total === 'number') {
                    oneOnOneIOUReport.total -= splitAmount;
                }

                if (typeof oneOnOneIOUReport.unheldTotal === 'number') {
                    oneOnOneIOUReport.unheldTotal -= splitAmount;
                }
            }
        } else {
            oneOnOneIOUReport = IOUUtils.updateIOUOwnerAndTotal(oneOnOneIOUReport, currentUserAccountID, splitAmount, currency);
        }

        // STEP 3: Build optimistic transaction
        const oneOnOneTransaction = TransactionUtils.buildOptimisticTransaction(
            ReportUtils.isExpenseReport(oneOnOneIOUReport) ? -splitAmount : splitAmount,
            currency,
            oneOnOneIOUReport.reportID,
            comment,
            [],
            created,
            CONST.IOU.TYPE.SPLIT,
            splitTransaction.transactionID,
            merchant || Localize.translateLocal('iou.expense'),
            undefined,
            undefined,
            undefined,
            category,
            tag,
            taxCode,
            ReportUtils.isExpenseReport(oneOnOneIOUReport) ? -splitTaxAmount : splitTaxAmount,
            billable,
        );

        // STEP 4: Build optimistic reportActions. We need:
        // 1. CREATED action for the chatReport
        // 2. CREATED action for the iouReport
        // 3. IOU action for the iouReport
        // 4. Transaction Thread and the CREATED action for it
        // 5. REPORT_PREVIEW action for the chatReport
        const [oneOnOneCreatedActionForChat, oneOnOneCreatedActionForIOU, oneOnOneIOUAction, optimisticTransactionThread, optimisticCreatedActionForTransactionThread] =
            ReportUtils.buildOptimisticMoneyRequestEntities(
                oneOnOneIOUReport,
                CONST.IOU.REPORT_ACTION_TYPE.CREATE,
                splitAmount,
                currency,
                comment,
                currentUserEmailForIOUSplit,
                [participant],
                oneOnOneTransaction.transactionID,
            );

        // Add optimistic personal details for new participants
        const oneOnOnePersonalDetailListAction: OnyxTypes.PersonalDetailsList = shouldCreateOptimisticPersonalDetails
            ? {
                  [accountID]: {
                      accountID,
                      // Disabling this line since participant.displayName can be an empty string
                      // eslint-disable-next-line @typescript-eslint/prefer-nullish-coalescing
                      displayName: LocalePhoneNumber.formatPhoneNumber(participant.displayName || email),
                      login: participant.login,
                      isOptimisticPersonalDetail: true,
                  },
              }
            : {};

        if (shouldCreateOptimisticPersonalDetails) {
            // BE will send different participants. We clear the optimistic ones to avoid duplicated entries
            redundantParticipants[accountID] = null;
        }

        let oneOnOneReportPreviewAction = getReportPreviewAction(oneOnOneChatReport.reportID, oneOnOneIOUReport.reportID);
        if (oneOnOneReportPreviewAction) {
            oneOnOneReportPreviewAction = ReportUtils.updateReportPreview(oneOnOneIOUReport, oneOnOneReportPreviewAction);
        } else {
            oneOnOneReportPreviewAction = ReportUtils.buildOptimisticReportPreview(oneOnOneChatReport, oneOnOneIOUReport);
        }

        // Add category to optimistic policy recently used categories when a participant is a workspace
        const optimisticPolicyRecentlyUsedCategories = isPolicyExpenseChat ? Category.buildOptimisticPolicyRecentlyUsedCategories(participant.policyID, category) : [];

        const optimisticRecentlyUsedCurrencies = Policy.buildOptimisticRecentlyUsedCurrencies(currency);

        // Add tag to optimistic policy recently used tags when a participant is a workspace
        const optimisticPolicyRecentlyUsedTags = isPolicyExpenseChat ? Tag.buildOptimisticPolicyRecentlyUsedTags(participant.policyID, tag) : {};

        // STEP 5: Build Onyx Data
        const [oneOnOneOptimisticData, oneOnOneSuccessData, oneOnOneFailureData] = buildOnyxDataForMoneyRequest({
            isNewChatReport: isNewOneOnOneChatReport,
            shouldCreateNewMoneyRequestReport: shouldCreateNewOneOnOneIOUReport,
            isOneOnOneSplit: true,
            optimisticParams: {
                chat: {
                    report: oneOnOneChatReport,
                    createdAction: oneOnOneCreatedActionForChat,
                    reportPreviewAction: oneOnOneReportPreviewAction,
                },
                iou: {
                    report: oneOnOneIOUReport,
                    createdAction: oneOnOneCreatedActionForIOU,
                    action: oneOnOneIOUAction,
                },
                transactionParams: {
                    transaction: oneOnOneTransaction,
                    transactionThreadReport: optimisticTransactionThread,
                    transactionThreadCreatedReportAction: optimisticCreatedActionForTransactionThread,
                },
                policyRecentlyUsed: {
                    categories: optimisticPolicyRecentlyUsedCategories,
                    tags: optimisticPolicyRecentlyUsedTags,
                    currencies: optimisticRecentlyUsedCurrencies,
                },
                personalDetailListAction: oneOnOnePersonalDetailListAction,
            },
        });

        const individualSplit = {
            email,
            accountID,
            isOptimisticAccount: ReportUtils.isOptimisticPersonalDetail(accountID),
            amount: splitAmount,
            iouReportID: oneOnOneIOUReport.reportID,
            chatReportID: oneOnOneChatReport.reportID,
            transactionID: oneOnOneTransaction.transactionID,
            reportActionID: oneOnOneIOUAction.reportActionID,
            createdChatReportActionID: oneOnOneCreatedActionForChat.reportActionID,
            createdIOUReportActionID: oneOnOneCreatedActionForIOU.reportActionID,
            reportPreviewReportActionID: oneOnOneReportPreviewAction.reportActionID,
            transactionThreadReportID: optimisticTransactionThread.reportID,
            createdReportActionIDForThread: optimisticCreatedActionForTransactionThread?.reportActionID,
            taxAmount: splitTaxAmount,
        };

        splits.push(individualSplit);
        optimisticData.push(...oneOnOneOptimisticData);
        successData.push(...oneOnOneSuccessData);
        failureData.push(...oneOnOneFailureData);
    });

    optimisticData.push({
        onyxMethod: Onyx.METHOD.MERGE,
        key: `${ONYXKEYS.COLLECTION.TRANSACTION}${splitTransaction.transactionID}`,
        value: {
            comment: {
                splits: splits.map((split) => ({accountID: split.accountID, amount: split.amount})),
            },
        },
    });

    const splitData: SplitData = {
        chatReportID: splitChatReport.reportID,
        transactionID: splitTransaction.transactionID,
        reportActionID: splitIOUReportAction.reportActionID,
        policyID: splitChatReport.policyID,
        chatType: splitChatReport.chatType,
    };

    if (!existingSplitChatReport) {
        splitData.createdReportActionID = splitCreatedReportAction.reportActionID;
    }

    return {
        splitData,
        splits,
        onyxData: {optimisticData, successData, failureData},
    };
}

type SplitBillActionsParams = {
    participants: Participant[];
    currentUserLogin: string;
    currentUserAccountID: number;
    amount: number;
    comment: string;
    currency: string;
    merchant: string;
    created: string;
    category?: string;
    tag?: string;
    billable?: boolean;
    iouRequestType?: IOURequestType;
    existingSplitChatReportID?: string;
    splitShares?: SplitShares;
    splitPayerAccountIDs?: number[];
    taxCode?: string;
    taxAmount?: number;
};

/**
 * @param amount - always in smallest currency unit
 * @param existingSplitChatReportID - Either a group DM or a workspace chat
 */
function splitBill({
    participants,
    currentUserLogin,
    currentUserAccountID,
    amount,
    comment,
    currency,
    merchant,
    created,
    category = '',
    tag = '',
    billable = false,
    iouRequestType = CONST.IOU.REQUEST_TYPE.MANUAL,
    existingSplitChatReportID = '',
    splitShares = {},
    splitPayerAccountIDs = [],
    taxCode = '',
    taxAmount = 0,
}: SplitBillActionsParams) {
    const {splitData, splits, onyxData} = createSplitsAndOnyxData(
        participants,
        currentUserLogin,
        currentUserAccountID,
        amount,
        comment,
        currency,
        merchant,
        created,
        category,
        tag,
        splitShares,
        existingSplitChatReportID,
        billable,
        iouRequestType,
        taxCode,
        taxAmount,
    );

    const parameters: SplitBillParams = {
        reportID: splitData.chatReportID,
        amount,
        splits: JSON.stringify(splits),
        currency,
        comment,
        category,
        merchant,
        created,
        tag,
        billable,
        transactionID: splitData.transactionID,
        reportActionID: splitData.reportActionID,
        createdReportActionID: splitData.createdReportActionID,
        policyID: splitData.policyID,
        chatType: splitData.chatType,
        splitPayerAccountIDs,
        taxCode,
        taxAmount,
    };

    API.write(WRITE_COMMANDS.SPLIT_BILL, parameters, onyxData);
    InteractionManager.runAfterInteractions(() => TransactionEdit.removeDraftTransaction(CONST.IOU.OPTIMISTIC_TRANSACTION_ID));

    Navigation.dismissModal(isSearchTopmostCentralPane() ? undefined : existingSplitChatReportID);
    Report.notifyNewAction(splitData.chatReportID, currentUserAccountID);
}

/**
 * @param amount - always in the smallest currency unit
 */
function splitBillAndOpenReport({
    participants,
    currentUserLogin,
    currentUserAccountID,
    amount,
    comment,
    currency,
    merchant,
    created,
    category = '',
    tag = '',
    billable = false,
    iouRequestType = CONST.IOU.REQUEST_TYPE.MANUAL,
    splitShares = {},
    splitPayerAccountIDs = [],
    taxCode = '',
    taxAmount = 0,
}: SplitBillActionsParams) {
    const {splitData, splits, onyxData} = createSplitsAndOnyxData(
        participants,
        currentUserLogin,
        currentUserAccountID,
        amount,
        comment,
        currency,
        merchant,
        created,
        category,
        tag,
        splitShares,
        '',
        billable,
        iouRequestType,
        taxCode,
        taxAmount,
    );

    const parameters: SplitBillParams = {
        reportID: splitData.chatReportID,
        amount,
        splits: JSON.stringify(splits),
        currency,
        merchant,
        created,
        comment,
        category,
        tag,
        billable,
        transactionID: splitData.transactionID,
        reportActionID: splitData.reportActionID,
        createdReportActionID: splitData.createdReportActionID,
        policyID: splitData.policyID,
        chatType: splitData.chatType,
        splitPayerAccountIDs,
        taxCode,
        taxAmount,
    };

    API.write(WRITE_COMMANDS.SPLIT_BILL_AND_OPEN_REPORT, parameters, onyxData);
    InteractionManager.runAfterInteractions(() => TransactionEdit.removeDraftTransaction(CONST.IOU.OPTIMISTIC_TRANSACTION_ID));

    Navigation.dismissModal(isSearchTopmostCentralPane() ? undefined : splitData.chatReportID);
    Report.notifyNewAction(splitData.chatReportID, currentUserAccountID);
}

type StartSplitBilActionParams = {
    participants: Participant[];
    currentUserLogin: string;
    currentUserAccountID: number;
    comment: string;
    receipt: Receipt;
    existingSplitChatReportID?: string;
    billable?: boolean;
    category: string | undefined;
    tag: string | undefined;
    currency: string;
    taxCode: string;
    taxAmount: number;
};

/** Used exclusively for starting a split expense request that contains a receipt, the split request will be completed once the receipt is scanned
 *  or user enters details manually.
 *
 * @param existingSplitChatReportID - Either a group DM or a workspace chat
 */
function startSplitBill({
    participants,
    currentUserLogin,
    currentUserAccountID,
    comment,
    receipt,
    existingSplitChatReportID = '',
    billable = false,
    category = '',
    tag = '',
    currency,
    taxCode = '',
    taxAmount = 0,
}: StartSplitBilActionParams) {
    const currentUserEmailForIOUSplit = PhoneNumber.addSMSDomainIfPhoneNumber(currentUserLogin);
    const participantAccountIDs = participants.map((participant) => Number(participant.accountID));
    const {splitChatReport, existingSplitChatReport} = getOrCreateOptimisticSplitChatReport(existingSplitChatReportID, participants, participantAccountIDs, currentUserAccountID);
    const isOwnPolicyExpenseChat = !!splitChatReport.isOwnPolicyExpenseChat;

    const {name: filename, source, state = CONST.IOU.RECEIPT_STATE.SCANREADY} = receipt;
    const receiptObject: Receipt = {state, source};

    // ReportID is -2 (aka "deleted") on the group transaction
    const splitTransaction = TransactionUtils.buildOptimisticTransaction(
        0,
        currency,
        CONST.REPORT.SPLIT_REPORTID,
        comment,
        [],
        '',
        '',
        '',
        CONST.TRANSACTION.PARTIAL_TRANSACTION_MERCHANT,
        receiptObject,
        filename,
        undefined,
        category,
        tag,
        taxCode,
        taxAmount,
        billable,
    );

    // Note: The created action must be optimistically generated before the IOU action so there's no chance that the created action appears after the IOU action in the chat
    const splitChatCreatedReportAction = ReportUtils.buildOptimisticCreatedReportAction(currentUserEmailForIOUSplit);
    const splitIOUReportAction = ReportUtils.buildOptimisticIOUReportAction(
        CONST.IOU.REPORT_ACTION_TYPE.SPLIT,
        0,
        CONST.CURRENCY.USD,
        comment,
        participants,
        splitTransaction.transactionID,
        undefined,
        '',
        false,
        false,
        isOwnPolicyExpenseChat,
    );

    splitChatReport.lastReadTime = DateUtils.getDBTime();
    splitChatReport.lastMessageText = ReportActionsUtils.getReportActionText(splitIOUReportAction);
    splitChatReport.lastMessageHtml = ReportActionsUtils.getReportActionHtml(splitIOUReportAction);

    // If we have an existing splitChatReport (group chat or workspace) use it's pending fields, otherwise indicate that we are adding a chat
    if (!existingSplitChatReport) {
        splitChatReport.pendingFields = {
            createChat: CONST.RED_BRICK_ROAD_PENDING_ACTION.ADD,
        };
    }

    const optimisticData: OnyxUpdate[] = [
        {
            // Use set for new reports because it doesn't exist yet, is faster,
            // and we need the data to be available when we navigate to the chat page
            onyxMethod: existingSplitChatReport ? Onyx.METHOD.MERGE : Onyx.METHOD.SET,
            key: `${ONYXKEYS.COLLECTION.REPORT}${splitChatReport.reportID}`,
            value: splitChatReport,
        },
        {
            onyxMethod: Onyx.METHOD.SET,
            key: ONYXKEYS.NVP_QUICK_ACTION_GLOBAL_CREATE,
            value: {
                action: CONST.QUICK_ACTIONS.SPLIT_SCAN,
                chatReportID: splitChatReport.reportID,
                isFirstQuickAction: isEmptyObject(quickAction),
            },
        },
        existingSplitChatReport
            ? {
                  onyxMethod: Onyx.METHOD.MERGE,
                  key: `${ONYXKEYS.COLLECTION.REPORT_ACTIONS}${splitChatReport.reportID}`,
                  value: {
                      [splitIOUReportAction.reportActionID]: splitIOUReportAction as OnyxTypes.ReportAction,
                  },
              }
            : {
                  onyxMethod: Onyx.METHOD.SET,
                  key: `${ONYXKEYS.COLLECTION.REPORT_ACTIONS}${splitChatReport.reportID}`,
                  value: {
                      [splitChatCreatedReportAction.reportActionID]: splitChatCreatedReportAction,
                      [splitIOUReportAction.reportActionID]: splitIOUReportAction as OnyxTypes.ReportAction,
                  },
              },
        {
            onyxMethod: Onyx.METHOD.SET,
            key: `${ONYXKEYS.COLLECTION.TRANSACTION}${splitTransaction.transactionID}`,
            value: splitTransaction,
        },
    ];

    const successData: OnyxUpdate[] = [
        {
            onyxMethod: Onyx.METHOD.MERGE,
            key: `${ONYXKEYS.COLLECTION.REPORT_ACTIONS}${splitChatReport.reportID}`,
            value: {
                ...(existingSplitChatReport ? {} : {[splitChatCreatedReportAction.reportActionID]: {pendingAction: null}}),
                [splitIOUReportAction.reportActionID]: {pendingAction: null},
            },
        },
        {
            onyxMethod: Onyx.METHOD.MERGE,
            key: `${ONYXKEYS.COLLECTION.TRANSACTION}${splitTransaction.transactionID}`,
            value: {pendingAction: null},
        },
    ];

    const redundantParticipants: Record<number, null> = {};
    if (!existingSplitChatReport) {
        successData.push({
            onyxMethod: Onyx.METHOD.MERGE,
            key: `${ONYXKEYS.COLLECTION.REPORT}${splitChatReport.reportID}`,
            value: {pendingFields: {createChat: null}, participants: redundantParticipants},
        });
    }

    const failureData: OnyxUpdate[] = [
        {
            onyxMethod: Onyx.METHOD.MERGE,
            key: `${ONYXKEYS.COLLECTION.TRANSACTION}${splitTransaction.transactionID}`,
            value: {
                errors: ErrorUtils.getMicroSecondOnyxErrorWithTranslationKey('iou.error.genericCreateFailureMessage'),
            },
        },
        {
            onyxMethod: Onyx.METHOD.SET,
            key: ONYXKEYS.NVP_QUICK_ACTION_GLOBAL_CREATE,
            value: quickAction ?? null,
        },
    ];

    if (existingSplitChatReport) {
        failureData.push({
            onyxMethod: Onyx.METHOD.MERGE,
            key: `${ONYXKEYS.COLLECTION.REPORT_ACTIONS}${splitChatReport.reportID}`,
            value: {
                [splitIOUReportAction.reportActionID]: {
                    errors: getReceiptError(receipt, filename),
                },
            },
        });
    } else {
        failureData.push(
            {
                onyxMethod: Onyx.METHOD.MERGE,
                key: `${ONYXKEYS.COLLECTION.REPORT}${splitChatReport.reportID}`,
                value: {
                    errorFields: {
                        createChat: ErrorUtils.getMicroSecondOnyxErrorWithTranslationKey('report.genericCreateReportFailureMessage'),
                    },
                },
            },
            {
                onyxMethod: Onyx.METHOD.MERGE,
                key: `${ONYXKEYS.COLLECTION.REPORT_ACTIONS}${splitChatReport.reportID}`,
                value: {
                    [splitChatCreatedReportAction.reportActionID]: {
                        errors: ErrorUtils.getMicroSecondOnyxErrorWithTranslationKey('report.genericCreateReportFailureMessage'),
                    },
                    [splitIOUReportAction.reportActionID]: {
                        errors: getReceiptError(receipt, filename),
                    },
                },
            },
        );
    }

    const splits: Split[] = [{email: currentUserEmailForIOUSplit, accountID: currentUserAccountID}];

    participants.forEach((participant) => {
        // Disabling this line since participant.login can be an empty string
        // eslint-disable-next-line @typescript-eslint/prefer-nullish-coalescing
        const email = participant.isOwnPolicyExpenseChat ? '' : PhoneNumber.addSMSDomainIfPhoneNumber(participant.login || participant.text || '').toLowerCase();
        const accountID = participant.isOwnPolicyExpenseChat ? 0 : Number(participant.accountID);
        if (email === currentUserEmailForIOUSplit) {
            return;
        }

        // When splitting with a workspace chat, we only need to supply the policyID and the workspace reportID as it's needed so we can update the report preview
        if (participant.isOwnPolicyExpenseChat) {
            splits.push({
                policyID: participant.policyID,
                chatReportID: splitChatReport.reportID,
            });
            return;
        }

        const participantPersonalDetails = allPersonalDetails[participant?.accountID ?? CONST.DEFAULT_NUMBER_ID];
        if (!participantPersonalDetails) {
            optimisticData.push({
                onyxMethod: Onyx.METHOD.MERGE,
                key: ONYXKEYS.PERSONAL_DETAILS_LIST,
                value: {
                    [accountID]: {
                        accountID,
                        // Disabling this line since participant.displayName can be an empty string
                        // eslint-disable-next-line @typescript-eslint/prefer-nullish-coalescing
                        displayName: LocalePhoneNumber.formatPhoneNumber(participant.displayName || email),
                        // Disabling this line since participant.login can be an empty string
                        // eslint-disable-next-line @typescript-eslint/prefer-nullish-coalescing
                        login: participant.login || participant.text,
                        isOptimisticPersonalDetail: true,
                    },
                },
            });
            // BE will send different participants. We clear the optimistic ones to avoid duplicated entries
            redundantParticipants[accountID] = null;
        }

        splits.push({
            email,
            accountID,
        });
    });

    participants.forEach((participant) => {
        const isPolicyExpenseChat = ReportUtils.isPolicyExpenseChat(participant);
        if (!isPolicyExpenseChat) {
            return;
        }

        const optimisticPolicyRecentlyUsedCategories = Category.buildOptimisticPolicyRecentlyUsedCategories(participant.policyID, category);
        const optimisticPolicyRecentlyUsedTags = Tag.buildOptimisticPolicyRecentlyUsedTags(participant.policyID, tag);
        const optimisticRecentlyUsedCurrencies = Policy.buildOptimisticRecentlyUsedCurrencies(currency);

        if (optimisticPolicyRecentlyUsedCategories.length > 0) {
            optimisticData.push({
                onyxMethod: Onyx.METHOD.SET,
                key: `${ONYXKEYS.COLLECTION.POLICY_RECENTLY_USED_CATEGORIES}${participant.policyID}`,
                value: optimisticPolicyRecentlyUsedCategories,
            });
        }

        if (optimisticRecentlyUsedCurrencies.length > 0) {
            optimisticData.push({
                onyxMethod: Onyx.METHOD.SET,
                key: ONYXKEYS.RECENTLY_USED_CURRENCIES,
                value: optimisticRecentlyUsedCurrencies,
            });
        }

        if (!isEmptyObject(optimisticPolicyRecentlyUsedTags)) {
            optimisticData.push({
                onyxMethod: Onyx.METHOD.MERGE,
                key: `${ONYXKEYS.COLLECTION.POLICY_RECENTLY_USED_TAGS}${participant.policyID}`,
                value: optimisticPolicyRecentlyUsedTags,
            });
        }
    });

    // Save the new splits array into the transaction's comment in case the user calls CompleteSplitBill while offline
    optimisticData.push({
        onyxMethod: Onyx.METHOD.MERGE,
        key: `${ONYXKEYS.COLLECTION.TRANSACTION}${splitTransaction.transactionID}`,
        value: {
            comment: {
                splits,
            },
        },
    });

    const parameters: StartSplitBillParams = {
        chatReportID: splitChatReport.reportID,
        reportActionID: splitIOUReportAction.reportActionID,
        transactionID: splitTransaction.transactionID,
        splits: JSON.stringify(splits),
        receipt,
        comment,
        category,
        tag,
        currency,
        isFromGroupDM: !existingSplitChatReport,
        billable,
        ...(existingSplitChatReport ? {} : {createdReportActionID: splitChatCreatedReportAction.reportActionID}),
        chatType: splitChatReport?.chatType,
        taxCode,
        taxAmount,
    };

    API.write(WRITE_COMMANDS.START_SPLIT_BILL, parameters, {optimisticData, successData, failureData});

    Navigation.dismissModalWithReport(splitChatReport);
    Report.notifyNewAction(splitChatReport.reportID, currentUserAccountID);
}

/** Used for editing a split expense while it's still scanning or when SmartScan fails, it completes a split expense started by startSplitBill above.
 *
 * @param chatReportID - The group chat or workspace reportID
 * @param reportAction - The split action that lives in the chatReport above
 * @param updatedTransaction - The updated **draft** split transaction
 * @param sessionAccountID - accountID of the current user
 * @param sessionEmail - email of the current user
 */
function completeSplitBill(chatReportID: string, reportAction: OnyxTypes.ReportAction, updatedTransaction: OnyxEntry<OnyxTypes.Transaction>, sessionAccountID: number, sessionEmail: string) {
    const currentUserEmailForIOUSplit = PhoneNumber.addSMSDomainIfPhoneNumber(sessionEmail);
    const transactionID = updatedTransaction?.transactionID;
    const unmodifiedTransaction = allTransactions[`${ONYXKEYS.COLLECTION.TRANSACTION}${transactionID}`];

    // Save optimistic updated transaction and action
    const optimisticData: OnyxUpdate[] = [
        {
            onyxMethod: Onyx.METHOD.MERGE,
            key: `${ONYXKEYS.COLLECTION.TRANSACTION}${transactionID}`,
            value: {
                ...updatedTransaction,
                receipt: {
                    state: CONST.IOU.RECEIPT_STATE.OPEN,
                },
            },
        },
        {
            onyxMethod: Onyx.METHOD.MERGE,
            key: `${ONYXKEYS.COLLECTION.REPORT_ACTIONS}${chatReportID}`,
            value: {
                [reportAction.reportActionID]: {
                    lastModified: DateUtils.getDBTime(),
                    originalMessage: {
                        whisperedTo: [],
                    },
                },
            },
        },
    ];

    const successData: OnyxUpdate[] = [
        {
            onyxMethod: Onyx.METHOD.MERGE,
            key: `${ONYXKEYS.COLLECTION.TRANSACTION}${transactionID}`,
            value: {pendingAction: null},
        },
        {
            onyxMethod: Onyx.METHOD.MERGE,
            key: `${ONYXKEYS.COLLECTION.SPLIT_TRANSACTION_DRAFT}${transactionID}`,
            value: {pendingAction: null},
        },
    ];

    const failureData: OnyxUpdate[] = [
        {
            onyxMethod: Onyx.METHOD.MERGE,
            key: `${ONYXKEYS.COLLECTION.TRANSACTION}${transactionID}`,
            value: {
                ...unmodifiedTransaction,
                errors: ErrorUtils.getMicroSecondOnyxErrorWithTranslationKey('iou.error.genericCreateFailureMessage'),
            },
        },
        {
            onyxMethod: Onyx.METHOD.MERGE,
            key: `${ONYXKEYS.COLLECTION.REPORT_ACTIONS}${chatReportID}`,
            value: {
                [reportAction.reportActionID]: {
                    ...reportAction,
                    errors: ErrorUtils.getMicroSecondOnyxErrorWithTranslationKey('iou.error.genericCreateFailureMessage'),
                },
            },
        },
    ];

    const splitParticipants: Split[] = updatedTransaction?.comment?.splits ?? [];
    const amount = updatedTransaction?.modifiedAmount;
    const currency = updatedTransaction?.modifiedCurrency;

    // Exclude the current user when calculating the split amount, `calculateAmount` takes it into account
    const splitAmount = IOUUtils.calculateAmount(splitParticipants.length - 1, amount ?? 0, currency ?? '', false);
    const splitTaxAmount = IOUUtils.calculateAmount(splitParticipants.length - 1, updatedTransaction?.taxAmount ?? 0, currency ?? '', false);

    const splits: Split[] = [{email: currentUserEmailForIOUSplit}];
    splitParticipants.forEach((participant) => {
        // Skip creating the transaction for the current user
        if (participant.email === currentUserEmailForIOUSplit) {
            return;
        }
        const isPolicyExpenseChat = !!participant.policyID;

        if (!isPolicyExpenseChat) {
            // In case this is still the optimistic accountID saved in the splits array, return early as we cannot know
            // if there is an existing chat between the split creator and this participant
            // Instead, we will rely on Auth generating the report IDs and the user won't see any optimistic chats or reports created
            const participantPersonalDetails: OnyxTypes.PersonalDetails | null = allPersonalDetails[participant?.accountID ?? CONST.DEFAULT_NUMBER_ID];
            if (!participantPersonalDetails || participantPersonalDetails.isOptimisticPersonalDetail) {
                splits.push({
                    email: participant.email,
                });
                return;
            }
        }

        let oneOnOneChatReport: OnyxEntry<OnyxTypes.Report>;
        let isNewOneOnOneChatReport = false;

        if (isPolicyExpenseChat) {
            // The workspace chat reportID is saved in the splits array when starting a split expense with a workspace
            oneOnOneChatReport = allReports?.[`${ONYXKEYS.COLLECTION.REPORT}${participant.chatReportID}`];
        } else {
            const existingChatReport = ReportUtils.getChatByParticipants(participant.accountID ? [participant.accountID, sessionAccountID] : []);
            isNewOneOnOneChatReport = !existingChatReport;
            oneOnOneChatReport = existingChatReport ?? ReportUtils.buildOptimisticChatReport(participant.accountID ? [participant.accountID, sessionAccountID] : []);
        }

        let oneOnOneIOUReport: OneOnOneIOUReport = oneOnOneChatReport?.iouReportID ? allReports?.[`${ONYXKEYS.COLLECTION.REPORT}${oneOnOneChatReport.iouReportID}`] : null;
        const shouldCreateNewOneOnOneIOUReport = ReportUtils.shouldCreateNewMoneyRequestReport(oneOnOneIOUReport, oneOnOneChatReport);

        if (!oneOnOneIOUReport || shouldCreateNewOneOnOneIOUReport) {
            oneOnOneIOUReport = participant.policyID
                ? ReportUtils.buildOptimisticExpenseReport(oneOnOneChatReport?.reportID, participant.policyID, sessionAccountID, splitAmount, currency ?? '')
                : ReportUtils.buildOptimisticIOUReport(sessionAccountID, participant.accountID ?? CONST.DEFAULT_NUMBER_ID, splitAmount, oneOnOneChatReport?.reportID, currency ?? '');
        } else if (isPolicyExpenseChat) {
            if (typeof oneOnOneIOUReport?.total === 'number') {
                // Because of the Expense reports are stored as negative values, we subtract the total from the amount
                oneOnOneIOUReport.total -= splitAmount;
            }
        } else {
            oneOnOneIOUReport = IOUUtils.updateIOUOwnerAndTotal(oneOnOneIOUReport, sessionAccountID, splitAmount, currency ?? '');
        }

        const oneOnOneTransaction = TransactionUtils.buildOptimisticTransaction(
            isPolicyExpenseChat ? -splitAmount : splitAmount,
            currency ?? '',
            oneOnOneIOUReport?.reportID,
            updatedTransaction?.comment?.comment,
            [],
            updatedTransaction?.modifiedCreated,
            CONST.IOU.TYPE.SPLIT,
            transactionID,
            updatedTransaction?.modifiedMerchant,
            {...updatedTransaction?.receipt, state: CONST.IOU.RECEIPT_STATE.OPEN},
            updatedTransaction?.filename,
            undefined,
            updatedTransaction?.category,
            updatedTransaction?.tag,
            updatedTransaction?.taxCode,
            isPolicyExpenseChat ? -splitTaxAmount : splitAmount,
            updatedTransaction?.billable,
        );

        const [oneOnOneCreatedActionForChat, oneOnOneCreatedActionForIOU, oneOnOneIOUAction, optimisticTransactionThread, optimisticCreatedActionForTransactionThread] =
            ReportUtils.buildOptimisticMoneyRequestEntities(
                oneOnOneIOUReport,
                CONST.IOU.REPORT_ACTION_TYPE.CREATE,
                splitAmount,
                currency ?? '',
                updatedTransaction?.comment?.comment ?? '',
                currentUserEmailForIOUSplit,
                [participant],
                oneOnOneTransaction.transactionID,
                undefined,
            );

        let oneOnOneReportPreviewAction = getReportPreviewAction(oneOnOneChatReport?.reportID, oneOnOneIOUReport?.reportID);
        if (oneOnOneReportPreviewAction) {
            oneOnOneReportPreviewAction = ReportUtils.updateReportPreview(oneOnOneIOUReport, oneOnOneReportPreviewAction);
        } else {
            oneOnOneReportPreviewAction = ReportUtils.buildOptimisticReportPreview(oneOnOneChatReport, oneOnOneIOUReport, '', oneOnOneTransaction);
        }

        const [oneOnOneOptimisticData, oneOnOneSuccessData, oneOnOneFailureData] = buildOnyxDataForMoneyRequest({
            isNewChatReport: isNewOneOnOneChatReport,
            isOneOnOneSplit: true,
            shouldCreateNewMoneyRequestReport: shouldCreateNewOneOnOneIOUReport,
            optimisticParams: {
                chat: {
                    report: oneOnOneChatReport,
                    createdAction: oneOnOneCreatedActionForChat,
                    reportPreviewAction: oneOnOneReportPreviewAction,
                },
                iou: {
                    report: oneOnOneIOUReport,
                    createdAction: oneOnOneCreatedActionForIOU,
                    action: oneOnOneIOUAction,
                },
                transactionParams: {
                    transaction: oneOnOneTransaction,
                    transactionThreadReport: optimisticTransactionThread,
                    transactionThreadCreatedReportAction: optimisticCreatedActionForTransactionThread,
                },
                policyRecentlyUsed: {},
            },
        });

        splits.push({
            email: participant.email,
            accountID: participant.accountID,
            policyID: participant.policyID,
            iouReportID: oneOnOneIOUReport?.reportID,
            chatReportID: oneOnOneChatReport?.reportID,
            transactionID: oneOnOneTransaction.transactionID,
            reportActionID: oneOnOneIOUAction.reportActionID,
            createdChatReportActionID: oneOnOneCreatedActionForChat.reportActionID,
            createdIOUReportActionID: oneOnOneCreatedActionForIOU.reportActionID,
            reportPreviewReportActionID: oneOnOneReportPreviewAction.reportActionID,
            transactionThreadReportID: optimisticTransactionThread.reportID,
            createdReportActionIDForThread: optimisticCreatedActionForTransactionThread?.reportActionID,
        });

        optimisticData.push(...oneOnOneOptimisticData);
        successData.push(...oneOnOneSuccessData);
        failureData.push(...oneOnOneFailureData);
    });

    const {
        amount: transactionAmount,
        currency: transactionCurrency,
        created: transactionCreated,
        merchant: transactionMerchant,
        comment: transactionComment,
        category: transactionCategory,
        tag: transactionTag,
        taxCode: transactionTaxCode,
        taxAmount: transactionTaxAmount,
        billable: transactionBillable,
    } = ReportUtils.getTransactionDetails(updatedTransaction) ?? {};

    const parameters: CompleteSplitBillParams = {
        transactionID,
        amount: transactionAmount,
        currency: transactionCurrency,
        created: transactionCreated,
        merchant: transactionMerchant,
        comment: transactionComment,
        category: transactionCategory,
        tag: transactionTag,
        splits: JSON.stringify(splits),
        taxCode: transactionTaxCode,
        taxAmount: transactionTaxAmount,
        billable: transactionBillable,
    };

    API.write(WRITE_COMMANDS.COMPLETE_SPLIT_BILL, parameters, {optimisticData, successData, failureData});
    InteractionManager.runAfterInteractions(() => TransactionEdit.removeDraftTransaction(CONST.IOU.OPTIMISTIC_TRANSACTION_ID));
    Navigation.dismissModal(isSearchTopmostCentralPane() ? undefined : chatReportID);
    Report.notifyNewAction(chatReportID, sessionAccountID);
}

function setDraftSplitTransaction(transactionID: string, transactionChanges: TransactionChanges = {}, policy?: OnyxEntry<OnyxTypes.Policy>) {
    let draftSplitTransaction = allDraftSplitTransactions[`${ONYXKEYS.COLLECTION.SPLIT_TRANSACTION_DRAFT}${transactionID}`];

    if (!draftSplitTransaction) {
        draftSplitTransaction = allTransactions[`${ONYXKEYS.COLLECTION.TRANSACTION}${transactionID}`];
    }

    const updatedTransaction = draftSplitTransaction
        ? TransactionUtils.getUpdatedTransaction({
              transaction: draftSplitTransaction,
              transactionChanges,
              isFromExpenseReport: false,
              shouldUpdateReceiptState: false,
              policy,
          })
        : null;

    Onyx.merge(`${ONYXKEYS.COLLECTION.SPLIT_TRANSACTION_DRAFT}${transactionID}`, updatedTransaction);
}

/** Requests money based on a distance (e.g. mileage from a map) */
function createDistanceRequest(distanceRequestInformation: CreateDistanceRequestInformation) {
    const {
        report,
        participants,
        currentUserLogin = '',
        currentUserAccountID = -1,
        iouType = CONST.IOU.TYPE.SUBMIT,
        existingTransaction,
        transactionParams,
        policyParams = {},
    } = distanceRequestInformation;
    const {policy, policyCategories, policyTagList} = policyParams;
    const {amount, comment, currency, created, category, tag, taxAmount, taxCode, merchant, billable, validWaypoints, customUnitRateID = '', splitShares = {}} = transactionParams;

    // If the report is an iou or expense report, we should get the linked chat report to be passed to the getMoneyRequestInformation function
    const isMoneyRequestReport = ReportUtils.isMoneyRequestReport(report);
    const currentChatReport = isMoneyRequestReport ? ReportUtils.getReportOrDraftReport(report?.chatReportID) : report;
    const moneyRequestReportID = isMoneyRequestReport ? report?.reportID : '';

    const optimisticReceipt: Receipt = {
        source: ReceiptGeneric as ReceiptSource,
        state: CONST.IOU.RECEIPT_STATE.OPEN,
    };

    let parameters: CreateDistanceRequestParams;
    let onyxData: OnyxData;
    const sanitizedWaypoints = sanitizeRecentWaypoints(validWaypoints);
    if (iouType === CONST.IOU.TYPE.SPLIT) {
        const {
            splitData,
            splits,
            onyxData: splitOnyxData,
        } = createSplitsAndOnyxData(
            participants,
            currentUserLogin ?? '',
            currentUserAccountID,
            amount,
            comment,
            currency,
            merchant,
            created,
            category ?? '',
            tag ?? '',
            splitShares,
            report?.reportID,
            billable,
            CONST.IOU.REQUEST_TYPE.DISTANCE,
            taxCode,
            taxAmount,
        );
        onyxData = splitOnyxData;

        if (!splitData.createdReportActionID) {
            return;
        }

        // Splits don't use the IOU report param. The split transaction isn't linked to a report shown in the UI, it's linked to a special default reportID of -2.
        // Therefore, any params related to the IOU report are irrelevant and omitted below.
        parameters = {
            transactionID: splitData.transactionID,
            chatReportID: splitData.chatReportID,
            createdChatReportActionID: splitData.createdReportActionID,
            reportActionID: splitData.reportActionID,
            waypoints: JSON.stringify(sanitizedWaypoints),
            customUnitRateID,
            comment,
            created,
            category,
            tag,
            taxCode,
            taxAmount,
            billable,
            splits: JSON.stringify(splits),
            chatType: splitData.chatType,
        };
    } else {
        const participant = participants.at(0) ?? {};
        const {
            iouReport,
            chatReport,
            transaction,
            iouAction,
            createdChatReportActionID,
            createdIOUReportActionID,
            reportPreviewAction,
            transactionThreadReportID,
            createdReportActionIDForThread,
            payerEmail,
            onyxData: moneyRequestOnyxData,
        } = getMoneyRequestInformation({
            parentChatReport: currentChatReport,
            existingTransaction,
            moneyRequestReportID,
            participantParams: {
                participant,
                payeeAccountID: userAccountID,
                payeeEmail: currentUserEmail,
            },
            policyParams: {
                policy,
                policyCategories,
                policyTagList,
            },
            transactionParams: {
                amount,
                currency,
                comment,
                created,
                merchant,
                receipt: optimisticReceipt,
                category,
                tag,
                taxCode,
                taxAmount,
                billable,
            },
        });

        onyxData = moneyRequestOnyxData;

        parameters = {
            comment,
            iouReportID: iouReport.reportID,
            chatReportID: chatReport.reportID,
            transactionID: transaction.transactionID,
            reportActionID: iouAction.reportActionID,
            createdChatReportActionID,
            createdIOUReportActionID,
            reportPreviewReportActionID: reportPreviewAction.reportActionID,
            waypoints: JSON.stringify(sanitizedWaypoints),
            created,
            category,
            tag,
            taxCode,
            taxAmount,
            billable,
            transactionThreadReportID,
            createdReportActionIDForThread,
            payerEmail,
            customUnitRateID,
        };
    }

    const recentServerValidatedWaypoints = getRecentWaypoints().filter((item) => !item.pendingAction);
    onyxData?.failureData?.push({
        onyxMethod: Onyx.METHOD.SET,
        key: `${ONYXKEYS.NVP_RECENT_WAYPOINTS}`,
        value: recentServerValidatedWaypoints,
    });

    API.write(WRITE_COMMANDS.CREATE_DISTANCE_REQUEST, parameters, onyxData);
    InteractionManager.runAfterInteractions(() => TransactionEdit.removeDraftTransaction(CONST.IOU.OPTIMISTIC_TRANSACTION_ID));
    const activeReportID = isMoneyRequestReport && report?.reportID ? report.reportID : parameters.chatReportID;
    Navigation.dismissModal(isSearchTopmostCentralPane() ? undefined : activeReportID);
    Report.notifyNewAction(activeReportID, userAccountID);
}

type UpdateMoneyRequestAmountAndCurrencyParams = {
    transactionID: string;
    transactionThreadReportID: string;
    currency: string;
    amount: number;
    taxAmount: number;
    policy?: OnyxEntry<OnyxTypes.Policy>;
    policyTagList?: OnyxEntry<OnyxTypes.PolicyTagLists>;
    policyCategories?: OnyxEntry<OnyxTypes.PolicyCategories>;
    taxCode: string;
};

/** Updates the amount and currency fields of an expense */
function updateMoneyRequestAmountAndCurrency({
    transactionID,
    transactionThreadReportID,
    currency,
    amount,
    taxAmount,
    policy,
    policyTagList,
    policyCategories,
    taxCode,
}: UpdateMoneyRequestAmountAndCurrencyParams) {
    const transactionChanges = {
        amount,
        currency,
        taxCode,
        taxAmount,
    };
    const transactionThreadReport = allReports?.[`${ONYXKEYS.COLLECTION.REPORT}${transactionThreadReportID}`] ?? null;
    const parentReport = allReports?.[`${ONYXKEYS.COLLECTION.REPORT}${transactionThreadReport?.parentReportID}`] ?? null;
    let data: UpdateMoneyRequestData;
    if (ReportUtils.isTrackExpenseReport(transactionThreadReport) && ReportUtils.isSelfDM(parentReport)) {
        data = getUpdateTrackExpenseParams(transactionID, transactionThreadReportID, transactionChanges, policy);
    } else {
        data = getUpdateMoneyRequestParams(transactionID, transactionThreadReportID, transactionChanges, policy, policyTagList ?? null, policyCategories ?? null);
    }
    const {params, onyxData} = data;
    API.write(WRITE_COMMANDS.UPDATE_MONEY_REQUEST_AMOUNT_AND_CURRENCY, params, onyxData);
}

/**
 *
 * @param transactionID  - The transactionID of IOU
 * @param reportAction - The reportAction of the transaction in the IOU report
 * @return the url to navigate back once the money request is deleted
 */
function prepareToCleanUpMoneyRequest(transactionID: string, reportAction: OnyxTypes.ReportAction) {
    // STEP 1: Get all collections we're updating
    const iouReportID = ReportActionsUtils.isMoneyRequestAction(reportAction) ? ReportActionsUtils.getOriginalMessage(reportAction)?.IOUReportID : undefined;
    const iouReport = allReports?.[`${ONYXKEYS.COLLECTION.REPORT}${iouReportID}`] ?? null;
    const chatReport = allReports?.[`${ONYXKEYS.COLLECTION.REPORT}${iouReport?.chatReportID}`];
    // eslint-disable-next-line @typescript-eslint/no-non-null-assertion
    const reportPreviewAction = getReportPreviewAction(iouReport?.chatReportID, iouReport?.reportID)!;
    const transaction = allTransactions[`${ONYXKEYS.COLLECTION.TRANSACTION}${transactionID}`];
    const isTransactionOnHold = TransactionUtils.isOnHold(transaction);
    const transactionViolations = allTransactionViolations[`${ONYXKEYS.COLLECTION.TRANSACTION_VIOLATIONS}${transactionID}`];
    const transactionThreadID = reportAction.childReportID;
    let transactionThread = null;
    if (transactionThreadID) {
        transactionThread = allReports?.[`${ONYXKEYS.COLLECTION.REPORT}${transactionThreadID}`] ?? null;
    }

    // STEP 2: Decide if we need to:
    // 1. Delete the transactionThread - delete if there are no visible comments in the thread
    // 2. Update the moneyRequestPreview to show [Deleted expense] - update if the transactionThread exists AND it isn't being deleted
    const shouldDeleteTransactionThread = transactionThreadID ? (reportAction?.childVisibleActionCount ?? 0) === 0 : false;
    const shouldShowDeletedRequestMessage = !!transactionThreadID && !shouldDeleteTransactionThread;

    // STEP 3: Update the IOU reportAction and decide if the iouReport should be deleted. We delete the iouReport if there are no visible comments left in the report.
    const updatedReportAction = {
        [reportAction.reportActionID]: {
            pendingAction: shouldShowDeletedRequestMessage ? CONST.RED_BRICK_ROAD_PENDING_ACTION.UPDATE : CONST.RED_BRICK_ROAD_PENDING_ACTION.DELETE,
            previousMessage: reportAction.message,
            message: [
                {
                    type: 'COMMENT',
                    html: '',
                    text: '',
                    isEdited: true,
                    isDeletedParentAction: shouldShowDeletedRequestMessage,
                },
            ],
            originalMessage: {
                IOUTransactionID: null,
            },
            errors: null,
        },
    } as Record<string, NullishDeep<OnyxTypes.ReportAction>>;

    let canUserPerformWriteAction = true;
    if (chatReport) {
        canUserPerformWriteAction = !!ReportUtils.canUserPerformWriteAction(chatReport);
    }
    const lastVisibleAction = ReportActionsUtils.getLastVisibleAction(iouReport?.reportID, canUserPerformWriteAction, updatedReportAction);
    const iouReportLastMessageText = ReportActionsUtils.getLastVisibleMessage(iouReport?.reportID, canUserPerformWriteAction, updatedReportAction).lastMessageText;
    const shouldDeleteIOUReport =
        iouReportLastMessageText.length === 0 && !ReportActionsUtils.isDeletedParentAction(lastVisibleAction) && (!transactionThreadID || shouldDeleteTransactionThread);

    // STEP 4: Update the iouReport and reportPreview with new totals and messages if it wasn't deleted
    let updatedIOUReport: OnyxInputValue<OnyxTypes.Report>;
    const currency = TransactionUtils.getCurrency(transaction);
    const updatedReportPreviewAction: OnyxTypes.ReportAction<typeof CONST.REPORT.ACTIONS.TYPE.REPORT_PREVIEW> = {...reportPreviewAction};
    updatedReportPreviewAction.pendingAction = shouldDeleteIOUReport ? CONST.RED_BRICK_ROAD_PENDING_ACTION.DELETE : CONST.RED_BRICK_ROAD_PENDING_ACTION.UPDATE;
    if (iouReport && ReportUtils.isExpenseReport(iouReport)) {
        updatedIOUReport = {...iouReport};

        if (typeof updatedIOUReport.total === 'number' && currency === iouReport?.currency) {
            // Because of the Expense reports are stored as negative values, we add the total from the amount
            const amountDiff = TransactionUtils.getAmount(transaction, true);
            updatedIOUReport.total += amountDiff;

            if (!transaction?.reimbursable && typeof updatedIOUReport.nonReimbursableTotal === 'number') {
                updatedIOUReport.nonReimbursableTotal += amountDiff;
            }

            if (!isTransactionOnHold) {
                if (typeof updatedIOUReport.unheldTotal === 'number') {
                    updatedIOUReport.unheldTotal += amountDiff;
                }

                if (!transaction?.reimbursable && typeof updatedIOUReport.unheldNonReimbursableTotal === 'number') {
                    updatedIOUReport.unheldNonReimbursableTotal += amountDiff;
                }
            }
        }
    } else {
        updatedIOUReport = IOUUtils.updateIOUOwnerAndTotal(
            iouReport,
            reportAction.actorAccountID ?? CONST.DEFAULT_NUMBER_ID,
            TransactionUtils.getAmount(transaction, false),
            currency,
            true,
            false,
            isTransactionOnHold,
        );
    }

    if (updatedIOUReport) {
        updatedIOUReport.lastMessageText = iouReportLastMessageText;
        updatedIOUReport.lastVisibleActionCreated = lastVisibleAction?.created;
    }

    const hasNonReimbursableTransactions = ReportUtils.hasNonReimbursableTransactions(iouReport?.reportID);
    const messageText = Localize.translateLocal(hasNonReimbursableTransactions ? 'iou.payerSpentAmount' : 'iou.payerOwesAmount', {
        payer: ReportUtils.getPersonalDetailsForAccountID(updatedIOUReport?.managerID ?? CONST.DEFAULT_NUMBER_ID).login ?? '',
        amount: CurrencyUtils.convertToDisplayString(updatedIOUReport?.total, updatedIOUReport?.currency),
    });

    if (ReportActionsUtils.getReportActionMessage(updatedReportPreviewAction)) {
        if (Array.isArray(updatedReportPreviewAction?.message)) {
            const message = updatedReportPreviewAction.message.at(0);
            if (message) {
                message.text = messageText;
                message.deleted = shouldDeleteIOUReport ? DateUtils.getDBTime() : '';
            }
        } else if (!Array.isArray(updatedReportPreviewAction.message) && updatedReportPreviewAction.message) {
            updatedReportPreviewAction.message.text = messageText;
            updatedReportPreviewAction.message.deleted = shouldDeleteIOUReport ? DateUtils.getDBTime() : '';
        }
    }

    if (updatedReportPreviewAction && reportPreviewAction?.childMoneyRequestCount && reportPreviewAction?.childMoneyRequestCount > 0) {
        updatedReportPreviewAction.childMoneyRequestCount = reportPreviewAction.childMoneyRequestCount - 1;
    }

    return {
        shouldDeleteTransactionThread,
        shouldDeleteIOUReport,
        updatedReportAction,
        updatedIOUReport,
        updatedReportPreviewAction,
        transactionThreadID,
        transactionThread,
        chatReport,
        transaction,
        transactionViolations,
        reportPreviewAction,
        iouReport,
    };
}

/**
 * Calculate the URL to navigate to after a money request deletion
 * @param transactionID - The ID of the money request being deleted
 * @param reportAction - The report action associated with the money request
 * @param isSingleTransactionView - whether we are in the transaction thread report
 * @returns The URL to navigate to
 */
function getNavigationUrlOnMoneyRequestDelete(transactionID: string | undefined, reportAction: OnyxTypes.ReportAction, isSingleTransactionView = false): Route | undefined {
    if (!transactionID) {
        return undefined;
    }

    const {shouldDeleteTransactionThread, shouldDeleteIOUReport, iouReport} = prepareToCleanUpMoneyRequest(transactionID, reportAction);

    // Determine which report to navigate back to
    if (iouReport && isSingleTransactionView && shouldDeleteTransactionThread && !shouldDeleteIOUReport) {
        return ROUTES.REPORT_WITH_ID.getRoute(iouReport.reportID);
    }

    if (iouReport?.chatReportID && shouldDeleteIOUReport) {
        return ROUTES.REPORT_WITH_ID.getRoute(iouReport.chatReportID);
    }

    return undefined;
}

/**
 * Calculate the URL to navigate to after a track expense deletion
 * @param chatReportID - The ID of the chat report containing the track expense
 * @param transactionID - The ID of the track expense being deleted
 * @param reportAction - The report action associated with the track expense
 * @param isSingleTransactionView - Whether we're in single transaction view
 * @returns The URL to navigate to
 */
function getNavigationUrlAfterTrackExpenseDelete(
    chatReportID: string | undefined,
    transactionID: string | undefined,
    reportAction: OnyxTypes.ReportAction,
    isSingleTransactionView = false,
): Route | undefined {
    if (!chatReportID || !transactionID) {
        return undefined;
    }

    const chatReport = allReports?.[`${ONYXKEYS.COLLECTION.REPORT}${chatReportID}`] ?? null;

    // If not a self DM, handle it as a regular money request
    if (!ReportUtils.isSelfDM(chatReport)) {
        return getNavigationUrlOnMoneyRequestDelete(transactionID, reportAction, isSingleTransactionView);
    }

    const transactionThreadID = reportAction.childReportID;
    const shouldDeleteTransactionThread = transactionThreadID ? (reportAction?.childVisibleActionCount ?? 0) === 0 : false;

    // Only navigate if in single transaction view and the thread will be deleted
    if (isSingleTransactionView && shouldDeleteTransactionThread && chatReport?.reportID) {
        // Pop the deleted report screen before navigating. This prevents navigating to the Concierge chat due to the missing report.
        return ROUTES.REPORT_WITH_ID.getRoute(chatReport.reportID);
    }

    return undefined;
}

/**
 *
 * @param transactionID  - The transactionID of IOU
 * @param reportAction - The reportAction of the transaction in the IOU report
 * @param isSingleTransactionView - whether we are in the transaction thread report
 * @return the url to navigate back once the money request is deleted
 */
function cleanUpMoneyRequest(transactionID: string, reportAction: OnyxTypes.ReportAction, isSingleTransactionView = false) {
    const {
        shouldDeleteTransactionThread,
        shouldDeleteIOUReport,
        updatedReportAction,
        updatedIOUReport,
        updatedReportPreviewAction,
        transactionThreadID,
        chatReport,
        iouReport,
        reportPreviewAction,
    } = prepareToCleanUpMoneyRequest(transactionID, reportAction);

    const urlToNavigateBack = getNavigationUrlOnMoneyRequestDelete(transactionID, reportAction, isSingleTransactionView);
    // build Onyx data

    // Onyx operations to delete the transaction, update the IOU report action and chat report action
    const reportActionsOnyxUpdates: OnyxUpdate[] = [];
    const onyxUpdates: OnyxUpdate[] = [
        {
            onyxMethod: Onyx.METHOD.SET,
            key: `${ONYXKEYS.COLLECTION.TRANSACTION}${transactionID}`,
            value: null,
        },
    ];
    reportActionsOnyxUpdates.push({
        onyxMethod: Onyx.METHOD.MERGE,
        key: `${ONYXKEYS.COLLECTION.REPORT_ACTIONS}${iouReport?.reportID}`,
        value: {
            [reportAction.reportActionID]: shouldDeleteIOUReport
                ? null
                : {
                      pendingAction: null,
                  },
        },
    });

    if (reportPreviewAction?.reportActionID) {
        reportActionsOnyxUpdates.push({
            onyxMethod: Onyx.METHOD.MERGE,
            key: `${ONYXKEYS.COLLECTION.REPORT_ACTIONS}${chatReport?.reportID}`,
            value: {
                [reportPreviewAction.reportActionID]: {
                    ...updatedReportPreviewAction,
                    pendingAction: null,
                    errors: null,
                },
            },
        });
    }

    // added the operation to delete associated transaction violations
    onyxUpdates.push({
        onyxMethod: Onyx.METHOD.SET,
        key: `${ONYXKEYS.COLLECTION.TRANSACTION_VIOLATIONS}${transactionID}`,
        value: null,
    });

    // added the operation to delete transaction thread
    if (shouldDeleteTransactionThread) {
        onyxUpdates.push(
            {
                onyxMethod: Onyx.METHOD.SET,
                key: `${ONYXKEYS.COLLECTION.REPORT}${transactionThreadID}`,
                value: null,
            },
            {
                onyxMethod: Onyx.METHOD.SET,
                key: `${ONYXKEYS.COLLECTION.REPORT_ACTIONS}${transactionThreadID}`,
                value: null,
            },
        );
    }

    // added operations to update IOU report and chat report
    reportActionsOnyxUpdates.push({
        onyxMethod: Onyx.METHOD.MERGE,
        key: `${ONYXKEYS.COLLECTION.REPORT_ACTIONS}${iouReport?.reportID}`,
        value: updatedReportAction,
    });
    onyxUpdates.push(
        {
            onyxMethod: Onyx.METHOD.MERGE,
            key: `${ONYXKEYS.COLLECTION.REPORT}${iouReport?.reportID}`,
            value: updatedIOUReport,
        },
        {
            onyxMethod: Onyx.METHOD.MERGE,
            key: `${ONYXKEYS.COLLECTION.REPORT}${chatReport?.reportID}`,
            value: ReportUtils.getOutstandingChildRequest(updatedIOUReport),
        },
    );

    if (!shouldDeleteIOUReport && updatedReportPreviewAction.childMoneyRequestCount === 0) {
        onyxUpdates.push({
            onyxMethod: Onyx.METHOD.MERGE,
            key: `${ONYXKEYS.COLLECTION.REPORT}${chatReport?.reportID}`,
            value: {
                hasOutstandingChildRequest: false,
            },
        });
    }

    if (shouldDeleteIOUReport) {
        let canUserPerformWriteAction = true;
        if (chatReport) {
            canUserPerformWriteAction = !!ReportUtils.canUserPerformWriteAction(chatReport);
        }
        onyxUpdates.push(
            {
                onyxMethod: Onyx.METHOD.MERGE,
                key: `${ONYXKEYS.COLLECTION.REPORT}${chatReport?.reportID}`,
                value: {
                    hasOutstandingChildRequest: false,
                    iouReportID: null,
                    lastMessageText: ReportActionsUtils.getLastVisibleMessage(iouReport?.chatReportID, canUserPerformWriteAction, {
                        [reportPreviewAction.reportActionID]: null,
                    })?.lastMessageText,
                    lastVisibleActionCreated: ReportActionsUtils.getLastVisibleAction(iouReport?.chatReportID, canUserPerformWriteAction, {
                        [reportPreviewAction.reportActionID]: null,
                    })?.created,
                },
            },
            {
                onyxMethod: Onyx.METHOD.SET,
                key: `${ONYXKEYS.COLLECTION.REPORT}${iouReport?.reportID}`,
                value: null,
            },
        );
    }

    // First, update the reportActions to ensure related actions are not displayed.
    Onyx.update(reportActionsOnyxUpdates).then(() => {
        Navigation.goBack(urlToNavigateBack);
        InteractionManager.runAfterInteractions(() => {
            // After navigation, update the remaining data.
            Onyx.update(onyxUpdates);
        });
    });
}

/**
 *
 * @param transactionID  - The transactionID of IOU
 * @param reportAction - The reportAction of the transaction in the IOU report
 * @param isSingleTransactionView - whether we are in the transaction thread report
 * @return the url to navigate back once the money request is deleted
 */
function deleteMoneyRequest(transactionID: string | undefined, reportAction: OnyxTypes.ReportAction, isSingleTransactionView = false) {
    if (!transactionID) {
        return;
    }

    // STEP 1: Calculate and prepare the data
    const {
        shouldDeleteTransactionThread,
        shouldDeleteIOUReport,
        updatedReportAction,
        updatedIOUReport,
        updatedReportPreviewAction,
        transactionThreadID,
        transactionThread,
        chatReport,
        transaction,
        transactionViolations,
        iouReport,
        reportPreviewAction,
    } = prepareToCleanUpMoneyRequest(transactionID, reportAction);

    const urlToNavigateBack = getNavigationUrlOnMoneyRequestDelete(transactionID, reportAction, isSingleTransactionView);

    // STEP 2: Build Onyx data
    // The logic mostly resembles the cleanUpMoneyRequest function
    const optimisticData: OnyxUpdate[] = [
        {
            onyxMethod: Onyx.METHOD.SET,
            key: `${ONYXKEYS.COLLECTION.TRANSACTION}${transactionID}`,
            value: null,
        },
    ];

    optimisticData.push({
        onyxMethod: Onyx.METHOD.SET,
        key: `${ONYXKEYS.COLLECTION.TRANSACTION_VIOLATIONS}${transactionID}`,
        value: null,
    });

    if (shouldDeleteTransactionThread) {
        optimisticData.push(
            // Use merge instead of set to avoid deleting the report too quickly, which could cause a brief "not found" page to appear.
            // The remaining parts of the report object will be removed after the API call is successful.
            {
                onyxMethod: Onyx.METHOD.MERGE,
                key: `${ONYXKEYS.COLLECTION.REPORT}${transactionThreadID}`,
                value: {
                    reportID: null,
                    stateNum: CONST.REPORT.STATE_NUM.APPROVED,
                    statusNum: CONST.REPORT.STATUS_NUM.CLOSED,
                    participants: {
                        [userAccountID]: {
                            notificationPreference: CONST.REPORT.NOTIFICATION_PREFERENCE.HIDDEN,
                        },
                    },
                },
            },
            {
                onyxMethod: Onyx.METHOD.SET,
                key: `${ONYXKEYS.COLLECTION.REPORT_ACTIONS}${transactionThreadID}`,
                value: null,
            },
        );
    }

    optimisticData.push(
        {
            onyxMethod: Onyx.METHOD.MERGE,
            key: `${ONYXKEYS.COLLECTION.REPORT_ACTIONS}${iouReport?.reportID}`,
            value: updatedReportAction,
        },
        {
            onyxMethod: Onyx.METHOD.MERGE,
            key: `${ONYXKEYS.COLLECTION.REPORT}${iouReport?.reportID}`,
            value: updatedIOUReport,
        },
        {
            onyxMethod: Onyx.METHOD.MERGE,
            key: `${ONYXKEYS.COLLECTION.REPORT_ACTIONS}${chatReport?.reportID}`,
            value: {
                [reportPreviewAction.reportActionID]: updatedReportPreviewAction,
            },
        },
        {
            onyxMethod: Onyx.METHOD.MERGE,
            key: `${ONYXKEYS.COLLECTION.REPORT}${chatReport?.reportID}`,
            value: ReportUtils.getOutstandingChildRequest(updatedIOUReport),
        },
    );

    if (!shouldDeleteIOUReport && updatedReportPreviewAction?.childMoneyRequestCount === 0) {
        optimisticData.push({
            onyxMethod: Onyx.METHOD.MERGE,
            key: `${ONYXKEYS.COLLECTION.REPORT}${chatReport?.reportID}`,
            value: {
                hasOutstandingChildRequest: false,
            },
        });
    }

    if (shouldDeleteIOUReport) {
        let canUserPerformWriteAction = true;
        if (chatReport) {
            canUserPerformWriteAction = !!ReportUtils.canUserPerformWriteAction(chatReport);
        }
        optimisticData.push({
            onyxMethod: Onyx.METHOD.MERGE,
            key: `${ONYXKEYS.COLLECTION.REPORT}${chatReport?.reportID}`,
            value: {
                hasOutstandingChildRequest: false,
                iouReportID: null,
                lastMessageText: ReportActionsUtils.getLastVisibleMessage(iouReport?.chatReportID, canUserPerformWriteAction, {[reportPreviewAction.reportActionID]: null})?.lastMessageText,
                lastVisibleActionCreated: ReportActionsUtils.getLastVisibleAction(iouReport?.chatReportID, canUserPerformWriteAction, {
                    [reportPreviewAction.reportActionID]: null,
                })?.created,
            },
        });
        optimisticData.push({
            onyxMethod: Onyx.METHOD.MERGE,
            key: `${ONYXKEYS.COLLECTION.REPORT}${iouReport?.reportID}`,
            value: {
                pendingFields: {
                    preview: CONST.RED_BRICK_ROAD_PENDING_ACTION.DELETE,
                },
            },
        });
    }

    const successData: OnyxUpdate[] = [
        {
            onyxMethod: Onyx.METHOD.MERGE,
            key: `${ONYXKEYS.COLLECTION.REPORT_ACTIONS}${iouReport?.reportID}`,
            value: {
                [reportAction.reportActionID]: shouldDeleteIOUReport
                    ? null
                    : {
                          pendingAction: null,
                      },
            },
        },
        {
            onyxMethod: Onyx.METHOD.MERGE,
            key: `${ONYXKEYS.COLLECTION.REPORT_ACTIONS}${chatReport?.reportID}`,
            value: {
                [reportPreviewAction.reportActionID]: {
                    pendingAction: null,
                    errors: null,
                },
            },
        },
    ];

    // Ensure that any remaining data is removed upon successful completion, even if the server sends a report removal response.
    // This is done to prevent the removal update from lingering in the applyHTTPSOnyxUpdates function.
    if (shouldDeleteTransactionThread && transactionThread) {
        successData.push({
            onyxMethod: Onyx.METHOD.MERGE,
            key: `${ONYXKEYS.COLLECTION.REPORT}${transactionThreadID}`,
            value: null,
        });
    }

    if (shouldDeleteIOUReport) {
        successData.push({
            onyxMethod: Onyx.METHOD.SET,
            key: `${ONYXKEYS.COLLECTION.REPORT}${iouReport?.reportID}`,
            value: null,
        });
    }

    const failureData: OnyxUpdate[] = [
        {
            onyxMethod: Onyx.METHOD.SET,
            key: `${ONYXKEYS.COLLECTION.TRANSACTION}${transactionID}`,
            value: transaction ?? null,
        },
    ];

    failureData.push({
        onyxMethod: Onyx.METHOD.SET,
        key: `${ONYXKEYS.COLLECTION.TRANSACTION_VIOLATIONS}${transactionID}`,
        value: transactionViolations ?? null,
    });

    if (shouldDeleteTransactionThread) {
        failureData.push({
            onyxMethod: Onyx.METHOD.SET,
            key: `${ONYXKEYS.COLLECTION.REPORT}${transactionThreadID}`,
            value: transactionThread,
        });
    }

    const errorKey = DateUtils.getMicroseconds();

    failureData.push(
        {
            onyxMethod: Onyx.METHOD.MERGE,
            key: `${ONYXKEYS.COLLECTION.REPORT_ACTIONS}${iouReport?.reportID}`,
            value: {
                [reportAction.reportActionID]: {
                    ...reportAction,
                    pendingAction: null,
                    errors: {
                        [errorKey]: Localize.translateLocal('iou.error.genericDeleteFailureMessage'),
                    },
                },
            },
        },
        shouldDeleteIOUReport
            ? {
                  onyxMethod: Onyx.METHOD.SET,
                  key: `${ONYXKEYS.COLLECTION.REPORT}${iouReport?.reportID}`,
                  value: iouReport,
              }
            : {
                  onyxMethod: Onyx.METHOD.MERGE,
                  key: `${ONYXKEYS.COLLECTION.REPORT}${iouReport?.reportID}`,
                  value: iouReport,
              },
        {
            onyxMethod: Onyx.METHOD.MERGE,
            key: `${ONYXKEYS.COLLECTION.REPORT_ACTIONS}${chatReport?.reportID}`,
            value: {
                [reportPreviewAction.reportActionID]: {
                    ...reportPreviewAction,
                    pendingAction: null,
                    errors: {
                        [errorKey]: Localize.translateLocal('iou.error.genericDeleteFailureMessage'),
                    },
                },
            },
        },
    );

    if (chatReport && shouldDeleteIOUReport) {
        failureData.push({
            onyxMethod: Onyx.METHOD.MERGE,
            key: `${ONYXKEYS.COLLECTION.REPORT}${chatReport.reportID}`,
            value: chatReport,
        });
    }

    if (!shouldDeleteIOUReport && updatedReportPreviewAction?.childMoneyRequestCount === 0) {
        failureData.push({
            onyxMethod: Onyx.METHOD.MERGE,
            key: `${ONYXKEYS.COLLECTION.REPORT}${chatReport?.reportID}`,
            value: {
                hasOutstandingChildRequest: true,
            },
        });
    }

    const parameters: DeleteMoneyRequestParams = {
        transactionID,
        reportActionID: reportAction.reportActionID,
    };

    // STEP 3: Make the API request
    API.write(WRITE_COMMANDS.DELETE_MONEY_REQUEST, parameters, {optimisticData, successData, failureData});
    CachedPDFPaths.clearByKey(transactionID);

    return urlToNavigateBack;
}

function deleteTrackExpense(chatReportID: string | undefined, transactionID: string | undefined, reportAction: OnyxTypes.ReportAction, isSingleTransactionView = false) {
    if (!chatReportID || !transactionID) {
        return;
    }

    const urlToNavigateBack = getNavigationUrlAfterTrackExpenseDelete(chatReportID, transactionID, reportAction, isSingleTransactionView);

    // STEP 1: Get all collections we're updating
    const chatReport = allReports?.[`${ONYXKEYS.COLLECTION.REPORT}${chatReportID}`] ?? null;
    if (!ReportUtils.isSelfDM(chatReport)) {
        deleteMoneyRequest(transactionID, reportAction, isSingleTransactionView);
        return urlToNavigateBack;
    }

    const whisperAction = ReportActionsUtils.getTrackExpenseActionableWhisper(transactionID, chatReportID);
    const actionableWhisperReportActionID = whisperAction?.reportActionID;
    const {parameters, optimisticData, successData, failureData} = getDeleteTrackExpenseInformation(
        chatReportID,
        transactionID,
        reportAction,
        undefined,
        undefined,
        actionableWhisperReportActionID,
        CONST.REPORT.ACTIONABLE_TRACK_EXPENSE_WHISPER_RESOLUTION.NOTHING,
    );

    // STEP 6: Make the API request
    API.write(WRITE_COMMANDS.DELETE_MONEY_REQUEST, parameters, {optimisticData, successData, failureData});
    CachedPDFPaths.clearByKey(transactionID);

    // STEP 7: Navigate the user depending on which page they are on and which resources were deleted
    return urlToNavigateBack;
}

/**
 * @param managerID - Account ID of the person sending the money
 * @param recipient - The user receiving the money
 */
function getSendMoneyParams(
    report: OnyxEntry<OnyxTypes.Report>,
    amount: number,
    currency: string,
    comment: string,
    paymentMethodType: PaymentMethodType,
    managerID: number,
    recipient: Participant,
): SendMoneyParamsData {
    const recipientEmail = PhoneNumber.addSMSDomainIfPhoneNumber(recipient.login ?? '');
    const recipientAccountID = Number(recipient.accountID);
    const newIOUReportDetails = JSON.stringify({
        amount,
        currency,
        requestorEmail: recipientEmail,
        requestorAccountID: recipientAccountID,
        comment,
        idempotencyKey: Str.guid(),
    });

    let chatReport = !isEmptyObject(report) && report?.reportID ? report : ReportUtils.getChatByParticipants([recipientAccountID, managerID]);
    let isNewChat = false;
    if (!chatReport) {
        chatReport = ReportUtils.buildOptimisticChatReport([recipientAccountID, managerID]);
        isNewChat = true;
    }
    const optimisticIOUReport = ReportUtils.buildOptimisticIOUReport(recipientAccountID, managerID, amount, chatReport.reportID, currency, true);

    const optimisticTransaction = TransactionUtils.buildOptimisticTransaction(amount, currency, optimisticIOUReport.reportID, comment);
    const optimisticTransactionData: OnyxUpdate = {
        onyxMethod: Onyx.METHOD.SET,
        key: `${ONYXKEYS.COLLECTION.TRANSACTION}${optimisticTransaction.transactionID}`,
        value: optimisticTransaction,
    };

    const [optimisticCreatedActionForChat, optimisticCreatedActionForIOUReport, optimisticIOUReportAction, optimisticTransactionThread, optimisticCreatedActionForTransactionThread] =
        ReportUtils.buildOptimisticMoneyRequestEntities(
            optimisticIOUReport,
            CONST.IOU.REPORT_ACTION_TYPE.PAY,
            amount,
            currency,
            comment,
            recipientEmail,
            [recipient],
            optimisticTransaction.transactionID,
            paymentMethodType,
            false,
            true,
        );

    const reportPreviewAction = ReportUtils.buildOptimisticReportPreview(chatReport, optimisticIOUReport);

    // Change the method to set for new reports because it doesn't exist yet, is faster,
    // and we need the data to be available when we navigate to the chat page
    const optimisticChatReportData: OnyxUpdate = isNewChat
        ? {
              onyxMethod: Onyx.METHOD.SET,
              key: `${ONYXKEYS.COLLECTION.REPORT}${chatReport.reportID}`,
              value: {
                  ...chatReport,
                  // Set and clear pending fields on the chat report
                  pendingFields: {createChat: CONST.RED_BRICK_ROAD_PENDING_ACTION.ADD},
                  lastReadTime: DateUtils.getDBTime(),
                  lastVisibleActionCreated: reportPreviewAction.created,
              },
          }
        : {
              onyxMethod: Onyx.METHOD.MERGE,
              key: `${ONYXKEYS.COLLECTION.REPORT}${chatReport.reportID}`,
              value: {
                  ...chatReport,
                  lastReadTime: DateUtils.getDBTime(),
                  lastVisibleActionCreated: reportPreviewAction.created,
              },
          };
    const optimisticQuickActionData: OnyxUpdate = {
        onyxMethod: Onyx.METHOD.SET,
        key: ONYXKEYS.NVP_QUICK_ACTION_GLOBAL_CREATE,
        value: {
            action: CONST.QUICK_ACTIONS.SEND_MONEY,
            chatReportID: chatReport.reportID,
            isFirstQuickAction: isEmptyObject(quickAction),
        },
    };
    const optimisticIOUReportData: OnyxUpdate = {
        onyxMethod: Onyx.METHOD.SET,
        key: `${ONYXKEYS.COLLECTION.REPORT}${optimisticIOUReport.reportID}`,
        value: {
            ...optimisticIOUReport,
            lastMessageText: ReportActionsUtils.getReportActionText(optimisticIOUReportAction),
            lastMessageHtml: ReportActionsUtils.getReportActionHtml(optimisticIOUReportAction),
        },
    };
    const optimisticTransactionThreadData: OnyxUpdate = {
        onyxMethod: Onyx.METHOD.SET,
        key: `${ONYXKEYS.COLLECTION.REPORT}${optimisticTransactionThread.reportID}`,
        value: optimisticTransactionThread,
    };
    const optimisticIOUReportActionsData: OnyxUpdate = {
        onyxMethod: Onyx.METHOD.MERGE,
        key: `${ONYXKEYS.COLLECTION.REPORT_ACTIONS}${optimisticIOUReport.reportID}`,
        value: {
            [optimisticCreatedActionForIOUReport.reportActionID]: optimisticCreatedActionForIOUReport,
            [optimisticIOUReportAction.reportActionID]: {
                ...(optimisticIOUReportAction as OnyxTypes.ReportAction),
                pendingAction: CONST.RED_BRICK_ROAD_PENDING_ACTION.ADD,
            },
        },
    };
    const optimisticChatReportActionsData: OnyxUpdate = {
        onyxMethod: Onyx.METHOD.MERGE,
        key: `${ONYXKEYS.COLLECTION.REPORT_ACTIONS}${chatReport.reportID}`,
        value: {
            [reportPreviewAction.reportActionID]: reportPreviewAction,
        },
    };
    const optimisticTransactionThreadReportActionsData: OnyxUpdate = {
        onyxMethod: Onyx.METHOD.MERGE,
        key: `${ONYXKEYS.COLLECTION.REPORT_ACTIONS}${optimisticTransactionThread.reportID}`,
        value: optimisticCreatedActionForTransactionThread ? {[optimisticCreatedActionForTransactionThread?.reportActionID]: optimisticCreatedActionForTransactionThread} : null,
    };

    const successData: OnyxUpdate[] = [];

    // Add optimistic personal details for recipient
    let optimisticPersonalDetailListData: OnyxUpdate | null = null;
    const optimisticPersonalDetailListAction = isNewChat
        ? {
              [recipientAccountID]: {
                  accountID: recipientAccountID,
                  // Disabling this line since participant.displayName can be an empty string
                  // eslint-disable-next-line @typescript-eslint/prefer-nullish-coalescing
                  displayName: recipient.displayName || recipient.login,
                  login: recipient.login,
              },
          }
        : {};

    const redundantParticipants: Record<number, null> = {};
    if (!isEmptyObject(optimisticPersonalDetailListAction)) {
        const successPersonalDetailListAction: Record<number, null> = {};

        // BE will send different participants. We clear the optimistic ones to avoid duplicated entries
        Object.keys(optimisticPersonalDetailListAction).forEach((accountIDKey) => {
            const accountID = Number(accountIDKey);
            successPersonalDetailListAction[accountID] = null;
            redundantParticipants[accountID] = null;
        });

        optimisticPersonalDetailListData = {
            onyxMethod: Onyx.METHOD.MERGE,
            key: ONYXKEYS.PERSONAL_DETAILS_LIST,
            value: optimisticPersonalDetailListAction,
        };
        successData.push({
            onyxMethod: Onyx.METHOD.MERGE,
            key: ONYXKEYS.PERSONAL_DETAILS_LIST,
            value: successPersonalDetailListAction,
        });
    }

    successData.push(
        {
            onyxMethod: Onyx.METHOD.MERGE,
            key: `${ONYXKEYS.COLLECTION.REPORT}${optimisticIOUReport.reportID}`,
            value: {
                participants: redundantParticipants,
            },
        },
        {
            onyxMethod: Onyx.METHOD.MERGE,
            key: `${ONYXKEYS.COLLECTION.REPORT}${optimisticTransactionThread.reportID}`,
            value: {
                participants: redundantParticipants,
            },
        },
        {
            onyxMethod: Onyx.METHOD.MERGE,
            key: `${ONYXKEYS.COLLECTION.REPORT_METADATA}${optimisticTransactionThread.reportID}`,
            value: {
                isOptimisticReport: false,
            },
        },
        {
            onyxMethod: Onyx.METHOD.MERGE,
            key: `${ONYXKEYS.COLLECTION.REPORT_ACTIONS}${optimisticIOUReport.reportID}`,
            value: {
                [optimisticIOUReportAction.reportActionID]: {
                    pendingAction: null,
                },
            },
        },
        {
            onyxMethod: Onyx.METHOD.MERGE,
            key: `${ONYXKEYS.COLLECTION.TRANSACTION}${optimisticTransaction.transactionID}`,
            value: {pendingAction: null},
        },
        {
            onyxMethod: Onyx.METHOD.MERGE,
            key: `${ONYXKEYS.COLLECTION.REPORT_METADATA}${chatReport.reportID}`,
            value: {
                isOptimisticReport: false,
            },
        },
        {
            onyxMethod: Onyx.METHOD.MERGE,
            key: `${ONYXKEYS.COLLECTION.REPORT_ACTIONS}${chatReport.reportID}`,
            value: {
                [reportPreviewAction.reportActionID]: {
                    pendingAction: null,
                },
            },
        },
        {
            onyxMethod: Onyx.METHOD.MERGE,
            key: `${ONYXKEYS.COLLECTION.REPORT_ACTIONS}${optimisticTransactionThread.reportID}`,
            value: optimisticCreatedActionForTransactionThread ? {[optimisticCreatedActionForTransactionThread?.reportActionID]: {pendingAction: null}} : null,
        },
    );

    const failureData: OnyxUpdate[] = [
        {
            onyxMethod: Onyx.METHOD.MERGE,
            key: `${ONYXKEYS.COLLECTION.TRANSACTION}${optimisticTransaction.transactionID}`,
            value: {
                errors: ErrorUtils.getMicroSecondOnyxErrorWithTranslationKey('iou.error.other'),
            },
        },
        {
            onyxMethod: Onyx.METHOD.MERGE,
            key: `${ONYXKEYS.COLLECTION.REPORT}${optimisticTransactionThread.reportID}`,
            value: {
                errorFields: {
                    createChat: ErrorUtils.getMicroSecondOnyxErrorWithTranslationKey('report.genericCreateReportFailureMessage'),
                },
            },
        },
        {
            onyxMethod: Onyx.METHOD.MERGE,
            key: `${ONYXKEYS.COLLECTION.REPORT_ACTIONS}${optimisticTransactionThread.reportID}`,
            value: optimisticCreatedActionForTransactionThread?.reportActionID
                ? {[optimisticCreatedActionForTransactionThread?.reportActionID]: {errors: ErrorUtils.getMicroSecondOnyxErrorWithTranslationKey('iou.error.genericCreateFailureMessage')}}
                : null,
        },
        {
            onyxMethod: Onyx.METHOD.SET,
            key: ONYXKEYS.NVP_QUICK_ACTION_GLOBAL_CREATE,
            value: quickAction ?? null,
        },
    ];

    // Now, let's add the data we need just when we are creating a new chat report
    if (isNewChat) {
        successData.push({
            onyxMethod: Onyx.METHOD.MERGE,
            key: `${ONYXKEYS.COLLECTION.REPORT}${chatReport.reportID}`,
            value: {pendingFields: null, participants: redundantParticipants},
        });
        failureData.push(
            {
                onyxMethod: Onyx.METHOD.MERGE,
                key: `${ONYXKEYS.COLLECTION.REPORT}${chatReport.reportID}`,
                value: {
                    errorFields: {
                        createChat: ErrorUtils.getMicroSecondOnyxErrorWithTranslationKey('report.genericCreateReportFailureMessage'),
                    },
                },
            },
            {
                onyxMethod: Onyx.METHOD.MERGE,
                key: `${ONYXKEYS.COLLECTION.REPORT_ACTIONS}${optimisticIOUReport.reportID}`,
                value: {
                    [optimisticIOUReportAction.reportActionID]: {
                        errors: ErrorUtils.getMicroSecondOnyxErrorWithTranslationKey('iou.error.genericCreateFailureMessage'),
                    },
                },
            },
        );

        const optimisticChatReportActionsValue = optimisticChatReportActionsData.value as Record<string, OnyxTypes.ReportAction>;

        if (optimisticChatReportActionsValue) {
            // Add an optimistic created action to the optimistic chat reportActions data
            optimisticChatReportActionsValue[optimisticCreatedActionForChat.reportActionID] = optimisticCreatedActionForChat;
        }
    } else {
        failureData.push({
            onyxMethod: Onyx.METHOD.MERGE,
            key: `${ONYXKEYS.COLLECTION.REPORT_ACTIONS}${optimisticIOUReport.reportID}`,
            value: {
                [optimisticIOUReportAction.reportActionID]: {
                    errors: ErrorUtils.getMicroSecondOnyxErrorWithTranslationKey('iou.error.other'),
                },
            },
        });
    }

    const optimisticData: OnyxUpdate[] = [
        optimisticChatReportData,
        optimisticQuickActionData,
        optimisticIOUReportData,
        optimisticChatReportActionsData,
        optimisticIOUReportActionsData,
        optimisticTransactionData,
        optimisticTransactionThreadData,
        optimisticTransactionThreadReportActionsData,
    ];

    if (!isEmptyObject(optimisticPersonalDetailListData)) {
        optimisticData.push(optimisticPersonalDetailListData);
    }

    return {
        params: {
            iouReportID: optimisticIOUReport.reportID,
            chatReportID: chatReport.reportID,
            reportActionID: optimisticIOUReportAction.reportActionID,
            paymentMethodType,
            transactionID: optimisticTransaction.transactionID,
            newIOUReportDetails,
            createdReportActionID: isNewChat ? optimisticCreatedActionForChat.reportActionID : undefined,
            reportPreviewReportActionID: reportPreviewAction.reportActionID,
            createdIOUReportActionID: optimisticCreatedActionForIOUReport.reportActionID,
            transactionThreadReportID: optimisticTransactionThread.reportID,
            createdReportActionIDForThread: optimisticCreatedActionForTransactionThread?.reportActionID,
        },
        optimisticData,
        successData,
        failureData,
    };
}

type OptimisticHoldReportExpenseActionID = {
    optimisticReportActionID: string;
    oldReportActionID: string;
};

function getHoldReportActionsAndTransactions(reportID: string | undefined) {
    const iouReportActions = ReportActionsUtils.getAllReportActions(reportID);
    const holdReportActions: Array<OnyxTypes.ReportAction<typeof CONST.REPORT.ACTIONS.TYPE.IOU>> = [];
    const holdTransactions: OnyxTypes.Transaction[] = [];

    Object.values(iouReportActions).forEach((action) => {
        const transactionID = ReportActionsUtils.isMoneyRequestAction(action) ? ReportActionsUtils.getOriginalMessage(action)?.IOUTransactionID : undefined;
        const transaction = getTransaction(transactionID);

        if (transaction?.comment?.hold) {
            holdReportActions.push(action as OnyxTypes.ReportAction<typeof CONST.REPORT.ACTIONS.TYPE.IOU>);
            holdTransactions.push(transaction);
        }
    });

    return {holdReportActions, holdTransactions};
}

function getReportFromHoldRequestsOnyxData(
    chatReport: OnyxTypes.Report,
    iouReport: OnyxEntry<OnyxTypes.Report>,
    recipient: Participant,
): {
    optimisticHoldReportID: string;
    optimisticHoldActionID: string;
    optimisticHoldReportExpenseActionIDs: OptimisticHoldReportExpenseActionID[];
    optimisticData: OnyxUpdate[];
    successData: OnyxUpdate[];
    failureData: OnyxUpdate[];
} {
    const {holdReportActions, holdTransactions} = getHoldReportActionsAndTransactions(iouReport?.reportID);
    const firstHoldTransaction = holdTransactions.at(0);
    const newParentReportActionID = rand64();

    const coefficient = ReportUtils.isExpenseReport(iouReport) ? -1 : 1;
    const isPolicyExpenseChat = ReportUtils.isPolicyExpenseChat(chatReport);
    const holdAmount = ((iouReport?.total ?? 0) - (iouReport?.unheldTotal ?? 0)) * coefficient;
    const holdNonReimbursableAmount = ((iouReport?.nonReimbursableTotal ?? 0) - (iouReport?.unheldNonReimbursableTotal ?? 0)) * coefficient;
    const optimisticExpenseReport = isPolicyExpenseChat
        ? ReportUtils.buildOptimisticExpenseReport(
              chatReport.reportID,
              chatReport.policyID ?? iouReport?.policyID,
              recipient.accountID ?? 1,
              holdAmount,
              iouReport?.currency ?? '',
              holdNonReimbursableAmount,
              newParentReportActionID,
          )
        : ReportUtils.buildOptimisticIOUReport(
              iouReport?.ownerAccountID ?? CONST.DEFAULT_NUMBER_ID,
              iouReport?.managerID ?? CONST.DEFAULT_NUMBER_ID,
              holdAmount,
              chatReport.reportID,
              iouReport?.currency ?? '',
              false,
              newParentReportActionID,
          );

    const optimisticExpenseReportPreview = ReportUtils.buildOptimisticReportPreview(
        chatReport,
        optimisticExpenseReport,
        '',
        firstHoldTransaction,
        optimisticExpenseReport.reportID,
        newParentReportActionID,
    );

    const updateHeldReports: Record<string, Pick<OnyxTypes.Report, 'parentReportActionID' | 'parentReportID' | 'chatReportID'>> = {};
    const addHoldReportActions: OnyxTypes.ReportActions = {};
    const addHoldReportActionsSuccess: OnyxCollection<NullishDeep<ReportAction>> = {};
    const deleteHoldReportActions: Record<string, Pick<OnyxTypes.ReportAction, 'message'>> = {};
    const optimisticHoldReportExpenseActionIDs: OptimisticHoldReportExpenseActionID[] = [];

    holdReportActions.forEach((holdReportAction) => {
        const originalMessage = ReportActionsUtils.getOriginalMessage(holdReportAction);

        deleteHoldReportActions[holdReportAction.reportActionID] = {
            message: [
                {
                    deleted: DateUtils.getDBTime(),
                    type: CONST.REPORT.MESSAGE.TYPE.TEXT,
                    text: '',
                },
            ],
        };

        const reportActionID = rand64();
        addHoldReportActions[reportActionID] = {
            ...holdReportAction,
            reportActionID,
            originalMessage: {
                ...originalMessage,
                IOUReportID: optimisticExpenseReport.reportID,
            },
            pendingAction: CONST.RED_BRICK_ROAD_PENDING_ACTION.ADD,
        };
        addHoldReportActionsSuccess[reportActionID] = {
            pendingAction: null,
        };

        const heldReport = ReportUtils.getReportOrDraftReport(holdReportAction.childReportID);
        if (heldReport) {
            optimisticHoldReportExpenseActionIDs.push({optimisticReportActionID: reportActionID, oldReportActionID: holdReportAction.reportActionID});

            updateHeldReports[`${ONYXKEYS.COLLECTION.REPORT}${heldReport.reportID}`] = {
                parentReportActionID: reportActionID,
                parentReportID: optimisticExpenseReport.reportID,
                chatReportID: optimisticExpenseReport.reportID,
            };
        }
    });

    const updateHeldTransactions: Record<string, Pick<OnyxTypes.Transaction, 'reportID'>> = {};
    holdTransactions.forEach((transaction) => {
        updateHeldTransactions[`${ONYXKEYS.COLLECTION.TRANSACTION}${transaction.transactionID}`] = {
            reportID: optimisticExpenseReport.reportID,
        };
    });

    const optimisticData: OnyxUpdate[] = [
        {
            onyxMethod: Onyx.METHOD.MERGE,
            key: `${ONYXKEYS.COLLECTION.REPORT}${chatReport.reportID}`,
            value: {
                iouReportID: optimisticExpenseReport.reportID,
            },
        },
        // add new optimistic expense report
        {
            onyxMethod: Onyx.METHOD.MERGE,
            key: `${ONYXKEYS.COLLECTION.REPORT}${optimisticExpenseReport.reportID}`,
            value: {
                ...optimisticExpenseReport,
                unheldTotal: 0,
                unheldNonReimbursableTotal: 0,
            },
        },
        // add preview report action to main chat
        {
            onyxMethod: Onyx.METHOD.MERGE,
            key: `${ONYXKEYS.COLLECTION.REPORT_ACTIONS}${chatReport.reportID}`,
            value: {
                [optimisticExpenseReportPreview.reportActionID]: optimisticExpenseReportPreview,
            },
        },
        // remove hold report actions from old iou report
        {
            onyxMethod: Onyx.METHOD.MERGE,
            key: `${ONYXKEYS.COLLECTION.REPORT_ACTIONS}${iouReport?.reportID}`,
            value: deleteHoldReportActions,
        },
        // add hold report actions to new iou report
        {
            onyxMethod: Onyx.METHOD.MERGE,
            key: `${ONYXKEYS.COLLECTION.REPORT_ACTIONS}${optimisticExpenseReport.reportID}`,
            value: addHoldReportActions,
        },
        // update held reports with new parentReportActionID
        {
            onyxMethod: Onyx.METHOD.MERGE_COLLECTION,
            key: `${ONYXKEYS.COLLECTION.REPORT}`,
            value: updateHeldReports,
        },
        // update transactions with new iouReportID
        {
            onyxMethod: Onyx.METHOD.MERGE_COLLECTION,
            key: `${ONYXKEYS.COLLECTION.TRANSACTION}`,
            value: updateHeldTransactions,
        },
    ];

    const bringReportActionsBack: Record<string, OnyxTypes.ReportAction> = {};
    holdReportActions.forEach((reportAction) => {
        bringReportActionsBack[reportAction.reportActionID] = reportAction;
    });

    const bringHeldTransactionsBack: Record<string, OnyxTypes.Transaction> = {};
    holdTransactions.forEach((transaction) => {
        bringHeldTransactionsBack[`${ONYXKEYS.COLLECTION.TRANSACTION}${transaction.transactionID}`] = transaction;
    });

    const successData: OnyxUpdate[] = [
        {
            onyxMethod: Onyx.METHOD.MERGE,
            key: `${ONYXKEYS.COLLECTION.REPORT_ACTIONS}${chatReport.reportID}`,
            value: {
                [optimisticExpenseReportPreview.reportActionID]: {
                    pendingAction: null,
                },
            },
        },
        {
            onyxMethod: Onyx.METHOD.MERGE,
            key: `${ONYXKEYS.COLLECTION.REPORT_ACTIONS}${optimisticExpenseReport.reportID}`,
            value: addHoldReportActionsSuccess,
        },
    ];

    const failureData: OnyxUpdate[] = [
        // remove added optimistic expense report
        {
            onyxMethod: Onyx.METHOD.MERGE,
            key: `${ONYXKEYS.COLLECTION.REPORT}${optimisticExpenseReport.reportID}`,
            value: null,
        },
        // remove preview report action from the main chat
        {
            onyxMethod: Onyx.METHOD.MERGE,
            key: `${ONYXKEYS.COLLECTION.REPORT_ACTIONS}${chatReport.reportID}`,
            value: {
                [optimisticExpenseReportPreview.reportActionID]: null,
            },
        },
        // add hold report actions back to old iou report
        {
            onyxMethod: Onyx.METHOD.MERGE,
            key: `${ONYXKEYS.COLLECTION.REPORT_ACTIONS}${iouReport?.reportID}`,
            value: bringReportActionsBack,
        },
        // remove hold report actions from the new iou report
        {
            onyxMethod: Onyx.METHOD.MERGE,
            key: `${ONYXKEYS.COLLECTION.REPORT_ACTIONS}${optimisticExpenseReport.reportID}`,
            value: null,
        },
        // add hold transactions back to old iou report
        {
            onyxMethod: Onyx.METHOD.MERGE_COLLECTION,
            key: `${ONYXKEYS.COLLECTION.TRANSACTION}`,
            value: bringHeldTransactionsBack,
        },
    ];

    return {
        optimisticData,
        optimisticHoldActionID: optimisticExpenseReportPreview.reportActionID,
        failureData,
        successData,
        optimisticHoldReportID: optimisticExpenseReport.reportID,
        optimisticHoldReportExpenseActionIDs,
    };
}

function getPayMoneyRequestParams(
    initialChatReport: OnyxTypes.Report,
    iouReport: OnyxEntry<OnyxTypes.Report>,
    recipient: Participant,
    paymentMethodType: PaymentMethodType,
    full: boolean,
    payAsBusiness?: boolean,
): PayMoneyRequestData {
    const isInvoiceReport = ReportUtils.isInvoiceReport(iouReport);
    const activePolicy = PolicyUtils.getPolicy(activePolicyID);
    let payerPolicyID = activePolicyID;
    let chatReport = initialChatReport;
    let policyParams = {};
    const optimisticData: OnyxUpdate[] = [];
    const successData: OnyxUpdate[] = [];
    const failureData: OnyxUpdate[] = [];
    const shouldCreatePolicy = !activePolicy || !PolicyUtils.isPolicyAdmin(activePolicy) || !PolicyUtils.isPaidGroupPolicy(activePolicy);

    if (ReportUtils.isIndividualInvoiceRoom(chatReport) && payAsBusiness && shouldCreatePolicy) {
        payerPolicyID = Policy.generatePolicyID();
        const {
            optimisticData: policyOptimisticData,
            failureData: policyFailureData,
            successData: policySuccessData,
            params,
        } = Policy.buildPolicyData(currentUserEmail, true, undefined, payerPolicyID);
        const {adminsChatReportID, adminsCreatedReportActionID, expenseChatReportID, expenseCreatedReportActionID, customUnitRateID, customUnitID, ownerEmail, policyName} = params;

        policyParams = {
            policyID: payerPolicyID,
            adminsChatReportID,
            adminsCreatedReportActionID,
            expenseChatReportID,
            expenseCreatedReportActionID,
            customUnitRateID,
            customUnitID,
            ownerEmail,
            policyName,
        };

        optimisticData.push(...policyOptimisticData, {onyxMethod: Onyx.METHOD.MERGE, key: ONYXKEYS.NVP_ACTIVE_POLICY_ID, value: payerPolicyID});
        successData.push(...policySuccessData);
        failureData.push(...policyFailureData, {onyxMethod: Onyx.METHOD.MERGE, key: ONYXKEYS.NVP_ACTIVE_POLICY_ID, value: activePolicyID ?? null});
    }

    if (ReportUtils.isIndividualInvoiceRoom(chatReport) && payAsBusiness && activePolicyID) {
<<<<<<< HEAD
        const existingB2BInvoiceRoom = ReportUtils.getInvoiceChatByParticipants(chatReport.policyID, activePolicyID);
=======
        const existingB2BInvoiceRoom = ReportUtils.getInvoiceChatByParticipants(activePolicyID, CONST.REPORT.INVOICE_RECEIVER_TYPE.BUSINESS, chatReport.policyID);
>>>>>>> dae99d19
        if (existingB2BInvoiceRoom) {
            chatReport = existingB2BInvoiceRoom;
        }
    }

    let total = (iouReport?.total ?? 0) - (iouReport?.nonReimbursableTotal ?? 0);
    if (ReportUtils.hasHeldExpenses(iouReport?.reportID) && !full && !!iouReport?.unheldTotal) {
        total = iouReport.unheldTotal - (iouReport?.unheldNonReimbursableTotal ?? 0);
    }

    const optimisticIOUReportAction = ReportUtils.buildOptimisticIOUReportAction(
        CONST.IOU.REPORT_ACTION_TYPE.PAY,
        ReportUtils.isExpenseReport(iouReport) ? -total : total,
        iouReport?.currency ?? '',
        '',
        [recipient],
        '',
        paymentMethodType,
        iouReport?.reportID,
        true,
    );

    // In some instances, the report preview action might not be available to the payer (only whispered to the requestor)
    // hence we need to make the updates to the action safely.
    let optimisticReportPreviewAction = null;
    const reportPreviewAction = getReportPreviewAction(chatReport.reportID, iouReport?.reportID);
    if (reportPreviewAction) {
        optimisticReportPreviewAction = ReportUtils.updateReportPreview(iouReport, reportPreviewAction, true);
    }
    let currentNextStep = null;
    let optimisticNextStep = null;
    if (!isInvoiceReport) {
        currentNextStep = allNextSteps[`${ONYXKEYS.COLLECTION.NEXT_STEP}${iouReport?.reportID}`] ?? null;
        optimisticNextStep = NextStepUtils.buildNextStep(iouReport, CONST.REPORT.STATUS_NUM.REIMBURSED);
    }

    const optimisticChatReport = {
        ...chatReport,
        lastReadTime: DateUtils.getDBTime(),
        hasOutstandingChildRequest: false,
        iouReportID: null,
        lastMessageText: ReportActionsUtils.getReportActionText(optimisticIOUReportAction),
        lastMessageHtml: ReportActionsUtils.getReportActionHtml(optimisticIOUReportAction),
    };
    if (ReportUtils.isIndividualInvoiceRoom(chatReport) && payAsBusiness && payerPolicyID) {
        optimisticChatReport.invoiceReceiver = {
            type: CONST.REPORT.INVOICE_RECEIVER_TYPE.BUSINESS,
            policyID: payerPolicyID,
        };
    }

    optimisticData.push(
        {
            onyxMethod: Onyx.METHOD.MERGE,
            key: `${ONYXKEYS.COLLECTION.REPORT}${chatReport.reportID}`,
            value: optimisticChatReport,
        },
        {
            onyxMethod: Onyx.METHOD.MERGE,
            key: `${ONYXKEYS.COLLECTION.REPORT_ACTIONS}${iouReport?.reportID}`,
            value: {
                [optimisticIOUReportAction.reportActionID]: {
                    ...(optimisticIOUReportAction as OnyxTypes.ReportAction),
                    pendingAction: CONST.RED_BRICK_ROAD_PENDING_ACTION.ADD,
                },
            },
        },
        {
            onyxMethod: Onyx.METHOD.MERGE,
            key: `${ONYXKEYS.COLLECTION.REPORT}${iouReport?.reportID}`,
            value: {
                ...iouReport,
                lastMessageText: ReportActionsUtils.getReportActionText(optimisticIOUReportAction),
                lastMessageHtml: ReportActionsUtils.getReportActionHtml(optimisticIOUReportAction),
                lastVisibleActionCreated: optimisticIOUReportAction.created,
                hasOutstandingChildRequest: false,
                statusNum: CONST.REPORT.STATUS_NUM.REIMBURSED,
                pendingFields: {
                    preview: CONST.RED_BRICK_ROAD_PENDING_ACTION.UPDATE,
                    reimbursed: CONST.RED_BRICK_ROAD_PENDING_ACTION.UPDATE,
                    partial: full ? null : CONST.RED_BRICK_ROAD_PENDING_ACTION.UPDATE,
                },
            },
        },
        {
            onyxMethod: Onyx.METHOD.MERGE,
            key: `${ONYXKEYS.COLLECTION.NEXT_STEP}${iouReport?.reportID}`,
            value: optimisticNextStep,
        },
    );

    if (iouReport?.policyID) {
        optimisticData.push({
            onyxMethod: Onyx.METHOD.MERGE,
            key: ONYXKEYS.NVP_LAST_PAYMENT_METHOD,
            value: {
                [iouReport.policyID]: paymentMethodType,
            },
        });
    }

    successData.push({
        onyxMethod: Onyx.METHOD.MERGE,
        key: `${ONYXKEYS.COLLECTION.REPORT}${iouReport?.reportID}`,
        value: {
            pendingFields: {
                preview: null,
                reimbursed: null,
                partial: null,
            },
        },
    });

    failureData.push(
        {
            onyxMethod: Onyx.METHOD.MERGE,
            key: `${ONYXKEYS.COLLECTION.REPORT_ACTIONS}${iouReport?.reportID}`,
            value: {
                [optimisticIOUReportAction.reportActionID]: {
                    errors: ErrorUtils.getMicroSecondOnyxErrorWithTranslationKey('iou.error.other'),
                },
            },
        },
        {
            onyxMethod: Onyx.METHOD.MERGE,
            key: `${ONYXKEYS.COLLECTION.REPORT}${iouReport?.reportID}`,
            value: {
                ...iouReport,
            },
        },
        {
            onyxMethod: Onyx.METHOD.MERGE,
            key: `${ONYXKEYS.COLLECTION.REPORT}${chatReport.reportID}`,
            value: chatReport,
        },
        {
            onyxMethod: Onyx.METHOD.MERGE,
            key: `${ONYXKEYS.COLLECTION.NEXT_STEP}${iouReport?.reportID}`,
            value: currentNextStep,
        },
    );

    // In case the report preview action is loaded locally, let's update it.
    if (optimisticReportPreviewAction) {
        optimisticData.push({
            onyxMethod: Onyx.METHOD.MERGE,
            key: `${ONYXKEYS.COLLECTION.REPORT_ACTIONS}${chatReport.reportID}`,
            value: {
                [optimisticReportPreviewAction.reportActionID]: optimisticReportPreviewAction,
            },
        });
        failureData.push({
            onyxMethod: Onyx.METHOD.MERGE,
            key: `${ONYXKEYS.COLLECTION.REPORT_ACTIONS}${chatReport.reportID}`,
            value: {
                [optimisticReportPreviewAction.reportActionID]: {
                    created: optimisticReportPreviewAction.created,
                },
            },
        });
    }

    // Optimistically unhold all transactions if we pay all requests
    if (full) {
        const reportTransactions = TransactionUtils.getAllReportTransactions(iouReport?.reportID);
        for (const transaction of reportTransactions) {
            optimisticData.push({
                onyxMethod: Onyx.METHOD.MERGE,
                key: `${ONYXKEYS.COLLECTION.TRANSACTION}${transaction.transactionID}`,
                value: {
                    comment: {
                        hold: null,
                    },
                },
            });
            failureData.push({
                onyxMethod: Onyx.METHOD.MERGE,
                key: `${ONYXKEYS.COLLECTION.TRANSACTION}${transaction.transactionID}`,
                value: {
                    comment: {
                        hold: transaction.comment?.hold,
                    },
                },
            });
        }

        const optimisticTransactionViolations: OnyxUpdate[] = reportTransactions.map(({transactionID}) => {
            return {
                onyxMethod: Onyx.METHOD.MERGE,
                key: `${ONYXKEYS.COLLECTION.TRANSACTION_VIOLATIONS}${transactionID}`,
                value: null,
            };
        });
        optimisticData.push(...optimisticTransactionViolations);

        const failureTransactionViolations: OnyxUpdate[] = reportTransactions.map(({transactionID}) => {
            const violations = allTransactionViolations[`${ONYXKEYS.COLLECTION.TRANSACTION_VIOLATIONS}${transactionID}`] ?? [];
            return {
                onyxMethod: Onyx.METHOD.MERGE,
                key: `${ONYXKEYS.COLLECTION.TRANSACTION_VIOLATIONS}${transactionID}`,
                value: violations,
            };
        });
        failureData.push(...failureTransactionViolations);
    }

    let optimisticHoldReportID;
    let optimisticHoldActionID;
    let optimisticHoldReportExpenseActionIDs;
    if (!full) {
        const holdReportOnyxData = getReportFromHoldRequestsOnyxData(chatReport, iouReport, recipient);

        optimisticData.push(...holdReportOnyxData.optimisticData);
        successData.push(...holdReportOnyxData.successData);
        failureData.push(...holdReportOnyxData.failureData);
        optimisticHoldReportID = holdReportOnyxData.optimisticHoldReportID;
        optimisticHoldActionID = holdReportOnyxData.optimisticHoldActionID;
        optimisticHoldReportExpenseActionIDs = JSON.stringify(holdReportOnyxData.optimisticHoldReportExpenseActionIDs);
    }

    return {
        params: {
            iouReportID: iouReport?.reportID,
            chatReportID: chatReport.reportID,
            reportActionID: optimisticIOUReportAction.reportActionID,
            paymentMethodType,
            full,
            amount: Math.abs(total),
            optimisticHoldReportID,
            optimisticHoldActionID,
            optimisticHoldReportExpenseActionIDs,
            ...policyParams,
        },
        optimisticData,
        successData,
        failureData,
    };
}

/**
 * @param managerID - Account ID of the person sending the money
 * @param recipient - The user receiving the money
 */
function sendMoneyElsewhere(report: OnyxEntry<OnyxTypes.Report>, amount: number, currency: string, comment: string, managerID: number, recipient: Participant) {
    const {params, optimisticData, successData, failureData} = getSendMoneyParams(report, amount, currency, comment, CONST.IOU.PAYMENT_TYPE.ELSEWHERE, managerID, recipient);

    API.write(WRITE_COMMANDS.SEND_MONEY_ELSEWHERE, params, {optimisticData, successData, failureData});

    Navigation.dismissModal(isSearchTopmostCentralPane() ? undefined : params.chatReportID);
    Report.notifyNewAction(params.chatReportID, managerID);
}

/**
 * @param managerID - Account ID of the person sending the money
 * @param recipient - The user receiving the money
 */
function sendMoneyWithWallet(report: OnyxEntry<OnyxTypes.Report>, amount: number, currency: string, comment: string, managerID: number, recipient: Participant | ReportUtils.OptionData) {
    const {params, optimisticData, successData, failureData} = getSendMoneyParams(report, amount, currency, comment, CONST.IOU.PAYMENT_TYPE.EXPENSIFY, managerID, recipient);

    API.write(WRITE_COMMANDS.SEND_MONEY_WITH_WALLET, params, {optimisticData, successData, failureData});

    Navigation.dismissModal(isSearchTopmostCentralPane() ? undefined : params.chatReportID);
    Report.notifyNewAction(params.chatReportID, managerID);
}

function canApproveIOU(
    iouReport: OnyxTypes.OnyxInputOrEntry<OnyxTypes.Report> | SearchReport,
    policy: OnyxTypes.OnyxInputOrEntry<OnyxTypes.Policy> | SearchPolicy,
    chatReportRNVP?: OnyxTypes.ReportNameValuePairs,
) {
    // Only expense reports can be approved
    const isPaidGroupPolicy = policy && PolicyUtils.isPaidGroupPolicy(policy);
    if (!ReportUtils.isExpenseReport(iouReport) || !isPaidGroupPolicy) {
        return false;
    }

    const isOnSubmitAndClosePolicy = PolicyUtils.isSubmitAndClose(policy);
    if (isOnSubmitAndClosePolicy) {
        return false;
    }

    const managerID = iouReport?.managerID ?? CONST.DEFAULT_NUMBER_ID;
    const isCurrentUserManager = managerID === userAccountID;
    const isOpenExpenseReport = ReportUtils.isOpenExpenseReport(iouReport);
    const isApproved = ReportUtils.isReportApproved(iouReport);
    const iouSettled = ReportUtils.isSettled(iouReport?.reportID);
    const reportNameValuePairs = chatReportRNVP ?? ReportUtils.getReportNameValuePairs(iouReport?.reportID);
    const isArchivedReport = ReportUtils.isArchivedRoom(iouReport, reportNameValuePairs);
    let isTransactionBeingScanned = false;
    const reportTransactions = TransactionUtils.getAllReportTransactions(iouReport?.reportID);
    for (const transaction of reportTransactions) {
        const hasReceipt = TransactionUtils.hasReceipt(transaction);
        const isReceiptBeingScanned = TransactionUtils.isReceiptBeingScanned(transaction);

        // If transaction has receipt (scan) and its receipt is being scanned, we shouldn't be able to Approve
        if (hasReceipt && isReceiptBeingScanned) {
            isTransactionBeingScanned = true;
        }
    }

    return isCurrentUserManager && !isOpenExpenseReport && !isApproved && !iouSettled && !isArchivedReport && !isTransactionBeingScanned;
}

function canIOUBePaid(
    iouReport: OnyxTypes.OnyxInputOrEntry<OnyxTypes.Report> | SearchReport,
    chatReport: OnyxTypes.OnyxInputOrEntry<OnyxTypes.Report> | SearchReport,
    policy: OnyxTypes.OnyxInputOrEntry<OnyxTypes.Policy> | SearchPolicy,
    transactions?: OnyxTypes.Transaction[] | SearchTransaction[],
    onlyShowPayElsewhere = false,
    chatReportRNVP?: OnyxTypes.ReportNameValuePairs,
    invoiceReceiverPolicy?: SearchPolicy,
    shouldCheckApprovedState = true,
) {
    const isPolicyExpenseChat = ReportUtils.isPolicyExpenseChat(chatReport);
    const reportNameValuePairs = chatReportRNVP ?? ReportUtils.getReportNameValuePairs(chatReport?.reportID);
    const isChatReportArchived = ReportUtils.isArchivedRoom(chatReport, reportNameValuePairs);
    const iouSettled = ReportUtils.isSettled(iouReport);

    if (isEmptyObject(iouReport)) {
        return false;
    }

    if (policy?.reimbursementChoice === CONST.POLICY.REIMBURSEMENT_CHOICES.REIMBURSEMENT_NO) {
        if (!onlyShowPayElsewhere) {
            return false;
        }
        if (iouReport?.statusNum !== CONST.REPORT.STATUS_NUM.SUBMITTED) {
            return false;
        }
    }

    if (ReportUtils.isInvoiceReport(iouReport)) {
        if (iouSettled) {
            return false;
        }
        if (chatReport?.invoiceReceiver?.type === CONST.REPORT.INVOICE_RECEIVER_TYPE.INDIVIDUAL) {
            return chatReport?.invoiceReceiver?.accountID === userAccountID;
        }
        return (invoiceReceiverPolicy ?? PolicyUtils.getPolicy(chatReport?.invoiceReceiver?.policyID))?.role === CONST.POLICY.ROLE.ADMIN;
    }

    const isPayer = ReportUtils.isPayer(
        {
            email: currentUserEmail,
            accountID: userAccountID,
        },
        iouReport,
        onlyShowPayElsewhere,
        policy,
    );

    const isOpenExpenseReport = isPolicyExpenseChat && ReportUtils.isOpenExpenseReport(iouReport);

    const {reimbursableSpend} = ReportUtils.getMoneyRequestSpendBreakdown(iouReport);
    const isAutoReimbursable = policy?.reimbursementChoice === CONST.POLICY.REIMBURSEMENT_CHOICES.REIMBURSEMENT_YES ? false : ReportUtils.canBeAutoReimbursed(iouReport, policy);
    const shouldBeApproved = canApproveIOU(iouReport, policy);

    const isPayAtEndExpenseReport = ReportUtils.isPayAtEndExpenseReport(iouReport?.reportID, transactions);
    return (
        isPayer &&
        !isOpenExpenseReport &&
        !iouSettled &&
        !iouReport?.isWaitingOnBankAccount &&
        reimbursableSpend !== 0 &&
        !isChatReportArchived &&
        !isAutoReimbursable &&
        (!shouldBeApproved || !shouldCheckApprovedState) &&
        !isPayAtEndExpenseReport
    );
}

function canSubmitReport(report: OnyxEntry<OnyxTypes.Report> | SearchReport, policy: OnyxEntry<OnyxTypes.Policy> | SearchPolicy) {
    const currentUserAccountID = Report.getCurrentUserAccountID();
    const isOpenExpenseReport = ReportUtils.isOpenExpenseReport(report);
    const {reimbursableSpend} = ReportUtils.getMoneyRequestSpendBreakdown(report);
    const isAdmin = policy?.role === CONST.POLICY.ROLE.ADMIN;

    // This logic differs from the one in MoneyRequestHeader
    // We are intentionally doing this for now because Auth violations are not ready and thus not returned by Search results. Additionally, the risk of a customer having either RTER or Broken connection violation is really small in the current cohort.
    return isOpenExpenseReport && reimbursableSpend !== 0 && (report?.ownerAccountID === currentUserAccountID || isAdmin || report?.managerID === currentUserAccountID);
}

function getIOUReportActionToApproveOrPay(chatReport: OnyxEntry<OnyxTypes.Report>, excludedIOUReportID: string | undefined): OnyxEntry<ReportAction> {
    const chatReportActions = allReportActions?.[`${ONYXKEYS.COLLECTION.REPORT_ACTIONS}${chatReport?.reportID}`] ?? {};

    return Object.values(chatReportActions).find((action) => {
        const iouReport = ReportUtils.getReportOrDraftReport(action.childReportID);
        const policy = PolicyUtils.getPolicy(iouReport?.policyID);
        const shouldShowSettlementButton = canIOUBePaid(iouReport, chatReport, policy) || canApproveIOU(iouReport, policy);
        return action.childReportID?.toString() !== excludedIOUReportID && action.actionName === CONST.REPORT.ACTIONS.TYPE.REPORT_PREVIEW && shouldShowSettlementButton;
    });
}

function hasIOUToApproveOrPay(chatReport: OnyxEntry<OnyxTypes.Report>, excludedIOUReportID: string | undefined): boolean {
    return !!getIOUReportActionToApproveOrPay(chatReport, excludedIOUReportID);
}

function isLastApprover(approvalChain: string[]): boolean {
    if (approvalChain.length === 0) {
        return true;
    }
    return approvalChain.at(-1) === currentUserEmail;
}

function getNextApproverAccountID(report: OnyxEntry<OnyxTypes.Report>) {
    const policy = PolicyUtils.getPolicy(report?.policyID);
    const approvalChain = ReportUtils.getApprovalChain(policy, report);
    const submitToAccountID = PolicyUtils.getSubmitToAccountID(policy, report);

    if (approvalChain.length === 0) {
        return submitToAccountID;
    }

    const nextApproverEmail = approvalChain.length === 1 ? approvalChain.at(0) : approvalChain.at(approvalChain.indexOf(currentUserEmail) + 1);
    if (!nextApproverEmail) {
        return submitToAccountID;
    }

    return PersonalDetailsUtils.getAccountIDsByLogins([nextApproverEmail]).at(0);
}

function approveMoneyRequest(expenseReport: OnyxEntry<OnyxTypes.Report>, full?: boolean) {
    if (!expenseReport) {
        return;
    }

    if (expenseReport.policyID && SubscriptionUtils.shouldRestrictUserBillableActions(expenseReport.policyID)) {
        Navigation.navigate(ROUTES.RESTRICTED_ACTION.getRoute(expenseReport.policyID));
        return;
    }

    const currentNextStep = allNextSteps[`${ONYXKEYS.COLLECTION.NEXT_STEP}${expenseReport.reportID}`] ?? null;
    let total = expenseReport.total ?? 0;
    const hasHeldExpenses = ReportUtils.hasHeldExpenses(expenseReport.reportID);
    if (hasHeldExpenses && !full && !!expenseReport.unheldTotal) {
        total = expenseReport.unheldTotal;
    }
    const optimisticApprovedReportAction = ReportUtils.buildOptimisticApprovedReportAction(total, expenseReport.currency ?? '', expenseReport.reportID);

    const approvalChain = ReportUtils.getApprovalChain(PolicyUtils.getPolicy(expenseReport.policyID), expenseReport);

    const predictedNextStatus = isLastApprover(approvalChain) ? CONST.REPORT.STATUS_NUM.APPROVED : CONST.REPORT.STATUS_NUM.SUBMITTED;
    const predictedNextState = isLastApprover(approvalChain) ? CONST.REPORT.STATE_NUM.APPROVED : CONST.REPORT.STATE_NUM.SUBMITTED;
    const managerID = isLastApprover(approvalChain) ? expenseReport.managerID : getNextApproverAccountID(expenseReport);

    const optimisticNextStep = NextStepUtils.buildNextStep(expenseReport, predictedNextStatus);
    const chatReport = ReportUtils.getReportOrDraftReport(expenseReport.chatReportID);

    const optimisticReportActionsData: OnyxUpdate = {
        onyxMethod: Onyx.METHOD.MERGE,
        key: `${ONYXKEYS.COLLECTION.REPORT_ACTIONS}${expenseReport.reportID}`,
        value: {
            [optimisticApprovedReportAction.reportActionID]: {
                ...(optimisticApprovedReportAction as OnyxTypes.ReportAction),
                pendingAction: CONST.RED_BRICK_ROAD_PENDING_ACTION.ADD,
            },
        },
    };
    const optimisticIOUReportData: OnyxUpdate = {
        onyxMethod: Onyx.METHOD.MERGE,
        key: `${ONYXKEYS.COLLECTION.REPORT}${expenseReport.reportID}`,
        value: {
            ...expenseReport,
            lastMessageText: ReportActionsUtils.getReportActionText(optimisticApprovedReportAction),
            lastMessageHtml: ReportActionsUtils.getReportActionHtml(optimisticApprovedReportAction),
            stateNum: predictedNextState,
            statusNum: predictedNextStatus,
            managerID,
            pendingFields: {
                partial: full ? null : CONST.RED_BRICK_ROAD_PENDING_ACTION.UPDATE,
            },
        },
    };

    const optimisticChatReportData: OnyxUpdate = {
        onyxMethod: Onyx.METHOD.MERGE,
        key: `${ONYXKEYS.COLLECTION.REPORT}${expenseReport.chatReportID}`,
        value: {
            hasOutstandingChildRequest: hasIOUToApproveOrPay(chatReport, expenseReport.reportID),
        },
    };

    const optimisticNextStepData: OnyxUpdate = {
        onyxMethod: Onyx.METHOD.MERGE,
        key: `${ONYXKEYS.COLLECTION.NEXT_STEP}${expenseReport.reportID}`,
        value: optimisticNextStep,
    };
    const optimisticData: OnyxUpdate[] = [optimisticIOUReportData, optimisticReportActionsData, optimisticNextStepData, optimisticChatReportData];

    const successData: OnyxUpdate[] = [
        {
            onyxMethod: Onyx.METHOD.MERGE,
            key: `${ONYXKEYS.COLLECTION.REPORT_ACTIONS}${expenseReport.reportID}`,
            value: {
                [optimisticApprovedReportAction.reportActionID]: {
                    pendingAction: null,
                },
            },
        },
        {
            onyxMethod: Onyx.METHOD.MERGE,
            key: `${ONYXKEYS.COLLECTION.REPORT}${expenseReport.reportID}`,
            value: {
                pendingFields: {
                    partial: null,
                },
            },
        },
    ];

    const failureData: OnyxUpdate[] = [
        {
            onyxMethod: Onyx.METHOD.MERGE,
            key: `${ONYXKEYS.COLLECTION.REPORT_ACTIONS}${expenseReport.reportID}`,
            value: {
                [optimisticApprovedReportAction.reportActionID]: {
                    errors: ErrorUtils.getMicroSecondOnyxErrorWithTranslationKey('iou.error.other'),
                },
            },
        },
        {
            onyxMethod: Onyx.METHOD.MERGE,
            key: `${ONYXKEYS.COLLECTION.REPORT}${expenseReport.chatReportID}`,
            value: {
                hasOutstandingChildRequest: chatReport?.hasOutstandingChildRequest,
                pendingFields: {
                    partial: null,
                },
            },
        },
        {
            onyxMethod: Onyx.METHOD.MERGE,
            key: `${ONYXKEYS.COLLECTION.NEXT_STEP}${expenseReport.reportID}`,
            value: currentNextStep,
        },
    ];

    // Clear hold reason of all transactions if we approve all requests
    if (full && hasHeldExpenses) {
        const heldTransactions = ReportUtils.getAllHeldTransactions(expenseReport.reportID);
        heldTransactions.forEach((heldTransaction) => {
            optimisticData.push({
                onyxMethod: Onyx.METHOD.MERGE,
                key: `${ONYXKEYS.COLLECTION.TRANSACTION}${heldTransaction.transactionID}`,
                value: {
                    comment: {
                        hold: '',
                    },
                },
            });
            failureData.push({
                onyxMethod: Onyx.METHOD.MERGE,
                key: `${ONYXKEYS.COLLECTION.TRANSACTION}${heldTransaction.transactionID}`,
                value: {
                    comment: {
                        hold: heldTransaction.comment?.hold,
                    },
                },
            });
        });
    }

    let optimisticHoldReportID;
    let optimisticHoldActionID;
    let optimisticHoldReportExpenseActionIDs;
    if (!full && !!chatReport && !!expenseReport) {
        const holdReportOnyxData = getReportFromHoldRequestsOnyxData(chatReport, expenseReport, {accountID: expenseReport.ownerAccountID});

        optimisticData.push(...holdReportOnyxData.optimisticData);
        successData.push(...holdReportOnyxData.successData);
        failureData.push(...holdReportOnyxData.failureData);
        optimisticHoldReportID = holdReportOnyxData.optimisticHoldReportID;
        optimisticHoldActionID = holdReportOnyxData.optimisticHoldActionID;
        optimisticHoldReportExpenseActionIDs = JSON.stringify(holdReportOnyxData.optimisticHoldReportExpenseActionIDs);
    }

    const parameters: ApproveMoneyRequestParams = {
        reportID: expenseReport.reportID,
        approvedReportActionID: optimisticApprovedReportAction.reportActionID,
        full,
        optimisticHoldReportID,
        optimisticHoldActionID,
        optimisticHoldReportExpenseActionIDs,
    };

    API.write(WRITE_COMMANDS.APPROVE_MONEY_REQUEST, parameters, {optimisticData, successData, failureData});
}

function unapproveExpenseReport(expenseReport: OnyxEntry<OnyxTypes.Report>) {
    if (isEmptyObject(expenseReport)) {
        return;
    }

    const currentNextStep = allNextSteps[`${ONYXKEYS.COLLECTION.NEXT_STEP}${expenseReport.reportID}`] ?? null;

    const optimisticUnapprovedReportAction = ReportUtils.buildOptimisticUnapprovedReportAction(expenseReport.total ?? 0, expenseReport.currency ?? '', expenseReport.reportID);
    const optimisticNextStep = NextStepUtils.buildNextStep(expenseReport, CONST.REPORT.STATUS_NUM.SUBMITTED);

    const optimisticReportActionData: OnyxUpdate = {
        onyxMethod: Onyx.METHOD.MERGE,
        key: `${ONYXKEYS.COLLECTION.REPORT_ACTIONS}${expenseReport.reportID}`,
        value: {
            [optimisticUnapprovedReportAction.reportActionID]: {
                ...(optimisticUnapprovedReportAction as OnyxTypes.ReportAction),
                pendingAction: CONST.RED_BRICK_ROAD_PENDING_ACTION.ADD,
            },
        },
    };
    const optimisticIOUReportData: OnyxUpdate = {
        onyxMethod: Onyx.METHOD.MERGE,
        key: `${ONYXKEYS.COLLECTION.REPORT}${expenseReport.reportID}`,
        value: {
            ...expenseReport,
            lastMessageText: ReportActionsUtils.getReportActionText(optimisticUnapprovedReportAction),
            lastMessageHtml: ReportActionsUtils.getReportActionHtml(optimisticUnapprovedReportAction),
            stateNum: CONST.REPORT.STATE_NUM.SUBMITTED,
            statusNum: CONST.REPORT.STATUS_NUM.SUBMITTED,
            pendingFields: {
                partial: CONST.RED_BRICK_ROAD_PENDING_ACTION.UPDATE,
            },
        },
    };

    const optimisticNextStepData: OnyxUpdate = {
        onyxMethod: Onyx.METHOD.MERGE,
        key: `${ONYXKEYS.COLLECTION.NEXT_STEP}${expenseReport.reportID}`,
        value: optimisticNextStep,
    };

    const optimisticData: OnyxUpdate[] = [optimisticIOUReportData, optimisticReportActionData, optimisticNextStepData];

    const successData: OnyxUpdate[] = [
        {
            onyxMethod: Onyx.METHOD.MERGE,
            key: `${ONYXKEYS.COLLECTION.REPORT_ACTIONS}${expenseReport.reportID}`,
            value: {
                [optimisticUnapprovedReportAction.reportActionID]: {
                    pendingAction: null,
                },
            },
        },
        {
            onyxMethod: Onyx.METHOD.MERGE,
            key: `${ONYXKEYS.COLLECTION.REPORT}${expenseReport.reportID}`,
            value: {
                pendingFields: {
                    partial: null,
                },
            },
        },
    ];

    const failureData: OnyxUpdate[] = [
        {
            onyxMethod: Onyx.METHOD.MERGE,
            key: `${ONYXKEYS.COLLECTION.REPORT_ACTIONS}${expenseReport.reportID}`,
            value: {
                [optimisticUnapprovedReportAction.reportActionID]: {
                    errors: ErrorUtils.getMicroSecondOnyxErrorWithTranslationKey('iou.error.other'),
                },
            },
        },
        {
            onyxMethod: Onyx.METHOD.MERGE,
            key: `${ONYXKEYS.COLLECTION.NEXT_STEP}${expenseReport.reportID}`,
            value: currentNextStep,
        },
    ];

    if (expenseReport.parentReportID && expenseReport.parentReportActionID) {
        optimisticData.push({
            onyxMethod: Onyx.METHOD.MERGE,
            key: `${ONYXKEYS.COLLECTION.REPORT_ACTIONS}${expenseReport.parentReportID}`,
            value: {
                [expenseReport.parentReportActionID]: {
                    childStateNum: CONST.REPORT.STATE_NUM.SUBMITTED,
                    childStatusNum: CONST.REPORT.STATUS_NUM.SUBMITTED,
                },
            },
        });

        failureData.push({
            onyxMethod: Onyx.METHOD.MERGE,
            key: `${ONYXKEYS.COLLECTION.REPORT_ACTIONS}${expenseReport.parentReportID}`,
            value: {
                [expenseReport.parentReportActionID]: {
                    childStateNum: expenseReport.stateNum,
                    childStatusNum: expenseReport.statusNum,
                },
            },
        });
    }

    const parameters: UnapproveExpenseReportParams = {
        reportID: expenseReport.reportID,
        reportActionID: optimisticUnapprovedReportAction.reportActionID,
    };

    API.write(WRITE_COMMANDS.UNAPPROVE_EXPENSE_REPORT, parameters, {optimisticData, successData, failureData});
}

function submitReport(expenseReport: OnyxTypes.Report) {
    if (expenseReport.policyID && SubscriptionUtils.shouldRestrictUserBillableActions(expenseReport.policyID)) {
        Navigation.navigate(ROUTES.RESTRICTED_ACTION.getRoute(expenseReport.policyID));
        return;
    }

    const currentNextStep = allNextSteps[`${ONYXKEYS.COLLECTION.NEXT_STEP}${expenseReport.reportID}`] ?? null;
    const parentReport = ReportUtils.getReportOrDraftReport(expenseReport.parentReportID);
    const policy = PolicyUtils.getPolicy(expenseReport.policyID);
    const isCurrentUserManager = currentUserPersonalDetails?.accountID === expenseReport.managerID;
    const isSubmitAndClosePolicy = PolicyUtils.isSubmitAndClose(policy);
    const adminAccountID = policy?.role === CONST.POLICY.ROLE.ADMIN ? currentUserPersonalDetails?.accountID : undefined;
    const optimisticSubmittedReportAction = ReportUtils.buildOptimisticSubmittedReportAction(expenseReport?.total ?? 0, expenseReport.currency ?? '', expenseReport.reportID, adminAccountID);
    const optimisticNextStep = NextStepUtils.buildNextStep(expenseReport, isSubmitAndClosePolicy ? CONST.REPORT.STATUS_NUM.CLOSED : CONST.REPORT.STATUS_NUM.SUBMITTED);
    const approvalChain = ReportUtils.getApprovalChain(policy, expenseReport);
    const managerID = PersonalDetailsUtils.getAccountIDsByLogins(approvalChain).at(0);

    const optimisticData: OnyxUpdate[] = !isSubmitAndClosePolicy
        ? [
              {
                  onyxMethod: Onyx.METHOD.MERGE,
                  key: `${ONYXKEYS.COLLECTION.REPORT_ACTIONS}${expenseReport.reportID}`,
                  value: {
                      [optimisticSubmittedReportAction.reportActionID]: {
                          ...(optimisticSubmittedReportAction as OnyxTypes.ReportAction),
                          pendingAction: CONST.RED_BRICK_ROAD_PENDING_ACTION.ADD,
                      },
                  },
              },
              {
                  onyxMethod: Onyx.METHOD.MERGE,
                  key: `${ONYXKEYS.COLLECTION.REPORT}${expenseReport.reportID}`,
                  value: {
                      ...expenseReport,
                      managerID,
                      lastMessageText: ReportActionsUtils.getReportActionText(optimisticSubmittedReportAction),
                      lastMessageHtml: ReportActionsUtils.getReportActionHtml(optimisticSubmittedReportAction),
                      stateNum: CONST.REPORT.STATE_NUM.SUBMITTED,
                      statusNum: CONST.REPORT.STATUS_NUM.SUBMITTED,
                  },
              },
          ]
        : [
              {
                  onyxMethod: Onyx.METHOD.MERGE,
                  key: `${ONYXKEYS.COLLECTION.REPORT}${expenseReport.reportID}`,
                  value: {
                      ...expenseReport,
                      stateNum: CONST.REPORT.STATE_NUM.APPROVED,
                      statusNum: CONST.REPORT.STATUS_NUM.CLOSED,
                  },
              },
          ];

    optimisticData.push({
        onyxMethod: Onyx.METHOD.MERGE,
        key: `${ONYXKEYS.COLLECTION.NEXT_STEP}${expenseReport.reportID}`,
        value: optimisticNextStep,
    });

    if (parentReport?.reportID) {
        optimisticData.push({
            onyxMethod: Onyx.METHOD.MERGE,
            key: `${ONYXKEYS.COLLECTION.REPORT}${parentReport.reportID}`,
            value: {
                ...parentReport,
                // In case its a manager who force submitted the report, they are the next user who needs to take an action
                hasOutstandingChildRequest: isCurrentUserManager,
                iouReportID: null,
            },
        });
    }

    const successData: OnyxUpdate[] = [];
    if (!isSubmitAndClosePolicy) {
        successData.push({
            onyxMethod: Onyx.METHOD.MERGE,
            key: `${ONYXKEYS.COLLECTION.REPORT_ACTIONS}${expenseReport.reportID}`,
            value: {
                [optimisticSubmittedReportAction.reportActionID]: {
                    pendingAction: null,
                },
            },
        });
    }

    const failureData: OnyxUpdate[] = [
        {
            onyxMethod: Onyx.METHOD.MERGE,
            key: `${ONYXKEYS.COLLECTION.REPORT}${expenseReport.reportID}`,
            value: {
                statusNum: CONST.REPORT.STATUS_NUM.OPEN,
                stateNum: CONST.REPORT.STATE_NUM.OPEN,
            },
        },
        {
            onyxMethod: Onyx.METHOD.MERGE,
            key: `${ONYXKEYS.COLLECTION.NEXT_STEP}${expenseReport.reportID}`,
            value: currentNextStep,
        },
    ];
    if (!isSubmitAndClosePolicy) {
        failureData.push({
            onyxMethod: Onyx.METHOD.MERGE,
            key: `${ONYXKEYS.COLLECTION.REPORT_ACTIONS}${expenseReport.reportID}`,
            value: {
                [optimisticSubmittedReportAction.reportActionID]: {
                    errors: ErrorUtils.getMicroSecondOnyxErrorWithTranslationKey('iou.error.other'),
                },
            },
        });
    }

    if (parentReport?.reportID) {
        failureData.push({
            onyxMethod: Onyx.METHOD.MERGE,
            key: `${ONYXKEYS.COLLECTION.REPORT}${parentReport.reportID}`,
            value: {
                hasOutstandingChildRequest: parentReport.hasOutstandingChildRequest,
                iouReportID: expenseReport.reportID,
            },
        });
    }

    const parameters: SubmitReportParams = {
        reportID: expenseReport.reportID,
        managerAccountID: PolicyUtils.getSubmitToAccountID(policy, expenseReport) ?? expenseReport.managerID,
        reportActionID: optimisticSubmittedReportAction.reportActionID,
    };

    API.write(WRITE_COMMANDS.SUBMIT_REPORT, parameters, {optimisticData, successData, failureData});
}

function cancelPayment(expenseReport: OnyxEntry<OnyxTypes.Report>, chatReport: OnyxTypes.Report) {
    if (isEmptyObject(expenseReport)) {
        return;
    }

    const optimisticReportAction = ReportUtils.buildOptimisticCancelPaymentReportAction(expenseReport.reportID, -(expenseReport.total ?? 0), expenseReport.currency ?? '');
    const policy = PolicyUtils.getPolicy(chatReport.policyID);
    const approvalMode = policy?.approvalMode ?? CONST.POLICY.APPROVAL_MODE.BASIC;
    const stateNum: ValueOf<typeof CONST.REPORT.STATE_NUM> = approvalMode === CONST.POLICY.APPROVAL_MODE.OPTIONAL ? CONST.REPORT.STATE_NUM.SUBMITTED : CONST.REPORT.STATE_NUM.APPROVED;
    const statusNum: ValueOf<typeof CONST.REPORT.STATUS_NUM> = approvalMode === CONST.POLICY.APPROVAL_MODE.OPTIONAL ? CONST.REPORT.STATUS_NUM.CLOSED : CONST.REPORT.STATUS_NUM.APPROVED;
    const optimisticNextStep = NextStepUtils.buildNextStep(expenseReport, statusNum);
    const iouReportActions = chatReport.iouReportID ? ReportActionsUtils.getAllReportActions(chatReport.iouReportID) : {};
    const expenseReportActions = ReportActionsUtils.getAllReportActions(expenseReport.reportID);
    const iouCreatedAction = Object.values(iouReportActions).find((action) => ReportActionsUtils.isCreatedAction(action));
    const expenseCreatedAction = Object.values(expenseReportActions).find((action) => ReportActionsUtils.isCreatedAction(action));
    const optimisticData: OnyxUpdate[] = [
        {
            onyxMethod: Onyx.METHOD.MERGE,
            key: `${ONYXKEYS.COLLECTION.REPORT_ACTIONS}${expenseReport.reportID}`,
            value: {
                [optimisticReportAction.reportActionID]: {
                    ...(optimisticReportAction as OnyxTypes.ReportAction),
                    pendingAction: CONST.RED_BRICK_ROAD_PENDING_ACTION.ADD,
                },
            },
        },
        {
            onyxMethod: Onyx.METHOD.MERGE,
            key: `${ONYXKEYS.COLLECTION.REPORT}${chatReport.reportID}`,
            value: {
                // The report created later will become the iouReportID of the chat report
                iouReportID: (iouCreatedAction?.created ?? '') > (expenseCreatedAction?.created ?? '') ? chatReport?.iouReportID : expenseReport.reportID,
            },
        },
        {
            onyxMethod: Onyx.METHOD.MERGE,
            key: `${ONYXKEYS.COLLECTION.REPORT}${expenseReport.reportID}`,
            value: {
                ...expenseReport,
                lastVisibleActionCreated: optimisticReportAction?.created,
                lastMessageText: ReportActionsUtils.getReportActionText(optimisticReportAction),
                lastMessageHtml: ReportActionsUtils.getReportActionHtml(optimisticReportAction),
                stateNum,
                statusNum,
            },
        },
    ];

    optimisticData.push({
        onyxMethod: Onyx.METHOD.MERGE,
        key: `${ONYXKEYS.COLLECTION.NEXT_STEP}${expenseReport.reportID}`,
        value: optimisticNextStep,
    });

    const successData: OnyxUpdate[] = [
        {
            onyxMethod: Onyx.METHOD.MERGE,
            key: `${ONYXKEYS.COLLECTION.REPORT_ACTIONS}${expenseReport.reportID}`,
            value: {
                [optimisticReportAction.reportActionID]: {
                    pendingAction: null,
                },
            },
        },
    ];

    const failureData: OnyxUpdate[] = [
        {
            onyxMethod: Onyx.METHOD.MERGE,
            key: `${ONYXKEYS.COLLECTION.REPORT_ACTIONS}${expenseReport.reportID}`,
            value: {
                [optimisticReportAction.reportActionID]: {
                    errors: ErrorUtils.getMicroSecondOnyxErrorWithTranslationKey('iou.error.other'),
                },
            },
        },
        {
            onyxMethod: Onyx.METHOD.MERGE,
            key: `${ONYXKEYS.COLLECTION.REPORT}${expenseReport.reportID}`,
            value: {
                statusNum: CONST.REPORT.STATUS_NUM.REIMBURSED,
            },
        },
    ];

    if (expenseReport.parentReportID && expenseReport.parentReportActionID) {
        optimisticData.push({
            onyxMethod: Onyx.METHOD.MERGE,
            key: `${ONYXKEYS.COLLECTION.REPORT_ACTIONS}${expenseReport.parentReportID}`,
            value: {
                [expenseReport.parentReportActionID]: {
                    childStateNum: stateNum,
                    childStatusNum: statusNum,
                },
            },
        });

        failureData.push({
            onyxMethod: Onyx.METHOD.MERGE,
            key: `${ONYXKEYS.COLLECTION.REPORT_ACTIONS}${expenseReport.parentReportID}`,
            value: {
                [expenseReport.parentReportActionID]: {
                    childStateNum: expenseReport.stateNum,
                    childStatusNum: expenseReport.statusNum,
                },
            },
        });
    }

    if (chatReport?.reportID) {
        optimisticData.push({
            onyxMethod: Onyx.METHOD.MERGE,
            key: `${ONYXKEYS.COLLECTION.REPORT}${chatReport.reportID}`,
            value: {
                hasOutstandingChildRequest: true,
                iouReportID: expenseReport.reportID,
            },
        });
        failureData.push({
            onyxMethod: Onyx.METHOD.MERGE,
            key: `${ONYXKEYS.COLLECTION.REPORT}${chatReport.reportID}`,
            value: {
                hasOutstandingChildRequest: chatReport.hasOutstandingChildRequest,
                iouReportID: chatReport.iouReportID,
            },
        });
    }
    failureData.push({
        onyxMethod: Onyx.METHOD.MERGE,
        key: `${ONYXKEYS.COLLECTION.NEXT_STEP}${expenseReport.reportID}`,
        value: NextStepUtils.buildNextStep(expenseReport, CONST.REPORT.STATUS_NUM.REIMBURSED),
    });

    API.write(
        WRITE_COMMANDS.CANCEL_PAYMENT,
        {
            iouReportID: expenseReport.reportID,
            chatReportID: chatReport.reportID,
            managerAccountID: expenseReport.managerID ?? CONST.DEFAULT_NUMBER_ID,
            reportActionID: optimisticReportAction.reportActionID,
        },
        {optimisticData, successData, failureData},
    );
    Navigation.dismissModal();
    Report.notifyNewAction(expenseReport.reportID, userAccountID);
}

/**
 * Completes onboarding for invite link flow based on the selected payment option
 *
 * @param paymentSelected based on which we choose the onboarding choice and concierge message
 */
function completePaymentOnboarding(paymentSelected: ValueOf<typeof CONST.PAYMENT_SELECTED>, adminsChatReportID?: string, onboardingPolicyID?: string) {
    const isInviteOnboardingComplete = introSelected?.isInviteOnboardingComplete ?? false;

    if (isInviteOnboardingComplete || !introSelected?.choice || !introSelected?.inviteType) {
        return;
    }

    const session = SessionUtils.getSession();

    const personalDetailsListValues = Object.values(OptionsListUtils.getPersonalDetailsForAccountIDs(session?.accountID ? [session.accountID] : [], personalDetailsList));
    const personalDetails = personalDetailsListValues.at(0);

    let onboardingPurpose = introSelected?.choice;
    if (introSelected?.inviteType === CONST.ONBOARDING_INVITE_TYPES.IOU && paymentSelected === CONST.IOU.PAYMENT_SELECTED.BBA) {
        onboardingPurpose = CONST.ONBOARDING_CHOICES.MANAGE_TEAM;
    }

    if (introSelected?.inviteType === CONST.ONBOARDING_INVITE_TYPES.INVOICE && paymentSelected !== CONST.IOU.PAYMENT_SELECTED.BBA) {
        onboardingPurpose = CONST.ONBOARDING_CHOICES.CHAT_SPLIT;
    }

    Report.completeOnboarding(
        onboardingPurpose,
        CONST.ONBOARDING_MESSAGES[onboardingPurpose],
        personalDetails?.firstName ?? '',
        personalDetails?.lastName ?? '',
        adminsChatReportID,
        onboardingPolicyID,
        paymentSelected,
        undefined,
        undefined,
        true,
    );
}
function payMoneyRequest(paymentType: PaymentMethodType, chatReport: OnyxTypes.Report, iouReport: OnyxEntry<OnyxTypes.Report>, full = true) {
    if (chatReport.policyID && SubscriptionUtils.shouldRestrictUserBillableActions(chatReport.policyID)) {
        Navigation.navigate(ROUTES.RESTRICTED_ACTION.getRoute(chatReport.policyID));
        return;
    }

    const paymentSelected = paymentType === CONST.IOU.PAYMENT_TYPE.VBBA ? CONST.IOU.PAYMENT_SELECTED.BBA : CONST.IOU.PAYMENT_SELECTED.PBA;
    completePaymentOnboarding(paymentSelected);

    const recipient = {accountID: iouReport?.ownerAccountID ?? CONST.DEFAULT_NUMBER_ID};
    const {params, optimisticData, successData, failureData} = getPayMoneyRequestParams(chatReport, iouReport, recipient, paymentType, full);

    // For now, we need to call the PayMoneyRequestWithWallet API since PayMoneyRequest was not updated to work with
    // Expensify Wallets.
    const apiCommand = paymentType === CONST.IOU.PAYMENT_TYPE.EXPENSIFY ? WRITE_COMMANDS.PAY_MONEY_REQUEST_WITH_WALLET : WRITE_COMMANDS.PAY_MONEY_REQUEST;

    playSound(SOUNDS.SUCCESS);
    API.write(apiCommand, params, {optimisticData, successData, failureData});
    Report.notifyNewAction(iouReport?.reportID ?? '', userAccountID);
}

function payInvoice(paymentMethodType: PaymentMethodType, chatReport: OnyxTypes.Report, invoiceReport: OnyxEntry<OnyxTypes.Report>, payAsBusiness = false) {
    const recipient = {accountID: invoiceReport?.ownerAccountID ?? CONST.DEFAULT_NUMBER_ID};
    const {
        optimisticData,
        successData,
        failureData,
        params: {
            reportActionID,
            policyID,
            adminsChatReportID,
            adminsCreatedReportActionID,
            expenseChatReportID,
            expenseCreatedReportActionID,
            customUnitRateID,
            customUnitID,
            ownerEmail,
            policyName,
        },
    } = getPayMoneyRequestParams(chatReport, invoiceReport, recipient, paymentMethodType, true, payAsBusiness);

    const paymentSelected = paymentMethodType === CONST.IOU.PAYMENT_TYPE.VBBA ? CONST.IOU.PAYMENT_SELECTED.BBA : CONST.IOU.PAYMENT_SELECTED.PBA;
    completePaymentOnboarding(paymentSelected);

    if (!invoiceReport?.reportID) {
        return;
    }

    let params: PayInvoiceParams = {
        reportID: invoiceReport.reportID,
        reportActionID,
        paymentMethodType,
        payAsBusiness,
    };

    if (policyID) {
        params = {
            ...params,
            policyID,
            adminsChatReportID,
            adminsCreatedReportActionID,
            expenseChatReportID,
            expenseCreatedReportActionID,
            customUnitRateID,
            customUnitID,
            ownerEmail,
            policyName,
        };
    }

    playSound(SOUNDS.SUCCESS);
    API.write(WRITE_COMMANDS.PAY_INVOICE, params, {optimisticData, successData, failureData});
}

function detachReceipt(transactionID: string) {
    const transaction = allTransactions[`${ONYXKEYS.COLLECTION.TRANSACTION}${transactionID}`];
    const newTransaction = transaction
        ? {
              ...transaction,
              filename: '',
              receipt: {
                  source: '',
              },
          }
        : null;

    const optimisticData: OnyxUpdate[] = [
        {
            onyxMethod: Onyx.METHOD.SET,
            key: `${ONYXKEYS.COLLECTION.TRANSACTION}${transactionID}`,
            value: {
                ...newTransaction,
                pendingFields: {
                    receipt: CONST.RED_BRICK_ROAD_PENDING_ACTION.UPDATE,
                },
            },
        },
    ];

    const successData: OnyxUpdate[] = [
        {
            onyxMethod: Onyx.METHOD.MERGE,
            key: `${ONYXKEYS.COLLECTION.TRANSACTION}${transactionID}`,
            value: {
                pendingFields: {
                    receipt: null,
                },
            },
        },
    ];
    const failureData: OnyxUpdate[] = [
        {
            onyxMethod: Onyx.METHOD.MERGE,
            key: `${ONYXKEYS.COLLECTION.TRANSACTION}${transactionID}`,
            value: {
                ...(transaction ?? null),
                errors: ErrorUtils.getMicroSecondOnyxErrorWithTranslationKey('iou.error.receiptDeleteFailureError'),
                pendingFields: {
                    receipt: null,
                },
            },
        },
    ];

    const parameters: DetachReceiptParams = {transactionID};

    API.write(WRITE_COMMANDS.DETACH_RECEIPT, parameters, {optimisticData, successData, failureData});
}

function replaceReceipt(transactionID: string, file: File, source: string) {
    const transaction = allTransactions[`${ONYXKEYS.COLLECTION.TRANSACTION}${transactionID}`];
    const oldReceipt = transaction?.receipt ?? {};
    const receiptOptimistic = {
        source,
        state: CONST.IOU.RECEIPT_STATE.OPEN,
    };

    const optimisticData: OnyxUpdate[] = [
        {
            onyxMethod: Onyx.METHOD.MERGE,
            key: `${ONYXKEYS.COLLECTION.TRANSACTION}${transactionID}`,
            value: {
                receipt: receiptOptimistic,
                filename: file.name,
                pendingFields: {
                    receipt: CONST.RED_BRICK_ROAD_PENDING_ACTION.UPDATE,
                },
            },
        },
    ];

    const successData: OnyxUpdate[] = [
        {
            onyxMethod: Onyx.METHOD.MERGE,
            key: `${ONYXKEYS.COLLECTION.TRANSACTION}${transactionID}`,
            value: {
                pendingFields: {
                    receipt: null,
                },
            },
        },
    ];

    const failureData: OnyxUpdate[] = [
        {
            onyxMethod: Onyx.METHOD.MERGE,
            key: `${ONYXKEYS.COLLECTION.TRANSACTION}${transactionID}`,
            value: {
                receipt: !isEmptyObject(oldReceipt) ? oldReceipt : null,
                filename: transaction?.filename,
                errors: getReceiptError(receiptOptimistic, file.name),
                pendingFields: {
                    receipt: null,
                },
            },
        },
    ];

    const parameters: ReplaceReceiptParams = {
        transactionID,
        receipt: file,
    };

    API.write(WRITE_COMMANDS.REPLACE_RECEIPT, parameters, {optimisticData, successData, failureData});
}

/**
 * Finds the participants for an IOU based on the attached report
 * @param transactionID of the transaction to set the participants of
 * @param report attached to the transaction
 */
function setMoneyRequestParticipantsFromReport(transactionID: string, report: OnyxEntry<OnyxTypes.Report>): Participant[] {
    // If the report is iou or expense report, we should get the chat report to set participant for request money
    const chatReport = ReportUtils.isMoneyRequestReport(report) ? ReportUtils.getReportOrDraftReport(report?.chatReportID) : report;
    const currentUserAccountID = currentUserPersonalDetails?.accountID;
    const shouldAddAsReport = !isEmptyObject(chatReport) && ReportUtils.isSelfDM(chatReport);
    let participants: Participant[] = [];

    if (ReportUtils.isPolicyExpenseChat(chatReport) || shouldAddAsReport) {
        participants = [{accountID: 0, reportID: chatReport?.reportID, isPolicyExpenseChat: ReportUtils.isPolicyExpenseChat(chatReport), selected: true}];
    } else if (ReportUtils.isInvoiceRoom(chatReport)) {
        participants = [
            {reportID: chatReport?.reportID, selected: true},
            {
                policyID: chatReport?.policyID,
                isSender: true,
                selected: false,
            },
        ];
    } else {
        const chatReportOtherParticipants = Object.keys(chatReport?.participants ?? {})
            .map(Number)
            .filter((accountID) => accountID !== currentUserAccountID);
        participants = chatReportOtherParticipants.map((accountID) => ({accountID, selected: true}));
    }

    Onyx.merge(`${ONYXKEYS.COLLECTION.TRANSACTION_DRAFT}${transactionID}`, {participants, participantsAutoAssigned: true});

    return participants;
}

function setMoneyRequestTaxRate(transactionID: string, taxCode: string) {
    Onyx.merge(`${ONYXKEYS.COLLECTION.TRANSACTION_DRAFT}${transactionID}`, {taxCode});
}

function setMoneyRequestTaxAmount(transactionID: string, taxAmount: number | null) {
    Onyx.merge(`${ONYXKEYS.COLLECTION.TRANSACTION_DRAFT}${transactionID}`, {taxAmount});
}

function dismissHoldUseExplanation() {
    const parameters: SetNameValuePairParams = {
        name: ONYXKEYS.NVP_DISMISSED_HOLD_USE_EXPLANATION,
        value: true,
    };

    const optimisticData: OnyxUpdate[] = [
        {
            onyxMethod: Onyx.METHOD.MERGE,
            key: ONYXKEYS.NVP_DISMISSED_HOLD_USE_EXPLANATION,
            value: true,
        },
    ];

    API.write(WRITE_COMMANDS.SET_NAME_VALUE_PAIR, parameters, {
        optimisticData,
    });
}

/**
 * Sets the `splitShares` map that holds individual shares of a split bill
 */
function setSplitShares(transaction: OnyxEntry<OnyxTypes.Transaction>, amount: number, currency: string, newAccountIDs: number[]) {
    if (!transaction) {
        return;
    }
    const oldAccountIDs = Object.keys(transaction.splitShares ?? {}).map((key) => Number(key));

    // Create an array containing unique IDs of the current transaction participants and the new ones
    // The current userAccountID might not be included in newAccountIDs if this is called from the participants step using Global Create
    // If this is called from an existing group chat, it'll be included. So we manually add them to account for both cases.
    const accountIDs = [...new Set<number>([userAccountID, ...newAccountIDs, ...oldAccountIDs])];

    const splitShares: SplitShares = accountIDs.reduce((acc: SplitShares, accountID): SplitShares => {
        // We want to replace the contents of splitShares to contain only `newAccountIDs` entries
        // In the case of going back to the participants page and removing a participant
        // a simple merge will have the previous participant still present in the splitshares object
        // So we manually set their entry to null
        if (!newAccountIDs.includes(accountID) && accountID !== userAccountID) {
            acc[accountID] = null;
            return acc;
        }

        const isPayer = accountID === userAccountID;
        const participantsLength = newAccountIDs.includes(userAccountID) ? newAccountIDs.length - 1 : newAccountIDs.length;
        const splitAmount = IOUUtils.calculateAmount(participantsLength, amount, currency, isPayer);
        acc[accountID] = {
            amount: splitAmount,
            isModified: false,
        };
        return acc;
    }, {});

    Onyx.merge(`${ONYXKEYS.COLLECTION.TRANSACTION_DRAFT}${transaction.transactionID}`, {splitShares});
}

function resetSplitShares(transaction: OnyxEntry<OnyxTypes.Transaction>, newAmount?: number, currency?: string) {
    if (!transaction) {
        return;
    }
    const accountIDs = Object.keys(transaction.splitShares ?? {}).map((key) => Number(key));
    if (!accountIDs) {
        return;
    }
    setSplitShares(transaction, newAmount ?? transaction.amount, currency ?? transaction.currency, accountIDs);
}

/**
 * Sets an individual split share of the participant accountID supplied
 */
function setIndividualShare(transactionID: string, participantAccountID: number, participantShare: number) {
    Onyx.merge(`${ONYXKEYS.COLLECTION.TRANSACTION_DRAFT}${transactionID}`, {
        splitShares: {
            [participantAccountID]: {amount: participantShare, isModified: true},
        },
    });
}

/**
 * Adjusts remaining unmodified shares when another share is modified
 * E.g. if total bill is $100 and split between 3 participants, when the user changes the first share to $50, the remaining unmodified shares will become $25 each.
 */
function adjustRemainingSplitShares(transaction: NonNullable<OnyxTypes.Transaction>) {
    const modifiedShares = Object.keys(transaction.splitShares ?? {}).filter((key: string) => transaction?.splitShares?.[Number(key)]?.isModified);

    if (!modifiedShares.length) {
        return;
    }

    const sumOfManualShares = modifiedShares
        .map((key: string): number => transaction?.splitShares?.[Number(key)]?.amount ?? 0)
        .reduce((prev: number, current: number): number => prev + current, 0);

    const unmodifiedSharesAccountIDs = Object.keys(transaction.splitShares ?? {})
        .filter((key: string) => !transaction?.splitShares?.[Number(key)]?.isModified)
        .map((key: string) => Number(key));

    const remainingTotal = transaction.amount - sumOfManualShares;
    if (remainingTotal < 0) {
        return;
    }

    const splitShares: SplitShares = unmodifiedSharesAccountIDs.reduce((acc: SplitShares, accountID: number, index: number): SplitShares => {
        const splitAmount = IOUUtils.calculateAmount(unmodifiedSharesAccountIDs.length - 1, remainingTotal, transaction.currency, index === 0);
        acc[accountID] = {
            amount: splitAmount,
        };
        return acc;
    }, {});

    Onyx.merge(`${ONYXKEYS.COLLECTION.TRANSACTION_DRAFT}${transaction.transactionID}`, {splitShares});
}

/**
 * Put expense on HOLD
 */
function putOnHold(transactionID: string, comment: string, reportID: string, searchHash?: number) {
    const currentTime = DateUtils.getDBTime();
    const createdReportAction = ReportUtils.buildOptimisticHoldReportAction(currentTime);
    const createdReportActionComment = ReportUtils.buildOptimisticHoldReportActionComment(comment, DateUtils.addMillisecondsFromDateTime(currentTime, 1));
    const newViolation = {name: CONST.VIOLATIONS.HOLD, type: CONST.VIOLATION_TYPES.VIOLATION};
    const transactionViolations = allTransactionViolations[`${ONYXKEYS.COLLECTION.TRANSACTION_VIOLATIONS}${transactionID}`] ?? [];
    const updatedViolations = [...transactionViolations, newViolation];
    const parentReportActionOptimistic = ReportUtils.getOptimisticDataForParentReportAction(reportID, createdReportActionComment.created, CONST.RED_BRICK_ROAD_PENDING_ACTION.ADD);
    const transaction = allTransactions[`${ONYXKEYS.COLLECTION.TRANSACTION}${transactionID}`];
    const iouReport = allReports?.[`${ONYXKEYS.COLLECTION.REPORT}${transaction?.reportID}`];

    const optimisticData: OnyxUpdate[] = [
        {
            onyxMethod: Onyx.METHOD.MERGE,
            key: `${ONYXKEYS.COLLECTION.REPORT_ACTIONS}${reportID}`,
            value: {
                [createdReportAction.reportActionID]: createdReportAction as ReportAction,
                [createdReportActionComment.reportActionID]: createdReportActionComment as ReportAction,
            },
        },
        {
            onyxMethod: Onyx.METHOD.MERGE,
            key: `${ONYXKEYS.COLLECTION.TRANSACTION}${transactionID}`,
            value: {
                pendingAction: CONST.RED_BRICK_ROAD_PENDING_ACTION.UPDATE,
                comment: {
                    hold: createdReportAction.reportActionID,
                },
            },
        },
        {
            onyxMethod: Onyx.METHOD.MERGE,
            key: `${ONYXKEYS.COLLECTION.TRANSACTION_VIOLATIONS}${transactionID}`,
            value: updatedViolations,
        },
    ];

    if (iouReport && iouReport.currency === transaction?.currency) {
        const isExpenseReport = ReportUtils.isExpenseReport(iouReport);
        const coefficient = isExpenseReport ? -1 : 1;
        const transactionAmount = TransactionUtils.getAmount(transaction, isExpenseReport) * coefficient;
        optimisticData.push({
            onyxMethod: Onyx.METHOD.MERGE,
            key: `${ONYXKEYS.COLLECTION.REPORT}${iouReport.reportID}`,
            value: {
                unheldTotal: (iouReport.unheldTotal ?? 0) - transactionAmount,
                unheldNonReimbursableTotal: !transaction?.reimbursable ? (iouReport.unheldNonReimbursableTotal ?? 0) - transactionAmount : iouReport.unheldNonReimbursableTotal,
            },
        });
    }

    parentReportActionOptimistic.forEach((parentActionData) => {
        if (!parentActionData) {
            return;
        }
        optimisticData.push(parentActionData);
    });

    const successData: OnyxUpdate[] = [
        {
            onyxMethod: Onyx.METHOD.MERGE,
            key: `${ONYXKEYS.COLLECTION.TRANSACTION}${transactionID}`,
            value: {
                pendingAction: null,
            },
        },
    ];

    const failureData: OnyxUpdate[] = [
        {
            onyxMethod: Onyx.METHOD.MERGE,
            key: `${ONYXKEYS.COLLECTION.TRANSACTION}${transactionID}`,
            value: {
                pendingAction: null,
                comment: {
                    hold: null,
                },
                errors: ErrorUtils.getMicroSecondOnyxErrorWithTranslationKey('iou.error.genericHoldExpenseFailureMessage'),
            },
        },
    ];

    // If we are holding from the search page, we optimistically update the snapshot data that search uses so that it is kept in sync
    if (searchHash) {
        optimisticData.push({
            onyxMethod: Onyx.METHOD.MERGE,
            key: `${ONYXKEYS.COLLECTION.SNAPSHOT}${searchHash}`,
            value: {
                data: {
                    [`${ONYXKEYS.COLLECTION.TRANSACTION}${transactionID}`]: {
                        canHold: false,
                        canUnhold: true,
                    },
                },
            } as Record<string, Record<string, Partial<SearchTransaction>>>,
        });
        failureData.push({
            onyxMethod: Onyx.METHOD.MERGE,
            key: `${ONYXKEYS.COLLECTION.SNAPSHOT}${searchHash}`,
            value: {
                data: {
                    [`${ONYXKEYS.COLLECTION.TRANSACTION}${transactionID}`]: {
                        canHold: true,
                        canUnhold: false,
                    },
                },
            } as Record<string, Record<string, Partial<SearchTransaction>>>,
        });
    }

    API.write(
        'HoldRequest',
        {
            transactionID,
            comment,
            reportActionID: createdReportAction.reportActionID,
            commentReportActionID: createdReportActionComment.reportActionID,
        },
        {optimisticData, successData, failureData},
    );

    const currentReportID = ReportUtils.getDisplayedReportID(reportID);
    Report.notifyNewAction(currentReportID, userAccountID);
}

/**
 * Remove expense from HOLD
 */
function unholdRequest(transactionID: string, reportID: string, searchHash?: number) {
    const createdReportAction = ReportUtils.buildOptimisticUnHoldReportAction();
    const transactionViolations = allTransactionViolations[`${ONYXKEYS.COLLECTION.TRANSACTION_VIOLATIONS}${transactionID}`];
    const transaction = allTransactions[`${ONYXKEYS.COLLECTION.TRANSACTION}${transactionID}`];
    const iouReport = allReports?.[`${ONYXKEYS.COLLECTION.REPORT}${transaction?.reportID}`];

    const optimisticData: OnyxUpdate[] = [
        {
            onyxMethod: Onyx.METHOD.MERGE,
            key: `${ONYXKEYS.COLLECTION.REPORT_ACTIONS}${reportID}`,
            value: {
                [createdReportAction.reportActionID]: createdReportAction as ReportAction,
            },
        },
        {
            onyxMethod: Onyx.METHOD.MERGE,
            key: `${ONYXKEYS.COLLECTION.TRANSACTION}${transactionID}`,
            value: {
                pendingAction: CONST.RED_BRICK_ROAD_PENDING_ACTION.UPDATE,
                comment: {
                    hold: null,
                },
            },
        },
        {
            onyxMethod: Onyx.METHOD.SET,
            key: `${ONYXKEYS.COLLECTION.TRANSACTION_VIOLATIONS}${transactionID}`,
            value: transactionViolations?.filter((violation) => violation.name !== CONST.VIOLATIONS.HOLD) ?? [],
        },
    ];

    if (iouReport && iouReport.currency === transaction?.currency) {
        const isExpenseReport = ReportUtils.isExpenseReport(iouReport);
        const coefficient = isExpenseReport ? -1 : 1;
        const transactionAmount = TransactionUtils.getAmount(transaction, isExpenseReport) * coefficient;
        optimisticData.push({
            onyxMethod: Onyx.METHOD.MERGE,
            key: `${ONYXKEYS.COLLECTION.REPORT}${iouReport.reportID}`,
            value: {
                unheldTotal: (iouReport.unheldTotal ?? 0) + transactionAmount,
                unheldNonReimbursableTotal: !transaction?.reimbursable ? (iouReport.unheldNonReimbursableTotal ?? 0) + transactionAmount : iouReport.unheldNonReimbursableTotal,
            },
        });
    }

    const successData: OnyxUpdate[] = [
        {
            onyxMethod: Onyx.METHOD.MERGE,
            key: `${ONYXKEYS.COLLECTION.TRANSACTION}${transactionID}`,
            value: {
                pendingAction: null,
                comment: {
                    hold: null,
                },
            },
        },
    ];

    const failureData: OnyxUpdate[] = [
        {
            onyxMethod: Onyx.METHOD.MERGE,
            key: `${ONYXKEYS.COLLECTION.TRANSACTION}${transactionID}`,
            value: {
                pendingAction: null,
                errors: ErrorUtils.getMicroSecondOnyxErrorWithTranslationKey('iou.error.genericUnholdExpenseFailureMessage'),
            },
        },
        {
            onyxMethod: Onyx.METHOD.SET,
            key: `${ONYXKEYS.COLLECTION.TRANSACTION_VIOLATIONS}${transactionID}`,
            value: transactionViolations ?? null,
        },
    ];

    // If we are unholding from the search page, we optimistically update the snapshot data that search uses so that it is kept in sync
    if (searchHash) {
        optimisticData.push({
            onyxMethod: Onyx.METHOD.MERGE,
            key: `${ONYXKEYS.COLLECTION.SNAPSHOT}${searchHash}`,
            value: {
                data: {
                    [`${ONYXKEYS.COLLECTION.TRANSACTION}${transactionID}`]: {
                        canHold: true,
                        canUnhold: false,
                    },
                },
            } as Record<string, Record<string, Partial<SearchTransaction>>>,
        });
        failureData.push({
            onyxMethod: Onyx.METHOD.MERGE,
            key: `${ONYXKEYS.COLLECTION.SNAPSHOT}${searchHash}`,
            value: {
                data: {
                    [`${ONYXKEYS.COLLECTION.TRANSACTION}${transactionID}`]: {
                        canHold: false,
                        canUnhold: true,
                    },
                },
            } as Record<string, Record<string, Partial<SearchTransaction>>>,
        });
    }

    API.write(
        'UnHoldRequest',
        {
            transactionID,
            reportActionID: createdReportAction.reportActionID,
        },
        {optimisticData, successData, failureData},
    );

    const currentReportID = ReportUtils.getDisplayedReportID(reportID);
    Report.notifyNewAction(currentReportID, userAccountID);
}
// eslint-disable-next-line rulesdir/no-negated-variables
function navigateToStartStepIfScanFileCannotBeRead(
    receiptFilename: string | undefined,
    receiptPath: ReceiptSource | undefined,
    onSuccess: (file: File) => void,
    requestType: IOURequestType,
    iouType: IOUType,
    transactionID: string,
    reportID: string,
    receiptType: string | undefined,
) {
    if (!receiptFilename || !receiptPath) {
        return;
    }

    const onFailure = () => {
        setMoneyRequestReceipt(transactionID, '', '', true);
        if (requestType === CONST.IOU.REQUEST_TYPE.MANUAL) {
            Navigation.navigate(ROUTES.MONEY_REQUEST_STEP_SCAN.getRoute(CONST.IOU.ACTION.CREATE, iouType, transactionID, reportID, Navigation.getActiveRouteWithoutParams()));
            return;
        }
        IOUUtils.navigateToStartMoneyRequestStep(requestType, iouType, transactionID, reportID);
    };
    FileUtils.readFileAsync(receiptPath.toString(), receiptFilename, onSuccess, onFailure, receiptType);
}

/** Save the preferred payment method for a policy */
function savePreferredPaymentMethod(policyID: string, paymentMethod: PaymentMethodType) {
    Onyx.merge(`${ONYXKEYS.NVP_LAST_PAYMENT_METHOD}`, {[policyID]: paymentMethod});
}

/** Get report policy id of IOU request */
function getIOURequestPolicyID(transaction: OnyxEntry<OnyxTypes.Transaction>, report: OnyxEntry<OnyxTypes.Report>): string | undefined {
    // Workspace sender will exist for invoices
    const workspaceSender = transaction?.participants?.find((participant) => participant.isSender);
    return workspaceSender?.policyID ?? report?.policyID;
}

function getIOUActionForTransactions(transactionIDList: string[], iouReportID: string): Array<ReportAction<typeof CONST.REPORT.ACTIONS.TYPE.IOU>> {
    return Object.values(allReportActions?.[`${ONYXKEYS.COLLECTION.REPORT_ACTIONS}${iouReportID}`] ?? {})?.filter(
        (reportAction): reportAction is ReportAction<typeof CONST.REPORT.ACTIONS.TYPE.IOU> => {
            if (!ReportActionsUtils.isMoneyRequestAction(reportAction)) {
                return false;
            }
            const message = ReportActionsUtils.getOriginalMessage(reportAction);
            if (!message?.IOUTransactionID) {
                return false;
            }
            return transactionIDList.includes(message.IOUTransactionID);
        },
    );
}

/** Merge several transactions into one by updating the fields of the one we want to keep and deleting the rest */
function mergeDuplicates(params: TransactionMergeParams) {
    const originalSelectedTransaction = allTransactions[`${ONYXKEYS.COLLECTION.TRANSACTION}${params.transactionID}`];

    const optimisticTransactionData: OnyxUpdate = {
        onyxMethod: Onyx.METHOD.MERGE,
        key: `${ONYXKEYS.COLLECTION.TRANSACTION}${params.transactionID}`,
        value: {
            ...originalSelectedTransaction,
            billable: params.billable,
            comment: {
                comment: params.comment,
            },
            category: params.category,
            created: params.created,
            currency: params.currency,
            modifiedMerchant: params.merchant,
            reimbursable: params.reimbursable,
            tag: params.tag,
        },
    };

    const failureTransactionData: OnyxUpdate = {
        onyxMethod: Onyx.METHOD.MERGE,
        key: `${ONYXKEYS.COLLECTION.TRANSACTION}${params.transactionID}`,
        // eslint-disable-next-line @typescript-eslint/non-nullable-type-assertion-style
        value: originalSelectedTransaction as OnyxTypes.Transaction,
    };

    const optimisticTransactionDuplicatesData: OnyxUpdate[] = params.transactionIDList.map((id) => ({
        onyxMethod: Onyx.METHOD.SET,
        key: `${ONYXKEYS.COLLECTION.TRANSACTION}${id}`,
        value: null,
    }));

    const failureTransactionDuplicatesData: OnyxUpdate[] = params.transactionIDList.map((id) => ({
        onyxMethod: Onyx.METHOD.MERGE,
        key: `${ONYXKEYS.COLLECTION.TRANSACTION}${id}`,
        // eslint-disable-next-line @typescript-eslint/non-nullable-type-assertion-style
        value: allTransactions[`${ONYXKEYS.COLLECTION.TRANSACTION}${id}`] as OnyxTypes.Transaction,
    }));

    const optimisticTransactionViolations: OnyxUpdate[] = [...params.transactionIDList, params.transactionID].map((id) => {
        const violations = allTransactionViolations[`${ONYXKEYS.COLLECTION.TRANSACTION_VIOLATIONS}${id}`] ?? [];
        return {
            onyxMethod: Onyx.METHOD.MERGE,
            key: `${ONYXKEYS.COLLECTION.TRANSACTION_VIOLATIONS}${id}`,
            value: violations.filter((violation) => violation.name !== CONST.VIOLATIONS.DUPLICATED_TRANSACTION),
        };
    });

    const failureTransactionViolations: OnyxUpdate[] = [...params.transactionIDList, params.transactionID].map((id) => {
        const violations = allTransactionViolations[`${ONYXKEYS.COLLECTION.TRANSACTION_VIOLATIONS}${id}`] ?? [];
        return {
            onyxMethod: Onyx.METHOD.MERGE,
            key: `${ONYXKEYS.COLLECTION.TRANSACTION_VIOLATIONS}${id}`,
            value: violations,
        };
    });

    const duplicateTransactionTotals = params.transactionIDList.reduce((total, id) => {
        const duplicateTransaction = allTransactions[`${ONYXKEYS.COLLECTION.TRANSACTION}${id}`];
        if (!duplicateTransaction) {
            return total;
        }
        return total + duplicateTransaction.amount;
    }, 0);

    const expenseReport = allReports?.[`${ONYXKEYS.COLLECTION.REPORT}${params.reportID}`];
    const expenseReportOptimisticData: OnyxUpdate = {
        onyxMethod: Onyx.METHOD.MERGE,
        key: `${ONYXKEYS.COLLECTION.REPORT}${params.reportID}`,
        value: {
            total: (expenseReport?.total ?? 0) - duplicateTransactionTotals,
        },
    };
    const expenseReportFailureData: OnyxUpdate = {
        onyxMethod: Onyx.METHOD.MERGE,
        key: `${ONYXKEYS.COLLECTION.REPORT}${params.reportID}`,
        value: {
            total: expenseReport?.total,
        },
    };

    const iouActionsToDelete = params.reportID ? getIOUActionForTransactions(params.transactionIDList, params.reportID) : [];

    const deletedTime = DateUtils.getDBTime();
    const expenseReportActionsOptimisticData: OnyxUpdate = {
        onyxMethod: Onyx.METHOD.MERGE,
        key: `${ONYXKEYS.COLLECTION.REPORT_ACTIONS}${params.reportID}`,
        value: iouActionsToDelete.reduce<Record<string, PartialDeep<ReportAction<typeof CONST.REPORT.ACTIONS.TYPE.IOU>>>>((val, reportAction) => {
            const firstMessage = Array.isArray(reportAction.message) ? reportAction.message.at(0) : null;
            // eslint-disable-next-line no-param-reassign
            val[reportAction.reportActionID] = {
                originalMessage: {
                    deleted: deletedTime,
                },
                ...(firstMessage && {
                    message: [
                        {
                            ...firstMessage,
                            deleted: deletedTime,
                        },
                        ...(Array.isArray(reportAction.message) ? reportAction.message.slice(1) : []),
                    ],
                }),
                ...(!Array.isArray(reportAction.message) && {
                    message: {
                        deleted: deletedTime,
                    },
                }),
            };
            return val;
        }, {}),
    };
    const expenseReportActionsFailureData: OnyxUpdate = {
        onyxMethod: Onyx.METHOD.MERGE,
        key: `${ONYXKEYS.COLLECTION.REPORT_ACTIONS}${params.reportID}`,
        value: iouActionsToDelete.reduce<Record<string, NullishDeep<PartialDeep<ReportAction<typeof CONST.REPORT.ACTIONS.TYPE.IOU>>>>>((val, reportAction) => {
            // eslint-disable-next-line no-param-reassign
            val[reportAction.reportActionID] = {
                originalMessage: {
                    deleted: null,
                },
                message: reportAction.message,
            };
            return val;
        }, {}),
    };

    const optimisticData: OnyxUpdate[] = [];
    const failureData: OnyxUpdate[] = [];

    optimisticData.push(
        optimisticTransactionData,
        ...optimisticTransactionDuplicatesData,
        ...optimisticTransactionViolations,
        expenseReportOptimisticData,
        expenseReportActionsOptimisticData,
    );
    failureData.push(failureTransactionData, ...failureTransactionDuplicatesData, ...failureTransactionViolations, expenseReportFailureData, expenseReportActionsFailureData);

    API.write(WRITE_COMMANDS.TRANSACTION_MERGE, params, {optimisticData, failureData});
}

function updateLastLocationPermissionPrompt() {
    Onyx.set(ONYXKEYS.NVP_LAST_LOCATION_PERMISSION_PROMPT, new Date().toISOString());
}

/** Instead of merging the duplicates, it updates the transaction we want to keep and puts the others on hold without deleting them */
function resolveDuplicates(params: TransactionMergeParams) {
    if (!params.transactionID) {
        return;
    }

    const originalSelectedTransaction = allTransactions[`${ONYXKEYS.COLLECTION.TRANSACTION}${params.transactionID}`];

    const optimisticTransactionData: OnyxUpdate = {
        onyxMethod: Onyx.METHOD.MERGE,
        key: `${ONYXKEYS.COLLECTION.TRANSACTION}${params.transactionID}`,
        value: {
            ...originalSelectedTransaction,
            billable: params.billable,
            comment: {
                comment: params.comment,
            },
            category: params.category,
            created: params.created,
            currency: params.currency,
            modifiedMerchant: params.merchant,
            reimbursable: params.reimbursable,
            tag: params.tag,
        },
    };

    const failureTransactionData: OnyxUpdate = {
        onyxMethod: Onyx.METHOD.MERGE,
        key: `${ONYXKEYS.COLLECTION.TRANSACTION}${params.transactionID}`,
        // eslint-disable-next-line @typescript-eslint/non-nullable-type-assertion-style
        value: originalSelectedTransaction as OnyxTypes.Transaction,
    };

    const optimisticTransactionViolations: OnyxUpdate[] = [...params.transactionIDList, params.transactionID].map((id) => {
        const violations = allTransactionViolations[`${ONYXKEYS.COLLECTION.TRANSACTION_VIOLATIONS}${id}`] ?? [];
        const newViolation = {name: CONST.VIOLATIONS.HOLD, type: CONST.VIOLATION_TYPES.VIOLATION};
        const updatedViolations = id === params.transactionID ? violations : [...violations, newViolation];
        return {
            onyxMethod: Onyx.METHOD.MERGE,
            key: `${ONYXKEYS.COLLECTION.TRANSACTION_VIOLATIONS}${id}`,
            value: updatedViolations.filter((violation) => violation.name !== CONST.VIOLATIONS.DUPLICATED_TRANSACTION),
        };
    });

    const failureTransactionViolations: OnyxUpdate[] = [...params.transactionIDList, params.transactionID].map((id) => {
        const violations = allTransactionViolations[`${ONYXKEYS.COLLECTION.TRANSACTION_VIOLATIONS}${id}`] ?? [];
        return {
            onyxMethod: Onyx.METHOD.MERGE,
            key: `${ONYXKEYS.COLLECTION.TRANSACTION_VIOLATIONS}${id}`,
            value: violations,
        };
    });

    const iouActionList = params.reportID ? getIOUActionForTransactions(params.transactionIDList, params.reportID) : [];
    const orderedTransactionIDList = iouActionList
        .map((action) => {
            const message = ReportActionsUtils.getOriginalMessage(action);
            return message?.IOUTransactionID;
        })
        .filter((id): id is string => !!id);

    const optimisticHoldActions: OnyxUpdate[] = [];
    const failureHoldActions: OnyxUpdate[] = [];
    const reportActionIDList: string[] = [];
    const optimisticHoldTransactionActions: OnyxUpdate[] = [];
    const failureHoldTransactionActions: OnyxUpdate[] = [];
    iouActionList.forEach((action) => {
        const transactionThreadReportID = action?.childReportID;
        const createdReportAction = ReportUtils.buildOptimisticHoldReportAction();
        reportActionIDList.push(createdReportAction.reportActionID);
        const transactionID = ReportActionsUtils.isMoneyRequestAction(action)
            ? ReportActionsUtils.getOriginalMessage(action)?.IOUTransactionID ?? CONST.DEFAULT_NUMBER_ID
            : CONST.DEFAULT_NUMBER_ID;
        optimisticHoldTransactionActions.push({
            onyxMethod: Onyx.METHOD.MERGE,
            key: `${ONYXKEYS.COLLECTION.TRANSACTION}${transactionID}`,
            value: {
                comment: {
                    hold: createdReportAction.reportActionID,
                },
            },
        });
        failureHoldTransactionActions.push({
            onyxMethod: Onyx.METHOD.MERGE,
            key: `${ONYXKEYS.COLLECTION.TRANSACTION}${transactionID}`,
            value: {
                comment: {
                    hold: null,
                },
            },
        });
        optimisticHoldActions.push({
            onyxMethod: Onyx.METHOD.MERGE,
            key: `${ONYXKEYS.COLLECTION.REPORT_ACTIONS}${transactionThreadReportID}`,
            value: {
                [createdReportAction.reportActionID]: createdReportAction,
            },
        });
        failureHoldActions.push({
            onyxMethod: Onyx.METHOD.MERGE,
            key: `${ONYXKEYS.COLLECTION.REPORT_ACTIONS}${transactionThreadReportID}`,
            value: {
                [createdReportAction.reportActionID]: {
                    errors: ErrorUtils.getMicroSecondOnyxErrorWithTranslationKey('iou.error.genericHoldExpenseFailureMessage'),
                },
            },
        });
    });

    const transactionThreadReportID = params.reportID ? getIOUActionForTransactions([params.transactionID], params.reportID).at(0)?.childReportID : undefined;
    const optimisticReportAction = ReportUtils.buildOptimisticDismissedViolationReportAction({
        reason: 'manual',
        violationName: CONST.VIOLATIONS.DUPLICATED_TRANSACTION,
    });

    const optimisticReportActionData: OnyxUpdate = {
        onyxMethod: Onyx.METHOD.MERGE,
        key: `${ONYXKEYS.COLLECTION.REPORT_ACTIONS}${transactionThreadReportID}`,
        value: {
            [optimisticReportAction.reportActionID]: optimisticReportAction,
        },
    };

    const failureReportActionData: OnyxUpdate = {
        onyxMethod: Onyx.METHOD.MERGE,
        key: `${ONYXKEYS.COLLECTION.REPORT_ACTIONS}${transactionThreadReportID}`,
        value: {
            [optimisticReportAction.reportActionID]: null,
        },
    };

    const optimisticData: OnyxUpdate[] = [];
    const failureData: OnyxUpdate[] = [];

    optimisticData.push(optimisticTransactionData, ...optimisticTransactionViolations, ...optimisticHoldActions, ...optimisticHoldTransactionActions, optimisticReportActionData);
    failureData.push(failureTransactionData, ...failureTransactionViolations, ...failureHoldActions, ...failureHoldTransactionActions, failureReportActionData);
    const {reportID, transactionIDList, receiptID, ...otherParams} = params;

    const parameters: ResolveDuplicatesParams = {
        ...otherParams,
        transactionID: params.transactionID,
        reportActionIDList,
        transactionIDList: orderedTransactionIDList,
        dismissedViolationReportActionID: optimisticReportAction.reportActionID,
    };

    API.write(WRITE_COMMANDS.RESOLVE_DUPLICATES, parameters, {optimisticData, failureData});
}

export {
    adjustRemainingSplitShares,
    getNextApproverAccountID,
    approveMoneyRequest,
    canApproveIOU,
    cancelPayment,
    canIOUBePaid,
    cleanUpMoneyRequest,
    clearMoneyRequest,
    completeSplitBill,
    createDistanceRequest,
    createDraftTransaction,
    deleteMoneyRequest,
    deleteTrackExpense,
    detachReceipt,
    dismissHoldUseExplanation,
    getIOURequestPolicyID,
    initMoneyRequest,
    navigateToStartStepIfScanFileCannotBeRead,
    completePaymentOnboarding,
    payInvoice,
    payMoneyRequest,
    putOnHold,
    replaceReceipt,
    requestMoney,
    resetSplitShares,
    savePreferredPaymentMethod,
    sendInvoice,
    sendMoneyElsewhere,
    sendMoneyWithWallet,
    setCustomUnitRateID,
    setDraftSplitTransaction,
    setIndividualShare,
    setMoneyRequestAmount,
    setMoneyRequestAttendees,
    setMoneyRequestBillable,
    setMoneyRequestCategory,
    setMoneyRequestCreated,
    setMoneyRequestCurrency,
    setMoneyRequestDescription,
    setMoneyRequestDistanceRate,
    setMoneyRequestMerchant,
    setMoneyRequestParticipants,
    setMoneyRequestParticipantsFromReport,
    setMoneyRequestPendingFields,
    setMoneyRequestReceipt,
    setMoneyRequestTag,
    setMoneyRequestTaxAmount,
    setMoneyRequestTaxRate,
    setSplitPayer,
    setSplitShares,
    splitBill,
    splitBillAndOpenReport,
    startMoneyRequest,
    startSplitBill,
    submitReport,
    trackExpense,
    unapproveExpenseReport,
    unholdRequest,
    updateMoneyRequestAttendees,
    updateMoneyRequestAmountAndCurrency,
    updateMoneyRequestBillable,
    updateMoneyRequestCategory,
    updateMoneyRequestDate,
    updateMoneyRequestDescription,
    updateMoneyRequestDistance,
    updateMoneyRequestDistanceRate,
    updateMoneyRequestMerchant,
    updateMoneyRequestTag,
    updateMoneyRequestTaxAmount,
    updateMoneyRequestTaxRate,
    mergeDuplicates,
    updateLastLocationPermissionPrompt,
    resolveDuplicates,
    getIOUReportActionToApproveOrPay,
    getNavigationUrlOnMoneyRequestDelete,
    getNavigationUrlAfterTrackExpenseDelete,
    canSubmitReport,
};
export type {GPSPoint as GpsPoint, IOURequestType};<|MERGE_RESOLUTION|>--- conflicted
+++ resolved
@@ -2119,15 +2119,9 @@
 ): SendInvoiceInformation {
     const {amount = 0, currency = '', created = '', merchant = '', category = '', tag = '', taxCode = '', taxAmount = 0, billable, comment, participants} = transaction ?? {};
     const trimmedComment = (comment?.comment ?? '').trim();
-<<<<<<< HEAD
     const senderWorkspaceID = participants?.find((participant) => participant?.isSender)?.policyID;
-    const receiverParticipant = participants?.find((participant) => participant?.accountID) ?? invoiceChatReport?.invoiceReceiver;
+    const receiverParticipant: Participant | InvoiceReceiver | undefined = participants?.find((participant) => participant?.accountID) ?? invoiceChatReport?.invoiceReceiver;
     const receiverAccountID = receiverParticipant && 'accountID' in receiverParticipant && receiverParticipant.accountID ? receiverParticipant.accountID : CONST.DEFAULT_NUMBER_ID;
-=======
-    const senderWorkspaceID = participants?.find((participant) => participant?.isSender)?.policyID ?? '-1';
-    const receiverParticipant: Participant | InvoiceReceiver | undefined = participants?.find((participant) => participant?.accountID) ?? invoiceChatReport?.invoiceReceiver;
-    const receiverAccountID = receiverParticipant && 'accountID' in receiverParticipant && receiverParticipant.accountID ? receiverParticipant.accountID : -1;
->>>>>>> dae99d19
     let receiver = ReportUtils.getPersonalDetailsForAccountID(receiverAccountID);
     let optimisticPersonalDetailListAction = {};
     const receiverType = getReceiverType(receiverParticipant);
@@ -6914,11 +6908,7 @@
     }
 
     if (ReportUtils.isIndividualInvoiceRoom(chatReport) && payAsBusiness && activePolicyID) {
-<<<<<<< HEAD
-        const existingB2BInvoiceRoom = ReportUtils.getInvoiceChatByParticipants(chatReport.policyID, activePolicyID);
-=======
         const existingB2BInvoiceRoom = ReportUtils.getInvoiceChatByParticipants(activePolicyID, CONST.REPORT.INVOICE_RECEIVER_TYPE.BUSINESS, chatReport.policyID);
->>>>>>> dae99d19
         if (existingB2BInvoiceRoom) {
             chatReport = existingB2BInvoiceRoom;
         }
