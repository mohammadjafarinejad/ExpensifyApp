--- conflicted
+++ resolved
@@ -4557,11 +4557,8 @@
         adminsCreatedReportActionID: createdWorkspaceParams?.adminsCreatedReportActionID,
         engagementChoice: createdWorkspaceParams?.engagementChoice,
         guidedSetupData: createdWorkspaceParams?.guidedSetupData,
-<<<<<<< HEAD
         policyName: createdWorkspaceParams?.policyName,
-=======
         description: transactionParams.comment,
->>>>>>> 5ac24003
     };
 
     API.write(WRITE_COMMANDS.SHARE_TRACKED_EXPENSE, parameters, {optimisticData, successData, failureData});
