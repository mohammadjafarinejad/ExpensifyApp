--- conflicted
+++ resolved
@@ -27,17 +27,6 @@
     callback: (value) => {
         currentUserEmail = value?.email ?? '';
         currentUserAccountID = value?.accountID ?? CONST.DEFAULT_NUMBER_ID;
-<<<<<<< HEAD
-    },
-});
-
-let isTravelTestAccount = false;
-Onyx.connect({
-    key: ONYXKEYS.NVP_TRAVEL_SETTINGS,
-    callback: (value) => {
-        isTravelTestAccount = value?.testAccount ?? false;
-=======
->>>>>>> e0e15293
     },
 });
 
