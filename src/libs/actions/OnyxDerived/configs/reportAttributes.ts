import {generateReportAttributes, generateReportName, isValidReport} from '@libs/ReportUtils';
import SidebarUtils from '@libs/SidebarUtils';
import createOnyxDerivedValueConfig from '@userActions/OnyxDerived/createOnyxDerivedValueConfig';
import hasKeyTriggeredCompute from '@userActions/OnyxDerived/utils';
import CONST from '@src/CONST';
import ONYXKEYS from '@src/ONYXKEYS';
import type {Report, ReportAttributesDerivedValue, ReportMetadata} from '@src/types/onyx';

let isFullyComputed = false;

/**
 * This derived value is used to get the report attributes for the report.
 */

export default createOnyxDerivedValueConfig({
    key: ONYXKEYS.DERIVED.REPORT_ATTRIBUTES,
    dependencies: [
        ONYXKEYS.COLLECTION.REPORT,
        ONYXKEYS.NVP_PREFERRED_LOCALE,
        ONYXKEYS.PERSONAL_DETAILS_LIST,
        ONYXKEYS.COLLECTION.TRANSACTION,
        ONYXKEYS.COLLECTION.TRANSACTION_VIOLATIONS,
        ONYXKEYS.COLLECTION.REPORT_ACTIONS,
        ONYXKEYS.COLLECTION.POLICY,
        ONYXKEYS.COLLECTION.REPORT_NAME_VALUE_PAIRS,
        ONYXKEYS.COLLECTION.REPORT_METADATA,
    ],
    compute: (dependencies, {currentValue, sourceValues}) => {
        // transactions are undefined by default so it needs to be set to an empty object as default
        const [reports, preferredLocale, personalDetails, transactions = {}, transactionViolations, reportActions, ...rest] = dependencies;

        const areAllDependenciesSet = [reports, preferredLocale, personalDetails, transactions, transactionViolations, reportActions, ...rest].every(
            (dependency) => dependency !== undefined,
        );
        if (!areAllDependenciesSet) {
            return {
                reports: {},
                locale: null,
            };
        }
        // if any of those keys changed, reset the isFullyComputed flag to recompute all reports
        if (hasKeyTriggeredCompute(ONYXKEYS.NVP_PREFERRED_LOCALE, sourceValues) || hasKeyTriggeredCompute(ONYXKEYS.PERSONAL_DETAILS_LIST, sourceValues)) {
            isFullyComputed = false;
        }

        const reportUpdates = sourceValues?.[ONYXKEYS.COLLECTION.REPORT];
        const reportMetadataUpdates = sourceValues?.[ONYXKEYS.COLLECTION.REPORT_METADATA];

        // if we already computed the report attributes and there is no new reports data, return the current value
        if ((isFullyComputed && reportUpdates === undefined && reportMetadataUpdates === undefined) || !reports) {
            return currentValue ?? {reports: {}, locale: null};
        }

<<<<<<< HEAD
        const dataToIterate = isFullyComputed && reportUpdates !== undefined ? reportUpdates : reports ?? {};

        const reportAttributes = Object.keys(dataToIterate).reduce<ReportAttributesDerivedValue['reports']>((acc, reportID) => {
            // source value sends partial data, so we need an entire report object to do computations
            const report = reports[reportID];
=======
        let dataToIterate: Record<string, Report | ReportMetadata | undefined> = reports;
        if (isFullyComputed) {
            if (reportUpdates) {
                dataToIterate = reportUpdates;
            } else if (reportMetadataUpdates) {
                dataToIterate = reportMetadataUpdates;
            }
        }
>>>>>>> c93cde5a

        const reportAttributes = Object.keys(dataToIterate).reduce<ReportAttributesDerivedValue['reports']>((acc, key) => {
            // source value sends partial data, so we need an entire report object to do computations
            const report = reports[`${ONYXKEYS.COLLECTION.REPORT}${key.replace(ONYXKEYS.COLLECTION.REPORT, '').replace(ONYXKEYS.COLLECTION.REPORT_METADATA, '')}`];
            if (!report || !isValidReport(report)) {
                return acc;
            }

            const reportActionsList = reportActions?.[`${ONYXKEYS.COLLECTION.REPORT_ACTIONS}${report.reportID}`];
            const {hasAnyViolations, hasErrors, oneTransactionThreadReportID, requiresAttention} = generateReportAttributes({
                report,
                reportActions: reportActionsList,
                transactionViolations,
            });
            let brickRoadStatus;
            // if report has errors or violations, show red dot
            if (SidebarUtils.hasAnyErrorsOrViolations(report, reportActionsList, hasAnyViolations, hasErrors, oneTransactionThreadReportID)) {
                brickRoadStatus = CONST.BRICK_ROAD_INDICATOR_STATUS.ERROR;
            }
            // if report does not have error, check if it should show green dot
            if (brickRoadStatus !== CONST.BRICK_ROAD_INDICATOR_STATUS.ERROR && requiresAttention) {
                brickRoadStatus = CONST.BRICK_ROAD_INDICATOR_STATUS.INFO;
            }

            acc[report.reportID] = {
                reportName: generateReportName(report),
                brickRoadStatus,
            };

            return acc;
        }, currentValue?.reports ?? {});

        // mark the report attributes as fully computed after first iteration to avoid unnecessary recomputations on all objects
        if (reportUpdates === undefined && Object.keys(reports ?? {}).length > 0 && !isFullyComputed) {
            isFullyComputed = true;
        }

        return {
            reports: reportAttributes,
            locale: preferredLocale ?? null,
        };
    },
});<|MERGE_RESOLUTION|>--- conflicted
+++ resolved
@@ -51,13 +51,6 @@
             return currentValue ?? {reports: {}, locale: null};
         }
 
-<<<<<<< HEAD
-        const dataToIterate = isFullyComputed && reportUpdates !== undefined ? reportUpdates : reports ?? {};
-
-        const reportAttributes = Object.keys(dataToIterate).reduce<ReportAttributesDerivedValue['reports']>((acc, reportID) => {
-            // source value sends partial data, so we need an entire report object to do computations
-            const report = reports[reportID];
-=======
         let dataToIterate: Record<string, Report | ReportMetadata | undefined> = reports;
         if (isFullyComputed) {
             if (reportUpdates) {
@@ -66,7 +59,6 @@
                 dataToIterate = reportMetadataUpdates;
             }
         }
->>>>>>> c93cde5a
 
         const reportAttributes = Object.keys(dataToIterate).reduce<ReportAttributesDerivedValue['reports']>((acc, key) => {
             // source value sends partial data, so we need an entire report object to do computations
