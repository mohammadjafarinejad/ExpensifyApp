--- conflicted
+++ resolved
@@ -19,11 +19,8 @@
         ONYXKEYS.COLLECTION.REPORT_ACTIONS,
         ONYXKEYS.COLLECTION.POLICY,
         ONYXKEYS.COLLECTION.REPORT_NAME_VALUE_PAIRS,
-<<<<<<< HEAD
         ONYXKEYS.COLLECTION.REPORT_DRAFT,
-=======
         ONYXKEYS.COLLECTION.REPORT_METADATA,
->>>>>>> 3477a299
     ],
     compute: (_dependencies, {currentValue, sourceValues}) => {
         const dependencies = [..._dependencies] as typeof _dependencies;
