--- conflicted
+++ resolved
@@ -121,11 +121,7 @@
             }
 
             const reportActionsList = reportActions?.[`${ONYXKEYS.COLLECTION.REPORT_ACTIONS}${report.reportID}`];
-<<<<<<< HEAD
-            const {hasAnyViolations, requiresAttention, isReportArchived, archiveReason} = generateReportAttributes({
-=======
-            const {hasAnyViolations, requiresAttention, isReportArchived, reportErrors} = generateReportAttributes({
->>>>>>> bba5e0c1
+            const {hasAnyViolations, requiresAttention, isReportArchived, reportErrors, archiveReason} = generateReportAttributes({
                 report,
                 reportActions,
                 transactionViolations,
@@ -148,11 +144,8 @@
                 isEmpty: generateIsEmptyReport(report),
                 brickRoadStatus,
                 requiresAttention,
-<<<<<<< HEAD
+                reportErrors,
                 archiveReason,
-=======
-                reportErrors,
->>>>>>> bba5e0c1
             };
 
             return acc;
