--- conflicted
+++ resolved
@@ -35,7 +35,6 @@
             const reportID = transaction?.reportID;
 
             // If the reportID of the transaction has changed (e.g. the transaction was split into multiple reports), we need to delete the transaction from the previous reportID and the violations from the previous reportID
-<<<<<<< HEAD
             const previousReportID = transactionReportIDMapping[transactionKey];
 
             if (previousReportID && previousReportID !== reportID && reportTransactionsAndViolations[previousReportID]) {
@@ -44,13 +43,6 @@
                 if (transactionID) {
                     delete reportTransactionsAndViolations[previousReportID].violations[`${ONYXKEYS.COLLECTION.TRANSACTION_VIOLATIONS}${transactionID}`];
                 }
-=======
-            const previousReportID = transactionToReportIDMap[transactionKey];
-            if (previousReportID && previousReportID !== reportID && reportTransactionsAndViolations[previousReportID]) {
-                delete reportTransactionsAndViolations[previousReportID].transactions[transactionKey];
-                const transactionID = transactionKey.replace(ONYXKEYS.COLLECTION.TRANSACTION, '');
-                delete reportTransactionsAndViolations[previousReportID].violations[`${ONYXKEYS.COLLECTION.TRANSACTION_VIOLATIONS}${transactionID}`];
->>>>>>> f49b64b5
             }
 
             if (!transaction && transactionReportIDMapping[transactionKey]) {
@@ -85,11 +77,7 @@
             }
 
             reportTransactionsAndViolations[reportID].transactions[transactionKey] = transaction;
-<<<<<<< HEAD
             transactionReportIDMapping[transactionKey] = reportID;
-=======
-            transactionToReportIDMap[transactionKey] = reportID;
->>>>>>> f49b64b5
         }
 
         previousViolations = violations;
