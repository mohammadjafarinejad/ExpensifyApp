--- conflicted
+++ resolved
@@ -1,8 +1,5 @@
-<<<<<<< HEAD
 import _ from 'underscore';
-=======
 import {createRef} from 'react';
->>>>>>> 2e5b6c3f
 import lodashGet from 'lodash/get';
 import Onyx from 'react-native-onyx';
 import ONYXKEYS from '../../ONYXKEYS';
