import {createRef} from 'react';
import type {MutableRefObject} from 'react';
import type {GestureResponderEvent} from 'react-native';
import type {OnyxEntry, OnyxUpdate} from 'react-native-onyx';
import Onyx from 'react-native-onyx';
import type {ValueOf} from 'type-fest';
import * as API from '@libs/API';
import type {
    AddPaymentCardParams,
    DeletePaymentCardParams,
    MakeDefaultPaymentMethodParams,
    PaymentCardParams,
    SetInvoicingTransferBankAccountParams,
    TransferWalletBalanceParams,
    UpdateBillingCurrencyParams,
} from '@libs/API/parameters';
import {READ_COMMANDS, SIDE_EFFECT_REQUEST_COMMANDS, WRITE_COMMANDS} from '@libs/API/types';
import * as CardUtils from '@libs/CardUtils';
import Navigation from '@libs/Navigation/Navigation';
import CONST from '@src/CONST';
import ONYXKEYS from '@src/ONYXKEYS';
import type {Route} from '@src/ROUTES';
import INPUT_IDS from '@src/types/form/AddPaymentCardForm';
import type {BankAccountList, FundList} from '@src/types/onyx';
import type {AccountData} from '@src/types/onyx/Fund';
import type {PaymentMethodType} from '@src/types/onyx/OriginalMessage';
import type PaymentMethod from '@src/types/onyx/PaymentMethod';
import type {OnyxData} from '@src/types/onyx/Request';
import type {FilterMethodPaymentType} from '@src/types/onyx/WalletTransfer';

type KYCWallRef = {
    continueAction?: (event?: GestureResponderEvent | KeyboardEvent, iouPaymentType?: PaymentMethodType) => void;
};

/**
 * Sets up a ref to an instance of the KYC Wall component.
 */
const kycWallRef: MutableRefObject<KYCWallRef | null> = createRef<KYCWallRef>();

/**
 * When we successfully add a payment method or pass the KYC checks we will continue with our setup action if we have one set.
 */
function continueSetup(fallbackRoute?: Route) {
    if (!kycWallRef.current?.continueAction) {
        Navigation.goBack(fallbackRoute);
        return;
    }

    // Close the screen (Add Debit Card, Add Bank Account, or Enable Payments) on success and continue with setup
    Navigation.goBack(fallbackRoute);
    kycWallRef.current.continueAction();
}

function openWalletPage() {
    const optimisticData: OnyxUpdate[] = [
        {
            onyxMethod: Onyx.METHOD.MERGE,
            key: ONYXKEYS.IS_LOADING_PAYMENT_METHODS,
            value: true,
        },
    ];
    const successData: OnyxUpdate[] = [
        {
            onyxMethod: Onyx.METHOD.MERGE,
            key: ONYXKEYS.IS_LOADING_PAYMENT_METHODS,
            value: false,
        },
    ];
    const failureData: OnyxUpdate[] = [
        {
            onyxMethod: Onyx.METHOD.MERGE,
            key: ONYXKEYS.IS_LOADING_PAYMENT_METHODS,
            value: false,
        },
    ];

    return API.read(READ_COMMANDS.OPEN_PAYMENTS_PAGE, null, {
        optimisticData,
        successData,
        failureData,
    });
}

function getMakeDefaultPaymentOnyxData(
    bankAccountID: number,
    fundID: number,
    previousPaymentMethod?: PaymentMethod,
    currentPaymentMethod?: PaymentMethod,
    isOptimisticData = true,
): OnyxUpdate[] {
    const onyxData: OnyxUpdate[] = [
        isOptimisticData
            ? {
                  onyxMethod: Onyx.METHOD.MERGE,
                  key: ONYXKEYS.USER_WALLET,
                  value: {
                      // eslint-disable-next-line @typescript-eslint/prefer-nullish-coalescing
                      walletLinkedAccountID: bankAccountID || fundID,
                      walletLinkedAccountType: bankAccountID ? CONST.PAYMENT_METHODS.PERSONAL_BANK_ACCOUNT : CONST.PAYMENT_METHODS.DEBIT_CARD,
                      // Only clear the error if this is optimistic data. If this is failure data, we do not want to clear the error that came from the server.
                      errors: null,
                  },
              }
            : {
                  onyxMethod: Onyx.METHOD.MERGE,
                  key: ONYXKEYS.USER_WALLET,
                  value: {
                      // eslint-disable-next-line @typescript-eslint/prefer-nullish-coalescing
                      walletLinkedAccountID: bankAccountID || fundID,
                      walletLinkedAccountType: bankAccountID ? CONST.PAYMENT_METHODS.PERSONAL_BANK_ACCOUNT : CONST.PAYMENT_METHODS.DEBIT_CARD,
                  },
              },
    ];

    if (previousPaymentMethod?.methodID) {
        onyxData.push({
            onyxMethod: Onyx.METHOD.MERGE,
            key: previousPaymentMethod.accountType === CONST.PAYMENT_METHODS.PERSONAL_BANK_ACCOUNT ? ONYXKEYS.BANK_ACCOUNT_LIST : ONYXKEYS.FUND_LIST,
            value: {
                [previousPaymentMethod.methodID]: {
                    isDefault: !isOptimisticData,
                },
            },
        });
    }

    if (currentPaymentMethod?.methodID) {
        onyxData.push({
            onyxMethod: Onyx.METHOD.MERGE,
            key: currentPaymentMethod.accountType === CONST.PAYMENT_METHODS.PERSONAL_BANK_ACCOUNT ? ONYXKEYS.BANK_ACCOUNT_LIST : ONYXKEYS.FUND_LIST,
            value: {
                [currentPaymentMethod.methodID]: {
                    isDefault: isOptimisticData,
                },
            },
        });
    }

    return onyxData;
}

/**
 * Sets the default bank account or debit card for an Expensify Wallet
 *
 */
function makeDefaultPaymentMethod(bankAccountID: number, fundID: number, previousPaymentMethod?: PaymentMethod, currentPaymentMethod?: PaymentMethod) {
    const parameters: MakeDefaultPaymentMethodParams = {
        bankAccountID,
        fundID,
    };

    API.write(WRITE_COMMANDS.MAKE_DEFAULT_PAYMENT_METHOD, parameters, {
        optimisticData: getMakeDefaultPaymentOnyxData(bankAccountID, fundID, previousPaymentMethod, currentPaymentMethod, true),
        failureData: getMakeDefaultPaymentOnyxData(bankAccountID, fundID, previousPaymentMethod, currentPaymentMethod, false),
    });
}

/**
 * Calls the API to add a new card.
 *
 */
function addPaymentCard(params: PaymentCardParams) {
    const cardMonth = CardUtils.getMonthFromExpirationDateString(params.expirationDate);
    const cardYear = CardUtils.getYearFromExpirationDateString(params.expirationDate);

    const parameters: AddPaymentCardParams = {
        cardNumber: CardUtils.getMCardNumberString(params.cardNumber),
        cardYear,
        cardMonth,
        cardCVV: params.securityCode,
        addressName: params.nameOnCard,
        addressZip: params.addressZipCode,
        currency: CONST.PAYMENT_CARD_CURRENCY.USD,
        isP2PDebitCard: true,
    };

    const optimisticData: OnyxUpdate[] = [
        {
            onyxMethod: Onyx.METHOD.MERGE,
            key: ONYXKEYS.FORMS.ADD_PAYMENT_CARD_FORM,
            value: {isLoading: true},
        },
    ];

    const successData: OnyxUpdate[] = [
        {
            onyxMethod: Onyx.METHOD.MERGE,
            key: ONYXKEYS.FORMS.ADD_PAYMENT_CARD_FORM,
            value: {isLoading: false},
        },
    ];

    const failureData: OnyxUpdate[] = [
        {
            onyxMethod: Onyx.METHOD.MERGE,
            key: ONYXKEYS.FORMS.ADD_PAYMENT_CARD_FORM,
            value: {isLoading: false},
        },
    ];

    API.write(WRITE_COMMANDS.ADD_PAYMENT_CARD, parameters, {
        optimisticData,
        successData,
        failureData,
    });
}

/**
 * Calls the API to add a new card.
 *
 */
function addSubscriptionPaymentCard(cardData: {
    cardNumber: string;
    cardYear: string;
    cardMonth: string;
    cardCVV: string;
    addressName: string;
    addressZip: string;
    currency: ValueOf<typeof CONST.PAYMENT_CARD_CURRENCY>;
}) {
    const {cardNumber, cardYear, cardMonth, cardCVV, addressName, addressZip, currency} = cardData;

    const parameters: AddPaymentCardParams = {
        cardNumber,
        cardYear,
        cardMonth,
        cardCVV,
        addressName,
        addressZip,
        currency,
        isP2PDebitCard: false,
    };

    const optimisticData: OnyxUpdate[] = [
        {
            onyxMethod: Onyx.METHOD.MERGE,
            key: ONYXKEYS.FORMS.ADD_PAYMENT_CARD_FORM,
            value: {isLoading: true},
        },
    ];

    const successData: OnyxUpdate[] = [
        {
            onyxMethod: Onyx.METHOD.MERGE,
            key: ONYXKEYS.FORMS.ADD_PAYMENT_CARD_FORM,
            value: {isLoading: false},
        },
    ];

    const failureData: OnyxUpdate[] = [
        {
            onyxMethod: Onyx.METHOD.MERGE,
            key: ONYXKEYS.FORMS.ADD_PAYMENT_CARD_FORM,
            value: {isLoading: false},
        },
    ];

    if (currency === CONST.PAYMENT_CARD_CURRENCY.GBP) {
        addPaymentCardGBP(parameters, {optimisticData, successData, failureData});
    } else {
        // eslint-disable-next-line rulesdir/no-multiple-api-calls
        API.write(WRITE_COMMANDS.ADD_PAYMENT_CARD, parameters, {
            optimisticData,
            successData,
            failureData,
        });
    }
}

/**
 * Calls the API to add a new GBP card.
 * Updates verify3dsSubscription Onyx key with a new authentication link for 3DS.
 */
function addPaymentCardGBP(params: AddPaymentCardParams, onyxData: OnyxData = {}) {
    // eslint-disable-next-line rulesdir/no-api-side-effects-method
    API.makeRequestWithSideEffects(SIDE_EFFECT_REQUEST_COMMANDS.ADD_PAYMENT_CARD_GBP, params, onyxData).then((response) => {
        if (response?.jsonCode !== CONST.JSON_CODE.SUCCESS) {
            return;
        }
        // We are using this onyx key to open Modal and preview iframe. Potentially we can save the whole object which come from side effect
        Onyx.set(ONYXKEYS.VERIFY_3DS_SUBSCRIPTION, (response as {authenticationLink: string}).authenticationLink);
    });
}

/**
 * Resets the values for the add payment card form back to their initial states
 */
function clearPaymentCardFormErrorAndSubmit() {
    Onyx.set(ONYXKEYS.FORMS.ADD_PAYMENT_CARD_FORM, {
        isLoading: false,
        errors: undefined,
        [INPUT_IDS.SETUP_COMPLETE]: false,
        [INPUT_IDS.NAME_ON_CARD]: '',
        [INPUT_IDS.CARD_NUMBER]: '',
        [INPUT_IDS.EXPIRATION_DATE]: '',
        [INPUT_IDS.SECURITY_CODE]: '',
        [INPUT_IDS.ADDRESS_STREET]: '',
        [INPUT_IDS.ADDRESS_ZIP_CODE]: '',
        [INPUT_IDS.ADDRESS_STATE]: '',
        [INPUT_IDS.ACCEPT_TERMS]: '',
        [INPUT_IDS.CURRENCY]: CONST.PAYMENT_CARD_CURRENCY.USD,
    });
}

/**
 * Clear 3ds flow - when verification will be finished
 *
 */
function clearPaymentCard3dsVerification() {
    Onyx.set(ONYXKEYS.VERIFY_3DS_SUBSCRIPTION, '');
}

/**
 * Properly updates the nvp_privateStripeCustomerID onyx data for 3DS payment
 *
 */
function verifySetupIntent(accountID: number, isVerifying = true) {
    API.write(WRITE_COMMANDS.VERIFY_SETUP_INTENT, {accountID, isVerifying});
}

/**
 * Set currency for payments
 *
 */
function setPaymentMethodCurrency(currency: ValueOf<typeof CONST.PAYMENT_CARD_CURRENCY>) {
    Onyx.merge(ONYXKEYS.FORMS.ADD_PAYMENT_CARD_FORM, {
        [INPUT_IDS.CURRENCY]: currency,
    });
}

/**
 * Call the API to transfer wallet balance.
 *
 */
function transferWalletBalance(paymentMethod: PaymentMethod) {
    const paymentMethodIDKey =
        paymentMethod.accountType === CONST.PAYMENT_METHODS.PERSONAL_BANK_ACCOUNT ? CONST.PAYMENT_METHOD_ID_KEYS.BANK_ACCOUNT : CONST.PAYMENT_METHOD_ID_KEYS.DEBIT_CARD;

    const parameters: TransferWalletBalanceParams = {
        [paymentMethodIDKey]: paymentMethod.methodID,
    };

    const optimisticData: OnyxUpdate[] = [
        {
            onyxMethod: 'merge',
            key: ONYXKEYS.WALLET_TRANSFER,
            value: {
                loading: true,
                errors: null,
            },
        },
    ];

    const successData: OnyxUpdate[] = [
        {
            onyxMethod: 'merge',
            key: ONYXKEYS.WALLET_TRANSFER,
            value: {
                loading: false,
                shouldShowSuccess: true,
                paymentMethodType: paymentMethod.accountType,
            },
        },
    ];

    const failureData: OnyxUpdate[] = [
        {
            onyxMethod: 'merge',
            key: ONYXKEYS.WALLET_TRANSFER,
            value: {
                loading: false,
                shouldShowSuccess: false,
            },
        },
    ];

    API.write(WRITE_COMMANDS.TRANSFER_WALLET_BALANCE, parameters, {
        optimisticData,
        successData,
        failureData,
    });
}

function resetWalletTransferData() {
    Onyx.merge(ONYXKEYS.WALLET_TRANSFER, {
        selectedAccountType: '',
        selectedAccountID: null,
        filterPaymentMethodType: null,
        loading: false,
        shouldShowSuccess: false,
    });
}

function saveWalletTransferAccountTypeAndID(selectedAccountType: string, selectedAccountID: string) {
    Onyx.merge(ONYXKEYS.WALLET_TRANSFER, {selectedAccountType, selectedAccountID});
}

/**
 * Toggles the user's selected type of payment method (bank account or debit card) on the wallet transfer balance screen.
 *
 */
function saveWalletTransferMethodType(filterPaymentMethodType?: FilterMethodPaymentType) {
    Onyx.merge(ONYXKEYS.WALLET_TRANSFER, {filterPaymentMethodType});
}

function dismissSuccessfulTransferBalancePage() {
    Onyx.merge(ONYXKEYS.WALLET_TRANSFER, {shouldShowSuccess: false});
    Navigation.goBack();
}

/**
 * Looks through each payment method to see if there is an existing error
 *
 */
function hasPaymentMethodError(bankList: OnyxEntry<BankAccountList>, fundList: OnyxEntry<FundList>): boolean {
    const combinedPaymentMethods = {...bankList, ...fundList};

    return Object.values(combinedPaymentMethods).some((item) => Object.keys(item.errors ?? {}).length);
}

type PaymentListKey = typeof ONYXKEYS.BANK_ACCOUNT_LIST | typeof ONYXKEYS.FUND_LIST;

/**
 * Clears the error for the specified payment item
 * @param paymentListKey The onyx key for the provided payment method
 * @param paymentMethodID
 */
function clearDeletePaymentMethodError(paymentListKey: PaymentListKey, paymentMethodID: number) {
    Onyx.merge(paymentListKey, {
        [paymentMethodID]: {
            pendingAction: null,
            errors: null,
        },
    });
}

/**
 * If there was a failure adding a payment method, clearing it removes the payment method from the list entirely
 * @param paymentListKey The onyx key for the provided payment method
 * @param paymentMethodID
 */
function clearAddPaymentMethodError(paymentListKey: PaymentListKey, paymentMethodID: number) {
    Onyx.merge(paymentListKey, {
        [paymentMethodID]: null,
    });
}

/**
 * Clear any error(s) related to the user's wallet
 */
function clearWalletError() {
    Onyx.merge(ONYXKEYS.USER_WALLET, {errors: null});
}

/**
 * Clear any error(s) related to the user's wallet terms
 */
function clearWalletTermsError() {
    Onyx.merge(ONYXKEYS.WALLET_TERMS, {errors: null});
}

function deletePaymentCard(fundID: number) {
    const parameters: DeletePaymentCardParams = {
        fundID,
    };

    const optimisticData: OnyxUpdate[] = [
        {
            onyxMethod: Onyx.METHOD.MERGE,
            key: `${ONYXKEYS.FUND_LIST}`,
            value: {[fundID]: {pendingAction: CONST.RED_BRICK_ROAD_PENDING_ACTION.DELETE}},
        },
    ];

    API.write(WRITE_COMMANDS.DELETE_PAYMENT_CARD, parameters, {
        optimisticData,
    });
}

/**
 * Call the API to change billing currency.
 *
 */
function updateBillingCurrency(currency: ValueOf<typeof CONST.PAYMENT_CARD_CURRENCY>, cardCVV: string) {
    const parameters: UpdateBillingCurrencyParams = {
        cardCVV,
        currency,
    };

    const optimisticData: OnyxUpdate[] = [
        {
            onyxMethod: Onyx.METHOD.MERGE,
            key: ONYXKEYS.FORMS.CHANGE_BILLING_CURRENCY_FORM,
            value: {
                isLoading: true,
                errors: null,
            },
        },
    ];

    const successData: OnyxUpdate[] = [
        {
            onyxMethod: Onyx.METHOD.MERGE,
            key: ONYXKEYS.FORMS.CHANGE_BILLING_CURRENCY_FORM,
            value: {
                isLoading: false,
            },
        },
    ];

    const failureData: OnyxUpdate[] = [
        {
            onyxMethod: Onyx.METHOD.MERGE,
            key: ONYXKEYS.FORMS.CHANGE_BILLING_CURRENCY_FORM,
            value: {
                isLoading: false,
            },
        },
    ];

    API.write(WRITE_COMMANDS.UPDATE_BILLING_CARD_CURRENCY, parameters, {
        optimisticData,
        successData,
        failureData,
    });
}

/**
 * Set payment card form with API data
 *
 */
function setPaymentCardForm(values: AccountData) {
    Onyx.merge(ONYXKEYS.FORMS.ADD_PAYMENT_CARD_FORM, {
        [INPUT_IDS.CARD_NUMBER]: values.cardNumber,
        [INPUT_IDS.EXPIRATION_DATE]: `${values.cardMonth}${values.cardYear?.toString()?.substring(2)}`,
        [INPUT_IDS.ADDRESS_STREET]: values.addressStreet,
        [INPUT_IDS.ADDRESS_ZIP_CODE]: values.addressZip?.toString(),
        [INPUT_IDS.ADDRESS_STATE]: values.addressState,
        [INPUT_IDS.CURRENCY]: values.currency,
    });
}

/**
 *  Sets the default bank account to use for receiving payouts from
 *
 */
function setInvoicingTransferBankAccount(bankAccountID: number, policyID: string, previousBankAccountID: number) {
    const parameters: SetInvoicingTransferBankAccountParams = {
        bankAccountID,
        policyID,
    };

    const optimisticData: OnyxUpdate[] = [
        {
            onyxMethod: Onyx.METHOD.MERGE,
            key: `${ONYXKEYS.COLLECTION.POLICY}${policyID}`,
            value: {
                invoice: {
                    bankAccount: {
                        transferBankAccountID: bankAccountID,
                    },
                },
            },
        },
    ];

    const failureData: OnyxUpdate[] = [
        {
            onyxMethod: Onyx.METHOD.MERGE,
            key: `${ONYXKEYS.COLLECTION.POLICY}${policyID}`,
            value: {
                invoice: {
                    bankAccount: {
                        transferBankAccountID: previousBankAccountID,
                    },
                },
            },
        },
    ];

    API.write(WRITE_COMMANDS.SET_INVOICING_TRANSFER_BANK_ACCOUNT, parameters, {
        optimisticData,
        failureData,
    });
}

export {
    deletePaymentCard,
    addPaymentCard,
    openWalletPage,
    makeDefaultPaymentMethod,
    kycWallRef,
    continueSetup,
    addSubscriptionPaymentCard,
    clearPaymentCardFormErrorAndSubmit,
    dismissSuccessfulTransferBalancePage,
    transferWalletBalance,
    resetWalletTransferData,
    saveWalletTransferAccountTypeAndID,
    saveWalletTransferMethodType,
    hasPaymentMethodError,
    updateBillingCurrency,
    clearDeletePaymentMethodError,
    clearAddPaymentMethodError,
    clearWalletError,
    setPaymentMethodCurrency,
    clearPaymentCard3dsVerification,
    clearWalletTermsError,
    setPaymentCardForm,
    verifySetupIntent,
<<<<<<< HEAD
    addPaymentCardGBP,
=======
    setInvoicingTransferBankAccount,
>>>>>>> 4b5c0ff0
};<|MERGE_RESOLUTION|>--- conflicted
+++ resolved
@@ -608,9 +608,6 @@
     clearWalletTermsError,
     setPaymentCardForm,
     verifySetupIntent,
-<<<<<<< HEAD
     addPaymentCardGBP,
-=======
     setInvoicingTransferBankAccount,
->>>>>>> 4b5c0ff0
 };