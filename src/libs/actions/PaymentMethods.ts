import type {RefObject} from 'react';
import type {OnyxEntry, OnyxUpdate} from 'react-native-onyx';
import Onyx from 'react-native-onyx';
import type {ValueOf} from 'type-fest';
<<<<<<< HEAD
import type {KYCWallRef} from '@components/KYCWall/types';
=======
import type {ContinueActionParams} from '@components/KYCWall/types';
>>>>>>> af620548
import * as API from '@libs/API';
import type {
    AddPaymentCardParams,
    DeletePaymentCardParams,
    MakeDefaultPaymentMethodParams,
    PaymentCardParams,
    SetInvoicingTransferBankAccountParams,
    TransferWalletBalanceParams,
    UpdateBillingCurrencyParams,
} from '@libs/API/parameters';
import {READ_COMMANDS, WRITE_COMMANDS} from '@libs/API/types';
import * as CardUtils from '@libs/CardUtils';
import GoogleTagManager from '@libs/GoogleTagManager';
import Log from '@libs/Log';
import Navigation from '@libs/Navigation/Navigation';
import {getCardForSubscriptionBilling} from '@libs/SubscriptionUtils';
import CONST from '@src/CONST';
import ONYXKEYS from '@src/ONYXKEYS';
import type {Route} from '@src/ROUTES';
import INPUT_IDS from '@src/types/form/AddPaymentCardForm';
import type {BankAccountList, FundList} from '@src/types/onyx';
import type PaymentMethod from '@src/types/onyx/PaymentMethod';
import type {OnyxData} from '@src/types/onyx/Request';
import type {FilterMethodPaymentType} from '@src/types/onyx/WalletTransfer';

<<<<<<< HEAD
=======
type KYCWallRef = {
    continueAction?: (params: ContinueActionParams) => void;
};

/**
 * Sets up a ref to an instance of the KYC Wall component.
 */
const kycWallRef: RefObject<KYCWallRef | null> = createRef<KYCWallRef>();

>>>>>>> af620548
/**
 * When we successfully add a payment method or pass the KYC checks we will continue with our setup action if we have one set.
 */
function continueSetup(kycWallRef: RefObject<KYCWallRef | null>, fallbackRoute?: Route) {
    if (!kycWallRef.current?.continueAction) {
        Navigation.goBack(fallbackRoute);
        return;
    }

    // Close the screen (Add Debit Card, Add Bank Account, or Enable Payments) on success and continue with setup
    Navigation.goBack(fallbackRoute);
    kycWallRef.current.continueAction({goBackRoute: fallbackRoute});
}

function getPaymentMethods() {
    const optimisticData: OnyxUpdate[] = [
        {
            onyxMethod: Onyx.METHOD.MERGE,
            key: ONYXKEYS.IS_LOADING_PAYMENT_METHODS,
            value: true,
        },
    ];
    const successData: OnyxUpdate[] = [
        {
            onyxMethod: Onyx.METHOD.MERGE,
            key: ONYXKEYS.IS_LOADING_PAYMENT_METHODS,
            value: false,
        },
    ];
    const failureData: OnyxUpdate[] = [
        {
            onyxMethod: Onyx.METHOD.MERGE,
            key: ONYXKEYS.IS_LOADING_PAYMENT_METHODS,
            value: false,
        },
    ];

    return API.read(READ_COMMANDS.OPEN_PAYMENTS_PAGE, null, {
        optimisticData,
        successData,
        failureData,
    });
}

function getMakeDefaultPaymentOnyxData(
    bankAccountID: number,
    fundID: number,
    previousPaymentMethod?: PaymentMethod,
    currentPaymentMethod?: PaymentMethod,
    isOptimisticData = true,
): OnyxUpdate[] {
    const onyxData: OnyxUpdate[] = [
        isOptimisticData
            ? {
                  onyxMethod: Onyx.METHOD.MERGE,
                  key: ONYXKEYS.USER_WALLET,
                  value: {
                      // eslint-disable-next-line @typescript-eslint/prefer-nullish-coalescing
                      walletLinkedAccountID: bankAccountID || fundID,
                      walletLinkedAccountType: bankAccountID ? CONST.PAYMENT_METHODS.PERSONAL_BANK_ACCOUNT : CONST.PAYMENT_METHODS.DEBIT_CARD,
                      // Only clear the error if this is optimistic data. If this is failure data, we do not want to clear the error that came from the server.
                      errors: null,
                  },
              }
            : {
                  onyxMethod: Onyx.METHOD.MERGE,
                  key: ONYXKEYS.USER_WALLET,
                  value: {
                      // eslint-disable-next-line @typescript-eslint/prefer-nullish-coalescing
                      walletLinkedAccountID: bankAccountID || fundID,
                      walletLinkedAccountType: bankAccountID ? CONST.PAYMENT_METHODS.PERSONAL_BANK_ACCOUNT : CONST.PAYMENT_METHODS.DEBIT_CARD,
                  },
              },
    ];

    if (previousPaymentMethod?.methodID) {
        onyxData.push({
            onyxMethod: Onyx.METHOD.MERGE,
            key: previousPaymentMethod.accountType === CONST.PAYMENT_METHODS.PERSONAL_BANK_ACCOUNT ? ONYXKEYS.BANK_ACCOUNT_LIST : ONYXKEYS.FUND_LIST,
            value: {
                [previousPaymentMethod.methodID]: {
                    isDefault: !isOptimisticData,
                },
            },
        });
    }

    if (currentPaymentMethod?.methodID) {
        onyxData.push({
            onyxMethod: Onyx.METHOD.MERGE,
            key: currentPaymentMethod.accountType === CONST.PAYMENT_METHODS.PERSONAL_BANK_ACCOUNT ? ONYXKEYS.BANK_ACCOUNT_LIST : ONYXKEYS.FUND_LIST,
            value: {
                [currentPaymentMethod.methodID]: {
                    isDefault: isOptimisticData,
                },
            },
        });
    }

    return onyxData;
}

/**
 * Sets the default bank account or debit card for an Expensify Wallet
 *
 */
function makeDefaultPaymentMethod(bankAccountID: number, fundID: number, previousPaymentMethod?: PaymentMethod, currentPaymentMethod?: PaymentMethod) {
    const parameters: MakeDefaultPaymentMethodParams = {
        bankAccountID,
        fundID,
    };

    API.write(WRITE_COMMANDS.MAKE_DEFAULT_PAYMENT_METHOD, parameters, {
        optimisticData: getMakeDefaultPaymentOnyxData(bankAccountID, fundID, previousPaymentMethod, currentPaymentMethod, true),
        failureData: getMakeDefaultPaymentOnyxData(bankAccountID, fundID, previousPaymentMethod, currentPaymentMethod, false),
    });
}

/**
 * Calls the API to add a new card.
 *
 */
function addPaymentCard(accountID: number, params: PaymentCardParams) {
    const cardMonth = CardUtils.getMonthFromExpirationDateString(params.expirationDate);
    const cardYear = CardUtils.getYearFromExpirationDateString(params.expirationDate);

    const parameters: AddPaymentCardParams = {
        cardNumber: CardUtils.getMCardNumberString(params.cardNumber),
        cardYear,
        cardMonth,
        cardCVV: params.securityCode,
        addressName: params.nameOnCard,
        addressZip: params.addressZipCode,
        currency: CONST.PAYMENT_CARD_CURRENCY.USD,
        isP2PDebitCard: true,
    };

    const optimisticData: OnyxUpdate[] = [
        {
            onyxMethod: Onyx.METHOD.MERGE,
            key: ONYXKEYS.FORMS.ADD_PAYMENT_CARD_FORM,
            value: {isLoading: true},
        },
    ];

    const successData: OnyxUpdate[] = [
        {
            onyxMethod: Onyx.METHOD.MERGE,
            key: ONYXKEYS.FORMS.ADD_PAYMENT_CARD_FORM,
            value: {isLoading: false},
        },
    ];

    const failureData: OnyxUpdate[] = [
        {
            onyxMethod: Onyx.METHOD.MERGE,
            key: ONYXKEYS.FORMS.ADD_PAYMENT_CARD_FORM,
            value: {isLoading: false},
        },
    ];

    API.write(WRITE_COMMANDS.ADD_PAYMENT_CARD, parameters, {
        optimisticData,
        successData,
        failureData,
    });

    GoogleTagManager.publishEvent(CONST.ANALYTICS.EVENT.PAID_ADOPTION, accountID);
}

/**
 * Calls the API to add a new card.
 *
 */
function addSubscriptionPaymentCard(
    accountID: number,
    cardData: {
        cardNumber: string;
        cardYear: string;
        cardMonth: string;
        cardCVV: string;
        addressName: string;
        addressZip: string;
        currency: ValueOf<typeof CONST.PAYMENT_CARD_CURRENCY>;
    },
) {
    const {cardNumber, cardYear, cardMonth, cardCVV, addressName, addressZip, currency} = cardData;

    const parameters: AddPaymentCardParams = {
        cardNumber,
        cardYear,
        cardMonth,
        cardCVV,
        addressName,
        addressZip,
        currency,
        isP2PDebitCard: false,
        shouldClaimEarlyDiscountOffer: true,
    };

    const optimisticData: OnyxUpdate[] = [
        {
            onyxMethod: Onyx.METHOD.MERGE,
            key: ONYXKEYS.FORMS.ADD_PAYMENT_CARD_FORM,
            value: {isLoading: true},
        },
    ];

    const successData: OnyxUpdate[] = [
        {
            onyxMethod: Onyx.METHOD.MERGE,
            key: ONYXKEYS.FORMS.ADD_PAYMENT_CARD_FORM,
            value: {isLoading: false},
        },
    ];

    const failureData: OnyxUpdate[] = [
        {
            onyxMethod: Onyx.METHOD.MERGE,
            key: ONYXKEYS.FORMS.ADD_PAYMENT_CARD_FORM,
            value: {isLoading: false},
        },
    ];

    if (CONST.SCA_CURRENCIES.has(currency)) {
        addPaymentCardSCA(parameters, {optimisticData, successData, failureData});
    } else {
        // eslint-disable-next-line rulesdir/no-multiple-api-calls
        API.write(WRITE_COMMANDS.ADD_PAYMENT_CARD, parameters, {
            optimisticData,
            successData,
            failureData,
        });
    }
    if (getCardForSubscriptionBilling()) {
        Log.info(`[GTM] Not logging ${CONST.ANALYTICS.EVENT.PAID_ADOPTION} because a card was already added`);
    } else {
        GoogleTagManager.publishEvent(CONST.ANALYTICS.EVENT.PAID_ADOPTION, accountID);
    }
}

/**
 * Calls the API to add a new SCA (GBP or EUR) card.
 * Updates verify3dsSubscription Onyx key with a new authentication link for 3DS.
 */
function addPaymentCardSCA(params: AddPaymentCardParams, onyxData: OnyxData = {}) {
    API.write(WRITE_COMMANDS.ADD_PAYMENT_CARD_SCA, params, onyxData);
}

/**
 * Resets the values for the add payment card form back to their initial states
 */
function clearPaymentCardFormErrorAndSubmit() {
    Onyx.set(ONYXKEYS.FORMS.ADD_PAYMENT_CARD_FORM, {
        isLoading: false,
        errors: undefined,
        [INPUT_IDS.SETUP_COMPLETE]: false,
        [INPUT_IDS.NAME_ON_CARD]: '',
        [INPUT_IDS.CARD_NUMBER]: '',
        [INPUT_IDS.EXPIRATION_DATE]: '',
        [INPUT_IDS.SECURITY_CODE]: '',
        [INPUT_IDS.ADDRESS_STREET]: '',
        [INPUT_IDS.ADDRESS_ZIP_CODE]: '',
        [INPUT_IDS.ADDRESS_STATE]: '',
        [INPUT_IDS.ACCEPT_TERMS]: '',
        [INPUT_IDS.CURRENCY]: CONST.PAYMENT_CARD_CURRENCY.USD,
    });
}

/**
 * Clear 3ds flow - when verification will be finished
 *
 */
function clearPaymentCard3dsVerification() {
    Onyx.set(ONYXKEYS.VERIFY_3DS_SUBSCRIPTION, '');
}

/**
 * Properly updates the nvp_privateStripeCustomerID onyx data for 3DS payment
 *
 */
function verifySetupIntent(accountID: number, isVerifying = true) {
    API.write(WRITE_COMMANDS.VERIFY_SETUP_INTENT, {accountID, isVerifying});
}

/**
 * Set currency for payments
 *
 */
function setPaymentMethodCurrency(currency: ValueOf<typeof CONST.PAYMENT_CARD_CURRENCY>) {
    Onyx.merge(ONYXKEYS.FORMS.ADD_PAYMENT_CARD_FORM, {
        [INPUT_IDS.CURRENCY]: currency,
    });
}

/**
 * Call the API to transfer wallet balance.
 *
 */
function transferWalletBalance(paymentMethod: PaymentMethod) {
    const paymentMethodIDKey =
        paymentMethod.accountType === CONST.PAYMENT_METHODS.PERSONAL_BANK_ACCOUNT ? CONST.PAYMENT_METHOD_ID_KEYS.BANK_ACCOUNT : CONST.PAYMENT_METHOD_ID_KEYS.DEBIT_CARD;

    const parameters: TransferWalletBalanceParams = {
        [paymentMethodIDKey]: paymentMethod.methodID,
    };

    const optimisticData: OnyxUpdate[] = [
        {
            onyxMethod: 'merge',
            key: ONYXKEYS.WALLET_TRANSFER,
            value: {
                loading: true,
                errors: null,
            },
        },
    ];

    const successData: OnyxUpdate[] = [
        {
            onyxMethod: 'merge',
            key: ONYXKEYS.WALLET_TRANSFER,
            value: {
                loading: false,
                shouldShowSuccess: true,
                paymentMethodType: paymentMethod.accountType,
            },
        },
    ];

    const failureData: OnyxUpdate[] = [
        {
            onyxMethod: 'merge',
            key: ONYXKEYS.WALLET_TRANSFER,
            value: {
                loading: false,
                shouldShowSuccess: false,
            },
        },
    ];

    API.write(WRITE_COMMANDS.TRANSFER_WALLET_BALANCE, parameters, {
        optimisticData,
        successData,
        failureData,
    });
}

function resetWalletTransferData() {
    Onyx.merge(ONYXKEYS.WALLET_TRANSFER, {
        selectedAccountType: '',
        selectedAccountID: null,
        filterPaymentMethodType: null,
        loading: false,
        shouldShowSuccess: false,
    });
}

function saveWalletTransferAccountTypeAndID(selectedAccountType: string | undefined, selectedAccountID: string | undefined) {
    Onyx.merge(ONYXKEYS.WALLET_TRANSFER, {selectedAccountType, selectedAccountID});
}

/**
 * Toggles the user's selected type of payment method (bank account or debit card) on the wallet transfer balance screen.
 *
 */
function saveWalletTransferMethodType(filterPaymentMethodType?: FilterMethodPaymentType) {
    Onyx.merge(ONYXKEYS.WALLET_TRANSFER, {filterPaymentMethodType});
}

function dismissSuccessfulTransferBalancePage() {
    Onyx.merge(ONYXKEYS.WALLET_TRANSFER, {shouldShowSuccess: false});
    Navigation.goBack();
}

/**
 * Looks through each payment method to see if there is an existing error
 *
 */
function hasPaymentMethodError(bankList: OnyxEntry<BankAccountList>, fundList: OnyxEntry<FundList>): boolean {
    const combinedPaymentMethods = {...bankList, ...fundList};

    return Object.values(combinedPaymentMethods).some((item) => Object.keys(item.errors ?? {}).length);
}

type PaymentListKey =
    | typeof ONYXKEYS.BANK_ACCOUNT_LIST
    | typeof ONYXKEYS.FUND_LIST
    | typeof ONYXKEYS.CARD_LIST
    | `${typeof ONYXKEYS.COLLECTION.WORKSPACE_CARDS_LIST}${string}_${typeof CONST.EXPENSIFY_CARD.BANK}`;

/**
 * Clears the error for the specified payment item
 * @param paymentListKey The onyx key for the provided payment method
 * @param paymentMethodID
 */
function clearDeletePaymentMethodError(paymentListKey: PaymentListKey, paymentMethodID: number) {
    Onyx.merge(paymentListKey, {
        [paymentMethodID]: {
            pendingAction: null,
            errors: null,
        },
    });
}

/**
 * If there was a failure adding a payment method, clearing it removes the payment method from the list entirely
 * @param paymentListKey The onyx key for the provided payment method
 * @param paymentMethodID
 */
function clearAddPaymentMethodError(paymentListKey: PaymentListKey, paymentMethodID: number) {
    Onyx.merge(paymentListKey, {
        [paymentMethodID]: null,
    });
}

/**
 * Clear any error(s) related to the user's wallet
 */
function clearWalletError() {
    Onyx.merge(ONYXKEYS.USER_WALLET, {errors: null});
}

/**
 * Clear any error(s) related to the user's wallet terms
 */
function clearWalletTermsError() {
    Onyx.merge(ONYXKEYS.WALLET_TERMS, {errors: null});
}

function deletePaymentCard(fundID: number) {
    const parameters: DeletePaymentCardParams = {
        fundID,
    };

    const optimisticData: OnyxUpdate[] = [
        {
            onyxMethod: Onyx.METHOD.MERGE,
            key: `${ONYXKEYS.FUND_LIST}`,
            value: {[fundID]: {pendingAction: CONST.RED_BRICK_ROAD_PENDING_ACTION.DELETE}},
        },
    ];

    API.write(WRITE_COMMANDS.DELETE_PAYMENT_CARD, parameters, {
        optimisticData,
    });
}

/**
 * Call the API to change billing currency.
 *
 */
function updateBillingCurrency(currency: ValueOf<typeof CONST.PAYMENT_CARD_CURRENCY>, cardCVV: string) {
    const parameters: UpdateBillingCurrencyParams = {
        cardCVV,
        currency,
    };

    const optimisticData: OnyxUpdate[] = [
        {
            onyxMethod: Onyx.METHOD.MERGE,
            key: ONYXKEYS.FORMS.CHANGE_BILLING_CURRENCY_FORM,
            value: {
                isLoading: true,
                errors: null,
            },
        },
    ];

    const successData: OnyxUpdate[] = [
        {
            onyxMethod: Onyx.METHOD.MERGE,
            key: ONYXKEYS.FORMS.CHANGE_BILLING_CURRENCY_FORM,
            value: {
                isLoading: false,
            },
        },
    ];

    const failureData: OnyxUpdate[] = [
        {
            onyxMethod: Onyx.METHOD.MERGE,
            key: ONYXKEYS.FORMS.CHANGE_BILLING_CURRENCY_FORM,
            value: {
                isLoading: false,
            },
        },
    ];

    API.write(WRITE_COMMANDS.UPDATE_BILLING_CARD_CURRENCY, parameters, {
        optimisticData,
        successData,
        failureData,
    });
}

/**
 *  Sets the default bank account to use for receiving payouts from
 *
 */
function setInvoicingTransferBankAccount(bankAccountID: number, policyID: string, previousBankAccountID: number) {
    const parameters: SetInvoicingTransferBankAccountParams = {
        bankAccountID,
        policyID,
    };

    const optimisticData: OnyxUpdate[] = [
        {
            onyxMethod: Onyx.METHOD.MERGE,
            key: `${ONYXKEYS.COLLECTION.POLICY}${policyID}`,
            value: {
                invoice: {
                    bankAccount: {
                        transferBankAccountID: bankAccountID,
                    },
                },
            },
        },
    ];

    const failureData: OnyxUpdate[] = [
        {
            onyxMethod: Onyx.METHOD.MERGE,
            key: `${ONYXKEYS.COLLECTION.POLICY}${policyID}`,
            value: {
                invoice: {
                    bankAccount: {
                        transferBankAccountID: previousBankAccountID,
                    },
                },
            },
        },
    ];

    API.write(WRITE_COMMANDS.SET_INVOICING_TRANSFER_BANK_ACCOUNT, parameters, {
        optimisticData,
        failureData,
    });
}

export {
    deletePaymentCard,
    addPaymentCard,
    getPaymentMethods,
    makeDefaultPaymentMethod,
    continueSetup,
    addSubscriptionPaymentCard,
    clearPaymentCardFormErrorAndSubmit,
    dismissSuccessfulTransferBalancePage,
    transferWalletBalance,
    resetWalletTransferData,
    saveWalletTransferAccountTypeAndID,
    saveWalletTransferMethodType,
    hasPaymentMethodError,
    updateBillingCurrency,
    clearDeletePaymentMethodError,
    clearAddPaymentMethodError,
    clearWalletError,
    setPaymentMethodCurrency,
    clearPaymentCard3dsVerification,
    clearWalletTermsError,
    verifySetupIntent,
    addPaymentCardSCA,
    setInvoicingTransferBankAccount,
};<|MERGE_RESOLUTION|>--- conflicted
+++ resolved
@@ -2,11 +2,7 @@
 import type {OnyxEntry, OnyxUpdate} from 'react-native-onyx';
 import Onyx from 'react-native-onyx';
 import type {ValueOf} from 'type-fest';
-<<<<<<< HEAD
 import type {KYCWallRef} from '@components/KYCWall/types';
-=======
-import type {ContinueActionParams} from '@components/KYCWall/types';
->>>>>>> af620548
 import * as API from '@libs/API';
 import type {
     AddPaymentCardParams,
@@ -32,18 +28,6 @@
 import type {OnyxData} from '@src/types/onyx/Request';
 import type {FilterMethodPaymentType} from '@src/types/onyx/WalletTransfer';
 
-<<<<<<< HEAD
-=======
-type KYCWallRef = {
-    continueAction?: (params: ContinueActionParams) => void;
-};
-
-/**
- * Sets up a ref to an instance of the KYC Wall component.
- */
-const kycWallRef: RefObject<KYCWallRef | null> = createRef<KYCWallRef>();
-
->>>>>>> af620548
 /**
  * When we successfully add a payment method or pass the KYC checks we will continue with our setup action if we have one set.
  */
