--- conflicted
+++ resolved
@@ -12,13 +12,8 @@
 import * as ReportUtils from '../ReportUtils';
 import Growl from '../Growl';
 import * as Localize from '../Localize';
-<<<<<<< HEAD
-import ROUTES from '../../ROUTES';
-import Navigation from '../Navigation/Navigation';
-=======
 import Navigation from '../Navigation/Navigation';
 import ROUTES from '../../ROUTES';
->>>>>>> 2b1dad52
 
 let currentUserEmail = '';
 Onyx.connect({
@@ -301,62 +296,16 @@
 }
 
 /**
-<<<<<<< HEAD
- * Updates timezone's 'automatic' setting, and updates
- * selected timezone if set to automatically update.
- *
- * @param {Object} timezone
- * @param {Boolean} timezone.automatic
- * @param {String} timezone.selected
- */
-function updateAutomaticTimezone(timezone) {
-    API.write('UpdateAutomaticTimezone', {
-        timezone: JSON.stringify(timezone),
-    }, {
-=======
  * @param {String} firstName
  * @param {String} lastName
  */
 function updateDisplayName(firstName, lastName) {
     API.write('UpdateDisplayName', {firstName, lastName}, {
->>>>>>> 2b1dad52
         optimisticData: [{
             onyxMethod: CONST.ONYX.METHOD.MERGE,
             key: ONYXKEYS.PERSONAL_DETAILS,
             value: {
                 [currentUserEmail]: {
-<<<<<<< HEAD
-                    timezone,
-                },
-            },
-        }],
-    });
-}
-
-/**
- * Updates user's 'selected' timezone, then navigates to the
- * initial Timezone page.
- *
- * @param {String} selectedTimezone
- */
-function updateSelectedTimezone(selectedTimezone) {
-    API.write('UpdateSelectedTimezone', {
-        text: selectedTimezone,
-    }, {
-        optimisticData: [{
-            onyxMethod: CONST.ONYX.METHOD.MERGE,
-            key: ONYXKEYS.PERSONAL_DETAILS,
-            value: {
-                [currentUserEmail]: {
-                    timezone: {
-                        selected: selectedTimezone,
-                    },
-                },
-            },
-        }],
-    });
-    Navigation.navigate(ROUTES.SETTINGS_TIMEZONE_INITIAL);
-=======
                     firstName,
                     lastName,
                     displayName: getDisplayName(currentUserEmail, {
@@ -368,7 +317,55 @@
         }],
     });
     Navigation.navigate(ROUTES.SETTINGS_PROFILE);
->>>>>>> 2b1dad52
+}
+
+/**
+ * Updates timezone's 'automatic' setting, and updates
+ * selected timezone if set to automatically update.
+ *
+ * @param {Object} timezone
+ * @param {Boolean} timezone.automatic
+ * @param {String} timezone.selected
+ */
+function updateAutomaticTimezone(timezone) {
+    API.write('UpdateAutomaticTimezone', {
+        timezone: JSON.stringify(timezone),
+    }, {
+        optimisticData: [{
+            onyxMethod: CONST.ONYX.METHOD.MERGE,
+            key: ONYXKEYS.PERSONAL_DETAILS,
+            value: {
+                [currentUserEmail]: {
+                    timezone,
+                },
+            },
+        }],
+    });
+}
+
+/**
+ * Updates user's 'selected' timezone, then navigates to the
+ * initial Timezone page.
+ *
+ * @param {String} selectedTimezone
+ */
+function updateSelectedTimezone(selectedTimezone) {
+    API.write('UpdateSelectedTimezone', {
+        text: selectedTimezone,
+    }, {
+        optimisticData: [{
+            onyxMethod: CONST.ONYX.METHOD.MERGE,
+            key: ONYXKEYS.PERSONAL_DETAILS,
+            value: {
+                [currentUserEmail]: {
+                    timezone: {
+                        selected: selectedTimezone,
+                    },
+                },
+            },
+        }],
+    });
+    Navigation.navigate(ROUTES.SETTINGS_TIMEZONE_INITIAL);
 }
 
 /**
