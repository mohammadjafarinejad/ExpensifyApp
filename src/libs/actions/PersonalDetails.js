--- conflicted
+++ resolved
@@ -296,30 +296,33 @@
 }
 
 /**
-<<<<<<< HEAD
  * @param {String} pronouns
  */
 function updatePronouns(pronouns) {
     API.write('UpdatePronouns', {pronouns}, {
-=======
- * @param {String} firstName
- * @param {String} lastName
- */
-function updateDisplayName(firstName, lastName) {
-    API.write('UpdateDisplayName', {firstName, lastName}, {
->>>>>>> 5401816f
         optimisticData: [{
             onyxMethod: CONST.ONYX.METHOD.MERGE,
             key: ONYXKEYS.PERSONAL_DETAILS,
             value: {
                 [currentUserEmail]: {
-<<<<<<< HEAD
                     pronouns,
                 },
             },
         }],
     });
-=======
+}
+
+/**
+ * @param {String} firstName
+ * @param {String} lastName
+ */
+ function updateDisplayName(firstName, lastName) {
+    API.write('UpdateDisplayName', {firstName, lastName}, {
+        optimisticData: [{
+            onyxMethod: CONST.ONYX.METHOD.MERGE,
+            key: ONYXKEYS.PERSONAL_DETAILS,
+            value: {
+                [currentUserEmail]: {
                     firstName,
                     lastName,
                     displayName: getDisplayName(currentUserEmail, {
@@ -331,7 +334,6 @@
         }],
     });
     Navigation.navigate(ROUTES.SETTINGS_PROFILE);
->>>>>>> 5401816f
 }
 
 /**
@@ -447,6 +449,6 @@
     extractFirstAndLastNameFromAvailableDetails,
     updateProfile,
     updateDisplayName,
+    updatePronouns,
     clearAvatarErrors,
-    updatePronouns,
 };