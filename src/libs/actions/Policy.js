--- conflicted
+++ resolved
@@ -2,7 +2,6 @@
 import Onyx from 'react-native-onyx';
 import lodashGet from 'lodash/get';
 import * as DeprecatedAPI from '../deprecatedAPI';
-import * as API from '../API';
 import ONYXKEYS from '../../ONYXKEYS';
 import * as PersonalDetails from './PersonalDetails';
 import Growl from '../Growl';
@@ -14,11 +13,8 @@
 import * as OptionsListUtils from '../OptionsListUtils';
 import * as Report from './Report';
 import * as Pusher from '../Pusher/pusher';
-<<<<<<< HEAD
 import * as API from '../API';
-=======
 import DateUtils from '../DateUtils';
->>>>>>> ca481ed2
 
 const allPolicies = {};
 Onyx.connect({
@@ -730,7 +726,6 @@
 }
 
 /**
-<<<<<<< HEAD
  * Removes an error after trying to delete a workspace
  *
  * @param {String} policyID
@@ -743,14 +738,8 @@
 }
 
 /**
-* Checks if we have any errors stored within the POLICY_MEMBER_LIST.  Determines whether we should show a red brick road error or not
- * Data structure: {email: {role:'bla', errors: []}, email2: {role:'bla', errors: [{1231312313: 'Unable to do X'}]}, ...}
- * @param {Object} policyMemberList
- * @returns {Boolean}
-=======
  * Returns a client generated 16 character hexadecimal value for the policyID
  * @returns {String}
->>>>>>> ca481ed2
  */
 function generatePolicyID() {
     return _.times(16, () => Math.floor(Math.random() * 16).toString(16)).join('').toUpperCase();
