--- conflicted
+++ resolved
@@ -420,7 +420,6 @@
 }
 
 /**
-<<<<<<< HEAD
  * @param {String} policyID
  * @param {Object} values
  */
@@ -479,13 +478,14 @@
             const errorMessage = Localize.translateLocal('workspace.editor.genericFailureMessage');
             Growl.error(errorMessage, 5000);
         });
-=======
+}
+
+/**
  * Stores in Onyx the policy ID of the last workspace that was accessed by the user
  * @param {String} policyID
  */
 function updateLastAccessedWorkspace(policyID) {
     Onyx.set(ONYXKEYS.LAST_ACCESSED_WORKSPACE_POLICY_ID, policyID);
->>>>>>> 7dfe96fa
 }
 
 export {
@@ -502,10 +502,7 @@
     deletePolicy,
     createAndNavigate,
     createAndGetPolicyList,
-<<<<<<< HEAD
     setCustomUnit,
     setCustomUnitRate,
-=======
     updateLastAccessedWorkspace,
->>>>>>> 7dfe96fa
 };