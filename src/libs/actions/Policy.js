import _ from 'underscore';
import Onyx from 'react-native-onyx';
import lodashGet from 'lodash/get';
import {PUBLIC_DOMAINS} from 'expensify-common/lib/CONST';
import Str from 'expensify-common/lib/str';
import {escapeRegExp} from 'lodash';
import * as API from '../API';
import ONYXKEYS from '../../ONYXKEYS';
import CONST from '../../CONST';
<<<<<<< HEAD
import * as Localize from '../Localize';
=======
import Navigation, {navigationRef} from '../Navigation/Navigation';
import ROUTES from '../../ROUTES';
>>>>>>> d70b7462
import * as OptionsListUtils from '../OptionsListUtils';
import * as ErrorUtils from '../ErrorUtils';
import * as ReportUtils from '../ReportUtils';
import Log from '../Log';
import Permissions from '../Permissions';

const allPolicies = {};
Onyx.connect({
    key: ONYXKEYS.COLLECTION.POLICY,
    callback: (val, key) => {
        if (!key) {
            return;
        }
        if (val === null || val === undefined) {
            // If we are deleting a policy, we have to check every report linked to that policy
            // and unset the draft indicator (pencil icon) alongside removing any draft comments. Clearing these values will keep the newly archived chats from being displayed in the LHN.
            // More info: https://github.com/Expensify/App/issues/14260
            const policyID = key.replace(ONYXKEYS.COLLECTION.POLICY, '');
            const policyReports = ReportUtils.getAllPolicyReports(policyID);
            const cleanUpMergeQueries = {};
            const cleanUpSetQueries = {};
            _.each(policyReports, ({reportID}) => {
                cleanUpMergeQueries[`${ONYXKEYS.COLLECTION.REPORT}${reportID}`] = {hasDraft: false};
                cleanUpSetQueries[`${ONYXKEYS.COLLECTION.REPORT_DRAFT_COMMENT}${reportID}`] = null;
            });
            Onyx.mergeCollection(ONYXKEYS.COLLECTION.REPORT, cleanUpMergeQueries);
            Onyx.multiSet(cleanUpSetQueries);
            delete allPolicies[key];
            return;
        }

        allPolicies[key] = val;
    },
});

let lastAccessedWorkspacePolicyID = null;
Onyx.connect({
    key: ONYXKEYS.LAST_ACCESSED_WORKSPACE_POLICY_ID,
    callback: (value) => (lastAccessedWorkspacePolicyID = value),
});

let sessionEmail = '';
Onyx.connect({
    key: ONYXKEYS.SESSION,
    callback: (val) => {
        sessionEmail = lodashGet(val, 'email', '');
    },
});

/**
 * Stores in Onyx the policy ID of the last workspace that was accessed by the user
 * @param {String|null} policyID
 */
function updateLastAccessedWorkspace(policyID) {
    Onyx.set(ONYXKEYS.LAST_ACCESSED_WORKSPACE_POLICY_ID, policyID);
}

/**
 * Delete the workspace
 *
 * @param {String} policyID
 * @param {Array<Object>} reports
 * @param {String} policyName
 */
function deleteWorkspace(policyID, reports, policyName) {
    const optimisticData = [
        {
            onyxMethod: Onyx.METHOD.MERGE,
            key: `${ONYXKEYS.COLLECTION.POLICY}${policyID}`,
            value: {
                pendingAction: CONST.RED_BRICK_ROAD_PENDING_ACTION.DELETE,
                errors: null,
            },
        },
        ..._.map(reports, ({reportID}) => ({
            onyxMethod: Onyx.METHOD.MERGE,
            key: `${ONYXKEYS.COLLECTION.REPORT}${reportID}`,
            value: {
                stateNum: CONST.REPORT.STATE_NUM.SUBMITTED,
                statusNum: CONST.REPORT.STATUS.CLOSED,
                hasDraft: false,
                oldPolicyName: allPolicies[`${ONYXKEYS.COLLECTION.POLICY}${policyID}`].name,
            },
        })),

        // Add closed actions to all chat reports linked to this policy
        ..._.map(reports, ({reportID, ownerEmail}) => {
            const optimisticClosedReportAction = ReportUtils.buildOptimisticClosedReportAction(ownerEmail, policyName, CONST.REPORT.ARCHIVE_REASON.POLICY_DELETED);
            const optimisticReportActions = {};
            optimisticReportActions[optimisticClosedReportAction.reportActionID] = optimisticClosedReportAction;
            return {
                onyxMethod: Onyx.METHOD.MERGE,
                key: `${ONYXKEYS.COLLECTION.REPORT_ACTIONS}${reportID}`,
                value: optimisticReportActions,
            };
        }),
    ];

    // Restore the old report stateNum and statusNum
    const failureData = [
        ..._.map(reports, ({reportID, stateNum, statusNum, hasDraft, oldPolicyName}) => ({
            onyxMethod: Onyx.METHOD.MERGE,
            key: `${ONYXKEYS.COLLECTION.REPORT}${reportID}`,
            value: {
                stateNum,
                statusNum,
                hasDraft,
                oldPolicyName,
            },
        })),
    ];

    // We don't need success data since the push notification will update
    // the onyxData for all connected clients.
    const successData = [];
    API.write('DeleteWorkspace', {policyID}, {optimisticData, successData, failureData});

    // Reset the lastAccessedWorkspacePolicyID
    if (policyID === lastAccessedWorkspacePolicyID) {
        updateLastAccessedWorkspace(null);
    }
}

/**
 * Is the user an admin of a free policy (aka workspace)?
 *
 * @param {Array} policies
 * @returns {Boolean}
 */
function isAdminOfFreePolicy(policies) {
    return _.some(policies, (policy) => policy && policy.type === CONST.POLICY.TYPE.FREE && policy.role === CONST.POLICY.ROLE.ADMIN);
}

/**
 * Is the user the owner of the given policy?
 *
 * @param {Object} policy
 * @returns {Boolean}
 */
function isPolicyOwner(policy) {
    return policy.owner === sessionEmail;
}

/**
 * Check if the user has any active free policies (aka workspaces)
 *
 * @param {Array} policies
 * @returns {Boolean}
 */
function hasActiveFreePolicy(policies) {
    const adminFreePolicies = _.filter(policies, (policy) => policy && policy.type === CONST.POLICY.TYPE.FREE && policy.role === CONST.POLICY.ROLE.ADMIN);

    if (adminFreePolicies.length === 0) {
        return false;
    }

    if (_.some(adminFreePolicies, (policy) => !policy.pendingAction)) {
        return true;
    }

    if (_.some(adminFreePolicies, (policy) => policy.pendingAction === CONST.RED_BRICK_ROAD_PENDING_ACTION.ADD)) {
        return true;
    }

    if (_.some(adminFreePolicies, (policy) => policy.pendingAction === CONST.RED_BRICK_ROAD_PENDING_ACTION.DELETE)) {
        return false;
    }

    // If there are no add or delete pending actions the only option left is an update
    // pendingAction, in which case we should return true.
    return true;
}

/**
 * Remove the passed members from the policy employeeList
 *
 * @param {Array} members
 * @param {String} policyID
 */
function removeMembers(members, policyID) {
    // In case user selects only themselves (admin), their email will be filtered out and the members
    // array passed will be empty, prevent the function from proceeding in that case as there is noone to remove
    if (members.length === 0) {
        return;
    }
    const membersListKey = `${ONYXKEYS.COLLECTION.POLICY_MEMBER_LIST}${policyID}`;
    const optimisticData = [
        {
            onyxMethod: Onyx.METHOD.MERGE,
            key: membersListKey,
            value: _.object(members, Array(members.length).fill({pendingAction: CONST.RED_BRICK_ROAD_PENDING_ACTION.DELETE})),
        },
    ];
    const successData = [
        {
            onyxMethod: Onyx.METHOD.MERGE,
            key: membersListKey,
            value: _.object(members, Array(members.length).fill(null)),
        },
    ];
    const failureData = [
        {
            onyxMethod: Onyx.METHOD.MERGE,
            key: membersListKey,
            value: _.object(members, Array(members.length).fill({errors: ErrorUtils.getMicroSecondOnyxError('workspace.people.error.genericRemove')})),
        },
    ];
    API.write(
        'DeleteMembersFromWorkspace',
        {
            emailList: members.join(','),
            policyID,
        },
        {optimisticData, successData, failureData},
    );
}

/**
 * Optimistically create a chat for each member of the workspace, creates both optimistic and success data for onyx.
 *
 * @param {String} policyID
 * @param {Array} members
 * @param {Array} betas
 * @returns {Object} - object with onyxSuccessData, onyxOptimisticData, and optimisticReportIDs (map login to reportID)
 */
function createPolicyExpenseChats(policyID, members, betas) {
    const workspaceMembersChats = {
        onyxSuccessData: [],
        onyxOptimisticData: [],
        onyxFailureData: [],
        reportCreationData: {},
    };

    // If the user is not in the beta, we don't want to create any chats
    if (!Permissions.canUsePolicyExpenseChat(betas)) {
        return workspaceMembersChats;
    }

    _.each(members, (login) => {
        const oldChat = ReportUtils.getChatByParticipantsAndPolicy([sessionEmail, login], policyID);

        // If the chat already exists, we don't want to create a new one - just make sure it's not archived
        if (oldChat) {
            workspaceMembersChats.reportCreationData[login] = {
                reportID: oldChat.reportID,
            };
            workspaceMembersChats.onyxOptimisticData.push({
                onyxMethod: Onyx.METHOD.MERGE,
                key: `${ONYXKEYS.COLLECTION.REPORT}${oldChat.reportID}`,
                value: {
                    stateNum: CONST.REPORT.STATE_NUM.OPEN,
                    statusNum: CONST.REPORT.STATUS.OPEN,
                },
            });
            return;
        }
        const optimisticReport = ReportUtils.buildOptimisticChatReport([sessionEmail, login], undefined, CONST.REPORT.CHAT_TYPE.POLICY_EXPENSE_CHAT, policyID, login);
        const optimisticCreatedAction = ReportUtils.buildOptimisticCreatedReportAction(optimisticReport.ownerEmail);

        workspaceMembersChats.reportCreationData[login] = {
            reportID: optimisticReport.reportID,
            reportActionID: optimisticCreatedAction.reportActionID,
        };

        workspaceMembersChats.onyxOptimisticData.push({
            onyxMethod: Onyx.METHOD.SET,
            key: `${ONYXKEYS.COLLECTION.REPORT}${optimisticReport.reportID}`,
            value: {
                ...optimisticReport,
                pendingFields: {
                    createChat: CONST.RED_BRICK_ROAD_PENDING_ACTION.ADD,
                },
                isOptimisticReport: true,
            },
        });
        workspaceMembersChats.onyxOptimisticData.push({
            onyxMethod: Onyx.METHOD.SET,
            key: `${ONYXKEYS.COLLECTION.REPORT_ACTIONS}${optimisticReport.reportID}`,
            value: {[optimisticCreatedAction.reportActionID]: optimisticCreatedAction},
        });

        workspaceMembersChats.onyxSuccessData.push({
            onyxMethod: Onyx.METHOD.MERGE,
            key: `${ONYXKEYS.COLLECTION.REPORT}${optimisticReport.reportID}`,
            value: {
                pendingFields: {
                    createChat: null,
                },
                errorFields: {
                    createChat: null,
                },
                isOptimisticReport: false,
            },
        });
        workspaceMembersChats.onyxSuccessData.push({
            onyxMethod: Onyx.METHOD.MERGE,
            key: `${ONYXKEYS.COLLECTION.REPORT_ACTIONS}${optimisticReport.reportID}`,
            value: {[optimisticCreatedAction.reportActionID]: {pendingAction: null}},
        });

        workspaceMembersChats.onyxFailureData.push({
            onyxMethod: Onyx.METHOD.MERGE,
            key: `${ONYXKEYS.COLLECTION.REPORT}${optimisticReport.reportID}`,
            value: {
                isLoadingReportActions: false,
            },
        });
    });
    return workspaceMembersChats;
}

/**
 * Adds members to the specified workspace/policyID
 *
 * @param {Array<String>} memberLogins
 * @param {String} welcomeNote
 * @param {String} policyID
 * @param {Array<String>} betas
 */
function addMembersToWorkspace(memberLogins, welcomeNote, policyID, betas) {
    const membersListKey = `${ONYXKEYS.COLLECTION.POLICY_MEMBER_LIST}${policyID}`;
    const logins = _.map(memberLogins, (memberLogin) => OptionsListUtils.addSMSDomainIfPhoneNumber(memberLogin));

    // create onyx data for policy expense chats for each new member
    const membersChats = createPolicyExpenseChats(policyID, logins, betas);

    const optimisticData = [
        {
            onyxMethod: Onyx.METHOD.MERGE,
            key: membersListKey,

            // Convert to object with each key containing {pendingAction: ‘add’}
            value: _.object(logins, Array(logins.length).fill({pendingAction: CONST.RED_BRICK_ROAD_PENDING_ACTION.ADD})),
        },
        ...membersChats.onyxOptimisticData,
    ];

    const successData = [
        {
            onyxMethod: Onyx.METHOD.MERGE,
            key: membersListKey,

            // Convert to object with each key clearing pendingAction. We don’t
            // need to remove the members since that will be handled by onClose of OfflineWithFeedback.
            value: _.object(logins, Array(logins.length).fill({pendingAction: null, errors: null})),
        },
        ...membersChats.onyxSuccessData,
    ];

    const failureData = [
        {
            onyxMethod: Onyx.METHOD.MERGE,
            key: membersListKey,

            // Convert to object with each key containing the error. We don’t
            // need to remove the members since that is handled by onClose of OfflineWithFeedback.
            value: _.object(
                logins,
                Array(logins.length).fill({
                    errors: ErrorUtils.getMicroSecondOnyxError('workspace.people.error.genericAdd'),
                }),
            ),
        },
        ...membersChats.onyxFailureData,
    ];

    API.write(
        'AddMembersToWorkspace',
        {
            employees: JSON.stringify(_.map(logins, (login) => ({email: login}))),

            // Escape HTML special chars to enable them to appear in the invite email
            welcomeNote: _.escape(welcomeNote),
            policyID,
            reportCreationData: JSON.stringify(membersChats.reportCreationData),
        },
        {optimisticData, successData, failureData},
    );
}

/**
 * Updates a workspace avatar image
 *
 * @param {String} policyID
 * @param {File|Object} file
 */
function updateWorkspaceAvatar(policyID, file) {
    const optimisticData = [
        {
            onyxMethod: Onyx.METHOD.MERGE,
            key: `${ONYXKEYS.COLLECTION.POLICY}${policyID}`,
            value: {
                avatar: file.uri,
                errorFields: {
                    avatar: null,
                },
                pendingFields: {
                    avatar: CONST.RED_BRICK_ROAD_PENDING_ACTION.UPDATE,
                },
            },
        },
    ];
    const successData = [
        {
            onyxMethod: Onyx.METHOD.MERGE,
            key: `${ONYXKEYS.COLLECTION.POLICY}${policyID}`,
            value: {
                pendingFields: {
                    avatar: null,
                },
            },
        },
    ];
    const failureData = [
        {
            onyxMethod: Onyx.METHOD.MERGE,
            key: `${ONYXKEYS.COLLECTION.POLICY}${policyID}`,
            value: {
                avatar: allPolicies[`${ONYXKEYS.COLLECTION.POLICY}${policyID}`].avatar,
                pendingFields: {
                    avatar: null,
                },
            },
        },
    ];

    API.write('UpdateWorkspaceAvatar', {policyID, file}, {optimisticData, successData, failureData});
}

/**
 * Deletes the avatar image for the workspace
 * @param {String} policyID
 */
function deleteWorkspaceAvatar(policyID) {
    const optimisticData = [
        {
            onyxMethod: Onyx.METHOD.MERGE,
            key: `${ONYXKEYS.COLLECTION.POLICY}${policyID}`,
            value: {
                pendingFields: {
                    avatar: CONST.RED_BRICK_ROAD_PENDING_ACTION.UPDATE,
                },
                errorFields: {
                    avatar: null,
                },
                avatar: '',
            },
        },
    ];
    const successData = [
        {
            onyxMethod: Onyx.METHOD.MERGE,
            key: `${ONYXKEYS.COLLECTION.POLICY}${policyID}`,
            value: {
                pendingFields: {
                    avatar: null,
                },
            },
        },
    ];
    const failureData = [
        {
            onyxMethod: Onyx.METHOD.MERGE,
            key: `${ONYXKEYS.COLLECTION.POLICY}${policyID}`,
            value: {
                pendingFields: {
                    avatar: null,
                },
                errorFields: {
                    avatar: ErrorUtils.getMicroSecondOnyxError('avatarWithImagePicker.deleteWorkspaceError'),
                },
            },
        },
    ];
    API.write('DeleteWorkspaceAvatar', {policyID}, {optimisticData, successData, failureData});
}

/**
 * Clear error and pending fields for the workspace avatar
 * @param {String} policyID
 */
function clearAvatarErrors(policyID) {
    Onyx.merge(`${ONYXKEYS.COLLECTION.POLICY}${policyID}`, {
        errorFields: {
            avatar: null,
        },
        pendingFields: {
            avatar: null,
        },
    });
}

/**
 * Optimistically update the general settings. Set the general settings as pending until the response succeeds.
 * If the response fails set a general error message. Clear the error message when updating.
 *
 * @param {String} policyID
 * @param {String} name
 * @param {String} currency
 */
function updateGeneralSettings(policyID, name, currency) {
    const optimisticData = [
        {
            onyxMethod: Onyx.METHOD.MERGE,
            key: `${ONYXKEYS.COLLECTION.POLICY}${policyID}`,
            value: {
                pendingFields: {
                    generalSettings: CONST.RED_BRICK_ROAD_PENDING_ACTION.UPDATE,
                },

                // Clear errorFields in case the user didn't dismiss the general settings error
                errorFields: {
                    generalSettings: null,
                },
                name,
                outputCurrency: currency,
            },
        },
    ];
    const successData = [
        {
            onyxMethod: Onyx.METHOD.MERGE,
            key: `${ONYXKEYS.COLLECTION.POLICY}${policyID}`,
            value: {
                pendingFields: {
                    generalSettings: null,
                },
            },
        },
    ];
    const failureData = [
        {
            onyxMethod: Onyx.METHOD.MERGE,
            key: `${ONYXKEYS.COLLECTION.POLICY}${policyID}`,
            value: {
                pendingFields: {
                    generalSettings: null,
                },
                errorFields: {
                    generalSettings: ErrorUtils.getMicroSecondOnyxError('workspace.editor.genericFailureMessage'),
                },
            },
        },
    ];

    API.write('UpdateWorkspaceGeneralSettings', {policyID, workspaceName: name, currency}, {optimisticData, successData, failureData});
}

/**
 * @param {String} policyID The id of the workspace / policy
 */
function clearWorkspaceGeneralSettingsErrors(policyID) {
    Onyx.merge(`${ONYXKEYS.COLLECTION.POLICY}${policyID}`, {
        errorFields: {
            generalSettings: null,
        },
    });
}

/**
 * @param {String} policyID
 * @param {Object} errors
 */
function setWorkspaceErrors(policyID, errors) {
    if (!allPolicies[policyID]) {
        return;
    }

    Onyx.merge(`${ONYXKEYS.COLLECTION.POLICY}${policyID}`, {errors: null});
    Onyx.merge(`${ONYXKEYS.COLLECTION.POLICY}${policyID}`, {errors});
}

/**
 * @param {String} policyID
 * @param {String} customUnitID
 * @param {String} customUnitRateID
 */
function clearCustomUnitErrors(policyID, customUnitID, customUnitRateID) {
    Onyx.merge(`${ONYXKEYS.COLLECTION.POLICY}${policyID}`, {
        customUnits: {
            [customUnitID]: {
                errors: null,
                pendingAction: null,
                rates: {
                    [customUnitRateID]: {
                        errors: null,
                        pendingAction: null,
                    },
                },
            },
        },
    });
}

/**
 * @param {String} policyID
 */
function hideWorkspaceAlertMessage(policyID) {
    if (!allPolicies[policyID]) {
        return;
    }

    Onyx.merge(`${ONYXKEYS.COLLECTION.POLICY}${policyID}`, {alertMessage: ''});
}

/**
 * @param {String} policyID
 * @param {Object} currentCustomUnit
 * @param {Object} newCustomUnit
 * @param {Number} lastModified
 */
function updateWorkspaceCustomUnit(policyID, currentCustomUnit, newCustomUnit, lastModified) {
    const optimisticData = [
        {
            onyxMethod: Onyx.METHOD.MERGE,
            key: `${ONYXKEYS.COLLECTION.POLICY}${policyID}`,
            value: {
                customUnits: {
                    [newCustomUnit.customUnitID]: {
                        ...newCustomUnit,
                        pendingAction: CONST.RED_BRICK_ROAD_PENDING_ACTION.UPDATE,
                    },
                },
            },
        },
    ];

    const successData = [
        {
            onyxMethod: Onyx.METHOD.MERGE,
            key: `${ONYXKEYS.COLLECTION.POLICY}${policyID}`,
            value: {
                customUnits: {
                    [newCustomUnit.customUnitID]: {
                        pendingAction: null,
                        errors: null,
                    },
                },
            },
        },
    ];

    const failureData = [
        {
            onyxMethod: Onyx.METHOD.MERGE,
            key: `${ONYXKEYS.COLLECTION.POLICY}${policyID}`,
            value: {
                customUnits: {
                    [currentCustomUnit.customUnitID]: {
                        customUnitID: currentCustomUnit.customUnitID,
                        name: currentCustomUnit.name,
                        attributes: currentCustomUnit.attributes,
                    },
                },
            },
        },
    ];

    API.write(
        'UpdateWorkspaceCustomUnit',
        {
            policyID,
            lastModified,
            customUnit: JSON.stringify(newCustomUnit),
        },
        {optimisticData, successData, failureData},
    );
}

/**
 * @param {String} policyID
 * @param {Object} currentCustomUnitRate
 * @param {String} customUnitID
 * @param {Object} newCustomUnitRate
 * @param {Number} lastModified
 */
function updateCustomUnitRate(policyID, currentCustomUnitRate, customUnitID, newCustomUnitRate, lastModified) {
    const optimisticData = [
        {
            onyxMethod: Onyx.METHOD.MERGE,
            key: `${ONYXKEYS.COLLECTION.POLICY}${policyID}`,
            value: {
                customUnits: {
                    [customUnitID]: {
                        rates: {
                            [newCustomUnitRate.customUnitRateID]: {
                                ...newCustomUnitRate,
                                errors: null,
                                pendingAction: CONST.RED_BRICK_ROAD_PENDING_ACTION.UPDATE,
                            },
                        },
                    },
                },
            },
        },
    ];

    const successData = [
        {
            onyxMethod: Onyx.METHOD.MERGE,
            key: `${ONYXKEYS.COLLECTION.POLICY}${policyID}`,
            value: {
                customUnits: {
                    [customUnitID]: {
                        rates: {
                            [newCustomUnitRate.customUnitRateID]: {
                                pendingAction: null,
                            },
                        },
                    },
                },
            },
        },
    ];

    const failureData = [
        {
            onyxMethod: Onyx.METHOD.MERGE,
            key: `${ONYXKEYS.COLLECTION.POLICY}${policyID}`,
            value: {
                customUnits: {
                    [customUnitID]: {
                        rates: {
                            [currentCustomUnitRate.customUnitRateID]: {
                                ...currentCustomUnitRate,
                                errors: ErrorUtils.getMicroSecondOnyxError('workspace.reimburse.updateCustomUnitError'),
                            },
                        },
                    },
                },
            },
        },
    ];

    API.write(
        'UpdateWorkspaceCustomUnitRate',
        {
            policyID,
            customUnitID,
            lastModified,
            customUnitRate: JSON.stringify(newCustomUnitRate),
        },
        {optimisticData, successData, failureData},
    );
}

/**
 * Removes an error after trying to delete a member
 *
 * @param {String} policyID
 * @param {String} memberEmail
 */
function clearDeleteMemberError(policyID, memberEmail) {
    Onyx.merge(`${ONYXKEYS.COLLECTION.POLICY_MEMBER_LIST}${policyID}`, {
        [memberEmail]: {
            pendingAction: null,
            errors: null,
        },
    });
}

/**
 * Removes an error after trying to add a member
 *
 * @param {String} policyID
 * @param {String} memberEmail
 */
function clearAddMemberError(policyID, memberEmail) {
    Onyx.merge(`${ONYXKEYS.COLLECTION.POLICY_MEMBER_LIST}${policyID}`, {
        [memberEmail]: null,
    });
}

/**
 * Removes an error after trying to delete a workspace
 *
 * @param {String} policyID
 */
function clearDeleteWorkspaceError(policyID) {
    Onyx.merge(`${ONYXKEYS.COLLECTION.POLICY}${policyID}`, {
        pendingAction: null,
        errors: null,
    });
}

/**
 * Removes the workspace after failure to create.
 *
 * @param {String} policyID
 */
function removeWorkspace(policyID) {
    Onyx.set(`${ONYXKEYS.COLLECTION.POLICY}${policyID}`, null);
}

/**
 * Generate a policy name based on an email and policy list.
 * @param {String} [email] the email to base the workspace name on. If not passed, will use the logged in user's email instead
 * @returns {String}
 */
function generateDefaultWorkspaceName(email = '') {
    const emailParts = email ? email.split('@') : sessionEmail.split('@');
    let defaultWorkspaceName = '';
    if (!emailParts || emailParts.length !== 2) {
        return defaultWorkspaceName;
    }
    const username = emailParts[0];
    const domain = emailParts[1];

    if (_.includes(PUBLIC_DOMAINS, domain.toLowerCase())) {
        defaultWorkspaceName = `${Str.UCFirst(username)}'s Workspace`;
    } else {
        defaultWorkspaceName = `${Str.UCFirst(domain.split('.')[0])}'s Workspace`;
    }

    if (`@${domain.toLowerCase()}` === CONST.SMS.DOMAIN) {
        defaultWorkspaceName = 'My Group Workspace';
    }

    if (allPolicies.length === 0) {
        return defaultWorkspaceName;
    }

    // find default named workspaces and increment the last number
    const numberRegEx = new RegExp(`${escapeRegExp(defaultWorkspaceName)} ?(\\d*)`, 'i');
    const lastWorkspaceNumber = _.chain(allPolicies)
        .filter((policy) => policy.name && numberRegEx.test(policy.name))
        .map((policy) => parseInt(numberRegEx.exec(policy.name)[1] || 1, 10)) // parse the number at the end
        .max()
        .value();
    return lastWorkspaceNumber !== -Infinity ? `${defaultWorkspaceName} ${lastWorkspaceNumber + 1}` : defaultWorkspaceName;
}

/**
 * Returns a client generated 16 character hexadecimal value for the policyID
 * @returns {String}
 */
function generatePolicyID() {
    return _.times(16, () => Math.floor(Math.random() * 16).toString(16))
        .join('')
        .toUpperCase();
}

/**
 * Optimistically creates a new workspace and default workspace chats
 *
 * @param {String} [ownerEmail] Optional, the email of the account to make the owner of the policy
 * @param {Boolean} [makeMeAdmin] Optional, leave the calling account as an admin on the policy
 * @param {String} [policyName] Optional, custom policy name we will use for created workspace
 * @param {String} [policyID] Optional, custom policy id we will use for created workspace
 * @returns {String}
 */
function createWorkspace(ownerEmail = '', makeMeAdmin = false, policyName = '', policyID = generatePolicyID()) {
    const workspaceName = policyName || generateDefaultWorkspaceName(ownerEmail);

    const {
        announceChatReportID,
        announceChatData,
        announceReportActionData,
        announceCreatedReportActionID,
        adminsChatReportID,
        adminsChatData,
        adminsReportActionData,
        adminsCreatedReportActionID,
        expenseChatReportID,
        expenseChatData,
        expenseReportActionData,
        expenseCreatedReportActionID,
    } = ReportUtils.buildOptimisticWorkspaceChats(policyID, workspaceName);

    API.write(
        'CreateWorkspace',
        {
            policyID,
            announceChatReportID,
            adminsChatReportID,
            expenseChatReportID,
            ownerEmail,
            makeMeAdmin,
            policyName: workspaceName,
            type: CONST.POLICY.TYPE.FREE,
            announceCreatedReportActionID,
            adminsCreatedReportActionID,
            expenseCreatedReportActionID,
        },
        {
            optimisticData: [
                {
                    onyxMethod: Onyx.METHOD.SET,
                    key: `${ONYXKEYS.COLLECTION.POLICY}${policyID}`,
                    value: {
                        id: policyID,
                        type: CONST.POLICY.TYPE.FREE,
                        name: workspaceName,
                        role: CONST.POLICY.ROLE.ADMIN,
                        owner: sessionEmail,
                        outputCurrency: 'USD',
                        pendingAction: CONST.RED_BRICK_ROAD_PENDING_ACTION.ADD,
                    },
                },
                {
                    onyxMethod: Onyx.METHOD.SET,
                    key: `${ONYXKEYS.COLLECTION.POLICY_MEMBER_LIST}${policyID}`,
                    value: {
                        [sessionEmail]: {
                            role: CONST.POLICY.ROLE.ADMIN,
                            errors: {},
                        },
                    },
                },
                {
                    onyxMethod: Onyx.METHOD.SET,
                    key: `${ONYXKEYS.COLLECTION.REPORT}${announceChatReportID}`,
                    value: {
                        pendingFields: {
                            addWorkspaceRoom: CONST.RED_BRICK_ROAD_PENDING_ACTION.ADD,
                        },
                        ...announceChatData,
                    },
                },
                {
                    onyxMethod: Onyx.METHOD.SET,
                    key: `${ONYXKEYS.COLLECTION.REPORT_ACTIONS}${announceChatReportID}`,
                    value: announceReportActionData,
                },
                {
                    onyxMethod: Onyx.METHOD.SET,
                    key: `${ONYXKEYS.COLLECTION.REPORT}${adminsChatReportID}`,
                    value: {
                        pendingFields: {
                            addWorkspaceRoom: CONST.RED_BRICK_ROAD_PENDING_ACTION.ADD,
                        },
                        ...adminsChatData,
                    },
                },
                {
                    onyxMethod: Onyx.METHOD.SET,
                    key: `${ONYXKEYS.COLLECTION.REPORT_ACTIONS}${adminsChatReportID}`,
                    value: adminsReportActionData,
                },
                {
                    onyxMethod: Onyx.METHOD.SET,
                    key: `${ONYXKEYS.COLLECTION.REPORT}${expenseChatReportID}`,
                    value: {
                        pendingFields: {
                            addWorkspaceRoom: CONST.RED_BRICK_ROAD_PENDING_ACTION.ADD,
                        },
                        ...expenseChatData,
                    },
                },
                {
                    onyxMethod: Onyx.METHOD.SET,
                    key: `${ONYXKEYS.COLLECTION.REPORT_ACTIONS}${expenseChatReportID}`,
                    value: expenseReportActionData,
                },
            ],
            successData: [
                {
                    onyxMethod: Onyx.METHOD.MERGE,
                    key: `${ONYXKEYS.COLLECTION.POLICY}${policyID}`,
                    value: {pendingAction: null},
                },
                {
                    onyxMethod: Onyx.METHOD.MERGE,
                    key: `${ONYXKEYS.COLLECTION.REPORT}${announceChatReportID}`,
                    value: {
                        pendingFields: {
                            addWorkspaceRoom: null,
                        },
                        pendingAction: null,
                    },
                },
                {
                    onyxMethod: Onyx.METHOD.MERGE,
                    key: `${ONYXKEYS.COLLECTION.REPORT_ACTIONS}${announceChatReportID}`,
                    value: {
                        [_.keys(announceChatData)[0]]: {
                            pendingAction: null,
                        },
                    },
                },
                {
                    onyxMethod: Onyx.METHOD.MERGE,
                    key: `${ONYXKEYS.COLLECTION.REPORT}${adminsChatReportID}`,
                    value: {
                        pendingFields: {
                            addWorkspaceRoom: null,
                        },
                        pendingAction: null,
                    },
                },
                {
                    onyxMethod: Onyx.METHOD.MERGE,
                    key: `${ONYXKEYS.COLLECTION.REPORT_ACTIONS}${adminsChatReportID}`,
                    value: {
                        [_.keys(adminsChatData)[0]]: {
                            pendingAction: null,
                        },
                    },
                },
                {
                    onyxMethod: Onyx.METHOD.MERGE,
                    key: `${ONYXKEYS.COLLECTION.REPORT}${expenseChatReportID}`,
                    value: {
                        pendingFields: {
                            addWorkspaceRoom: null,
                        },
                        pendingAction: null,
                    },
                },
                {
                    onyxMethod: Onyx.METHOD.MERGE,
                    key: `${ONYXKEYS.COLLECTION.REPORT_ACTIONS}${expenseChatReportID}`,
                    value: {
                        [_.keys(expenseChatData)[0]]: {
                            pendingAction: null,
                        },
                    },
                },
            ],
            failureData: [
                {
                    onyxMethod: Onyx.METHOD.SET,
                    key: `${ONYXKEYS.COLLECTION.POLICY_MEMBER_LIST}${policyID}`,
                    value: null,
                },
                {
                    onyxMethod: Onyx.METHOD.SET,
                    key: `${ONYXKEYS.COLLECTION.REPORT}${announceChatReportID}`,
                    value: null,
                },
                {
                    onyxMethod: Onyx.METHOD.SET,
                    key: `${ONYXKEYS.COLLECTION.REPORT_ACTIONS}${announceChatReportID}`,
                    value: null,
                },
                {
                    onyxMethod: Onyx.METHOD.SET,
                    key: `${ONYXKEYS.COLLECTION.REPORT}${adminsChatReportID}`,
                    value: null,
                },
                {
                    onyxMethod: Onyx.METHOD.SET,
                    key: `${ONYXKEYS.COLLECTION.REPORT_ACTIONS}${adminsChatReportID}`,
                    value: null,
                },
                {
                    onyxMethod: Onyx.METHOD.SET,
                    key: `${ONYXKEYS.COLLECTION.REPORT}${expenseChatReportID}`,
                    value: null,
                },
                {
                    onyxMethod: Onyx.METHOD.SET,
                    key: `${ONYXKEYS.COLLECTION.REPORT_ACTIONS}${expenseChatReportID}`,
                    value: null,
                },
            ],
        },
    );
    return adminsChatReportID;
}

/**
 *
 * @param {string} policyID
 */
function openWorkspaceReimburseView(policyID) {
    if (!policyID) {
        Log.warn('openWorkspaceReimburseView invalid params', {policyID});
        return;
    }
    const onyxData = {
        successData: [
            {
                onyxMethod: Onyx.METHOD.MERGE,
                key: ONYXKEYS.REIMBURSEMENT_ACCOUNT,
                value: {
                    isLoading: false,
                },
            },
        ],
        failureData: [
            {
                onyxMethod: Onyx.METHOD.MERGE,
                key: ONYXKEYS.REIMBURSEMENT_ACCOUNT,
                value: {
                    isLoading: false,
                },
            },
        ],
    };

    API.read('OpenWorkspaceReimburseView', {policyID}, onyxData);
}

function openWorkspaceMembersPage(policyID, clientMemberEmails) {
    if (!policyID || !clientMemberEmails) {
        Log.warn('openWorkspaceMembersPage invalid params', {policyID, clientMemberEmails});
        return;
    }

    API.read('OpenWorkspaceMembersPage', {
        policyID,
        clientMemberEmails: JSON.stringify(clientMemberEmails),
    });
}

function openWorkspaceInvitePage(policyID, clientMemberEmails) {
    if (!policyID || !clientMemberEmails) {
        Log.warn('openWorkspaceInvitePage invalid params', {policyID, clientMemberEmails});
        return;
    }

    API.read('OpenWorkspaceInvitePage', {
        policyID,
        clientMemberEmails: JSON.stringify(clientMemberEmails),
    });
}

function setWorkspaceInviteMembersDraft(policyID, memberEmails) {
    Onyx.set(`${ONYXKEYS.COLLECTION.WORKSPACE_INVITE_MEMBERS_DRAFT}${policyID}`, memberEmails);
}

export {
    removeMembers,
    addMembersToWorkspace,
    isAdminOfFreePolicy,
    hasActiveFreePolicy,
    setWorkspaceErrors,
    clearCustomUnitErrors,
    hideWorkspaceAlertMessage,
    deleteWorkspace,
    updateWorkspaceCustomUnit,
    updateCustomUnitRate,
    updateLastAccessedWorkspace,
    clearDeleteMemberError,
    clearAddMemberError,
    clearDeleteWorkspaceError,
    openWorkspaceReimburseView,
    generateDefaultWorkspaceName,
    updateGeneralSettings,
    clearWorkspaceGeneralSettingsErrors,
    deleteWorkspaceAvatar,
    updateWorkspaceAvatar,
    clearAvatarErrors,
    generatePolicyID,
    createWorkspace,
    openWorkspaceMembersPage,
    openWorkspaceInvitePage,
    removeWorkspace,
    setWorkspaceInviteMembersDraft,
    isPolicyOwner,
};<|MERGE_RESOLUTION|>--- conflicted
+++ resolved
@@ -7,12 +7,6 @@
 import * as API from '../API';
 import ONYXKEYS from '../../ONYXKEYS';
 import CONST from '../../CONST';
-<<<<<<< HEAD
-import * as Localize from '../Localize';
-=======
-import Navigation, {navigationRef} from '../Navigation/Navigation';
-import ROUTES from '../../ROUTES';
->>>>>>> d70b7462
 import * as OptionsListUtils from '../OptionsListUtils';
 import * as ErrorUtils from '../ErrorUtils';
 import * as ReportUtils from '../ReportUtils';
