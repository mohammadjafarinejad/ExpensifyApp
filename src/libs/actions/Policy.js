import _ from 'underscore';
import Onyx from 'react-native-onyx';
import lodashGet from 'lodash/get';
import {PUBLIC_DOMAINS} from 'expensify-common/lib/CONST';
import * as DeprecatedAPI from '../deprecatedAPI';
import * as API from '../API';
import ONYXKEYS from '../../ONYXKEYS';
import * as PersonalDetails from './PersonalDetails';
import Growl from '../Growl';
import CONFIG from '../../CONFIG';
import CONST from '../../CONST';
import * as Localize from '../Localize';
import Navigation from '../Navigation/Navigation';
import ROUTES from '../../ROUTES';
import * as OptionsListUtils from '../OptionsListUtils';
import * as Report from './Report';
import * as Pusher from '../Pusher/pusher';
import DateUtils from '../DateUtils';

const allPolicies = {};
Onyx.connect({
    key: ONYXKEYS.COLLECTION.POLICY,
    callback: (val, key) => {
        if (!val || !key) {
            return;
        }

        allPolicies[key] = {...allPolicies[key], ...val};
    },
});
let sessionEmail = '';
Onyx.connect({
    key: ONYXKEYS.SESSION,
    callback: (val) => {
        sessionEmail = lodashGet(val, 'email', '');
    },
});

/**
 * Simplifies the employeeList response into an object mapping employee email to a default employee list entry
 *
 * @param {Object} employeeList
 * @returns {Object}
 */
function getSimplifiedEmployeeList(employeeList) {
    return _.chain(employeeList)
        .pluck('email')
        .flatten()
        .unique()
        .reduce((map, email) => ({...map, [email]: {}}), {})
        .value();
}

/**
 * Takes a full policy that is returned from the policyList and simplifies it so we are only storing
 * the pieces of data that we need to in Onyx
 *
 * @param {Object} fullPolicyOrPolicySummary
 * @param {String} fullPolicyOrPolicySummary.id
 * @param {String} fullPolicyOrPolicySummary.name
 * @param {String} fullPolicyOrPolicySummary.role
 * @param {String} fullPolicyOrPolicySummary.type
 * @param {String} fullPolicyOrPolicySummary.outputCurrency
 * @param {String} [fullPolicyOrPolicySummary.avatarURL]
 * @param {String} [fullPolicyOrPolicySummary.value.avatarURL]
 * @param {Object} [fullPolicyOrPolicySummary.value.employeeList]
 * @param {Object} [fullPolicyOrPolicySummary.value.customUnits]
 * @param {Boolean} isFromFullPolicy,
 * @returns {Object}
 */
function getSimplifiedPolicyObject(fullPolicyOrPolicySummary, isFromFullPolicy) {
    return {
        isFromFullPolicy,
        id: fullPolicyOrPolicySummary.id,
        name: fullPolicyOrPolicySummary.name,
        role: fullPolicyOrPolicySummary.role,
        type: fullPolicyOrPolicySummary.type,
        owner: fullPolicyOrPolicySummary.owner,
        outputCurrency: fullPolicyOrPolicySummary.outputCurrency,

        // "GetFullPolicy" and "GetPolicySummaryList" returns different policy objects. If policy is retrieved by "GetFullPolicy",
        // avatarUrl will be nested within the key "value"
        avatarURL: fullPolicyOrPolicySummary.avatarURL || lodashGet(fullPolicyOrPolicySummary, 'value.avatarURL', ''),
        customUnits: lodashGet(fullPolicyOrPolicySummary, 'value.customUnits', {}),
    };
}

/**
 * Used to update ALL of the policies at once. If a policy is present locally, but not in the policies object passed here it will be removed.
 * @param {Object} policyCollection - object of policy key and partial policy object
 */
function updateAllPolicies(policyCollection) {
    // Clear out locally cached policies that have been deleted (i.e. they exist locally but not in our new policy collection object)
    _.each(allPolicies, (policy, key) => {
        if (policyCollection[key]) {
            return;
        }

        Onyx.set(key, null);
    });

    // Set all the policies
    _.each(policyCollection, (policyData, key) => {
        Onyx.merge(key, {...policyData, alertMessage: '', errors: null});
    });
}

/**
 * Merges the passed in login into the specified policy
 *
 * @param {String} [name]
 * @param {Boolean} [shouldAutomaticallyReroute]
 * @returns {Promise}
 */
function create(name = '') {
    Onyx.set(ONYXKEYS.IS_CREATING_WORKSPACE, true);
    let res = null;
    return DeprecatedAPI.Policy_Create({type: CONST.POLICY.TYPE.FREE, policyName: name})
        .then((response) => {
            Onyx.set(ONYXKEYS.IS_CREATING_WORKSPACE, false);
            if (response.jsonCode !== 200) {
                // Show the user feedback
                const errorMessage = Localize.translateLocal('workspace.new.genericFailureMessage');
                Growl.error(errorMessage, 5000);
                return;
            }
            Growl.show(Localize.translateLocal('workspace.common.growlMessageOnCreate'), CONST.GROWL.SUCCESS, 3000);
            res = response;

            // Fetch the default reports and the policyExpenseChat reports on the policy
            Report.fetchChatReportsByIDs([response.policy.chatReportIDAdmins, response.policy.chatReportIDAnnounce, response.ownerPolicyExpenseChatID]);

            // We are awaiting this merge so that we can guarantee our policy is available to any React components connected to the policies collection before we navigate to a new route.
            return Promise.all(
                Onyx.merge(`${ONYXKEYS.COLLECTION.POLICY}${response.policyID}`, {
                    id: response.policyID,
                    type: response.policy.type,
                    name: response.policy.name,
                    role: CONST.POLICY.ROLE.ADMIN,
                    outputCurrency: response.policy.outputCurrency,
                }),
                Onyx.merge(`${ONYXKEYS.COLLECTION.POLICY_MEMBER_LIST}${response.policyID}`, getSimplifiedEmployeeList(response.policy.employeeList)),
            );
        })
        .then(() => Promise.resolve(lodashGet(res, 'policyID')));
}

/**
 * @param {String} policyID
 */
function navigateToPolicy(policyID) {
    Navigation.navigate(policyID ? ROUTES.getWorkspaceInitialRoute(policyID) : ROUTES.HOME);
}

/**
 * @param {String} [name]
 */
function createAndNavigate(name = '') {
    create(name).then(navigateToPolicy);
}

/**
 * Delete the policy
 *
 * @param {String} [policyID]
 * @returns {Promise}
 */
function deletePolicy(policyID) {
    return DeprecatedAPI.Policy_Delete({policyID})
        .then((response) => {
            if (response.jsonCode !== 200) {
                // Show the user feedback
                const errorMessage = Localize.translateLocal('workspace.common.growlMessageOnDeleteError');
                Growl.error(errorMessage, 5000);
                return;
            }

            Growl.show(Localize.translateLocal('workspace.common.growlMessageOnDelete'), CONST.GROWL.SUCCESS, 3000);

            // Removing the workspace data from Onyx as well
            return Onyx.set(`${ONYXKEYS.COLLECTION.POLICY}${policyID}`, null);
        })
        .then(() => Report.fetchAllReports(false))
        .then(() => {
            Navigation.goBack();
            return Promise.resolve();
        });
}

/**
 * Fetches policy list from the API and saves a simplified version in Onyx, optionally creating a new policy first.
 *
 * More specifically, this action will:
 * 1. Optionally create a new policy.
 * 2. Fetch policy summaries.
 * 3. Optionally navigate to the new policy.
 * 4. Then fetch full policies.
 *
 * This way, we ensure that there's no race condition between creating the new policy and fetching existing ones,
 * and we also don't have to wait for full policies to load before navigating to the new policy.
 */
function getPolicyList() {
    Onyx.set(ONYXKEYS.IS_LOADING_POLICY_DATA, true);
    DeprecatedAPI.GetPolicySummaryList()
        .then((data) => {
            if (data.jsonCode !== 200) {
                Onyx.set(ONYXKEYS.IS_LOADING_POLICY_DATA, false);
                return;
            }

            const policyCollection = _.reduce(data.policySummaryList, (memo, policy) => ({
                ...memo,
                [`${ONYXKEYS.COLLECTION.POLICY}${policy.id}`]: getSimplifiedPolicyObject(policy, false),
            }), {});

            if (!_.isEmpty(policyCollection)) {
                updateAllPolicies(policyCollection);
            }

            Onyx.set(ONYXKEYS.IS_LOADING_POLICY_DATA, false);
        });
}

function createAndGetPolicyList() {
    let newPolicyID;
    create()
        .then((policyID) => {
            newPolicyID = policyID;
            return getPolicyList();
        })
        .then(() => {
            Navigation.dismissModal();
            navigateToPolicy(newPolicyID);
        });
}

/**
 * @param {String} policyID
 */
function loadFullPolicy(policyID) {
    DeprecatedAPI.GetFullPolicy(policyID)
        .then((data) => {
            if (data.jsonCode !== 200) {
                return;
            }

            const policy = lodashGet(data, 'policyList[0]', {});
            if (!policy.id) {
                return;
            }

            Onyx.merge(`${ONYXKEYS.COLLECTION.POLICY}${policy.id}`, getSimplifiedPolicyObject(policy, true));
            Onyx.merge(`${ONYXKEYS.COLLECTION.POLICY_MEMBER_LIST}${policy.id}`, getSimplifiedEmployeeList(lodashGet(policy, 'value.employeeList', {})));
        });
}

/**
 * Is the user an admin of a free policy (aka workspace)?
 *
 * @param {Array} policies
 * @returns {Boolean}
 */
function isAdminOfFreePolicy(policies) {
    return _.some(policies, policy => policy
        && policy.type === CONST.POLICY.TYPE.FREE
        && policy.role === CONST.POLICY.ROLE.ADMIN);
}

/**
 * Remove the passed members from the policy employeeList
 *
 * @param {Array} members
 * @param {String} policyID
 */
function removeMembers(members, policyID) {
    // In case user selects only themselves (admin), their email will be filtered out and the members
    // array passed will be empty, prevent the funtion from proceeding in that case as there is noone to remove
    if (members.length === 0) {
        return;
    }

    const employeeListUpdate = {};
    _.each(members, login => employeeListUpdate[login] = null);
    Onyx.merge(`${ONYXKEYS.COLLECTION.POLICY_MEMBER_LIST}${policyID}`, employeeListUpdate);

    // Make the API call to remove a login from the policy
    DeprecatedAPI.Policy_Employees_Remove({
        emailList: members.join(','),
        policyID,
    })
        .then((data) => {
            if (data.jsonCode === 200) {
                return;
            }

            // Rollback removal on failure
            _.each(members, login => employeeListUpdate[login] = {});
            Onyx.merge(`${ONYXKEYS.COLLECTION.POLICY_MEMBER_LIST}${policyID}`, employeeListUpdate);

            // Show the user feedback that the removal failed
            const errorMessage = data.jsonCode === 666 ? data.message : Localize.translateLocal('workspace.people.genericFailureMessage');
            Growl.show(errorMessage, CONST.GROWL.ERROR, 5000);
        });
}

/**
 * Merges the passed in login into the specified policy
 *
 * @param {Array<String>} logins
 * @param {String} welcomeNote
 * @param {String} policyID
 */
function invite(logins, welcomeNote, policyID) {
    Onyx.merge(`${ONYXKEYS.COLLECTION.POLICY}${policyID}`, {
        alertMessage: '',
    });

    // Optimistically add the user to the policy
    const newEmployeeLogins = _.map(logins, login => OptionsListUtils.addSMSDomainIfPhoneNumber(login));
    const employeeUpdate = {};
    _.each(newEmployeeLogins, login => employeeUpdate[login] = {});
    Onyx.merge(`${ONYXKEYS.COLLECTION.POLICY_MEMBER_LIST}${policyID}`, employeeUpdate);

    // Make the API call to merge the login into the policy
    DeprecatedAPI.Policy_Employees_Merge({
        employees: JSON.stringify(_.map(logins, login => ({email: login}))),
        welcomeNote,
        policyID,
    })
        .then((data) => {
            // Save the personalDetails for the invited user in Onyx and fetch the latest policyExpenseChats
            if (data.jsonCode === 200) {
                Onyx.merge(ONYXKEYS.PERSONAL_DETAILS, PersonalDetails.formatPersonalDetails(data.personalDetails));
                Navigation.goBack();
                if (!_.isEmpty(data.policyExpenseChatIDs)) {
                    Report.fetchChatReportsByIDs(data.policyExpenseChatIDs);
                }
                return;
            }

            // If the operation failed, undo the optimistic addition
            _.each(newEmployeeLogins, login => employeeUpdate[login] = null);
            Onyx.merge(`${ONYXKEYS.COLLECTION.POLICY_MEMBER_LIST}${policyID}`, employeeUpdate);

            // Show the user feedback that the addition failed
            let alertMessage = Localize.translateLocal('workspace.invite.genericFailureMessage');
            if (data.jsonCode === 402) {
                alertMessage += ` ${Localize.translateLocal('workspace.invite.pleaseEnterValidLogin')}`;
            }
            Onyx.merge(`${ONYXKEYS.COLLECTION.POLICY}${policyID}`, {alertMessage});
        });
}

/**
 * Sets local values for the policy
 * @param {String} policyID
 * @param {Object} values
 */
function updateLocalPolicyValues(policyID, values) {
    Onyx.merge(`${ONYXKEYS.COLLECTION.POLICY}${policyID}`, values);
}

/**
 * Deletes the avatar image for the workspace
 * @param {String} policyID
 */
function deleteWorkspaceAvatar(policyID) {
    const optimisticData = [
        {
            onyxMethod: CONST.ONYX.METHOD.MERGE,
            key: `${ONYXKEYS.COLLECTION.POLICY}${policyID}`,
            value: {
                pendingFields: {
                    avatarURL: CONST.RED_BRICK_ROAD_PENDING_ACTION.UPDATE,
                },
                errorFields: {
                    avatarURL: null,
                },
                avatarURL: '',
            },
        },
    ];
    const successData = [
        {
            onyxMethod: CONST.ONYX.METHOD.MERGE,
            key: `${ONYXKEYS.COLLECTION.POLICY}${policyID}`,
            value: {
                pendingFields: {
                    avatarURL: null,
                },
                errorFields: {
                    avatarURL: null,
                },
            },
        },
    ];
    const failureData = [
        {
            onyxMethod: CONST.ONYX.METHOD.MERGE,
            key: `${ONYXKEYS.COLLECTION.POLICY}${policyID}`,
            value: {
                pendingFields: {
                    avatarURL: null,
                },
                errorFields: {
                    avatarURL: {
                        [DateUtils.getMicroseconds()]: Localize.translateLocal('avatarWithImagePicker.deleteWorkspaceError'),
                    },
                },
            },
        },
    ];
    API.write('DeleteWorkspaceAvatar', {policyID}, {optimisticData, successData, failureData});
}

/**
 * Clear error and pending fields for the workspace avatar
 * @param {String} policyID
 */
function clearAvatarErrors(policyID) {
    Onyx.merge(`${ONYXKEYS.COLLECTION.POLICY}${policyID}`, {
        errorFields: {
            avatarURL: null,
        },
        pendingFields: {
            avatarURL: null,
        },
    });
}

/**
 * Sets the name of the policy
 *
 * @param {String} policyID
 * @param {Object} values
 * @param {Boolean} [shouldGrowl]
 */
function update(policyID, values, shouldGrowl = false) {
    updateLocalPolicyValues(policyID, {isPolicyUpdating: true});
    DeprecatedAPI.UpdatePolicy({policyID, value: JSON.stringify(values), lastModified: null})
        .then((policyResponse) => {
            if (policyResponse.jsonCode !== 200) {
                throw new Error();
            }

            updateLocalPolicyValues(policyID, {...values, isPolicyUpdating: false});
            if (shouldGrowl) {
                Growl.show(Localize.translateLocal('workspace.common.growlMessageOnSave'), CONST.GROWL.SUCCESS, 3000);
            }
        }).catch(() => {
            updateLocalPolicyValues(policyID, {isPolicyUpdating: false});

            // Show the user feedback
            const errorMessage = Localize.translateLocal('workspace.editor.genericFailureMessage');
            Growl.error(errorMessage, 5000);
        });
}

/**
 * Uploads the avatar image to S3 bucket and updates the policy with new avatarURL
 *
 * @param {String} policyID
 * @param {Object} file
 */
function uploadAvatar(policyID, file) {
    updateLocalPolicyValues(policyID, {isAvatarUploading: true});
    DeprecatedAPI.User_UploadAvatar({file})
        .then((response) => {
            if (response.jsonCode === 200) {
                // Update the policy with the new avatarURL as soon as we get it
                Onyx.merge(`${ONYXKEYS.COLLECTION.POLICY}${policyID}`, {avatarURL: response.s3url, isAvatarUploading: false});
                update(policyID, {avatarURL: response.s3url}, true);
                return;
            }

            Onyx.merge(`${ONYXKEYS.COLLECTION.POLICY}${policyID}`, {isAvatarUploading: false});
            const errorMessage = Localize.translateLocal('workspace.editor.avatarUploadFailureMessage');
            Growl.error(errorMessage, 5000);
        });
}

/**
 * @param {String} policyID
 * @param {Object} errors
 */
function setWorkspaceErrors(policyID, errors) {
    Onyx.merge(`${ONYXKEYS.COLLECTION.POLICY}${policyID}`, {errors: null});
    Onyx.merge(`${ONYXKEYS.COLLECTION.POLICY}${policyID}`, {errors});
}

/**
 * @param {String} policyID
 * @param {Number} customUnitID
 */
function removeUnitError(policyID, customUnitID) {
    Onyx.merge(`${ONYXKEYS.COLLECTION.POLICY}${policyID}`, {
        customUnits: {
            [customUnitID]: {
                errors: null,
                pendingAction: null,
            },
        },
    });
}

/**
 * Checks if we have any errors stored within the policy custom units.
 * @param {Object} policy
 * @returns {Boolean}
 */
function hasCustomUnitsError(policy) {
    const unitsWithErrors = _.filter(lodashGet(policy, 'customUnits', {}), customUnit => (lodashGet(customUnit, 'errors', null)));
    return !_.isEmpty(unitsWithErrors);
}

/**
 * @param {String} policyID
 */
function hideWorkspaceAlertMessage(policyID) {
    Onyx.merge(`${ONYXKEYS.COLLECTION.POLICY}${policyID}`, {alertMessage: ''});
}

/**
 * @param {String} policyID
 * @param {Object} currentCustomUnit
 * @param {Object} values The new custom unit values
 */
function updateWorkspaceCustomUnit(policyID, currentCustomUnit, values) {
    const optimisticData = [
        {
            onyxMethod: 'merge',
            key: `${ONYXKEYS.COLLECTION.POLICY}${policyID}`,
            value: {
                customUnits: {
                    [values.customUnitID]: {
                        ...values,
                        pendingAction: CONST.RED_BRICK_ROAD_PENDING_ACTION.UPDATE,
                    },
                },
            },
        },
    ];

    const successData = [
        {
            onyxMethod: 'merge',
            key: `${ONYXKEYS.COLLECTION.POLICY}${policyID}`,
            value: {
                customUnits: {
                    [values.customUnitID]: {
                        pendingAction: null,
                        errors: null,
                    },
                },
            },
        },
    ];

    const failureData = [
        {
            onyxMethod: 'merge',
            key: `${ONYXKEYS.COLLECTION.POLICY}${policyID}`,
            value: {
                customUnits: {
                    [currentCustomUnit.customUnitID]: {
                        customUnitID: currentCustomUnit.customUnitID,
                        name: currentCustomUnit.name,
                        attributes: currentCustomUnit.attributes,
                        errors: {
                            [DateUtils.getMicroseconds()]: Localize.translateLocal('workspace.reimburse.updateCustomUnitError'),
                        },
                    },
                },
            },
        },
    ];

    API.write('UpdateWorkspaceCustomUnit', {
        policyID,
        customUnit: JSON.stringify(values),
    }, {optimisticData, successData, failureData});
}

/**
 * @param {String} policyID
 * @param {String} customUnitID
 * @param {Object} values
 */
function setCustomUnitRate(policyID, customUnitID, values) {
    DeprecatedAPI.Policy_CustomUnitRate_Update({
        policyID: policyID.toString(),
        customUnitID: customUnitID.toString(),
        customUnitRate: JSON.stringify(values),
        lastModified: null,
    })
        .then((response) => {
            if (response.jsonCode !== 200) {
                throw new Error();
            }

            updateLocalPolicyValues(policyID, {
                customUnit: {
                    rate: {
                        id: values.customUnitRateID,
                        name: values.name,
                        value: Number(values.rate),
                    },
                },
            });
        }).catch(() => {
            // Show the user feedback
            Growl.error(Localize.translateLocal('workspace.editor.genericFailureMessage'), 5000);
        });
}

/**
 * Stores in Onyx the policy ID of the last workspace that was accessed by the user
 * @param {String} policyID
 */
function updateLastAccessedWorkspace(policyID) {
    Onyx.set(ONYXKEYS.LAST_ACCESSED_WORKSPACE_POLICY_ID, policyID);
}

/**
 * Subscribe to public-policyEditor-[policyID] events.
 */
function subscribeToPolicyEvents() {
    _.each(allPolicies, (policy) => {
        const pusherChannelName = `public-policyEditor-${policy.id}${CONFIG.PUSHER.SUFFIX}`;
        Pusher.subscribe(pusherChannelName, 'policyEmployeeRemoved', ({removedEmails, policyExpenseChatIDs, defaultRoomChatIDs}) => {
            // Refetch the policy expense chats to update their state and their actions to get the archive reason
            if (!_.isEmpty(policyExpenseChatIDs)) {
                Report.fetchChatReportsByIDs(policyExpenseChatIDs);
                _.each(policyExpenseChatIDs, (reportID) => {
                    Report.reconnect(reportID);
                });
            }

            // Remove the default chats if we are one of the users getting removed
            if (removedEmails.includes(sessionEmail) && !_.isEmpty(defaultRoomChatIDs)) {
                _.each(defaultRoomChatIDs, (chatID) => {
                    Onyx.set(`${ONYXKEYS.COLLECTION.REPORT}${chatID}`, null);
                });
            }
        });
    });
}

/**
 * Removes an error after trying to delete a member
 *
 * @param {String} policyID
 * @param {String} memberEmail
 */
function clearDeleteMemberError(policyID, memberEmail) {
    Onyx.merge(`${ONYXKEYS.COLLECTION.POLICY_MEMBER_LIST}${policyID}`, {
        [memberEmail]: {
            pendingAction: null,
            errors: null,
        },
    });
}

/**
 * Removes an error after trying to add a member
 *
 * @param {String} policyID
 * @param {String} memberEmail
 */
function clearAddMemberError(policyID, memberEmail) {
    Onyx.merge(`${ONYXKEYS.COLLECTION.POLICY_MEMBER_LIST}${policyID}`, {
        [memberEmail]: null,
    });
}

/**
* Checks if we have any errors stored within the POLICY_MEMBER_LIST.  Determines whether we should show a red brick road error or not
 * Data structure: {email: {role:'bla', errors: []}, email2: {role:'bla', errors: [{1231312313: 'Unable to do X'}]}, ...}
 * @param {Object} policyMemberList
 * @returns {Boolean}
 */
function hasPolicyMemberError(policyMemberList) {
    return _.some(policyMemberList, member => !_.isEmpty(member.errors));
}

/**
<<<<<<< HEAD
 * @param {String} value
 * @returns {String}
 */
function capitalizeFirstLetter(value) {
    return value.charAt(0).toUpperCase() + value.slice(1);
}

/**
 * Generate a policy name based on the email.
 * @param {String} email
 * @param {Array} policyList
 * @returns {String}
 */
function generateDefaultWorkspaceName(email, policyList) {
    const policyListLength = policyList.length;
    const hasPolicies = policyListLength > 0;
    const emailParts = email.split('@');
    let defaultWorkspaceName = '';
    if (!emailParts || emailParts.length !== 2) {
        return defaultWorkspaceName;
    }
    const username = emailParts[0];
    const domain = emailParts[1];

    if (_.includes(PUBLIC_DOMAINS, domain.toLowerCase())) {
        defaultWorkspaceName = `${capitalizeFirstLetter(username)}'s Workspace`;
    } else {
        defaultWorkspaceName = `${capitalizeFirstLetter(domain.split('.')[0])}'s Workspace`;
    }

    if (`@${domain.toLowerCase()}` === CONST.SMS.DOMAIN) {
        defaultWorkspaceName = 'My Group Workspace';
    }

    return hasPolicies ? `${defaultWorkspaceName} ${policyListLength + 1}` : defaultWorkspaceName;
=======
 * Returns a client generated 16 character hexadecimal value for the policyID
 * @returns {String}
 */
function generatePolicyID() {
    return _.times(16, () => Math.floor(Math.random() * 16).toString(16)).join('').toUpperCase();
>>>>>>> 5e1a75c5
}

export {
    getPolicyList,
    loadFullPolicy,
    removeMembers,
    invite,
    isAdminOfFreePolicy,
    create,
    uploadAvatar,
    update,
    setWorkspaceErrors,
    removeUnitError,
    hasCustomUnitsError,
    hideWorkspaceAlertMessage,
    deletePolicy,
    createAndNavigate,
    createAndGetPolicyList,
    updateWorkspaceCustomUnit,
    setCustomUnitRate,
    updateLastAccessedWorkspace,
    subscribeToPolicyEvents,
    clearDeleteMemberError,
    clearAddMemberError,
    hasPolicyMemberError,
    generateDefaultWorkspaceName,
    deleteWorkspaceAvatar,
    clearAvatarErrors,
    generatePolicyID,
};<|MERGE_RESOLUTION|>--- conflicted
+++ resolved
@@ -684,7 +684,6 @@
 }
 
 /**
-<<<<<<< HEAD
  * @param {String} value
  * @returns {String}
  */
@@ -693,7 +692,7 @@
 }
 
 /**
- * Generate a policy name based on the email.
+ * Generate a policy name based on an email and policy list.
  * @param {String} email
  * @param {Array} policyList
  * @returns {String}
@@ -720,13 +719,14 @@
     }
 
     return hasPolicies ? `${defaultWorkspaceName} ${policyListLength + 1}` : defaultWorkspaceName;
-=======
+}
+
+/**
  * Returns a client generated 16 character hexadecimal value for the policyID
  * @returns {String}
  */
 function generatePolicyID() {
     return _.times(16, () => Math.floor(Math.random() * 16).toString(16)).join('').toUpperCase();
->>>>>>> 5e1a75c5
 }
 
 export {
