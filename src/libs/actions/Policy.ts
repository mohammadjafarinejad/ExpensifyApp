--- conflicted
+++ resolved
@@ -3793,33 +3793,10 @@
     API.read(READ_COMMANDS.OPEN_POLICY_DISTANCE_RATES_PAGE, params);
 }
 
-<<<<<<< HEAD
 function navigateWhenEnableFeature(policyID: string) {
     setTimeout(() => {
         Navigation.navigate(ROUTES.WORKSPACE_INITIAL.getRoute(policyID));
     }, CONST.WORKSPACE_ENABLE_FEATURE_REDIRECT_DELAY);
-=======
-function navigateWhenEnableFeature(policyID: string, featureRoute: Route) {
-    const isNarrowLayout = getIsNarrowLayout();
-    if (isNarrowLayout) {
-        setTimeout(() => {
-            Navigation.navigate(ROUTES.WORKSPACE_INITIAL.getRoute(policyID));
-        }, 1000);
-        return;
-    }
-
-    /**
-     * The app needs to set a navigation action to the microtask queue, it guarantees to execute Onyx.update first, then the navigation action.
-     * More details - https://github.com/Expensify/App/issues/37785#issuecomment-1989056726.
-     */
-    new Promise<void>((resolve) => {
-        resolve();
-    }).then(() => {
-        requestAnimationFrame(() => {
-            Navigation.navigate(featureRoute);
-        });
-    });
->>>>>>> 9a727de1
 }
 
 function enablePolicyCategories(policyID: string, enabled: boolean) {
