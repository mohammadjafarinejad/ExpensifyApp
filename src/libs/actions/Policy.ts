--- conflicted
+++ resolved
@@ -4338,10 +4338,7 @@
     setWorkspaceCurrencyDefault,
     setForeignCurrencyDefault,
     setPolicyCustomTaxName,
-<<<<<<< HEAD
     clearPolicyErrorField,
     isCurrencySupportedForDirectReimbursement,
-=======
     clearPolicyDistanceRatesErrorFields,
->>>>>>> f4d3c18e
 };