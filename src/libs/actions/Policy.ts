--- conflicted
+++ resolved
@@ -17,11 +17,8 @@
     DeleteWorkspaceParams,
     OpenDraftWorkspaceRequestParams,
     OpenPolicyCategoriesPageParams,
-<<<<<<< HEAD
     OpenPolicyWorkflowsPageParams,
-=======
     OpenPolicyDistanceRatesPageParams,
->>>>>>> d9aab7c1
     OpenWorkspaceInvitePageParams,
     OpenWorkspaceMembersPageParams,
     OpenWorkspaceParams,
@@ -2933,12 +2930,9 @@
     declineJoinRequest,
     createPolicyCategory,
     clearCategoryErrors,
-<<<<<<< HEAD
     setWorkspacePayer,
     clearWorkspacePayerError,
     setWorkspaceReimbursement,
     openPolicyWorkflowsPage,
-=======
     openPolicyDistanceRatesPage,
->>>>>>> d9aab7c1
 };