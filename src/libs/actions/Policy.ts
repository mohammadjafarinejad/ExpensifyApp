import {PUBLIC_DOMAINS} from 'expensify-common/lib/CONST';
import ExpensiMark from 'expensify-common/lib/ExpensiMark';
import Str from 'expensify-common/lib/str';
import {escapeRegExp} from 'lodash';
import lodashClone from 'lodash/clone';
import lodashUnion from 'lodash/union';
import type {NullishDeep, OnyxCollection, OnyxEntry, OnyxUpdate} from 'react-native-onyx';
import Onyx from 'react-native-onyx';
import type {ValueOf} from 'type-fest';
import * as API from '@libs/API';
import type {
    AddMembersToWorkspaceParams,
    CreatePolicyDistanceRateParams,
    CreateWorkspaceFromIOUPaymentParams,
    CreateWorkspaceParams,
    DeleteMembersFromWorkspaceParams,
    DeleteWorkspaceAvatarParams,
    DeleteWorkspaceParams,
    EnablePolicyCategoriesParams,
    EnablePolicyConnectionsParams,
    EnablePolicyDistanceRatesParams,
    EnablePolicyReportFieldsParams,
    EnablePolicyTagsParams,
    EnablePolicyTaxesParams,
    EnablePolicyWorkflowsParams,
    OpenDraftWorkspaceRequestParams,
    OpenPolicyCategoriesPageParams,
    OpenPolicyDistanceRatesPageParams,
    OpenPolicyMoreFeaturesPageParams,
    OpenPolicyTagsPageParams,
    OpenPolicyTaxesPageParams,
    OpenPolicyWorkflowsPageParams,
    OpenWorkspaceInvitePageParams,
    OpenWorkspaceMembersPageParams,
    OpenWorkspaceParams,
    OpenWorkspaceReimburseViewParams,
    SetWorkspaceApprovalModeParams,
    SetWorkspaceAutoReportingFrequencyParams,
    SetWorkspaceAutoReportingMonthlyOffsetParams,
    SetWorkspaceAutoReportingParams,
    SetWorkspacePayerParams,
    SetWorkspaceReimbursementParams,
    UpdateWorkspaceAvatarParams,
    UpdateWorkspaceCustomUnitAndRateParams,
    UpdateWorkspaceDescriptionParams,
    UpdateWorkspaceGeneralSettingsParams,
    UpdateWorkspaceMembersRoleParams,
} from '@libs/API/parameters';
import {READ_COMMANDS, WRITE_COMMANDS} from '@libs/API/types';
import DateUtils from '@libs/DateUtils';
import * as ErrorUtils from '@libs/ErrorUtils';
import getIsNarrowLayout from '@libs/getIsNarrowLayout';
import Log from '@libs/Log';
import Navigation from '@libs/Navigation/Navigation';
import * as NumberUtils from '@libs/NumberUtils';
import * as PersonalDetailsUtils from '@libs/PersonalDetailsUtils';
import * as PhoneNumber from '@libs/PhoneNumber';
import * as PolicyUtils from '@libs/PolicyUtils';
import * as ReportActionsUtils from '@libs/ReportActionsUtils';
import * as ReportUtils from '@libs/ReportUtils';
import * as TransactionUtils from '@libs/TransactionUtils';
import CONST from '@src/CONST';
import ONYXKEYS from '@src/ONYXKEYS';
import type {Route} from '@src/ROUTES';
import ROUTES from '@src/ROUTES';
import type {
    InvitedEmailsToAccountIDs,
    PersonalDetailsList,
    Policy,
    PolicyCategories,
    PolicyCategory,
    PolicyMember,
    PolicyTagList,
    PolicyTags,
    RecentlyUsedCategories,
    RecentlyUsedTags,
    ReimbursementAccount,
    Report,
    ReportAction,
    Transaction,
} from '@src/types/onyx';
import type {Errors, PendingAction} from '@src/types/onyx/OnyxCommon';
import type {OriginalMessageJoinPolicyChangeLog} from '@src/types/onyx/OriginalMessage';
import type {Attributes, CustomUnit, Rate, Unit} from '@src/types/onyx/Policy';
import type {OnyxData} from '@src/types/onyx/Request';
import type {EmptyObject} from '@src/types/utils/EmptyObject';
import {isEmptyObject} from '@src/types/utils/EmptyObject';

type AnnounceRoomMembersOnyxData = {
    onyxOptimisticData: OnyxUpdate[];
    onyxSuccessData: OnyxUpdate[];
    onyxFailureData: OnyxUpdate[];
};

type ReportCreationData = Record<
    string,
    {
        reportID: string;
        reportActionID?: string;
    }
>;

type WorkspaceMembersChats = {
    onyxSuccessData: OnyxUpdate[];
    onyxOptimisticData: OnyxUpdate[];
    onyxFailureData: OnyxUpdate[];
    reportCreationData: ReportCreationData;
};

type OptimisticCustomUnits = {
    customUnits: Record<string, CustomUnit>;
    customUnitID: string;
    customUnitRateID: string;
    outputCurrency: string;
};

type PoliciesRecord = Record<string, OnyxEntry<Policy>>;

type NewCustomUnit = {
    customUnitID: string;
    name: string;
    attributes: Attributes;
    rates: Rate;
};

type WorkspaceMembersRoleData = {
    accountID: number;
    email: string;
    role: typeof CONST.POLICY.ROLE.ADMIN | typeof CONST.POLICY.ROLE.USER;
};

const allPolicies: OnyxCollection<Policy> = {};
Onyx.connect({
    key: ONYXKEYS.COLLECTION.POLICY,
    callback: (val, key) => {
        if (!key) {
            return;
        }
        if (val === null || val === undefined) {
            // If we are deleting a policy, we have to check every report linked to that policy
            // and unset the draft indicator (pencil icon) alongside removing any draft comments. Clearing these values will keep the newly archived chats from being displayed in the LHN.
            // More info: https://github.com/Expensify/App/issues/14260
            const policyID = key.replace(ONYXKEYS.COLLECTION.POLICY, '');
            const policyReports = ReportUtils.getAllPolicyReports(policyID);
            const cleanUpMergeQueries: Record<`${typeof ONYXKEYS.COLLECTION.REPORT}${string}`, NullishDeep<Report>> = {};
            const cleanUpSetQueries: Record<`${typeof ONYXKEYS.COLLECTION.REPORT_DRAFT_COMMENT}${string}` | `${typeof ONYXKEYS.COLLECTION.REPORT_ACTIONS_DRAFTS}${string}`, null> = {};
            policyReports.forEach((policyReport) => {
                if (!policyReport) {
                    return;
                }
                const {reportID} = policyReport;
                cleanUpMergeQueries[`${ONYXKEYS.COLLECTION.REPORT}${reportID}`] = {hasDraft: false};
                cleanUpSetQueries[`${ONYXKEYS.COLLECTION.REPORT_DRAFT_COMMENT}${reportID}`] = null;
                cleanUpSetQueries[`${ONYXKEYS.COLLECTION.REPORT_ACTIONS_DRAFTS}${reportID}`] = null;
            });
            Onyx.mergeCollection(ONYXKEYS.COLLECTION.REPORT, cleanUpMergeQueries);
            Onyx.multiSet(cleanUpSetQueries);
            delete allPolicies[key];
            return;
        }

        allPolicies[key] = val;
    },
});

let allReports: OnyxCollection<Report> = null;
Onyx.connect({
    key: ONYXKEYS.COLLECTION.REPORT,
    waitForCollectionCallback: true,
    callback: (value) => (allReports = value),
});

let allPolicyMembers: OnyxCollection<PolicyMember>;
Onyx.connect({
    key: ONYXKEYS.COLLECTION.POLICY_MEMBERS,
    waitForCollectionCallback: true,
    callback: (val) => {
        allPolicyMembers = val;
    },
});

let lastAccessedWorkspacePolicyID: OnyxEntry<string> = null;
Onyx.connect({
    key: ONYXKEYS.LAST_ACCESSED_WORKSPACE_POLICY_ID,
    callback: (value) => (lastAccessedWorkspacePolicyID = value),
});

let sessionEmail = '';
let sessionAccountID = 0;
Onyx.connect({
    key: ONYXKEYS.SESSION,
    callback: (val) => {
        sessionEmail = val?.email ?? '';
        sessionAccountID = val?.accountID ?? -1;
    },
});

let allPersonalDetails: OnyxEntry<PersonalDetailsList>;
Onyx.connect({
    key: ONYXKEYS.PERSONAL_DETAILS_LIST,
    callback: (val) => (allPersonalDetails = val),
});

let reimbursementAccount: OnyxEntry<ReimbursementAccount>;
Onyx.connect({
    key: ONYXKEYS.REIMBURSEMENT_ACCOUNT,
    callback: (val) => (reimbursementAccount = val),
});

let allRecentlyUsedCategories: OnyxCollection<RecentlyUsedCategories> = {};
Onyx.connect({
    key: ONYXKEYS.COLLECTION.POLICY_RECENTLY_USED_CATEGORIES,
    waitForCollectionCallback: true,
    callback: (val) => (allRecentlyUsedCategories = val),
});

let allPolicyTags: OnyxCollection<PolicyTagList> = {};
Onyx.connect({
    key: ONYXKEYS.COLLECTION.POLICY_TAGS,
    waitForCollectionCallback: true,
    callback: (value) => {
        if (!value) {
            allPolicyTags = {};
            return;
        }

        allPolicyTags = value;
    },
});

let allRecentlyUsedTags: OnyxCollection<RecentlyUsedTags> = {};
Onyx.connect({
    key: ONYXKEYS.COLLECTION.POLICY_RECENTLY_USED_TAGS,
    waitForCollectionCallback: true,
    callback: (val) => (allRecentlyUsedTags = val),
});

let allPolicyCategories: OnyxCollection<PolicyCategories> = {};
Onyx.connect({
    key: ONYXKEYS.COLLECTION.POLICY_CATEGORIES,
    waitForCollectionCallback: true,
    callback: (val) => (allPolicyCategories = val),
});

/**
 * Stores in Onyx the policy ID of the last workspace that was accessed by the user
 */
function updateLastAccessedWorkspace(policyID: OnyxEntry<string>) {
    Onyx.set(ONYXKEYS.LAST_ACCESSED_WORKSPACE_POLICY_ID, policyID);
}

/**
 * Check if the user has any active free policies (aka workspaces)
 */
function hasActiveFreePolicy(policies: Array<OnyxEntry<Policy>> | PoliciesRecord): boolean {
    const adminFreePolicies = Object.values(policies).filter((policy) => policy && policy.type === CONST.POLICY.TYPE.FREE && policy.role === CONST.POLICY.ROLE.ADMIN);

    if (adminFreePolicies.length === 0) {
        return false;
    }

    if (adminFreePolicies.some((policy) => !policy?.pendingAction)) {
        return true;
    }

    if (adminFreePolicies.some((policy) => policy?.pendingAction === CONST.RED_BRICK_ROAD_PENDING_ACTION.ADD)) {
        return true;
    }

    if (adminFreePolicies.some((policy) => policy?.pendingAction === CONST.RED_BRICK_ROAD_PENDING_ACTION.DELETE)) {
        return false;
    }

    // If there are no add or delete pending actions the only option left is an update
    // pendingAction, in which case we should return true.
    return true;
}

/**
 * Delete the workspace
 */
function deleteWorkspace(policyID: string, policyName: string) {
    if (!allPolicies) {
        return;
    }

    const filteredPolicies = Object.values(allPolicies).filter((policy): policy is Policy => policy?.id !== policyID);
    const optimisticData: OnyxUpdate[] = [
        {
            onyxMethod: Onyx.METHOD.MERGE,
            key: `${ONYXKEYS.COLLECTION.POLICY}${policyID}`,
            value: {
                avatar: '',
                pendingAction: CONST.RED_BRICK_ROAD_PENDING_ACTION.DELETE,
                errors: null,
            },
        },
        ...(!hasActiveFreePolicy(filteredPolicies)
            ? [
                  {
                      onyxMethod: Onyx.METHOD.MERGE,
                      key: ONYXKEYS.REIMBURSEMENT_ACCOUNT,
                      value: {
                          errors: null,
                      },
                  },
              ]
            : []),
    ];

    const reportsToArchive = Object.values(allReports ?? {}).filter(
        (report) => report?.policyID === policyID && (ReportUtils.isChatRoom(report) || ReportUtils.isPolicyExpenseChat(report) || ReportUtils.isTaskReport(report)),
    );
    reportsToArchive.forEach((report) => {
        const {reportID, ownerAccountID} = report ?? {};
        optimisticData.push({
            onyxMethod: Onyx.METHOD.MERGE,
            key: `${ONYXKEYS.COLLECTION.REPORT}${reportID}`,
            value: {
                stateNum: CONST.REPORT.STATE_NUM.APPROVED,
                statusNum: CONST.REPORT.STATUS_NUM.CLOSED,
                hasDraft: false,
                oldPolicyName: allPolicies?.[`${ONYXKEYS.COLLECTION.POLICY}${policyID}`]?.name ?? '',
            },
        });

        optimisticData.push({
            onyxMethod: Onyx.METHOD.SET,
            key: `${ONYXKEYS.COLLECTION.REPORT_ACTIONS_DRAFTS}${reportID}`,
            value: null,
        });

        // Add closed actions to all chat reports linked to this policy
        // Announce & admin chats have FAKE owners, but workspace chats w/ users do have owners.
        let emailClosingReport: string = CONST.POLICY.OWNER_EMAIL_FAKE;
        if (!!ownerAccountID && ownerAccountID !== CONST.POLICY.OWNER_ACCOUNT_ID_FAKE) {
            emailClosingReport = allPersonalDetails?.[ownerAccountID]?.login ?? '';
        }
        const optimisticClosedReportAction = ReportUtils.buildOptimisticClosedReportAction(emailClosingReport, policyName, CONST.REPORT.ARCHIVE_REASON.POLICY_DELETED);
        const optimisticReportActions: Record<string, ReportAction> = {};
        optimisticReportActions[optimisticClosedReportAction.reportActionID] = optimisticClosedReportAction as ReportAction;
        optimisticData.push({
            onyxMethod: Onyx.METHOD.MERGE,
            key: `${ONYXKEYS.COLLECTION.REPORT_ACTIONS}${reportID}`,
            value: optimisticReportActions,
        });
    });

    // Restore the old report stateNum and statusNum
    const failureData: OnyxUpdate[] = [
        {
            onyxMethod: Onyx.METHOD.MERGE,
            key: ONYXKEYS.REIMBURSEMENT_ACCOUNT,
            value: {
                errors: reimbursementAccount?.errors ?? null,
            },
        },
    ];

    reportsToArchive.forEach((report) => {
        const {reportID, stateNum, statusNum, hasDraft, oldPolicyName} = report ?? {};
        failureData.push({
            onyxMethod: Onyx.METHOD.MERGE,
            key: `${ONYXKEYS.COLLECTION.REPORT}${reportID}`,
            value: {
                stateNum,
                statusNum,
                hasDraft,
                oldPolicyName,
            },
        });
    });

    const params: DeleteWorkspaceParams = {policyID};

    API.write(WRITE_COMMANDS.DELETE_WORKSPACE, params, {optimisticData, failureData});

    // Reset the lastAccessedWorkspacePolicyID
    if (policyID === lastAccessedWorkspacePolicyID) {
        updateLastAccessedWorkspace(null);
    }
}

/**
 * Is the user an admin of a free policy (aka workspace)?
 */
function isAdminOfFreePolicy(policies?: PoliciesRecord): boolean {
    return Object.values(policies ?? {}).some((policy) => policy && policy.type === CONST.POLICY.TYPE.FREE && policy.role === CONST.POLICY.ROLE.ADMIN);
}

/**
 * Build optimistic data for adding members to the announcement room
 */
function buildAnnounceRoomMembersOnyxData(policyID: string, accountIDs: number[]): AnnounceRoomMembersOnyxData {
    const announceReport = ReportUtils.getRoom(CONST.REPORT.CHAT_TYPE.POLICY_ANNOUNCE, policyID);
    const announceRoomMembers: AnnounceRoomMembersOnyxData = {
        onyxOptimisticData: [],
        onyxFailureData: [],
        onyxSuccessData: [],
    };

    if (!announceReport) {
        return announceRoomMembers;
    }

    if (announceReport?.participantAccountIDs) {
        // Everyone in special policy rooms is visible
        const participantAccountIDs = [...announceReport.participantAccountIDs, ...accountIDs];
        const pendingChatMembers = ReportUtils.getPendingChatMembers(accountIDs, announceReport?.pendingChatMembers ?? [], CONST.RED_BRICK_ROAD_PENDING_ACTION.ADD);

        announceRoomMembers.onyxOptimisticData.push({
            onyxMethod: Onyx.METHOD.MERGE,
            key: `${ONYXKEYS.COLLECTION.REPORT}${announceReport?.reportID}`,
            value: {
                participantAccountIDs,
                visibleChatMemberAccountIDs: participantAccountIDs,
                pendingChatMembers,
            },
        });
    }

    announceRoomMembers.onyxFailureData.push({
        onyxMethod: Onyx.METHOD.MERGE,
        key: `${ONYXKEYS.COLLECTION.REPORT}${announceReport?.reportID}`,
        value: {
            participantAccountIDs: announceReport?.participantAccountIDs,
            visibleChatMemberAccountIDs: announceReport?.visibleChatMemberAccountIDs,
            pendingChatMembers: announceReport?.pendingChatMembers ?? null,
        },
    });
    announceRoomMembers.onyxSuccessData.push({
        onyxMethod: Onyx.METHOD.MERGE,
        key: `${ONYXKEYS.COLLECTION.REPORT}${announceReport?.reportID}`,
        value: {
            pendingChatMembers: announceReport?.pendingChatMembers ?? null,
        },
    });
    return announceRoomMembers;
}

function setWorkspaceAutoReporting(policyID: string, enabled: boolean, frequency: ValueOf<typeof CONST.POLICY.AUTO_REPORTING_FREQUENCIES>) {
    const policy = ReportUtils.getPolicy(policyID);
    const optimisticData: OnyxUpdate[] = [
        {
            onyxMethod: Onyx.METHOD.MERGE,
            key: `${ONYXKEYS.COLLECTION.POLICY}${policyID}`,
            value: {
                autoReporting: enabled,
                harvesting: {
                    enabled,
                },
                autoReportingFrequency: frequency,
                pendingFields: {isAutoApprovalEnabled: CONST.RED_BRICK_ROAD_PENDING_ACTION.UPDATE},
            },
        },
    ];

    const failureData: OnyxUpdate[] = [
        {
            onyxMethod: Onyx.METHOD.MERGE,
            key: `${ONYXKEYS.COLLECTION.POLICY}${policyID}`,
            value: {
                autoReporting: policy.autoReporting ?? null,
                harvesting: {
                    enabled: policy.harvesting?.enabled ?? null,
                },
                autoReportingFrequency: policy.autoReportingFrequency ?? null,
                pendingFields: {isAutoApprovalEnabled: null, harvesting: null},
            },
        },
    ];

    const successData: OnyxUpdate[] = [
        {
            onyxMethod: Onyx.METHOD.MERGE,
            key: `${ONYXKEYS.COLLECTION.POLICY}${policyID}`,
            value: {
                pendingFields: {isAutoApprovalEnabled: null, harvesting: null},
            },
        },
    ];

    const params: SetWorkspaceAutoReportingParams = {policyID, enabled};

    API.write(WRITE_COMMANDS.SET_WORKSPACE_AUTO_REPORTING, params, {optimisticData, failureData, successData});
}

function setWorkspaceAutoReportingFrequency(policyID: string, frequency: ValueOf<typeof CONST.POLICY.AUTO_REPORTING_FREQUENCIES>) {
    const policy = ReportUtils.getPolicy(policyID);

    const optimisticData: OnyxUpdate[] = [
        {
            onyxMethod: Onyx.METHOD.MERGE,
            key: `${ONYXKEYS.COLLECTION.POLICY}${policyID}`,
            value: {
                autoReportingFrequency: frequency,
                pendingFields: {autoReportingFrequency: CONST.RED_BRICK_ROAD_PENDING_ACTION.UPDATE},
            },
        },
    ];

    const failureData: OnyxUpdate[] = [
        {
            onyxMethod: Onyx.METHOD.MERGE,
            key: `${ONYXKEYS.COLLECTION.POLICY}${policyID}`,
            value: {
                autoReportingFrequency: policy.autoReportingFrequency ?? null,
                pendingFields: {autoReportingFrequency: null},
            },
        },
    ];

    const successData: OnyxUpdate[] = [
        {
            onyxMethod: Onyx.METHOD.MERGE,
            key: `${ONYXKEYS.COLLECTION.POLICY}${policyID}`,
            value: {
                pendingFields: {autoReportingFrequency: null},
            },
        },
    ];

    const params: SetWorkspaceAutoReportingFrequencyParams = {policyID, frequency};
    API.write(WRITE_COMMANDS.SET_WORKSPACE_AUTO_REPORTING_FREQUENCY, params, {optimisticData, failureData, successData});
}

function setWorkspaceAutoReportingMonthlyOffset(policyID: string, autoReportingOffset: number | ValueOf<typeof CONST.POLICY.AUTO_REPORTING_OFFSET>) {
    const value = JSON.stringify({autoReportingOffset: autoReportingOffset.toString()});
    const policy = ReportUtils.getPolicy(policyID);

    const optimisticData: OnyxUpdate[] = [
        {
            onyxMethod: Onyx.METHOD.MERGE,
            key: `${ONYXKEYS.COLLECTION.POLICY}${policyID}`,
            value: {
                autoReportingOffset,
                pendingFields: {autoReportingOffset: CONST.RED_BRICK_ROAD_PENDING_ACTION.UPDATE},
            },
        },
    ];

    const failureData: OnyxUpdate[] = [
        {
            onyxMethod: Onyx.METHOD.MERGE,
            key: `${ONYXKEYS.COLLECTION.POLICY}${policyID}`,
            value: {
                autoReportingOffset: policy.autoReportingOffset ?? null,
                pendingFields: {autoReportingOffset: null},
            },
        },
    ];

    const successData: OnyxUpdate[] = [
        {
            onyxMethod: Onyx.METHOD.MERGE,
            key: `${ONYXKEYS.COLLECTION.POLICY}${policyID}`,
            value: {
                pendingFields: {autoReportingOffset: null},
            },
        },
    ];

    const params: SetWorkspaceAutoReportingMonthlyOffsetParams = {policyID, value};
    API.write(WRITE_COMMANDS.SET_WORKSPACE_AUTO_REPORTING_MONTHLY_OFFSET, params, {optimisticData, failureData, successData});
}

function setWorkspaceApprovalMode(policyID: string, approver: string, approvalMode: ValueOf<typeof CONST.POLICY.APPROVAL_MODE>) {
    const isAutoApprovalEnabled = approvalMode === CONST.POLICY.APPROVAL_MODE.BASIC;
    const policy = ReportUtils.getPolicy(policyID);

    const value = {
        approver,
        approvalMode,
        isAutoApprovalEnabled,
    };

    const optimisticData: OnyxUpdate[] = [
        {
            onyxMethod: Onyx.METHOD.MERGE,
            key: `${ONYXKEYS.COLLECTION.POLICY}${policyID}`,
            value: {
                ...value,
                pendingFields: {approvalMode: CONST.RED_BRICK_ROAD_PENDING_ACTION.UPDATE},
            },
        },
    ];

    const failureData: OnyxUpdate[] = [
        {
            onyxMethod: Onyx.METHOD.MERGE,
            key: `${ONYXKEYS.COLLECTION.POLICY}${policyID}`,
            value: {
                approver: policy.approver ?? null,
                approvalMode: policy.approvalMode ?? null,
                isAutoApprovalEnabled: policy.isAutoApprovalEnabled ?? null,
                pendingFields: {approvalMode: null},
            },
        },
    ];

    const successData: OnyxUpdate[] = [
        {
            onyxMethod: Onyx.METHOD.MERGE,
            key: `${ONYXKEYS.COLLECTION.POLICY}${policyID}`,
            value: {
                pendingFields: {approvalMode: null},
            },
        },
    ];

    const params: SetWorkspaceApprovalModeParams = {policyID, value: JSON.stringify(value)};
    API.write(WRITE_COMMANDS.SET_WORKSPACE_APPROVAL_MODE, params, {optimisticData, failureData, successData});
}

function setWorkspacePayer(policyID: string, reimburserEmail: string, reimburserAccountID: number) {
    const policy = ReportUtils.getPolicy(policyID);

    const optimisticData: OnyxUpdate[] = [
        {
            onyxMethod: Onyx.METHOD.MERGE,
            key: `${ONYXKEYS.COLLECTION.POLICY}${policyID}`,
            value: {
                reimburserEmail,
                reimburserAccountID,
                errorFields: {reimburserEmail: null},
                pendingFields: {reimburserEmail: CONST.RED_BRICK_ROAD_PENDING_ACTION.UPDATE},
            },
        },
    ];

    const successData: OnyxUpdate[] = [
        {
            onyxMethod: Onyx.METHOD.MERGE,
            key: `${ONYXKEYS.COLLECTION.POLICY}${policyID}`,
            value: {
                errorFields: {reimburserEmail: null},
                pendingFields: {reimburserEmail: null},
            },
        },
    ];

    const failureData: OnyxUpdate[] = [
        {
            onyxMethod: Onyx.METHOD.MERGE,
            key: `${ONYXKEYS.COLLECTION.POLICY}${policyID}`,
            value: {
                reimburserEmail: policy.reimburserEmail ?? null,
                reimburserAccountID: policy.reimburserAccountID ?? null,
                errorFields: {reimburserEmail: ErrorUtils.getMicroSecondOnyxError('workflowsPayerPage.genericErrorMessage')},
                pendingFields: {reimburserEmail: null},
            },
        },
    ];

    const params: SetWorkspacePayerParams = {policyID, reimburserEmail};

    API.write(WRITE_COMMANDS.SET_WORKSPACE_PAYER, params, {optimisticData, failureData, successData});
}

function clearWorkspacePayerError(policyID: string) {
    Onyx.merge(`${ONYXKEYS.COLLECTION.POLICY}${policyID}`, {errorFields: {reimburserEmail: null}});
}

function setWorkspaceReimbursement(policyID: string, reimbursementChoice: ValueOf<typeof CONST.POLICY.REIMBURSEMENT_CHOICES>, reimburserAccountID: number, reimburserEmail: string) {
    const policy = ReportUtils.getPolicy(policyID);

    const optimisticData: OnyxUpdate[] = [
        {
            onyxMethod: Onyx.METHOD.MERGE,
            key: `${ONYXKEYS.COLLECTION.POLICY}${policyID}`,
            value: {
                reimbursementChoice,
                reimburserAccountID,
                reimburserEmail,
                errorFields: {reimbursementChoice: null},
                pendingFields: {reimbursementChoice: CONST.RED_BRICK_ROAD_PENDING_ACTION.UPDATE},
            },
        },
    ];

    const successData: OnyxUpdate[] = [
        {
            onyxMethod: Onyx.METHOD.MERGE,
            key: `${ONYXKEYS.COLLECTION.POLICY}${policyID}`,
            value: {
                errorFields: {reimbursementChoice: null},
                pendingFields: {reimbursementChoice: null},
            },
        },
    ];

    const failureData: OnyxUpdate[] = [
        {
            onyxMethod: Onyx.METHOD.MERGE,
            key: `${ONYXKEYS.COLLECTION.POLICY}${policyID}`,
            value: {
                reimbursementChoice: policy.reimbursementChoice ?? null,
                reimburserAccountID: policy.reimburserAccountID ?? null,
                reimburserEmail: policy.reimburserEmail ?? null,
                errorFields: {reimbursementChoice: ErrorUtils.getMicroSecondOnyxError('common.genericErrorMessage')},
                pendingFields: {reimbursementChoice: null},
            },
        },
    ];

    const params: SetWorkspaceReimbursementParams = {policyID, reimbursementChoice};

    API.write(WRITE_COMMANDS.SET_WORKSPACE_REIMBURSEMENT, params, {optimisticData, failureData, successData});
}

function clearWorkspaceReimbursementErrors(policyID: string) {
    Onyx.merge(`${ONYXKEYS.COLLECTION.POLICY}${policyID}`, {errorFields: {reimbursementChoice: null}});
}

/**
 * Build optimistic data for removing users from the announcement room
 */
function removeOptimisticAnnounceRoomMembers(policyID: string, accountIDs: number[]): AnnounceRoomMembersOnyxData {
    const announceReport = ReportUtils.getRoom(CONST.REPORT.CHAT_TYPE.POLICY_ANNOUNCE, policyID);
    const announceRoomMembers: AnnounceRoomMembersOnyxData = {
        onyxOptimisticData: [],
        onyxFailureData: [],
        onyxSuccessData: [],
    };

    if (!announceReport) {
        return announceRoomMembers;
    }

    if (announceReport?.participantAccountIDs) {
        const remainUsers = announceReport.participantAccountIDs.filter((e) => !accountIDs.includes(e));
        const pendingChatMembers = ReportUtils.getPendingChatMembers(accountIDs, announceReport?.pendingChatMembers ?? [], CONST.RED_BRICK_ROAD_PENDING_ACTION.DELETE);

        announceRoomMembers.onyxOptimisticData.push({
            onyxMethod: Onyx.METHOD.MERGE,
            key: `${ONYXKEYS.COLLECTION.REPORT}${announceReport.reportID}`,
            value: {
                participantAccountIDs: [...remainUsers],
                visibleChatMemberAccountIDs: [...remainUsers],
                pendingChatMembers,
            },
        });

        announceRoomMembers.onyxFailureData.push({
            onyxMethod: Onyx.METHOD.MERGE,
            key: `${ONYXKEYS.COLLECTION.REPORT}${announceReport.reportID}`,
            value: {
                participantAccountIDs: announceReport.participantAccountIDs,
                visibleChatMemberAccountIDs: announceReport.visibleChatMemberAccountIDs,
                pendingChatMembers: announceReport?.pendingChatMembers ?? null,
            },
        });
        announceRoomMembers.onyxSuccessData.push({
            onyxMethod: Onyx.METHOD.MERGE,
            key: `${ONYXKEYS.COLLECTION.REPORT}${announceReport.reportID}`,
            value: {
                pendingChatMembers: announceReport?.pendingChatMembers ?? null,
            },
        });
    }

    return announceRoomMembers;
}

/**
 * Remove the passed members from the policy employeeList
 * Please see https://github.com/Expensify/App/blob/main/README.md#Security for more details
 */
function removeMembers(accountIDs: number[], policyID: string) {
    // In case user selects only themselves (admin), their email will be filtered out and the members
    // array passed will be empty, prevent the function from proceeding in that case as there is no one to remove
    if (accountIDs.length === 0) {
        return;
    }

    const membersListKey = `${ONYXKEYS.COLLECTION.POLICY_MEMBERS}${policyID}` as const;
    const policy = ReportUtils.getPolicy(policyID);
    const workspaceChats = ReportUtils.getWorkspaceChats(policyID, accountIDs);
    const optimisticClosedReportActions = workspaceChats.map(() => ReportUtils.buildOptimisticClosedReportAction(sessionEmail, policy.name, CONST.REPORT.ARCHIVE_REASON.REMOVED_FROM_POLICY));

    const announceRoomMembers = removeOptimisticAnnounceRoomMembers(policyID, accountIDs);

    const optimisticMembersState: OnyxCollection<PolicyMember> = {};
    const successMembersState: OnyxCollection<PolicyMember> = {};
    const failureMembersState: OnyxCollection<PolicyMember> = {};
    accountIDs.forEach((accountID) => {
        optimisticMembersState[accountID] = {pendingAction: CONST.RED_BRICK_ROAD_PENDING_ACTION.DELETE};
        successMembersState[accountID] = null;
        failureMembersState[accountID] = {errors: ErrorUtils.getMicroSecondOnyxError('workspace.people.error.genericRemove')};
    });

    const optimisticData: OnyxUpdate[] = [
        {
            onyxMethod: Onyx.METHOD.MERGE,
            key: membersListKey,
            value: optimisticMembersState,
        },
        ...announceRoomMembers.onyxOptimisticData,
    ];

    const successData: OnyxUpdate[] = [
        {
            onyxMethod: Onyx.METHOD.MERGE,
            key: membersListKey,
            value: successMembersState,
        },
        ...announceRoomMembers.onyxSuccessData,
    ];

    const failureData: OnyxUpdate[] = [
        {
            onyxMethod: Onyx.METHOD.MERGE,
            key: membersListKey,
            value: failureMembersState,
        },
        ...announceRoomMembers.onyxFailureData,
    ];

    const pendingChatMembers = ReportUtils.getPendingChatMembers(accountIDs, [], CONST.RED_BRICK_ROAD_PENDING_ACTION.DELETE);

    workspaceChats.forEach((report) => {
        optimisticData.push({
            onyxMethod: Onyx.METHOD.MERGE,
            key: `${ONYXKEYS.COLLECTION.REPORT}${report?.reportID}`,
            value: {
                statusNum: CONST.REPORT.STATUS_NUM.CLOSED,
                stateNum: CONST.REPORT.STATE_NUM.APPROVED,
                oldPolicyName: policy.name,
                hasDraft: false,
                pendingChatMembers,
            },
        });
        successData.push({
            onyxMethod: Onyx.METHOD.MERGE,
            key: `${ONYXKEYS.COLLECTION.REPORT}${report?.reportID}`,
            value: {
                pendingChatMembers: null,
            },
        });
        failureData.push({
            onyxMethod: Onyx.METHOD.MERGE,
            key: `${ONYXKEYS.COLLECTION.REPORT}${report?.reportID}`,
            value: {
                pendingChatMembers: null,
            },
        });
    });
    optimisticClosedReportActions.forEach((reportAction, index) => {
        optimisticData.push({
            onyxMethod: Onyx.METHOD.MERGE,
            key: `${ONYXKEYS.COLLECTION.REPORT_ACTIONS}${workspaceChats?.[index]?.reportID}`,
            value: {[reportAction.reportActionID]: reportAction as ReportAction},
        });
    });

    // If the policy has primaryLoginsInvited, then it displays informative messages on the members page about which primary logins were added by secondary logins.
    // If we delete all these logins then we should clear the informative messages since they are no longer relevant.
    if (!isEmptyObject(policy?.primaryLoginsInvited ?? {})) {
        // Take the current policy members and remove them optimistically
        const policyMemberAccountIDs = Object.keys(allPolicyMembers?.[`${ONYXKEYS.COLLECTION.POLICY_MEMBERS}${policyID}`] ?? {}).map((accountID) => Number(accountID));
        const remainingMemberAccountIDs = policyMemberAccountIDs.filter((accountID) => !accountIDs.includes(accountID));
        const remainingLogins: string[] = PersonalDetailsUtils.getLoginsByAccountIDs(remainingMemberAccountIDs);
        const invitedPrimaryToSecondaryLogins: Record<string, string> = {};

        if (policy.primaryLoginsInvited) {
            Object.keys(policy.primaryLoginsInvited).forEach((key) => (invitedPrimaryToSecondaryLogins[policy.primaryLoginsInvited?.[key] ?? ''] = key));
        }

        // Then, if no remaining members exist that were invited by a secondary login, clear the informative messages
        if (!remainingLogins.some((remainingLogin) => !!invitedPrimaryToSecondaryLogins[remainingLogin])) {
            optimisticData.push({
                onyxMethod: Onyx.METHOD.MERGE,
                key: membersListKey,
                value: {
                    primaryLoginsInvited: null,
                },
            });
        }
    }

    const filteredWorkspaceChats = workspaceChats.filter((report): report is Report => report !== null);

    filteredWorkspaceChats.forEach(({reportID, stateNum, statusNum, hasDraft, oldPolicyName = null}) => {
        failureData.push({
            onyxMethod: Onyx.METHOD.MERGE,
            key: `${ONYXKEYS.COLLECTION.REPORT}${reportID}`,
            value: {
                stateNum,
                statusNum,
                hasDraft,
                oldPolicyName,
            },
        });
    });
    optimisticClosedReportActions.forEach((reportAction, index) => {
        failureData.push({
            onyxMethod: Onyx.METHOD.MERGE,
            key: `${ONYXKEYS.COLLECTION.REPORT_ACTIONS}${workspaceChats?.[index]?.reportID}`,
            value: {[reportAction.reportActionID]: null},
        });
    });

    const params: DeleteMembersFromWorkspaceParams = {
        emailList: accountIDs.map((accountID) => allPersonalDetails?.[accountID]?.login).join(','),
        policyID,
    };

    API.write(WRITE_COMMANDS.DELETE_MEMBERS_FROM_WORKSPACE, params, {optimisticData, successData, failureData});
}

function updateWorkspaceMembersRole(policyID: string, accountIDs: number[], newRole: typeof CONST.POLICY.ROLE.ADMIN | typeof CONST.POLICY.ROLE.USER) {
    const previousPolicyMembers = {...allPolicyMembers};
    const memberRoles: WorkspaceMembersRoleData[] = accountIDs.reduce((result: WorkspaceMembersRoleData[], accountID: number) => {
        if (!allPersonalDetails?.[accountID]?.login) {
            return result;
        }

        result.push({
            accountID,
            email: allPersonalDetails?.[accountID]?.login ?? '',
            role: newRole,
        });

        return result;
    }, []);

    const optimisticData: OnyxUpdate[] = [
        {
            onyxMethod: Onyx.METHOD.MERGE,
            key: `${ONYXKEYS.COLLECTION.POLICY_MEMBERS}${policyID}`,
            value: {
                ...memberRoles.reduce((member: Record<number, {role: string; pendingAction: PendingAction}>, current) => {
                    // eslint-disable-next-line no-param-reassign
                    member[current.accountID] = {role: current?.role, pendingAction: CONST.RED_BRICK_ROAD_PENDING_ACTION.UPDATE};
                    return member;
                }, {}),
                errors: null,
            },
        },
    ];

    const successData: OnyxUpdate[] = [
        {
            onyxMethod: Onyx.METHOD.MERGE,
            key: `${ONYXKEYS.COLLECTION.POLICY_MEMBERS}${policyID}`,
            value: {
                ...memberRoles.reduce((member: Record<number, {role: string; pendingAction: PendingAction}>, current) => {
                    // eslint-disable-next-line no-param-reassign
                    member[current.accountID] = {role: current?.role, pendingAction: null};
                    return member;
                }, {}),
                errors: null,
            },
        },
    ];

    const failureData: OnyxUpdate[] = [
        {
            onyxMethod: Onyx.METHOD.MERGE,
            key: `${ONYXKEYS.COLLECTION.POLICY_MEMBERS}${policyID}`,
            value: {
                ...(previousPolicyMembers[`${ONYXKEYS.COLLECTION.POLICY_MEMBERS}${policyID}`] as Record<string, PolicyMember | null>),
                errors: ErrorUtils.getMicroSecondOnyxError('workspace.editor.genericFailureMessage'),
            },
        },
    ];

    const params: UpdateWorkspaceMembersRoleParams = {
        policyID,
        employees: JSON.stringify(memberRoles.map((item) => ({email: item.email, role: item.role}))),
    };

    API.write(WRITE_COMMANDS.UPDATE_WORKSPACE_MEMBERS_ROLE, params, {optimisticData, successData, failureData});
}

/**
 * Optimistically create a chat for each member of the workspace, creates both optimistic and success data for onyx.
 *
 * @returns - object with onyxSuccessData, onyxOptimisticData, and optimisticReportIDs (map login to reportID)
 */
function createPolicyExpenseChats(policyID: string, invitedEmailsToAccountIDs: InvitedEmailsToAccountIDs, hasOutstandingChildRequest = false): WorkspaceMembersChats {
    const workspaceMembersChats: WorkspaceMembersChats = {
        onyxSuccessData: [],
        onyxOptimisticData: [],
        onyxFailureData: [],
        reportCreationData: {},
    };

    Object.keys(invitedEmailsToAccountIDs).forEach((email) => {
        const accountID = invitedEmailsToAccountIDs[email];
        const cleanAccountID = Number(accountID);
        const login = PhoneNumber.addSMSDomainIfPhoneNumber(email);

        const oldChat = ReportUtils.getChatByParticipantsAndPolicy([sessionAccountID, cleanAccountID], policyID);

        // If the chat already exists, we don't want to create a new one - just make sure it's not archived
        if (oldChat) {
            workspaceMembersChats.reportCreationData[login] = {
                reportID: oldChat.reportID,
            };
            workspaceMembersChats.onyxOptimisticData.push({
                onyxMethod: Onyx.METHOD.MERGE,
                key: `${ONYXKEYS.COLLECTION.REPORT}${oldChat.reportID}`,
                value: {
                    stateNum: CONST.REPORT.STATE_NUM.OPEN,
                    statusNum: CONST.REPORT.STATUS_NUM.OPEN,
                },
            });
            return;
        }
        const optimisticReport = ReportUtils.buildOptimisticChatReport([sessionAccountID, cleanAccountID], undefined, CONST.REPORT.CHAT_TYPE.POLICY_EXPENSE_CHAT, policyID, cleanAccountID);
        const optimisticCreatedAction = ReportUtils.buildOptimisticCreatedReportAction(login);

        workspaceMembersChats.reportCreationData[login] = {
            reportID: optimisticReport.reportID,
            reportActionID: optimisticCreatedAction.reportActionID,
        };

        workspaceMembersChats.onyxOptimisticData.push({
            onyxMethod: Onyx.METHOD.SET,
            key: `${ONYXKEYS.COLLECTION.REPORT}${optimisticReport.reportID}`,
            value: {
                ...optimisticReport,
                pendingFields: {
                    createChat: CONST.RED_BRICK_ROAD_PENDING_ACTION.ADD,
                },
                isOptimisticReport: true,
                hasOutstandingChildRequest,
                pendingChatMembers: [
                    {
                        accountID: accountID.toString(),
                        pendingAction: CONST.RED_BRICK_ROAD_PENDING_ACTION.ADD,
                    },
                ],
            },
        });
        workspaceMembersChats.onyxOptimisticData.push({
            onyxMethod: Onyx.METHOD.SET,
            key: `${ONYXKEYS.COLLECTION.REPORT_ACTIONS}${optimisticReport.reportID}`,
            value: {[optimisticCreatedAction.reportActionID]: optimisticCreatedAction},
        });

        workspaceMembersChats.onyxSuccessData.push({
            onyxMethod: Onyx.METHOD.MERGE,
            key: `${ONYXKEYS.COLLECTION.REPORT}${optimisticReport.reportID}`,
            value: {
                pendingFields: {
                    createChat: null,
                },
                errorFields: {
                    createChat: null,
                },
                isOptimisticReport: false,
                pendingChatMembers: null,
            },
        });
        workspaceMembersChats.onyxSuccessData.push({
            onyxMethod: Onyx.METHOD.MERGE,
            key: `${ONYXKEYS.COLLECTION.REPORT_ACTIONS}${optimisticReport.reportID}`,
            value: {[optimisticCreatedAction.reportActionID]: {pendingAction: null}},
        });

        workspaceMembersChats.onyxFailureData.push({
            onyxMethod: Onyx.METHOD.MERGE,
            key: `${ONYXKEYS.COLLECTION.REPORT_METADATA}${optimisticReport.reportID}`,
            value: {
                isLoadingInitialReportActions: false,
            },
        });
    });
    return workspaceMembersChats;
}

/**
 * Adds members to the specified workspace/policyID
 * Please see https://github.com/Expensify/App/blob/main/README.md#Security for more details
 */
function addMembersToWorkspace(invitedEmailsToAccountIDs: InvitedEmailsToAccountIDs, welcomeNote: string, policyID: string) {
    const membersListKey = `${ONYXKEYS.COLLECTION.POLICY_MEMBERS}${policyID}` as const;
    const logins = Object.keys(invitedEmailsToAccountIDs).map((memberLogin) => PhoneNumber.addSMSDomainIfPhoneNumber(memberLogin));
    const accountIDs = Object.values(invitedEmailsToAccountIDs);

    const newPersonalDetailsOnyxData = PersonalDetailsUtils.getNewPersonalDetailsOnyxData(logins, accountIDs);

    const announceRoomMembers = buildAnnounceRoomMembersOnyxData(policyID, accountIDs);

    // create onyx data for policy expense chats for each new member
    const membersChats = createPolicyExpenseChats(policyID, invitedEmailsToAccountIDs);

    const optimisticMembersState: OnyxCollection<PolicyMember> = {};
    const failureMembersState: OnyxCollection<PolicyMember> = {};
    accountIDs.forEach((accountID) => {
        optimisticMembersState[accountID] = {pendingAction: CONST.RED_BRICK_ROAD_PENDING_ACTION.ADD};
        failureMembersState[accountID] = {
            errors: ErrorUtils.getMicroSecondOnyxError('workspace.people.error.genericAdd'),
        };
    });

    const optimisticData: OnyxUpdate[] = [
        {
            onyxMethod: Onyx.METHOD.MERGE,
            key: membersListKey,

            // Convert to object with each key containing {pendingAction: ‘add’}
            value: optimisticMembersState,
        },
        ...newPersonalDetailsOnyxData.optimisticData,
        ...membersChats.onyxOptimisticData,
        ...announceRoomMembers.onyxOptimisticData,
    ];

    const successData: OnyxUpdate[] = [
        {
            onyxMethod: Onyx.METHOD.MERGE,
            key: membersListKey,

            // Convert to object with each key clearing pendingAction, when it is an existing account.
            // Remove the object, when it is a newly created account.
            value: accountIDs.reduce((accountIDsWithClearedPendingAction, accountID) => {
                let value = null;
                const accountAlreadyExists = !isEmptyObject(allPersonalDetails?.[accountID]);

                if (accountAlreadyExists) {
                    value = {pendingAction: null, errors: null};
                }

                return {...accountIDsWithClearedPendingAction, [accountID]: value};
            }, {}),
        },
        ...newPersonalDetailsOnyxData.finallyData,
        ...membersChats.onyxSuccessData,
        ...announceRoomMembers.onyxSuccessData,
    ];

    const failureData: OnyxUpdate[] = [
        {
            onyxMethod: Onyx.METHOD.MERGE,
            key: membersListKey,

            // Convert to object with each key containing the error. We don’t
            // need to remove the members since that is handled by onClose of OfflineWithFeedback.
            value: failureMembersState,
        },
        ...membersChats.onyxFailureData,
        ...announceRoomMembers.onyxFailureData,
    ];

    const params: AddMembersToWorkspaceParams = {
        employees: JSON.stringify(logins.map((login) => ({email: login}))),
        welcomeNote: new ExpensiMark().replace(welcomeNote),
        policyID,
    };
    if (!isEmptyObject(membersChats.reportCreationData)) {
        params.reportCreationData = JSON.stringify(membersChats.reportCreationData);
    }
    API.write(WRITE_COMMANDS.ADD_MEMBERS_TO_WORKSPACE, params, {optimisticData, successData, failureData});
}

/**
 * Invite member to the specified policyID
 * Please see https://github.com/Expensify/App/blob/main/README.md#Security for more details
 */
function inviteMemberToWorkspace(policyID: string, inviterEmail: string) {
    const memberJoinKey = `${ONYXKEYS.COLLECTION.POLICY_JOIN_MEMBER}${policyID}` as const;

    const optimisticMembersState = {policyID, inviterEmail};
    const failureMembersState = {policyID, inviterEmail};

    const optimisticData: OnyxUpdate[] = [
        {
            onyxMethod: Onyx.METHOD.MERGE,
            key: memberJoinKey,
            value: optimisticMembersState,
        },
    ];

    const failureData: OnyxUpdate[] = [
        {
            onyxMethod: Onyx.METHOD.MERGE,
            key: memberJoinKey,
            value: {...failureMembersState, errors: ErrorUtils.getMicroSecondOnyxError('common.genericEditFailureMessage')},
        },
    ];

    const params = {policyID, inviterEmail};

    API.write(WRITE_COMMANDS.JOIN_POLICY_VIA_INVITE_LINK, params, {optimisticData, failureData});
}

/**
 * Updates a workspace avatar image
 */
function updateWorkspaceAvatar(policyID: string, file: File) {
    const optimisticData: OnyxUpdate[] = [
        {
            onyxMethod: Onyx.METHOD.MERGE,
            key: `${ONYXKEYS.COLLECTION.POLICY}${policyID}`,
            value: {
                avatar: file.uri,
                originalFileName: file.name,
                errorFields: {
                    avatar: null,
                },
                pendingFields: {
                    avatar: CONST.RED_BRICK_ROAD_PENDING_ACTION.UPDATE,
                },
            },
        },
    ];
    const finallyData: OnyxUpdate[] = [
        {
            onyxMethod: Onyx.METHOD.MERGE,
            key: `${ONYXKEYS.COLLECTION.POLICY}${policyID}`,
            value: {
                pendingFields: {
                    avatar: null,
                },
            },
        },
    ];
    const failureData: OnyxUpdate[] = [
        {
            onyxMethod: Onyx.METHOD.MERGE,
            key: `${ONYXKEYS.COLLECTION.POLICY}${policyID}`,
            value: {
                avatar: allPolicies?.[`${ONYXKEYS.COLLECTION.POLICY}${policyID}`]?.avatar,
            },
        },
    ];

    const params: UpdateWorkspaceAvatarParams = {
        policyID,
        file,
    };

    API.write(WRITE_COMMANDS.UPDATE_WORKSPACE_AVATAR, params, {optimisticData, finallyData, failureData});
}

/**
 * Deletes the avatar image for the workspace
 */
function deleteWorkspaceAvatar(policyID: string) {
    const optimisticData: OnyxUpdate[] = [
        {
            onyxMethod: Onyx.METHOD.MERGE,
            key: `${ONYXKEYS.COLLECTION.POLICY}${policyID}`,
            value: {
                pendingFields: {
                    avatar: CONST.RED_BRICK_ROAD_PENDING_ACTION.UPDATE,
                },
                errorFields: {
                    avatar: null,
                },
                avatar: '',
            },
        },
    ];
    const finallyData: OnyxUpdate[] = [
        {
            onyxMethod: Onyx.METHOD.MERGE,
            key: `${ONYXKEYS.COLLECTION.POLICY}${policyID}`,
            value: {
                pendingFields: {
                    avatar: null,
                },
            },
        },
    ];
    const failureData: OnyxUpdate[] = [
        {
            onyxMethod: Onyx.METHOD.MERGE,
            key: `${ONYXKEYS.COLLECTION.POLICY}${policyID}`,
            value: {
                errorFields: {
                    avatar: ErrorUtils.getMicroSecondOnyxError('avatarWithImagePicker.deleteWorkspaceError'),
                },
            },
        },
    ];

    const params: DeleteWorkspaceAvatarParams = {policyID};

    API.write(WRITE_COMMANDS.DELETE_WORKSPACE_AVATAR, params, {optimisticData, finallyData, failureData});
}

/**
 * Clear error and pending fields for the workspace avatar
 */
function clearAvatarErrors(policyID: string) {
    Onyx.merge(`${ONYXKEYS.COLLECTION.POLICY}${policyID}`, {
        errorFields: {
            avatar: null,
        },
        pendingFields: {
            avatar: null,
        },
    });
}

/**
 * Optimistically update the general settings. Set the general settings as pending until the response succeeds.
 * If the response fails set a general error message. Clear the error message when updating.
 */
function updateGeneralSettings(policyID: string, name: string, currency: string) {
    const policy = allPolicies?.[`${ONYXKEYS.COLLECTION.POLICY}${policyID}`];

    if (!policy) {
        return;
    }

    const distanceUnit = Object.values(policy?.customUnits ?? {}).find((unit) => unit.name === CONST.CUSTOM_UNITS.NAME_DISTANCE);
    const distanceRate = Object.values(distanceUnit?.rates ?? {}).find((rate) => rate.name === CONST.CUSTOM_UNITS.DEFAULT_RATE);

    const optimisticData: OnyxUpdate[] = [
        {
            // We use SET because it's faster than merge and avoids a race condition when setting the currency and navigating the user to the Bank account page in confirmCurrencyChangeAndHideModal
            onyxMethod: Onyx.METHOD.SET,
            key: `${ONYXKEYS.COLLECTION.POLICY}${policyID}`,
            value: {
                ...policy,

                pendingFields: {
                    generalSettings: CONST.RED_BRICK_ROAD_PENDING_ACTION.UPDATE,
                },

                // Clear errorFields in case the user didn't dismiss the general settings error
                errorFields: {
                    generalSettings: null,
                },
                name,
                outputCurrency: currency,
                ...(distanceUnit?.customUnitID && distanceRate?.customUnitRateID
                    ? {
                          customUnits: {
                              [distanceUnit?.customUnitID]: {
                                  ...distanceUnit,
                                  rates: {
                                      [distanceRate?.customUnitRateID]: {
                                          ...distanceRate,
                                          currency,
                                      },
                                  },
                              },
                          },
                      }
                    : {}),
            },
        },
    ];
    const finallyData: OnyxUpdate[] = [
        {
            onyxMethod: Onyx.METHOD.MERGE,
            key: `${ONYXKEYS.COLLECTION.POLICY}${policyID}`,
            value: {
                pendingFields: {
                    generalSettings: null,
                },
            },
        },
    ];
    const failureData: OnyxUpdate[] = [
        {
            onyxMethod: Onyx.METHOD.MERGE,
            key: `${ONYXKEYS.COLLECTION.POLICY}${policyID}`,
            value: {
                errorFields: {
                    generalSettings: ErrorUtils.getMicroSecondOnyxError('workspace.editor.genericFailureMessage'),
                },
                ...(distanceUnit?.customUnitID
                    ? {
                          customUnits: {
                              [distanceUnit.customUnitID]: distanceUnit,
                          },
                      }
                    : {}),
            },
        },
    ];

    const params: UpdateWorkspaceGeneralSettingsParams = {
        policyID,
        workspaceName: name,
        currency,
    };

    API.write(WRITE_COMMANDS.UPDATE_WORKSPACE_GENERAL_SETTINGS, params, {
        optimisticData,
        finallyData,
        failureData,
    });
}

function updateWorkspaceDescription(policyID: string, description: string, currentDescription: string) {
    if (description === currentDescription) {
        return;
    }
    const parsedDescription = ReportUtils.getParsedComment(description);

    const optimisticData: OnyxUpdate[] = [
        {
            onyxMethod: Onyx.METHOD.MERGE,
            key: `${ONYXKEYS.COLLECTION.POLICY}${policyID}`,
            value: {
                description: parsedDescription,
                pendingFields: {
                    description: CONST.RED_BRICK_ROAD_PENDING_ACTION.UPDATE,
                },
                errorFields: {
                    description: null,
                },
            },
        },
    ];
    const finallyData: OnyxUpdate[] = [
        {
            onyxMethod: Onyx.METHOD.MERGE,
            key: `${ONYXKEYS.COLLECTION.POLICY}${policyID}`,
            value: {
                pendingFields: {
                    description: null,
                },
            },
        },
    ];
    const failureData: OnyxUpdate[] = [
        {
            onyxMethod: Onyx.METHOD.MERGE,
            key: `${ONYXKEYS.COLLECTION.POLICY}${policyID}`,
            value: {
                errorFields: {
                    description: ErrorUtils.getMicroSecondOnyxError('workspace.editor.genericFailureMessage'),
                },
            },
        },
    ];

    const params: UpdateWorkspaceDescriptionParams = {
        policyID,
        description: parsedDescription,
    };

    API.write(WRITE_COMMANDS.UPDATE_WORKSPACE_DESCRIPTION, params, {
        optimisticData,
        finallyData,
        failureData,
    });
}

function clearWorkspaceGeneralSettingsErrors(policyID: string) {
    Onyx.merge(`${ONYXKEYS.COLLECTION.POLICY}${policyID}`, {
        errorFields: {
            generalSettings: null,
        },
    });
}

function setWorkspaceErrors(policyID: string, errors: Errors) {
    if (!allPolicies?.[policyID]) {
        return;
    }

    Onyx.merge(`${ONYXKEYS.COLLECTION.POLICY}${policyID}`, {errors: null});
    Onyx.merge(`${ONYXKEYS.COLLECTION.POLICY}${policyID}`, {errors});
}

function clearCustomUnitErrors(policyID: string, customUnitID: string, customUnitRateID: string) {
    Onyx.merge(`${ONYXKEYS.COLLECTION.POLICY}${policyID}`, {
        customUnits: {
            [customUnitID]: {
                errors: null,
                pendingAction: null,
                rates: {
                    [customUnitRateID]: {
                        errors: null,
                        pendingAction: null,
                    },
                },
            },
        },
    });
}

function hideWorkspaceAlertMessage(policyID: string) {
    if (!allPolicies?.[policyID]) {
        return;
    }

    Onyx.merge(`${ONYXKEYS.COLLECTION.POLICY}${policyID}`, {alertMessage: ''});
}

function updateWorkspaceCustomUnitAndRate(policyID: string, currentCustomUnit: CustomUnit, newCustomUnit: NewCustomUnit, lastModified?: string) {
    if (!currentCustomUnit.customUnitID || !newCustomUnit?.customUnitID || !newCustomUnit.rates?.customUnitRateID) {
        return;
    }

    const optimisticData: OnyxUpdate[] = [
        {
            onyxMethod: Onyx.METHOD.MERGE,
            key: `${ONYXKEYS.COLLECTION.POLICY}${policyID}`,
            value: {
                customUnits: {
                    [newCustomUnit.customUnitID]: {
                        ...newCustomUnit,
                        rates: {
                            [newCustomUnit.rates.customUnitRateID]: {
                                ...newCustomUnit.rates,
                                errors: null,
                                pendingAction: CONST.RED_BRICK_ROAD_PENDING_ACTION.UPDATE,
                            },
                        },
                        pendingAction: CONST.RED_BRICK_ROAD_PENDING_ACTION.UPDATE,
                    },
                },
            },
        },
    ];

    const successData: OnyxUpdate[] = [
        {
            onyxMethod: Onyx.METHOD.MERGE,
            key: `${ONYXKEYS.COLLECTION.POLICY}${policyID}`,
            value: {
                customUnits: {
                    [newCustomUnit.customUnitID]: {
                        pendingAction: null,
                        errors: null,
                        rates: {
                            [newCustomUnit.rates.customUnitRateID]: {
                                pendingAction: null,
                            },
                        },
                    },
                },
            },
        },
    ];

    const failureData: OnyxUpdate[] = [
        {
            onyxMethod: Onyx.METHOD.MERGE,
            key: `${ONYXKEYS.COLLECTION.POLICY}${policyID}`,
            value: {
                customUnits: {
                    [currentCustomUnit.customUnitID]: {
                        customUnitID: currentCustomUnit.customUnitID,
                        rates: {
                            [newCustomUnit.rates.customUnitRateID]: {
                                ...currentCustomUnit.rates,
                                errors: ErrorUtils.getMicroSecondOnyxError('workspace.reimburse.updateCustomUnitError'),
                            },
                        },
                    },
                },
            },
        },
    ];

    const newCustomUnitParam = lodashClone(newCustomUnit);
    const {pendingAction, errors, ...newRates} = newCustomUnitParam.rates ?? {};
    newCustomUnitParam.rates = newRates;

    const params: UpdateWorkspaceCustomUnitAndRateParams = {
        policyID,
        lastModified,
        customUnit: JSON.stringify(newCustomUnitParam),
        customUnitRate: JSON.stringify(newCustomUnitParam.rates),
    };

    API.write(WRITE_COMMANDS.UPDATE_WORKSPACE_CUSTOM_UNIT_AND_RATE, params, {optimisticData, successData, failureData});
}

/**
 * Removes an error after trying to delete a member
 */
function clearDeleteMemberError(policyID: string, accountID: number) {
    Onyx.merge(`${ONYXKEYS.COLLECTION.POLICY_MEMBERS}${policyID}`, {
        [accountID]: {
            pendingAction: null,
            errors: null,
        },
    });
}

/**
 * Removes an error after trying to add a member
 */
function clearAddMemberError(policyID: string, accountID: number) {
    Onyx.merge(`${ONYXKEYS.COLLECTION.POLICY_MEMBERS}${policyID}`, {
        [accountID]: null,
    });
    Onyx.merge(`${ONYXKEYS.PERSONAL_DETAILS_LIST}`, {
        [accountID]: null,
    });
}

/**
 * Removes an error after trying to delete a workspace
 */
function clearDeleteWorkspaceError(policyID: string) {
    Onyx.merge(`${ONYXKEYS.COLLECTION.POLICY}${policyID}`, {
        pendingAction: null,
        errors: null,
    });
}

/**
 * Removes the workspace after failure to create.
 */
function removeWorkspace(policyID: string) {
    Onyx.set(`${ONYXKEYS.COLLECTION.POLICY}${policyID}`, null);
}

/**
 * Generate a policy name based on an email and policy list.
 * @param [email] the email to base the workspace name on. If not passed, will use the logged-in user's email instead
 */
function generateDefaultWorkspaceName(email = ''): string {
    const emailParts = email ? email.split('@') : sessionEmail.split('@');
    let defaultWorkspaceName = '';
    if (!emailParts || emailParts.length !== 2) {
        return defaultWorkspaceName;
    }
    const username = emailParts[0];
    const domain = emailParts[1];

    if (PUBLIC_DOMAINS.some((publicDomain) => publicDomain === domain.toLowerCase())) {
        defaultWorkspaceName = `${Str.UCFirst(username)}'s Workspace`;
    } else {
        defaultWorkspaceName = `${Str.UCFirst(domain.split('.')[0])}'s Workspace`;
    }

    if (`@${domain.toLowerCase()}` === CONST.SMS.DOMAIN) {
        defaultWorkspaceName = 'My Group Workspace';
    }

    if (isEmptyObject(allPolicies)) {
        return defaultWorkspaceName;
    }

    // find default named workspaces and increment the last number
    const numberRegEx = new RegExp(`${escapeRegExp(defaultWorkspaceName)} ?(\\d*)`, 'i');
    const parsedWorkspaceNumbers = Object.values(allPolicies ?? {})
        .filter((policy) => policy?.name && numberRegEx.test(policy.name))
        .map((policy) => Number(numberRegEx.exec(policy?.name ?? '')?.[1] ?? '1')); // parse the number at the end
    const lastWorkspaceNumber = Math.max(...parsedWorkspaceNumbers);
    return lastWorkspaceNumber !== -Infinity ? `${defaultWorkspaceName} ${lastWorkspaceNumber + 1}` : defaultWorkspaceName;
}

/**
 * Returns a client generated 16 character hexadecimal value for the policyID
 */
function generatePolicyID(): string {
    return NumberUtils.generateHexadecimalValue(16);
}

/**
 * Returns a client generated 13 character hexadecimal value for a custom unit ID
 */
function generateCustomUnitID(): string {
    return NumberUtils.generateHexadecimalValue(13);
}

function buildOptimisticCustomUnits(): OptimisticCustomUnits {
    const currency = allPersonalDetails?.[sessionAccountID]?.localCurrencyCode ?? CONST.CURRENCY.USD;
    const customUnitID = generateCustomUnitID();
    const customUnitRateID = generateCustomUnitID();

    const customUnits: Record<string, CustomUnit> = {
        [customUnitID]: {
            customUnitID,
            name: CONST.CUSTOM_UNITS.NAME_DISTANCE,
            attributes: {
                unit: CONST.CUSTOM_UNITS.DISTANCE_UNIT_MILES,
            },
            rates: {
                [customUnitRateID]: {
                    customUnitRateID,
                    name: CONST.CUSTOM_UNITS.DEFAULT_RATE,
                    rate: CONST.CUSTOM_UNITS.MILEAGE_IRS_RATE * CONST.POLICY.CUSTOM_UNIT_RATE_BASE_OFFSET,
                    currency,
                },
            },
        },
    };

    return {
        customUnits,
        customUnitID,
        customUnitRateID,
        outputCurrency: currency,
    };
}

/**
 * Optimistically creates a Policy Draft for a new workspace
 *
 * @param [policyOwnerEmail] the email of the account to make the owner of the policy
 * @param [policyName] custom policy name we will use for created workspace
 * @param [policyID] custom policy id we will use for created workspace
 * @param [makeMeAdmin] leave the calling account as an admin on the policy
 */
function createDraftInitialWorkspace(policyOwnerEmail = '', policyName = '', policyID = generatePolicyID(), makeMeAdmin = false) {
    const workspaceName = policyName || generateDefaultWorkspaceName(policyOwnerEmail);
    const {customUnits, outputCurrency} = buildOptimisticCustomUnits();

    const optimisticData: OnyxUpdate[] = [
        {
            onyxMethod: Onyx.METHOD.SET,
            key: `${ONYXKEYS.COLLECTION.POLICY_DRAFTS}${policyID}`,
            value: {
                id: policyID,
                type: CONST.POLICY.TYPE.FREE,
                name: workspaceName,
                role: CONST.POLICY.ROLE.ADMIN,
                owner: sessionEmail,
                ownerAccountID: sessionAccountID,
                isPolicyExpenseChatEnabled: true,
                outputCurrency,
                pendingAction: CONST.RED_BRICK_ROAD_PENDING_ACTION.ADD,
                customUnits,
                makeMeAdmin,
            },
        },
        {
            onyxMethod: Onyx.METHOD.SET,
            key: `${ONYXKEYS.COLLECTION.POLICY_MEMBERS_DRAFTS}${policyID}`,
            value: {
                [sessionAccountID]: {
                    role: CONST.POLICY.ROLE.ADMIN,
                    errors: {},
                },
            },
        },
    ];

    Onyx.update(optimisticData);
}

/**
 * Optimistically creates a new workspace and default workspace chats
 *
 * @param [policyOwnerEmail] the email of the account to make the owner of the policy
 * @param [makeMeAdmin] leave the calling account as an admin on the policy
 * @param [policyName] custom policy name we will use for created workspace
 * @param [policyID] custom policy id we will use for created workspace
 */
function createWorkspace(policyOwnerEmail = '', makeMeAdmin = false, policyName = '', policyID = generatePolicyID()): string {
    const workspaceName = policyName || generateDefaultWorkspaceName(policyOwnerEmail);

    const {customUnits, customUnitID, customUnitRateID, outputCurrency} = buildOptimisticCustomUnits();

    const {
        announceChatReportID,
        announceChatData,
        announceReportActionData,
        announceCreatedReportActionID,
        adminsChatReportID,
        adminsChatData,
        adminsReportActionData,
        adminsCreatedReportActionID,
        expenseChatReportID,
        expenseChatData,
        expenseReportActionData,
        expenseCreatedReportActionID,
    } = ReportUtils.buildOptimisticWorkspaceChats(policyID, workspaceName);
    const optimisticData: OnyxUpdate[] = [
        {
            onyxMethod: Onyx.METHOD.SET,
            key: `${ONYXKEYS.COLLECTION.POLICY}${policyID}`,
            value: {
                id: policyID,
                type: CONST.POLICY.TYPE.FREE,
                name: workspaceName,
                role: CONST.POLICY.ROLE.ADMIN,
                owner: sessionEmail,
                ownerAccountID: sessionAccountID,
                isPolicyExpenseChatEnabled: true,
                outputCurrency,
                pendingAction: CONST.RED_BRICK_ROAD_PENDING_ACTION.ADD,
                customUnits,
                areCategoriesEnabled: true,
                areTagsEnabled: false,
                areDistanceRatesEnabled: false,
                areWorkflowsEnabled: false,
                areReportFieldsEnabled: false,
                areConnectionsEnabled: false,
            },
        },
        {
            onyxMethod: Onyx.METHOD.SET,
            key: `${ONYXKEYS.COLLECTION.POLICY_MEMBERS}${policyID}`,
            value: {
                [sessionAccountID]: {
                    role: CONST.POLICY.ROLE.ADMIN,
                    errors: {},
                },
            },
        },
        {
            onyxMethod: Onyx.METHOD.SET,
            key: `${ONYXKEYS.COLLECTION.REPORT}${announceChatReportID}`,
            value: {
                pendingFields: {
                    addWorkspaceRoom: CONST.RED_BRICK_ROAD_PENDING_ACTION.ADD,
                },
                ...announceChatData,
            },
        },
        {
            onyxMethod: Onyx.METHOD.SET,
            key: `${ONYXKEYS.COLLECTION.REPORT_ACTIONS}${announceChatReportID}`,
            value: announceReportActionData,
        },
        {
            onyxMethod: Onyx.METHOD.SET,
            key: `${ONYXKEYS.COLLECTION.REPORT}${adminsChatReportID}`,
            value: {
                pendingFields: {
                    addWorkspaceRoom: CONST.RED_BRICK_ROAD_PENDING_ACTION.ADD,
                },
                ...adminsChatData,
            },
        },
        {
            onyxMethod: Onyx.METHOD.SET,
            key: `${ONYXKEYS.COLLECTION.REPORT_ACTIONS}${adminsChatReportID}`,
            value: adminsReportActionData,
        },
        {
            onyxMethod: Onyx.METHOD.SET,
            key: `${ONYXKEYS.COLLECTION.REPORT}${expenseChatReportID}`,
            value: {
                pendingFields: {
                    addWorkspaceRoom: CONST.RED_BRICK_ROAD_PENDING_ACTION.ADD,
                },
                ...expenseChatData,
            },
        },
        {
            onyxMethod: Onyx.METHOD.SET,
            key: `${ONYXKEYS.COLLECTION.REPORT_ACTIONS}${expenseChatReportID}`,
            value: expenseReportActionData,
        },
        {
            onyxMethod: Onyx.METHOD.SET,
            key: `${ONYXKEYS.COLLECTION.POLICY_DRAFTS}${policyID}`,
            value: null,
        },
        {
            onyxMethod: Onyx.METHOD.SET,
            key: `${ONYXKEYS.COLLECTION.POLICY_MEMBERS_DRAFTS}${policyID}`,
            value: null,
        },
    ];

    const successData: OnyxUpdate[] = [
        {
            onyxMethod: Onyx.METHOD.MERGE,
            key: `${ONYXKEYS.COLLECTION.POLICY}${policyID}`,
            value: {pendingAction: null},
        },
        {
            onyxMethod: Onyx.METHOD.MERGE,
            key: `${ONYXKEYS.COLLECTION.REPORT}${announceChatReportID}`,
            value: {
                pendingFields: {
                    addWorkspaceRoom: null,
                },
                pendingAction: null,
            },
        },
        {
            onyxMethod: Onyx.METHOD.MERGE,
            key: `${ONYXKEYS.COLLECTION.REPORT_ACTIONS}${announceChatReportID}`,
            value: {
                [announceCreatedReportActionID]: {
                    pendingAction: null,
                },
            },
        },
        {
            onyxMethod: Onyx.METHOD.MERGE,
            key: `${ONYXKEYS.COLLECTION.REPORT}${adminsChatReportID}`,
            value: {
                pendingFields: {
                    addWorkspaceRoom: null,
                },
                pendingAction: null,
                pendingChatMembers: [],
            },
        },
        {
            onyxMethod: Onyx.METHOD.MERGE,
            key: `${ONYXKEYS.COLLECTION.REPORT_ACTIONS}${adminsChatReportID}`,
            value: {
                [adminsCreatedReportActionID]: {
                    pendingAction: null,
                },
            },
        },
        {
            onyxMethod: Onyx.METHOD.MERGE,
            key: `${ONYXKEYS.COLLECTION.REPORT}${expenseChatReportID}`,
            value: {
                pendingFields: {
                    addWorkspaceRoom: null,
                },
                pendingAction: null,
            },
        },
        {
            onyxMethod: Onyx.METHOD.MERGE,
            key: `${ONYXKEYS.COLLECTION.REPORT_ACTIONS}${expenseChatReportID}`,
            value: {
                [expenseCreatedReportActionID]: {
                    pendingAction: null,
                },
            },
        },
    ];

    const failureData: OnyxUpdate[] = [
        {
            onyxMethod: Onyx.METHOD.SET,
            key: `${ONYXKEYS.COLLECTION.POLICY_MEMBERS}${policyID}`,
            value: null,
        },
        {
            onyxMethod: Onyx.METHOD.SET,
            key: `${ONYXKEYS.COLLECTION.REPORT}${announceChatReportID}`,
            value: null,
        },
        {
            onyxMethod: Onyx.METHOD.SET,
            key: `${ONYXKEYS.COLLECTION.REPORT_ACTIONS}${announceChatReportID}`,
            value: null,
        },
        {
            onyxMethod: Onyx.METHOD.SET,
            key: `${ONYXKEYS.COLLECTION.REPORT}${adminsChatReportID}`,
            value: null,
        },
        {
            onyxMethod: Onyx.METHOD.SET,
            key: `${ONYXKEYS.COLLECTION.REPORT_ACTIONS}${adminsChatReportID}`,
            value: null,
        },
        {
            onyxMethod: Onyx.METHOD.SET,
            key: `${ONYXKEYS.COLLECTION.REPORT}${expenseChatReportID}`,
            value: null,
        },
        {
            onyxMethod: Onyx.METHOD.SET,
            key: `${ONYXKEYS.COLLECTION.REPORT_ACTIONS}${expenseChatReportID}`,
            value: null,
        },
    ];

    const params: CreateWorkspaceParams = {
        policyID,
        announceChatReportID,
        adminsChatReportID,
        expenseChatReportID,
        ownerEmail: policyOwnerEmail,
        makeMeAdmin,
        policyName: workspaceName,
        type: CONST.POLICY.TYPE.FREE,
        announceCreatedReportActionID,
        adminsCreatedReportActionID,
        expenseCreatedReportActionID,
        customUnitID,
        customUnitRateID,
    };

    API.write(WRITE_COMMANDS.CREATE_WORKSPACE, params, {optimisticData, successData, failureData});

    return adminsChatReportID;
}

function openWorkspaceReimburseView(policyID: string) {
    if (!policyID) {
        Log.warn('openWorkspaceReimburseView invalid params', {policyID});
        return;
    }

    const successData: OnyxUpdate[] = [
        {
            onyxMethod: Onyx.METHOD.MERGE,
            key: ONYXKEYS.REIMBURSEMENT_ACCOUNT,
            value: {
                isLoading: false,
            },
        },
    ];

    const failureData: OnyxUpdate[] = [
        {
            onyxMethod: Onyx.METHOD.MERGE,
            key: ONYXKEYS.REIMBURSEMENT_ACCOUNT,
            value: {
                isLoading: false,
            },
        },
    ];

    const params: OpenWorkspaceReimburseViewParams = {policyID};

    API.read(READ_COMMANDS.OPEN_WORKSPACE_REIMBURSE_VIEW, params, {successData, failureData});
}

function openPolicyWorkflowsPage(policyID: string) {
    if (!policyID) {
        Log.warn('openPolicyWorkflowsPage invalid params', {policyID});
        return;
    }

    const onyxData: OnyxData = {
        optimisticData: [
            {
                onyxMethod: Onyx.METHOD.MERGE,
                // @ts-expect-error: ONYXKEYS.REIMBURSEMENT_ACCOUNT is conflicting with ONYXKEYS.FORMS.REIMBURSEMENT_ACCOUNT_FORM
                key: `${ONYXKEYS.REIMBURSEMENT_ACCOUNT}${policyID}`,
                value: {
                    isLoading: true,
                },
            },
        ],
        successData: [
            {
                onyxMethod: Onyx.METHOD.MERGE,
                // @ts-expect-error: ONYXKEYS.REIMBURSEMENT_ACCOUNT is conflicting with ONYXKEYS.FORMS.REIMBURSEMENT_ACCOUNT_FORM
                key: `${ONYXKEYS.REIMBURSEMENT_ACCOUNT}${policyID}`,
                value: {
                    isLoading: false,
                },
            },
        ],
        failureData: [
            {
                onyxMethod: Onyx.METHOD.MERGE,
                // @ts-expect-error: ONYXKEYS.REIMBURSEMENT_ACCOUNT is conflicting with ONYXKEYS.FORMS.REIMBURSEMENT_ACCOUNT_FORM
                key: `${ONYXKEYS.REIMBURSEMENT_ACCOUNT}${policyID}`,
                value: {
                    isLoading: false,
                },
            },
        ],
    };

    const params: OpenPolicyWorkflowsPageParams = {policyID};

    API.read(READ_COMMANDS.OPEN_POLICY_WORKFLOWS_PAGE, params, onyxData);
}

function setPolicyIDForReimburseView(policyID: string) {
    Onyx.merge(ONYXKEYS.WORKSPACE_RATE_AND_UNIT, {policyID, rate: null, unit: null});
}

function clearOnyxDataForReimburseView() {
    Onyx.merge(ONYXKEYS.WORKSPACE_RATE_AND_UNIT, null);
}

function setRateForReimburseView(rate: string) {
    Onyx.merge(ONYXKEYS.WORKSPACE_RATE_AND_UNIT, {rate});
}

function setUnitForReimburseView(unit: Unit) {
    Onyx.merge(ONYXKEYS.WORKSPACE_RATE_AND_UNIT, {unit});
}

/**
 * Returns the accountIDs of the members of the policy whose data is passed in the parameters
 */
function openWorkspace(policyID: string, clientMemberAccountIDs: number[]) {
    if (!policyID || !clientMemberAccountIDs) {
        Log.warn('openWorkspace invalid params', {policyID, clientMemberAccountIDs});
        return;
    }

    const params: OpenWorkspaceParams = {
        policyID,
        clientMemberAccountIDs: JSON.stringify(clientMemberAccountIDs),
    };

    API.read(READ_COMMANDS.OPEN_WORKSPACE, params);
}

function openWorkspaceMembersPage(policyID: string, clientMemberEmails: string[]) {
    if (!policyID || !clientMemberEmails) {
        Log.warn('openWorkspaceMembersPage invalid params', {policyID, clientMemberEmails});
        return;
    }

    const params: OpenWorkspaceMembersPageParams = {
        policyID,
        clientMemberEmails: JSON.stringify(clientMemberEmails),
    };

    API.read(READ_COMMANDS.OPEN_WORKSPACE_MEMBERS_PAGE, params);
}

function openPolicyCategoriesPage(policyID: string) {
    if (!policyID) {
        Log.warn('openPolicyCategoriesPage invalid params', {policyID});
        return;
    }

    const params: OpenPolicyCategoriesPageParams = {
        policyID,
    };

    API.read(READ_COMMANDS.OPEN_POLICY_CATEGORIES_PAGE, params);
}

function openPolicyTagsPage(policyID: string) {
    if (!policyID) {
        Log.warn('openPolicyTasgPage invalid params', {policyID});
        return;
    }

    const params: OpenPolicyTagsPageParams = {
        policyID,
    };

    API.read(READ_COMMANDS.OPEN_POLICY_TAGS_PAGE, params);
}

function openPolicyTaxesPage(policyID: string) {
    if (!policyID) {
        Log.warn('openPolicyTaxesPage invalid params', {policyID});
        return;
    }

    const params: OpenPolicyTaxesPageParams = {
        policyID,
    };

    API.read(READ_COMMANDS.OPEN_POLICY_TAXES_PAGE, params);
}

function openWorkspaceInvitePage(policyID: string, clientMemberEmails: string[]) {
    if (!policyID || !clientMemberEmails) {
        Log.warn('openWorkspaceInvitePage invalid params', {policyID, clientMemberEmails});
        return;
    }

    const params: OpenWorkspaceInvitePageParams = {
        policyID,
        clientMemberEmails: JSON.stringify(clientMemberEmails),
    };

    API.read(READ_COMMANDS.OPEN_WORKSPACE_INVITE_PAGE, params);
}

function openDraftWorkspaceRequest(policyID: string) {
    const params: OpenDraftWorkspaceRequestParams = {policyID};

    API.read(READ_COMMANDS.OPEN_DRAFT_WORKSPACE_REQUEST, params);
}

function setWorkspaceInviteMembersDraft(policyID: string, invitedEmailsToAccountIDs: InvitedEmailsToAccountIDs) {
    Onyx.set(`${ONYXKEYS.COLLECTION.WORKSPACE_INVITE_MEMBERS_DRAFT}${policyID}`, invitedEmailsToAccountIDs);
}

function setWorkspaceInviteMessageDraft(policyID: string, message: string) {
    Onyx.set(`${ONYXKEYS.COLLECTION.WORKSPACE_INVITE_MESSAGE_DRAFT}${policyID}`, message);
}

function clearErrors(policyID: string) {
    setWorkspaceErrors(policyID, {});
    hideWorkspaceAlertMessage(policyID);
}

/**
 * Dismiss the informative messages about which policy members were added with primary logins when invited with their secondary login.
 */
function dismissAddedWithPrimaryLoginMessages(policyID: string) {
    Onyx.merge(`${ONYXKEYS.COLLECTION.POLICY}${policyID}`, {primaryLoginsInvited: null});
}

function buildOptimisticPolicyRecentlyUsedCategories(policyID?: string, category?: string) {
    if (!policyID || !category) {
        return [];
    }

    const policyRecentlyUsedCategories = allRecentlyUsedCategories?.[`${ONYXKEYS.COLLECTION.POLICY_RECENTLY_USED_CATEGORIES}${policyID}`] ?? [];

    return lodashUnion([category], policyRecentlyUsedCategories);
}

function buildOptimisticPolicyRecentlyUsedTags(policyID?: string, transactionTags?: string): RecentlyUsedTags {
    if (!policyID || !transactionTags) {
        return {};
    }

    const policyTags = allPolicyTags?.[`${ONYXKEYS.COLLECTION.POLICY_TAGS}${policyID}`] ?? {};
    const policyTagKeys = Object.keys(policyTags);
    const policyRecentlyUsedTags = allRecentlyUsedTags?.[`${ONYXKEYS.COLLECTION.POLICY_RECENTLY_USED_TAGS}${policyID}`] ?? {};
    const newOptimisticPolicyRecentlyUsedTags: RecentlyUsedTags = {};

    TransactionUtils.getTagArrayFromName(transactionTags).forEach((tag, index) => {
        if (!tag) {
            return;
        }

        const tagListKey = policyTagKeys[index];
        newOptimisticPolicyRecentlyUsedTags[tagListKey] = [...new Set([...tag, ...(policyRecentlyUsedTags[tagListKey] ?? [])])];
    });

    return newOptimisticPolicyRecentlyUsedTags;
}

/**
 * This flow is used for bottom up flow converting IOU report to an expense report. When user takes this action,
 * we create a Collect type workspace when the person taking the action becomes an owner and an admin, while we
 * add a new member to the workspace as an employee and convert the IOU report passed as a param into an expense report.
 *
 * @returns policyID of the workspace we have created
 */
function createWorkspaceFromIOUPayment(iouReport: Report | EmptyObject): string | undefined {
    // This flow only works for IOU reports
    if (!ReportUtils.isIOUReportUsingReport(iouReport)) {
        return;
    }

    // Generate new variables for the policy
    const policyID = generatePolicyID();
    const workspaceName = generateDefaultWorkspaceName(sessionEmail);
    const employeeAccountID = iouReport.ownerAccountID;
    const employeeEmail = iouReport.ownerEmail ?? '';
    const {customUnits, customUnitID, customUnitRateID} = buildOptimisticCustomUnits();
    const oldPersonalPolicyID = iouReport.policyID;
    const iouReportID = iouReport.reportID;

    const {
        announceChatReportID,
        announceChatData,
        announceReportActionData,
        announceCreatedReportActionID,
        adminsChatReportID,
        adminsChatData,
        adminsReportActionData,
        adminsCreatedReportActionID,
        expenseChatReportID: workspaceChatReportID,
        expenseChatData: workspaceChatData,
        expenseReportActionData: workspaceChatReportActionData,
        expenseCreatedReportActionID: workspaceChatCreatedReportActionID,
    } = ReportUtils.buildOptimisticWorkspaceChats(policyID, workspaceName);

    if (!employeeAccountID) {
        return;
    }

    // Create the workspace chat for the employee whose IOU is being paid
    const employeeWorkspaceChat = createPolicyExpenseChats(policyID, {[employeeEmail]: employeeAccountID}, true);
    const newWorkspace = {
        id: policyID,

        // We are creating a collect policy in this case
        type: CONST.POLICY.TYPE.TEAM,
        name: workspaceName,
        role: CONST.POLICY.ROLE.ADMIN,
        owner: sessionEmail,
        ownerAccountID: sessionAccountID,
        isPolicyExpenseChatEnabled: true,

        // Setting the currency to USD as we can only add the VBBA for this policy currency right now
        outputCurrency: CONST.CURRENCY.USD,
        pendingAction: CONST.RED_BRICK_ROAD_PENDING_ACTION.ADD,
        customUnits,
        areCategoriesEnabled: true,
        areTagsEnabled: false,
        areDistanceRatesEnabled: false,
        areWorkflowsEnabled: false,
        areReportFieldsEnabled: false,
        areConnectionsEnabled: false,
    };

    const optimisticData: OnyxUpdate[] = [
        {
            onyxMethod: Onyx.METHOD.SET,
            key: `${ONYXKEYS.COLLECTION.POLICY}${policyID}`,
            value: newWorkspace,
        },
        {
            onyxMethod: Onyx.METHOD.SET,
            key: `${ONYXKEYS.COLLECTION.POLICY_MEMBERS}${policyID}`,
            value: {
                [sessionAccountID]: {
                    role: CONST.POLICY.ROLE.ADMIN,
                    errors: {},
                },
                [employeeAccountID]: {
                    role: CONST.POLICY.ROLE.USER,
                    errors: {},
                },
            },
        },
        {
            onyxMethod: Onyx.METHOD.SET,
            key: `${ONYXKEYS.COLLECTION.REPORT}${announceChatReportID}`,
            value: {
                pendingFields: {
                    addWorkspaceRoom: CONST.RED_BRICK_ROAD_PENDING_ACTION.ADD,
                },
                ...announceChatData,
            },
        },
        {
            onyxMethod: Onyx.METHOD.SET,
            key: `${ONYXKEYS.COLLECTION.REPORT_ACTIONS}${announceChatReportID}`,
            value: announceReportActionData,
        },
        {
            onyxMethod: Onyx.METHOD.SET,
            key: `${ONYXKEYS.COLLECTION.REPORT}${adminsChatReportID}`,
            value: {
                pendingFields: {
                    addWorkspaceRoom: CONST.RED_BRICK_ROAD_PENDING_ACTION.ADD,
                },
                ...adminsChatData,
            },
        },
        {
            onyxMethod: Onyx.METHOD.SET,
            key: `${ONYXKEYS.COLLECTION.REPORT_ACTIONS}${adminsChatReportID}`,
            value: adminsReportActionData,
        },
        {
            onyxMethod: Onyx.METHOD.SET,
            key: `${ONYXKEYS.COLLECTION.REPORT}${workspaceChatReportID}`,
            value: {
                pendingFields: {
                    addWorkspaceRoom: CONST.RED_BRICK_ROAD_PENDING_ACTION.ADD,
                },
                ...workspaceChatData,
            },
        },
        {
            onyxMethod: Onyx.METHOD.SET,
            key: `${ONYXKEYS.COLLECTION.REPORT_ACTIONS}${workspaceChatReportID}`,
            value: workspaceChatReportActionData,
        },
        {
            onyxMethod: Onyx.METHOD.MERGE,
            key: `${ONYXKEYS.COLLECTION.POLICY_DRAFTS}${policyID}`,
            value: {
                pendingFields: {
                    addWorkspaceRoom: null,
                },
                pendingAction: null,
            },
        },
        {
            onyxMethod: Onyx.METHOD.MERGE,
            key: `${ONYXKEYS.COLLECTION.POLICY_MEMBERS_DRAFTS}${policyID}`,
            value: {
                pendingAction: null,
            },
        },
        ...employeeWorkspaceChat.onyxOptimisticData,
    ];

    const successData: OnyxUpdate[] = [
        {
            onyxMethod: Onyx.METHOD.MERGE,
            key: `${ONYXKEYS.COLLECTION.POLICY}${policyID}`,
            value: {pendingAction: null},
        },
        {
            onyxMethod: Onyx.METHOD.MERGE,
            key: `${ONYXKEYS.COLLECTION.REPORT}${announceChatReportID}`,
            value: {
                pendingFields: {
                    addWorkspaceRoom: null,
                },
                pendingAction: null,
            },
        },
        {
            onyxMethod: Onyx.METHOD.MERGE,
            key: `${ONYXKEYS.COLLECTION.REPORT_ACTIONS}${announceChatReportID}`,
            value: {
                [Object.keys(announceChatData)[0]]: {
                    pendingAction: null,
                },
            },
        },
        {
            onyxMethod: Onyx.METHOD.MERGE,
            key: `${ONYXKEYS.COLLECTION.REPORT}${adminsChatReportID}`,
            value: {
                pendingFields: {
                    addWorkspaceRoom: null,
                },
                pendingAction: null,
            },
        },
        {
            onyxMethod: Onyx.METHOD.MERGE,
            key: `${ONYXKEYS.COLLECTION.REPORT_ACTIONS}${adminsChatReportID}`,
            value: {
                [Object.keys(adminsChatData)[0]]: {
                    pendingAction: null,
                },
            },
        },
        {
            onyxMethod: Onyx.METHOD.MERGE,
            key: `${ONYXKEYS.COLLECTION.REPORT}${workspaceChatReportID}`,
            value: {
                pendingFields: {
                    addWorkspaceRoom: null,
                },
                pendingAction: null,
            },
        },
        {
            onyxMethod: Onyx.METHOD.MERGE,
            key: `${ONYXKEYS.COLLECTION.REPORT_ACTIONS}${workspaceChatReportID}`,
            value: {
                [Object.keys(workspaceChatData)[0]]: {
                    pendingAction: null,
                },
            },
        },
        ...employeeWorkspaceChat.onyxSuccessData,
    ];

    const failureData: OnyxUpdate[] = [
        {
            onyxMethod: Onyx.METHOD.MERGE,
            key: `${ONYXKEYS.COLLECTION.POLICY_MEMBERS}${policyID}`,
            value: {
                pendingAction: null,
            },
        },
        {
            onyxMethod: Onyx.METHOD.MERGE,
            key: `${ONYXKEYS.COLLECTION.REPORT}${announceChatReportID}`,
            value: {
                pendingFields: {
                    addWorkspaceRoom: null,
                },
                pendingAction: null,
            },
        },
        {
            onyxMethod: Onyx.METHOD.MERGE,
            key: `${ONYXKEYS.COLLECTION.REPORT_ACTIONS}${announceChatReportID}`,
            value: {
                pendingAction: null,
            },
        },
        {
            onyxMethod: Onyx.METHOD.MERGE,
            key: `${ONYXKEYS.COLLECTION.REPORT}${adminsChatReportID}`,
            value: {
                pendingFields: {
                    addWorkspaceRoom: null,
                },
                pendingAction: null,
            },
        },
        {
            onyxMethod: Onyx.METHOD.MERGE,
            key: `${ONYXKEYS.COLLECTION.REPORT_ACTIONS}${adminsChatReportID}`,
            value: {
                pendingAction: null,
            },
        },
        {
            onyxMethod: Onyx.METHOD.MERGE,
            key: `${ONYXKEYS.COLLECTION.REPORT}${workspaceChatReportID}`,
            value: {
                pendingFields: {
                    addWorkspaceRoom: null,
                },
                pendingAction: null,
            },
        },
        {
            onyxMethod: Onyx.METHOD.MERGE,
            key: `${ONYXKEYS.COLLECTION.REPORT_ACTIONS}${workspaceChatReportID}`,
            value: {
                pendingAction: null,
            },
        },
    ];

    // Compose the memberData object which is used to add the employee to the workspace and
    // optimistically create the workspace chat for them.
    const memberData = {
        accountID: Number(employeeAccountID),
        email: employeeEmail,
        workspaceChatReportID: employeeWorkspaceChat.reportCreationData[employeeEmail].reportID,
        workspaceChatCreatedReportActionID: employeeWorkspaceChat.reportCreationData[employeeEmail].reportActionID,
    };

    const oldChatReportID = iouReport.chatReportID;

    // Next we need to convert the IOU report to Expense report.
    // We need to change:
    // - report type
    // - change the sign of the report total
    // - update its policyID and policyName
    // - update the chatReportID to point to the new workspace chat
    const expenseReport = {
        ...iouReport,
        chatReportID: memberData.workspaceChatReportID,
        policyID,
        policyName: workspaceName,
        type: CONST.REPORT.TYPE.EXPENSE,
        total: -(iouReport?.total ?? 0),
    };
    optimisticData.push({
        onyxMethod: Onyx.METHOD.MERGE,
        key: `${ONYXKEYS.COLLECTION.REPORT}${iouReportID}`,
        value: expenseReport,
    });
    failureData.push({
        onyxMethod: Onyx.METHOD.MERGE,
        key: `${ONYXKEYS.COLLECTION.REPORT}${iouReportID}`,
        value: iouReport,
    });

    // The expense report transactions need to have the amount reversed to negative values
    const reportTransactions = TransactionUtils.getAllReportTransactions(iouReportID);

    // For performance reasons, we are going to compose a merge collection data for transactions
    const transactionsOptimisticData: Record<string, Transaction> = {};
    const transactionFailureData: Record<string, Transaction> = {};
    reportTransactions.forEach((transaction) => {
        transactionsOptimisticData[`${ONYXKEYS.COLLECTION.TRANSACTION}${transaction.transactionID}`] = {
            ...transaction,
            amount: -transaction.amount,
            modifiedAmount: transaction.modifiedAmount ? -transaction.modifiedAmount : 0,
        };

        transactionFailureData[`${ONYXKEYS.COLLECTION.TRANSACTION}${transaction.transactionID}`] = transaction;
    });

    optimisticData.push({
        onyxMethod: Onyx.METHOD.MERGE_COLLECTION,
        key: `${ONYXKEYS.COLLECTION.TRANSACTION}`,
        value: transactionsOptimisticData,
    });
    failureData.push({
        onyxMethod: Onyx.METHOD.MERGE_COLLECTION,
        key: `${ONYXKEYS.COLLECTION.TRANSACTION}`,
        value: transactionFailureData,
    });

    // We need to move the report preview action from the DM to the workspace chat.
    const reportPreview = ReportActionsUtils.getParentReportAction(iouReport);
    optimisticData.push({
        onyxMethod: Onyx.METHOD.MERGE,
        key: `${ONYXKEYS.COLLECTION.REPORT_ACTIONS}${oldChatReportID}`,
        value: {[reportPreview.reportActionID]: null},
    });
    failureData.push({
        onyxMethod: Onyx.METHOD.MERGE,
        key: `${ONYXKEYS.COLLECTION.REPORT_ACTIONS}${oldChatReportID}`,
        value: {[reportPreview.reportActionID]: reportPreview},
    });

    // To optimistically remove the GBR from the DM we need to update the hasOutstandingChildRequest param to false
    optimisticData.push({
        onyxMethod: Onyx.METHOD.MERGE,
        key: `${ONYXKEYS.COLLECTION.REPORT}${oldChatReportID}`,
        value: {
            hasOutstandingChildRequest: false,
        },
    });
    failureData.push({
        onyxMethod: Onyx.METHOD.MERGE,
        key: `${ONYXKEYS.COLLECTION.REPORT}${oldChatReportID}`,
        value: {
            hasOutstandingChildRequest: true,
        },
    });

    if (reportPreview?.reportActionID) {
        // Update the created timestamp of the report preview action to be after the workspace chat created timestamp.
        optimisticData.push({
            onyxMethod: Onyx.METHOD.MERGE,
            key: `${ONYXKEYS.COLLECTION.REPORT_ACTIONS}${memberData.workspaceChatReportID}`,
            value: {
                [reportPreview.reportActionID]: {
                    ...reportPreview,
                    message: [
                        {
                            type: CONST.REPORT.MESSAGE.TYPE.TEXT,
                            text: ReportUtils.getReportPreviewMessage(expenseReport, {}, false, false, newWorkspace),
                        },
                    ],
                    created: DateUtils.getDBTime(),
                },
            },
        });
    }

    failureData.push({
        onyxMethod: Onyx.METHOD.MERGE,
        key: `${ONYXKEYS.COLLECTION.REPORT_ACTIONS}${memberData.workspaceChatReportID}`,
        value: {[reportPreview.reportActionID]: null},
    });

    // Create the MOVED report action and add it to the DM chat which indicates to the user where the report has been moved
    const movedReportAction = ReportUtils.buildOptimisticMovedReportAction(oldPersonalPolicyID ?? '', policyID, memberData.workspaceChatReportID, iouReportID, workspaceName);
    optimisticData.push({
        onyxMethod: Onyx.METHOD.MERGE,
        key: `${ONYXKEYS.COLLECTION.REPORT_ACTIONS}${oldChatReportID}`,
        value: {[movedReportAction.reportActionID]: movedReportAction},
    });
    successData.push({
        onyxMethod: Onyx.METHOD.MERGE,
        key: `${ONYXKEYS.COLLECTION.REPORT_ACTIONS}${oldChatReportID}`,
        value: {
            [movedReportAction.reportActionID]: {
                ...movedReportAction,
                pendingAction: null,
            },
        },
    });
    failureData.push({
        onyxMethod: Onyx.METHOD.MERGE,
        key: `${ONYXKEYS.COLLECTION.REPORT_ACTIONS}${oldChatReportID}`,
        value: {[movedReportAction.reportActionID]: null},
    });

    const params: CreateWorkspaceFromIOUPaymentParams = {
        policyID,
        announceChatReportID,
        adminsChatReportID,
        expenseChatReportID: workspaceChatReportID,
        ownerEmail: '',
        makeMeAdmin: false,
        policyName: workspaceName,
        type: CONST.POLICY.TYPE.TEAM,
        announceCreatedReportActionID,
        adminsCreatedReportActionID,
        expenseCreatedReportActionID: workspaceChatCreatedReportActionID,
        customUnitID,
        customUnitRateID,
        iouReportID,
        memberData: JSON.stringify(memberData),
        reportActionID: movedReportAction.reportActionID,
    };

    API.write(WRITE_COMMANDS.CREATE_WORKSPACE_FROM_IOU_PAYMENT, params, {optimisticData, successData, failureData});

    return policyID;
}

function setWorkspaceCategoryEnabled(policyID: string, categoriesToUpdate: Record<string, {name: string; enabled: boolean}>) {
    const policyCategories = allPolicyCategories?.[`${ONYXKEYS.COLLECTION.POLICY_CATEGORIES}${policyID}`] ?? {};

    const onyxData: OnyxData = {
        optimisticData: [
            {
                onyxMethod: Onyx.METHOD.MERGE,
                key: `${ONYXKEYS.COLLECTION.POLICY_CATEGORIES}${policyID}`,
                value: {
                    ...Object.keys(categoriesToUpdate).reduce<PolicyCategories>((acc, key) => {
                        acc[key] = {
                            ...policyCategories[key],
                            ...categoriesToUpdate[key],
                            errors: null,
                            pendingFields: {
                                enabled: CONST.RED_BRICK_ROAD_PENDING_ACTION.UPDATE,
                            },
                        };

                        return acc;
                    }, {}),
                },
            },
        ],
        successData: [
            {
                onyxMethod: Onyx.METHOD.MERGE,
                key: `${ONYXKEYS.COLLECTION.POLICY_CATEGORIES}${policyID}`,
                value: {
                    ...Object.keys(categoriesToUpdate).reduce<PolicyCategories>((acc, key) => {
                        acc[key] = {
                            ...policyCategories[key],
                            ...categoriesToUpdate[key],
                            errors: null,
                            pendingFields: {
                                enabled: null,
                            },
                        };

                        return acc;
                    }, {}),
                },
            },
        ],
        failureData: [
            {
                onyxMethod: Onyx.METHOD.MERGE,
                key: `${ONYXKEYS.COLLECTION.POLICY_CATEGORIES}${policyID}`,
                value: {
                    ...Object.keys(categoriesToUpdate).reduce<PolicyCategories>((acc, key) => {
                        acc[key] = {
                            ...policyCategories[key],
                            ...categoriesToUpdate[key],
                            errors: ErrorUtils.getMicroSecondOnyxError('workspace.categories.genericFailureMessage'),
                            pendingFields: {
                                enabled: null,
                            },
                        };

                        return acc;
                    }, {}),
                },
            },
        ],
    };

    const parameters = {
        policyID,
        categories: JSON.stringify(Object.keys(categoriesToUpdate).map((key) => categoriesToUpdate[key])),
    };

    API.write(WRITE_COMMANDS.SET_WORKSPACE_CATEGORIES_ENABLED, parameters, onyxData);
}

function createPolicyCategory(policyID: string, categoryName: string) {
    const onyxData: OnyxData = {
        optimisticData: [
            {
                onyxMethod: Onyx.METHOD.MERGE,
                key: `${ONYXKEYS.COLLECTION.POLICY_CATEGORIES}${policyID}`,
                value: {
                    [categoryName]: {
                        name: categoryName,
                        enabled: true,
                        errors: null,
                        pendingAction: CONST.RED_BRICK_ROAD_PENDING_ACTION.ADD,
                    },
                },
            },
        ],
        successData: [
            {
                onyxMethod: Onyx.METHOD.MERGE,
                key: `${ONYXKEYS.COLLECTION.POLICY_CATEGORIES}${policyID}`,
                value: {
                    [categoryName]: {
                        errors: null,
                        pendingAction: null,
                    },
                },
            },
        ],
        failureData: [
            {
                onyxMethod: Onyx.METHOD.MERGE,
                key: `${ONYXKEYS.COLLECTION.POLICY_CATEGORIES}${policyID}`,
                value: {
                    [categoryName]: {
                        errors: ErrorUtils.getMicroSecondOnyxError('workspace.categories.genericFailureMessage'),
                        pendingAction: null,
                    },
                },
            },
        ],
    };

    const parameters = {
        policyID,
        categories: JSON.stringify([{name: categoryName}]),
    };

    API.write(WRITE_COMMANDS.CREATE_WORKSPACE_CATEGORIES, parameters, onyxData);
}

function renamePolicyCategory(policyID: string, policyCategory: {oldName: string; newName: string}) {
    const policyCategoryToUpdate = allPolicyCategories?.[`${ONYXKEYS.COLLECTION.POLICY_CATEGORIES}${policyID}`]?.[policyCategory.oldName] ?? {};

    const onyxData: OnyxData = {
        optimisticData: [
            {
                onyxMethod: Onyx.METHOD.MERGE,
                key: `${ONYXKEYS.COLLECTION.POLICY_CATEGORIES}${policyID}`,
                value: {
                    [policyCategory.oldName]: null,
                    [policyCategory.newName]: {
                        ...policyCategoryToUpdate,
                        name: policyCategory.newName,
                        unencodedName: decodeURIComponent(policyCategory.newName),
                        pendingAction: CONST.RED_BRICK_ROAD_PENDING_ACTION.UPDATE,
                    },
                },
            },
        ],
        successData: [
            {
                onyxMethod: Onyx.METHOD.MERGE,
                key: `${ONYXKEYS.COLLECTION.POLICY_CATEGORIES}${policyID}`,
                value: {
                    [policyCategory.oldName]: null,
                    [policyCategory.newName]: {
                        ...policyCategoryToUpdate,
                        name: policyCategory.newName,
                        unencodedName: decodeURIComponent(policyCategory.newName),
                        errors: null,
                        pendingAction: null,
                    },
                },
            },
        ],
        failureData: [
            {
                onyxMethod: Onyx.METHOD.MERGE,
                key: `${ONYXKEYS.COLLECTION.POLICY_CATEGORIES}${policyID}`,
                value: {
                    [policyCategory.newName]: null,
                    [policyCategory.oldName]: {
                        ...policyCategoryToUpdate,
                        name: policyCategory.oldName,
                        unencodedName: decodeURIComponent(policyCategory.oldName),
                        errors: ErrorUtils.getMicroSecondOnyxError('workspace.categories.genericFailureMessage'),
                        pendingAction: null,
                    },
                },
            },
        ],
    };

    const parameters = {
        policyID,
        categories: JSON.stringify({[policyCategory.oldName]: policyCategory.newName}),
    };

    API.write(WRITE_COMMANDS.RENAME_WORKSPACE_CATEGORY, parameters, onyxData);
}

function createPolicyTag(policyID: string, tagName: string) {
    const tagListName = Object.keys(allPolicyTags?.[`${ONYXKEYS.COLLECTION.POLICY_TAGS}${policyID}`] ?? {})[0];

    const onyxData: OnyxData = {
        optimisticData: [
            {
                onyxMethod: Onyx.METHOD.MERGE,
                key: `${ONYXKEYS.COLLECTION.POLICY_TAGS}${policyID}`,
                value: {
                    [tagListName]: {
                        tags: {
                            [tagName]: {
                                name: tagName,
                                enabled: false,
                                errors: null,
                                pendingAction: CONST.RED_BRICK_ROAD_PENDING_ACTION.ADD,
                            },
                        },
                    },
                },
            },
        ],
        successData: [
            {
                onyxMethod: Onyx.METHOD.MERGE,
                key: `${ONYXKEYS.COLLECTION.POLICY_TAGS}${policyID}`,
                value: {
                    [tagListName]: {
                        tags: {
                            [tagName]: {
                                errors: null,
                                pendingAction: null,
                            },
                        },
                    },
                },
            },
        ],
        failureData: [
            {
                onyxMethod: Onyx.METHOD.MERGE,
                key: `${ONYXKEYS.COLLECTION.POLICY_TAGS}${policyID}`,
                value: {
                    [tagListName]: {
                        tags: {
                            [tagName]: {
                                errors: ErrorUtils.getMicroSecondOnyxError('workspace.tags.genericFailureMessage'),
                            },
                        },
                    },
                },
            },
        ],
    };

    const parameters = {
        policyID,
        tags: JSON.stringify([{name: tagName}]),
    };

    API.write(WRITE_COMMANDS.CREATE_POLICY_TAG, parameters, onyxData);
}

<<<<<<< HEAD
function renamePolicyTag(policyID: string, policyTag: {oldName: string; newName: string}) {
    const tagListName = Object.keys(allPolicyTags?.[`${ONYXKEYS.COLLECTION.POLICY_TAGS}${policyID}`] ?? {})[0];
    const oldTag = allPolicyTags?.[`${ONYXKEYS.COLLECTION.POLICY_TAGS}${policyID}`]?.[policyTag.oldName] ?? {};
=======
function setWorkspaceTagEnabled(policyID: string, tagsToUpdate: Record<string, {name: string; enabled: boolean}>) {
    const policyTag = PolicyUtils.getTagLists(allPolicyTags?.[`${ONYXKEYS.COLLECTION.POLICY_TAGS}${policyID}`] ?? {})?.[0] ?? {};

>>>>>>> 37cde713
    const onyxData: OnyxData = {
        optimisticData: [
            {
                onyxMethod: Onyx.METHOD.MERGE,
                key: `${ONYXKEYS.COLLECTION.POLICY_TAGS}${policyID}`,
                value: {
<<<<<<< HEAD
                    [tagListName]: {
                        tags: {
                            [policyTag.oldName]: null,
                            [policyTag.newName]: {
                                ...oldTag,
                                name: policyTag.newName,
                                pendingAction: CONST.RED_BRICK_ROAD_PENDING_ACTION.UPDATE,
                            },
=======
                    [policyTag.name]: {
                        tags: {
                            ...Object.keys(tagsToUpdate).reduce<PolicyTags>((acc, key) => {
                                acc[key] = {
                                    ...policyTag.tags[key],
                                    ...tagsToUpdate[key],
                                    errors: null,
                                    pendingFields: {
                                        enabled: CONST.RED_BRICK_ROAD_PENDING_ACTION.UPDATE,
                                    },
                                };

                                return acc;
                            }, {}),
>>>>>>> 37cde713
                        },
                    },
                },
            },
        ],
        successData: [
            {
                onyxMethod: Onyx.METHOD.MERGE,
                key: `${ONYXKEYS.COLLECTION.POLICY_TAGS}${policyID}`,
                value: {
<<<<<<< HEAD
                    [tagListName]: {
                        tags: {
                            [policyTag.newName]: {
                                ...oldTag,
                                name: policyTag.newName,
                                errors: null,
                                pendingAction: null,
                            },
=======
                    [policyTag.name]: {
                        tags: {
                            ...Object.keys(tagsToUpdate).reduce<PolicyTags>((acc, key) => {
                                acc[key] = {
                                    ...policyTag.tags[key],
                                    ...tagsToUpdate[key],
                                    errors: null,
                                    pendingFields: {
                                        enabled: null,
                                    },
                                };

                                return acc;
                            }, {}),
>>>>>>> 37cde713
                        },
                    },
                },
            },
        ],
        failureData: [
            {
                onyxMethod: Onyx.METHOD.MERGE,
                key: `${ONYXKEYS.COLLECTION.POLICY_TAGS}${policyID}`,
                value: {
<<<<<<< HEAD
                    [tagListName]: {
                        tags: {
                            [policyTag.newName]: null,
                            [policyTag.oldName]: {
                                ...oldTag,
                                errors: ErrorUtils.getMicroSecondOnyxError('workspace.tags.genericFailureMessage'),
                            },
=======
                    [policyTag.name]: {
                        tags: {
                            ...Object.keys(tagsToUpdate).reduce<PolicyTags>((acc, key) => {
                                acc[key] = {
                                    ...policyTag.tags[key],
                                    ...tagsToUpdate[key],
                                    errors: ErrorUtils.getMicroSecondOnyxError('workspace.tags.genericFailureMessage'),
                                    pendingFields: {
                                        enabled: null,
                                    },
                                };

                                return acc;
                            }, {}),
>>>>>>> 37cde713
                        },
                    },
                },
            },
        ],
    };

    const parameters = {
        policyID,
<<<<<<< HEAD
        tags: JSON.stringify({[policyTag.oldName]: policyTag.newName}),
    };

    API.write(WRITE_COMMANDS.RENAME_POLICY_TAG, parameters, onyxData);
=======
        tags: JSON.stringify(Object.keys(tagsToUpdate).map((key) => tagsToUpdate[key])),
    };

    API.write(WRITE_COMMANDS.SET_POLICY_TAGS_ENABLED, parameters, onyxData);
}

function clearPolicyTagErrors(policyID: string, tagName: string) {
    const tagListName = Object.keys(allPolicyTags?.[`${ONYXKEYS.COLLECTION.POLICY_TAGS}${policyID}`] ?? {})[0];
    const tag = allPolicyTags?.[`${ONYXKEYS.COLLECTION.POLICY_TAGS}${policyID}`]?.[tagListName].tags?.[tagName];
    if (!tag) {
        return;
    }

    if (tag.pendingAction === CONST.RED_BRICK_ROAD_PENDING_ACTION.ADD) {
        Onyx.merge(`${ONYXKEYS.COLLECTION.POLICY_TAGS}${policyID}`, {
            [tagListName]: {
                tags: {
                    [tagName]: null,
                },
            },
        });
        return;
    }

    Onyx.merge(`${ONYXKEYS.COLLECTION.POLICY_TAGS}${policyID}`, {
        [tagListName]: {
            tags: {
                [tagName]: {
                    errors: null,
                    pendingAction: null,
                },
            },
        },
    });
>>>>>>> 37cde713
}

function setWorkspaceRequiresCategory(policyID: string, requiresCategory: boolean) {
    const onyxData: OnyxData = {
        optimisticData: [
            {
                onyxMethod: Onyx.METHOD.MERGE,
                key: `${ONYXKEYS.COLLECTION.POLICY}${policyID}`,
                value: {
                    requiresCategory,
                    errors: {
                        requiresCategory: null,
                    },
                    pendingFields: {
                        requiresCategory: CONST.RED_BRICK_ROAD_PENDING_ACTION.UPDATE,
                    },
                },
            },
        ],
        successData: [
            {
                onyxMethod: Onyx.METHOD.MERGE,
                key: `${ONYXKEYS.COLLECTION.POLICY}${policyID}`,
                value: {
                    errors: {
                        requiresCategory: null,
                    },
                    pendingFields: {
                        requiresCategory: null,
                    },
                },
            },
        ],
        failureData: [
            {
                onyxMethod: Onyx.METHOD.MERGE,
                key: `${ONYXKEYS.COLLECTION.POLICY}${policyID}`,
                value: {
                    requiresCategory: !requiresCategory,
                    errors: ErrorUtils.getMicroSecondOnyxError('workspace.categories.genericFailureMessage'),
                    pendingFields: {
                        requiresCategory: null,
                    },
                },
            },
        ],
    };

    const parameters = {
        policyID,
        requiresCategory,
    };

    API.write(WRITE_COMMANDS.SET_WORKSPACE_REQUIRES_CATEGORY, parameters, onyxData);
}

function clearCategoryErrors(policyID: string, categoryName: string) {
    const category = allPolicyCategories?.[`${ONYXKEYS.COLLECTION.POLICY_CATEGORIES}${policyID}`]?.[categoryName];

    if (!category) {
        return;
    }

    Onyx.merge(`${ONYXKEYS.COLLECTION.POLICY_CATEGORIES}${policyID}`, {
        [category.name]: {
            errors: null,
        },
    });
}

function deleteWorkspaceCategories(policyID: string, categoryNamesToDelete: string[]) {
    const onyxData: OnyxData = {
        optimisticData: [
            {
                onyxMethod: Onyx.METHOD.MERGE,
                key: `${ONYXKEYS.COLLECTION.POLICY_CATEGORIES}${policyID}`,
                value: categoryNamesToDelete.reduce<Record<string, Partial<PolicyCategory>>>((acc, categoryName) => {
                    acc[categoryName] = {pendingAction: CONST.RED_BRICK_ROAD_PENDING_ACTION.DELETE};
                    return acc;
                }, {}),
            },
        ],
        successData: [
            {
                onyxMethod: Onyx.METHOD.MERGE,
                key: `${ONYXKEYS.COLLECTION.POLICY_CATEGORIES}${policyID}`,
                value: categoryNamesToDelete.reduce<Record<string, null>>((acc, categoryName) => {
                    acc[categoryName] = null;
                    return acc;
                }, {}),
            },
        ],
        failureData: [
            {
                onyxMethod: Onyx.METHOD.MERGE,
                key: `${ONYXKEYS.COLLECTION.POLICY_CATEGORIES}${policyID}`,
                value: categoryNamesToDelete.reduce<Record<string, Partial<PolicyCategory>>>((acc, categoryName) => {
                    acc[categoryName] = {
                        pendingAction: null,
                        errors: ErrorUtils.getMicroSecondOnyxError('workspace.categories.deleteFailureMessage'),
                    };
                    return acc;
                }, {}),
            },
        ],
    };

    const parameters = {
        policyID,
        categories: JSON.stringify(categoryNamesToDelete),
    };

    API.write(WRITE_COMMANDS.DELETE_WORKSPACE_CATEGORIES, parameters, onyxData);
}

/**
 * Accept user join request to a workspace
 */
function acceptJoinRequest(reportID: string, reportAction: OnyxEntry<ReportAction>) {
    const choice = CONST.REPORT.ACTIONABLE_MENTION_JOIN_WORKSPACE_RESOLUTION.ACCEPT;
    if (!reportAction) {
        return;
    }

    const optimisticData: OnyxUpdate[] = [
        {
            onyxMethod: Onyx.METHOD.MERGE,
            key: `${ONYXKEYS.COLLECTION.REPORT_ACTIONS}${reportID}`,
            value: {
                [reportAction.reportActionID]: {
                    originalMessage: {choice},
                    pendingAction: CONST.RED_BRICK_ROAD_PENDING_ACTION.UPDATE,
                },
            },
        },
    ];

    const successData: OnyxUpdate[] = [
        {
            onyxMethod: Onyx.METHOD.MERGE,
            key: `${ONYXKEYS.COLLECTION.REPORT_ACTIONS}${reportID}`,
            value: {
                [reportAction.reportActionID]: {
                    originalMessage: {choice},
                    pendingAction: null,
                },
            },
        },
    ];

    const failureData: OnyxUpdate[] = [
        {
            onyxMethod: Onyx.METHOD.MERGE,
            key: `${ONYXKEYS.COLLECTION.REPORT_ACTIONS}${reportID}`,
            value: {
                [reportAction.reportActionID]: {
                    originalMessage: {choice: ''},
                    pendingAction: null,
                },
            },
        },
    ];

    const parameters = {
        requests: JSON.stringify({
            [(reportAction.originalMessage as OriginalMessageJoinPolicyChangeLog['originalMessage']).policyID]: {
                requests: [{accountID: reportAction?.actorAccountID, adminsRoomMessageReportActionID: reportAction.reportActionID}],
            },
        }),
    };

    API.write(WRITE_COMMANDS.ACCEPT_JOIN_REQUEST, parameters, {optimisticData, failureData, successData});
}

/**
 * Decline user join request to a workspace
 */
function declineJoinRequest(reportID: string, reportAction: OnyxEntry<ReportAction>) {
    if (!reportAction) {
        return;
    }
    const choice = CONST.REPORT.ACTIONABLE_MENTION_JOIN_WORKSPACE_RESOLUTION.DECLINE;
    const optimisticData: OnyxUpdate[] = [
        {
            onyxMethod: Onyx.METHOD.MERGE,
            key: `${ONYXKEYS.COLLECTION.REPORT_ACTIONS}${reportID}`,
            value: {
                [reportAction.reportActionID]: {
                    originalMessage: {choice},
                    pendingAction: CONST.RED_BRICK_ROAD_PENDING_ACTION.UPDATE,
                },
            },
        },
    ];

    const successData: OnyxUpdate[] = [
        {
            onyxMethod: Onyx.METHOD.MERGE,
            key: `${ONYXKEYS.COLLECTION.REPORT_ACTIONS}${reportID}`,
            value: {
                [reportAction.reportActionID]: {
                    originalMessage: {choice},
                    pendingAction: null,
                },
            },
        },
    ];

    const failureData: OnyxUpdate[] = [
        {
            onyxMethod: Onyx.METHOD.MERGE,
            key: `${ONYXKEYS.COLLECTION.REPORT_ACTIONS}${reportID}`,
            value: {
                [reportAction.reportActionID]: {
                    originalMessage: {choice: ''},
                    pendingAction: null,
                },
            },
        },
    ];

    const parameters = {
        requests: JSON.stringify({
            [(reportAction.originalMessage as OriginalMessageJoinPolicyChangeLog['originalMessage']).policyID]: {
                requests: [{accountID: reportAction?.actorAccountID, adminsRoomMessageReportActionID: reportAction.reportActionID}],
            },
        }),
    };

    API.write(WRITE_COMMANDS.DECLINE_JOIN_REQUEST, parameters, {optimisticData, failureData, successData});
}

function openPolicyDistanceRatesPage(policyID?: string) {
    if (!policyID) {
        return;
    }

    const params: OpenPolicyDistanceRatesPageParams = {policyID};

    API.read(READ_COMMANDS.OPEN_POLICY_DISTANCE_RATES_PAGE, params);
}

function navigateWhenEnableFeature(policyID: string, featureRoute: Route) {
    const isNarrowLayout = getIsNarrowLayout();

    if (isNarrowLayout) {
        Navigation.goBack(ROUTES.WORKSPACE_INITIAL.getRoute(policyID));
        return;
    }

    Navigation.navigate(featureRoute);
}

function enablePolicyCategories(policyID: string, enabled: boolean) {
    const onyxData: OnyxData = {
        optimisticData: [
            {
                onyxMethod: Onyx.METHOD.MERGE,
                key: `${ONYXKEYS.COLLECTION.POLICY}${policyID}`,
                value: {
                    areCategoriesEnabled: enabled,
                    pendingFields: {
                        areCategoriesEnabled: CONST.RED_BRICK_ROAD_PENDING_ACTION.UPDATE,
                    },
                },
            },
        ],
        successData: [
            {
                onyxMethod: Onyx.METHOD.MERGE,
                key: `${ONYXKEYS.COLLECTION.POLICY}${policyID}`,
                value: {
                    pendingFields: {
                        areCategoriesEnabled: null,
                    },
                },
            },
        ],
        failureData: [
            {
                onyxMethod: Onyx.METHOD.MERGE,
                key: `${ONYXKEYS.COLLECTION.POLICY}${policyID}`,
                value: {
                    areCategoriesEnabled: !enabled,
                    pendingFields: {
                        areCategoriesEnabled: null,
                    },
                },
            },
        ],
    };

    const parameters: EnablePolicyCategoriesParams = {policyID, enabled};

    API.write(WRITE_COMMANDS.ENABLE_POLICY_CATEGORIES, parameters, onyxData);

    if (enabled) {
        navigateWhenEnableFeature(policyID, ROUTES.WORKSPACE_CATEGORIES.getRoute(policyID));
    }
}

function enablePolicyConnections(policyID: string, enabled: boolean) {
    const onyxData: OnyxData = {
        optimisticData: [
            {
                onyxMethod: Onyx.METHOD.MERGE,
                key: `${ONYXKEYS.COLLECTION.POLICY}${policyID}`,
                value: {
                    areConnectionsEnabled: enabled,
                    pendingFields: {
                        areConnectionsEnabled: CONST.RED_BRICK_ROAD_PENDING_ACTION.UPDATE,
                    },
                },
            },
        ],
        successData: [
            {
                onyxMethod: Onyx.METHOD.MERGE,
                key: `${ONYXKEYS.COLLECTION.POLICY}${policyID}`,
                value: {
                    pendingFields: {
                        areConnectionsEnabled: null,
                    },
                },
            },
        ],
        failureData: [
            {
                onyxMethod: Onyx.METHOD.MERGE,
                key: `${ONYXKEYS.COLLECTION.POLICY}${policyID}`,
                value: {
                    areConnectionsEnabled: !enabled,
                    pendingFields: {
                        areConnectionsEnabled: null,
                    },
                },
            },
        ],
    };

    const parameters: EnablePolicyConnectionsParams = {policyID, enabled};

    API.write(WRITE_COMMANDS.ENABLE_POLICY_CONNECTIONS, parameters, onyxData);
}

function enablePolicyDistanceRates(policyID: string, enabled: boolean) {
    const onyxData: OnyxData = {
        optimisticData: [
            {
                onyxMethod: Onyx.METHOD.MERGE,
                key: `${ONYXKEYS.COLLECTION.POLICY}${policyID}`,
                value: {
                    areDistanceRatesEnabled: enabled,
                    pendingFields: {
                        areDistanceRatesEnabled: CONST.RED_BRICK_ROAD_PENDING_ACTION.UPDATE,
                    },
                },
            },
        ],
        successData: [
            {
                onyxMethod: Onyx.METHOD.MERGE,
                key: `${ONYXKEYS.COLLECTION.POLICY}${policyID}`,
                value: {
                    pendingFields: {
                        areDistanceRatesEnabled: null,
                    },
                },
            },
        ],
        failureData: [
            {
                onyxMethod: Onyx.METHOD.MERGE,
                key: `${ONYXKEYS.COLLECTION.POLICY}${policyID}`,
                value: {
                    areDistanceRatesEnabled: !enabled,
                    pendingFields: {
                        areDistanceRatesEnabled: null,
                    },
                },
            },
        ],
    };

    const parameters: EnablePolicyDistanceRatesParams = {policyID, enabled};

    API.write(WRITE_COMMANDS.ENABLE_POLICY_DISTANCE_RATES, parameters, onyxData);

    if (enabled) {
        navigateWhenEnableFeature(policyID, ROUTES.WORKSPACE_DISTANCE_RATES.getRoute(policyID));
    }
}

function enablePolicyReportFields(policyID: string, enabled: boolean) {
    const onyxData: OnyxData = {
        optimisticData: [
            {
                onyxMethod: Onyx.METHOD.MERGE,
                key: `${ONYXKEYS.COLLECTION.POLICY}${policyID}`,
                value: {
                    areReportFieldsEnabled: enabled,
                    pendingFields: {
                        areReportFieldsEnabled: CONST.RED_BRICK_ROAD_PENDING_ACTION.UPDATE,
                    },
                },
            },
        ],
        successData: [
            {
                onyxMethod: Onyx.METHOD.MERGE,
                key: `${ONYXKEYS.COLLECTION.POLICY}${policyID}`,
                value: {
                    pendingFields: {
                        areReportFieldsEnabled: null,
                    },
                },
            },
        ],
        failureData: [
            {
                onyxMethod: Onyx.METHOD.MERGE,
                key: `${ONYXKEYS.COLLECTION.POLICY}${policyID}`,
                value: {
                    areReportFieldsEnabled: !enabled,
                    pendingFields: {
                        areReportFieldsEnabled: null,
                    },
                },
            },
        ],
    };

    const parameters: EnablePolicyReportFieldsParams = {policyID, enabled};

    API.write(WRITE_COMMANDS.ENABLE_POLICY_REPORT_FIELDS, parameters, onyxData);
}

function enablePolicyTags(policyID: string, enabled: boolean) {
    const onyxData: OnyxData = {
        optimisticData: [
            {
                onyxMethod: Onyx.METHOD.MERGE,
                key: `${ONYXKEYS.COLLECTION.POLICY}${policyID}`,
                value: {
                    areTagsEnabled: enabled,
                    pendingFields: {
                        areTagsEnabled: CONST.RED_BRICK_ROAD_PENDING_ACTION.UPDATE,
                    },
                },
            },
        ],
        successData: [
            {
                onyxMethod: Onyx.METHOD.MERGE,
                key: `${ONYXKEYS.COLLECTION.POLICY}${policyID}`,
                value: {
                    pendingFields: {
                        areTagsEnabled: null,
                    },
                },
            },
        ],
        failureData: [
            {
                onyxMethod: Onyx.METHOD.MERGE,
                key: `${ONYXKEYS.COLLECTION.POLICY}${policyID}`,
                value: {
                    areTagsEnabled: !enabled,
                    pendingFields: {
                        areTagsEnabled: null,
                    },
                },
            },
        ],
    };

    const parameters: EnablePolicyTagsParams = {policyID, enabled};

    API.write(WRITE_COMMANDS.ENABLE_POLICY_TAGS, parameters, onyxData);

    if (enabled) {
        navigateWhenEnableFeature(policyID, ROUTES.WORKSPACE_TAGS.getRoute(policyID));
    }
}

function enablePolicyTaxes(policyID: string, enabled: boolean) {
    const onyxData: OnyxData = {
        optimisticData: [
            {
                onyxMethod: Onyx.METHOD.MERGE,
                key: `${ONYXKEYS.COLLECTION.POLICY}${policyID}`,
                value: {
                    tax: {
                        trackingEnabled: enabled,
                    },
                    pendingFields: {
                        tax: CONST.RED_BRICK_ROAD_PENDING_ACTION.UPDATE,
                    },
                },
            },
        ],
        successData: [
            {
                onyxMethod: Onyx.METHOD.MERGE,
                key: `${ONYXKEYS.COLLECTION.POLICY}${policyID}`,
                value: {
                    pendingFields: {
                        tax: null,
                    },
                },
            },
        ],
        failureData: [
            {
                onyxMethod: Onyx.METHOD.MERGE,
                key: `${ONYXKEYS.COLLECTION.POLICY}${policyID}`,
                value: {
                    tax: {
                        trackingEnabled: !enabled,
                    },
                    pendingFields: {
                        tax: null,
                    },
                },
            },
        ],
    };

    const parameters: EnablePolicyTaxesParams = {policyID, enabled};

    API.write(WRITE_COMMANDS.ENABLE_POLICY_TAXES, parameters, onyxData);

    if (enabled) {
        navigateWhenEnableFeature(policyID, ROUTES.WORKSPACE_TAXES.getRoute(policyID));
    }
}

function enablePolicyWorkflows(policyID: string, enabled: boolean) {
    const policy = ReportUtils.getPolicy(policyID);
    const onyxData: OnyxData = {
        optimisticData: [
            {
                onyxMethod: Onyx.METHOD.MERGE,
                key: `${ONYXKEYS.COLLECTION.POLICY}${policyID}`,
                value: {
                    areWorkflowsEnabled: enabled,
                    ...(!enabled
                        ? {
                              approvalMode: CONST.POLICY.APPROVAL_MODE.OPTIONAL,
                              autoReporting: false,
                              harvesting: {
                                  enabled: false,
                              },
                              reimbursementChoice: CONST.POLICY.REIMBURSEMENT_CHOICES.REIMBURSEMENT_NO,
                          }
                        : {}),
                    pendingFields: {
                        areWorkflowsEnabled: CONST.RED_BRICK_ROAD_PENDING_ACTION.UPDATE,
                        ...(!enabled
                            ? {
                                  approvalMode: CONST.RED_BRICK_ROAD_PENDING_ACTION.UPDATE,
                                  autoReporting: CONST.RED_BRICK_ROAD_PENDING_ACTION.UPDATE,
                                  harvesting: CONST.RED_BRICK_ROAD_PENDING_ACTION.UPDATE,
                                  reimbursementChoice: CONST.RED_BRICK_ROAD_PENDING_ACTION.UPDATE,
                              }
                            : {}),
                    },
                },
            },
        ],
        successData: [
            {
                onyxMethod: Onyx.METHOD.MERGE,
                key: `${ONYXKEYS.COLLECTION.POLICY}${policyID}`,
                value: {
                    pendingFields: {
                        areWorkflowsEnabled: null,
                        ...(!enabled
                            ? {
                                  approvalMode: null,
                                  autoReporting: null,
                                  harvesting: null,
                                  reimbursementChoice: null,
                              }
                            : {}),
                    },
                },
            },
        ],
        failureData: [
            {
                onyxMethod: Onyx.METHOD.MERGE,
                key: `${ONYXKEYS.COLLECTION.POLICY}${policyID}`,
                value: {
                    areWorkflowsEnabled: !enabled,
                    ...(!enabled
                        ? {
                              approvalMode: policy.approvalMode,
                              autoReporting: policy.autoReporting,
                              harvesting: policy.harvesting,
                              reimbursementChoice: policy.reimbursementChoice,
                          }
                        : {}),
                    pendingFields: {
                        areWorkflowsEnabled: null,
                        ...(!enabled
                            ? {
                                  approvalMode: null,
                                  autoReporting: null,
                                  harvesting: null,
                                  reimbursementChoice: null,
                              }
                            : {}),
                    },
                },
            },
        ],
    };

    const parameters: EnablePolicyWorkflowsParams = {policyID, enabled};

    API.write(WRITE_COMMANDS.ENABLE_POLICY_WORKFLOWS, parameters, onyxData);

    if (enabled) {
        navigateWhenEnableFeature(policyID, ROUTES.WORKSPACE_WORKFLOWS.getRoute(policyID));
    }
}

function renamePolicyTaglist(policyID: string, policyTagListName: {oldName: string; newName: string}, policyTags: OnyxEntry<PolicyTagList>) {
    const newName = policyTagListName.newName;
    const oldName = policyTagListName.oldName;
    const oldPolicyTags = policyTags?.[oldName] ?? {};
    const onyxData: OnyxData = {
        optimisticData: [
            {
                onyxMethod: Onyx.METHOD.MERGE,
                key: `${ONYXKEYS.COLLECTION.POLICY_TAGS}${policyID}`,
                value: {
                    [newName]: {...oldPolicyTags, name: newName, pendingAction: CONST.RED_BRICK_ROAD_PENDING_ACTION.ADD},
                    [oldName]: null,
                },
            },
        ],
        successData: [
            {
                onyxMethod: Onyx.METHOD.MERGE,
                key: `${ONYXKEYS.COLLECTION.POLICY_TAGS}${policyID}`,
                value: {
                    [newName]: {pendingAction: null},
                    [oldName]: null,
                },
            },
        ],
        failureData: [
            {
                onyxMethod: Onyx.METHOD.MERGE,
                key: `${ONYXKEYS.COLLECTION.POLICY_TAGS}${policyID}`,
                value: {
                    errors: {
                        [oldName]: oldName,
                        [newName]: ErrorUtils.getMicroSecondOnyxError('workspace.tags.genericFailureMessage'),
                    },
                    [newName]: null,
                    [oldName]: oldPolicyTags,
                },
            },
        ],
    };
    const parameters = {
        policyID,
        oldName,
        newName,
    };

    API.write(WRITE_COMMANDS.RENAME_POLICY_TAG_LIST, parameters, onyxData);
}

function setPolicyRequiresTag(policyID: string, requiresTag: boolean) {
    const onyxData: OnyxData = {
        optimisticData: [
            {
                onyxMethod: Onyx.METHOD.MERGE,
                key: `${ONYXKEYS.COLLECTION.POLICY}${policyID}`,
                value: {
                    requiresTag,
                    errors: {requiresTag: null},
                    pendingFields: {
                        requiresTag: CONST.RED_BRICK_ROAD_PENDING_ACTION.UPDATE,
                    },
                },
            },
        ],
        successData: [
            {
                onyxMethod: Onyx.METHOD.MERGE,
                key: `${ONYXKEYS.COLLECTION.POLICY}${policyID}`,
                value: {
                    errors: {
                        requiresTag: null,
                    },
                    pendingFields: {
                        requiresTag: null,
                    },
                },
            },
        ],
        failureData: [
            {
                onyxMethod: Onyx.METHOD.MERGE,
                key: `${ONYXKEYS.COLLECTION.POLICY}${policyID}`,
                value: {
                    requiresTag: !requiresTag,
                    errors: ErrorUtils.getMicroSecondOnyxError('workspace.tags.genericFailureMessage'),
                    pendingFields: {
                        requiresTag: null,
                    },
                },
            },
        ],
    };

    const parameters = {
        policyID,
        requiresTag,
    };

    API.write(WRITE_COMMANDS.SET_POLICY_REQUIRES_TAG, parameters, onyxData);
}

function openPolicyMoreFeaturesPage(policyID: string) {
    const params: OpenPolicyMoreFeaturesPageParams = {policyID};

    API.read(READ_COMMANDS.OPEN_POLICY_MORE_FEATURES_PAGE, params);
}

function createPolicyDistanceRate(policyID: string, customUnitID: string, customUnitRate: Rate) {
    const optimisticData: OnyxUpdate[] = [
        {
            onyxMethod: Onyx.METHOD.MERGE,
            key: `${ONYXKEYS.COLLECTION.POLICY}${policyID}`,
            value: {
                customUnits: {
                    [customUnitID]: {
                        rates: {
                            [customUnitRate.customUnitRateID ?? '']: {
                                ...customUnitRate,
                                pendingAction: CONST.RED_BRICK_ROAD_PENDING_ACTION.ADD,
                            },
                        },
                    },
                },
            },
        },
    ];

    const successData: OnyxUpdate[] = [
        {
            onyxMethod: Onyx.METHOD.MERGE,
            key: `${ONYXKEYS.COLLECTION.POLICY}${policyID}`,
            value: {
                customUnits: {
                    [customUnitID]: {
                        rates: {
                            [customUnitRate.customUnitRateID ?? '']: {
                                pendingAction: null,
                            },
                        },
                    },
                },
            },
        },
    ];

    const failureData: OnyxUpdate[] = [
        {
            onyxMethod: Onyx.METHOD.MERGE,
            key: `${ONYXKEYS.COLLECTION.POLICY}${policyID}`,
            value: {
                customUnits: {
                    [customUnitID]: {
                        rates: {
                            [customUnitRate.customUnitRateID ?? '']: {
                                errors: ErrorUtils.getMicroSecondOnyxError('common.genericErrorMessage'),
                            },
                        },
                    },
                },
            },
        },
    ];

    const params: CreatePolicyDistanceRateParams = {
        policyID,
        customUnitID,
        customUnitRate: JSON.stringify(customUnitRate),
    };

    API.write(WRITE_COMMANDS.CREATE_POLICY_DISTANCE_RATE, params, {optimisticData, successData, failureData});
}

function clearCreateDistanceRateItemAndError(policyID: string, customUnitID: string, customUnitRateIDToClear: string) {
    Onyx.merge(`${ONYXKEYS.COLLECTION.POLICY}${policyID}`, {
        customUnits: {
            [customUnitID]: {
                rates: {
                    [customUnitRateIDToClear]: null,
                },
            },
        },
    });
}

export {
    removeMembers,
    updateWorkspaceMembersRole,
    addMembersToWorkspace,
    isAdminOfFreePolicy,
    hasActiveFreePolicy,
    setWorkspaceErrors,
    clearCustomUnitErrors,
    hideWorkspaceAlertMessage,
    deleteWorkspace,
    updateWorkspaceCustomUnitAndRate,
    updateLastAccessedWorkspace,
    clearDeleteMemberError,
    clearAddMemberError,
    clearDeleteWorkspaceError,
    openWorkspaceReimburseView,
    setPolicyIDForReimburseView,
    clearOnyxDataForReimburseView,
    setRateForReimburseView,
    setUnitForReimburseView,
    generateDefaultWorkspaceName,
    updateGeneralSettings,
    clearWorkspaceGeneralSettingsErrors,
    deleteWorkspaceAvatar,
    updateWorkspaceAvatar,
    clearAvatarErrors,
    generatePolicyID,
    createWorkspace,
    openWorkspaceMembersPage,
    openPolicyCategoriesPage,
    openPolicyTagsPage,
    openPolicyTaxesPage,
    openWorkspaceInvitePage,
    openWorkspace,
    removeWorkspace,
    createWorkspaceFromIOUPayment,
    setWorkspaceInviteMembersDraft,
    clearErrors,
    dismissAddedWithPrimaryLoginMessages,
    openDraftWorkspaceRequest,
    buildOptimisticPolicyRecentlyUsedCategories,
    buildOptimisticPolicyRecentlyUsedTags,
    createDraftInitialWorkspace,
    setWorkspaceInviteMessageDraft,
    setWorkspaceAutoReporting,
    setWorkspaceApprovalMode,
    setWorkspaceAutoReportingFrequency,
    setWorkspaceAutoReportingMonthlyOffset,
    updateWorkspaceDescription,
    setWorkspaceCategoryEnabled,
    setWorkspaceRequiresCategory,
    inviteMemberToWorkspace,
    acceptJoinRequest,
    declineJoinRequest,
    createPolicyCategory,
    renamePolicyCategory,
    clearCategoryErrors,
    setWorkspacePayer,
    clearWorkspacePayerError,
    setWorkspaceReimbursement,
    openPolicyWorkflowsPage,
    setPolicyRequiresTag,
    renamePolicyTaglist,
    enablePolicyCategories,
    enablePolicyConnections,
    enablePolicyDistanceRates,
    enablePolicyReportFields,
    enablePolicyTags,
    enablePolicyTaxes,
    enablePolicyWorkflows,
    openPolicyDistanceRatesPage,
    openPolicyMoreFeaturesPage,
    generateCustomUnitID,
    createPolicyDistanceRate,
    clearCreateDistanceRateItemAndError,
    createPolicyTag,
<<<<<<< HEAD
    renamePolicyTag,
=======
    clearPolicyTagErrors,
>>>>>>> 37cde713
    clearWorkspaceReimbursementErrors,
    deleteWorkspaceCategories,
    setWorkspaceTagEnabled,
};<|MERGE_RESOLUTION|>--- conflicted
+++ resolved
@@ -2902,31 +2902,15 @@
     API.write(WRITE_COMMANDS.CREATE_POLICY_TAG, parameters, onyxData);
 }
 
-<<<<<<< HEAD
-function renamePolicyTag(policyID: string, policyTag: {oldName: string; newName: string}) {
-    const tagListName = Object.keys(allPolicyTags?.[`${ONYXKEYS.COLLECTION.POLICY_TAGS}${policyID}`] ?? {})[0];
-    const oldTag = allPolicyTags?.[`${ONYXKEYS.COLLECTION.POLICY_TAGS}${policyID}`]?.[policyTag.oldName] ?? {};
-=======
 function setWorkspaceTagEnabled(policyID: string, tagsToUpdate: Record<string, {name: string; enabled: boolean}>) {
     const policyTag = PolicyUtils.getTagLists(allPolicyTags?.[`${ONYXKEYS.COLLECTION.POLICY_TAGS}${policyID}`] ?? {})?.[0] ?? {};
 
->>>>>>> 37cde713
     const onyxData: OnyxData = {
         optimisticData: [
             {
                 onyxMethod: Onyx.METHOD.MERGE,
                 key: `${ONYXKEYS.COLLECTION.POLICY_TAGS}${policyID}`,
                 value: {
-<<<<<<< HEAD
-                    [tagListName]: {
-                        tags: {
-                            [policyTag.oldName]: null,
-                            [policyTag.newName]: {
-                                ...oldTag,
-                                name: policyTag.newName,
-                                pendingAction: CONST.RED_BRICK_ROAD_PENDING_ACTION.UPDATE,
-                            },
-=======
                     [policyTag.name]: {
                         tags: {
                             ...Object.keys(tagsToUpdate).reduce<PolicyTags>((acc, key) => {
@@ -2941,7 +2925,6 @@
 
                                 return acc;
                             }, {}),
->>>>>>> 37cde713
                         },
                     },
                 },
@@ -2952,16 +2935,6 @@
                 onyxMethod: Onyx.METHOD.MERGE,
                 key: `${ONYXKEYS.COLLECTION.POLICY_TAGS}${policyID}`,
                 value: {
-<<<<<<< HEAD
-                    [tagListName]: {
-                        tags: {
-                            [policyTag.newName]: {
-                                ...oldTag,
-                                name: policyTag.newName,
-                                errors: null,
-                                pendingAction: null,
-                            },
-=======
                     [policyTag.name]: {
                         tags: {
                             ...Object.keys(tagsToUpdate).reduce<PolicyTags>((acc, key) => {
@@ -2976,7 +2949,6 @@
 
                                 return acc;
                             }, {}),
->>>>>>> 37cde713
                         },
                     },
                 },
@@ -2987,15 +2959,6 @@
                 onyxMethod: Onyx.METHOD.MERGE,
                 key: `${ONYXKEYS.COLLECTION.POLICY_TAGS}${policyID}`,
                 value: {
-<<<<<<< HEAD
-                    [tagListName]: {
-                        tags: {
-                            [policyTag.newName]: null,
-                            [policyTag.oldName]: {
-                                ...oldTag,
-                                errors: ErrorUtils.getMicroSecondOnyxError('workspace.tags.genericFailureMessage'),
-                            },
-=======
                     [policyTag.name]: {
                         tags: {
                             ...Object.keys(tagsToUpdate).reduce<PolicyTags>((acc, key) => {
@@ -3010,7 +2973,6 @@
 
                                 return acc;
                             }, {}),
->>>>>>> 37cde713
                         },
                     },
                 },
@@ -3020,12 +2982,6 @@
 
     const parameters = {
         policyID,
-<<<<<<< HEAD
-        tags: JSON.stringify({[policyTag.oldName]: policyTag.newName}),
-    };
-
-    API.write(WRITE_COMMANDS.RENAME_POLICY_TAG, parameters, onyxData);
-=======
         tags: JSON.stringify(Object.keys(tagsToUpdate).map((key) => tagsToUpdate[key])),
     };
 
@@ -3060,7 +3016,73 @@
             },
         },
     });
->>>>>>> 37cde713
+}
+
+function renamePolicyTag(policyID: string, policyTag: {oldName: string; newName: string}) {
+    const tagListName = Object.keys(allPolicyTags?.[`${ONYXKEYS.COLLECTION.POLICY_TAGS}${policyID}`] ?? {})[0];
+    const oldTag = allPolicyTags?.[`${ONYXKEYS.COLLECTION.POLICY_TAGS}${policyID}`]?.[policyTag.oldName] ?? {};
+    const onyxData: OnyxData = {
+        optimisticData: [
+            {
+                onyxMethod: Onyx.METHOD.MERGE,
+                key: `${ONYXKEYS.COLLECTION.POLICY_TAGS}${policyID}`,
+                value: {
+                    [tagListName]: {
+                        tags: {
+                            [policyTag.oldName]: null,
+                            [policyTag.newName]: {
+                                ...oldTag,
+                                name: policyTag.newName,
+                                pendingAction: CONST.RED_BRICK_ROAD_PENDING_ACTION.UPDATE,
+                            },
+                        },
+                    },
+                },
+            },
+        ],
+        successData: [
+            {
+                onyxMethod: Onyx.METHOD.MERGE,
+                key: `${ONYXKEYS.COLLECTION.POLICY_TAGS}${policyID}`,
+                value: {
+                    [tagListName]: {
+                        tags: {
+                            [policyTag.newName]: {
+                                ...oldTag,
+                                name: policyTag.newName,
+                                errors: null,
+                                pendingAction: null,
+                            },
+                        },
+                    },
+                },
+            },
+        ],
+        failureData: [
+            {
+                onyxMethod: Onyx.METHOD.MERGE,
+                key: `${ONYXKEYS.COLLECTION.POLICY_TAGS}${policyID}`,
+                value: {
+                    [tagListName]: {
+                        tags: {
+                            [policyTag.newName]: null,
+                            [policyTag.oldName]: {
+                                ...oldTag,
+                                errors: ErrorUtils.getMicroSecondOnyxError('workspace.tags.genericFailureMessage'),
+                            },
+                        },
+                    },
+                },
+            },
+        ],
+    };
+
+    const parameters = {
+        policyID,
+        tags: JSON.stringify({[policyTag.oldName]: policyTag.newName}),
+    };
+
+    API.write(WRITE_COMMANDS.RENAME_POLICY_TAG, parameters, onyxData);
 }
 
 function setWorkspaceRequiresCategory(policyID: string, requiresCategory: boolean) {
@@ -3949,11 +3971,8 @@
     createPolicyDistanceRate,
     clearCreateDistanceRateItemAndError,
     createPolicyTag,
-<<<<<<< HEAD
     renamePolicyTag,
-=======
     clearPolicyTagErrors,
->>>>>>> 37cde713
     clearWorkspaceReimbursementErrors,
     deleteWorkspaceCategories,
     setWorkspaceTagEnabled,
