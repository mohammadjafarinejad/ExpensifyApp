--- conflicted
+++ resolved
@@ -1946,28 +1946,16 @@
                 pendingAction: CONST.RED_BRICK_ROAD_PENDING_ACTION.ADD,
                 customUnits,
                 makeMeAdmin,
-<<<<<<< HEAD
+                autoReporting: true,
                 employeeList: {
                     [sessionEmail]: {
                         role: CONST.POLICY.ROLE.ADMIN,
                         errors: {},
                     },
-=======
-                autoReporting: true,
+                },
                 approvalMode: CONST.POLICY.APPROVAL_MODE.OPTIONAL,
                 harvesting: {
                     enabled: true,
-                },
-            },
-        },
-        {
-            onyxMethod: Onyx.METHOD.SET,
-            key: `${ONYXKEYS.COLLECTION.POLICY_MEMBERS_DRAFTS}${policyID}`,
-            value: {
-                [sessionAccountID]: {
-                    role: CONST.POLICY.ROLE.ADMIN,
-                    errors: {},
->>>>>>> 1371acf9
                 },
             },
         },
