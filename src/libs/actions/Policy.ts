--- conflicted
+++ resolved
@@ -2902,7 +2902,6 @@
     API.write(WRITE_COMMANDS.CREATE_POLICY_TAG, parameters, onyxData);
 }
 
-<<<<<<< HEAD
 function setWorkspaceTagEnabled(policyID: string, tagsToUpdate: Record<string, {name: string; enabled: boolean}>) {
     const policyTag = PolicyUtils.getTagLists(allPolicyTags?.[`${ONYXKEYS.COLLECTION.POLICY_TAGS}${policyID}`] ?? {})?.[0] ?? {};
 
@@ -2987,7 +2986,8 @@
     };
 
     API.write(WRITE_COMMANDS.SET_POLICY_TAGS_ENABLED, parameters, onyxData);
-=======
+}
+
 function clearPolicyTagErrors(policyID: string, tagName: string) {
     const tagListName = Object.keys(allPolicyTags?.[`${ONYXKEYS.COLLECTION.POLICY_TAGS}${policyID}`] ?? {})[0];
     const tag = allPolicyTags?.[`${ONYXKEYS.COLLECTION.POLICY_TAGS}${policyID}`]?.[tagListName].tags?.[tagName];
@@ -3016,7 +3016,6 @@
             },
         },
     });
->>>>>>> 8b54aff5
 }
 
 function setWorkspaceRequiresCategory(policyID: string, requiresCategory: boolean) {
