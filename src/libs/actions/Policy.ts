import {PUBLIC_DOMAINS} from 'expensify-common/lib/CONST';
import ExpensiMark from 'expensify-common/lib/ExpensiMark';
import Str from 'expensify-common/lib/str';
import {escapeRegExp} from 'lodash';
import lodashClone from 'lodash/clone';
import lodashUnion from 'lodash/union';
import type {NullishDeep, OnyxCollection, OnyxEntry, OnyxUpdate} from 'react-native-onyx';
import Onyx from 'react-native-onyx';
import type {ValueOf} from 'type-fest';
import * as API from '@libs/API';
import type {
    AddBillingCardAndRequestWorkspaceOwnerChangeParams,
    AddMembersToWorkspaceParams,
    CreatePolicyDistanceRateParams,
    CreateWorkspaceFromIOUPaymentParams,
    CreateWorkspaceParams,
    DeleteMembersFromWorkspaceParams,
    DeletePolicyDistanceRatesParams,
    DeleteWorkspaceAvatarParams,
    DeleteWorkspaceParams,
    EnablePolicyCategoriesParams,
    EnablePolicyConnectionsParams,
    EnablePolicyDistanceRatesParams,
    EnablePolicyReportFieldsParams,
    EnablePolicyTagsParams,
    EnablePolicyTaxesParams,
    EnablePolicyWorkflowsParams,
    OpenDraftWorkspaceRequestParams,
    OpenPolicyCategoriesPageParams,
    OpenPolicyDistanceRatesPageParams,
    OpenPolicyMoreFeaturesPageParams,
    OpenPolicyTagsPageParams,
    OpenPolicyTaxesPageParams,
    OpenPolicyWorkflowsPageParams,
    OpenWorkspaceInvitePageParams,
    OpenWorkspaceMembersPageParams,
    OpenWorkspaceParams,
    OpenWorkspaceReimburseViewParams,
    RequestWorkspaceOwnerChangeParams,
    SetPolicyDistanceRatesDefaultCategoryParams,
    SetPolicyDistanceRatesEnabledParams,
    SetPolicyDistanceRatesUnitParams,
    SetWorkspaceApprovalModeParams,
    SetWorkspaceAutoReportingFrequencyParams,
    SetWorkspaceAutoReportingMonthlyOffsetParams,
    SetWorkspaceAutoReportingParams,
    SetWorkspacePayerParams,
    SetWorkspaceReimbursementParams,
    UpdatePolicyDistanceRateValueParams,
    UpdateWorkspaceAvatarParams,
    UpdateWorkspaceCustomUnitAndRateParams,
    UpdateWorkspaceDescriptionParams,
    UpdateWorkspaceGeneralSettingsParams,
    UpdateWorkspaceMembersRoleParams,
} from '@libs/API/parameters';
import {READ_COMMANDS, WRITE_COMMANDS} from '@libs/API/types';
import DateUtils from '@libs/DateUtils';
import * as ErrorUtils from '@libs/ErrorUtils';
import getIsNarrowLayout from '@libs/getIsNarrowLayout';
import Log from '@libs/Log';
import Navigation from '@libs/Navigation/Navigation';
import * as NumberUtils from '@libs/NumberUtils';
import * as OptionsListUtils from '@libs/OptionsListUtils';
import * as PersonalDetailsUtils from '@libs/PersonalDetailsUtils';
import * as PhoneNumber from '@libs/PhoneNumber';
import * as PolicyUtils from '@libs/PolicyUtils';
import * as ReportActionsUtils from '@libs/ReportActionsUtils';
import * as ReportUtils from '@libs/ReportUtils';
import * as TransactionUtils from '@libs/TransactionUtils';
import CONST from '@src/CONST';
import ONYXKEYS from '@src/ONYXKEYS';
import type {Route} from '@src/ROUTES';
import ROUTES from '@src/ROUTES';
import type {
    InvitedEmailsToAccountIDs,
    PersonalDetailsList,
    Policy,
    PolicyCategories,
    PolicyCategory,
    PolicyMember,
    PolicyOwnershipChangeChecks,
    PolicyTag,
    PolicyTagList,
    PolicyTags,
    RecentlyUsedCategories,
    RecentlyUsedTags,
    ReimbursementAccount,
    Report,
    ReportAction,
    TaxRatesWithDefault,
    Transaction,
} from '@src/types/onyx';
import type {ErrorFields, Errors, OnyxValueWithOfflineFeedback, PendingAction} from '@src/types/onyx/OnyxCommon';
import type {OriginalMessageJoinPolicyChangeLog} from '@src/types/onyx/OriginalMessage';
import type {Attributes, CustomUnit, Rate, Unit} from '@src/types/onyx/Policy';
import type {OnyxData} from '@src/types/onyx/Request';
import type {EmptyObject} from '@src/types/utils/EmptyObject';
import {isEmptyObject} from '@src/types/utils/EmptyObject';

type AnnounceRoomMembersOnyxData = {
    onyxOptimisticData: OnyxUpdate[];
    onyxSuccessData: OnyxUpdate[];
    onyxFailureData: OnyxUpdate[];
};

type ReportCreationData = Record<
    string,
    {
        reportID: string;
        reportActionID?: string;
    }
>;

type WorkspaceMembersChats = {
    onyxSuccessData: OnyxUpdate[];
    onyxOptimisticData: OnyxUpdate[];
    onyxFailureData: OnyxUpdate[];
    reportCreationData: ReportCreationData;
};

type OptimisticCustomUnits = {
    customUnits: Record<string, CustomUnit>;
    customUnitID: string;
    customUnitRateID: string;
    outputCurrency: string;
};

type PoliciesRecord = Record<string, OnyxEntry<Policy>>;

type NewCustomUnit = {
    customUnitID: string;
    name: string;
    attributes: Attributes;
    rates: Rate;
};

type WorkspaceMembersRoleData = {
    accountID: number;
    email: string;
    role: typeof CONST.POLICY.ROLE.ADMIN | typeof CONST.POLICY.ROLE.USER;
};

const allPolicies: OnyxCollection<Policy> = {};
Onyx.connect({
    key: ONYXKEYS.COLLECTION.POLICY,
    callback: (val, key) => {
        if (!key) {
            return;
        }
        if (val === null || val === undefined) {
            // If we are deleting a policy, we have to check every report linked to that policy
            // and unset the draft indicator (pencil icon) alongside removing any draft comments. Clearing these values will keep the newly archived chats from being displayed in the LHN.
            // More info: https://github.com/Expensify/App/issues/14260
            const policyID = key.replace(ONYXKEYS.COLLECTION.POLICY, '');
            const policyReports = ReportUtils.getAllPolicyReports(policyID);
            const cleanUpMergeQueries: Record<`${typeof ONYXKEYS.COLLECTION.REPORT}${string}`, NullishDeep<Report>> = {};
            const cleanUpSetQueries: Record<`${typeof ONYXKEYS.COLLECTION.REPORT_DRAFT_COMMENT}${string}` | `${typeof ONYXKEYS.COLLECTION.REPORT_ACTIONS_DRAFTS}${string}`, null> = {};
            policyReports.forEach((policyReport) => {
                if (!policyReport) {
                    return;
                }
                const {reportID} = policyReport;
                cleanUpMergeQueries[`${ONYXKEYS.COLLECTION.REPORT}${reportID}`] = {hasDraft: false};
                cleanUpSetQueries[`${ONYXKEYS.COLLECTION.REPORT_DRAFT_COMMENT}${reportID}`] = null;
                cleanUpSetQueries[`${ONYXKEYS.COLLECTION.REPORT_ACTIONS_DRAFTS}${reportID}`] = null;
            });
            Onyx.mergeCollection(ONYXKEYS.COLLECTION.REPORT, cleanUpMergeQueries);
            Onyx.multiSet(cleanUpSetQueries);
            delete allPolicies[key];
            return;
        }

        allPolicies[key] = val;
    },
});

let allReports: OnyxCollection<Report> = null;
Onyx.connect({
    key: ONYXKEYS.COLLECTION.REPORT,
    waitForCollectionCallback: true,
    callback: (value) => (allReports = value),
});

let allPolicyMembers: OnyxCollection<PolicyMember>;
Onyx.connect({
    key: ONYXKEYS.COLLECTION.POLICY_MEMBERS,
    waitForCollectionCallback: true,
    callback: (val) => {
        allPolicyMembers = val;
    },
});

let lastAccessedWorkspacePolicyID: OnyxEntry<string> = null;
Onyx.connect({
    key: ONYXKEYS.LAST_ACCESSED_WORKSPACE_POLICY_ID,
    callback: (value) => (lastAccessedWorkspacePolicyID = value),
});

let sessionEmail = '';
let sessionAccountID = 0;
Onyx.connect({
    key: ONYXKEYS.SESSION,
    callback: (val) => {
        sessionEmail = val?.email ?? '';
        sessionAccountID = val?.accountID ?? -1;
    },
});

let allPersonalDetails: OnyxEntry<PersonalDetailsList>;
Onyx.connect({
    key: ONYXKEYS.PERSONAL_DETAILS_LIST,
    callback: (val) => (allPersonalDetails = val),
});

let reimbursementAccount: OnyxEntry<ReimbursementAccount>;
Onyx.connect({
    key: ONYXKEYS.REIMBURSEMENT_ACCOUNT,
    callback: (val) => (reimbursementAccount = val),
});

let allRecentlyUsedCategories: OnyxCollection<RecentlyUsedCategories> = {};
Onyx.connect({
    key: ONYXKEYS.COLLECTION.POLICY_RECENTLY_USED_CATEGORIES,
    waitForCollectionCallback: true,
    callback: (val) => (allRecentlyUsedCategories = val),
});

let allPolicyTags: OnyxCollection<PolicyTagList> = {};
Onyx.connect({
    key: ONYXKEYS.COLLECTION.POLICY_TAGS,
    waitForCollectionCallback: true,
    callback: (value) => {
        if (!value) {
            allPolicyTags = {};
            return;
        }

        allPolicyTags = value;
    },
});

let allRecentlyUsedTags: OnyxCollection<RecentlyUsedTags> = {};
Onyx.connect({
    key: ONYXKEYS.COLLECTION.POLICY_RECENTLY_USED_TAGS,
    waitForCollectionCallback: true,
    callback: (val) => (allRecentlyUsedTags = val),
});

let allPolicyCategories: OnyxCollection<PolicyCategories> = {};
Onyx.connect({
    key: ONYXKEYS.COLLECTION.POLICY_CATEGORIES,
    waitForCollectionCallback: true,
    callback: (val) => (allPolicyCategories = val),
});

let policyOwnershipChecks: Record<string, PolicyOwnershipChangeChecks>;
Onyx.connect({
    key: ONYXKEYS.POLICY_OWNERSHIP_CHANGE_CHECKS,
    callback: (value) => {
        policyOwnershipChecks = value ?? {};
    },
});

/**
 * Stores in Onyx the policy ID of the last workspace that was accessed by the user
 */
function updateLastAccessedWorkspace(policyID: OnyxEntry<string>) {
    Onyx.set(ONYXKEYS.LAST_ACCESSED_WORKSPACE_POLICY_ID, policyID);
}

/**
 * Checks if the currency is supported for direct reimbursement
 * USD currency is the only one supported in NewDot for now
 */
function isCurrencySupportedForDirectReimbursement(currency: string) {
    return currency === CONST.CURRENCY.USD;
}

/**
 * Returns the policy of the report
 */
function getPolicy(policyID: string | undefined): Policy | EmptyObject {
    if (!allPolicies || !policyID) {
        return {};
    }
    return allPolicies[`${ONYXKEYS.COLLECTION.POLICY}${policyID}`] ?? {};
}

/**
 * Check if the user has any active free policies (aka workspaces)
 */
function hasActiveChatEnabledPolicies(policies: Array<OnyxEntry<Policy>> | PoliciesRecord, includeOnlyFreePolicies = false): boolean {
    const adminChatEnabledPolicies = Object.values(policies).filter(
        (policy) =>
            policy &&
            ((policy.type === CONST.POLICY.TYPE.FREE && policy.role === CONST.POLICY.ROLE.ADMIN) ||
                (!includeOnlyFreePolicies && policy.type !== CONST.POLICY.TYPE.PERSONAL && policy.role === CONST.POLICY.ROLE.ADMIN && policy.isPolicyExpenseChatEnabled)),
    );

    if (adminChatEnabledPolicies.length === 0) {
        return false;
    }

    if (adminChatEnabledPolicies.some((policy) => !policy?.pendingAction)) {
        return true;
    }

    if (adminChatEnabledPolicies.some((policy) => policy?.pendingAction === CONST.RED_BRICK_ROAD_PENDING_ACTION.ADD)) {
        return true;
    }

    if (adminChatEnabledPolicies.some((policy) => policy?.pendingAction === CONST.RED_BRICK_ROAD_PENDING_ACTION.DELETE)) {
        return false;
    }

    // If there are no add or delete pending actions the only option left is an update
    // pendingAction, in which case we should return true.
    return true;
}

/**
 * Delete the workspace
 */
function deleteWorkspace(policyID: string, policyName: string) {
    if (!allPolicies) {
        return;
    }

    const filteredPolicies = Object.values(allPolicies).filter((policy): policy is Policy => policy?.id !== policyID);
    const optimisticData: OnyxUpdate[] = [
        {
            onyxMethod: Onyx.METHOD.MERGE,
            key: `${ONYXKEYS.COLLECTION.POLICY}${policyID}`,
            value: {
                avatar: '',
                pendingAction: CONST.RED_BRICK_ROAD_PENDING_ACTION.DELETE,
                errors: null,
            },
        },
        ...(!hasActiveChatEnabledPolicies(filteredPolicies, true)
            ? [
                  {
                      onyxMethod: Onyx.METHOD.MERGE,
                      key: ONYXKEYS.REIMBURSEMENT_ACCOUNT,
                      value: {
                          errors: null,
                      },
                  },
              ]
            : []),
    ];

    const reportsToArchive = Object.values(allReports ?? {}).filter(
        (report) => report?.policyID === policyID && (ReportUtils.isChatRoom(report) || ReportUtils.isPolicyExpenseChat(report) || ReportUtils.isTaskReport(report)),
    );
    const finallyData: OnyxUpdate[] = [];
    reportsToArchive.forEach((report) => {
        const {reportID, ownerAccountID} = report ?? {};
        optimisticData.push({
            onyxMethod: Onyx.METHOD.MERGE,
            key: `${ONYXKEYS.COLLECTION.REPORT}${reportID}`,
            value: {
                stateNum: CONST.REPORT.STATE_NUM.APPROVED,
                statusNum: CONST.REPORT.STATUS_NUM.CLOSED,
                hasDraft: false,
                oldPolicyName: allPolicies?.[`${ONYXKEYS.COLLECTION.POLICY}${policyID}`]?.name ?? '',
                policyName: '',
            },
        });

        optimisticData.push({
            onyxMethod: Onyx.METHOD.SET,
            key: `${ONYXKEYS.COLLECTION.REPORT_ACTIONS_DRAFTS}${reportID}`,
            value: null,
        });

        // Add closed actions to all chat reports linked to this policy
        // Announce & admin chats have FAKE owners, but workspace chats w/ users do have owners.
        let emailClosingReport: string = CONST.POLICY.OWNER_EMAIL_FAKE;
        if (!!ownerAccountID && ownerAccountID !== CONST.POLICY.OWNER_ACCOUNT_ID_FAKE) {
            emailClosingReport = allPersonalDetails?.[ownerAccountID]?.login ?? '';
        }
        const optimisticClosedReportAction = ReportUtils.buildOptimisticClosedReportAction(emailClosingReport, policyName, CONST.REPORT.ARCHIVE_REASON.POLICY_DELETED);
        optimisticData.push({
            onyxMethod: Onyx.METHOD.MERGE,
            key: `${ONYXKEYS.COLLECTION.REPORT_ACTIONS}${reportID}`,
            value: {
                [optimisticClosedReportAction.reportActionID]: optimisticClosedReportAction as ReportAction,
            },
        });

        // We are temporarily adding this workaround because 'DeleteWorkspace' doesn't
        // support receiving the optimistic reportActions' ids for the moment.
        finallyData.push({
            onyxMethod: Onyx.METHOD.MERGE,
            key: `${ONYXKEYS.COLLECTION.REPORT_ACTIONS}${reportID}`,
            value: {
                [optimisticClosedReportAction.reportActionID]: null,
            },
        });
    });

    // Restore the old report stateNum and statusNum
    const failureData: OnyxUpdate[] = [
        {
            onyxMethod: Onyx.METHOD.MERGE,
            key: ONYXKEYS.REIMBURSEMENT_ACCOUNT,
            value: {
                errors: reimbursementAccount?.errors ?? null,
            },
        },
    ];

    reportsToArchive.forEach((report) => {
        const {reportID, stateNum, statusNum, hasDraft, oldPolicyName} = report ?? {};
        failureData.push({
            onyxMethod: Onyx.METHOD.MERGE,
            key: `${ONYXKEYS.COLLECTION.REPORT}${reportID}`,
            value: {
                stateNum,
                statusNum,
                hasDraft,
                oldPolicyName,
                policyName: report?.policyName,
            },
        });
    });

    const params: DeleteWorkspaceParams = {policyID};

    API.write(WRITE_COMMANDS.DELETE_WORKSPACE, params, {optimisticData, finallyData, failureData});

    // Reset the lastAccessedWorkspacePolicyID
    if (policyID === lastAccessedWorkspacePolicyID) {
        updateLastAccessedWorkspace(null);
    }
}

/**
 * Is the user an admin of a free policy (aka workspace)?
 */
function isAdminOfFreePolicy(policies?: PoliciesRecord): boolean {
    return Object.values(policies ?? {}).some((policy) => policy && policy.type === CONST.POLICY.TYPE.FREE && policy.role === CONST.POLICY.ROLE.ADMIN);
}

/**
 * Build optimistic data for adding members to the announcement room
 */
function buildAnnounceRoomMembersOnyxData(policyID: string, accountIDs: number[]): AnnounceRoomMembersOnyxData {
    const announceReport = ReportUtils.getRoom(CONST.REPORT.CHAT_TYPE.POLICY_ANNOUNCE, policyID);
    const announceRoomMembers: AnnounceRoomMembersOnyxData = {
        onyxOptimisticData: [],
        onyxFailureData: [],
        onyxSuccessData: [],
    };

    if (!announceReport) {
        return announceRoomMembers;
    }

    if (announceReport?.participantAccountIDs) {
        // Everyone in special policy rooms is visible
        const participantAccountIDs = [...announceReport.participantAccountIDs, ...accountIDs];
        const pendingChatMembers = ReportUtils.getPendingChatMembers(accountIDs, announceReport?.pendingChatMembers ?? [], CONST.RED_BRICK_ROAD_PENDING_ACTION.ADD);

        announceRoomMembers.onyxOptimisticData.push({
            onyxMethod: Onyx.METHOD.MERGE,
            key: `${ONYXKEYS.COLLECTION.REPORT}${announceReport?.reportID}`,
            value: {
                participantAccountIDs,
                visibleChatMemberAccountIDs: participantAccountIDs,
                pendingChatMembers,
            },
        });
    }

    announceRoomMembers.onyxFailureData.push({
        onyxMethod: Onyx.METHOD.MERGE,
        key: `${ONYXKEYS.COLLECTION.REPORT}${announceReport?.reportID}`,
        value: {
            participantAccountIDs: announceReport?.participantAccountIDs,
            visibleChatMemberAccountIDs: announceReport?.visibleChatMemberAccountIDs,
            pendingChatMembers: announceReport?.pendingChatMembers ?? null,
        },
    });
    announceRoomMembers.onyxSuccessData.push({
        onyxMethod: Onyx.METHOD.MERGE,
        key: `${ONYXKEYS.COLLECTION.REPORT}${announceReport?.reportID}`,
        value: {
            pendingChatMembers: announceReport?.pendingChatMembers ?? null,
        },
    });
    return announceRoomMembers;
}

function setWorkspaceAutoReporting(policyID: string, enabled: boolean, frequency: ValueOf<typeof CONST.POLICY.AUTO_REPORTING_FREQUENCIES>) {
    const policy = getPolicy(policyID);
    const optimisticData: OnyxUpdate[] = [
        {
            onyxMethod: Onyx.METHOD.MERGE,
            key: `${ONYXKEYS.COLLECTION.POLICY}${policyID}`,
            value: {
                autoReporting: enabled,
                harvesting: {
                    enabled,
                },
                autoReportingFrequency: frequency,
                pendingFields: {autoReporting: CONST.RED_BRICK_ROAD_PENDING_ACTION.UPDATE},
            },
        },
    ];

    const failureData: OnyxUpdate[] = [
        {
            onyxMethod: Onyx.METHOD.MERGE,
            key: `${ONYXKEYS.COLLECTION.POLICY}${policyID}`,
            value: {
                autoReporting: policy.autoReporting ?? null,
                harvesting: {
                    enabled: policy.harvesting?.enabled ?? null,
                },
                autoReportingFrequency: policy.autoReportingFrequency ?? null,
                pendingFields: {autoReporting: null},
                errorFields: {autoReporting: ErrorUtils.getMicroSecondOnyxError('workflowsDelayedSubmissionPage.autoReportingErrorMessage')},
            },
        },
    ];

    const successData: OnyxUpdate[] = [
        {
            onyxMethod: Onyx.METHOD.MERGE,
            key: `${ONYXKEYS.COLLECTION.POLICY}${policyID}`,
            value: {
                pendingFields: {autoReporting: null},
            },
        },
    ];

    const params: SetWorkspaceAutoReportingParams = {policyID, enabled};

    API.write(WRITE_COMMANDS.SET_WORKSPACE_AUTO_REPORTING, params, {optimisticData, failureData, successData});
}

function setWorkspaceAutoReportingFrequency(policyID: string, frequency: ValueOf<typeof CONST.POLICY.AUTO_REPORTING_FREQUENCIES>) {
    const policy = getPolicy(policyID);

    const optimisticData: OnyxUpdate[] = [
        {
            onyxMethod: Onyx.METHOD.MERGE,
            key: `${ONYXKEYS.COLLECTION.POLICY}${policyID}`,
            value: {
                autoReportingFrequency: frequency,
                pendingFields: {autoReportingFrequency: CONST.RED_BRICK_ROAD_PENDING_ACTION.UPDATE},
            },
        },
    ];

    const failureData: OnyxUpdate[] = [
        {
            onyxMethod: Onyx.METHOD.MERGE,
            key: `${ONYXKEYS.COLLECTION.POLICY}${policyID}`,
            value: {
                autoReportingFrequency: policy.autoReportingFrequency ?? null,
                pendingFields: {autoReportingFrequency: null},
                errorFields: {autoReportingFrequency: ErrorUtils.getMicroSecondOnyxError('workflowsDelayedSubmissionPage.autoReportingFrequencyErrorMessage')},
            },
        },
    ];

    const successData: OnyxUpdate[] = [
        {
            onyxMethod: Onyx.METHOD.MERGE,
            key: `${ONYXKEYS.COLLECTION.POLICY}${policyID}`,
            value: {
                pendingFields: {autoReportingFrequency: null},
            },
        },
    ];

    const params: SetWorkspaceAutoReportingFrequencyParams = {policyID, frequency};
    API.write(WRITE_COMMANDS.SET_WORKSPACE_AUTO_REPORTING_FREQUENCY, params, {optimisticData, failureData, successData});
}

function setWorkspaceAutoReportingMonthlyOffset(policyID: string, autoReportingOffset: number | ValueOf<typeof CONST.POLICY.AUTO_REPORTING_OFFSET>) {
    const value = JSON.stringify({autoReportingOffset: autoReportingOffset.toString()});
    const policy = getPolicy(policyID);

    const optimisticData: OnyxUpdate[] = [
        {
            onyxMethod: Onyx.METHOD.MERGE,
            key: `${ONYXKEYS.COLLECTION.POLICY}${policyID}`,
            value: {
                autoReportingOffset,
                pendingFields: {autoReportingOffset: CONST.RED_BRICK_ROAD_PENDING_ACTION.UPDATE},
            },
        },
    ];

    const failureData: OnyxUpdate[] = [
        {
            onyxMethod: Onyx.METHOD.MERGE,
            key: `${ONYXKEYS.COLLECTION.POLICY}${policyID}`,
            value: {
                autoReportingOffset: policy.autoReportingOffset ?? null,
                pendingFields: {autoReportingOffset: null},
                errorFields: {autoReportingOffset: ErrorUtils.getMicroSecondOnyxError('workflowsDelayedSubmissionPage.monthlyOffsetErrorMessage')},
            },
        },
    ];

    const successData: OnyxUpdate[] = [
        {
            onyxMethod: Onyx.METHOD.MERGE,
            key: `${ONYXKEYS.COLLECTION.POLICY}${policyID}`,
            value: {
                pendingFields: {autoReportingOffset: null},
            },
        },
    ];

    const params: SetWorkspaceAutoReportingMonthlyOffsetParams = {policyID, value};
    API.write(WRITE_COMMANDS.SET_WORKSPACE_AUTO_REPORTING_MONTHLY_OFFSET, params, {optimisticData, failureData, successData});
}

function setWorkspaceApprovalMode(policyID: string, approver: string, approvalMode: ValueOf<typeof CONST.POLICY.APPROVAL_MODE>) {
    const policy = getPolicy(policyID);

    const value = {
        approver,
        approvalMode,
    };

    const optimisticData: OnyxUpdate[] = [
        {
            onyxMethod: Onyx.METHOD.MERGE,
            key: `${ONYXKEYS.COLLECTION.POLICY}${policyID}`,
            value: {
                ...value,
                pendingFields: {approvalMode: CONST.RED_BRICK_ROAD_PENDING_ACTION.UPDATE},
            },
        },
    ];

    const failureData: OnyxUpdate[] = [
        {
            onyxMethod: Onyx.METHOD.MERGE,
            key: `${ONYXKEYS.COLLECTION.POLICY}${policyID}`,
            value: {
                approver: policy.approver ?? null,
                approvalMode: policy.approvalMode ?? null,
                pendingFields: {approvalMode: null},
                errorFields: {approvalMode: ErrorUtils.getMicroSecondOnyxError('workflowsApprovalPage.genericErrorMessage')},
            },
        },
    ];

    const successData: OnyxUpdate[] = [
        {
            onyxMethod: Onyx.METHOD.MERGE,
            key: `${ONYXKEYS.COLLECTION.POLICY}${policyID}`,
            value: {
                pendingFields: {approvalMode: null},
            },
        },
    ];

    const params: SetWorkspaceApprovalModeParams = {
        policyID,
        value: JSON.stringify({
            ...value,
            // This property should now be set to false for all Collect policies
            isAutoApprovalEnabled: false,
        }),
    };
    API.write(WRITE_COMMANDS.SET_WORKSPACE_APPROVAL_MODE, params, {optimisticData, failureData, successData});
}

<<<<<<< HEAD
function setWorkspacePayer(policyID: string, reimburserEmail: string) {
    const policy = ReportUtils.getPolicy(policyID);
=======
function setWorkspacePayer(policyID: string, reimburserEmail: string, reimburserAccountID: number) {
    const policy = getPolicy(policyID);
>>>>>>> 70802952

    const optimisticData: OnyxUpdate[] = [
        {
            onyxMethod: Onyx.METHOD.MERGE,
            key: `${ONYXKEYS.COLLECTION.POLICY}${policyID}`,
            value: {
                achAccount: {reimburser: reimburserEmail},
                errorFields: {reimburser: null},
                pendingFields: {reimburser: CONST.RED_BRICK_ROAD_PENDING_ACTION.UPDATE},
            },
        },
    ];

    const successData: OnyxUpdate[] = [
        {
            onyxMethod: Onyx.METHOD.MERGE,
            key: `${ONYXKEYS.COLLECTION.POLICY}${policyID}`,
            value: {
                errorFields: {reimburser: null},
                pendingFields: {reimburser: null},
            },
        },
    ];

    const failureData: OnyxUpdate[] = [
        {
            onyxMethod: Onyx.METHOD.MERGE,
            key: `${ONYXKEYS.COLLECTION.POLICY}${policyID}`,
            value: {
                achAccount: {reimburser: policy.achAccount?.reimburser ?? null},
                errorFields: {reimburser: ErrorUtils.getMicroSecondOnyxError('workflowsPayerPage.genericErrorMessage')},
                pendingFields: {reimburser: null},
            },
        },
    ];

    const params: SetWorkspacePayerParams = {policyID, reimburserEmail};

    API.write(WRITE_COMMANDS.SET_WORKSPACE_PAYER, params, {optimisticData, failureData, successData});
}

function clearPolicyErrorField(policyID: string, fieldName: string) {
    Onyx.merge(`${ONYXKEYS.COLLECTION.POLICY}${policyID}`, {errorFields: {[fieldName]: null}});
}

<<<<<<< HEAD
function setWorkspaceReimbursement(policyID: string, reimbursementChoice: ValueOf<typeof CONST.POLICY.REIMBURSEMENT_CHOICES>, reimburserEmail: string) {
    const policy = ReportUtils.getPolicy(policyID);
=======
function setWorkspaceReimbursement(policyID: string, reimbursementChoice: ValueOf<typeof CONST.POLICY.REIMBURSEMENT_CHOICES>, reimburserAccountID: number, reimburserEmail: string) {
    const policy = getPolicy(policyID);
>>>>>>> 70802952

    const optimisticData: OnyxUpdate[] = [
        {
            onyxMethod: Onyx.METHOD.MERGE,
            key: `${ONYXKEYS.COLLECTION.POLICY}${policyID}`,
            value: {
                reimbursementChoice,
                achAccount: {reimburser: reimburserEmail},
                errorFields: {reimbursementChoice: null},
                pendingFields: {reimbursementChoice: CONST.RED_BRICK_ROAD_PENDING_ACTION.UPDATE},
            },
        },
    ];

    const successData: OnyxUpdate[] = [
        {
            onyxMethod: Onyx.METHOD.MERGE,
            key: `${ONYXKEYS.COLLECTION.POLICY}${policyID}`,
            value: {
                errorFields: {reimbursementChoice: null},
                pendingFields: {reimbursementChoice: null},
            },
        },
    ];

    const failureData: OnyxUpdate[] = [
        {
            onyxMethod: Onyx.METHOD.MERGE,
            key: `${ONYXKEYS.COLLECTION.POLICY}${policyID}`,
            value: {
                reimbursementChoice: policy.reimbursementChoice ?? null,
                achAccount: {reimburser: policy.achAccount?.reimburser ?? null},
                errorFields: {reimbursementChoice: ErrorUtils.getMicroSecondOnyxError('common.genericErrorMessage')},
                pendingFields: {reimbursementChoice: null},
            },
        },
    ];

    const params: SetWorkspaceReimbursementParams = {policyID, reimbursementChoice};

    API.write(WRITE_COMMANDS.SET_WORKSPACE_REIMBURSEMENT, params, {optimisticData, failureData, successData});
}

function clearWorkspaceReimbursementErrors(policyID: string) {
    Onyx.merge(`${ONYXKEYS.COLLECTION.POLICY}${policyID}`, {errorFields: {reimbursementChoice: null}});
}

/**
 * Build optimistic data for removing users from the announcement room
 */
function removeOptimisticAnnounceRoomMembers(policyID: string, accountIDs: number[]): AnnounceRoomMembersOnyxData {
    const announceReport = ReportUtils.getRoom(CONST.REPORT.CHAT_TYPE.POLICY_ANNOUNCE, policyID);
    const announceRoomMembers: AnnounceRoomMembersOnyxData = {
        onyxOptimisticData: [],
        onyxFailureData: [],
        onyxSuccessData: [],
    };

    if (!announceReport) {
        return announceRoomMembers;
    }

    if (announceReport?.participantAccountIDs) {
        const pendingChatMembers = ReportUtils.getPendingChatMembers(accountIDs, announceReport?.pendingChatMembers ?? [], CONST.RED_BRICK_ROAD_PENDING_ACTION.DELETE);

        announceRoomMembers.onyxOptimisticData.push({
            onyxMethod: Onyx.METHOD.MERGE,
            key: `${ONYXKEYS.COLLECTION.REPORT}${announceReport.reportID}`,
            value: {
                pendingChatMembers,
            },
        });

        announceRoomMembers.onyxFailureData.push({
            onyxMethod: Onyx.METHOD.MERGE,
            key: `${ONYXKEYS.COLLECTION.REPORT}${announceReport.reportID}`,
            value: {
                pendingChatMembers: announceReport?.pendingChatMembers ?? null,
            },
        });
        announceRoomMembers.onyxSuccessData.push({
            onyxMethod: Onyx.METHOD.MERGE,
            key: `${ONYXKEYS.COLLECTION.REPORT}${announceReport.reportID}`,
            value: {
                pendingChatMembers: announceReport?.pendingChatMembers ?? null,
            },
        });
    }

    return announceRoomMembers;
}

/**
 * Remove the passed members from the policy employeeList
 * Please see https://github.com/Expensify/App/blob/main/README.md#Security for more details
 */
function removeMembers(accountIDs: number[], policyID: string) {
    // In case user selects only themselves (admin), their email will be filtered out and the members
    // array passed will be empty, prevent the function from proceeding in that case as there is no one to remove
    if (accountIDs.length === 0) {
        return;
    }

    const membersListKey = `${ONYXKEYS.COLLECTION.POLICY_MEMBERS}${policyID}` as const;
    const policy = getPolicy(policyID);

    const workspaceChats = ReportUtils.getWorkspaceChats(policyID, accountIDs);
    const optimisticClosedReportActions = workspaceChats.map(() => ReportUtils.buildOptimisticClosedReportAction(sessionEmail, policy.name, CONST.REPORT.ARCHIVE_REASON.REMOVED_FROM_POLICY));

    const announceRoomMembers = removeOptimisticAnnounceRoomMembers(policyID, accountIDs);

    const optimisticMembersState: OnyxCollection<PolicyMember> = {};
    const successMembersState: OnyxCollection<PolicyMember> = {};
    const failureMembersState: OnyxCollection<PolicyMember> = {};
    accountIDs.forEach((accountID) => {
        optimisticMembersState[accountID] = {pendingAction: CONST.RED_BRICK_ROAD_PENDING_ACTION.DELETE};
        successMembersState[accountID] = null;
        failureMembersState[accountID] = {errors: ErrorUtils.getMicroSecondOnyxError('workspace.people.error.genericRemove')};
    });

    const optimisticData: OnyxUpdate[] = [
        {
            onyxMethod: Onyx.METHOD.MERGE,
            key: membersListKey,
            value: optimisticMembersState,
        },
        ...announceRoomMembers.onyxOptimisticData,
    ];

    const successData: OnyxUpdate[] = [
        {
            onyxMethod: Onyx.METHOD.MERGE,
            key: membersListKey,
            value: successMembersState,
        },
        ...announceRoomMembers.onyxSuccessData,
    ];

    const failureData: OnyxUpdate[] = [
        {
            onyxMethod: Onyx.METHOD.MERGE,
            key: membersListKey,
            value: failureMembersState,
        },
        ...announceRoomMembers.onyxFailureData,
    ];

    const pendingChatMembers = ReportUtils.getPendingChatMembers(accountIDs, [], CONST.RED_BRICK_ROAD_PENDING_ACTION.DELETE);

    workspaceChats.forEach((report) => {
        optimisticData.push({
            onyxMethod: Onyx.METHOD.MERGE,
            key: `${ONYXKEYS.COLLECTION.REPORT}${report?.reportID}`,
            value: {
                statusNum: CONST.REPORT.STATUS_NUM.CLOSED,
                stateNum: CONST.REPORT.STATE_NUM.APPROVED,
                oldPolicyName: policy.name,
                hasDraft: false,
                pendingChatMembers,
            },
        });
        successData.push({
            onyxMethod: Onyx.METHOD.MERGE,
            key: `${ONYXKEYS.COLLECTION.REPORT}${report?.reportID}`,
            value: {
                pendingChatMembers: null,
            },
        });
        failureData.push({
            onyxMethod: Onyx.METHOD.MERGE,
            key: `${ONYXKEYS.COLLECTION.REPORT}${report?.reportID}`,
            value: {
                pendingChatMembers: null,
            },
        });
    });
    // comment out for time this issue would be resolved https://github.com/Expensify/App/issues/35952
    // optimisticClosedReportActions.forEach((reportAction, index) => {
    //     optimisticData.push({
    //         onyxMethod: Onyx.METHOD.MERGE,
    //         key: `${ONYXKEYS.COLLECTION.REPORT_ACTIONS}${workspaceChats?.[index]?.reportID}`,
    //         value: {[reportAction.reportActionID]: reportAction as ReportAction},
    //     });
    // });

    // If the policy has primaryLoginsInvited, then it displays informative messages on the members page about which primary logins were added by secondary logins.
    // If we delete all these logins then we should clear the informative messages since they are no longer relevant.
    if (!isEmptyObject(policy?.primaryLoginsInvited ?? {})) {
        // Take the current policy members and remove them optimistically
        const policyMemberAccountIDs = Object.keys(allPolicyMembers?.[`${ONYXKEYS.COLLECTION.POLICY_MEMBERS}${policyID}`] ?? {}).map((accountID) => Number(accountID));
        const remainingMemberAccountIDs = policyMemberAccountIDs.filter((accountID) => !accountIDs.includes(accountID));
        const remainingLogins: string[] = PersonalDetailsUtils.getLoginsByAccountIDs(remainingMemberAccountIDs);
        const invitedPrimaryToSecondaryLogins: Record<string, string> = {};

        if (policy.primaryLoginsInvited) {
            Object.keys(policy.primaryLoginsInvited).forEach((key) => (invitedPrimaryToSecondaryLogins[policy.primaryLoginsInvited?.[key] ?? ''] = key));
        }

        // Then, if no remaining members exist that were invited by a secondary login, clear the informative messages
        if (!remainingLogins.some((remainingLogin) => !!invitedPrimaryToSecondaryLogins[remainingLogin])) {
            optimisticData.push({
                onyxMethod: Onyx.METHOD.MERGE,
                key: membersListKey,
                value: {
                    primaryLoginsInvited: null,
                },
            });
        }
    }

    const filteredWorkspaceChats = workspaceChats.filter((report): report is Report => report !== null);

    filteredWorkspaceChats.forEach(({reportID, stateNum, statusNum, hasDraft, oldPolicyName = null}) => {
        failureData.push({
            onyxMethod: Onyx.METHOD.MERGE,
            key: `${ONYXKEYS.COLLECTION.REPORT}${reportID}`,
            value: {
                stateNum,
                statusNum,
                hasDraft,
                oldPolicyName,
            },
        });
    });
    optimisticClosedReportActions.forEach((reportAction, index) => {
        failureData.push({
            onyxMethod: Onyx.METHOD.MERGE,
            key: `${ONYXKEYS.COLLECTION.REPORT_ACTIONS}${workspaceChats?.[index]?.reportID}`,
            value: {[reportAction.reportActionID]: null},
        });
    });

    const params: DeleteMembersFromWorkspaceParams = {
        emailList: accountIDs.map((accountID) => allPersonalDetails?.[accountID]?.login).join(','),
        policyID,
    };

    API.write(WRITE_COMMANDS.DELETE_MEMBERS_FROM_WORKSPACE, params, {optimisticData, successData, failureData});
}

function updateWorkspaceMembersRole(policyID: string, accountIDs: number[], newRole: typeof CONST.POLICY.ROLE.ADMIN | typeof CONST.POLICY.ROLE.USER) {
    const previousPolicyMembers = {...allPolicyMembers};
    const memberRoles: WorkspaceMembersRoleData[] = accountIDs.reduce((result: WorkspaceMembersRoleData[], accountID: number) => {
        if (!allPersonalDetails?.[accountID]?.login) {
            return result;
        }

        result.push({
            accountID,
            email: allPersonalDetails?.[accountID]?.login ?? '',
            role: newRole,
        });

        return result;
    }, []);

    const optimisticData: OnyxUpdate[] = [
        {
            onyxMethod: Onyx.METHOD.MERGE,
            key: `${ONYXKEYS.COLLECTION.POLICY_MEMBERS}${policyID}`,
            value: {
                ...memberRoles.reduce((member: Record<number, {role: string; pendingAction: PendingAction}>, current) => {
                    // eslint-disable-next-line no-param-reassign
                    member[current.accountID] = {role: current?.role, pendingAction: CONST.RED_BRICK_ROAD_PENDING_ACTION.UPDATE};
                    return member;
                }, {}),
                errors: null,
            },
        },
    ];

    const successData: OnyxUpdate[] = [
        {
            onyxMethod: Onyx.METHOD.MERGE,
            key: `${ONYXKEYS.COLLECTION.POLICY_MEMBERS}${policyID}`,
            value: {
                ...memberRoles.reduce((member: Record<number, {role: string; pendingAction: PendingAction}>, current) => {
                    // eslint-disable-next-line no-param-reassign
                    member[current.accountID] = {role: current?.role, pendingAction: null};
                    return member;
                }, {}),
                errors: null,
            },
        },
    ];

    const failureData: OnyxUpdate[] = [
        {
            onyxMethod: Onyx.METHOD.MERGE,
            key: `${ONYXKEYS.COLLECTION.POLICY_MEMBERS}${policyID}`,
            value: {
                ...(previousPolicyMembers[`${ONYXKEYS.COLLECTION.POLICY_MEMBERS}${policyID}`] as Record<string, PolicyMember | null>),
                errors: ErrorUtils.getMicroSecondOnyxError('workspace.editor.genericFailureMessage'),
            },
        },
    ];

    const params: UpdateWorkspaceMembersRoleParams = {
        policyID,
        employees: JSON.stringify(memberRoles.map((item) => ({email: item.email, role: item.role}))),
    };

    API.write(WRITE_COMMANDS.UPDATE_WORKSPACE_MEMBERS_ROLE, params, {optimisticData, successData, failureData});
}

function requestWorkspaceOwnerChange(policyID: string) {
    const policy = getPolicy(policyID);
    const ownershipChecks = {...policyOwnershipChecks?.[policyID]} ?? {};

    const changeOwnerErrors = Object.keys(policy?.errorFields?.changeOwner ?? {});

    if (changeOwnerErrors && changeOwnerErrors.length > 0) {
        const currentError = changeOwnerErrors[0];
        if (currentError === CONST.POLICY.OWNERSHIP_ERRORS.AMOUNT_OWED) {
            ownershipChecks.shouldClearOutstandingBalance = true;
        }

        if (currentError === CONST.POLICY.OWNERSHIP_ERRORS.OWNER_OWES_AMOUNT) {
            ownershipChecks.shouldTransferAmountOwed = true;
        }

        if (currentError === CONST.POLICY.OWNERSHIP_ERRORS.SUBSCRIPTION) {
            ownershipChecks.shouldTransferSubscription = true;
        }

        if (currentError === CONST.POLICY.OWNERSHIP_ERRORS.DUPLICATE_SUBSCRIPTION) {
            ownershipChecks.shouldTransferSingleSubscription = true;
        }

        Onyx.merge(ONYXKEYS.POLICY_OWNERSHIP_CHANGE_CHECKS, {
            [policyID]: ownershipChecks,
        });
    }

    const optimisticData: OnyxUpdate[] = [
        {
            onyxMethod: Onyx.METHOD.MERGE,
            key: `${ONYXKEYS.COLLECTION.POLICY}${policyID}`,
            value: {
                errorFields: null,
                isLoading: true,
                isChangeOwnerSuccessful: false,
                isChangeOwnerFailed: false,
            },
        },
    ];

    const successData: OnyxUpdate[] = [
        {
            onyxMethod: Onyx.METHOD.MERGE,
            key: `${ONYXKEYS.COLLECTION.POLICY}${policyID}`,
            value: {
                isLoading: false,
                isChangeOwnerSuccessful: true,
                isChangeOwnerFailed: false,
                owner: sessionEmail,
                ownerAccountID: sessionAccountID,
            },
        },
    ];

    const failureData: OnyxUpdate[] = [
        {
            onyxMethod: Onyx.METHOD.MERGE,
            key: `${ONYXKEYS.COLLECTION.POLICY}${policyID}`,
            value: {
                isLoading: false,
                isChangeOwnerSuccessful: false,
                isChangeOwnerFailed: true,
            },
        },
    ];

    const params: RequestWorkspaceOwnerChangeParams = {
        policyID,
        ...ownershipChecks,
    };

    API.write(WRITE_COMMANDS.REQUEST_WORKSPACE_OWNER_CHANGE, params, {optimisticData, successData, failureData});
}

function clearWorkspaceOwnerChangeFlow(policyID: string) {
    Onyx.merge(ONYXKEYS.POLICY_OWNERSHIP_CHANGE_CHECKS, null);
    Onyx.merge(`${ONYXKEYS.COLLECTION.POLICY}${policyID}`, {
        errorFields: null,
        isLoading: false,
        isChangeOwnerSuccessful: false,
        isChangeOwnerFailed: false,
    });
}

function addBillingCardAndRequestPolicyOwnerChange(
    policyID: string,
    cardData: {
        cardNumber: string;
        cardYear: string;
        cardMonth: string;
        cardCVV: string;
        addressName: string;
        addressZip: string;
        currency: string;
    },
) {
    const {cardNumber, cardYear, cardMonth, cardCVV, addressName, addressZip, currency} = cardData;

    const optimisticData: OnyxUpdate[] = [
        {
            onyxMethod: Onyx.METHOD.MERGE,
            key: `${ONYXKEYS.COLLECTION.POLICY}${policyID}`,
            value: {
                errorFields: null,
                isLoading: true,
                isChangeOwnerSuccessful: false,
                isChangeOwnerFailed: false,
            },
        },
    ];

    const successData: OnyxUpdate[] = [
        {
            onyxMethod: Onyx.METHOD.MERGE,
            key: `${ONYXKEYS.COLLECTION.POLICY}${policyID}`,
            value: {
                isLoading: false,
                isChangeOwnerSuccessful: true,
                isChangeOwnerFailed: false,
                owner: sessionEmail,
                ownerAccountID: sessionAccountID,
            },
        },
    ];

    const failureData: OnyxUpdate[] = [
        {
            onyxMethod: Onyx.METHOD.MERGE,
            key: `${ONYXKEYS.COLLECTION.POLICY}${policyID}`,
            value: {
                isLoading: false,
                isChangeOwnerSuccessful: false,
                isChangeOwnerFailed: true,
            },
        },
    ];

    const params: AddBillingCardAndRequestWorkspaceOwnerChangeParams = {
        policyID,
        cardNumber,
        cardYear,
        cardMonth,
        cardCVV,
        addressName,
        addressZip,
        currency,
    };

    API.write(WRITE_COMMANDS.ADD_BILLING_CARD_AND_REQUEST_WORKSPACE_OWNER_CHANGE, params, {optimisticData, successData, failureData});
}

/**
 * Optimistically create a chat for each member of the workspace, creates both optimistic and success data for onyx.
 *
 * @returns - object with onyxSuccessData, onyxOptimisticData, and optimisticReportIDs (map login to reportID)
 */
function createPolicyExpenseChats(policyID: string, invitedEmailsToAccountIDs: InvitedEmailsToAccountIDs, hasOutstandingChildRequest = false): WorkspaceMembersChats {
    const workspaceMembersChats: WorkspaceMembersChats = {
        onyxSuccessData: [],
        onyxOptimisticData: [],
        onyxFailureData: [],
        reportCreationData: {},
    };

    Object.keys(invitedEmailsToAccountIDs).forEach((email) => {
        const accountID = invitedEmailsToAccountIDs[email];
        const cleanAccountID = Number(accountID);
        const login = PhoneNumber.addSMSDomainIfPhoneNumber(email);

        const oldChat = ReportUtils.getChatByParticipantsAndPolicy([sessionAccountID, cleanAccountID], policyID);

        // If the chat already exists, we don't want to create a new one - just make sure it's not archived
        if (oldChat) {
            workspaceMembersChats.reportCreationData[login] = {
                reportID: oldChat.reportID,
            };
            workspaceMembersChats.onyxOptimisticData.push({
                onyxMethod: Onyx.METHOD.MERGE,
                key: `${ONYXKEYS.COLLECTION.REPORT}${oldChat.reportID}`,
                value: {
                    stateNum: CONST.REPORT.STATE_NUM.OPEN,
                    statusNum: CONST.REPORT.STATUS_NUM.OPEN,
                },
            });
            return;
        }
        const optimisticReport = ReportUtils.buildOptimisticChatReport([sessionAccountID, cleanAccountID], undefined, CONST.REPORT.CHAT_TYPE.POLICY_EXPENSE_CHAT, policyID, cleanAccountID);
        const optimisticCreatedAction = ReportUtils.buildOptimisticCreatedReportAction(login);

        workspaceMembersChats.reportCreationData[login] = {
            reportID: optimisticReport.reportID,
            reportActionID: optimisticCreatedAction.reportActionID,
        };

        workspaceMembersChats.onyxOptimisticData.push({
            onyxMethod: Onyx.METHOD.SET,
            key: `${ONYXKEYS.COLLECTION.REPORT}${optimisticReport.reportID}`,
            value: {
                ...optimisticReport,
                pendingFields: {
                    createChat: CONST.RED_BRICK_ROAD_PENDING_ACTION.ADD,
                },
                isOptimisticReport: true,
                hasOutstandingChildRequest,
                pendingChatMembers: [
                    {
                        accountID: accountID.toString(),
                        pendingAction: CONST.RED_BRICK_ROAD_PENDING_ACTION.ADD,
                    },
                ],
            },
        });
        workspaceMembersChats.onyxOptimisticData.push({
            onyxMethod: Onyx.METHOD.SET,
            key: `${ONYXKEYS.COLLECTION.REPORT_ACTIONS}${optimisticReport.reportID}`,
            value: {[optimisticCreatedAction.reportActionID]: optimisticCreatedAction},
        });

        workspaceMembersChats.onyxSuccessData.push({
            onyxMethod: Onyx.METHOD.MERGE,
            key: `${ONYXKEYS.COLLECTION.REPORT}${optimisticReport.reportID}`,
            value: {
                pendingFields: {
                    createChat: null,
                },
                errorFields: {
                    createChat: null,
                },
                isOptimisticReport: false,
                pendingChatMembers: null,
            },
        });
        workspaceMembersChats.onyxSuccessData.push({
            onyxMethod: Onyx.METHOD.MERGE,
            key: `${ONYXKEYS.COLLECTION.REPORT_ACTIONS}${optimisticReport.reportID}`,
            value: {[optimisticCreatedAction.reportActionID]: {pendingAction: null}},
        });

        workspaceMembersChats.onyxFailureData.push({
            onyxMethod: Onyx.METHOD.MERGE,
            key: `${ONYXKEYS.COLLECTION.REPORT_METADATA}${optimisticReport.reportID}`,
            value: {
                isLoadingInitialReportActions: false,
            },
        });
    });
    return workspaceMembersChats;
}

/**
 * Adds members to the specified workspace/policyID
 * Please see https://github.com/Expensify/App/blob/main/README.md#Security for more details
 */
function addMembersToWorkspace(invitedEmailsToAccountIDs: InvitedEmailsToAccountIDs, welcomeNote: string, policyID: string) {
    const membersListKey = `${ONYXKEYS.COLLECTION.POLICY_MEMBERS}${policyID}` as const;
    const logins = Object.keys(invitedEmailsToAccountIDs).map((memberLogin) => PhoneNumber.addSMSDomainIfPhoneNumber(memberLogin));
    const accountIDs = Object.values(invitedEmailsToAccountIDs);

    const newPersonalDetailsOnyxData = PersonalDetailsUtils.getNewPersonalDetailsOnyxData(logins, accountIDs);

    const announceRoomMembers = buildAnnounceRoomMembersOnyxData(policyID, accountIDs);

    // create onyx data for policy expense chats for each new member
    const membersChats = createPolicyExpenseChats(policyID, invitedEmailsToAccountIDs);

    const optimisticMembersState: OnyxCollection<PolicyMember> = {};
    const failureMembersState: OnyxCollection<PolicyMember> = {};
    accountIDs.forEach((accountID) => {
        optimisticMembersState[accountID] = {pendingAction: CONST.RED_BRICK_ROAD_PENDING_ACTION.ADD};
        failureMembersState[accountID] = {
            errors: ErrorUtils.getMicroSecondOnyxError('workspace.people.error.genericAdd'),
        };
    });

    const optimisticData: OnyxUpdate[] = [
        {
            onyxMethod: Onyx.METHOD.MERGE,
            key: membersListKey,

            // Convert to object with each key containing {pendingAction: ‘add’}
            value: optimisticMembersState,
        },
        ...newPersonalDetailsOnyxData.optimisticData,
        ...membersChats.onyxOptimisticData,
        ...announceRoomMembers.onyxOptimisticData,
    ];

    const successData: OnyxUpdate[] = [
        {
            onyxMethod: Onyx.METHOD.MERGE,
            key: membersListKey,

            // Convert to object with each key clearing pendingAction, when it is an existing account.
            // Remove the object, when it is a newly created account.
            value: accountIDs.reduce((accountIDsWithClearedPendingAction, accountID) => {
                let value = null;
                const accountAlreadyExists = !isEmptyObject(allPersonalDetails?.[accountID]);

                if (accountAlreadyExists) {
                    value = {pendingAction: null, errors: null};
                }

                return {...accountIDsWithClearedPendingAction, [accountID]: value};
            }, {}),
        },
        ...newPersonalDetailsOnyxData.finallyData,
        ...membersChats.onyxSuccessData,
        ...announceRoomMembers.onyxSuccessData,
    ];

    const failureData: OnyxUpdate[] = [
        {
            onyxMethod: Onyx.METHOD.MERGE,
            key: membersListKey,

            // Convert to object with each key containing the error. We don’t
            // need to remove the members since that is handled by onClose of OfflineWithFeedback.
            value: failureMembersState,
        },
        ...membersChats.onyxFailureData,
        ...announceRoomMembers.onyxFailureData,
    ];

    const params: AddMembersToWorkspaceParams = {
        employees: JSON.stringify(logins.map((login) => ({email: login}))),
        welcomeNote: new ExpensiMark().replace(welcomeNote),
        policyID,
    };
    if (!isEmptyObject(membersChats.reportCreationData)) {
        params.reportCreationData = JSON.stringify(membersChats.reportCreationData);
    }
    API.write(WRITE_COMMANDS.ADD_MEMBERS_TO_WORKSPACE, params, {optimisticData, successData, failureData});
}

/**
 * Invite member to the specified policyID
 * Please see https://github.com/Expensify/App/blob/main/README.md#Security for more details
 */
function inviteMemberToWorkspace(policyID: string, inviterEmail: string) {
    const memberJoinKey = `${ONYXKEYS.COLLECTION.POLICY_JOIN_MEMBER}${policyID}` as const;

    const optimisticMembersState = {policyID, inviterEmail};
    const failureMembersState = {policyID, inviterEmail};

    const optimisticData: OnyxUpdate[] = [
        {
            onyxMethod: Onyx.METHOD.MERGE,
            key: memberJoinKey,
            value: optimisticMembersState,
        },
    ];

    const failureData: OnyxUpdate[] = [
        {
            onyxMethod: Onyx.METHOD.MERGE,
            key: memberJoinKey,
            value: {...failureMembersState, errors: ErrorUtils.getMicroSecondOnyxError('common.genericEditFailureMessage')},
        },
    ];

    const params = {policyID, inviterEmail};

    API.write(WRITE_COMMANDS.JOIN_POLICY_VIA_INVITE_LINK, params, {optimisticData, failureData});
}

/**
 * Updates a workspace avatar image
 */
function updateWorkspaceAvatar(policyID: string, file: File) {
    const optimisticData: OnyxUpdate[] = [
        {
            onyxMethod: Onyx.METHOD.MERGE,
            key: `${ONYXKEYS.COLLECTION.POLICY}${policyID}`,
            value: {
                avatar: file.uri,
                originalFileName: file.name,
                errorFields: {
                    avatar: null,
                },
                pendingFields: {
                    avatar: CONST.RED_BRICK_ROAD_PENDING_ACTION.UPDATE,
                },
            },
        },
    ];
    const finallyData: OnyxUpdate[] = [
        {
            onyxMethod: Onyx.METHOD.MERGE,
            key: `${ONYXKEYS.COLLECTION.POLICY}${policyID}`,
            value: {
                pendingFields: {
                    avatar: null,
                },
            },
        },
    ];
    const failureData: OnyxUpdate[] = [
        {
            onyxMethod: Onyx.METHOD.MERGE,
            key: `${ONYXKEYS.COLLECTION.POLICY}${policyID}`,
            value: {
                avatar: allPolicies?.[`${ONYXKEYS.COLLECTION.POLICY}${policyID}`]?.avatar,
            },
        },
    ];

    const params: UpdateWorkspaceAvatarParams = {
        policyID,
        file,
    };

    API.write(WRITE_COMMANDS.UPDATE_WORKSPACE_AVATAR, params, {optimisticData, finallyData, failureData});
}

/**
 * Deletes the avatar image for the workspace
 */
function deleteWorkspaceAvatar(policyID: string) {
    const optimisticData: OnyxUpdate[] = [
        {
            onyxMethod: Onyx.METHOD.MERGE,
            key: `${ONYXKEYS.COLLECTION.POLICY}${policyID}`,
            value: {
                pendingFields: {
                    avatar: CONST.RED_BRICK_ROAD_PENDING_ACTION.UPDATE,
                },
                errorFields: {
                    avatar: null,
                },
                avatar: '',
            },
        },
    ];
    const finallyData: OnyxUpdate[] = [
        {
            onyxMethod: Onyx.METHOD.MERGE,
            key: `${ONYXKEYS.COLLECTION.POLICY}${policyID}`,
            value: {
                pendingFields: {
                    avatar: null,
                },
            },
        },
    ];
    const failureData: OnyxUpdate[] = [
        {
            onyxMethod: Onyx.METHOD.MERGE,
            key: `${ONYXKEYS.COLLECTION.POLICY}${policyID}`,
            value: {
                errorFields: {
                    avatar: ErrorUtils.getMicroSecondOnyxError('avatarWithImagePicker.deleteWorkspaceError'),
                },
            },
        },
    ];

    const params: DeleteWorkspaceAvatarParams = {policyID};

    API.write(WRITE_COMMANDS.DELETE_WORKSPACE_AVATAR, params, {optimisticData, finallyData, failureData});
}

/**
 * Clear error and pending fields for the workspace avatar
 */
function clearAvatarErrors(policyID: string) {
    Onyx.merge(`${ONYXKEYS.COLLECTION.POLICY}${policyID}`, {
        errorFields: {
            avatar: null,
        },
        pendingFields: {
            avatar: null,
        },
    });
}

/**
 * Optimistically update the general settings. Set the general settings as pending until the response succeeds.
 * If the response fails set a general error message. Clear the error message when updating.
 */
function updateGeneralSettings(policyID: string, name: string, currency: string) {
    const policy = allPolicies?.[`${ONYXKEYS.COLLECTION.POLICY}${policyID}`];
    const distanceUnit = Object.values(policy?.customUnits ?? {}).find((unit) => unit.name === CONST.CUSTOM_UNITS.NAME_DISTANCE);
    const customUnitID = distanceUnit?.customUnitID;

    if (!policy || !customUnitID) {
        return;
    }

    const currentRates = distanceUnit?.rates ?? {};
    const optimisticRates: Record<string, Rate> = {};
    const finallyRates: Record<string, Rate> = {};
    const failureRates: Record<string, Rate> = {};

    for (const rateID of Object.keys(currentRates)) {
        optimisticRates[rateID] = {
            ...currentRates[rateID],
            pendingFields: {currency: CONST.RED_BRICK_ROAD_PENDING_ACTION.UPDATE},
            currency,
        };
        finallyRates[rateID] = {
            ...currentRates[rateID],
            pendingFields: {currency: null},
            currency,
        };
        failureRates[rateID] = {
            ...currentRates[rateID],
            pendingFields: {currency: null},
            errorFields: {currency: ErrorUtils.getMicroSecondOnyxError('common.genericErrorMessage')},
        };
    }

    const optimisticData: OnyxUpdate[] = [
        {
            // We use SET because it's faster than merge and avoids a race condition when setting the currency and navigating the user to the Bank account page in confirmCurrencyChangeAndHideModal
            onyxMethod: Onyx.METHOD.SET,
            key: `${ONYXKEYS.COLLECTION.POLICY}${policyID}`,
            value: {
                ...policy,

                pendingFields: {
                    ...policy.pendingFields,
                    generalSettings: CONST.RED_BRICK_ROAD_PENDING_ACTION.UPDATE,
                },

                // Clear errorFields in case the user didn't dismiss the general settings error
                errorFields: {
                    generalSettings: null,
                },
                name,
                outputCurrency: currency,
                customUnits: {
                    [customUnitID]: {
                        ...distanceUnit,
                        rates: optimisticRates,
                    },
                },
            },
        },
    ];
    const finallyData: OnyxUpdate[] = [
        {
            onyxMethod: Onyx.METHOD.MERGE,
            key: `${ONYXKEYS.COLLECTION.POLICY}${policyID}`,
            value: {
                pendingFields: {
                    generalSettings: null,
                },
                customUnits: {
                    [customUnitID]: {
                        rates: finallyRates,
                    },
                },
            },
        },
    ];

    const failureData: OnyxUpdate[] = [
        {
            onyxMethod: Onyx.METHOD.MERGE,
            key: `${ONYXKEYS.COLLECTION.POLICY}${policyID}`,
            value: {
                errorFields: {
                    generalSettings: ErrorUtils.getMicroSecondOnyxError('workspace.editor.genericFailureMessage'),
                },
                customUnits: {
                    [customUnitID]: {
                        rates: failureRates,
                    },
                },
            },
        },
    ];

    const params: UpdateWorkspaceGeneralSettingsParams = {
        policyID,
        workspaceName: name,
        currency,
    };

    API.write(WRITE_COMMANDS.UPDATE_WORKSPACE_GENERAL_SETTINGS, params, {
        optimisticData,
        finallyData,
        failureData,
    });
}

function updateWorkspaceDescription(policyID: string, description: string, currentDescription: string) {
    if (description === currentDescription) {
        return;
    }
    const parsedDescription = ReportUtils.getParsedComment(description);

    const optimisticData: OnyxUpdate[] = [
        {
            onyxMethod: Onyx.METHOD.MERGE,
            key: `${ONYXKEYS.COLLECTION.POLICY}${policyID}`,
            value: {
                description: parsedDescription,
                pendingFields: {
                    description: CONST.RED_BRICK_ROAD_PENDING_ACTION.UPDATE,
                },
                errorFields: {
                    description: null,
                },
            },
        },
    ];
    const finallyData: OnyxUpdate[] = [
        {
            onyxMethod: Onyx.METHOD.MERGE,
            key: `${ONYXKEYS.COLLECTION.POLICY}${policyID}`,
            value: {
                pendingFields: {
                    description: null,
                },
            },
        },
    ];
    const failureData: OnyxUpdate[] = [
        {
            onyxMethod: Onyx.METHOD.MERGE,
            key: `${ONYXKEYS.COLLECTION.POLICY}${policyID}`,
            value: {
                errorFields: {
                    description: ErrorUtils.getMicroSecondOnyxError('workspace.editor.genericFailureMessage'),
                },
            },
        },
    ];

    const params: UpdateWorkspaceDescriptionParams = {
        policyID,
        description: parsedDescription,
    };

    API.write(WRITE_COMMANDS.UPDATE_WORKSPACE_DESCRIPTION, params, {
        optimisticData,
        finallyData,
        failureData,
    });
}

function clearWorkspaceGeneralSettingsErrors(policyID: string) {
    Onyx.merge(`${ONYXKEYS.COLLECTION.POLICY}${policyID}`, {
        errorFields: {
            generalSettings: null,
        },
    });
}

function setWorkspaceErrors(policyID: string, errors: Errors) {
    if (!allPolicies?.[policyID]) {
        return;
    }

    Onyx.merge(`${ONYXKEYS.COLLECTION.POLICY}${policyID}`, {errors: null});
    Onyx.merge(`${ONYXKEYS.COLLECTION.POLICY}${policyID}`, {errors});
}

function clearCustomUnitErrors(policyID: string, customUnitID: string, customUnitRateID: string) {
    Onyx.merge(`${ONYXKEYS.COLLECTION.POLICY}${policyID}`, {
        customUnits: {
            [customUnitID]: {
                errors: null,
                pendingAction: null,
                rates: {
                    [customUnitRateID]: {
                        errors: null,
                        pendingAction: null,
                    },
                },
            },
        },
    });
}

function hideWorkspaceAlertMessage(policyID: string) {
    if (!allPolicies?.[policyID]) {
        return;
    }

    Onyx.merge(`${ONYXKEYS.COLLECTION.POLICY}${policyID}`, {alertMessage: ''});
}

function updateWorkspaceCustomUnitAndRate(policyID: string, currentCustomUnit: CustomUnit, newCustomUnit: NewCustomUnit, lastModified?: string) {
    if (!currentCustomUnit.customUnitID || !newCustomUnit?.customUnitID || !newCustomUnit.rates?.customUnitRateID) {
        return;
    }

    const optimisticData: OnyxUpdate[] = [
        {
            onyxMethod: Onyx.METHOD.MERGE,
            key: `${ONYXKEYS.COLLECTION.POLICY}${policyID}`,
            value: {
                customUnits: {
                    [newCustomUnit.customUnitID]: {
                        ...newCustomUnit,
                        rates: {
                            [newCustomUnit.rates.customUnitRateID]: {
                                ...newCustomUnit.rates,
                                errors: null,
                                pendingAction: CONST.RED_BRICK_ROAD_PENDING_ACTION.UPDATE,
                            },
                        },
                        pendingAction: CONST.RED_BRICK_ROAD_PENDING_ACTION.UPDATE,
                    },
                },
            },
        },
    ];

    const successData: OnyxUpdate[] = [
        {
            onyxMethod: Onyx.METHOD.MERGE,
            key: `${ONYXKEYS.COLLECTION.POLICY}${policyID}`,
            value: {
                customUnits: {
                    [newCustomUnit.customUnitID]: {
                        pendingAction: null,
                        errors: null,
                        rates: {
                            [newCustomUnit.rates.customUnitRateID]: {
                                pendingAction: null,
                            },
                        },
                    },
                },
            },
        },
    ];

    const failureData: OnyxUpdate[] = [
        {
            onyxMethod: Onyx.METHOD.MERGE,
            key: `${ONYXKEYS.COLLECTION.POLICY}${policyID}`,
            value: {
                customUnits: {
                    [currentCustomUnit.customUnitID]: {
                        customUnitID: currentCustomUnit.customUnitID,
                        rates: {
                            [newCustomUnit.rates.customUnitRateID]: {
                                ...currentCustomUnit.rates,
                                errors: ErrorUtils.getMicroSecondOnyxError('workspace.reimburse.updateCustomUnitError'),
                            },
                        },
                    },
                },
            },
        },
    ];

    const newCustomUnitParam = lodashClone(newCustomUnit);
    const {pendingAction, errors, ...newRates} = newCustomUnitParam.rates ?? {};
    newCustomUnitParam.rates = newRates;

    const params: UpdateWorkspaceCustomUnitAndRateParams = {
        policyID,
        lastModified,
        customUnit: JSON.stringify(newCustomUnitParam),
        customUnitRate: JSON.stringify(newCustomUnitParam.rates),
    };

    API.write(WRITE_COMMANDS.UPDATE_WORKSPACE_CUSTOM_UNIT_AND_RATE, params, {optimisticData, successData, failureData});
}

/**
 * Removes an error after trying to delete a member
 */
function clearDeleteMemberError(policyID: string, accountID: number) {
    Onyx.merge(`${ONYXKEYS.COLLECTION.POLICY_MEMBERS}${policyID}`, {
        [accountID]: {
            pendingAction: null,
            errors: null,
        },
    });
}

/**
 * Removes an error after trying to add a member
 */
function clearAddMemberError(policyID: string, accountID: number) {
    Onyx.merge(`${ONYXKEYS.COLLECTION.POLICY_MEMBERS}${policyID}`, {
        [accountID]: null,
    });
    Onyx.merge(`${ONYXKEYS.PERSONAL_DETAILS_LIST}`, {
        [accountID]: null,
    });
}

/**
 * Removes an error after trying to delete a workspace
 */
function clearDeleteWorkspaceError(policyID: string) {
    Onyx.merge(`${ONYXKEYS.COLLECTION.POLICY}${policyID}`, {
        pendingAction: null,
        errors: null,
    });
}

/**
 * Removes the workspace after failure to create.
 */
function removeWorkspace(policyID: string) {
    Onyx.set(`${ONYXKEYS.COLLECTION.POLICY}${policyID}`, null);
}

/**
 * Generate a policy name based on an email and policy list.
 * @param [email] the email to base the workspace name on. If not passed, will use the logged-in user's email instead
 */
function generateDefaultWorkspaceName(email = ''): string {
    const emailParts = email ? email.split('@') : sessionEmail.split('@');
    let defaultWorkspaceName = '';
    if (!emailParts || emailParts.length !== 2) {
        return defaultWorkspaceName;
    }
    const username = emailParts[0];
    const domain = emailParts[1];

    if (PUBLIC_DOMAINS.some((publicDomain) => publicDomain === domain.toLowerCase())) {
        defaultWorkspaceName = `${Str.UCFirst(username)}'s Workspace`;
    } else {
        defaultWorkspaceName = `${Str.UCFirst(domain.split('.')[0])}'s Workspace`;
    }

    if (`@${domain.toLowerCase()}` === CONST.SMS.DOMAIN) {
        defaultWorkspaceName = 'My Group Workspace';
    }

    if (isEmptyObject(allPolicies)) {
        return defaultWorkspaceName;
    }

    // find default named workspaces and increment the last number
    const numberRegEx = new RegExp(`${escapeRegExp(defaultWorkspaceName)} ?(\\d*)`, 'i');
    const parsedWorkspaceNumbers = Object.values(allPolicies ?? {})
        .filter((policy) => policy?.name && numberRegEx.test(policy.name))
        .map((policy) => Number(numberRegEx.exec(policy?.name ?? '')?.[1] ?? '1')); // parse the number at the end
    const lastWorkspaceNumber = Math.max(...parsedWorkspaceNumbers);
    return lastWorkspaceNumber !== -Infinity ? `${defaultWorkspaceName} ${lastWorkspaceNumber + 1}` : defaultWorkspaceName;
}

/**
 * Returns a client generated 16 character hexadecimal value for the policyID
 */
function generatePolicyID(): string {
    return NumberUtils.generateHexadecimalValue(16);
}

/**
 * Returns a client generated 13 character hexadecimal value for a custom unit ID
 */
function generateCustomUnitID(): string {
    return NumberUtils.generateHexadecimalValue(13);
}

function buildOptimisticCustomUnits(): OptimisticCustomUnits {
    const currency = allPersonalDetails?.[sessionAccountID]?.localCurrencyCode ?? CONST.CURRENCY.USD;
    const customUnitID = generateCustomUnitID();
    const customUnitRateID = generateCustomUnitID();

    const customUnits: Record<string, CustomUnit> = {
        [customUnitID]: {
            customUnitID,
            name: CONST.CUSTOM_UNITS.NAME_DISTANCE,
            attributes: {
                unit: CONST.CUSTOM_UNITS.DISTANCE_UNIT_MILES,
            },
            rates: {
                [customUnitRateID]: {
                    customUnitRateID,
                    name: CONST.CUSTOM_UNITS.DEFAULT_RATE,
                    rate: CONST.CUSTOM_UNITS.MILEAGE_IRS_RATE * CONST.POLICY.CUSTOM_UNIT_RATE_BASE_OFFSET,
                    currency,
                },
            },
        },
    };

    return {
        customUnits,
        customUnitID,
        customUnitRateID,
        outputCurrency: currency,
    };
}

/**
 * Optimistically creates a Policy Draft for a new workspace
 *
 * @param [policyOwnerEmail] the email of the account to make the owner of the policy
 * @param [policyName] custom policy name we will use for created workspace
 * @param [policyID] custom policy id we will use for created workspace
 * @param [makeMeAdmin] leave the calling account as an admin on the policy
 */
function createDraftInitialWorkspace(policyOwnerEmail = '', policyName = '', policyID = generatePolicyID(), makeMeAdmin = false) {
    const workspaceName = policyName || generateDefaultWorkspaceName(policyOwnerEmail);
    const {customUnits, outputCurrency} = buildOptimisticCustomUnits();

    const optimisticData: OnyxUpdate[] = [
        {
            onyxMethod: Onyx.METHOD.SET,
            key: `${ONYXKEYS.COLLECTION.POLICY_DRAFTS}${policyID}`,
            value: {
                id: policyID,
                type: CONST.POLICY.TYPE.TEAM,
                name: workspaceName,
                role: CONST.POLICY.ROLE.ADMIN,
                owner: sessionEmail,
                ownerAccountID: sessionAccountID,
                isPolicyExpenseChatEnabled: true,
                outputCurrency,
                pendingAction: CONST.RED_BRICK_ROAD_PENDING_ACTION.ADD,
                customUnits,
                makeMeAdmin,
            },
        },
        {
            onyxMethod: Onyx.METHOD.SET,
            key: `${ONYXKEYS.COLLECTION.POLICY_MEMBERS_DRAFTS}${policyID}`,
            value: {
                [sessionAccountID]: {
                    role: CONST.POLICY.ROLE.ADMIN,
                    errors: {},
                },
            },
        },
    ];

    Onyx.update(optimisticData);
}

/**
 * Optimistically creates a new workspace and default workspace chats
 *
 * @param [policyOwnerEmail] the email of the account to make the owner of the policy
 * @param [makeMeAdmin] leave the calling account as an admin on the policy
 * @param [policyName] custom policy name we will use for created workspace
 * @param [policyID] custom policy id we will use for created workspace
 */
function createWorkspace(policyOwnerEmail = '', makeMeAdmin = false, policyName = '', policyID = generatePolicyID()): string {
    const workspaceName = policyName || generateDefaultWorkspaceName(policyOwnerEmail);

    const {customUnits, customUnitID, customUnitRateID, outputCurrency} = buildOptimisticCustomUnits();

    const {
        announceChatReportID,
        announceChatData,
        announceReportActionData,
        announceCreatedReportActionID,
        adminsChatReportID,
        adminsChatData,
        adminsReportActionData,
        adminsCreatedReportActionID,
        expenseChatReportID,
        expenseChatData,
        expenseReportActionData,
        expenseCreatedReportActionID,
    } = ReportUtils.buildOptimisticWorkspaceChats(policyID, workspaceName);
    const optimisticData: OnyxUpdate[] = [
        {
            onyxMethod: Onyx.METHOD.SET,
            key: `${ONYXKEYS.COLLECTION.POLICY}${policyID}`,
            value: {
                id: policyID,
                type: CONST.POLICY.TYPE.TEAM,
                name: workspaceName,
                role: CONST.POLICY.ROLE.ADMIN,
                owner: sessionEmail,
                ownerAccountID: sessionAccountID,
                isPolicyExpenseChatEnabled: true,
                outputCurrency,
                pendingAction: CONST.RED_BRICK_ROAD_PENDING_ACTION.ADD,
                customUnits,
                areCategoriesEnabled: true,
                areTagsEnabled: false,
                areDistanceRatesEnabled: false,
                areWorkflowsEnabled: false,
                areReportFieldsEnabled: false,
                areConnectionsEnabled: false,
            },
        },
        {
            onyxMethod: Onyx.METHOD.SET,
            key: `${ONYXKEYS.COLLECTION.POLICY_MEMBERS}${policyID}`,
            value: {
                [sessionAccountID]: {
                    role: CONST.POLICY.ROLE.ADMIN,
                    errors: {},
                },
            },
        },
        {
            onyxMethod: Onyx.METHOD.SET,
            key: `${ONYXKEYS.COLLECTION.REPORT}${announceChatReportID}`,
            value: {
                pendingFields: {
                    addWorkspaceRoom: CONST.RED_BRICK_ROAD_PENDING_ACTION.ADD,
                },
                ...announceChatData,
            },
        },
        {
            onyxMethod: Onyx.METHOD.SET,
            key: `${ONYXKEYS.COLLECTION.REPORT_ACTIONS}${announceChatReportID}`,
            value: announceReportActionData,
        },
        {
            onyxMethod: Onyx.METHOD.SET,
            key: `${ONYXKEYS.COLLECTION.REPORT}${adminsChatReportID}`,
            value: {
                pendingFields: {
                    addWorkspaceRoom: CONST.RED_BRICK_ROAD_PENDING_ACTION.ADD,
                },
                ...adminsChatData,
            },
        },
        {
            onyxMethod: Onyx.METHOD.SET,
            key: `${ONYXKEYS.COLLECTION.REPORT_ACTIONS}${adminsChatReportID}`,
            value: adminsReportActionData,
        },
        {
            onyxMethod: Onyx.METHOD.SET,
            key: `${ONYXKEYS.COLLECTION.REPORT}${expenseChatReportID}`,
            value: {
                pendingFields: {
                    addWorkspaceRoom: CONST.RED_BRICK_ROAD_PENDING_ACTION.ADD,
                },
                ...expenseChatData,
            },
        },
        {
            onyxMethod: Onyx.METHOD.SET,
            key: `${ONYXKEYS.COLLECTION.REPORT_ACTIONS}${expenseChatReportID}`,
            value: expenseReportActionData,
        },
        {
            onyxMethod: Onyx.METHOD.SET,
            key: `${ONYXKEYS.COLLECTION.POLICY_DRAFTS}${policyID}`,
            value: null,
        },
        {
            onyxMethod: Onyx.METHOD.SET,
            key: `${ONYXKEYS.COLLECTION.POLICY_MEMBERS_DRAFTS}${policyID}`,
            value: null,
        },
    ];

    const successData: OnyxUpdate[] = [
        {
            onyxMethod: Onyx.METHOD.MERGE,
            key: `${ONYXKEYS.COLLECTION.POLICY}${policyID}`,
            value: {pendingAction: null},
        },
        {
            onyxMethod: Onyx.METHOD.MERGE,
            key: `${ONYXKEYS.COLLECTION.REPORT}${announceChatReportID}`,
            value: {
                pendingFields: {
                    addWorkspaceRoom: null,
                },
                pendingAction: null,
            },
        },
        {
            onyxMethod: Onyx.METHOD.MERGE,
            key: `${ONYXKEYS.COLLECTION.REPORT_ACTIONS}${announceChatReportID}`,
            value: {
                [announceCreatedReportActionID]: {
                    pendingAction: null,
                },
            },
        },
        {
            onyxMethod: Onyx.METHOD.MERGE,
            key: `${ONYXKEYS.COLLECTION.REPORT}${adminsChatReportID}`,
            value: {
                pendingFields: {
                    addWorkspaceRoom: null,
                },
                pendingAction: null,
                pendingChatMembers: [],
            },
        },
        {
            onyxMethod: Onyx.METHOD.MERGE,
            key: `${ONYXKEYS.COLLECTION.REPORT_ACTIONS}${adminsChatReportID}`,
            value: {
                [adminsCreatedReportActionID]: {
                    pendingAction: null,
                },
            },
        },
        {
            onyxMethod: Onyx.METHOD.MERGE,
            key: `${ONYXKEYS.COLLECTION.REPORT}${expenseChatReportID}`,
            value: {
                pendingFields: {
                    addWorkspaceRoom: null,
                },
                pendingAction: null,
            },
        },
        {
            onyxMethod: Onyx.METHOD.MERGE,
            key: `${ONYXKEYS.COLLECTION.REPORT_ACTIONS}${expenseChatReportID}`,
            value: {
                [expenseCreatedReportActionID]: {
                    pendingAction: null,
                },
            },
        },
    ];

    const failureData: OnyxUpdate[] = [
        {
            onyxMethod: Onyx.METHOD.SET,
            key: `${ONYXKEYS.COLLECTION.POLICY_MEMBERS}${policyID}`,
            value: null,
        },
        {
            onyxMethod: Onyx.METHOD.SET,
            key: `${ONYXKEYS.COLLECTION.REPORT}${announceChatReportID}`,
            value: null,
        },
        {
            onyxMethod: Onyx.METHOD.SET,
            key: `${ONYXKEYS.COLLECTION.REPORT_ACTIONS}${announceChatReportID}`,
            value: null,
        },
        {
            onyxMethod: Onyx.METHOD.SET,
            key: `${ONYXKEYS.COLLECTION.REPORT}${adminsChatReportID}`,
            value: null,
        },
        {
            onyxMethod: Onyx.METHOD.SET,
            key: `${ONYXKEYS.COLLECTION.REPORT_ACTIONS}${adminsChatReportID}`,
            value: null,
        },
        {
            onyxMethod: Onyx.METHOD.SET,
            key: `${ONYXKEYS.COLLECTION.REPORT}${expenseChatReportID}`,
            value: null,
        },
        {
            onyxMethod: Onyx.METHOD.SET,
            key: `${ONYXKEYS.COLLECTION.REPORT_ACTIONS}${expenseChatReportID}`,
            value: null,
        },
    ];

    const params: CreateWorkspaceParams = {
        policyID,
        announceChatReportID,
        adminsChatReportID,
        expenseChatReportID,
        ownerEmail: policyOwnerEmail,
        makeMeAdmin,
        policyName: workspaceName,
        type: CONST.POLICY.TYPE.TEAM,
        announceCreatedReportActionID,
        adminsCreatedReportActionID,
        expenseCreatedReportActionID,
        customUnitID,
        customUnitRateID,
    };

    API.write(WRITE_COMMANDS.CREATE_WORKSPACE, params, {optimisticData, successData, failureData});

    return adminsChatReportID;
}

function openWorkspaceReimburseView(policyID: string) {
    if (!policyID) {
        Log.warn('openWorkspaceReimburseView invalid params', {policyID});
        return;
    }

    const successData: OnyxUpdate[] = [
        {
            onyxMethod: Onyx.METHOD.MERGE,
            key: ONYXKEYS.REIMBURSEMENT_ACCOUNT,
            value: {
                isLoading: false,
            },
        },
    ];

    const failureData: OnyxUpdate[] = [
        {
            onyxMethod: Onyx.METHOD.MERGE,
            key: ONYXKEYS.REIMBURSEMENT_ACCOUNT,
            value: {
                isLoading: false,
            },
        },
    ];

    const params: OpenWorkspaceReimburseViewParams = {policyID};

    API.read(READ_COMMANDS.OPEN_WORKSPACE_REIMBURSE_VIEW, params, {successData, failureData});
}

function openPolicyWorkflowsPage(policyID: string) {
    if (!policyID) {
        Log.warn('openPolicyWorkflowsPage invalid params', {policyID});
        return;
    }

    const onyxData: OnyxData = {
        optimisticData: [
            {
                onyxMethod: Onyx.METHOD.MERGE,
                key: `${ONYXKEYS.COLLECTION.POLICY}${policyID}`,
                value: {
                    isLoading: true,
                },
            },
        ],
        successData: [
            {
                onyxMethod: Onyx.METHOD.MERGE,
                key: `${ONYXKEYS.COLLECTION.POLICY}${policyID}`,
                value: {
                    isLoading: false,
                },
            },
        ],
        failureData: [
            {
                onyxMethod: Onyx.METHOD.MERGE,
                key: `${ONYXKEYS.COLLECTION.POLICY}${policyID}`,
                value: {
                    isLoading: false,
                },
            },
        ],
    };

    const params: OpenPolicyWorkflowsPageParams = {policyID};

    API.read(READ_COMMANDS.OPEN_POLICY_WORKFLOWS_PAGE, params, onyxData);
}

function setPolicyIDForReimburseView(policyID: string) {
    Onyx.merge(ONYXKEYS.WORKSPACE_RATE_AND_UNIT, {policyID, rate: null, unit: null});
}

function clearOnyxDataForReimburseView() {
    Onyx.merge(ONYXKEYS.WORKSPACE_RATE_AND_UNIT, null);
}

function setRateForReimburseView(rate: string) {
    Onyx.merge(ONYXKEYS.WORKSPACE_RATE_AND_UNIT, {rate});
}

function setUnitForReimburseView(unit: Unit) {
    Onyx.merge(ONYXKEYS.WORKSPACE_RATE_AND_UNIT, {unit});
}

/**
 * Returns the accountIDs of the members of the policy whose data is passed in the parameters
 */
function openWorkspace(policyID: string, clientMemberAccountIDs: number[]) {
    if (!policyID || !clientMemberAccountIDs) {
        Log.warn('openWorkspace invalid params', {policyID, clientMemberAccountIDs});
        return;
    }

    const params: OpenWorkspaceParams = {
        policyID,
        clientMemberAccountIDs: JSON.stringify(clientMemberAccountIDs),
    };

    API.read(READ_COMMANDS.OPEN_WORKSPACE, params);
}

function openWorkspaceMembersPage(policyID: string, clientMemberEmails: string[]) {
    if (!policyID || !clientMemberEmails) {
        Log.warn('openWorkspaceMembersPage invalid params', {policyID, clientMemberEmails});
        return;
    }

    const params: OpenWorkspaceMembersPageParams = {
        policyID,
        clientMemberEmails: JSON.stringify(clientMemberEmails),
    };

    API.read(READ_COMMANDS.OPEN_WORKSPACE_MEMBERS_PAGE, params);
}

function openPolicyCategoriesPage(policyID: string) {
    if (!policyID) {
        Log.warn('openPolicyCategoriesPage invalid params', {policyID});
        return;
    }

    const params: OpenPolicyCategoriesPageParams = {
        policyID,
    };

    API.read(READ_COMMANDS.OPEN_POLICY_CATEGORIES_PAGE, params);
}

function openPolicyTagsPage(policyID: string) {
    if (!policyID) {
        Log.warn('openPolicyTasgPage invalid params', {policyID});
        return;
    }

    const params: OpenPolicyTagsPageParams = {
        policyID,
    };

    API.read(READ_COMMANDS.OPEN_POLICY_TAGS_PAGE, params);
}

function openPolicyTaxesPage(policyID: string) {
    if (!policyID) {
        Log.warn('openPolicyTaxesPage invalid params', {policyID});
        return;
    }

    const params: OpenPolicyTaxesPageParams = {
        policyID,
    };

    API.read(READ_COMMANDS.OPEN_POLICY_TAXES_PAGE, params);
}

function openWorkspaceInvitePage(policyID: string, clientMemberEmails: string[]) {
    if (!policyID || !clientMemberEmails) {
        Log.warn('openWorkspaceInvitePage invalid params', {policyID, clientMemberEmails});
        return;
    }

    const params: OpenWorkspaceInvitePageParams = {
        policyID,
        clientMemberEmails: JSON.stringify(clientMemberEmails),
    };

    API.read(READ_COMMANDS.OPEN_WORKSPACE_INVITE_PAGE, params);
}

function openDraftWorkspaceRequest(policyID: string) {
    const params: OpenDraftWorkspaceRequestParams = {policyID};

    API.read(READ_COMMANDS.OPEN_DRAFT_WORKSPACE_REQUEST, params);
}

function setWorkspaceInviteMembersDraft(policyID: string, invitedEmailsToAccountIDs: InvitedEmailsToAccountIDs) {
    Onyx.set(`${ONYXKEYS.COLLECTION.WORKSPACE_INVITE_MEMBERS_DRAFT}${policyID}`, invitedEmailsToAccountIDs);
}

function setWorkspaceInviteMessageDraft(policyID: string, message: string | null) {
    Onyx.set(`${ONYXKEYS.COLLECTION.WORKSPACE_INVITE_MESSAGE_DRAFT}${policyID}`, message);
}

function clearErrors(policyID: string) {
    setWorkspaceErrors(policyID, {});
    hideWorkspaceAlertMessage(policyID);
}

/**
 * Dismiss the informative messages about which policy members were added with primary logins when invited with their secondary login.
 */
function dismissAddedWithPrimaryLoginMessages(policyID: string) {
    Onyx.merge(`${ONYXKEYS.COLLECTION.POLICY}${policyID}`, {primaryLoginsInvited: null});
}

function buildOptimisticPolicyRecentlyUsedCategories(policyID?: string, category?: string) {
    if (!policyID || !category) {
        return [];
    }

    const policyRecentlyUsedCategories = allRecentlyUsedCategories?.[`${ONYXKEYS.COLLECTION.POLICY_RECENTLY_USED_CATEGORIES}${policyID}`] ?? [];

    return lodashUnion([category], policyRecentlyUsedCategories);
}

function buildOptimisticPolicyRecentlyUsedTags(policyID?: string, transactionTags?: string): RecentlyUsedTags {
    if (!policyID || !transactionTags) {
        return {};
    }

    const policyTags = allPolicyTags?.[`${ONYXKEYS.COLLECTION.POLICY_TAGS}${policyID}`] ?? {};
    const policyTagKeys = PolicyUtils.getSortedTagKeys(policyTags);
    const policyRecentlyUsedTags = allRecentlyUsedTags?.[`${ONYXKEYS.COLLECTION.POLICY_RECENTLY_USED_TAGS}${policyID}`] ?? {};
    const newOptimisticPolicyRecentlyUsedTags: RecentlyUsedTags = {};

    TransactionUtils.getTagArrayFromName(transactionTags).forEach((tag, index) => {
        if (!tag) {
            return;
        }

        const tagListKey = policyTagKeys[index];
        newOptimisticPolicyRecentlyUsedTags[tagListKey] = [...new Set([tag, ...(policyRecentlyUsedTags[tagListKey] ?? [])])];
    });

    return newOptimisticPolicyRecentlyUsedTags;
}

/**
 * This flow is used for bottom up flow converting IOU report to an expense report. When user takes this action,
 * we create a Collect type workspace when the person taking the action becomes an owner and an admin, while we
 * add a new member to the workspace as an employee and convert the IOU report passed as a param into an expense report.
 *
 * @returns policyID of the workspace we have created
 */
function createWorkspaceFromIOUPayment(iouReport: Report | EmptyObject): string | undefined {
    // This flow only works for IOU reports
    if (!ReportUtils.isIOUReportUsingReport(iouReport)) {
        return;
    }

    // Generate new variables for the policy
    const policyID = generatePolicyID();
    const workspaceName = generateDefaultWorkspaceName(sessionEmail);
    const employeeAccountID = iouReport.ownerAccountID;
    const employeeEmail = iouReport.ownerEmail ?? '';
    const {customUnits, customUnitID, customUnitRateID} = buildOptimisticCustomUnits();
    const oldPersonalPolicyID = iouReport.policyID;
    const iouReportID = iouReport.reportID;

    const {
        announceChatReportID,
        announceChatData,
        announceReportActionData,
        announceCreatedReportActionID,
        adminsChatReportID,
        adminsChatData,
        adminsReportActionData,
        adminsCreatedReportActionID,
        expenseChatReportID: workspaceChatReportID,
        expenseChatData: workspaceChatData,
        expenseReportActionData: workspaceChatReportActionData,
        expenseCreatedReportActionID: workspaceChatCreatedReportActionID,
    } = ReportUtils.buildOptimisticWorkspaceChats(policyID, workspaceName);

    if (!employeeAccountID) {
        return;
    }

    // Create the workspace chat for the employee whose IOU is being paid
    const employeeWorkspaceChat = createPolicyExpenseChats(policyID, {[employeeEmail]: employeeAccountID}, true);
    const newWorkspace = {
        id: policyID,

        // We are creating a collect policy in this case
        type: CONST.POLICY.TYPE.TEAM,
        name: workspaceName,
        role: CONST.POLICY.ROLE.ADMIN,
        owner: sessionEmail,
        ownerAccountID: sessionAccountID,
        isPolicyExpenseChatEnabled: true,

        // Setting the currency to USD as we can only add the VBBA for this policy currency right now
        outputCurrency: CONST.CURRENCY.USD,
        pendingAction: CONST.RED_BRICK_ROAD_PENDING_ACTION.ADD,
        customUnits,
        areCategoriesEnabled: true,
        areTagsEnabled: false,
        areDistanceRatesEnabled: false,
        areWorkflowsEnabled: false,
        areReportFieldsEnabled: false,
        areConnectionsEnabled: false,
    };

    const optimisticData: OnyxUpdate[] = [
        {
            onyxMethod: Onyx.METHOD.SET,
            key: `${ONYXKEYS.COLLECTION.POLICY}${policyID}`,
            value: newWorkspace,
        },
        {
            onyxMethod: Onyx.METHOD.SET,
            key: `${ONYXKEYS.COLLECTION.POLICY_MEMBERS}${policyID}`,
            value: {
                [sessionAccountID]: {
                    role: CONST.POLICY.ROLE.ADMIN,
                    errors: {},
                },
                [employeeAccountID]: {
                    role: CONST.POLICY.ROLE.USER,
                    errors: {},
                },
            },
        },
        {
            onyxMethod: Onyx.METHOD.SET,
            key: `${ONYXKEYS.COLLECTION.REPORT}${announceChatReportID}`,
            value: {
                pendingFields: {
                    addWorkspaceRoom: CONST.RED_BRICK_ROAD_PENDING_ACTION.ADD,
                },
                ...announceChatData,
            },
        },
        {
            onyxMethod: Onyx.METHOD.SET,
            key: `${ONYXKEYS.COLLECTION.REPORT_ACTIONS}${announceChatReportID}`,
            value: announceReportActionData,
        },
        {
            onyxMethod: Onyx.METHOD.SET,
            key: `${ONYXKEYS.COLLECTION.REPORT}${adminsChatReportID}`,
            value: {
                pendingFields: {
                    addWorkspaceRoom: CONST.RED_BRICK_ROAD_PENDING_ACTION.ADD,
                },
                ...adminsChatData,
            },
        },
        {
            onyxMethod: Onyx.METHOD.SET,
            key: `${ONYXKEYS.COLLECTION.REPORT_ACTIONS}${adminsChatReportID}`,
            value: adminsReportActionData,
        },
        {
            onyxMethod: Onyx.METHOD.SET,
            key: `${ONYXKEYS.COLLECTION.REPORT}${workspaceChatReportID}`,
            value: {
                pendingFields: {
                    addWorkspaceRoom: CONST.RED_BRICK_ROAD_PENDING_ACTION.ADD,
                },
                ...workspaceChatData,
            },
        },
        {
            onyxMethod: Onyx.METHOD.SET,
            key: `${ONYXKEYS.COLLECTION.REPORT_ACTIONS}${workspaceChatReportID}`,
            value: workspaceChatReportActionData,
        },
        {
            onyxMethod: Onyx.METHOD.MERGE,
            key: `${ONYXKEYS.COLLECTION.POLICY_DRAFTS}${policyID}`,
            value: {
                pendingFields: {
                    addWorkspaceRoom: null,
                },
                pendingAction: null,
            },
        },
        {
            onyxMethod: Onyx.METHOD.MERGE,
            key: `${ONYXKEYS.COLLECTION.POLICY_MEMBERS_DRAFTS}${policyID}`,
            value: {
                pendingAction: null,
            },
        },
        ...employeeWorkspaceChat.onyxOptimisticData,
    ];

    const successData: OnyxUpdate[] = [
        {
            onyxMethod: Onyx.METHOD.MERGE,
            key: `${ONYXKEYS.COLLECTION.POLICY}${policyID}`,
            value: {pendingAction: null},
        },
        {
            onyxMethod: Onyx.METHOD.MERGE,
            key: `${ONYXKEYS.COLLECTION.REPORT}${announceChatReportID}`,
            value: {
                pendingFields: {
                    addWorkspaceRoom: null,
                },
                pendingAction: null,
            },
        },
        {
            onyxMethod: Onyx.METHOD.MERGE,
            key: `${ONYXKEYS.COLLECTION.REPORT_ACTIONS}${announceChatReportID}`,
            value: {
                [Object.keys(announceChatData)[0]]: {
                    pendingAction: null,
                },
            },
        },
        {
            onyxMethod: Onyx.METHOD.MERGE,
            key: `${ONYXKEYS.COLLECTION.REPORT}${adminsChatReportID}`,
            value: {
                pendingFields: {
                    addWorkspaceRoom: null,
                },
                pendingAction: null,
            },
        },
        {
            onyxMethod: Onyx.METHOD.MERGE,
            key: `${ONYXKEYS.COLLECTION.REPORT_ACTIONS}${adminsChatReportID}`,
            value: {
                [Object.keys(adminsChatData)[0]]: {
                    pendingAction: null,
                },
            },
        },
        {
            onyxMethod: Onyx.METHOD.MERGE,
            key: `${ONYXKEYS.COLLECTION.REPORT}${workspaceChatReportID}`,
            value: {
                pendingFields: {
                    addWorkspaceRoom: null,
                },
                pendingAction: null,
            },
        },
        {
            onyxMethod: Onyx.METHOD.MERGE,
            key: `${ONYXKEYS.COLLECTION.REPORT_ACTIONS}${workspaceChatReportID}`,
            value: {
                [Object.keys(workspaceChatData)[0]]: {
                    pendingAction: null,
                },
            },
        },
        ...employeeWorkspaceChat.onyxSuccessData,
    ];

    const failureData: OnyxUpdate[] = [
        {
            onyxMethod: Onyx.METHOD.MERGE,
            key: `${ONYXKEYS.COLLECTION.POLICY_MEMBERS}${policyID}`,
            value: {
                pendingAction: null,
            },
        },
        {
            onyxMethod: Onyx.METHOD.MERGE,
            key: `${ONYXKEYS.COLLECTION.REPORT}${announceChatReportID}`,
            value: {
                pendingFields: {
                    addWorkspaceRoom: null,
                },
                pendingAction: null,
            },
        },
        {
            onyxMethod: Onyx.METHOD.MERGE,
            key: `${ONYXKEYS.COLLECTION.REPORT_ACTIONS}${announceChatReportID}`,
            value: {
                pendingAction: null,
            },
        },
        {
            onyxMethod: Onyx.METHOD.MERGE,
            key: `${ONYXKEYS.COLLECTION.REPORT}${adminsChatReportID}`,
            value: {
                pendingFields: {
                    addWorkspaceRoom: null,
                },
                pendingAction: null,
            },
        },
        {
            onyxMethod: Onyx.METHOD.MERGE,
            key: `${ONYXKEYS.COLLECTION.REPORT_ACTIONS}${adminsChatReportID}`,
            value: {
                pendingAction: null,
            },
        },
        {
            onyxMethod: Onyx.METHOD.MERGE,
            key: `${ONYXKEYS.COLLECTION.REPORT}${workspaceChatReportID}`,
            value: {
                pendingFields: {
                    addWorkspaceRoom: null,
                },
                pendingAction: null,
            },
        },
        {
            onyxMethod: Onyx.METHOD.MERGE,
            key: `${ONYXKEYS.COLLECTION.REPORT_ACTIONS}${workspaceChatReportID}`,
            value: {
                pendingAction: null,
            },
        },
    ];

    // Compose the memberData object which is used to add the employee to the workspace and
    // optimistically create the workspace chat for them.
    const memberData = {
        accountID: Number(employeeAccountID),
        email: employeeEmail,
        workspaceChatReportID: employeeWorkspaceChat.reportCreationData[employeeEmail].reportID,
        workspaceChatCreatedReportActionID: employeeWorkspaceChat.reportCreationData[employeeEmail].reportActionID,
    };

    const oldChatReportID = iouReport.chatReportID;

    // Next we need to convert the IOU report to Expense report.
    // We need to change:
    // - report type
    // - change the sign of the report total
    // - update its policyID and policyName
    // - update the chatReportID to point to the new workspace chat
    const expenseReport = {
        ...iouReport,
        chatReportID: memberData.workspaceChatReportID,
        policyID,
        policyName: workspaceName,
        type: CONST.REPORT.TYPE.EXPENSE,
        total: -(iouReport?.total ?? 0),
    };
    optimisticData.push({
        onyxMethod: Onyx.METHOD.MERGE,
        key: `${ONYXKEYS.COLLECTION.REPORT}${iouReportID}`,
        value: expenseReport,
    });
    failureData.push({
        onyxMethod: Onyx.METHOD.MERGE,
        key: `${ONYXKEYS.COLLECTION.REPORT}${iouReportID}`,
        value: iouReport,
    });

    // The expense report transactions need to have the amount reversed to negative values
    const reportTransactions = TransactionUtils.getAllReportTransactions(iouReportID);

    // For performance reasons, we are going to compose a merge collection data for transactions
    const transactionsOptimisticData: Record<string, Transaction> = {};
    const transactionFailureData: Record<string, Transaction> = {};
    reportTransactions.forEach((transaction) => {
        transactionsOptimisticData[`${ONYXKEYS.COLLECTION.TRANSACTION}${transaction.transactionID}`] = {
            ...transaction,
            amount: -transaction.amount,
            modifiedAmount: transaction.modifiedAmount ? -transaction.modifiedAmount : 0,
        };

        transactionFailureData[`${ONYXKEYS.COLLECTION.TRANSACTION}${transaction.transactionID}`] = transaction;
    });

    optimisticData.push({
        onyxMethod: Onyx.METHOD.MERGE_COLLECTION,
        key: `${ONYXKEYS.COLLECTION.TRANSACTION}`,
        value: transactionsOptimisticData,
    });
    failureData.push({
        onyxMethod: Onyx.METHOD.MERGE_COLLECTION,
        key: `${ONYXKEYS.COLLECTION.TRANSACTION}`,
        value: transactionFailureData,
    });

    // We need to move the report preview action from the DM to the workspace chat.
    const reportPreview = ReportActionsUtils.getParentReportAction(iouReport);
    optimisticData.push({
        onyxMethod: Onyx.METHOD.MERGE,
        key: `${ONYXKEYS.COLLECTION.REPORT_ACTIONS}${oldChatReportID}`,
        value: {[reportPreview.reportActionID]: null},
    });
    failureData.push({
        onyxMethod: Onyx.METHOD.MERGE,
        key: `${ONYXKEYS.COLLECTION.REPORT_ACTIONS}${oldChatReportID}`,
        value: {[reportPreview.reportActionID]: reportPreview},
    });

    // To optimistically remove the GBR from the DM we need to update the hasOutstandingChildRequest param to false
    optimisticData.push({
        onyxMethod: Onyx.METHOD.MERGE,
        key: `${ONYXKEYS.COLLECTION.REPORT}${oldChatReportID}`,
        value: {
            hasOutstandingChildRequest: false,
        },
    });
    failureData.push({
        onyxMethod: Onyx.METHOD.MERGE,
        key: `${ONYXKEYS.COLLECTION.REPORT}${oldChatReportID}`,
        value: {
            hasOutstandingChildRequest: true,
        },
    });

    if (reportPreview?.reportActionID) {
        // Update the created timestamp of the report preview action to be after the workspace chat created timestamp.
        optimisticData.push({
            onyxMethod: Onyx.METHOD.MERGE,
            key: `${ONYXKEYS.COLLECTION.REPORT_ACTIONS}${memberData.workspaceChatReportID}`,
            value: {
                [reportPreview.reportActionID]: {
                    ...reportPreview,
                    message: [
                        {
                            type: CONST.REPORT.MESSAGE.TYPE.TEXT,
                            text: ReportUtils.getReportPreviewMessage(expenseReport, {}, false, false, newWorkspace),
                        },
                    ],
                    created: DateUtils.getDBTime(),
                },
            },
        });
    }

    failureData.push({
        onyxMethod: Onyx.METHOD.MERGE,
        key: `${ONYXKEYS.COLLECTION.REPORT_ACTIONS}${memberData.workspaceChatReportID}`,
        value: {[reportPreview.reportActionID]: null},
    });

    // Create the MOVED report action and add it to the DM chat which indicates to the user where the report has been moved
    const movedReportAction = ReportUtils.buildOptimisticMovedReportAction(oldPersonalPolicyID ?? '', policyID, memberData.workspaceChatReportID, iouReportID, workspaceName);
    optimisticData.push({
        onyxMethod: Onyx.METHOD.MERGE,
        key: `${ONYXKEYS.COLLECTION.REPORT_ACTIONS}${oldChatReportID}`,
        value: {[movedReportAction.reportActionID]: movedReportAction},
    });
    successData.push({
        onyxMethod: Onyx.METHOD.MERGE,
        key: `${ONYXKEYS.COLLECTION.REPORT_ACTIONS}${oldChatReportID}`,
        value: {
            [movedReportAction.reportActionID]: {
                ...movedReportAction,
                pendingAction: null,
            },
        },
    });
    failureData.push({
        onyxMethod: Onyx.METHOD.MERGE,
        key: `${ONYXKEYS.COLLECTION.REPORT_ACTIONS}${oldChatReportID}`,
        value: {[movedReportAction.reportActionID]: null},
    });

    const params: CreateWorkspaceFromIOUPaymentParams = {
        policyID,
        announceChatReportID,
        adminsChatReportID,
        expenseChatReportID: workspaceChatReportID,
        ownerEmail: '',
        makeMeAdmin: false,
        policyName: workspaceName,
        type: CONST.POLICY.TYPE.TEAM,
        announceCreatedReportActionID,
        adminsCreatedReportActionID,
        expenseCreatedReportActionID: workspaceChatCreatedReportActionID,
        customUnitID,
        customUnitRateID,
        iouReportID,
        memberData: JSON.stringify(memberData),
        reportActionID: movedReportAction.reportActionID,
    };

    API.write(WRITE_COMMANDS.CREATE_WORKSPACE_FROM_IOU_PAYMENT, params, {optimisticData, successData, failureData});

    return policyID;
}

function setWorkspaceCategoryEnabled(policyID: string, categoriesToUpdate: Record<string, {name: string; enabled: boolean}>) {
    const policyCategories = allPolicyCategories?.[`${ONYXKEYS.COLLECTION.POLICY_CATEGORIES}${policyID}`] ?? {};
    const policy = allPolicies?.[`${ONYXKEYS.COLLECTION.POLICY}${policyID}`];
    const optimisticPolicyCategoriesData = {
        ...Object.keys(categoriesToUpdate).reduce<PolicyCategories>((acc, key) => {
            acc[key] = {
                ...policyCategories[key],
                ...categoriesToUpdate[key],
                errors: null,
                pendingFields: {
                    enabled: CONST.RED_BRICK_ROAD_PENDING_ACTION.UPDATE,
                },
                pendingAction: CONST.RED_BRICK_ROAD_PENDING_ACTION.UPDATE,
            };

            return acc;
        }, {}),
    };
    const shouldDisableRequiresCategory = !OptionsListUtils.hasEnabledOptions({...policyCategories, ...optimisticPolicyCategoriesData});
    const onyxData: OnyxData = {
        optimisticData: [
            {
                onyxMethod: Onyx.METHOD.MERGE,
                key: `${ONYXKEYS.COLLECTION.POLICY_CATEGORIES}${policyID}`,
                value: optimisticPolicyCategoriesData,
            },
        ],
        successData: [
            {
                onyxMethod: Onyx.METHOD.MERGE,
                key: `${ONYXKEYS.COLLECTION.POLICY_CATEGORIES}${policyID}`,
                value: {
                    ...Object.keys(categoriesToUpdate).reduce<PolicyCategories>((acc, key) => {
                        acc[key] = {
                            ...policyCategories[key],
                            ...categoriesToUpdate[key],
                            errors: null,
                            pendingFields: {
                                enabled: null,
                            },
                            pendingAction: null,
                        };

                        return acc;
                    }, {}),
                },
            },
        ],
        failureData: [
            {
                onyxMethod: Onyx.METHOD.MERGE,
                key: `${ONYXKEYS.COLLECTION.POLICY_CATEGORIES}${policyID}`,
                value: {
                    ...Object.keys(categoriesToUpdate).reduce<PolicyCategories>((acc, key) => {
                        acc[key] = {
                            ...policyCategories[key],
                            ...categoriesToUpdate[key],
                            errors: ErrorUtils.getMicroSecondOnyxError('workspace.categories.updateFailureMessage'),
                            pendingFields: {
                                enabled: null,
                            },
                            pendingAction: null,
                        };

                        return acc;
                    }, {}),
                },
            },
        ],
    };
    if (shouldDisableRequiresCategory) {
        onyxData.optimisticData?.push({
            onyxMethod: Onyx.METHOD.MERGE,
            key: `${ONYXKEYS.COLLECTION.POLICY}${policyID}`,
            value: {
                requiresCategory: false,
                pendingFields: {
                    requiresCategory: CONST.RED_BRICK_ROAD_PENDING_ACTION.UPDATE,
                },
            },
        });
        onyxData.successData?.push({
            onyxMethod: Onyx.METHOD.MERGE,
            key: `${ONYXKEYS.COLLECTION.POLICY}${policyID}`,
            value: {
                pendingFields: {
                    requiresCategory: null,
                },
            },
        });
        onyxData.failureData?.push({
            onyxMethod: Onyx.METHOD.MERGE,
            key: `${ONYXKEYS.COLLECTION.POLICY}${policyID}`,
            value: {
                requiresCategory: policy?.requiresCategory,
                pendingFields: {
                    requiresCategory: null,
                },
            },
        });
    }

    const parameters = {
        policyID,
        categories: JSON.stringify(Object.keys(categoriesToUpdate).map((key) => categoriesToUpdate[key])),
    };

    API.write(WRITE_COMMANDS.SET_WORKSPACE_CATEGORIES_ENABLED, parameters, onyxData);
}

function createPolicyCategory(policyID: string, categoryName: string) {
    const onyxData: OnyxData = {
        optimisticData: [
            {
                onyxMethod: Onyx.METHOD.MERGE,
                key: `${ONYXKEYS.COLLECTION.POLICY_CATEGORIES}${policyID}`,
                value: {
                    [categoryName]: {
                        name: categoryName,
                        enabled: true,
                        errors: null,
                        pendingAction: CONST.RED_BRICK_ROAD_PENDING_ACTION.ADD,
                    },
                },
            },
        ],
        successData: [
            {
                onyxMethod: Onyx.METHOD.MERGE,
                key: `${ONYXKEYS.COLLECTION.POLICY_CATEGORIES}${policyID}`,
                value: {
                    [categoryName]: {
                        errors: null,
                        pendingAction: null,
                    },
                },
            },
        ],
        failureData: [
            {
                onyxMethod: Onyx.METHOD.MERGE,
                key: `${ONYXKEYS.COLLECTION.POLICY_CATEGORIES}${policyID}`,
                value: {
                    [categoryName]: {
                        errors: ErrorUtils.getMicroSecondOnyxError('workspace.categories.createFailureMessage'),
                        pendingAction: null,
                    },
                },
            },
        ],
    };

    const parameters = {
        policyID,
        categories: JSON.stringify([{name: categoryName}]),
    };

    API.write(WRITE_COMMANDS.CREATE_WORKSPACE_CATEGORIES, parameters, onyxData);
}

function renamePolicyCategory(policyID: string, policyCategory: {oldName: string; newName: string}) {
    const policyCategoryToUpdate = allPolicyCategories?.[`${ONYXKEYS.COLLECTION.POLICY_CATEGORIES}${policyID}`]?.[policyCategory.oldName] ?? {};

    const onyxData: OnyxData = {
        optimisticData: [
            {
                onyxMethod: Onyx.METHOD.MERGE,
                key: `${ONYXKEYS.COLLECTION.POLICY_CATEGORIES}${policyID}`,
                value: {
                    [policyCategory.oldName]: null,
                    [policyCategory.newName]: {
                        ...policyCategoryToUpdate,
                        name: policyCategory.newName,
                        unencodedName: decodeURIComponent(policyCategory.newName),
                        pendingAction: CONST.RED_BRICK_ROAD_PENDING_ACTION.UPDATE,
                    },
                },
            },
        ],
        successData: [
            {
                onyxMethod: Onyx.METHOD.MERGE,
                key: `${ONYXKEYS.COLLECTION.POLICY_CATEGORIES}${policyID}`,
                value: {
                    [policyCategory.oldName]: null,
                    [policyCategory.newName]: {
                        ...policyCategoryToUpdate,
                        name: policyCategory.newName,
                        unencodedName: decodeURIComponent(policyCategory.newName),
                        errors: null,
                        pendingAction: null,
                    },
                },
            },
        ],
        failureData: [
            {
                onyxMethod: Onyx.METHOD.MERGE,
                key: `${ONYXKEYS.COLLECTION.POLICY_CATEGORIES}${policyID}`,
                value: {
                    [policyCategory.newName]: null,
                    [policyCategory.oldName]: {
                        ...policyCategoryToUpdate,
                        name: policyCategory.oldName,
                        unencodedName: decodeURIComponent(policyCategory.oldName),
                        errors: ErrorUtils.getMicroSecondOnyxError('workspace.categories.updateFailureMessage'),
                        pendingAction: null,
                    },
                },
            },
        ],
    };

    const parameters = {
        policyID,
        categories: JSON.stringify({[policyCategory.oldName]: policyCategory.newName}),
    };

    API.write(WRITE_COMMANDS.RENAME_WORKSPACE_CATEGORY, parameters, onyxData);
}

function createPolicyTag(policyID: string, tagName: string) {
    const policyTag = PolicyUtils.getTagLists(allPolicyTags?.[`${ONYXKEYS.COLLECTION.POLICY_TAGS}${policyID}`] ?? {})?.[0] ?? {};

    const onyxData: OnyxData = {
        optimisticData: [
            {
                onyxMethod: Onyx.METHOD.MERGE,
                key: `${ONYXKEYS.COLLECTION.POLICY_TAGS}${policyID}`,
                value: {
                    [policyTag.name]: {
                        tags: {
                            [tagName]: {
                                name: tagName,
                                enabled: true,
                                errors: null,
                                pendingAction: CONST.RED_BRICK_ROAD_PENDING_ACTION.ADD,
                            },
                        },
                    },
                },
            },
        ],
        successData: [
            {
                onyxMethod: Onyx.METHOD.MERGE,
                key: `${ONYXKEYS.COLLECTION.POLICY_TAGS}${policyID}`,
                value: {
                    [policyTag.name]: {
                        tags: {
                            [tagName]: {
                                errors: null,
                                pendingAction: null,
                            },
                        },
                    },
                },
            },
        ],
        failureData: [
            {
                onyxMethod: Onyx.METHOD.MERGE,
                key: `${ONYXKEYS.COLLECTION.POLICY_TAGS}${policyID}`,
                value: {
                    [policyTag.name]: {
                        tags: {
                            [tagName]: {
                                errors: ErrorUtils.getMicroSecondOnyxError('workspace.tags.genericFailureMessage'),
                            },
                        },
                    },
                },
            },
        ],
    };

    const parameters = {
        policyID,
        tags: JSON.stringify([{name: tagName}]),
    };

    API.write(WRITE_COMMANDS.CREATE_POLICY_TAG, parameters, onyxData);
}

function setWorkspaceTagEnabled(policyID: string, tagsToUpdate: Record<string, {name: string; enabled: boolean}>) {
    const policyTag = PolicyUtils.getTagLists(allPolicyTags?.[`${ONYXKEYS.COLLECTION.POLICY_TAGS}${policyID}`] ?? {})?.[0] ?? {};

    const onyxData: OnyxData = {
        optimisticData: [
            {
                onyxMethod: Onyx.METHOD.MERGE,
                key: `${ONYXKEYS.COLLECTION.POLICY_TAGS}${policyID}`,
                value: {
                    [policyTag.name]: {
                        tags: {
                            ...Object.keys(tagsToUpdate).reduce<PolicyTags>((acc, key) => {
                                acc[key] = {
                                    ...policyTag.tags[key],
                                    ...tagsToUpdate[key],
                                    errors: null,
                                    pendingFields: {
                                        enabled: CONST.RED_BRICK_ROAD_PENDING_ACTION.UPDATE,
                                    },
                                    pendingAction: CONST.RED_BRICK_ROAD_PENDING_ACTION.UPDATE,
                                };

                                return acc;
                            }, {}),
                        },
                    },
                },
            },
        ],
        successData: [
            {
                onyxMethod: Onyx.METHOD.MERGE,
                key: `${ONYXKEYS.COLLECTION.POLICY_TAGS}${policyID}`,
                value: {
                    [policyTag.name]: {
                        tags: {
                            ...Object.keys(tagsToUpdate).reduce<PolicyTags>((acc, key) => {
                                acc[key] = {
                                    ...policyTag.tags[key],
                                    ...tagsToUpdate[key],
                                    errors: null,
                                    pendingFields: {
                                        enabled: null,
                                    },
                                    pendingAction: null,
                                };

                                return acc;
                            }, {}),
                        },
                    },
                },
            },
        ],
        failureData: [
            {
                onyxMethod: Onyx.METHOD.MERGE,
                key: `${ONYXKEYS.COLLECTION.POLICY_TAGS}${policyID}`,
                value: {
                    [policyTag.name]: {
                        tags: {
                            ...Object.keys(tagsToUpdate).reduce<PolicyTags>((acc, key) => {
                                acc[key] = {
                                    ...policyTag.tags[key],
                                    ...tagsToUpdate[key],
                                    errors: ErrorUtils.getMicroSecondOnyxError('workspace.tags.genericFailureMessage'),
                                    pendingFields: {
                                        enabled: null,
                                    },
                                    pendingAction: null,
                                };

                                return acc;
                            }, {}),
                        },
                    },
                },
            },
        ],
    };

    const parameters = {
        policyID,
        tags: JSON.stringify(Object.keys(tagsToUpdate).map((key) => tagsToUpdate[key])),
    };

    API.write(WRITE_COMMANDS.SET_POLICY_TAGS_ENABLED, parameters, onyxData);
}

function deletePolicyTags(policyID: string, tagsToDelete: string[]) {
    const policyTag = PolicyUtils.getTagLists(allPolicyTags?.[`${ONYXKEYS.COLLECTION.POLICY_TAGS}${policyID}`] ?? {})?.[0] ?? {};

    const onyxData: OnyxData = {
        optimisticData: [
            {
                onyxMethod: Onyx.METHOD.MERGE,
                key: `${ONYXKEYS.COLLECTION.POLICY_TAGS}${policyID}`,
                value: {
                    [policyTag.name]: {
                        tags: {
                            ...tagsToDelete.reduce<Record<string, Partial<OnyxValueWithOfflineFeedback<PolicyTag>>>>((acc, tagName) => {
                                acc[tagName] = {pendingAction: CONST.RED_BRICK_ROAD_PENDING_ACTION.DELETE};
                                return acc;
                            }, {}),
                        },
                    },
                },
            },
        ],
        successData: [
            {
                onyxMethod: Onyx.METHOD.MERGE,
                key: `${ONYXKEYS.COLLECTION.POLICY_TAGS}${policyID}`,
                value: {
                    [policyTag.name]: {
                        tags: {
                            ...tagsToDelete.reduce<Record<string, null | Partial<OnyxValueWithOfflineFeedback<PolicyTag>>>>((acc, tagName) => {
                                acc[tagName] = null;
                                return acc;
                            }, {}),
                        },
                    },
                },
            },
        ],
        failureData: [
            {
                onyxMethod: Onyx.METHOD.MERGE,
                key: `${ONYXKEYS.COLLECTION.POLICY_TAGS}${policyID}`,
                value: {
                    [policyTag.name]: {
                        tags: {
                            ...tagsToDelete.reduce<Record<string, Partial<OnyxValueWithOfflineFeedback<PolicyTag>>>>((acc, tagName) => {
                                acc[tagName] = {pendingAction: null, errors: ErrorUtils.getMicroSecondOnyxError('workspace.tags.deleteFailureMessage')};
                                return acc;
                            }, {}),
                        },
                    },
                },
            },
        ],
    };

    const parameters = {
        policyID,
        tags: JSON.stringify(tagsToDelete),
    };

    API.write(WRITE_COMMANDS.DELETE_POLICY_TAGS, parameters, onyxData);
}

function clearPolicyTagErrors(policyID: string, tagName: string) {
    const tagListName = Object.keys(allPolicyTags?.[`${ONYXKEYS.COLLECTION.POLICY_TAGS}${policyID}`] ?? {})[0];
    const tag = allPolicyTags?.[`${ONYXKEYS.COLLECTION.POLICY_TAGS}${policyID}`]?.[tagListName].tags?.[tagName];
    if (!tag) {
        return;
    }

    if (tag.pendingAction === CONST.RED_BRICK_ROAD_PENDING_ACTION.ADD) {
        Onyx.merge(`${ONYXKEYS.COLLECTION.POLICY_TAGS}${policyID}`, {
            [tagListName]: {
                tags: {
                    [tagName]: null,
                },
            },
        });
        return;
    }

    Onyx.merge(`${ONYXKEYS.COLLECTION.POLICY_TAGS}${policyID}`, {
        [tagListName]: {
            tags: {
                [tagName]: {
                    errors: null,
                    pendingAction: null,
                },
            },
        },
    });
}

function renamePolicyTag(policyID: string, policyTag: {oldName: string; newName: string}) {
    const tagListName = Object.keys(allPolicyTags?.[`${ONYXKEYS.COLLECTION.POLICY_TAGS}${policyID}`] ?? {})[0];
    const oldTag = allPolicyTags?.[`${ONYXKEYS.COLLECTION.POLICY_TAGS}${policyID}`]?.[tagListName]?.tags?.[policyTag.oldName] ?? {};
    const onyxData: OnyxData = {
        optimisticData: [
            {
                onyxMethod: Onyx.METHOD.MERGE,
                key: `${ONYXKEYS.COLLECTION.POLICY_TAGS}${policyID}`,
                value: {
                    [tagListName]: {
                        tags: {
                            [policyTag.oldName]: null,
                            [policyTag.newName]: {
                                ...oldTag,
                                name: policyTag.newName,
                                pendingAction: CONST.RED_BRICK_ROAD_PENDING_ACTION.UPDATE,
                            },
                        },
                    },
                },
            },
        ],
        successData: [
            {
                onyxMethod: Onyx.METHOD.MERGE,
                key: `${ONYXKEYS.COLLECTION.POLICY_TAGS}${policyID}`,
                value: {
                    [tagListName]: {
                        tags: {
                            [policyTag.newName]: {
                                errors: null,
                                pendingAction: null,
                            },
                        },
                    },
                },
            },
        ],
        failureData: [
            {
                onyxMethod: Onyx.METHOD.MERGE,
                key: `${ONYXKEYS.COLLECTION.POLICY_TAGS}${policyID}`,
                value: {
                    [tagListName]: {
                        tags: {
                            [policyTag.newName]: null,
                            [policyTag.oldName]: {
                                ...oldTag,
                                errors: ErrorUtils.getMicroSecondOnyxError('workspace.tags.genericFailureMessage'),
                            },
                        },
                    },
                },
            },
        ],
    };

    const parameters = {
        policyID,
        oldName: policyTag.oldName,
        newName: policyTag.newName,
    };

    API.write(WRITE_COMMANDS.RENAME_POLICY_TAG, parameters, onyxData);
}

function setWorkspaceRequiresCategory(policyID: string, requiresCategory: boolean) {
    const onyxData: OnyxData = {
        optimisticData: [
            {
                onyxMethod: Onyx.METHOD.MERGE,
                key: `${ONYXKEYS.COLLECTION.POLICY}${policyID}`,
                value: {
                    requiresCategory,
                    errors: {
                        requiresCategory: null,
                    },
                    pendingFields: {
                        requiresCategory: CONST.RED_BRICK_ROAD_PENDING_ACTION.UPDATE,
                    },
                },
            },
        ],
        successData: [
            {
                onyxMethod: Onyx.METHOD.MERGE,
                key: `${ONYXKEYS.COLLECTION.POLICY}${policyID}`,
                value: {
                    errors: {
                        requiresCategory: null,
                    },
                    pendingFields: {
                        requiresCategory: null,
                    },
                },
            },
        ],
        failureData: [
            {
                onyxMethod: Onyx.METHOD.MERGE,
                key: `${ONYXKEYS.COLLECTION.POLICY}${policyID}`,
                value: {
                    requiresCategory: !requiresCategory,
                    errors: ErrorUtils.getMicroSecondOnyxError('workspace.categories.updateFailureMessage'),
                    pendingFields: {
                        requiresCategory: null,
                    },
                },
            },
        ],
    };

    const parameters = {
        policyID,
        requiresCategory,
    };

    API.write(WRITE_COMMANDS.SET_WORKSPACE_REQUIRES_CATEGORY, parameters, onyxData);
}

function clearCategoryErrors(policyID: string, categoryName: string) {
    const category = allPolicyCategories?.[`${ONYXKEYS.COLLECTION.POLICY_CATEGORIES}${policyID}`]?.[categoryName];

    if (!category) {
        return;
    }

    Onyx.merge(`${ONYXKEYS.COLLECTION.POLICY_CATEGORIES}${policyID}`, {
        [category.name]: {
            errors: null,
        },
    });
}

function deleteWorkspaceCategories(policyID: string, categoryNamesToDelete: string[]) {
    const policy = allPolicies?.[`${ONYXKEYS.COLLECTION.POLICY}${policyID}`];
    const policyCategories = allPolicyCategories?.[`${ONYXKEYS.COLLECTION.POLICY_CATEGORIES}${policyID}`] ?? {};
    const optimisticPolicyCategoriesData = categoryNamesToDelete.reduce<Record<string, Partial<PolicyCategory>>>((acc, categoryName) => {
        acc[categoryName] = {pendingAction: CONST.RED_BRICK_ROAD_PENDING_ACTION.DELETE};
        return acc;
    }, {});
    const shouldDisableRequiresCategory = !OptionsListUtils.hasEnabledOptions(
        Object.values(policyCategories).filter((category) => !categoryNamesToDelete.includes(category.name) && category.pendingAction !== CONST.RED_BRICK_ROAD_PENDING_ACTION.DELETE),
    );
    const onyxData: OnyxData = {
        optimisticData: [
            {
                onyxMethod: Onyx.METHOD.MERGE,
                key: `${ONYXKEYS.COLLECTION.POLICY_CATEGORIES}${policyID}`,
                value: optimisticPolicyCategoriesData,
            },
        ],
        successData: [
            {
                onyxMethod: Onyx.METHOD.MERGE,
                key: `${ONYXKEYS.COLLECTION.POLICY_CATEGORIES}${policyID}`,
                value: categoryNamesToDelete.reduce<Record<string, null>>((acc, categoryName) => {
                    acc[categoryName] = null;
                    return acc;
                }, {}),
            },
        ],
        failureData: [
            {
                onyxMethod: Onyx.METHOD.MERGE,
                key: `${ONYXKEYS.COLLECTION.POLICY_CATEGORIES}${policyID}`,
                value: categoryNamesToDelete.reduce<Record<string, Partial<PolicyCategory>>>((acc, categoryName) => {
                    acc[categoryName] = {
                        pendingAction: null,
                        errors: ErrorUtils.getMicroSecondOnyxError('workspace.categories.deleteFailureMessage'),
                    };
                    return acc;
                }, {}),
            },
        ],
    };
    if (shouldDisableRequiresCategory) {
        onyxData.optimisticData?.push({
            onyxMethod: Onyx.METHOD.MERGE,
            key: `${ONYXKEYS.COLLECTION.POLICY}${policyID}`,
            value: {
                requiresCategory: false,
                pendingFields: {
                    requiresCategory: CONST.RED_BRICK_ROAD_PENDING_ACTION.UPDATE,
                },
            },
        });
        onyxData.successData?.push({
            onyxMethod: Onyx.METHOD.MERGE,
            key: `${ONYXKEYS.COLLECTION.POLICY}${policyID}`,
            value: {
                pendingFields: {
                    requiresCategory: null,
                },
            },
        });
        onyxData.failureData?.push({
            onyxMethod: Onyx.METHOD.MERGE,
            key: `${ONYXKEYS.COLLECTION.POLICY}${policyID}`,
            value: {
                requiresCategory: policy?.requiresCategory,
                pendingFields: {
                    requiresCategory: null,
                },
            },
        });
    }

    const parameters = {
        policyID,
        categories: JSON.stringify(categoryNamesToDelete),
    };

    API.write(WRITE_COMMANDS.DELETE_WORKSPACE_CATEGORIES, parameters, onyxData);
}

/**
 * Accept user join request to a workspace
 */
function acceptJoinRequest(reportID: string, reportAction: OnyxEntry<ReportAction>) {
    const choice = CONST.REPORT.ACTIONABLE_MENTION_JOIN_WORKSPACE_RESOLUTION.ACCEPT;
    if (!reportAction) {
        return;
    }

    const optimisticData: OnyxUpdate[] = [
        {
            onyxMethod: Onyx.METHOD.MERGE,
            key: `${ONYXKEYS.COLLECTION.REPORT_ACTIONS}${reportID}`,
            value: {
                [reportAction.reportActionID]: {
                    originalMessage: {choice},
                    pendingAction: CONST.RED_BRICK_ROAD_PENDING_ACTION.UPDATE,
                },
            },
        },
    ];

    const successData: OnyxUpdate[] = [
        {
            onyxMethod: Onyx.METHOD.MERGE,
            key: `${ONYXKEYS.COLLECTION.REPORT_ACTIONS}${reportID}`,
            value: {
                [reportAction.reportActionID]: {
                    originalMessage: {choice},
                    pendingAction: null,
                },
            },
        },
    ];

    const failureData: OnyxUpdate[] = [
        {
            onyxMethod: Onyx.METHOD.MERGE,
            key: `${ONYXKEYS.COLLECTION.REPORT_ACTIONS}${reportID}`,
            value: {
                [reportAction.reportActionID]: {
                    originalMessage: {choice: ''},
                    pendingAction: null,
                },
            },
        },
    ];

    const parameters = {
        requests: JSON.stringify({
            [(reportAction.originalMessage as OriginalMessageJoinPolicyChangeLog['originalMessage']).policyID]: {
                requests: [{accountID: reportAction?.actorAccountID, adminsRoomMessageReportActionID: reportAction.reportActionID}],
            },
        }),
    };

    API.write(WRITE_COMMANDS.ACCEPT_JOIN_REQUEST, parameters, {optimisticData, failureData, successData});
}

/**
 * Decline user join request to a workspace
 */
function declineJoinRequest(reportID: string, reportAction: OnyxEntry<ReportAction>) {
    if (!reportAction) {
        return;
    }
    const choice = CONST.REPORT.ACTIONABLE_MENTION_JOIN_WORKSPACE_RESOLUTION.DECLINE;
    const optimisticData: OnyxUpdate[] = [
        {
            onyxMethod: Onyx.METHOD.MERGE,
            key: `${ONYXKEYS.COLLECTION.REPORT_ACTIONS}${reportID}`,
            value: {
                [reportAction.reportActionID]: {
                    originalMessage: {choice},
                    pendingAction: CONST.RED_BRICK_ROAD_PENDING_ACTION.UPDATE,
                },
            },
        },
    ];

    const successData: OnyxUpdate[] = [
        {
            onyxMethod: Onyx.METHOD.MERGE,
            key: `${ONYXKEYS.COLLECTION.REPORT_ACTIONS}${reportID}`,
            value: {
                [reportAction.reportActionID]: {
                    originalMessage: {choice},
                    pendingAction: null,
                },
            },
        },
    ];

    const failureData: OnyxUpdate[] = [
        {
            onyxMethod: Onyx.METHOD.MERGE,
            key: `${ONYXKEYS.COLLECTION.REPORT_ACTIONS}${reportID}`,
            value: {
                [reportAction.reportActionID]: {
                    originalMessage: {choice: ''},
                    pendingAction: null,
                },
            },
        },
    ];

    const parameters = {
        requests: JSON.stringify({
            [(reportAction.originalMessage as OriginalMessageJoinPolicyChangeLog['originalMessage']).policyID]: {
                requests: [{accountID: reportAction?.actorAccountID, adminsRoomMessageReportActionID: reportAction.reportActionID}],
            },
        }),
    };

    API.write(WRITE_COMMANDS.DECLINE_JOIN_REQUEST, parameters, {optimisticData, failureData, successData});
}

function openPolicyDistanceRatesPage(policyID?: string) {
    if (!policyID) {
        return;
    }

    const params: OpenPolicyDistanceRatesPageParams = {policyID};

    API.read(READ_COMMANDS.OPEN_POLICY_DISTANCE_RATES_PAGE, params);
}

function navigateWhenEnableFeature(policyID: string, featureRoute: Route) {
    const isNarrowLayout = getIsNarrowLayout();

    if (isNarrowLayout) {
        Navigation.goBack(ROUTES.WORKSPACE_INITIAL.getRoute(policyID));
        return;
    }

    /**
     * The app needs to set a navigation action to the microtask queue, it guarantees to execute Onyx.update first, then the navigation action.
     * More details - https://github.com/Expensify/App/issues/37785#issuecomment-1989056726.
     */
    new Promise<void>((resolve) => {
        resolve();
    }).then(() => {
        Navigation.navigate(featureRoute);
    });
}

function enablePolicyCategories(policyID: string, enabled: boolean) {
    const onyxData: OnyxData = {
        optimisticData: [
            {
                onyxMethod: Onyx.METHOD.MERGE,
                key: `${ONYXKEYS.COLLECTION.POLICY}${policyID}`,
                value: {
                    areCategoriesEnabled: enabled,
                    pendingFields: {
                        areCategoriesEnabled: CONST.RED_BRICK_ROAD_PENDING_ACTION.UPDATE,
                    },
                },
            },
        ],
        successData: [
            {
                onyxMethod: Onyx.METHOD.MERGE,
                key: `${ONYXKEYS.COLLECTION.POLICY}${policyID}`,
                value: {
                    pendingFields: {
                        areCategoriesEnabled: null,
                    },
                },
            },
        ],
        failureData: [
            {
                onyxMethod: Onyx.METHOD.MERGE,
                key: `${ONYXKEYS.COLLECTION.POLICY}${policyID}`,
                value: {
                    areCategoriesEnabled: !enabled,
                    pendingFields: {
                        areCategoriesEnabled: null,
                    },
                },
            },
        ],
    };

    const parameters: EnablePolicyCategoriesParams = {policyID, enabled};

    API.write(WRITE_COMMANDS.ENABLE_POLICY_CATEGORIES, parameters, onyxData);

    if (enabled) {
        navigateWhenEnableFeature(policyID, ROUTES.WORKSPACE_CATEGORIES.getRoute(policyID));
    }
}

function enablePolicyConnections(policyID: string, enabled: boolean) {
    const onyxData: OnyxData = {
        optimisticData: [
            {
                onyxMethod: Onyx.METHOD.MERGE,
                key: `${ONYXKEYS.COLLECTION.POLICY}${policyID}`,
                value: {
                    areConnectionsEnabled: enabled,
                    pendingFields: {
                        areConnectionsEnabled: CONST.RED_BRICK_ROAD_PENDING_ACTION.UPDATE,
                    },
                },
            },
        ],
        successData: [
            {
                onyxMethod: Onyx.METHOD.MERGE,
                key: `${ONYXKEYS.COLLECTION.POLICY}${policyID}`,
                value: {
                    pendingFields: {
                        areConnectionsEnabled: null,
                    },
                },
            },
        ],
        failureData: [
            {
                onyxMethod: Onyx.METHOD.MERGE,
                key: `${ONYXKEYS.COLLECTION.POLICY}${policyID}`,
                value: {
                    areConnectionsEnabled: !enabled,
                    pendingFields: {
                        areConnectionsEnabled: null,
                    },
                },
            },
        ],
    };

    const parameters: EnablePolicyConnectionsParams = {policyID, enabled};

    API.write(WRITE_COMMANDS.ENABLE_POLICY_CONNECTIONS, parameters, onyxData);
}

function enablePolicyDistanceRates(policyID: string, enabled: boolean) {
    const onyxData: OnyxData = {
        optimisticData: [
            {
                onyxMethod: Onyx.METHOD.MERGE,
                key: `${ONYXKEYS.COLLECTION.POLICY}${policyID}`,
                value: {
                    areDistanceRatesEnabled: enabled,
                    pendingFields: {
                        areDistanceRatesEnabled: CONST.RED_BRICK_ROAD_PENDING_ACTION.UPDATE,
                    },
                },
            },
        ],
        successData: [
            {
                onyxMethod: Onyx.METHOD.MERGE,
                key: `${ONYXKEYS.COLLECTION.POLICY}${policyID}`,
                value: {
                    pendingFields: {
                        areDistanceRatesEnabled: null,
                    },
                },
            },
        ],
        failureData: [
            {
                onyxMethod: Onyx.METHOD.MERGE,
                key: `${ONYXKEYS.COLLECTION.POLICY}${policyID}`,
                value: {
                    areDistanceRatesEnabled: !enabled,
                    pendingFields: {
                        areDistanceRatesEnabled: null,
                    },
                },
            },
        ],
    };

    const parameters: EnablePolicyDistanceRatesParams = {policyID, enabled};

    API.write(WRITE_COMMANDS.ENABLE_POLICY_DISTANCE_RATES, parameters, onyxData);

    if (enabled) {
        navigateWhenEnableFeature(policyID, ROUTES.WORKSPACE_DISTANCE_RATES.getRoute(policyID));
    }
}

function enablePolicyReportFields(policyID: string, enabled: boolean) {
    const onyxData: OnyxData = {
        optimisticData: [
            {
                onyxMethod: Onyx.METHOD.MERGE,
                key: `${ONYXKEYS.COLLECTION.POLICY}${policyID}`,
                value: {
                    areReportFieldsEnabled: enabled,
                    pendingFields: {
                        areReportFieldsEnabled: CONST.RED_BRICK_ROAD_PENDING_ACTION.UPDATE,
                    },
                },
            },
        ],
        successData: [
            {
                onyxMethod: Onyx.METHOD.MERGE,
                key: `${ONYXKEYS.COLLECTION.POLICY}${policyID}`,
                value: {
                    pendingFields: {
                        areReportFieldsEnabled: null,
                    },
                },
            },
        ],
        failureData: [
            {
                onyxMethod: Onyx.METHOD.MERGE,
                key: `${ONYXKEYS.COLLECTION.POLICY}${policyID}`,
                value: {
                    areReportFieldsEnabled: !enabled,
                    pendingFields: {
                        areReportFieldsEnabled: null,
                    },
                },
            },
        ],
    };

    const parameters: EnablePolicyReportFieldsParams = {policyID, enabled};

    API.write(WRITE_COMMANDS.ENABLE_POLICY_REPORT_FIELDS, parameters, onyxData);
}

function enablePolicyTags(policyID: string, enabled: boolean) {
    const onyxData: OnyxData = {
        optimisticData: [
            {
                onyxMethod: Onyx.METHOD.MERGE,
                key: `${ONYXKEYS.COLLECTION.POLICY}${policyID}`,
                value: {
                    areTagsEnabled: enabled,
                    pendingFields: {
                        areTagsEnabled: CONST.RED_BRICK_ROAD_PENDING_ACTION.UPDATE,
                    },
                },
            },
        ],
        successData: [
            {
                onyxMethod: Onyx.METHOD.MERGE,
                key: `${ONYXKEYS.COLLECTION.POLICY}${policyID}`,
                value: {
                    pendingFields: {
                        areTagsEnabled: null,
                    },
                },
            },
        ],
        failureData: [
            {
                onyxMethod: Onyx.METHOD.MERGE,
                key: `${ONYXKEYS.COLLECTION.POLICY}${policyID}`,
                value: {
                    areTagsEnabled: !enabled,
                    pendingFields: {
                        areTagsEnabled: null,
                    },
                },
            },
        ],
    };

    const parameters: EnablePolicyTagsParams = {policyID, enabled};

    API.write(WRITE_COMMANDS.ENABLE_POLICY_TAGS, parameters, onyxData);

    if (enabled) {
        navigateWhenEnableFeature(policyID, ROUTES.WORKSPACE_TAGS.getRoute(policyID));
    }
}

function enablePolicyTaxes(policyID: string, enabled: boolean) {
    const defaultTaxRates: TaxRatesWithDefault = CONST.DEFAULT_TAX;
    const taxRatesData: OnyxData = {
        optimisticData: [
            {
                onyxMethod: Onyx.METHOD.MERGE,
                key: `${ONYXKEYS.COLLECTION.POLICY}${policyID}`,
                value: {
                    taxRates: {
                        ...defaultTaxRates,
                        taxes: {
                            ...Object.keys(defaultTaxRates.taxes).reduce(
                                (prevTaxesData, taxKey) => ({
                                    ...prevTaxesData,
                                    [taxKey]: {
                                        ...defaultTaxRates.taxes[taxKey],
                                        pendingAction: CONST.RED_BRICK_ROAD_PENDING_ACTION.ADD,
                                    },
                                }),
                                {},
                            ),
                        },
                    },
                },
            },
        ],
        successData: [
            {
                onyxMethod: Onyx.METHOD.MERGE,
                key: `${ONYXKEYS.COLLECTION.POLICY}${policyID}`,
                value: {
                    taxRates: {
                        taxes: {
                            ...Object.keys(defaultTaxRates.taxes).reduce(
                                (prevTaxesData, taxKey) => ({
                                    ...prevTaxesData,
                                    [taxKey]: {pendingAction: null},
                                }),
                                {},
                            ),
                        },
                    },
                },
            },
        ],
        failureData: [
            {
                onyxMethod: Onyx.METHOD.MERGE,
                key: `${ONYXKEYS.COLLECTION.POLICY}${policyID}`,
                value: {
                    taxRates: undefined,
                },
            },
        ],
    };
    const policy = getPolicy(policyID);
    const shouldAddDefaultTaxRatesData = (!policy?.taxRates || isEmptyObject(policy.taxRates)) && enabled;
    const onyxData: OnyxData = {
        optimisticData: [
            {
                onyxMethod: Onyx.METHOD.MERGE,
                key: `${ONYXKEYS.COLLECTION.POLICY}${policyID}`,
                value: {
                    tax: {
                        trackingEnabled: enabled,
                    },
                    pendingFields: {
                        tax: CONST.RED_BRICK_ROAD_PENDING_ACTION.UPDATE,
                    },
                },
            },
            ...(shouldAddDefaultTaxRatesData ? taxRatesData.optimisticData ?? [] : []),
        ],
        successData: [
            {
                onyxMethod: Onyx.METHOD.MERGE,
                key: `${ONYXKEYS.COLLECTION.POLICY}${policyID}`,
                value: {
                    pendingFields: {
                        tax: null,
                    },
                },
            },
            ...(shouldAddDefaultTaxRatesData ? taxRatesData.successData ?? [] : []),
        ],
        failureData: [
            {
                onyxMethod: Onyx.METHOD.MERGE,
                key: `${ONYXKEYS.COLLECTION.POLICY}${policyID}`,
                value: {
                    tax: {
                        trackingEnabled: !enabled,
                    },
                    pendingFields: {
                        tax: null,
                    },
                },
            },
            ...(shouldAddDefaultTaxRatesData ? taxRatesData.failureData ?? [] : []),
        ],
    };

    const parameters: EnablePolicyTaxesParams = {policyID, enabled};
    if (shouldAddDefaultTaxRatesData) {
        parameters.taxFields = JSON.stringify(defaultTaxRates);
    }
    API.write(WRITE_COMMANDS.ENABLE_POLICY_TAXES, parameters, onyxData);

    if (enabled) {
        navigateWhenEnableFeature(policyID, ROUTES.WORKSPACE_TAXES.getRoute(policyID));
    }
}

function enablePolicyWorkflows(policyID: string, enabled: boolean) {
    const policy = getPolicy(policyID);
    const onyxData: OnyxData = {
        optimisticData: [
            {
                onyxMethod: Onyx.METHOD.MERGE,
                key: `${ONYXKEYS.COLLECTION.POLICY}${policyID}`,
                value: {
                    areWorkflowsEnabled: enabled,
                    ...(!enabled
                        ? {
                              approvalMode: CONST.POLICY.APPROVAL_MODE.OPTIONAL,
                              autoReporting: false,
                              harvesting: {
                                  enabled: false,
                              },
                              reimbursementChoice: CONST.POLICY.REIMBURSEMENT_CHOICES.REIMBURSEMENT_NO,
                          }
                        : {}),
                    pendingFields: {
                        areWorkflowsEnabled: CONST.RED_BRICK_ROAD_PENDING_ACTION.UPDATE,
                        ...(!enabled
                            ? {
                                  approvalMode: CONST.RED_BRICK_ROAD_PENDING_ACTION.UPDATE,
                                  autoReporting: CONST.RED_BRICK_ROAD_PENDING_ACTION.UPDATE,
                                  harvesting: CONST.RED_BRICK_ROAD_PENDING_ACTION.UPDATE,
                                  reimbursementChoice: CONST.RED_BRICK_ROAD_PENDING_ACTION.UPDATE,
                              }
                            : {}),
                    },
                },
            },
        ],
        successData: [
            {
                onyxMethod: Onyx.METHOD.MERGE,
                key: `${ONYXKEYS.COLLECTION.POLICY}${policyID}`,
                value: {
                    pendingFields: {
                        areWorkflowsEnabled: null,
                        ...(!enabled
                            ? {
                                  approvalMode: null,
                                  autoReporting: null,
                                  harvesting: null,
                                  reimbursementChoice: null,
                              }
                            : {}),
                    },
                },
            },
        ],
        failureData: [
            {
                onyxMethod: Onyx.METHOD.MERGE,
                key: `${ONYXKEYS.COLLECTION.POLICY}${policyID}`,
                value: {
                    areWorkflowsEnabled: !enabled,
                    ...(!enabled
                        ? {
                              approvalMode: policy.approvalMode,
                              autoReporting: policy.autoReporting,
                              harvesting: policy.harvesting,
                              reimbursementChoice: policy.reimbursementChoice,
                          }
                        : {}),
                    pendingFields: {
                        areWorkflowsEnabled: null,
                        ...(!enabled
                            ? {
                                  approvalMode: null,
                                  autoReporting: null,
                                  harvesting: null,
                                  reimbursementChoice: null,
                              }
                            : {}),
                    },
                },
            },
        ],
    };

    const parameters: EnablePolicyWorkflowsParams = {policyID, enabled};

    API.write(WRITE_COMMANDS.ENABLE_POLICY_WORKFLOWS, parameters, onyxData);

    if (enabled) {
        navigateWhenEnableFeature(policyID, ROUTES.WORKSPACE_WORKFLOWS.getRoute(policyID));
    }
}

function renamePolicyTaglist(policyID: string, policyTagListName: {oldName: string; newName: string}, policyTags: OnyxEntry<PolicyTagList>) {
    const newName = policyTagListName.newName;
    const oldName = policyTagListName.oldName;
    const oldPolicyTags = policyTags?.[oldName] ?? {};
    const onyxData: OnyxData = {
        optimisticData: [
            {
                onyxMethod: Onyx.METHOD.MERGE,
                key: `${ONYXKEYS.COLLECTION.POLICY_TAGS}${policyID}`,
                value: {
                    [newName]: {...oldPolicyTags, name: newName, pendingAction: CONST.RED_BRICK_ROAD_PENDING_ACTION.ADD},
                    [oldName]: null,
                },
            },
        ],
        successData: [
            {
                onyxMethod: Onyx.METHOD.MERGE,
                key: `${ONYXKEYS.COLLECTION.POLICY_TAGS}${policyID}`,
                value: {
                    [newName]: {pendingAction: null},
                    [oldName]: null,
                },
            },
        ],
        failureData: [
            {
                onyxMethod: Onyx.METHOD.MERGE,
                key: `${ONYXKEYS.COLLECTION.POLICY_TAGS}${policyID}`,
                value: {
                    errors: {
                        [oldName]: oldName,
                        [newName]: ErrorUtils.getMicroSecondOnyxError('workspace.tags.genericFailureMessage'),
                    },
                    [newName]: null,
                    [oldName]: oldPolicyTags,
                },
            },
        ],
    };
    const parameters = {
        policyID,
        oldName,
        newName,
    };

    API.write(WRITE_COMMANDS.RENAME_POLICY_TAG_LIST, parameters, onyxData);
}

function setPolicyRequiresTag(policyID: string, requiresTag: boolean) {
    const onyxData: OnyxData = {
        optimisticData: [
            {
                onyxMethod: Onyx.METHOD.MERGE,
                key: `${ONYXKEYS.COLLECTION.POLICY}${policyID}`,
                value: {
                    requiresTag,
                    errors: {requiresTag: null},
                    pendingFields: {
                        requiresTag: CONST.RED_BRICK_ROAD_PENDING_ACTION.UPDATE,
                    },
                },
            },
        ],
        successData: [
            {
                onyxMethod: Onyx.METHOD.MERGE,
                key: `${ONYXKEYS.COLLECTION.POLICY}${policyID}`,
                value: {
                    errors: {
                        requiresTag: null,
                    },
                    pendingFields: {
                        requiresTag: null,
                    },
                },
            },
        ],
        failureData: [
            {
                onyxMethod: Onyx.METHOD.MERGE,
                key: `${ONYXKEYS.COLLECTION.POLICY}${policyID}`,
                value: {
                    requiresTag: !requiresTag,
                    errors: ErrorUtils.getMicroSecondOnyxError('workspace.tags.genericFailureMessage'),
                    pendingFields: {
                        requiresTag: null,
                    },
                },
            },
        ],
    };

    const parameters = {
        policyID,
        requiresTag,
    };

    API.write(WRITE_COMMANDS.SET_POLICY_REQUIRES_TAG, parameters, onyxData);
}

function openPolicyMoreFeaturesPage(policyID: string) {
    const params: OpenPolicyMoreFeaturesPageParams = {policyID};

    API.read(READ_COMMANDS.OPEN_POLICY_MORE_FEATURES_PAGE, params);
}

function createPolicyDistanceRate(policyID: string, customUnitID: string, customUnitRate: Rate) {
    const optimisticData: OnyxUpdate[] = [
        {
            onyxMethod: Onyx.METHOD.MERGE,
            key: `${ONYXKEYS.COLLECTION.POLICY}${policyID}`,
            value: {
                customUnits: {
                    [customUnitID]: {
                        rates: {
                            [customUnitRate.customUnitRateID ?? '']: {
                                ...customUnitRate,
                                pendingAction: CONST.RED_BRICK_ROAD_PENDING_ACTION.ADD,
                            },
                        },
                    },
                },
            },
        },
    ];

    const successData: OnyxUpdate[] = [
        {
            onyxMethod: Onyx.METHOD.MERGE,
            key: `${ONYXKEYS.COLLECTION.POLICY}${policyID}`,
            value: {
                customUnits: {
                    [customUnitID]: {
                        rates: {
                            [customUnitRate.customUnitRateID ?? '']: {
                                pendingAction: null,
                            },
                        },
                    },
                },
            },
        },
    ];

    const failureData: OnyxUpdate[] = [
        {
            onyxMethod: Onyx.METHOD.MERGE,
            key: `${ONYXKEYS.COLLECTION.POLICY}${policyID}`,
            value: {
                customUnits: {
                    [customUnitID]: {
                        rates: {
                            [customUnitRate.customUnitRateID ?? '']: {
                                errors: ErrorUtils.getMicroSecondOnyxError('common.genericErrorMessage'),
                            },
                        },
                    },
                },
            },
        },
    ];

    const params: CreatePolicyDistanceRateParams = {
        policyID,
        customUnitID,
        customUnitRate: JSON.stringify(customUnitRate),
    };

    API.write(WRITE_COMMANDS.CREATE_POLICY_DISTANCE_RATE, params, {optimisticData, successData, failureData});
}

function clearCreateDistanceRateItemAndError(policyID: string, customUnitID: string, customUnitRateIDToClear: string) {
    Onyx.merge(`${ONYXKEYS.COLLECTION.POLICY}${policyID}`, {
        customUnits: {
            [customUnitID]: {
                rates: {
                    [customUnitRateIDToClear]: null,
                },
            },
        },
    });
}

function clearPolicyDistanceRatesErrorFields(policyID: string, customUnitID: string, updatedErrorFields: ErrorFields) {
    Onyx.merge(`${ONYXKEYS.COLLECTION.POLICY}${policyID}`, {
        customUnits: {
            [customUnitID]: {
                errorFields: updatedErrorFields,
            },
        },
    });
}

function clearDeleteDistanceRateError(policyID: string, customUnitID: string, rateID: string) {
    Onyx.merge(`${ONYXKEYS.COLLECTION.POLICY}${policyID}`, {
        customUnits: {
            [customUnitID]: {
                rates: {
                    [rateID]: {
                        errors: null,
                    },
                },
            },
        },
    });
}

function clearPolicyDistanceRateErrorFields(policyID: string, customUnitID: string, rateID: string, updatedErrorFields: ErrorFields) {
    Onyx.merge(`${ONYXKEYS.COLLECTION.POLICY}${policyID}`, {
        customUnits: {
            [customUnitID]: {
                rates: {
                    [rateID]: {
                        errorFields: updatedErrorFields,
                    },
                },
            },
        },
    });
}

function setPolicyDistanceRatesUnit(policyID: string, currentCustomUnit: CustomUnit, newCustomUnit: CustomUnit) {
    const optimisticData: OnyxUpdate[] = [
        {
            onyxMethod: Onyx.METHOD.MERGE,
            key: `${ONYXKEYS.COLLECTION.POLICY}${policyID}`,
            value: {
                customUnits: {
                    [newCustomUnit.customUnitID]: {
                        ...newCustomUnit,
                        pendingFields: {attributes: CONST.RED_BRICK_ROAD_PENDING_ACTION.UPDATE},
                    },
                },
            },
        },
    ];

    const successData: OnyxUpdate[] = [
        {
            onyxMethod: Onyx.METHOD.MERGE,
            key: `${ONYXKEYS.COLLECTION.POLICY}${policyID}`,
            value: {
                customUnits: {
                    [newCustomUnit.customUnitID]: {
                        pendingFields: {attributes: null},
                    },
                },
            },
        },
    ];

    const failureData: OnyxUpdate[] = [
        {
            onyxMethod: Onyx.METHOD.MERGE,
            key: `${ONYXKEYS.COLLECTION.POLICY}${policyID}`,
            value: {
                customUnits: {
                    [currentCustomUnit.customUnitID]: {
                        ...currentCustomUnit,
                        errorFields: {attributes: ErrorUtils.getMicroSecondOnyxError('common.genericErrorMessage')},
                        pendingFields: {attributes: null},
                    },
                },
            },
        },
    ];

    const params: SetPolicyDistanceRatesUnitParams = {
        policyID,
        customUnit: JSON.stringify(newCustomUnit),
    };

    API.write(WRITE_COMMANDS.SET_POLICY_DISTANCE_RATES_UNIT, params, {optimisticData, successData, failureData});
}

function setPolicyDistanceRatesDefaultCategory(policyID: string, currentCustomUnit: CustomUnit, newCustomUnit: CustomUnit) {
    const optimisticData: OnyxUpdate[] = [
        {
            onyxMethod: Onyx.METHOD.MERGE,
            key: `${ONYXKEYS.COLLECTION.POLICY}${policyID}`,
            value: {
                customUnits: {
                    [newCustomUnit.customUnitID]: {
                        ...newCustomUnit,
                        pendingFields: {defaultCategory: CONST.RED_BRICK_ROAD_PENDING_ACTION.UPDATE},
                    },
                },
            },
        },
    ];

    const successData: OnyxUpdate[] = [
        {
            onyxMethod: Onyx.METHOD.MERGE,
            key: `${ONYXKEYS.COLLECTION.POLICY}${policyID}`,
            value: {
                customUnits: {
                    [newCustomUnit.customUnitID]: {
                        pendingFields: {defaultCategory: null},
                    },
                },
            },
        },
    ];

    const failureData: OnyxUpdate[] = [
        {
            onyxMethod: Onyx.METHOD.MERGE,
            key: `${ONYXKEYS.COLLECTION.POLICY}${policyID}`,
            value: {
                customUnits: {
                    [currentCustomUnit.customUnitID]: {
                        ...currentCustomUnit,
                        errorFields: {defaultCategory: ErrorUtils.getMicroSecondOnyxError('common.genericErrorMessage')},
                        pendingFields: {defaultCategory: null},
                    },
                },
            },
        },
    ];

    const params: SetPolicyDistanceRatesDefaultCategoryParams = {
        policyID,
        customUnit: JSON.stringify(newCustomUnit),
    };

    API.write(WRITE_COMMANDS.SET_POLICY_DISTANCE_RATES_DEFAULT_CATEGORY, params, {optimisticData, successData, failureData});
}

/**
 * Takes array of customUnitRates and removes pendingFields and errorFields from each rate - we don't want to send those via API
 */
function prepareCustomUnitRatesArray(customUnitRates: Rate[]): Rate[] {
    const customUnitRateArray: Rate[] = [];
    customUnitRates.forEach((rate) => {
        const cleanedRate = {...rate};
        delete cleanedRate.pendingFields;
        delete cleanedRate.errorFields;
        customUnitRateArray.push(cleanedRate);
    });

    return customUnitRateArray;
}

function updatePolicyDistanceRateValue(policyID: string, customUnit: CustomUnit, customUnitRates: Rate[]) {
    const currentRates = customUnit.rates;
    const optimisticRates: Record<string, Rate> = {};
    const successRates: Record<string, Rate> = {};
    const failureRates: Record<string, Rate> = {};
    const rateIDs = customUnitRates.map((rate) => rate.customUnitRateID);

    for (const rateID of Object.keys(customUnit.rates)) {
        if (rateIDs.includes(rateID)) {
            const foundRate = customUnitRates.find((rate) => rate.customUnitRateID === rateID);
            optimisticRates[rateID] = {...foundRate, pendingFields: {rate: CONST.RED_BRICK_ROAD_PENDING_ACTION.UPDATE}};
            successRates[rateID] = {...foundRate, pendingFields: {rate: null}};
            failureRates[rateID] = {
                ...currentRates[rateID],
                pendingFields: {rate: null},
                errorFields: {rate: ErrorUtils.getMicroSecondOnyxError('common.genericErrorMessage')},
            };
        }
    }

    const optimisticData: OnyxUpdate[] = [
        {
            onyxMethod: Onyx.METHOD.MERGE,
            key: `${ONYXKEYS.COLLECTION.POLICY}${policyID}`,
            value: {
                customUnits: {
                    [customUnit.customUnitID]: {
                        rates: optimisticRates,
                    },
                },
            },
        },
    ];

    const successData: OnyxUpdate[] = [
        {
            onyxMethod: Onyx.METHOD.MERGE,
            key: `${ONYXKEYS.COLLECTION.POLICY}${policyID}`,
            value: {
                customUnits: {
                    [customUnit.customUnitID]: {
                        rates: successRates,
                    },
                },
            },
        },
    ];

    const failureData: OnyxUpdate[] = [
        {
            onyxMethod: Onyx.METHOD.MERGE,
            key: `${ONYXKEYS.COLLECTION.POLICY}${policyID}`,
            value: {
                customUnits: {
                    [customUnit.customUnitID]: {
                        rates: failureRates,
                    },
                },
            },
        },
    ];

    const params: UpdatePolicyDistanceRateValueParams = {
        policyID,
        customUnitID: customUnit.customUnitID,
        customUnitRateArray: JSON.stringify(prepareCustomUnitRatesArray(customUnitRates)),
    };

    API.write(WRITE_COMMANDS.UPDATE_POLICY_DISTANCE_RATE_VALUE, params, {optimisticData, successData, failureData});
}

function setPolicyDistanceRatesEnabled(policyID: string, customUnit: CustomUnit, customUnitRates: Rate[]) {
    const currentRates = customUnit.rates;
    const optimisticRates: Record<string, Rate> = {};
    const successRates: Record<string, Rate> = {};
    const failureRates: Record<string, Rate> = {};
    const rateIDs = customUnitRates.map((rate) => rate.customUnitRateID);

    for (const rateID of Object.keys(currentRates)) {
        if (rateIDs.includes(rateID)) {
            const foundRate = customUnitRates.find((rate) => rate.customUnitRateID === rateID);
            optimisticRates[rateID] = {...foundRate, pendingFields: {enabled: CONST.RED_BRICK_ROAD_PENDING_ACTION.UPDATE}};
            successRates[rateID] = {...foundRate, pendingFields: {enabled: null}};
            failureRates[rateID] = {
                ...currentRates[rateID],
                pendingFields: {enabled: null},
                errorFields: {enabled: ErrorUtils.getMicroSecondOnyxError('common.genericErrorMessage')},
            };
        }
    }

    const optimisticData: OnyxUpdate[] = [
        {
            onyxMethod: Onyx.METHOD.MERGE,
            key: `${ONYXKEYS.COLLECTION.POLICY}${policyID}`,
            value: {
                customUnits: {
                    [customUnit.customUnitID]: {
                        rates: optimisticRates,
                    },
                },
            },
        },
    ];

    const successData: OnyxUpdate[] = [
        {
            onyxMethod: Onyx.METHOD.MERGE,
            key: `${ONYXKEYS.COLLECTION.POLICY}${policyID}`,
            value: {
                customUnits: {
                    [customUnit.customUnitID]: {
                        rates: successRates,
                    },
                },
            },
        },
    ];

    const failureData: OnyxUpdate[] = [
        {
            onyxMethod: Onyx.METHOD.MERGE,
            key: `${ONYXKEYS.COLLECTION.POLICY}${policyID}`,
            value: {
                customUnits: {
                    [customUnit.customUnitID]: {
                        rates: failureRates,
                    },
                },
            },
        },
    ];

    const params: SetPolicyDistanceRatesEnabledParams = {
        policyID,
        customUnitID: customUnit.customUnitID,
        customUnitRateArray: JSON.stringify(prepareCustomUnitRatesArray(customUnitRates)),
    };

    API.write(WRITE_COMMANDS.SET_POLICY_DISTANCE_RATES_ENABLED, params, {optimisticData, successData, failureData});
}

function deletePolicyDistanceRates(policyID: string, customUnit: CustomUnit, rateIDsToDelete: string[]) {
    const currentRates = customUnit.rates;
    const optimisticRates: Record<string, Rate> = {};
    const successRates: Record<string, Rate> = {};
    const failureRates: Record<string, Rate> = {};

    for (const rateID of Object.keys(currentRates)) {
        if (rateIDsToDelete.includes(rateID)) {
            optimisticRates[rateID] = {
                ...currentRates[rateID],
                pendingAction: CONST.RED_BRICK_ROAD_PENDING_ACTION.DELETE,
            };
            failureRates[rateID] = {
                ...currentRates[rateID],
                pendingAction: null,
                errors: ErrorUtils.getMicroSecondOnyxError('common.genericErrorMessage'),
            };
        } else {
            optimisticRates[rateID] = currentRates[rateID];
            successRates[rateID] = currentRates[rateID];
        }
    }

    const optimisticData: OnyxUpdate[] = [
        {
            onyxMethod: Onyx.METHOD.MERGE,
            key: `${ONYXKEYS.COLLECTION.POLICY}${policyID}`,
            value: {
                customUnits: {
                    [customUnit.customUnitID]: {
                        rates: optimisticRates,
                    },
                },
            },
        },
    ];

    const successData: OnyxUpdate[] = [
        {
            onyxMethod: Onyx.METHOD.MERGE,
            key: `${ONYXKEYS.COLLECTION.POLICY}${policyID}`,
            value: {
                customUnits: {
                    [customUnit.customUnitID]: {
                        rates: successRates,
                    },
                },
            },
        },
    ];

    const failureData: OnyxUpdate[] = [
        {
            onyxMethod: Onyx.METHOD.MERGE,
            key: `${ONYXKEYS.COLLECTION.POLICY}${policyID}`,
            value: {
                customUnits: {
                    [customUnit.customUnitID]: {
                        rates: failureRates,
                    },
                },
            },
        },
    ];

    const params: DeletePolicyDistanceRatesParams = {
        policyID,
        customUnitID: customUnit.customUnitID,
        customUnitRateID: rateIDsToDelete,
    };

    API.write(WRITE_COMMANDS.DELETE_POLICY_DISTANCE_RATES, params, {optimisticData, successData, failureData});
}

function setPolicyCustomTaxName(policyID: string, customTaxName: string) {
    const policy = getPolicy(policyID);
    const originalCustomTaxName = policy?.taxRates?.name;
    const onyxData: OnyxData = {
        optimisticData: [
            {
                onyxMethod: Onyx.METHOD.MERGE,
                key: `${ONYXKEYS.COLLECTION.POLICY}${policyID}`,
                value: {
                    taxRates: {
                        name: customTaxName,
                        pendingFields: {name: CONST.RED_BRICK_ROAD_PENDING_ACTION.UPDATE},
                        errorFields: null,
                    },
                },
            },
        ],
        successData: [
            {
                onyxMethod: Onyx.METHOD.MERGE,
                key: `${ONYXKEYS.COLLECTION.POLICY}${policyID}`,
                value: {
                    taxRates: {
                        pendingFields: {name: null},
                        errorFields: null,
                    },
                },
            },
        ],
        failureData: [
            {
                onyxMethod: Onyx.METHOD.MERGE,
                key: `${ONYXKEYS.COLLECTION.POLICY}${policyID}`,
                value: {
                    taxRates: {
                        name: originalCustomTaxName,
                        pendingFields: {name: null},
                        errorFields: {name: ErrorUtils.getMicroSecondOnyxError('common.genericErrorMessage')},
                    },
                },
            },
        ],
    };

    const parameters = {
        policyID,
        customTaxName,
    };

    API.write(WRITE_COMMANDS.SET_POLICY_CUSTOM_TAX_NAME, parameters, onyxData);
}

function setWorkspaceCurrencyDefault(policyID: string, taxCode: string) {
    const policy = getPolicy(policyID);
    const originalDefaultExternalID = policy?.taxRates?.defaultExternalID;
    const onyxData: OnyxData = {
        optimisticData: [
            {
                onyxMethod: Onyx.METHOD.MERGE,
                key: `${ONYXKEYS.COLLECTION.POLICY}${policyID}`,
                value: {
                    taxRates: {
                        defaultExternalID: taxCode,
                        pendingFields: {defaultExternalID: CONST.RED_BRICK_ROAD_PENDING_ACTION.UPDATE},
                        errorFields: null,
                    },
                },
            },
        ],
        successData: [
            {
                onyxMethod: Onyx.METHOD.MERGE,
                key: `${ONYXKEYS.COLLECTION.POLICY}${policyID}`,
                value: {
                    taxRates: {
                        pendingFields: {defaultExternalID: null},
                        errorFields: null,
                    },
                },
            },
        ],
        failureData: [
            {
                onyxMethod: Onyx.METHOD.MERGE,
                key: `${ONYXKEYS.COLLECTION.POLICY}${policyID}`,
                value: {
                    taxRates: {
                        defaultExternalID: originalDefaultExternalID,
                        pendingFields: {defaultExternalID: null},
                        errorFields: {defaultExternalID: ErrorUtils.getMicroSecondOnyxError('common.genericErrorMessage')},
                    },
                },
            },
        ],
    };

    const parameters = {
        policyID,
        taxCode,
    };

    API.write(WRITE_COMMANDS.SET_POLICY_TAXES_CURRENCY_DEFAULT, parameters, onyxData);
}

function setForeignCurrencyDefault(policyID: string, taxCode: string) {
    const policy = getPolicy(policyID);
    const originalDefaultForeignCurrencyID = policy?.taxRates?.foreignTaxDefault;
    const onyxData: OnyxData = {
        optimisticData: [
            {
                onyxMethod: Onyx.METHOD.MERGE,
                key: `${ONYXKEYS.COLLECTION.POLICY}${policyID}`,
                value: {
                    taxRates: {
                        foreignTaxDefault: taxCode,
                        pendingFields: {foreignTaxDefault: CONST.RED_BRICK_ROAD_PENDING_ACTION.UPDATE},
                        errorFields: null,
                    },
                },
            },
        ],
        successData: [
            {
                onyxMethod: Onyx.METHOD.MERGE,
                key: `${ONYXKEYS.COLLECTION.POLICY}${policyID}`,
                value: {
                    taxRates: {
                        pendingFields: {foreignTaxDefault: null},
                        errorFields: null,
                    },
                },
            },
        ],
        failureData: [
            {
                onyxMethod: Onyx.METHOD.MERGE,
                key: `${ONYXKEYS.COLLECTION.POLICY}${policyID}`,
                value: {
                    taxRates: {
                        foreignTaxDefault: originalDefaultForeignCurrencyID,
                        pendingFields: {foreignTaxDefault: null},
                        errorFields: {foreignTaxDefault: ErrorUtils.getMicroSecondOnyxError('common.genericErrorMessage')},
                    },
                },
            },
        ],
    };

    const parameters = {
        policyID,
        taxCode,
    };

    API.write(WRITE_COMMANDS.SET_POLICY_TAXES_FOREIGN_CURRENCY_DEFAULT, parameters, onyxData);
}

export {
    removeMembers,
    updateWorkspaceMembersRole,
    requestWorkspaceOwnerChange,
    clearWorkspaceOwnerChangeFlow,
    addBillingCardAndRequestPolicyOwnerChange,
    addMembersToWorkspace,
    isAdminOfFreePolicy,
    hasActiveChatEnabledPolicies,
    setWorkspaceErrors,
    clearCustomUnitErrors,
    hideWorkspaceAlertMessage,
    deleteWorkspace,
    updateWorkspaceCustomUnitAndRate,
    updateLastAccessedWorkspace,
    clearDeleteMemberError,
    clearAddMemberError,
    clearDeleteWorkspaceError,
    openWorkspaceReimburseView,
    setPolicyIDForReimburseView,
    clearOnyxDataForReimburseView,
    setRateForReimburseView,
    setUnitForReimburseView,
    generateDefaultWorkspaceName,
    updateGeneralSettings,
    clearWorkspaceGeneralSettingsErrors,
    deleteWorkspaceAvatar,
    updateWorkspaceAvatar,
    clearAvatarErrors,
    generatePolicyID,
    createWorkspace,
    openWorkspaceMembersPage,
    openPolicyCategoriesPage,
    openPolicyTagsPage,
    openPolicyTaxesPage,
    openWorkspaceInvitePage,
    openWorkspace,
    removeWorkspace,
    createWorkspaceFromIOUPayment,
    setWorkspaceInviteMembersDraft,
    clearErrors,
    dismissAddedWithPrimaryLoginMessages,
    openDraftWorkspaceRequest,
    buildOptimisticPolicyRecentlyUsedCategories,
    buildOptimisticPolicyRecentlyUsedTags,
    createDraftInitialWorkspace,
    setWorkspaceInviteMessageDraft,
    setWorkspaceAutoReporting,
    setWorkspaceApprovalMode,
    setWorkspaceAutoReportingFrequency,
    setWorkspaceAutoReportingMonthlyOffset,
    updateWorkspaceDescription,
    setWorkspaceCategoryEnabled,
    setWorkspaceRequiresCategory,
    inviteMemberToWorkspace,
    acceptJoinRequest,
    declineJoinRequest,
    createPolicyCategory,
    renamePolicyCategory,
    clearCategoryErrors,
    setWorkspacePayer,
    setWorkspaceReimbursement,
    openPolicyWorkflowsPage,
    setPolicyRequiresTag,
    renamePolicyTaglist,
    enablePolicyCategories,
    enablePolicyConnections,
    enablePolicyDistanceRates,
    enablePolicyReportFields,
    enablePolicyTags,
    enablePolicyTaxes,
    enablePolicyWorkflows,
    openPolicyDistanceRatesPage,
    openPolicyMoreFeaturesPage,
    generateCustomUnitID,
    createPolicyDistanceRate,
    clearCreateDistanceRateItemAndError,
    clearDeleteDistanceRateError,
    setPolicyDistanceRatesUnit,
    setPolicyDistanceRatesDefaultCategory,
    createPolicyTag,
    renamePolicyTag,
    clearPolicyTagErrors,
    clearWorkspaceReimbursementErrors,
    deleteWorkspaceCategories,
    deletePolicyTags,
    setWorkspaceTagEnabled,
    setWorkspaceCurrencyDefault,
    setForeignCurrencyDefault,
    setPolicyCustomTaxName,
    clearPolicyErrorField,
    isCurrencySupportedForDirectReimbursement,
    clearPolicyDistanceRatesErrorFields,
    clearPolicyDistanceRateErrorFields,
    updatePolicyDistanceRateValue,
    setPolicyDistanceRatesEnabled,
    deletePolicyDistanceRates,
};

export type {NewCustomUnit};<|MERGE_RESOLUTION|>--- conflicted
+++ resolved
@@ -675,13 +675,8 @@
     API.write(WRITE_COMMANDS.SET_WORKSPACE_APPROVAL_MODE, params, {optimisticData, failureData, successData});
 }
 
-<<<<<<< HEAD
 function setWorkspacePayer(policyID: string, reimburserEmail: string) {
-    const policy = ReportUtils.getPolicy(policyID);
-=======
-function setWorkspacePayer(policyID: string, reimburserEmail: string, reimburserAccountID: number) {
     const policy = getPolicy(policyID);
->>>>>>> 70802952
 
     const optimisticData: OnyxUpdate[] = [
         {
@@ -727,13 +722,8 @@
     Onyx.merge(`${ONYXKEYS.COLLECTION.POLICY}${policyID}`, {errorFields: {[fieldName]: null}});
 }
 
-<<<<<<< HEAD
 function setWorkspaceReimbursement(policyID: string, reimbursementChoice: ValueOf<typeof CONST.POLICY.REIMBURSEMENT_CHOICES>, reimburserEmail: string) {
-    const policy = ReportUtils.getPolicy(policyID);
-=======
-function setWorkspaceReimbursement(policyID: string, reimbursementChoice: ValueOf<typeof CONST.POLICY.REIMBURSEMENT_CHOICES>, reimburserAccountID: number, reimburserEmail: string) {
     const policy = getPolicy(policyID);
->>>>>>> 70802952
 
     const optimisticData: OnyxUpdate[] = [
         {
