import {PUBLIC_DOMAINS} from 'expensify-common/lib/CONST';
import ExpensiMark from 'expensify-common/lib/ExpensiMark';
import Str from 'expensify-common/lib/str';
import {escapeRegExp} from 'lodash';
import lodashClone from 'lodash/clone';
import lodashUnion from 'lodash/union';
import type {NullishDeep, OnyxCollection, OnyxEntry, OnyxUpdate} from 'react-native-onyx';
import Onyx from 'react-native-onyx';
import type {ValueOf} from 'type-fest';
import * as API from '@libs/API';
import type {
    AddMembersToWorkspaceParams,
    CreateWorkspaceFromIOUPaymentParams,
    CreateWorkspaceParams,
    DeleteMembersFromWorkspaceParams,
    DeleteWorkspaceAvatarParams,
    DeleteWorkspaceParams,
    EnablePolicyCategoriesParams,
    EnablePolicyConnectionsParams,
    EnablePolicyDistanceRatesParams,
    EnablePolicyReportFieldsParams,
    EnablePolicyTagsParams,
    EnablePolicyTaxesParams,
    EnablePolicyWorkflowsParams,
    OpenDraftWorkspaceRequestParams,
    OpenPolicyCategoriesPageParams,
    OpenPolicyDistanceRatesPageParams,
    OpenPolicyMoreFeaturesPageParams,
    OpenPolicyTagsPageParams,
    OpenPolicyTaxesPageParams,
    OpenPolicyWorkflowsPageParams,
    OpenWorkspaceInvitePageParams,
    OpenWorkspaceMembersPageParams,
    OpenWorkspaceParams,
    OpenWorkspaceReimburseViewParams,
    SetWorkspaceApprovalModeParams,
    SetWorkspaceAutoReportingFrequencyParams,
    SetWorkspaceAutoReportingMonthlyOffsetParams,
    SetWorkspaceAutoReportingParams,
    SetWorkspacePayerParams,
    SetWorkspaceReimbursementParams,
    UpdateWorkspaceAvatarParams,
    UpdateWorkspaceCustomUnitAndRateParams,
    UpdateWorkspaceDescriptionParams,
    UpdateWorkspaceGeneralSettingsParams,
    UpdateWorkspaceMembersRoleParams,
} from '@libs/API/parameters';
import {READ_COMMANDS, WRITE_COMMANDS} from '@libs/API/types';
import DateUtils from '@libs/DateUtils';
import * as ErrorUtils from '@libs/ErrorUtils';
import getIsNarrowLayout from '@libs/getIsNarrowLayout';
import Log from '@libs/Log';
import Navigation from '@libs/Navigation/Navigation';
import * as NumberUtils from '@libs/NumberUtils';
import * as PersonalDetailsUtils from '@libs/PersonalDetailsUtils';
import * as PhoneNumber from '@libs/PhoneNumber';
import * as ReportActionsUtils from '@libs/ReportActionsUtils';
import * as ReportUtils from '@libs/ReportUtils';
import * as TransactionUtils from '@libs/TransactionUtils';
import CONST from '@src/CONST';
import ONYXKEYS from '@src/ONYXKEYS';
import type {Route} from '@src/ROUTES';
import ROUTES from '@src/ROUTES';
import type {
    InvitedEmailsToAccountIDs,
    PersonalDetailsList,
    Policy,
    PolicyCategories,
    PolicyCategory,
    PolicyMember,
    PolicyTagList,
    RecentlyUsedCategories,
    RecentlyUsedTags,
    ReimbursementAccount,
    Report,
    ReportAction,
    Transaction,
} from '@src/types/onyx';
import type {Errors, PendingAction} from '@src/types/onyx/OnyxCommon';
import type {OriginalMessageJoinPolicyChangeLog} from '@src/types/onyx/OriginalMessage';
import type {Attributes, CustomUnit, Rate, Unit} from '@src/types/onyx/Policy';
import type {OnyxData} from '@src/types/onyx/Request';
import type {EmptyObject} from '@src/types/utils/EmptyObject';
import {isEmptyObject} from '@src/types/utils/EmptyObject';

type AnnounceRoomMembersOnyxData = {
    onyxOptimisticData: OnyxUpdate[];
    onyxSuccessData: OnyxUpdate[];
    onyxFailureData: OnyxUpdate[];
};

type ReportCreationData = Record<
    string,
    {
        reportID: string;
        reportActionID?: string;
    }
>;

type WorkspaceMembersChats = {
    onyxSuccessData: OnyxUpdate[];
    onyxOptimisticData: OnyxUpdate[];
    onyxFailureData: OnyxUpdate[];
    reportCreationData: ReportCreationData;
};

type OptimisticCustomUnits = {
    customUnits: Record<string, CustomUnit>;
    customUnitID: string;
    customUnitRateID: string;
    outputCurrency: string;
};

type PoliciesRecord = Record<string, OnyxEntry<Policy>>;

type NewCustomUnit = {
    customUnitID: string;
    name: string;
    attributes: Attributes;
    rates: Rate;
};

type WorkspaceMembersRoleData = {
    accountID: number;
    email: string;
    role: typeof CONST.POLICY.ROLE.ADMIN | typeof CONST.POLICY.ROLE.USER;
};

const allPolicies: OnyxCollection<Policy> = {};
Onyx.connect({
    key: ONYXKEYS.COLLECTION.POLICY,
    callback: (val, key) => {
        if (!key) {
            return;
        }
        if (val === null || val === undefined) {
            // If we are deleting a policy, we have to check every report linked to that policy
            // and unset the draft indicator (pencil icon) alongside removing any draft comments. Clearing these values will keep the newly archived chats from being displayed in the LHN.
            // More info: https://github.com/Expensify/App/issues/14260
            const policyID = key.replace(ONYXKEYS.COLLECTION.POLICY, '');
            const policyReports = ReportUtils.getAllPolicyReports(policyID);
            const cleanUpMergeQueries: Record<`${typeof ONYXKEYS.COLLECTION.REPORT}${string}`, NullishDeep<Report>> = {};
            const cleanUpSetQueries: Record<`${typeof ONYXKEYS.COLLECTION.REPORT_DRAFT_COMMENT}${string}` | `${typeof ONYXKEYS.COLLECTION.REPORT_ACTIONS_DRAFTS}${string}`, null> = {};
            policyReports.forEach((policyReport) => {
                if (!policyReport) {
                    return;
                }
                const {reportID} = policyReport;
                cleanUpMergeQueries[`${ONYXKEYS.COLLECTION.REPORT}${reportID}`] = {hasDraft: false};
                cleanUpSetQueries[`${ONYXKEYS.COLLECTION.REPORT_DRAFT_COMMENT}${reportID}`] = null;
                cleanUpSetQueries[`${ONYXKEYS.COLLECTION.REPORT_ACTIONS_DRAFTS}${reportID}`] = null;
            });
            Onyx.mergeCollection(ONYXKEYS.COLLECTION.REPORT, cleanUpMergeQueries);
            Onyx.multiSet(cleanUpSetQueries);
            delete allPolicies[key];
            return;
        }

        allPolicies[key] = val;
    },
});

let allReports: OnyxCollection<Report> = null;
Onyx.connect({
    key: ONYXKEYS.COLLECTION.REPORT,
    waitForCollectionCallback: true,
    callback: (value) => (allReports = value),
});

let allPolicyMembers: OnyxCollection<PolicyMember>;
Onyx.connect({
    key: ONYXKEYS.COLLECTION.POLICY_MEMBERS,
    waitForCollectionCallback: true,
    callback: (val) => {
        allPolicyMembers = val;
    },
});

let lastAccessedWorkspacePolicyID: OnyxEntry<string> = null;
Onyx.connect({
    key: ONYXKEYS.LAST_ACCESSED_WORKSPACE_POLICY_ID,
    callback: (value) => (lastAccessedWorkspacePolicyID = value),
});

let sessionEmail = '';
let sessionAccountID = 0;
Onyx.connect({
    key: ONYXKEYS.SESSION,
    callback: (val) => {
        sessionEmail = val?.email ?? '';
        sessionAccountID = val?.accountID ?? -1;
    },
});

let allPersonalDetails: OnyxEntry<PersonalDetailsList>;
Onyx.connect({
    key: ONYXKEYS.PERSONAL_DETAILS_LIST,
    callback: (val) => (allPersonalDetails = val),
});

let reimbursementAccount: OnyxEntry<ReimbursementAccount>;
Onyx.connect({
    key: ONYXKEYS.REIMBURSEMENT_ACCOUNT,
    callback: (val) => (reimbursementAccount = val),
});

let allRecentlyUsedCategories: OnyxCollection<RecentlyUsedCategories> = {};
Onyx.connect({
    key: ONYXKEYS.COLLECTION.POLICY_RECENTLY_USED_CATEGORIES,
    waitForCollectionCallback: true,
    callback: (val) => (allRecentlyUsedCategories = val),
});

let allPolicyTags: OnyxCollection<PolicyTagList> = {};
Onyx.connect({
    key: ONYXKEYS.COLLECTION.POLICY_TAGS,
    waitForCollectionCallback: true,
    callback: (value) => {
        if (!value) {
            allPolicyTags = {};
            return;
        }

        allPolicyTags = value;
    },
});

let allRecentlyUsedTags: OnyxCollection<RecentlyUsedTags> = {};
Onyx.connect({
    key: ONYXKEYS.COLLECTION.POLICY_RECENTLY_USED_TAGS,
    waitForCollectionCallback: true,
    callback: (val) => (allRecentlyUsedTags = val),
});

let allPolicyCategories: OnyxCollection<PolicyCategories> = {};
Onyx.connect({
    key: ONYXKEYS.COLLECTION.POLICY_CATEGORIES,
    waitForCollectionCallback: true,
    callback: (val) => (allPolicyCategories = val),
});

/**
 * Stores in Onyx the policy ID of the last workspace that was accessed by the user
 */
function updateLastAccessedWorkspace(policyID: OnyxEntry<string>) {
    Onyx.set(ONYXKEYS.LAST_ACCESSED_WORKSPACE_POLICY_ID, policyID);
}

/**
 * Check if the user has any active free policies (aka workspaces)
 */
function hasActiveFreePolicy(policies: Array<OnyxEntry<Policy>> | PoliciesRecord): boolean {
    const adminFreePolicies = Object.values(policies).filter((policy) => policy && policy.type === CONST.POLICY.TYPE.FREE && policy.role === CONST.POLICY.ROLE.ADMIN);

    if (adminFreePolicies.length === 0) {
        return false;
    }

    if (adminFreePolicies.some((policy) => !policy?.pendingAction)) {
        return true;
    }

    if (adminFreePolicies.some((policy) => policy?.pendingAction === CONST.RED_BRICK_ROAD_PENDING_ACTION.ADD)) {
        return true;
    }

    if (adminFreePolicies.some((policy) => policy?.pendingAction === CONST.RED_BRICK_ROAD_PENDING_ACTION.DELETE)) {
        return false;
    }

    // If there are no add or delete pending actions the only option left is an update
    // pendingAction, in which case we should return true.
    return true;
}

/**
 * Delete the workspace
 */
function deleteWorkspace(policyID: string, policyName: string) {
    if (!allPolicies) {
        return;
    }

    const filteredPolicies = Object.values(allPolicies).filter((policy): policy is Policy => policy?.id !== policyID);
    const optimisticData: OnyxUpdate[] = [
        {
            onyxMethod: Onyx.METHOD.MERGE,
            key: `${ONYXKEYS.COLLECTION.POLICY}${policyID}`,
            value: {
                avatar: '',
                pendingAction: CONST.RED_BRICK_ROAD_PENDING_ACTION.DELETE,
                errors: null,
            },
        },
        ...(!hasActiveFreePolicy(filteredPolicies)
            ? [
                  {
                      onyxMethod: Onyx.METHOD.MERGE,
                      key: ONYXKEYS.REIMBURSEMENT_ACCOUNT,
                      value: {
                          errors: null,
                      },
                  },
              ]
            : []),
    ];

    const reportsToArchive = Object.values(allReports ?? {}).filter(
        (report) => report?.policyID === policyID && (ReportUtils.isChatRoom(report) || ReportUtils.isPolicyExpenseChat(report) || ReportUtils.isTaskReport(report)),
    );
    reportsToArchive.forEach((report) => {
        const {reportID, ownerAccountID} = report ?? {};
        optimisticData.push({
            onyxMethod: Onyx.METHOD.MERGE,
            key: `${ONYXKEYS.COLLECTION.REPORT}${reportID}`,
            value: {
                stateNum: CONST.REPORT.STATE_NUM.APPROVED,
                statusNum: CONST.REPORT.STATUS_NUM.CLOSED,
                hasDraft: false,
                oldPolicyName: allPolicies?.[`${ONYXKEYS.COLLECTION.POLICY}${policyID}`]?.name ?? '',
            },
        });

        optimisticData.push({
            onyxMethod: Onyx.METHOD.SET,
            key: `${ONYXKEYS.COLLECTION.REPORT_ACTIONS_DRAFTS}${reportID}`,
            value: null,
        });

        // Add closed actions to all chat reports linked to this policy
        // Announce & admin chats have FAKE owners, but workspace chats w/ users do have owners.
        let emailClosingReport: string = CONST.POLICY.OWNER_EMAIL_FAKE;
        if (!!ownerAccountID && ownerAccountID !== CONST.POLICY.OWNER_ACCOUNT_ID_FAKE) {
            emailClosingReport = allPersonalDetails?.[ownerAccountID]?.login ?? '';
        }
        const optimisticClosedReportAction = ReportUtils.buildOptimisticClosedReportAction(emailClosingReport, policyName, CONST.REPORT.ARCHIVE_REASON.POLICY_DELETED);
        const optimisticReportActions: Record<string, ReportAction> = {};
        optimisticReportActions[optimisticClosedReportAction.reportActionID] = optimisticClosedReportAction as ReportAction;
        optimisticData.push({
            onyxMethod: Onyx.METHOD.MERGE,
            key: `${ONYXKEYS.COLLECTION.REPORT_ACTIONS}${reportID}`,
            value: optimisticReportActions,
        });
    });

    // Restore the old report stateNum and statusNum
    const failureData: OnyxUpdate[] = [
        {
            onyxMethod: Onyx.METHOD.MERGE,
            key: ONYXKEYS.REIMBURSEMENT_ACCOUNT,
            value: {
                errors: reimbursementAccount?.errors ?? null,
            },
        },
    ];

    reportsToArchive.forEach((report) => {
        const {reportID, stateNum, statusNum, hasDraft, oldPolicyName} = report ?? {};
        failureData.push({
            onyxMethod: Onyx.METHOD.MERGE,
            key: `${ONYXKEYS.COLLECTION.REPORT}${reportID}`,
            value: {
                stateNum,
                statusNum,
                hasDraft,
                oldPolicyName,
            },
        });
    });

    const params: DeleteWorkspaceParams = {policyID};

    API.write(WRITE_COMMANDS.DELETE_WORKSPACE, params, {optimisticData, failureData});

    // Reset the lastAccessedWorkspacePolicyID
    if (policyID === lastAccessedWorkspacePolicyID) {
        updateLastAccessedWorkspace(null);
    }
}

/**
 * Is the user an admin of a free policy (aka workspace)?
 */
function isAdminOfFreePolicy(policies?: PoliciesRecord): boolean {
    return Object.values(policies ?? {}).some((policy) => policy && policy.type === CONST.POLICY.TYPE.FREE && policy.role === CONST.POLICY.ROLE.ADMIN);
}

/**
 * Build optimistic data for adding members to the announcement room
 */
function buildAnnounceRoomMembersOnyxData(policyID: string, accountIDs: number[]): AnnounceRoomMembersOnyxData {
    const announceReport = ReportUtils.getRoom(CONST.REPORT.CHAT_TYPE.POLICY_ANNOUNCE, policyID);
    const announceRoomMembers: AnnounceRoomMembersOnyxData = {
        onyxOptimisticData: [],
        onyxFailureData: [],
        onyxSuccessData: [],
    };

    if (!announceReport) {
        return announceRoomMembers;
    }

    if (announceReport?.participantAccountIDs) {
        // Everyone in special policy rooms is visible
        const participantAccountIDs = [...announceReport.participantAccountIDs, ...accountIDs];
        const pendingChatMembers = ReportUtils.getPendingChatMembers(accountIDs, announceReport?.pendingChatMembers ?? [], CONST.RED_BRICK_ROAD_PENDING_ACTION.ADD);

        announceRoomMembers.onyxOptimisticData.push({
            onyxMethod: Onyx.METHOD.MERGE,
            key: `${ONYXKEYS.COLLECTION.REPORT}${announceReport?.reportID}`,
            value: {
                participantAccountIDs,
                visibleChatMemberAccountIDs: participantAccountIDs,
                pendingChatMembers,
            },
        });
    }

    announceRoomMembers.onyxFailureData.push({
        onyxMethod: Onyx.METHOD.MERGE,
        key: `${ONYXKEYS.COLLECTION.REPORT}${announceReport?.reportID}`,
        value: {
            participantAccountIDs: announceReport?.participantAccountIDs,
            visibleChatMemberAccountIDs: announceReport?.visibleChatMemberAccountIDs,
            pendingChatMembers: announceReport?.pendingChatMembers ?? null,
        },
    });
    announceRoomMembers.onyxSuccessData.push({
        onyxMethod: Onyx.METHOD.MERGE,
        key: `${ONYXKEYS.COLLECTION.REPORT}${announceReport?.reportID}`,
        value: {
            pendingChatMembers: announceReport?.pendingChatMembers ?? null,
        },
    });
    return announceRoomMembers;
}

function setWorkspaceAutoReporting(policyID: string, enabled: boolean, frequency: ValueOf<typeof CONST.POLICY.AUTO_REPORTING_FREQUENCIES>) {
    const policy = ReportUtils.getPolicy(policyID);
    const optimisticData: OnyxUpdate[] = [
        {
            onyxMethod: Onyx.METHOD.MERGE,
            key: `${ONYXKEYS.COLLECTION.POLICY}${policyID}`,
            value: {
                autoReporting: enabled,
                harvesting: {
                    enabled,
                },
                autoReportingFrequency: frequency,
                pendingFields: {isAutoApprovalEnabled: CONST.RED_BRICK_ROAD_PENDING_ACTION.UPDATE},
            },
        },
    ];

    const failureData: OnyxUpdate[] = [
        {
            onyxMethod: Onyx.METHOD.MERGE,
            key: `${ONYXKEYS.COLLECTION.POLICY}${policyID}`,
            value: {
                autoReporting: policy.autoReporting ?? null,
                harvesting: {
                    enabled: policy.harvesting?.enabled ?? null,
                },
                autoReportingFrequency: policy.autoReportingFrequency ?? null,
                pendingFields: {isAutoApprovalEnabled: null, harvesting: null},
            },
        },
    ];

    const successData: OnyxUpdate[] = [
        {
            onyxMethod: Onyx.METHOD.MERGE,
            key: `${ONYXKEYS.COLLECTION.POLICY}${policyID}`,
            value: {
                pendingFields: {isAutoApprovalEnabled: null, harvesting: null},
            },
        },
    ];

    const params: SetWorkspaceAutoReportingParams = {policyID, enabled};

    API.write(WRITE_COMMANDS.SET_WORKSPACE_AUTO_REPORTING, params, {optimisticData, failureData, successData});
}

function setWorkspaceAutoReportingFrequency(policyID: string, frequency: ValueOf<typeof CONST.POLICY.AUTO_REPORTING_FREQUENCIES>) {
    const policy = ReportUtils.getPolicy(policyID);

    const optimisticData: OnyxUpdate[] = [
        {
            onyxMethod: Onyx.METHOD.MERGE,
            key: `${ONYXKEYS.COLLECTION.POLICY}${policyID}`,
            value: {
                autoReportingFrequency: frequency,
                pendingFields: {autoReportingFrequency: CONST.RED_BRICK_ROAD_PENDING_ACTION.UPDATE},
            },
        },
    ];

    const failureData: OnyxUpdate[] = [
        {
            onyxMethod: Onyx.METHOD.MERGE,
            key: `${ONYXKEYS.COLLECTION.POLICY}${policyID}`,
            value: {
                autoReportingFrequency: policy.autoReportingFrequency ?? null,
                pendingFields: {autoReportingFrequency: null},
            },
        },
    ];

    const successData: OnyxUpdate[] = [
        {
            onyxMethod: Onyx.METHOD.MERGE,
            key: `${ONYXKEYS.COLLECTION.POLICY}${policyID}`,
            value: {
                pendingFields: {autoReportingFrequency: null},
            },
        },
    ];

    const params: SetWorkspaceAutoReportingFrequencyParams = {policyID, frequency};
    API.write(WRITE_COMMANDS.SET_WORKSPACE_AUTO_REPORTING_FREQUENCY, params, {optimisticData, failureData, successData});
}

function setWorkspaceAutoReportingMonthlyOffset(policyID: string, autoReportingOffset: number | ValueOf<typeof CONST.POLICY.AUTO_REPORTING_OFFSET>) {
    const value = JSON.stringify({autoReportingOffset: autoReportingOffset.toString()});
    const policy = ReportUtils.getPolicy(policyID);

    const optimisticData: OnyxUpdate[] = [
        {
            onyxMethod: Onyx.METHOD.MERGE,
            key: `${ONYXKEYS.COLLECTION.POLICY}${policyID}`,
            value: {
                autoReportingOffset,
                pendingFields: {autoReportingOffset: CONST.RED_BRICK_ROAD_PENDING_ACTION.UPDATE},
            },
        },
    ];

    const failureData: OnyxUpdate[] = [
        {
            onyxMethod: Onyx.METHOD.MERGE,
            key: `${ONYXKEYS.COLLECTION.POLICY}${policyID}`,
            value: {
                autoReportingOffset: policy.autoReportingOffset ?? null,
                pendingFields: {autoReportingOffset: null},
            },
        },
    ];

    const successData: OnyxUpdate[] = [
        {
            onyxMethod: Onyx.METHOD.MERGE,
            key: `${ONYXKEYS.COLLECTION.POLICY}${policyID}`,
            value: {
                pendingFields: {autoReportingOffset: null},
            },
        },
    ];

    const params: SetWorkspaceAutoReportingMonthlyOffsetParams = {policyID, value};
    API.write(WRITE_COMMANDS.SET_WORKSPACE_AUTO_REPORTING_MONTHLY_OFFSET, params, {optimisticData, failureData, successData});
}

function setWorkspaceApprovalMode(policyID: string, approver: string, approvalMode: ValueOf<typeof CONST.POLICY.APPROVAL_MODE>) {
    const isAutoApprovalEnabled = approvalMode === CONST.POLICY.APPROVAL_MODE.BASIC;
    const policy = ReportUtils.getPolicy(policyID);

    const value = {
        approver,
        approvalMode,
        isAutoApprovalEnabled,
    };

    const optimisticData: OnyxUpdate[] = [
        {
            onyxMethod: Onyx.METHOD.MERGE,
            key: `${ONYXKEYS.COLLECTION.POLICY}${policyID}`,
            value: {
                ...value,
                pendingFields: {approvalMode: CONST.RED_BRICK_ROAD_PENDING_ACTION.UPDATE},
            },
        },
    ];

    const failureData: OnyxUpdate[] = [
        {
            onyxMethod: Onyx.METHOD.MERGE,
            key: `${ONYXKEYS.COLLECTION.POLICY}${policyID}`,
            value: {
                approver: policy.approver ?? null,
                approvalMode: policy.approvalMode ?? null,
                isAutoApprovalEnabled: policy.isAutoApprovalEnabled ?? null,
                pendingFields: {approvalMode: null},
            },
        },
    ];

    const successData: OnyxUpdate[] = [
        {
            onyxMethod: Onyx.METHOD.MERGE,
            key: `${ONYXKEYS.COLLECTION.POLICY}${policyID}`,
            value: {
                pendingFields: {approvalMode: null},
            },
        },
    ];

    const params: SetWorkspaceApprovalModeParams = {policyID, value: JSON.stringify(value)};
    API.write(WRITE_COMMANDS.SET_WORKSPACE_APPROVAL_MODE, params, {optimisticData, failureData, successData});
}

function setWorkspacePayer(policyID: string, reimburserEmail: string, reimburserAccountID: number) {
    const policy = ReportUtils.getPolicy(policyID);

    const optimisticData: OnyxUpdate[] = [
        {
            onyxMethod: Onyx.METHOD.MERGE,
            key: `${ONYXKEYS.COLLECTION.POLICY}${policyID}`,
            value: {
                reimburserEmail,
                reimburserAccountID,
                errorFields: {reimburserEmail: null},
                pendingFields: {reimburserEmail: CONST.RED_BRICK_ROAD_PENDING_ACTION.UPDATE},
            },
        },
    ];

    const successData: OnyxUpdate[] = [
        {
            onyxMethod: Onyx.METHOD.MERGE,
            key: `${ONYXKEYS.COLLECTION.POLICY}${policyID}`,
            value: {
                errorFields: {reimburserEmail: null},
                pendingFields: {reimburserEmail: null},
            },
        },
    ];

    const failureData: OnyxUpdate[] = [
        {
            onyxMethod: Onyx.METHOD.MERGE,
            key: `${ONYXKEYS.COLLECTION.POLICY}${policyID}`,
            value: {
                reimburserEmail: policy.reimburserEmail ?? null,
                reimburserAccountID: policy.reimburserAccountID ?? null,
                errorFields: {reimburserEmail: ErrorUtils.getMicroSecondOnyxError('workflowsPayerPage.genericErrorMessage')},
                pendingFields: {reimburserEmail: null},
            },
        },
    ];

    const params: SetWorkspacePayerParams = {policyID, reimburserEmail};

    API.write(WRITE_COMMANDS.SET_WORKSPACE_PAYER, params, {optimisticData, failureData, successData});
}

function clearWorkspacePayerError(policyID: string) {
    Onyx.merge(`${ONYXKEYS.COLLECTION.POLICY}${policyID}`, {errorFields: {reimburserEmail: null}});
}

function setWorkspaceReimbursement(policyID: string, reimbursementChoice: ValueOf<typeof CONST.POLICY.REIMBURSEMENT_CHOICES>, reimburserAccountID: number, reimburserEmail: string) {
    const policy = ReportUtils.getPolicy(policyID);

    const optimisticData: OnyxUpdate[] = [
        {
            onyxMethod: Onyx.METHOD.MERGE,
            key: `${ONYXKEYS.COLLECTION.POLICY}${policyID}`,
            value: {
                reimbursementChoice,
                reimburserAccountID,
                reimburserEmail,
                errorFields: {reimbursementChoice: null},
                pendingFields: {reimbursementChoice: CONST.RED_BRICK_ROAD_PENDING_ACTION.UPDATE},
            },
        },
    ];

    const successData: OnyxUpdate[] = [
        {
            onyxMethod: Onyx.METHOD.MERGE,
            key: `${ONYXKEYS.COLLECTION.POLICY}${policyID}`,
            value: {
                errorFields: {reimbursementChoice: null},
                pendingFields: {reimbursementChoice: null},
            },
        },
    ];

    const failureData: OnyxUpdate[] = [
        {
            onyxMethod: Onyx.METHOD.MERGE,
            key: `${ONYXKEYS.COLLECTION.POLICY}${policyID}`,
            value: {
                reimbursementChoice: policy.reimbursementChoice ?? null,
                reimburserAccountID: policy.reimburserAccountID ?? null,
                reimburserEmail: policy.reimburserEmail ?? null,
                errorFields: {reimbursementChoice: ErrorUtils.getMicroSecondOnyxError('common.genericErrorMessage')},
                pendingFields: {reimbursementChoice: null},
            },
        },
    ];

    const params: SetWorkspaceReimbursementParams = {policyID, reimbursementChoice};

    API.write(WRITE_COMMANDS.SET_WORKSPACE_REIMBURSEMENT, params, {optimisticData, failureData, successData});
}

function clearWorkspaceReimbursementErrors(policyID: string) {
    Onyx.merge(`${ONYXKEYS.COLLECTION.POLICY}${policyID}`, {errorFields: {reimbursementChoice: null}});
}

/**
 * Build optimistic data for removing users from the announcement room
 */
function removeOptimisticAnnounceRoomMembers(policyID: string, policyName: string, accountIDs: number[]): AnnounceRoomMembersOnyxData {
    const announceReport = ReportUtils.getRoom(CONST.REPORT.CHAT_TYPE.POLICY_ANNOUNCE, policyID);
    const announceRoomMembers: AnnounceRoomMembersOnyxData = {
        onyxOptimisticData: [],
        onyxFailureData: [],
        onyxSuccessData: [],
    };

    if (!announceReport) {
        return announceRoomMembers;
    }

    if (announceReport?.participantAccountIDs) {
        const remainUsers = announceReport.participantAccountIDs.filter((e) => !accountIDs.includes(e));
<<<<<<< HEAD
=======
        const pendingChatMembers = ReportUtils.getPendingChatMembers(accountIDs, announceReport?.pendingChatMembers ?? [], CONST.RED_BRICK_ROAD_PENDING_ACTION.DELETE);
>>>>>>> 2abedcdb

        announceRoomMembers.onyxOptimisticData.push({
            onyxMethod: Onyx.METHOD.MERGE,
            key: `${ONYXKEYS.COLLECTION.REPORT}${announceReport.reportID}`,
            value: {
                participantAccountIDs: [...remainUsers],
                visibleChatMemberAccountIDs: [...remainUsers],
<<<<<<< HEAD
                ...(accountIDs.includes(sessionAccountID)
                    ? {
                          statusNum: CONST.REPORT.STATUS_NUM.CLOSED,
                          stateNum: CONST.REPORT.STATE_NUM.APPROVED,
                          oldPolicyName: policyName,
                          hasDraft: false,
                      }
                    : {}),
=======
                pendingChatMembers,
>>>>>>> 2abedcdb
            },
        });
        announceRoomMembers.onyxFailureData.push({
            onyxMethod: Onyx.METHOD.MERGE,
            key: `${ONYXKEYS.COLLECTION.REPORT}${announceReport.reportID}`,
            value: {
                participantAccountIDs: announceReport.participantAccountIDs,
                visibleChatMemberAccountIDs: announceReport.visibleChatMemberAccountIDs,
<<<<<<< HEAD
                ...(accountIDs.includes(sessionAccountID)
                    ? {
                          statusNum: announceReport.statusNum,
                          stateNum: announceReport.stateNum,
                          oldPolicyName: announceReport.oldPolicyName,
                          hasDraft: announceReport.hasDraft,
                      }
                    : {}),
=======
                pendingChatMembers: announceReport?.pendingChatMembers ?? null,
            },
        });
        announceRoomMembers.onyxSuccessData.push({
            onyxMethod: Onyx.METHOD.MERGE,
            key: `${ONYXKEYS.COLLECTION.REPORT}${announceReport.reportID}`,
            value: {
                pendingChatMembers: announceReport?.pendingChatMembers ?? null,
>>>>>>> 2abedcdb
            },
        });
    }

    return announceRoomMembers;
}

/**
 * Remove the passed members from the policy employeeList
 * Please see https://github.com/Expensify/App/blob/main/README.md#Security for more details
 */
function removeMembers(accountIDs: number[], policyID: string) {
    // In case user selects only themselves (admin), their email will be filtered out and the members
    // array passed will be empty, prevent the function from proceeding in that case as there is no one to remove
    if (accountIDs.length === 0) {
        return;
    }

    const membersListKey = `${ONYXKEYS.COLLECTION.POLICY_MEMBERS}${policyID}` as const;
    const policy = ReportUtils.getPolicy(policyID);
    const workspaceChats = ReportUtils.getWorkspaceChats(policyID, accountIDs);
    const optimisticClosedReportActions = workspaceChats.map(() => ReportUtils.buildOptimisticClosedReportAction(sessionEmail, policy.name, CONST.REPORT.ARCHIVE_REASON.REMOVED_FROM_POLICY));

    const announceRoomMembers = removeOptimisticAnnounceRoomMembers(policy.id, policy.name, accountIDs);

    const optimisticMembersState: OnyxCollection<PolicyMember> = {};
    const successMembersState: OnyxCollection<PolicyMember> = {};
    const failureMembersState: OnyxCollection<PolicyMember> = {};
    accountIDs.forEach((accountID) => {
        optimisticMembersState[accountID] = {pendingAction: CONST.RED_BRICK_ROAD_PENDING_ACTION.DELETE};
        successMembersState[accountID] = null;
        failureMembersState[accountID] = {errors: ErrorUtils.getMicroSecondOnyxError('workspace.people.error.genericRemove')};
    });

    const optimisticData: OnyxUpdate[] = [
        {
            onyxMethod: Onyx.METHOD.MERGE,
            key: membersListKey,
            value: optimisticMembersState,
        },
        ...announceRoomMembers.onyxOptimisticData,
    ];

    const successData: OnyxUpdate[] = [
        {
            onyxMethod: Onyx.METHOD.MERGE,
            key: membersListKey,
            value: successMembersState,
        },
        ...announceRoomMembers.onyxSuccessData,
    ];

    const failureData: OnyxUpdate[] = [
        {
            onyxMethod: Onyx.METHOD.MERGE,
            key: membersListKey,
            value: failureMembersState,
        },
        ...announceRoomMembers.onyxFailureData,
    ];

    const pendingChatMembers = ReportUtils.getPendingChatMembers(accountIDs, [], CONST.RED_BRICK_ROAD_PENDING_ACTION.DELETE);

    workspaceChats.forEach((report) => {
        optimisticData.push({
            onyxMethod: Onyx.METHOD.MERGE,
            key: `${ONYXKEYS.COLLECTION.REPORT}${report?.reportID}`,
            value: {
                statusNum: CONST.REPORT.STATUS_NUM.CLOSED,
                stateNum: CONST.REPORT.STATE_NUM.APPROVED,
                oldPolicyName: policy.name,
                hasDraft: false,
                pendingChatMembers,
            },
        });
        successData.push({
            onyxMethod: Onyx.METHOD.MERGE,
            key: `${ONYXKEYS.COLLECTION.REPORT}${report?.reportID}`,
            value: {
                pendingChatMembers: null,
            },
        });
        failureData.push({
            onyxMethod: Onyx.METHOD.MERGE,
            key: `${ONYXKEYS.COLLECTION.REPORT}${report?.reportID}`,
            value: {
                pendingChatMembers: null,
            },
        });
    });
    optimisticClosedReportActions.forEach((reportAction, index) => {
        optimisticData.push({
            onyxMethod: Onyx.METHOD.MERGE,
            key: `${ONYXKEYS.COLLECTION.REPORT_ACTIONS}${workspaceChats?.[index]?.reportID}`,
            value: {[reportAction.reportActionID]: reportAction as ReportAction},
        });
    });

    // If the policy has primaryLoginsInvited, then it displays informative messages on the members page about which primary logins were added by secondary logins.
    // If we delete all these logins then we should clear the informative messages since they are no longer relevant.
    if (!isEmptyObject(policy?.primaryLoginsInvited ?? {})) {
        // Take the current policy members and remove them optimistically
        const policyMemberAccountIDs = Object.keys(allPolicyMembers?.[`${ONYXKEYS.COLLECTION.POLICY_MEMBERS}${policyID}`] ?? {}).map((accountID) => Number(accountID));
        const remainingMemberAccountIDs = policyMemberAccountIDs.filter((accountID) => !accountIDs.includes(accountID));
        const remainingLogins: string[] = PersonalDetailsUtils.getLoginsByAccountIDs(remainingMemberAccountIDs);
        const invitedPrimaryToSecondaryLogins: Record<string, string> = {};

        if (policy.primaryLoginsInvited) {
            Object.keys(policy.primaryLoginsInvited).forEach((key) => (invitedPrimaryToSecondaryLogins[policy.primaryLoginsInvited?.[key] ?? ''] = key));
        }

        // Then, if no remaining members exist that were invited by a secondary login, clear the informative messages
        if (!remainingLogins.some((remainingLogin) => !!invitedPrimaryToSecondaryLogins[remainingLogin])) {
            optimisticData.push({
                onyxMethod: Onyx.METHOD.MERGE,
                key: membersListKey,
                value: {
                    primaryLoginsInvited: null,
                },
            });
        }
    }

    const filteredWorkspaceChats = workspaceChats.filter((report): report is Report => report !== null);

    filteredWorkspaceChats.forEach(({reportID, stateNum, statusNum, hasDraft, oldPolicyName = null}) => {
        failureData.push({
            onyxMethod: Onyx.METHOD.MERGE,
            key: `${ONYXKEYS.COLLECTION.REPORT}${reportID}`,
            value: {
                stateNum,
                statusNum,
                hasDraft,
                oldPolicyName,
            },
        });
    });
    optimisticClosedReportActions.forEach((reportAction, index) => {
        failureData.push({
            onyxMethod: Onyx.METHOD.MERGE,
            key: `${ONYXKEYS.COLLECTION.REPORT_ACTIONS}${workspaceChats?.[index]?.reportID}`,
            value: {[reportAction.reportActionID]: null},
        });
    });

    if (accountIDs.includes(sessionAccountID)) {
        optimisticData.push({
            onyxMethod: Onyx.METHOD.MERGE,
            key: `${ONYXKEYS.COLLECTION.POLICY}${policyID}`,
            value: {
                pendingAction: CONST.RED_BRICK_ROAD_PENDING_ACTION.DELETE,
            },
        });
        failureData.push({
            onyxMethod: Onyx.METHOD.MERGE,
            key: `${ONYXKEYS.COLLECTION.POLICY}${policyID}`,
            value: {
                pendingAction: policy.pendingAction,
            },
        });
    }

    const params: DeleteMembersFromWorkspaceParams = {
        emailList: accountIDs.map((accountID) => allPersonalDetails?.[accountID]?.login).join(','),
        policyID,
    };

    API.write(WRITE_COMMANDS.DELETE_MEMBERS_FROM_WORKSPACE, params, {optimisticData, successData, failureData});
}

function updateWorkspaceMembersRole(policyID: string, accountIDs: number[], newRole: typeof CONST.POLICY.ROLE.ADMIN | typeof CONST.POLICY.ROLE.USER) {
    const previousPolicyMembers = {...allPolicyMembers};
    const memberRoles: WorkspaceMembersRoleData[] = accountIDs.reduce((result: WorkspaceMembersRoleData[], accountID: number) => {
        if (!allPersonalDetails?.[accountID]?.login) {
            return result;
        }

        result.push({
            accountID,
            email: allPersonalDetails?.[accountID]?.login ?? '',
            role: newRole,
        });

        return result;
    }, []);

    const optimisticData: OnyxUpdate[] = [
        {
            onyxMethod: Onyx.METHOD.MERGE,
            key: `${ONYXKEYS.COLLECTION.POLICY_MEMBERS}${policyID}`,
            value: {
                ...memberRoles.reduce((member: Record<number, {role: string; pendingAction: PendingAction}>, current) => {
                    // eslint-disable-next-line no-param-reassign
                    member[current.accountID] = {role: current?.role, pendingAction: CONST.RED_BRICK_ROAD_PENDING_ACTION.UPDATE};
                    return member;
                }, {}),
                errors: null,
            },
        },
    ];

    const successData: OnyxUpdate[] = [
        {
            onyxMethod: Onyx.METHOD.MERGE,
            key: `${ONYXKEYS.COLLECTION.POLICY_MEMBERS}${policyID}`,
            value: {
                ...memberRoles.reduce((member: Record<number, {role: string; pendingAction: PendingAction}>, current) => {
                    // eslint-disable-next-line no-param-reassign
                    member[current.accountID] = {role: current?.role, pendingAction: null};
                    return member;
                }, {}),
                errors: null,
            },
        },
    ];

    const failureData: OnyxUpdate[] = [
        {
            onyxMethod: Onyx.METHOD.MERGE,
            key: `${ONYXKEYS.COLLECTION.POLICY_MEMBERS}${policyID}`,
            value: {
                ...(previousPolicyMembers[`${ONYXKEYS.COLLECTION.POLICY_MEMBERS}${policyID}`] as Record<string, PolicyMember | null>),
                errors: ErrorUtils.getMicroSecondOnyxError('workspace.editor.genericFailureMessage'),
            },
        },
    ];

    const params: UpdateWorkspaceMembersRoleParams = {
        policyID,
        employees: JSON.stringify(memberRoles.map((item) => ({email: item.email, role: item.role}))),
    };

    API.write(WRITE_COMMANDS.UPDATE_WORKSPACE_MEMBERS_ROLE, params, {optimisticData, successData, failureData});
}

/**
 * Optimistically create a chat for each member of the workspace, creates both optimistic and success data for onyx.
 *
 * @returns - object with onyxSuccessData, onyxOptimisticData, and optimisticReportIDs (map login to reportID)
 */
function createPolicyExpenseChats(policyID: string, invitedEmailsToAccountIDs: InvitedEmailsToAccountIDs, hasOutstandingChildRequest = false): WorkspaceMembersChats {
    const workspaceMembersChats: WorkspaceMembersChats = {
        onyxSuccessData: [],
        onyxOptimisticData: [],
        onyxFailureData: [],
        reportCreationData: {},
    };

    Object.keys(invitedEmailsToAccountIDs).forEach((email) => {
        const accountID = invitedEmailsToAccountIDs[email];
        const cleanAccountID = Number(accountID);
        const login = PhoneNumber.addSMSDomainIfPhoneNumber(email);

        const oldChat = ReportUtils.getChatByParticipantsAndPolicy([sessionAccountID, cleanAccountID], policyID);

        // If the chat already exists, we don't want to create a new one - just make sure it's not archived
        if (oldChat) {
            workspaceMembersChats.reportCreationData[login] = {
                reportID: oldChat.reportID,
            };
            workspaceMembersChats.onyxOptimisticData.push({
                onyxMethod: Onyx.METHOD.MERGE,
                key: `${ONYXKEYS.COLLECTION.REPORT}${oldChat.reportID}`,
                value: {
                    stateNum: CONST.REPORT.STATE_NUM.OPEN,
                    statusNum: CONST.REPORT.STATUS_NUM.OPEN,
                },
            });
            return;
        }
        const optimisticReport = ReportUtils.buildOptimisticChatReport([sessionAccountID, cleanAccountID], undefined, CONST.REPORT.CHAT_TYPE.POLICY_EXPENSE_CHAT, policyID, cleanAccountID);
        const optimisticCreatedAction = ReportUtils.buildOptimisticCreatedReportAction(login);

        workspaceMembersChats.reportCreationData[login] = {
            reportID: optimisticReport.reportID,
            reportActionID: optimisticCreatedAction.reportActionID,
        };

        workspaceMembersChats.onyxOptimisticData.push({
            onyxMethod: Onyx.METHOD.SET,
            key: `${ONYXKEYS.COLLECTION.REPORT}${optimisticReport.reportID}`,
            value: {
                ...optimisticReport,
                pendingFields: {
                    createChat: CONST.RED_BRICK_ROAD_PENDING_ACTION.ADD,
                },
                isOptimisticReport: true,
                hasOutstandingChildRequest,
                pendingChatMembers: [
                    {
                        accountID: accountID.toString(),
                        pendingAction: CONST.RED_BRICK_ROAD_PENDING_ACTION.ADD,
                    },
                ],
            },
        });
        workspaceMembersChats.onyxOptimisticData.push({
            onyxMethod: Onyx.METHOD.SET,
            key: `${ONYXKEYS.COLLECTION.REPORT_ACTIONS}${optimisticReport.reportID}`,
            value: {[optimisticCreatedAction.reportActionID]: optimisticCreatedAction},
        });

        workspaceMembersChats.onyxSuccessData.push({
            onyxMethod: Onyx.METHOD.MERGE,
            key: `${ONYXKEYS.COLLECTION.REPORT}${optimisticReport.reportID}`,
            value: {
                pendingFields: {
                    createChat: null,
                },
                errorFields: {
                    createChat: null,
                },
                isOptimisticReport: false,
                pendingChatMembers: null,
            },
        });
        workspaceMembersChats.onyxSuccessData.push({
            onyxMethod: Onyx.METHOD.MERGE,
            key: `${ONYXKEYS.COLLECTION.REPORT_ACTIONS}${optimisticReport.reportID}`,
            value: {[optimisticCreatedAction.reportActionID]: {pendingAction: null}},
        });

        workspaceMembersChats.onyxFailureData.push({
            onyxMethod: Onyx.METHOD.MERGE,
            key: `${ONYXKEYS.COLLECTION.REPORT_METADATA}${optimisticReport.reportID}`,
            value: {
                isLoadingInitialReportActions: false,
            },
        });
    });
    return workspaceMembersChats;
}

/**
 * Adds members to the specified workspace/policyID
 * Please see https://github.com/Expensify/App/blob/main/README.md#Security for more details
 */
function addMembersToWorkspace(invitedEmailsToAccountIDs: InvitedEmailsToAccountIDs, welcomeNote: string, policyID: string) {
    const membersListKey = `${ONYXKEYS.COLLECTION.POLICY_MEMBERS}${policyID}` as const;
    const logins = Object.keys(invitedEmailsToAccountIDs).map((memberLogin) => PhoneNumber.addSMSDomainIfPhoneNumber(memberLogin));
    const accountIDs = Object.values(invitedEmailsToAccountIDs);

    const newPersonalDetailsOnyxData = PersonalDetailsUtils.getNewPersonalDetailsOnyxData(logins, accountIDs);

    const announceRoomMembers = buildAnnounceRoomMembersOnyxData(policyID, accountIDs);

    // create onyx data for policy expense chats for each new member
    const membersChats = createPolicyExpenseChats(policyID, invitedEmailsToAccountIDs);

    const optimisticMembersState: OnyxCollection<PolicyMember> = {};
    const failureMembersState: OnyxCollection<PolicyMember> = {};
    accountIDs.forEach((accountID) => {
        optimisticMembersState[accountID] = {pendingAction: CONST.RED_BRICK_ROAD_PENDING_ACTION.ADD};
        failureMembersState[accountID] = {
            errors: ErrorUtils.getMicroSecondOnyxError('workspace.people.error.genericAdd'),
        };
    });

    const optimisticData: OnyxUpdate[] = [
        {
            onyxMethod: Onyx.METHOD.MERGE,
            key: membersListKey,

            // Convert to object with each key containing {pendingAction: ‘add’}
            value: optimisticMembersState,
        },
        ...newPersonalDetailsOnyxData.optimisticData,
        ...membersChats.onyxOptimisticData,
        ...announceRoomMembers.onyxOptimisticData,
    ];

    const successData: OnyxUpdate[] = [
        {
            onyxMethod: Onyx.METHOD.MERGE,
            key: membersListKey,

            // Convert to object with each key clearing pendingAction, when it is an existing account.
            // Remove the object, when it is a newly created account.
            value: accountIDs.reduce((accountIDsWithClearedPendingAction, accountID) => {
                let value = null;
                const accountAlreadyExists = !isEmptyObject(allPersonalDetails?.[accountID]);

                if (accountAlreadyExists) {
                    value = {pendingAction: null, errors: null};
                }

                return {...accountIDsWithClearedPendingAction, [accountID]: value};
            }, {}),
        },
        ...newPersonalDetailsOnyxData.finallyData,
        ...membersChats.onyxSuccessData,
        ...announceRoomMembers.onyxSuccessData,
    ];

    const failureData: OnyxUpdate[] = [
        {
            onyxMethod: Onyx.METHOD.MERGE,
            key: membersListKey,

            // Convert to object with each key containing the error. We don’t
            // need to remove the members since that is handled by onClose of OfflineWithFeedback.
            value: failureMembersState,
        },
        ...newPersonalDetailsOnyxData.finallyData,
        ...membersChats.onyxFailureData,
        ...announceRoomMembers.onyxFailureData,
    ];

    const params: AddMembersToWorkspaceParams = {
        employees: JSON.stringify(logins.map((login) => ({email: login}))),
        welcomeNote: new ExpensiMark().replace(welcomeNote),
        policyID,
    };
    if (!isEmptyObject(membersChats.reportCreationData)) {
        params.reportCreationData = JSON.stringify(membersChats.reportCreationData);
    }
    API.write(WRITE_COMMANDS.ADD_MEMBERS_TO_WORKSPACE, params, {optimisticData, successData, failureData});
}

/**
 * Invite member to the specified policyID
 * Please see https://github.com/Expensify/App/blob/main/README.md#Security for more details
 */
function inviteMemberToWorkspace(policyID: string, inviterEmail: string) {
    const memberJoinKey = `${ONYXKEYS.COLLECTION.POLICY_JOIN_MEMBER}${policyID}` as const;

    const optimisticMembersState = {policyID, inviterEmail};
    const failureMembersState = {policyID, inviterEmail};

    const optimisticData: OnyxUpdate[] = [
        {
            onyxMethod: Onyx.METHOD.MERGE,
            key: memberJoinKey,
            value: optimisticMembersState,
        },
    ];

    const failureData: OnyxUpdate[] = [
        {
            onyxMethod: Onyx.METHOD.MERGE,
            key: memberJoinKey,
            value: {...failureMembersState, errors: ErrorUtils.getMicroSecondOnyxError('common.genericEditFailureMessage')},
        },
    ];

    const params = {policyID, inviterEmail};

    API.write(WRITE_COMMANDS.JOIN_POLICY_VIA_INVITE_LINK, params, {optimisticData, failureData});
}

/**
 * Updates a workspace avatar image
 */
function updateWorkspaceAvatar(policyID: string, file: File) {
    const optimisticData: OnyxUpdate[] = [
        {
            onyxMethod: Onyx.METHOD.MERGE,
            key: `${ONYXKEYS.COLLECTION.POLICY}${policyID}`,
            value: {
                avatar: file.uri,
                originalFileName: file.name,
                errorFields: {
                    avatar: null,
                },
                pendingFields: {
                    avatar: CONST.RED_BRICK_ROAD_PENDING_ACTION.UPDATE,
                },
            },
        },
    ];
    const finallyData: OnyxUpdate[] = [
        {
            onyxMethod: Onyx.METHOD.MERGE,
            key: `${ONYXKEYS.COLLECTION.POLICY}${policyID}`,
            value: {
                pendingFields: {
                    avatar: null,
                },
            },
        },
    ];
    const failureData: OnyxUpdate[] = [
        {
            onyxMethod: Onyx.METHOD.MERGE,
            key: `${ONYXKEYS.COLLECTION.POLICY}${policyID}`,
            value: {
                avatar: allPolicies?.[`${ONYXKEYS.COLLECTION.POLICY}${policyID}`]?.avatar,
            },
        },
    ];

    const params: UpdateWorkspaceAvatarParams = {
        policyID,
        file,
    };

    API.write(WRITE_COMMANDS.UPDATE_WORKSPACE_AVATAR, params, {optimisticData, finallyData, failureData});
}

/**
 * Deletes the avatar image for the workspace
 */
function deleteWorkspaceAvatar(policyID: string) {
    const optimisticData: OnyxUpdate[] = [
        {
            onyxMethod: Onyx.METHOD.MERGE,
            key: `${ONYXKEYS.COLLECTION.POLICY}${policyID}`,
            value: {
                pendingFields: {
                    avatar: CONST.RED_BRICK_ROAD_PENDING_ACTION.UPDATE,
                },
                errorFields: {
                    avatar: null,
                },
                avatar: '',
            },
        },
    ];
    const finallyData: OnyxUpdate[] = [
        {
            onyxMethod: Onyx.METHOD.MERGE,
            key: `${ONYXKEYS.COLLECTION.POLICY}${policyID}`,
            value: {
                pendingFields: {
                    avatar: null,
                },
            },
        },
    ];
    const failureData: OnyxUpdate[] = [
        {
            onyxMethod: Onyx.METHOD.MERGE,
            key: `${ONYXKEYS.COLLECTION.POLICY}${policyID}`,
            value: {
                errorFields: {
                    avatar: ErrorUtils.getMicroSecondOnyxError('avatarWithImagePicker.deleteWorkspaceError'),
                },
            },
        },
    ];

    const params: DeleteWorkspaceAvatarParams = {policyID};

    API.write(WRITE_COMMANDS.DELETE_WORKSPACE_AVATAR, params, {optimisticData, finallyData, failureData});
}

/**
 * Clear error and pending fields for the workspace avatar
 */
function clearAvatarErrors(policyID: string) {
    Onyx.merge(`${ONYXKEYS.COLLECTION.POLICY}${policyID}`, {
        errorFields: {
            avatar: null,
        },
        pendingFields: {
            avatar: null,
        },
    });
}

/**
 * Optimistically update the general settings. Set the general settings as pending until the response succeeds.
 * If the response fails set a general error message. Clear the error message when updating.
 */
function updateGeneralSettings(policyID: string, name: string, currency: string) {
    const policy = allPolicies?.[`${ONYXKEYS.COLLECTION.POLICY}${policyID}`];

    if (!policy) {
        return;
    }

    const distanceUnit = Object.values(policy?.customUnits ?? {}).find((unit) => unit.name === CONST.CUSTOM_UNITS.NAME_DISTANCE);
    const distanceRate = Object.values(distanceUnit?.rates ?? {}).find((rate) => rate.name === CONST.CUSTOM_UNITS.DEFAULT_RATE);

    const optimisticData: OnyxUpdate[] = [
        {
            // We use SET because it's faster than merge and avoids a race condition when setting the currency and navigating the user to the Bank account page in confirmCurrencyChangeAndHideModal
            onyxMethod: Onyx.METHOD.SET,
            key: `${ONYXKEYS.COLLECTION.POLICY}${policyID}`,
            value: {
                ...policy,

                pendingFields: {
                    generalSettings: CONST.RED_BRICK_ROAD_PENDING_ACTION.UPDATE,
                },

                // Clear errorFields in case the user didn't dismiss the general settings error
                errorFields: {
                    generalSettings: null,
                },
                name,
                outputCurrency: currency,
                ...(distanceUnit?.customUnitID && distanceRate?.customUnitRateID
                    ? {
                          customUnits: {
                              [distanceUnit?.customUnitID]: {
                                  ...distanceUnit,
                                  rates: {
                                      [distanceRate?.customUnitRateID]: {
                                          ...distanceRate,
                                          currency,
                                      },
                                  },
                              },
                          },
                      }
                    : {}),
            },
        },
    ];
    const finallyData: OnyxUpdate[] = [
        {
            onyxMethod: Onyx.METHOD.MERGE,
            key: `${ONYXKEYS.COLLECTION.POLICY}${policyID}`,
            value: {
                pendingFields: {
                    generalSettings: null,
                },
            },
        },
    ];
    const failureData: OnyxUpdate[] = [
        {
            onyxMethod: Onyx.METHOD.MERGE,
            key: `${ONYXKEYS.COLLECTION.POLICY}${policyID}`,
            value: {
                errorFields: {
                    generalSettings: ErrorUtils.getMicroSecondOnyxError('workspace.editor.genericFailureMessage'),
                },
                ...(distanceUnit?.customUnitID
                    ? {
                          customUnits: {
                              [distanceUnit.customUnitID]: distanceUnit,
                          },
                      }
                    : {}),
            },
        },
    ];

    const params: UpdateWorkspaceGeneralSettingsParams = {
        policyID,
        workspaceName: name,
        currency,
    };

    API.write(WRITE_COMMANDS.UPDATE_WORKSPACE_GENERAL_SETTINGS, params, {
        optimisticData,
        finallyData,
        failureData,
    });
}

function updateWorkspaceDescription(policyID: string, description: string, currentDescription: string) {
    if (description === currentDescription) {
        return;
    }
    const parsedDescription = ReportUtils.getParsedComment(description);

    const optimisticData: OnyxUpdate[] = [
        {
            onyxMethod: Onyx.METHOD.MERGE,
            key: `${ONYXKEYS.COLLECTION.POLICY}${policyID}`,
            value: {
                description: parsedDescription,
                pendingFields: {
                    description: CONST.RED_BRICK_ROAD_PENDING_ACTION.UPDATE,
                },
                errorFields: {
                    description: null,
                },
            },
        },
    ];
    const finallyData: OnyxUpdate[] = [
        {
            onyxMethod: Onyx.METHOD.MERGE,
            key: `${ONYXKEYS.COLLECTION.POLICY}${policyID}`,
            value: {
                pendingFields: {
                    description: null,
                },
            },
        },
    ];
    const failureData: OnyxUpdate[] = [
        {
            onyxMethod: Onyx.METHOD.MERGE,
            key: `${ONYXKEYS.COLLECTION.POLICY}${policyID}`,
            value: {
                errorFields: {
                    description: ErrorUtils.getMicroSecondOnyxError('workspace.editor.genericFailureMessage'),
                },
            },
        },
    ];

    const params: UpdateWorkspaceDescriptionParams = {
        policyID,
        description: parsedDescription,
    };

    API.write(WRITE_COMMANDS.UPDATE_WORKSPACE_DESCRIPTION, params, {
        optimisticData,
        finallyData,
        failureData,
    });
}

function clearWorkspaceGeneralSettingsErrors(policyID: string) {
    Onyx.merge(`${ONYXKEYS.COLLECTION.POLICY}${policyID}`, {
        errorFields: {
            generalSettings: null,
        },
    });
}

function setWorkspaceErrors(policyID: string, errors: Errors) {
    if (!allPolicies?.[policyID]) {
        return;
    }

    Onyx.merge(`${ONYXKEYS.COLLECTION.POLICY}${policyID}`, {errors: null});
    Onyx.merge(`${ONYXKEYS.COLLECTION.POLICY}${policyID}`, {errors});
}

function clearCustomUnitErrors(policyID: string, customUnitID: string, customUnitRateID: string) {
    Onyx.merge(`${ONYXKEYS.COLLECTION.POLICY}${policyID}`, {
        customUnits: {
            [customUnitID]: {
                errors: null,
                pendingAction: null,
                rates: {
                    [customUnitRateID]: {
                        errors: null,
                        pendingAction: null,
                    },
                },
            },
        },
    });
}

function hideWorkspaceAlertMessage(policyID: string) {
    if (!allPolicies?.[policyID]) {
        return;
    }

    Onyx.merge(`${ONYXKEYS.COLLECTION.POLICY}${policyID}`, {alertMessage: ''});
}

function updateWorkspaceCustomUnitAndRate(policyID: string, currentCustomUnit: CustomUnit, newCustomUnit: NewCustomUnit, lastModified?: string) {
    if (!currentCustomUnit.customUnitID || !newCustomUnit?.customUnitID || !newCustomUnit.rates?.customUnitRateID) {
        return;
    }

    const optimisticData: OnyxUpdate[] = [
        {
            onyxMethod: Onyx.METHOD.MERGE,
            key: `${ONYXKEYS.COLLECTION.POLICY}${policyID}`,
            value: {
                customUnits: {
                    [newCustomUnit.customUnitID]: {
                        ...newCustomUnit,
                        rates: {
                            [newCustomUnit.rates.customUnitRateID]: {
                                ...newCustomUnit.rates,
                                errors: null,
                                pendingAction: CONST.RED_BRICK_ROAD_PENDING_ACTION.UPDATE,
                            },
                        },
                        pendingAction: CONST.RED_BRICK_ROAD_PENDING_ACTION.UPDATE,
                    },
                },
            },
        },
    ];

    const successData: OnyxUpdate[] = [
        {
            onyxMethod: Onyx.METHOD.MERGE,
            key: `${ONYXKEYS.COLLECTION.POLICY}${policyID}`,
            value: {
                customUnits: {
                    [newCustomUnit.customUnitID]: {
                        pendingAction: null,
                        errors: null,
                        rates: {
                            [newCustomUnit.rates.customUnitRateID]: {
                                pendingAction: null,
                            },
                        },
                    },
                },
            },
        },
    ];

    const failureData: OnyxUpdate[] = [
        {
            onyxMethod: Onyx.METHOD.MERGE,
            key: `${ONYXKEYS.COLLECTION.POLICY}${policyID}`,
            value: {
                customUnits: {
                    [currentCustomUnit.customUnitID]: {
                        customUnitID: currentCustomUnit.customUnitID,
                        rates: {
                            [newCustomUnit.rates.customUnitRateID]: {
                                ...currentCustomUnit.rates,
                                errors: ErrorUtils.getMicroSecondOnyxError('workspace.reimburse.updateCustomUnitError'),
                            },
                        },
                    },
                },
            },
        },
    ];

    const newCustomUnitParam = lodashClone(newCustomUnit);
    const {pendingAction, errors, ...newRates} = newCustomUnitParam.rates ?? {};
    newCustomUnitParam.rates = newRates;

    const params: UpdateWorkspaceCustomUnitAndRateParams = {
        policyID,
        lastModified,
        customUnit: JSON.stringify(newCustomUnitParam),
        customUnitRate: JSON.stringify(newCustomUnitParam.rates),
    };

    API.write(WRITE_COMMANDS.UPDATE_WORKSPACE_CUSTOM_UNIT_AND_RATE, params, {optimisticData, successData, failureData});
}

/**
 * Removes an error after trying to delete a member
 */
function clearDeleteMemberError(policyID: string, accountID: number) {
    Onyx.merge(`${ONYXKEYS.COLLECTION.POLICY_MEMBERS}${policyID}`, {
        [accountID]: {
            pendingAction: null,
            errors: null,
        },
    });
}

/**
 * Removes an error after trying to add a member
 */
function clearAddMemberError(policyID: string, accountID: number) {
    Onyx.merge(`${ONYXKEYS.COLLECTION.POLICY_MEMBERS}${policyID}`, {
        [accountID]: null,
    });
    Onyx.merge(`${ONYXKEYS.PERSONAL_DETAILS_LIST}`, {
        [accountID]: null,
    });
}

/**
 * Removes an error after trying to delete a workspace
 */
function clearDeleteWorkspaceError(policyID: string) {
    Onyx.merge(`${ONYXKEYS.COLLECTION.POLICY}${policyID}`, {
        pendingAction: null,
        errors: null,
    });
}

/**
 * Removes the workspace after failure to create.
 */
function removeWorkspace(policyID: string) {
    Onyx.set(`${ONYXKEYS.COLLECTION.POLICY}${policyID}`, null);
}

/**
 * Generate a policy name based on an email and policy list.
 * @param [email] the email to base the workspace name on. If not passed, will use the logged-in user's email instead
 */
function generateDefaultWorkspaceName(email = ''): string {
    const emailParts = email ? email.split('@') : sessionEmail.split('@');
    let defaultWorkspaceName = '';
    if (!emailParts || emailParts.length !== 2) {
        return defaultWorkspaceName;
    }
    const username = emailParts[0];
    const domain = emailParts[1];

    if (PUBLIC_DOMAINS.some((publicDomain) => publicDomain === domain.toLowerCase())) {
        defaultWorkspaceName = `${Str.UCFirst(username)}'s Workspace`;
    } else {
        defaultWorkspaceName = `${Str.UCFirst(domain.split('.')[0])}'s Workspace`;
    }

    if (`@${domain.toLowerCase()}` === CONST.SMS.DOMAIN) {
        defaultWorkspaceName = 'My Group Workspace';
    }

    if (isEmptyObject(allPolicies)) {
        return defaultWorkspaceName;
    }

    // find default named workspaces and increment the last number
    const numberRegEx = new RegExp(`${escapeRegExp(defaultWorkspaceName)} ?(\\d*)`, 'i');
    const parsedWorkspaceNumbers = Object.values(allPolicies ?? {})
        .filter((policy) => policy?.name && numberRegEx.test(policy.name))
        .map((policy) => Number(numberRegEx.exec(policy?.name ?? '')?.[1] ?? '1')); // parse the number at the end
    const lastWorkspaceNumber = Math.max(...parsedWorkspaceNumbers);
    return lastWorkspaceNumber !== -Infinity ? `${defaultWorkspaceName} ${lastWorkspaceNumber + 1}` : defaultWorkspaceName;
}

/**
 * Returns a client generated 16 character hexadecimal value for the policyID
 */
function generatePolicyID(): string {
    return NumberUtils.generateHexadecimalValue(16);
}

/**
 * Returns a client generated 13 character hexadecimal value for a custom unit ID
 */
function generateCustomUnitID(): string {
    return NumberUtils.generateHexadecimalValue(13);
}

function buildOptimisticCustomUnits(): OptimisticCustomUnits {
    const currency = allPersonalDetails?.[sessionAccountID]?.localCurrencyCode ?? CONST.CURRENCY.USD;
    const customUnitID = generateCustomUnitID();
    const customUnitRateID = generateCustomUnitID();

    const customUnits: Record<string, CustomUnit> = {
        [customUnitID]: {
            customUnitID,
            name: CONST.CUSTOM_UNITS.NAME_DISTANCE,
            attributes: {
                unit: CONST.CUSTOM_UNITS.DISTANCE_UNIT_MILES,
            },
            rates: {
                [customUnitRateID]: {
                    customUnitRateID,
                    name: CONST.CUSTOM_UNITS.DEFAULT_RATE,
                    rate: CONST.CUSTOM_UNITS.MILEAGE_IRS_RATE * CONST.POLICY.CUSTOM_UNIT_RATE_BASE_OFFSET,
                    currency,
                },
            },
        },
    };

    return {
        customUnits,
        customUnitID,
        customUnitRateID,
        outputCurrency: currency,
    };
}

/**
 * Optimistically creates a Policy Draft for a new workspace
 *
 * @param [policyOwnerEmail] the email of the account to make the owner of the policy
 * @param [policyName] custom policy name we will use for created workspace
 * @param [policyID] custom policy id we will use for created workspace
 * @param [makeMeAdmin] leave the calling account as an admin on the policy
 */
function createDraftInitialWorkspace(policyOwnerEmail = '', policyName = '', policyID = generatePolicyID(), makeMeAdmin = false) {
    const workspaceName = policyName || generateDefaultWorkspaceName(policyOwnerEmail);
    const {customUnits, outputCurrency} = buildOptimisticCustomUnits();

    const optimisticData: OnyxUpdate[] = [
        {
            onyxMethod: Onyx.METHOD.SET,
            key: `${ONYXKEYS.COLLECTION.POLICY_DRAFTS}${policyID}`,
            value: {
                id: policyID,
                type: CONST.POLICY.TYPE.FREE,
                name: workspaceName,
                role: CONST.POLICY.ROLE.ADMIN,
                owner: sessionEmail,
                ownerAccountID: sessionAccountID,
                isPolicyExpenseChatEnabled: true,
                outputCurrency,
                pendingAction: CONST.RED_BRICK_ROAD_PENDING_ACTION.ADD,
                customUnits,
                makeMeAdmin,
            },
        },
        {
            onyxMethod: Onyx.METHOD.SET,
            key: `${ONYXKEYS.COLLECTION.POLICY_MEMBERS_DRAFTS}${policyID}`,
            value: {
                [sessionAccountID]: {
                    role: CONST.POLICY.ROLE.ADMIN,
                    errors: {},
                },
            },
        },
    ];

    Onyx.update(optimisticData);
}

/**
 * Optimistically creates a new workspace and default workspace chats
 *
 * @param [policyOwnerEmail] the email of the account to make the owner of the policy
 * @param [makeMeAdmin] leave the calling account as an admin on the policy
 * @param [policyName] custom policy name we will use for created workspace
 * @param [policyID] custom policy id we will use for created workspace
 */
function createWorkspace(policyOwnerEmail = '', makeMeAdmin = false, policyName = '', policyID = generatePolicyID()): string {
    const workspaceName = policyName || generateDefaultWorkspaceName(policyOwnerEmail);

    const {customUnits, customUnitID, customUnitRateID, outputCurrency} = buildOptimisticCustomUnits();

    const {
        announceChatReportID,
        announceChatData,
        announceReportActionData,
        announceCreatedReportActionID,
        adminsChatReportID,
        adminsChatData,
        adminsReportActionData,
        adminsCreatedReportActionID,
        expenseChatReportID,
        expenseChatData,
        expenseReportActionData,
        expenseCreatedReportActionID,
    } = ReportUtils.buildOptimisticWorkspaceChats(policyID, workspaceName);
    const optimisticData: OnyxUpdate[] = [
        {
            onyxMethod: Onyx.METHOD.SET,
            key: `${ONYXKEYS.COLLECTION.POLICY}${policyID}`,
            value: {
                id: policyID,
                type: CONST.POLICY.TYPE.FREE,
                name: workspaceName,
                role: CONST.POLICY.ROLE.ADMIN,
                owner: sessionEmail,
                ownerAccountID: sessionAccountID,
                isPolicyExpenseChatEnabled: true,
                outputCurrency,
                pendingAction: CONST.RED_BRICK_ROAD_PENDING_ACTION.ADD,
                customUnits,
                areCategoriesEnabled: true,
                areTagsEnabled: false,
                areDistanceRatesEnabled: false,
                areWorkflowsEnabled: false,
                areReportFieldsEnabled: false,
                areConnectionsEnabled: false,
            },
        },
        {
            onyxMethod: Onyx.METHOD.SET,
            key: `${ONYXKEYS.COLLECTION.POLICY_MEMBERS}${policyID}`,
            value: {
                [sessionAccountID]: {
                    role: CONST.POLICY.ROLE.ADMIN,
                    errors: {},
                },
            },
        },
        {
            onyxMethod: Onyx.METHOD.SET,
            key: `${ONYXKEYS.COLLECTION.REPORT}${announceChatReportID}`,
            value: {
                pendingFields: {
                    addWorkspaceRoom: CONST.RED_BRICK_ROAD_PENDING_ACTION.ADD,
                },
                ...announceChatData,
            },
        },
        {
            onyxMethod: Onyx.METHOD.SET,
            key: `${ONYXKEYS.COLLECTION.REPORT_ACTIONS}${announceChatReportID}`,
            value: announceReportActionData,
        },
        {
            onyxMethod: Onyx.METHOD.SET,
            key: `${ONYXKEYS.COLLECTION.REPORT}${adminsChatReportID}`,
            value: {
                pendingFields: {
                    addWorkspaceRoom: CONST.RED_BRICK_ROAD_PENDING_ACTION.ADD,
                },
                ...adminsChatData,
            },
        },
        {
            onyxMethod: Onyx.METHOD.SET,
            key: `${ONYXKEYS.COLLECTION.REPORT_ACTIONS}${adminsChatReportID}`,
            value: adminsReportActionData,
        },
        {
            onyxMethod: Onyx.METHOD.SET,
            key: `${ONYXKEYS.COLLECTION.REPORT}${expenseChatReportID}`,
            value: {
                pendingFields: {
                    addWorkspaceRoom: CONST.RED_BRICK_ROAD_PENDING_ACTION.ADD,
                },
                ...expenseChatData,
            },
        },
        {
            onyxMethod: Onyx.METHOD.SET,
            key: `${ONYXKEYS.COLLECTION.REPORT_ACTIONS}${expenseChatReportID}`,
            value: expenseReportActionData,
        },
        {
            onyxMethod: Onyx.METHOD.SET,
            key: `${ONYXKEYS.COLLECTION.POLICY_DRAFTS}${policyID}`,
            value: null,
        },
        {
            onyxMethod: Onyx.METHOD.SET,
            key: `${ONYXKEYS.COLLECTION.POLICY_MEMBERS_DRAFTS}${policyID}`,
            value: null,
        },
    ];

    const successData: OnyxUpdate[] = [
        {
            onyxMethod: Onyx.METHOD.MERGE,
            key: `${ONYXKEYS.COLLECTION.POLICY}${policyID}`,
            value: {pendingAction: null},
        },
        {
            onyxMethod: Onyx.METHOD.MERGE,
            key: `${ONYXKEYS.COLLECTION.REPORT}${announceChatReportID}`,
            value: {
                pendingFields: {
                    addWorkspaceRoom: null,
                },
                pendingAction: null,
            },
        },
        {
            onyxMethod: Onyx.METHOD.MERGE,
            key: `${ONYXKEYS.COLLECTION.REPORT_ACTIONS}${announceChatReportID}`,
            value: {
                [announceCreatedReportActionID]: {
                    pendingAction: null,
                },
            },
        },
        {
            onyxMethod: Onyx.METHOD.MERGE,
            key: `${ONYXKEYS.COLLECTION.REPORT}${adminsChatReportID}`,
            value: {
                pendingFields: {
                    addWorkspaceRoom: null,
                },
                pendingAction: null,
                pendingChatMembers: [],
            },
        },
        {
            onyxMethod: Onyx.METHOD.MERGE,
            key: `${ONYXKEYS.COLLECTION.REPORT_ACTIONS}${adminsChatReportID}`,
            value: {
                [adminsCreatedReportActionID]: {
                    pendingAction: null,
                },
            },
        },
        {
            onyxMethod: Onyx.METHOD.MERGE,
            key: `${ONYXKEYS.COLLECTION.REPORT}${expenseChatReportID}`,
            value: {
                pendingFields: {
                    addWorkspaceRoom: null,
                },
                pendingAction: null,
            },
        },
        {
            onyxMethod: Onyx.METHOD.MERGE,
            key: `${ONYXKEYS.COLLECTION.REPORT_ACTIONS}${expenseChatReportID}`,
            value: {
                [expenseCreatedReportActionID]: {
                    pendingAction: null,
                },
            },
        },
    ];

    const failureData: OnyxUpdate[] = [
        {
            onyxMethod: Onyx.METHOD.SET,
            key: `${ONYXKEYS.COLLECTION.POLICY_MEMBERS}${policyID}`,
            value: null,
        },
        {
            onyxMethod: Onyx.METHOD.SET,
            key: `${ONYXKEYS.COLLECTION.REPORT}${announceChatReportID}`,
            value: null,
        },
        {
            onyxMethod: Onyx.METHOD.SET,
            key: `${ONYXKEYS.COLLECTION.REPORT_ACTIONS}${announceChatReportID}`,
            value: null,
        },
        {
            onyxMethod: Onyx.METHOD.SET,
            key: `${ONYXKEYS.COLLECTION.REPORT}${adminsChatReportID}`,
            value: null,
        },
        {
            onyxMethod: Onyx.METHOD.SET,
            key: `${ONYXKEYS.COLLECTION.REPORT_ACTIONS}${adminsChatReportID}`,
            value: null,
        },
        {
            onyxMethod: Onyx.METHOD.SET,
            key: `${ONYXKEYS.COLLECTION.REPORT}${expenseChatReportID}`,
            value: null,
        },
        {
            onyxMethod: Onyx.METHOD.SET,
            key: `${ONYXKEYS.COLLECTION.REPORT_ACTIONS}${expenseChatReportID}`,
            value: null,
        },
    ];

    const params: CreateWorkspaceParams = {
        policyID,
        announceChatReportID,
        adminsChatReportID,
        expenseChatReportID,
        ownerEmail: policyOwnerEmail,
        makeMeAdmin,
        policyName: workspaceName,
        type: CONST.POLICY.TYPE.FREE,
        announceCreatedReportActionID,
        adminsCreatedReportActionID,
        expenseCreatedReportActionID,
        customUnitID,
        customUnitRateID,
    };

    API.write(WRITE_COMMANDS.CREATE_WORKSPACE, params, {optimisticData, successData, failureData});

    return adminsChatReportID;
}

function openWorkspaceReimburseView(policyID: string) {
    if (!policyID) {
        Log.warn('openWorkspaceReimburseView invalid params', {policyID});
        return;
    }

    const successData: OnyxUpdate[] = [
        {
            onyxMethod: Onyx.METHOD.MERGE,
            key: ONYXKEYS.REIMBURSEMENT_ACCOUNT,
            value: {
                isLoading: false,
            },
        },
    ];

    const failureData: OnyxUpdate[] = [
        {
            onyxMethod: Onyx.METHOD.MERGE,
            key: ONYXKEYS.REIMBURSEMENT_ACCOUNT,
            value: {
                isLoading: false,
            },
        },
    ];

    const params: OpenWorkspaceReimburseViewParams = {policyID};

    API.read(READ_COMMANDS.OPEN_WORKSPACE_REIMBURSE_VIEW, params, {successData, failureData});
}

function openPolicyWorkflowsPage(policyID: string) {
    if (!policyID) {
        Log.warn('openPolicyWorkflowsPage invalid params', {policyID});
        return;
    }

    const onyxData: OnyxData = {
        optimisticData: [
            {
                onyxMethod: Onyx.METHOD.MERGE,
                // @ts-expect-error: ONYXKEYS.REIMBURSEMENT_ACCOUNT is conflicting with ONYXKEYS.FORMS.REIMBURSEMENT_ACCOUNT_FORM
                key: `${ONYXKEYS.REIMBURSEMENT_ACCOUNT}${policyID}`,
                value: {
                    isLoading: true,
                },
            },
        ],
        successData: [
            {
                onyxMethod: Onyx.METHOD.MERGE,
                // @ts-expect-error: ONYXKEYS.REIMBURSEMENT_ACCOUNT is conflicting with ONYXKEYS.FORMS.REIMBURSEMENT_ACCOUNT_FORM
                key: `${ONYXKEYS.REIMBURSEMENT_ACCOUNT}${policyID}`,
                value: {
                    isLoading: false,
                },
            },
        ],
        failureData: [
            {
                onyxMethod: Onyx.METHOD.MERGE,
                // @ts-expect-error: ONYXKEYS.REIMBURSEMENT_ACCOUNT is conflicting with ONYXKEYS.FORMS.REIMBURSEMENT_ACCOUNT_FORM
                key: `${ONYXKEYS.REIMBURSEMENT_ACCOUNT}${policyID}`,
                value: {
                    isLoading: false,
                },
            },
        ],
    };

    const params: OpenPolicyWorkflowsPageParams = {policyID};

    API.read(READ_COMMANDS.OPEN_POLICY_WORKFLOWS_PAGE, params, onyxData);
}

function setPolicyIDForReimburseView(policyID: string) {
    Onyx.merge(ONYXKEYS.WORKSPACE_RATE_AND_UNIT, {policyID, rate: null, unit: null});
}

function clearOnyxDataForReimburseView() {
    Onyx.merge(ONYXKEYS.WORKSPACE_RATE_AND_UNIT, null);
}

function setRateForReimburseView(rate: string) {
    Onyx.merge(ONYXKEYS.WORKSPACE_RATE_AND_UNIT, {rate});
}

function setUnitForReimburseView(unit: Unit) {
    Onyx.merge(ONYXKEYS.WORKSPACE_RATE_AND_UNIT, {unit});
}

/**
 * Returns the accountIDs of the members of the policy whose data is passed in the parameters
 */
function openWorkspace(policyID: string, clientMemberAccountIDs: number[]) {
    if (!policyID || !clientMemberAccountIDs) {
        Log.warn('openWorkspace invalid params', {policyID, clientMemberAccountIDs});
        return;
    }

    const params: OpenWorkspaceParams = {
        policyID,
        clientMemberAccountIDs: JSON.stringify(clientMemberAccountIDs),
    };

    API.read(READ_COMMANDS.OPEN_WORKSPACE, params);
}

function openWorkspaceMembersPage(policyID: string, clientMemberEmails: string[]) {
    if (!policyID || !clientMemberEmails) {
        Log.warn('openWorkspaceMembersPage invalid params', {policyID, clientMemberEmails});
        return;
    }

    const params: OpenWorkspaceMembersPageParams = {
        policyID,
        clientMemberEmails: JSON.stringify(clientMemberEmails),
    };

    API.read(READ_COMMANDS.OPEN_WORKSPACE_MEMBERS_PAGE, params);
}

function openPolicyCategoriesPage(policyID: string) {
    if (!policyID) {
        Log.warn('openPolicyCategoriesPage invalid params', {policyID});
        return;
    }

    const params: OpenPolicyCategoriesPageParams = {
        policyID,
    };

    API.read(READ_COMMANDS.OPEN_POLICY_CATEGORIES_PAGE, params);
}

function openPolicyTagsPage(policyID: string) {
    if (!policyID) {
        Log.warn('openPolicyTasgPage invalid params', {policyID});
        return;
    }

    const params: OpenPolicyTagsPageParams = {
        policyID,
    };

    API.read(READ_COMMANDS.OPEN_POLICY_TAGS_PAGE, params);
}

function openPolicyTaxesPage(policyID: string) {
    if (!policyID) {
        Log.warn('openPolicyTaxesPage invalid params', {policyID});
        return;
    }

    const params: OpenPolicyTaxesPageParams = {
        policyID,
    };

    API.read(READ_COMMANDS.OPEN_POLICY_TAXES_PAGE, params);
}

function openWorkspaceInvitePage(policyID: string, clientMemberEmails: string[]) {
    if (!policyID || !clientMemberEmails) {
        Log.warn('openWorkspaceInvitePage invalid params', {policyID, clientMemberEmails});
        return;
    }

    const params: OpenWorkspaceInvitePageParams = {
        policyID,
        clientMemberEmails: JSON.stringify(clientMemberEmails),
    };

    API.read(READ_COMMANDS.OPEN_WORKSPACE_INVITE_PAGE, params);
}

function openDraftWorkspaceRequest(policyID: string) {
    const params: OpenDraftWorkspaceRequestParams = {policyID};

    API.read(READ_COMMANDS.OPEN_DRAFT_WORKSPACE_REQUEST, params);
}

function setWorkspaceInviteMembersDraft(policyID: string, invitedEmailsToAccountIDs: InvitedEmailsToAccountIDs) {
    Onyx.set(`${ONYXKEYS.COLLECTION.WORKSPACE_INVITE_MEMBERS_DRAFT}${policyID}`, invitedEmailsToAccountIDs);
}

function setWorkspaceInviteMessageDraft(policyID: string, message: string) {
    Onyx.set(`${ONYXKEYS.COLLECTION.WORKSPACE_INVITE_MESSAGE_DRAFT}${policyID}`, message);
}

function clearErrors(policyID: string) {
    setWorkspaceErrors(policyID, {});
    hideWorkspaceAlertMessage(policyID);
}

/**
 * Dismiss the informative messages about which policy members were added with primary logins when invited with their secondary login.
 */
function dismissAddedWithPrimaryLoginMessages(policyID: string) {
    Onyx.merge(`${ONYXKEYS.COLLECTION.POLICY}${policyID}`, {primaryLoginsInvited: null});
}

function buildOptimisticPolicyRecentlyUsedCategories(policyID?: string, category?: string) {
    if (!policyID || !category) {
        return [];
    }

    const policyRecentlyUsedCategories = allRecentlyUsedCategories?.[`${ONYXKEYS.COLLECTION.POLICY_RECENTLY_USED_CATEGORIES}${policyID}`] ?? [];

    return lodashUnion([category], policyRecentlyUsedCategories);
}

function buildOptimisticPolicyRecentlyUsedTags(policyID?: string, transactionTags?: string): RecentlyUsedTags {
    if (!policyID || !transactionTags) {
        return {};
    }

    const policyTags = allPolicyTags?.[`${ONYXKEYS.COLLECTION.POLICY_TAGS}${policyID}`] ?? {};
    const policyTagKeys = Object.keys(policyTags);
    const policyRecentlyUsedTags = allRecentlyUsedTags?.[`${ONYXKEYS.COLLECTION.POLICY_RECENTLY_USED_TAGS}${policyID}`] ?? {};
    const newOptimisticPolicyRecentlyUsedTags: RecentlyUsedTags = {};

    TransactionUtils.getTagArrayFromName(transactionTags).forEach((tag, index) => {
        if (!tag) {
            return;
        }

        const tagListKey = policyTagKeys[index];
        newOptimisticPolicyRecentlyUsedTags[tagListKey] = [...new Set([...tag, ...(policyRecentlyUsedTags[tagListKey] ?? [])])];
    });

    return newOptimisticPolicyRecentlyUsedTags;
}

/**
 * This flow is used for bottom up flow converting IOU report to an expense report. When user takes this action,
 * we create a Collect type workspace when the person taking the action becomes an owner and an admin, while we
 * add a new member to the workspace as an employee and convert the IOU report passed as a param into an expense report.
 *
 * @returns policyID of the workspace we have created
 */
function createWorkspaceFromIOUPayment(iouReport: Report | EmptyObject): string | undefined {
    // This flow only works for IOU reports
    if (!ReportUtils.isIOUReportUsingReport(iouReport)) {
        return;
    }

    // Generate new variables for the policy
    const policyID = generatePolicyID();
    const workspaceName = generateDefaultWorkspaceName(sessionEmail);
    const employeeAccountID = iouReport.ownerAccountID;
    const employeeEmail = iouReport.ownerEmail ?? '';
    const {customUnits, customUnitID, customUnitRateID} = buildOptimisticCustomUnits();
    const oldPersonalPolicyID = iouReport.policyID;
    const iouReportID = iouReport.reportID;

    const {
        announceChatReportID,
        announceChatData,
        announceReportActionData,
        announceCreatedReportActionID,
        adminsChatReportID,
        adminsChatData,
        adminsReportActionData,
        adminsCreatedReportActionID,
        expenseChatReportID: workspaceChatReportID,
        expenseChatData: workspaceChatData,
        expenseReportActionData: workspaceChatReportActionData,
        expenseCreatedReportActionID: workspaceChatCreatedReportActionID,
    } = ReportUtils.buildOptimisticWorkspaceChats(policyID, workspaceName);

    if (!employeeAccountID) {
        return;
    }

    // Create the workspace chat for the employee whose IOU is being paid
    const employeeWorkspaceChat = createPolicyExpenseChats(policyID, {[employeeEmail]: employeeAccountID}, true);
    const newWorkspace = {
        id: policyID,

        // We are creating a collect policy in this case
        type: CONST.POLICY.TYPE.TEAM,
        name: workspaceName,
        role: CONST.POLICY.ROLE.ADMIN,
        owner: sessionEmail,
        ownerAccountID: sessionAccountID,
        isPolicyExpenseChatEnabled: true,

        // Setting the currency to USD as we can only add the VBBA for this policy currency right now
        outputCurrency: CONST.CURRENCY.USD,
        pendingAction: CONST.RED_BRICK_ROAD_PENDING_ACTION.ADD,
        customUnits,
        areCategoriesEnabled: true,
        areTagsEnabled: false,
        areDistanceRatesEnabled: false,
        areWorkflowsEnabled: false,
        areReportFieldsEnabled: false,
        areConnectionsEnabled: false,
    };

    const optimisticData: OnyxUpdate[] = [
        {
            onyxMethod: Onyx.METHOD.SET,
            key: `${ONYXKEYS.COLLECTION.POLICY}${policyID}`,
            value: newWorkspace,
        },
        {
            onyxMethod: Onyx.METHOD.SET,
            key: `${ONYXKEYS.COLLECTION.POLICY_MEMBERS}${policyID}`,
            value: {
                [sessionAccountID]: {
                    role: CONST.POLICY.ROLE.ADMIN,
                    errors: {},
                },
                [employeeAccountID]: {
                    role: CONST.POLICY.ROLE.USER,
                    errors: {},
                },
            },
        },
        {
            onyxMethod: Onyx.METHOD.SET,
            key: `${ONYXKEYS.COLLECTION.REPORT}${announceChatReportID}`,
            value: {
                pendingFields: {
                    addWorkspaceRoom: CONST.RED_BRICK_ROAD_PENDING_ACTION.ADD,
                },
                ...announceChatData,
            },
        },
        {
            onyxMethod: Onyx.METHOD.SET,
            key: `${ONYXKEYS.COLLECTION.REPORT_ACTIONS}${announceChatReportID}`,
            value: announceReportActionData,
        },
        {
            onyxMethod: Onyx.METHOD.SET,
            key: `${ONYXKEYS.COLLECTION.REPORT}${adminsChatReportID}`,
            value: {
                pendingFields: {
                    addWorkspaceRoom: CONST.RED_BRICK_ROAD_PENDING_ACTION.ADD,
                },
                ...adminsChatData,
            },
        },
        {
            onyxMethod: Onyx.METHOD.SET,
            key: `${ONYXKEYS.COLLECTION.REPORT_ACTIONS}${adminsChatReportID}`,
            value: adminsReportActionData,
        },
        {
            onyxMethod: Onyx.METHOD.SET,
            key: `${ONYXKEYS.COLLECTION.REPORT}${workspaceChatReportID}`,
            value: {
                pendingFields: {
                    addWorkspaceRoom: CONST.RED_BRICK_ROAD_PENDING_ACTION.ADD,
                },
                ...workspaceChatData,
            },
        },
        {
            onyxMethod: Onyx.METHOD.SET,
            key: `${ONYXKEYS.COLLECTION.REPORT_ACTIONS}${workspaceChatReportID}`,
            value: workspaceChatReportActionData,
        },
        {
            onyxMethod: Onyx.METHOD.MERGE,
            key: `${ONYXKEYS.COLLECTION.POLICY_DRAFTS}${policyID}`,
            value: {
                pendingFields: {
                    addWorkspaceRoom: null,
                },
                pendingAction: null,
            },
        },
        {
            onyxMethod: Onyx.METHOD.MERGE,
            key: `${ONYXKEYS.COLLECTION.POLICY_MEMBERS_DRAFTS}${policyID}`,
            value: {
                pendingAction: null,
            },
        },
        ...employeeWorkspaceChat.onyxOptimisticData,
    ];

    const successData: OnyxUpdate[] = [
        {
            onyxMethod: Onyx.METHOD.MERGE,
            key: `${ONYXKEYS.COLLECTION.POLICY}${policyID}`,
            value: {pendingAction: null},
        },
        {
            onyxMethod: Onyx.METHOD.MERGE,
            key: `${ONYXKEYS.COLLECTION.REPORT}${announceChatReportID}`,
            value: {
                pendingFields: {
                    addWorkspaceRoom: null,
                },
                pendingAction: null,
            },
        },
        {
            onyxMethod: Onyx.METHOD.MERGE,
            key: `${ONYXKEYS.COLLECTION.REPORT_ACTIONS}${announceChatReportID}`,
            value: {
                [Object.keys(announceChatData)[0]]: {
                    pendingAction: null,
                },
            },
        },
        {
            onyxMethod: Onyx.METHOD.MERGE,
            key: `${ONYXKEYS.COLLECTION.REPORT}${adminsChatReportID}`,
            value: {
                pendingFields: {
                    addWorkspaceRoom: null,
                },
                pendingAction: null,
            },
        },
        {
            onyxMethod: Onyx.METHOD.MERGE,
            key: `${ONYXKEYS.COLLECTION.REPORT_ACTIONS}${adminsChatReportID}`,
            value: {
                [Object.keys(adminsChatData)[0]]: {
                    pendingAction: null,
                },
            },
        },
        {
            onyxMethod: Onyx.METHOD.MERGE,
            key: `${ONYXKEYS.COLLECTION.REPORT}${workspaceChatReportID}`,
            value: {
                pendingFields: {
                    addWorkspaceRoom: null,
                },
                pendingAction: null,
            },
        },
        {
            onyxMethod: Onyx.METHOD.MERGE,
            key: `${ONYXKEYS.COLLECTION.REPORT_ACTIONS}${workspaceChatReportID}`,
            value: {
                [Object.keys(workspaceChatData)[0]]: {
                    pendingAction: null,
                },
            },
        },
        ...employeeWorkspaceChat.onyxSuccessData,
    ];

    const failureData: OnyxUpdate[] = [
        {
            onyxMethod: Onyx.METHOD.MERGE,
            key: `${ONYXKEYS.COLLECTION.POLICY_MEMBERS}${policyID}`,
            value: {
                pendingAction: null,
            },
        },
        {
            onyxMethod: Onyx.METHOD.MERGE,
            key: `${ONYXKEYS.COLLECTION.REPORT}${announceChatReportID}`,
            value: {
                pendingFields: {
                    addWorkspaceRoom: null,
                },
                pendingAction: null,
            },
        },
        {
            onyxMethod: Onyx.METHOD.MERGE,
            key: `${ONYXKEYS.COLLECTION.REPORT_ACTIONS}${announceChatReportID}`,
            value: {
                pendingAction: null,
            },
        },
        {
            onyxMethod: Onyx.METHOD.MERGE,
            key: `${ONYXKEYS.COLLECTION.REPORT}${adminsChatReportID}`,
            value: {
                pendingFields: {
                    addWorkspaceRoom: null,
                },
                pendingAction: null,
            },
        },
        {
            onyxMethod: Onyx.METHOD.MERGE,
            key: `${ONYXKEYS.COLLECTION.REPORT_ACTIONS}${adminsChatReportID}`,
            value: {
                pendingAction: null,
            },
        },
        {
            onyxMethod: Onyx.METHOD.MERGE,
            key: `${ONYXKEYS.COLLECTION.REPORT}${workspaceChatReportID}`,
            value: {
                pendingFields: {
                    addWorkspaceRoom: null,
                },
                pendingAction: null,
            },
        },
        {
            onyxMethod: Onyx.METHOD.MERGE,
            key: `${ONYXKEYS.COLLECTION.REPORT_ACTIONS}${workspaceChatReportID}`,
            value: {
                pendingAction: null,
            },
        },
    ];

    // Compose the memberData object which is used to add the employee to the workspace and
    // optimistically create the workspace chat for them.
    const memberData = {
        accountID: Number(employeeAccountID),
        email: employeeEmail,
        workspaceChatReportID: employeeWorkspaceChat.reportCreationData[employeeEmail].reportID,
        workspaceChatCreatedReportActionID: employeeWorkspaceChat.reportCreationData[employeeEmail].reportActionID,
    };

    const oldChatReportID = iouReport.chatReportID;

    // Next we need to convert the IOU report to Expense report.
    // We need to change:
    // - report type
    // - change the sign of the report total
    // - update its policyID and policyName
    // - update the chatReportID to point to the new workspace chat
    const expenseReport = {
        ...iouReport,
        chatReportID: memberData.workspaceChatReportID,
        policyID,
        policyName: workspaceName,
        type: CONST.REPORT.TYPE.EXPENSE,
        total: -(iouReport?.total ?? 0),
    };
    optimisticData.push({
        onyxMethod: Onyx.METHOD.MERGE,
        key: `${ONYXKEYS.COLLECTION.REPORT}${iouReportID}`,
        value: expenseReport,
    });
    failureData.push({
        onyxMethod: Onyx.METHOD.MERGE,
        key: `${ONYXKEYS.COLLECTION.REPORT}${iouReportID}`,
        value: iouReport,
    });

    // The expense report transactions need to have the amount reversed to negative values
    const reportTransactions = TransactionUtils.getAllReportTransactions(iouReportID);

    // For performance reasons, we are going to compose a merge collection data for transactions
    const transactionsOptimisticData: Record<string, Transaction> = {};
    const transactionFailureData: Record<string, Transaction> = {};
    reportTransactions.forEach((transaction) => {
        transactionsOptimisticData[`${ONYXKEYS.COLLECTION.TRANSACTION}${transaction.transactionID}`] = {
            ...transaction,
            amount: -transaction.amount,
            modifiedAmount: transaction.modifiedAmount ? -transaction.modifiedAmount : 0,
        };

        transactionFailureData[`${ONYXKEYS.COLLECTION.TRANSACTION}${transaction.transactionID}`] = transaction;
    });

    optimisticData.push({
        onyxMethod: Onyx.METHOD.MERGE_COLLECTION,
        key: `${ONYXKEYS.COLLECTION.TRANSACTION}`,
        value: transactionsOptimisticData,
    });
    failureData.push({
        onyxMethod: Onyx.METHOD.MERGE_COLLECTION,
        key: `${ONYXKEYS.COLLECTION.TRANSACTION}`,
        value: transactionFailureData,
    });

    // We need to move the report preview action from the DM to the workspace chat.
    const reportPreview = ReportActionsUtils.getParentReportAction(iouReport);
    optimisticData.push({
        onyxMethod: Onyx.METHOD.MERGE,
        key: `${ONYXKEYS.COLLECTION.REPORT_ACTIONS}${oldChatReportID}`,
        value: {[reportPreview.reportActionID]: null},
    });
    failureData.push({
        onyxMethod: Onyx.METHOD.MERGE,
        key: `${ONYXKEYS.COLLECTION.REPORT_ACTIONS}${oldChatReportID}`,
        value: {[reportPreview.reportActionID]: reportPreview},
    });

    // To optimistically remove the GBR from the DM we need to update the hasOutstandingChildRequest param to false
    optimisticData.push({
        onyxMethod: Onyx.METHOD.MERGE,
        key: `${ONYXKEYS.COLLECTION.REPORT}${oldChatReportID}`,
        value: {
            hasOutstandingChildRequest: false,
        },
    });
    failureData.push({
        onyxMethod: Onyx.METHOD.MERGE,
        key: `${ONYXKEYS.COLLECTION.REPORT}${oldChatReportID}`,
        value: {
            hasOutstandingChildRequest: true,
        },
    });

    if (reportPreview?.reportActionID) {
        // Update the created timestamp of the report preview action to be after the workspace chat created timestamp.
        optimisticData.push({
            onyxMethod: Onyx.METHOD.MERGE,
            key: `${ONYXKEYS.COLLECTION.REPORT_ACTIONS}${memberData.workspaceChatReportID}`,
            value: {
                [reportPreview.reportActionID]: {
                    ...reportPreview,
                    message: [
                        {
                            type: CONST.REPORT.MESSAGE.TYPE.TEXT,
                            text: ReportUtils.getReportPreviewMessage(expenseReport, {}, false, false, newWorkspace),
                        },
                    ],
                    created: DateUtils.getDBTime(),
                },
            },
        });
    }

    failureData.push({
        onyxMethod: Onyx.METHOD.MERGE,
        key: `${ONYXKEYS.COLLECTION.REPORT_ACTIONS}${memberData.workspaceChatReportID}`,
        value: {[reportPreview.reportActionID]: null},
    });

    // Create the MOVED report action and add it to the DM chat which indicates to the user where the report has been moved
    const movedReportAction = ReportUtils.buildOptimisticMovedReportAction(oldPersonalPolicyID ?? '', policyID, memberData.workspaceChatReportID, iouReportID, workspaceName);
    optimisticData.push({
        onyxMethod: Onyx.METHOD.MERGE,
        key: `${ONYXKEYS.COLLECTION.REPORT_ACTIONS}${oldChatReportID}`,
        value: {[movedReportAction.reportActionID]: movedReportAction},
    });
    successData.push({
        onyxMethod: Onyx.METHOD.MERGE,
        key: `${ONYXKEYS.COLLECTION.REPORT_ACTIONS}${oldChatReportID}`,
        value: {
            [movedReportAction.reportActionID]: {
                ...movedReportAction,
                pendingAction: null,
            },
        },
    });
    failureData.push({
        onyxMethod: Onyx.METHOD.MERGE,
        key: `${ONYXKEYS.COLLECTION.REPORT_ACTIONS}${oldChatReportID}`,
        value: {[movedReportAction.reportActionID]: null},
    });

    const params: CreateWorkspaceFromIOUPaymentParams = {
        policyID,
        announceChatReportID,
        adminsChatReportID,
        expenseChatReportID: workspaceChatReportID,
        ownerEmail: '',
        makeMeAdmin: false,
        policyName: workspaceName,
        type: CONST.POLICY.TYPE.TEAM,
        announceCreatedReportActionID,
        adminsCreatedReportActionID,
        expenseCreatedReportActionID: workspaceChatCreatedReportActionID,
        customUnitID,
        customUnitRateID,
        iouReportID,
        memberData: JSON.stringify(memberData),
        reportActionID: movedReportAction.reportActionID,
    };

    API.write(WRITE_COMMANDS.CREATE_WORKSPACE_FROM_IOU_PAYMENT, params, {optimisticData, successData, failureData});

    return policyID;
}

function setWorkspaceCategoryEnabled(policyID: string, categoriesToUpdate: Record<string, {name: string; enabled: boolean}>) {
    const policyCategories = allPolicyCategories?.[`${ONYXKEYS.COLLECTION.POLICY_CATEGORIES}${policyID}`] ?? {};

    const onyxData: OnyxData = {
        optimisticData: [
            {
                onyxMethod: Onyx.METHOD.MERGE,
                key: `${ONYXKEYS.COLLECTION.POLICY_CATEGORIES}${policyID}`,
                value: {
                    ...Object.keys(categoriesToUpdate).reduce<PolicyCategories>((acc, key) => {
                        acc[key] = {
                            ...policyCategories[key],
                            ...categoriesToUpdate[key],
                            errors: null,
                            pendingFields: {
                                enabled: CONST.RED_BRICK_ROAD_PENDING_ACTION.UPDATE,
                            },
                        };

                        return acc;
                    }, {}),
                },
            },
        ],
        successData: [
            {
                onyxMethod: Onyx.METHOD.MERGE,
                key: `${ONYXKEYS.COLLECTION.POLICY_CATEGORIES}${policyID}`,
                value: {
                    ...Object.keys(categoriesToUpdate).reduce<PolicyCategories>((acc, key) => {
                        acc[key] = {
                            ...policyCategories[key],
                            ...categoriesToUpdate[key],
                            errors: null,
                            pendingFields: {
                                enabled: null,
                            },
                        };

                        return acc;
                    }, {}),
                },
            },
        ],
        failureData: [
            {
                onyxMethod: Onyx.METHOD.MERGE,
                key: `${ONYXKEYS.COLLECTION.POLICY_CATEGORIES}${policyID}`,
                value: {
                    ...Object.keys(categoriesToUpdate).reduce<PolicyCategories>((acc, key) => {
                        acc[key] = {
                            ...policyCategories[key],
                            ...categoriesToUpdate[key],
                            errors: ErrorUtils.getMicroSecondOnyxError('workspace.categories.genericFailureMessage'),
                            pendingFields: {
                                enabled: null,
                            },
                        };

                        return acc;
                    }, {}),
                },
            },
        ],
    };

    const parameters = {
        policyID,
        categories: JSON.stringify(Object.keys(categoriesToUpdate).map((key) => categoriesToUpdate[key])),
    };

    API.write(WRITE_COMMANDS.SET_WORKSPACE_CATEGORIES_ENABLED, parameters, onyxData);
}

function createPolicyCategory(policyID: string, categoryName: string) {
    const onyxData: OnyxData = {
        optimisticData: [
            {
                onyxMethod: Onyx.METHOD.MERGE,
                key: `${ONYXKEYS.COLLECTION.POLICY_CATEGORIES}${policyID}`,
                value: {
                    [categoryName]: {
                        name: categoryName,
                        enabled: true,
                        errors: null,
                        pendingAction: CONST.RED_BRICK_ROAD_PENDING_ACTION.ADD,
                    },
                },
            },
        ],
        successData: [
            {
                onyxMethod: Onyx.METHOD.MERGE,
                key: `${ONYXKEYS.COLLECTION.POLICY_CATEGORIES}${policyID}`,
                value: {
                    [categoryName]: {
                        errors: null,
                        pendingAction: null,
                    },
                },
            },
        ],
        failureData: [
            {
                onyxMethod: Onyx.METHOD.MERGE,
                key: `${ONYXKEYS.COLLECTION.POLICY_CATEGORIES}${policyID}`,
                value: {
                    [categoryName]: {
                        errors: ErrorUtils.getMicroSecondOnyxError('workspace.categories.genericFailureMessage'),
                        pendingAction: null,
                    },
                },
            },
        ],
    };

    const parameters = {
        policyID,
        categories: JSON.stringify([{name: categoryName}]),
    };

    API.write(WRITE_COMMANDS.CREATE_WORKSPACE_CATEGORIES, parameters, onyxData);
}

function renamePolicyCategory(policyID: string, policyCategory: {oldName: string; newName: string}) {
    const policyCategoryToUpdate = allPolicyCategories?.[`${ONYXKEYS.COLLECTION.POLICY_CATEGORIES}${policyID}`]?.[policyCategory.oldName] ?? {};

    const onyxData: OnyxData = {
        optimisticData: [
            {
                onyxMethod: Onyx.METHOD.MERGE,
                key: `${ONYXKEYS.COLLECTION.POLICY_CATEGORIES}${policyID}`,
                value: {
                    [policyCategory.oldName]: null,
                    [policyCategory.newName]: {
                        ...policyCategoryToUpdate,
                        name: policyCategory.newName,
                        unencodedName: decodeURIComponent(policyCategory.newName),
                        pendingAction: CONST.RED_BRICK_ROAD_PENDING_ACTION.UPDATE,
                    },
                },
            },
        ],
        successData: [
            {
                onyxMethod: Onyx.METHOD.MERGE,
                key: `${ONYXKEYS.COLLECTION.POLICY_CATEGORIES}${policyID}`,
                value: {
                    [policyCategory.oldName]: null,
                    [policyCategory.newName]: {
                        ...policyCategoryToUpdate,
                        name: policyCategory.newName,
                        unencodedName: decodeURIComponent(policyCategory.newName),
                        errors: null,
                        pendingAction: null,
                    },
                },
            },
        ],
        failureData: [
            {
                onyxMethod: Onyx.METHOD.MERGE,
                key: `${ONYXKEYS.COLLECTION.POLICY_CATEGORIES}${policyID}`,
                value: {
                    [policyCategory.newName]: null,
                    [policyCategory.oldName]: {
                        ...policyCategoryToUpdate,
                        name: policyCategory.oldName,
                        unencodedName: decodeURIComponent(policyCategory.oldName),
                        errors: ErrorUtils.getMicroSecondOnyxError('workspace.categories.genericFailureMessage'),
                        pendingAction: null,
                    },
                },
            },
        ],
    };

    const parameters = {
        policyID,
        categories: JSON.stringify({[policyCategory.oldName]: policyCategory.newName}),
    };

    API.write(WRITE_COMMANDS.RENAME_WORKSPACE_CATEGORY, parameters, onyxData);
}

function createPolicyTag(policyID: string, tagName: string) {
    const tagListName = Object.keys(allPolicyTags?.[`${ONYXKEYS.COLLECTION.POLICY_TAGS}${policyID}`] ?? {})[0];

    const onyxData: OnyxData = {
        optimisticData: [
            {
                onyxMethod: Onyx.METHOD.MERGE,
                key: `${ONYXKEYS.COLLECTION.POLICY_TAGS}${policyID}`,
                value: {
                    [tagListName]: {
                        tags: {
                            [tagName]: {
                                name: tagName,
                                enabled: false,
                                errors: null,
                                pendingAction: CONST.RED_BRICK_ROAD_PENDING_ACTION.ADD,
                            },
                        },
                    },
                },
            },
        ],
        successData: [
            {
                onyxMethod: Onyx.METHOD.MERGE,
                key: `${ONYXKEYS.COLLECTION.POLICY_TAGS}${policyID}`,
                value: {
                    [tagListName]: {
                        tags: {
                            [tagName]: {
                                errors: null,
                                pendingAction: null,
                            },
                        },
                    },
                },
            },
        ],
        failureData: [
            {
                onyxMethod: Onyx.METHOD.MERGE,
                key: `${ONYXKEYS.COLLECTION.POLICY_TAGS}${policyID}`,
                value: {
                    [tagListName]: {
                        tags: {
                            [tagName]: {
                                errors: ErrorUtils.getMicroSecondOnyxError('workspace.tags.genericFailureMessage'),
                            },
                        },
                    },
                },
            },
        ],
    };

    const parameters = {
        policyID,
        tags: JSON.stringify([{name: tagName}]),
    };

    API.write(WRITE_COMMANDS.CREATE_POLICY_TAG, parameters, onyxData);
}

function clearPolicyTagErrors(policyID: string, tagName: string) {
    const tagListName = Object.keys(allPolicyTags?.[`${ONYXKEYS.COLLECTION.POLICY_TAGS}${policyID}`] ?? {})[0];
    const tag = allPolicyTags?.[`${ONYXKEYS.COLLECTION.POLICY_TAGS}${policyID}`]?.[tagListName].tags?.[tagName];
    if (!tag) {
        return;
    }

    if (tag.pendingAction === CONST.RED_BRICK_ROAD_PENDING_ACTION.ADD) {
        Onyx.merge(`${ONYXKEYS.COLLECTION.POLICY_TAGS}${policyID}`, {
            [tagListName]: {
                tags: {
                    [tagName]: null,
                },
            },
        });
        return;
    }

    Onyx.merge(`${ONYXKEYS.COLLECTION.POLICY_TAGS}${policyID}`, {
        [tagListName]: {
            tags: {
                [tagName]: {
                    errors: null,
                    pendingAction: null,
                },
            },
        },
    });
}

function setWorkspaceRequiresCategory(policyID: string, requiresCategory: boolean) {
    const onyxData: OnyxData = {
        optimisticData: [
            {
                onyxMethod: Onyx.METHOD.MERGE,
                key: `${ONYXKEYS.COLLECTION.POLICY}${policyID}`,
                value: {
                    requiresCategory,
                    errors: {
                        requiresCategory: null,
                    },
                    pendingFields: {
                        requiresCategory: CONST.RED_BRICK_ROAD_PENDING_ACTION.UPDATE,
                    },
                },
            },
        ],
        successData: [
            {
                onyxMethod: Onyx.METHOD.MERGE,
                key: `${ONYXKEYS.COLLECTION.POLICY}${policyID}`,
                value: {
                    errors: {
                        requiresCategory: null,
                    },
                    pendingFields: {
                        requiresCategory: null,
                    },
                },
            },
        ],
        failureData: [
            {
                onyxMethod: Onyx.METHOD.MERGE,
                key: `${ONYXKEYS.COLLECTION.POLICY}${policyID}`,
                value: {
                    requiresCategory: !requiresCategory,
                    errors: ErrorUtils.getMicroSecondOnyxError('workspace.categories.genericFailureMessage'),
                    pendingFields: {
                        requiresCategory: null,
                    },
                },
            },
        ],
    };

    const parameters = {
        policyID,
        requiresCategory,
    };

    API.write(WRITE_COMMANDS.SET_WORKSPACE_REQUIRES_CATEGORY, parameters, onyxData);
}

function clearCategoryErrors(policyID: string, categoryName: string) {
    const category = allPolicyCategories?.[`${ONYXKEYS.COLLECTION.POLICY_CATEGORIES}${policyID}`]?.[categoryName];

    if (!category) {
        return;
    }

    Onyx.merge(`${ONYXKEYS.COLLECTION.POLICY_CATEGORIES}${policyID}`, {
        [category.name]: {
            errors: null,
        },
    });
}

function deleteWorkspaceCategories(policyID: string, categoryNamesToDelete: string[]) {
    const onyxData: OnyxData = {
        optimisticData: [
            {
                onyxMethod: Onyx.METHOD.MERGE,
                key: `${ONYXKEYS.COLLECTION.POLICY_CATEGORIES}${policyID}`,
                value: categoryNamesToDelete.reduce<Record<string, Partial<PolicyCategory>>>((acc, categoryName) => {
                    acc[categoryName] = {pendingAction: CONST.RED_BRICK_ROAD_PENDING_ACTION.DELETE};
                    return acc;
                }, {}),
            },
        ],
        successData: [
            {
                onyxMethod: Onyx.METHOD.MERGE,
                key: `${ONYXKEYS.COLLECTION.POLICY_CATEGORIES}${policyID}`,
                value: categoryNamesToDelete.reduce<Record<string, null>>((acc, categoryName) => {
                    acc[categoryName] = null;
                    return acc;
                }, {}),
            },
        ],
        failureData: [
            {
                onyxMethod: Onyx.METHOD.MERGE,
                key: `${ONYXKEYS.COLLECTION.POLICY_CATEGORIES}${policyID}`,
                value: categoryNamesToDelete.reduce<Record<string, Partial<PolicyCategory>>>((acc, categoryName) => {
                    acc[categoryName] = {
                        pendingAction: null,
                        errors: ErrorUtils.getMicroSecondOnyxError('workspace.categories.deleteFailureMessage'),
                    };
                    return acc;
                }, {}),
            },
        ],
    };

    const parameters = {
        policyID,
        categories: JSON.stringify(categoryNamesToDelete),
    };

    API.write(WRITE_COMMANDS.DELETE_WORKSPACE_CATEGORIES, parameters, onyxData);
}

/**
 * Accept user join request to a workspace
 */
function acceptJoinRequest(reportID: string, reportAction: OnyxEntry<ReportAction>) {
    const choice = CONST.REPORT.ACTIONABLE_MENTION_JOIN_WORKSPACE_RESOLUTION.ACCEPT;
    if (!reportAction) {
        return;
    }

    const optimisticData: OnyxUpdate[] = [
        {
            onyxMethod: Onyx.METHOD.MERGE,
            key: `${ONYXKEYS.COLLECTION.REPORT_ACTIONS}${reportID}`,
            value: {
                [reportAction.reportActionID]: {
                    originalMessage: {choice},
                    pendingAction: CONST.RED_BRICK_ROAD_PENDING_ACTION.UPDATE,
                },
            },
        },
    ];

    const successData: OnyxUpdate[] = [
        {
            onyxMethod: Onyx.METHOD.MERGE,
            key: `${ONYXKEYS.COLLECTION.REPORT_ACTIONS}${reportID}`,
            value: {
                [reportAction.reportActionID]: {
                    originalMessage: {choice},
                    pendingAction: null,
                },
            },
        },
    ];

    const failureData: OnyxUpdate[] = [
        {
            onyxMethod: Onyx.METHOD.MERGE,
            key: `${ONYXKEYS.COLLECTION.REPORT_ACTIONS}${reportID}`,
            value: {
                [reportAction.reportActionID]: {
                    originalMessage: {choice: ''},
                    pendingAction: null,
                },
            },
        },
    ];

    const parameters = {
        requests: JSON.stringify({
            [(reportAction.originalMessage as OriginalMessageJoinPolicyChangeLog['originalMessage']).policyID]: {
                requests: [{accountID: reportAction?.actorAccountID, adminsRoomMessageReportActionID: reportAction.reportActionID}],
            },
        }),
    };

    API.write(WRITE_COMMANDS.ACCEPT_JOIN_REQUEST, parameters, {optimisticData, failureData, successData});
}

/**
 * Decline user join request to a workspace
 */
function declineJoinRequest(reportID: string, reportAction: OnyxEntry<ReportAction>) {
    if (!reportAction) {
        return;
    }
    const choice = CONST.REPORT.ACTIONABLE_MENTION_JOIN_WORKSPACE_RESOLUTION.DECLINE;
    const optimisticData: OnyxUpdate[] = [
        {
            onyxMethod: Onyx.METHOD.MERGE,
            key: `${ONYXKEYS.COLLECTION.REPORT_ACTIONS}${reportID}`,
            value: {
                [reportAction.reportActionID]: {
                    originalMessage: {choice},
                    pendingAction: CONST.RED_BRICK_ROAD_PENDING_ACTION.UPDATE,
                },
            },
        },
    ];

    const successData: OnyxUpdate[] = [
        {
            onyxMethod: Onyx.METHOD.MERGE,
            key: `${ONYXKEYS.COLLECTION.REPORT_ACTIONS}${reportID}`,
            value: {
                [reportAction.reportActionID]: {
                    originalMessage: {choice},
                    pendingAction: null,
                },
            },
        },
    ];

    const failureData: OnyxUpdate[] = [
        {
            onyxMethod: Onyx.METHOD.MERGE,
            key: `${ONYXKEYS.COLLECTION.REPORT_ACTIONS}${reportID}`,
            value: {
                [reportAction.reportActionID]: {
                    originalMessage: {choice: ''},
                    pendingAction: null,
                },
            },
        },
    ];

    const parameters = {
        requests: JSON.stringify({
            [(reportAction.originalMessage as OriginalMessageJoinPolicyChangeLog['originalMessage']).policyID]: {
                requests: [{accountID: reportAction?.actorAccountID, adminsRoomMessageReportActionID: reportAction.reportActionID}],
            },
        }),
    };

    API.write(WRITE_COMMANDS.DECLINE_JOIN_REQUEST, parameters, {optimisticData, failureData, successData});
}

function openPolicyDistanceRatesPage(policyID?: string) {
    if (!policyID) {
        return;
    }

    const params: OpenPolicyDistanceRatesPageParams = {policyID};

    API.read(READ_COMMANDS.OPEN_POLICY_DISTANCE_RATES_PAGE, params);
}

function navigateWhenEnableFeature(policyID: string, featureRoute: Route) {
    const isNarrowLayout = getIsNarrowLayout();

    if (isNarrowLayout) {
        Navigation.navigate(ROUTES.WORKSPACE_INITIAL.getRoute(policyID), CONST.NAVIGATION.TYPE.FORCED_UP);

        return;
    }

    Navigation.navigate(featureRoute);
}

function enablePolicyCategories(policyID: string, enabled: boolean) {
    const onyxData: OnyxData = {
        optimisticData: [
            {
                onyxMethod: Onyx.METHOD.MERGE,
                key: `${ONYXKEYS.COLLECTION.POLICY}${policyID}`,
                value: {
                    areCategoriesEnabled: enabled,
                    pendingFields: {
                        areCategoriesEnabled: CONST.RED_BRICK_ROAD_PENDING_ACTION.UPDATE,
                    },
                },
            },
        ],
        successData: [
            {
                onyxMethod: Onyx.METHOD.MERGE,
                key: `${ONYXKEYS.COLLECTION.POLICY}${policyID}`,
                value: {
                    pendingFields: {
                        areCategoriesEnabled: null,
                    },
                },
            },
        ],
        failureData: [
            {
                onyxMethod: Onyx.METHOD.MERGE,
                key: `${ONYXKEYS.COLLECTION.POLICY}${policyID}`,
                value: {
                    areCategoriesEnabled: !enabled,
                    pendingFields: {
                        areCategoriesEnabled: null,
                    },
                },
            },
        ],
    };

    const parameters: EnablePolicyCategoriesParams = {policyID, enabled};

    API.write(WRITE_COMMANDS.ENABLE_POLICY_CATEGORIES, parameters, onyxData);

    if (enabled) {
        navigateWhenEnableFeature(policyID, ROUTES.WORKSPACE_CATEGORIES.getRoute(policyID));
    }
}

function enablePolicyConnections(policyID: string, enabled: boolean) {
    const onyxData: OnyxData = {
        optimisticData: [
            {
                onyxMethod: Onyx.METHOD.MERGE,
                key: `${ONYXKEYS.COLLECTION.POLICY}${policyID}`,
                value: {
                    areConnectionsEnabled: enabled,
                    pendingFields: {
                        areConnectionsEnabled: CONST.RED_BRICK_ROAD_PENDING_ACTION.UPDATE,
                    },
                },
            },
        ],
        successData: [
            {
                onyxMethod: Onyx.METHOD.MERGE,
                key: `${ONYXKEYS.COLLECTION.POLICY}${policyID}`,
                value: {
                    pendingFields: {
                        areConnectionsEnabled: null,
                    },
                },
            },
        ],
        failureData: [
            {
                onyxMethod: Onyx.METHOD.MERGE,
                key: `${ONYXKEYS.COLLECTION.POLICY}${policyID}`,
                value: {
                    areConnectionsEnabled: !enabled,
                    pendingFields: {
                        areConnectionsEnabled: null,
                    },
                },
            },
        ],
    };

    const parameters: EnablePolicyConnectionsParams = {policyID, enabled};

    API.write(WRITE_COMMANDS.ENABLE_POLICY_CONNECTIONS, parameters, onyxData);
}

function enablePolicyDistanceRates(policyID: string, enabled: boolean) {
    const onyxData: OnyxData = {
        optimisticData: [
            {
                onyxMethod: Onyx.METHOD.MERGE,
                key: `${ONYXKEYS.COLLECTION.POLICY}${policyID}`,
                value: {
                    areDistanceRatesEnabled: enabled,
                    pendingFields: {
                        areDistanceRatesEnabled: CONST.RED_BRICK_ROAD_PENDING_ACTION.UPDATE,
                    },
                },
            },
        ],
        successData: [
            {
                onyxMethod: Onyx.METHOD.MERGE,
                key: `${ONYXKEYS.COLLECTION.POLICY}${policyID}`,
                value: {
                    pendingFields: {
                        areDistanceRatesEnabled: null,
                    },
                },
            },
        ],
        failureData: [
            {
                onyxMethod: Onyx.METHOD.MERGE,
                key: `${ONYXKEYS.COLLECTION.POLICY}${policyID}`,
                value: {
                    areDistanceRatesEnabled: !enabled,
                    pendingFields: {
                        areDistanceRatesEnabled: null,
                    },
                },
            },
        ],
    };

    const parameters: EnablePolicyDistanceRatesParams = {policyID, enabled};

    API.write(WRITE_COMMANDS.ENABLE_POLICY_DISTANCE_RATES, parameters, onyxData);

    if (enabled) {
        navigateWhenEnableFeature(policyID, ROUTES.WORKSPACE_DISTANCE_RATES.getRoute(policyID));
    }
}

function enablePolicyReportFields(policyID: string, enabled: boolean) {
    const onyxData: OnyxData = {
        optimisticData: [
            {
                onyxMethod: Onyx.METHOD.MERGE,
                key: `${ONYXKEYS.COLLECTION.POLICY}${policyID}`,
                value: {
                    areReportFieldsEnabled: enabled,
                    pendingFields: {
                        areReportFieldsEnabled: CONST.RED_BRICK_ROAD_PENDING_ACTION.UPDATE,
                    },
                },
            },
        ],
        successData: [
            {
                onyxMethod: Onyx.METHOD.MERGE,
                key: `${ONYXKEYS.COLLECTION.POLICY}${policyID}`,
                value: {
                    pendingFields: {
                        areReportFieldsEnabled: null,
                    },
                },
            },
        ],
        failureData: [
            {
                onyxMethod: Onyx.METHOD.MERGE,
                key: `${ONYXKEYS.COLLECTION.POLICY}${policyID}`,
                value: {
                    areReportFieldsEnabled: !enabled,
                    pendingFields: {
                        areReportFieldsEnabled: null,
                    },
                },
            },
        ],
    };

    const parameters: EnablePolicyReportFieldsParams = {policyID, enabled};

    API.write(WRITE_COMMANDS.ENABLE_POLICY_REPORT_FIELDS, parameters, onyxData);
}

function enablePolicyTags(policyID: string, enabled: boolean) {
    const onyxData: OnyxData = {
        optimisticData: [
            {
                onyxMethod: Onyx.METHOD.MERGE,
                key: `${ONYXKEYS.COLLECTION.POLICY}${policyID}`,
                value: {
                    areTagsEnabled: enabled,
                    pendingFields: {
                        areTagsEnabled: CONST.RED_BRICK_ROAD_PENDING_ACTION.UPDATE,
                    },
                },
            },
        ],
        successData: [
            {
                onyxMethod: Onyx.METHOD.MERGE,
                key: `${ONYXKEYS.COLLECTION.POLICY}${policyID}`,
                value: {
                    pendingFields: {
                        areTagsEnabled: null,
                    },
                },
            },
        ],
        failureData: [
            {
                onyxMethod: Onyx.METHOD.MERGE,
                key: `${ONYXKEYS.COLLECTION.POLICY}${policyID}`,
                value: {
                    areTagsEnabled: !enabled,
                    pendingFields: {
                        areTagsEnabled: null,
                    },
                },
            },
        ],
    };

    const parameters: EnablePolicyTagsParams = {policyID, enabled};

    API.write(WRITE_COMMANDS.ENABLE_POLICY_TAGS, parameters, onyxData);

    if (enabled) {
        navigateWhenEnableFeature(policyID, ROUTES.WORKSPACE_TAGS.getRoute(policyID));
    }
}

function enablePolicyTaxes(policyID: string, enabled: boolean) {
    const onyxData: OnyxData = {
        optimisticData: [
            {
                onyxMethod: Onyx.METHOD.MERGE,
                key: `${ONYXKEYS.COLLECTION.POLICY}${policyID}`,
                value: {
                    tax: {
                        trackingEnabled: enabled,
                    },
                    pendingFields: {
                        tax: CONST.RED_BRICK_ROAD_PENDING_ACTION.UPDATE,
                    },
                },
            },
        ],
        successData: [
            {
                onyxMethod: Onyx.METHOD.MERGE,
                key: `${ONYXKEYS.COLLECTION.POLICY}${policyID}`,
                value: {
                    pendingFields: {
                        tax: null,
                    },
                },
            },
        ],
        failureData: [
            {
                onyxMethod: Onyx.METHOD.MERGE,
                key: `${ONYXKEYS.COLLECTION.POLICY}${policyID}`,
                value: {
                    tax: {
                        trackingEnabled: !enabled,
                    },
                    pendingFields: {
                        tax: null,
                    },
                },
            },
        ],
    };

    const parameters: EnablePolicyTaxesParams = {policyID, enabled};

    API.write(WRITE_COMMANDS.ENABLE_POLICY_TAXES, parameters, onyxData);

    if (enabled) {
        navigateWhenEnableFeature(policyID, ROUTES.WORKSPACE_TAXES.getRoute(policyID));
    }
}

function enablePolicyWorkflows(policyID: string, enabled: boolean) {
    const onyxData: OnyxData = {
        optimisticData: [
            {
                onyxMethod: Onyx.METHOD.MERGE,
                key: `${ONYXKEYS.COLLECTION.POLICY}${policyID}`,
                value: {
                    areWorkflowsEnabled: enabled,
                    pendingFields: {
                        areWorkflowsEnabled: CONST.RED_BRICK_ROAD_PENDING_ACTION.UPDATE,
                    },
                },
            },
        ],
        successData: [
            {
                onyxMethod: Onyx.METHOD.MERGE,
                key: `${ONYXKEYS.COLLECTION.POLICY}${policyID}`,
                value: {
                    pendingFields: {
                        areWorkflowsEnabled: null,
                    },
                },
            },
        ],
        failureData: [
            {
                onyxMethod: Onyx.METHOD.MERGE,
                key: `${ONYXKEYS.COLLECTION.POLICY}${policyID}`,
                value: {
                    areWorkflowsEnabled: !enabled,
                    pendingFields: {
                        areWorkflowsEnabled: null,
                    },
                },
            },
        ],
    };

    const parameters: EnablePolicyWorkflowsParams = {policyID, enabled};

    API.write(WRITE_COMMANDS.ENABLE_POLICY_WORKFLOWS, parameters, onyxData);

    if (enabled) {
        navigateWhenEnableFeature(policyID, ROUTES.WORKSPACE_WORKFLOWS.getRoute(policyID));
    }
}

function renamePolicyTaglist(policyID: string, policyTagListName: {oldName: string; newName: string}, policyTags: OnyxEntry<PolicyTagList>) {
    const newName = policyTagListName.newName;
    const oldName = policyTagListName.oldName;
    const oldPolicyTags = policyTags?.[oldName] ?? {};
    const onyxData: OnyxData = {
        optimisticData: [
            {
                onyxMethod: Onyx.METHOD.MERGE,
                key: `${ONYXKEYS.COLLECTION.POLICY_TAGS}${policyID}`,
                value: {
                    [newName]: {...oldPolicyTags, name: newName, pendingAction: CONST.RED_BRICK_ROAD_PENDING_ACTION.ADD},
                    [oldName]: null,
                },
            },
        ],
        successData: [
            {
                onyxMethod: Onyx.METHOD.MERGE,
                key: `${ONYXKEYS.COLLECTION.POLICY_TAGS}${policyID}`,
                value: {
                    [newName]: {pendingAction: null},
                    [oldName]: null,
                },
            },
        ],
        failureData: [
            {
                onyxMethod: Onyx.METHOD.MERGE,
                key: `${ONYXKEYS.COLLECTION.POLICY_TAGS}${policyID}`,
                value: {
                    errors: {
                        [oldName]: oldName,
                        [newName]: ErrorUtils.getMicroSecondOnyxError('workspace.tags.genericFailureMessage'),
                    },
                    [newName]: null,
                    [oldName]: oldPolicyTags,
                },
            },
        ],
    };
    const parameters = {
        policyID,
        oldName,
        newName,
    };

    API.write(WRITE_COMMANDS.RENAME_POLICY_TAG_LIST, parameters, onyxData);
}

function setPolicyRequiresTag(policyID: string, requiresTag: boolean) {
    const onyxData: OnyxData = {
        optimisticData: [
            {
                onyxMethod: Onyx.METHOD.MERGE,
                key: `${ONYXKEYS.COLLECTION.POLICY}${policyID}`,
                value: {
                    requiresTag,
                    errors: {requiresTag: null},
                    pendingFields: {
                        requiresTag: CONST.RED_BRICK_ROAD_PENDING_ACTION.UPDATE,
                    },
                },
            },
        ],
        successData: [
            {
                onyxMethod: Onyx.METHOD.MERGE,
                key: `${ONYXKEYS.COLLECTION.POLICY}${policyID}`,
                value: {
                    errors: {
                        requiresTag: null,
                    },
                    pendingFields: {
                        requiresTag: null,
                    },
                },
            },
        ],
        failureData: [
            {
                onyxMethod: Onyx.METHOD.MERGE,
                key: `${ONYXKEYS.COLLECTION.POLICY}${policyID}`,
                value: {
                    requiresTag: !requiresTag,
                    errors: ErrorUtils.getMicroSecondOnyxError('workspace.tags.genericFailureMessage'),
                    pendingFields: {
                        requiresTag: null,
                    },
                },
            },
        ],
    };

    const parameters = {
        policyID,
        requiresTag,
    };

    API.write(WRITE_COMMANDS.SET_POLICY_REQUIRES_TAG, parameters, onyxData);
}

function openPolicyMoreFeaturesPage(policyID: string) {
    const params: OpenPolicyMoreFeaturesPageParams = {policyID};

    API.read(READ_COMMANDS.OPEN_POLICY_MORE_FEATURES_PAGE, params);
}

export {
    removeMembers,
    updateWorkspaceMembersRole,
    addMembersToWorkspace,
    isAdminOfFreePolicy,
    hasActiveFreePolicy,
    setWorkspaceErrors,
    clearCustomUnitErrors,
    hideWorkspaceAlertMessage,
    deleteWorkspace,
    updateWorkspaceCustomUnitAndRate,
    updateLastAccessedWorkspace,
    clearDeleteMemberError,
    clearAddMemberError,
    clearDeleteWorkspaceError,
    openWorkspaceReimburseView,
    setPolicyIDForReimburseView,
    clearOnyxDataForReimburseView,
    setRateForReimburseView,
    setUnitForReimburseView,
    generateDefaultWorkspaceName,
    updateGeneralSettings,
    clearWorkspaceGeneralSettingsErrors,
    deleteWorkspaceAvatar,
    updateWorkspaceAvatar,
    clearAvatarErrors,
    generatePolicyID,
    createWorkspace,
    openWorkspaceMembersPage,
    openPolicyCategoriesPage,
    openPolicyTagsPage,
    openPolicyTaxesPage,
    openWorkspaceInvitePage,
    openWorkspace,
    removeWorkspace,
    createWorkspaceFromIOUPayment,
    setWorkspaceInviteMembersDraft,
    clearErrors,
    dismissAddedWithPrimaryLoginMessages,
    openDraftWorkspaceRequest,
    buildOptimisticPolicyRecentlyUsedCategories,
    buildOptimisticPolicyRecentlyUsedTags,
    createDraftInitialWorkspace,
    setWorkspaceInviteMessageDraft,
    setWorkspaceAutoReporting,
    setWorkspaceApprovalMode,
    setWorkspaceAutoReportingFrequency,
    setWorkspaceAutoReportingMonthlyOffset,
    updateWorkspaceDescription,
    setWorkspaceCategoryEnabled,
    setWorkspaceRequiresCategory,
    inviteMemberToWorkspace,
    acceptJoinRequest,
    declineJoinRequest,
    createPolicyCategory,
    renamePolicyCategory,
    clearCategoryErrors,
    setWorkspacePayer,
    clearWorkspacePayerError,
    setWorkspaceReimbursement,
    openPolicyWorkflowsPage,
    setPolicyRequiresTag,
    renamePolicyTaglist,
    enablePolicyCategories,
    enablePolicyConnections,
    enablePolicyDistanceRates,
    enablePolicyReportFields,
    enablePolicyTags,
    enablePolicyTaxes,
    enablePolicyWorkflows,
    openPolicyDistanceRatesPage,
    openPolicyMoreFeaturesPage,
    createPolicyTag,
    clearPolicyTagErrors,
    clearWorkspaceReimbursementErrors,
    deleteWorkspaceCategories,
};<|MERGE_RESOLUTION|>--- conflicted
+++ resolved
@@ -726,10 +726,7 @@
 
     if (announceReport?.participantAccountIDs) {
         const remainUsers = announceReport.participantAccountIDs.filter((e) => !accountIDs.includes(e));
-<<<<<<< HEAD
-=======
         const pendingChatMembers = ReportUtils.getPendingChatMembers(accountIDs, announceReport?.pendingChatMembers ?? [], CONST.RED_BRICK_ROAD_PENDING_ACTION.DELETE);
->>>>>>> 2abedcdb
 
         announceRoomMembers.onyxOptimisticData.push({
             onyxMethod: Onyx.METHOD.MERGE,
@@ -737,7 +734,7 @@
             value: {
                 participantAccountIDs: [...remainUsers],
                 visibleChatMemberAccountIDs: [...remainUsers],
-<<<<<<< HEAD
+                pendingChatMembers,
                 ...(accountIDs.includes(sessionAccountID)
                     ? {
                           statusNum: CONST.REPORT.STATUS_NUM.CLOSED,
@@ -746,9 +743,6 @@
                           hasDraft: false,
                       }
                     : {}),
-=======
-                pendingChatMembers,
->>>>>>> 2abedcdb
             },
         });
         announceRoomMembers.onyxFailureData.push({
@@ -757,7 +751,7 @@
             value: {
                 participantAccountIDs: announceReport.participantAccountIDs,
                 visibleChatMemberAccountIDs: announceReport.visibleChatMemberAccountIDs,
-<<<<<<< HEAD
+                pendingChatMembers: announceReport?.pendingChatMembers ?? null,
                 ...(accountIDs.includes(sessionAccountID)
                     ? {
                           statusNum: announceReport.statusNum,
@@ -766,8 +760,6 @@
                           hasDraft: announceReport.hasDraft,
                       }
                     : {}),
-=======
-                pendingChatMembers: announceReport?.pendingChatMembers ?? null,
             },
         });
         announceRoomMembers.onyxSuccessData.push({
@@ -775,7 +767,6 @@
             key: `${ONYXKEYS.COLLECTION.REPORT}${announceReport.reportID}`,
             value: {
                 pendingChatMembers: announceReport?.pendingChatMembers ?? null,
->>>>>>> 2abedcdb
             },
         });
     }
