--- conflicted
+++ resolved
@@ -3830,7 +3830,6 @@
     });
 }
 
-<<<<<<< HEAD
 function setPolicyDistanceRatesUnit(policyID: string, currentCustomUnit: CustomUnit, newCustomUnit: CustomUnit) {
     const optimisticData: OnyxUpdate[] = [
         {
@@ -3937,7 +3936,8 @@
     };
 
     API.write(WRITE_COMMANDS.SET_POLICY_DISTANCE_RATES_DEFAULT_CATEGORY, params, {optimisticData, successData, failureData});
-=======
+}
+
 function setPolicyCustomTaxName(policyID: string, customTaxName: string) {
     const policy = allPolicies?.[`${ONYXKEYS.COLLECTION.POLICY}${policyID}`];
     const originalCustomTaxName = policy?.taxRates?.name;
@@ -4092,7 +4092,6 @@
     };
 
     API.write(WRITE_COMMANDS.SET_POLICY_TAXES_FOREIGN_CURRENCY_DEFAULT, parameters, onyxData);
->>>>>>> 7742bec5
 }
 
 export {
