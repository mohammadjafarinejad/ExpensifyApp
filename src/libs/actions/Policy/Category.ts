--- conflicted
+++ resolved
@@ -1469,12 +1469,6 @@
 export {
     buildOptimisticPolicyCategories,
     buildOptimisticMccGroup,
-<<<<<<< HEAD
-=======
-    // TODO: Replace buildOptimisticPolicyRecentlyUsedCategories with useOnyx hook (https://github.com/Expensify/App/issues/66557)
-    // eslint-disable-next-line @typescript-eslint/no-deprecated
-    buildOptimisticPolicyRecentlyUsedCategories,
->>>>>>> 825fb54e
     clearCategoryErrors,
     createPolicyCategory,
     deleteWorkspaceCategories,
