import lodashCloneDeep from 'lodash/cloneDeep';
import lodashUnion from 'lodash/union';
import type {OnyxCollection, OnyxEntry, OnyxUpdate} from 'react-native-onyx';
import Onyx from 'react-native-onyx';
import type {PartialDeep} from 'type-fest';
import * as API from '@libs/API';
import type {
    EnablePolicyCategoriesParams,
    GetPolicyCategoriesParams,
    OpenPolicyCategoriesPageParams,
    RemovePolicyCategoryReceiptsRequiredParams,
    SetPolicyCategoryApproverParams,
    SetPolicyCategoryDescriptionRequiredParams,
    SetPolicyCategoryMaxAmountParams,
    SetPolicyCategoryReceiptsRequiredParams,
    SetPolicyCategoryTaxParams,
    SetWorkspaceCategoryDescriptionHintParams,
    UpdatePolicyCategoryGLCodeParams,
} from '@libs/API/parameters';
import {READ_COMMANDS, WRITE_COMMANDS} from '@libs/API/types';
import * as ApiUtils from '@libs/ApiUtils';
import * as CategoryUtils from '@libs/CategoryUtils';
import * as CurrencyUtils from '@libs/CurrencyUtils';
import * as ErrorUtils from '@libs/ErrorUtils';
import fileDownload from '@libs/fileDownload';
import getIsNarrowLayout from '@libs/getIsNarrowLayout';
import {translateLocal} from '@libs/Localize';
import Log from '@libs/Log';
import enhanceParameters from '@libs/Network/enhanceParameters';
import {hasEnabledOptions} from '@libs/OptionsListUtils';
import {getPolicy, goBackWhenEnableFeature} from '@libs/PolicyUtils';
import {pushTransactionViolationsOnyxData} from '@libs/ReportUtils';
import {getFinishOnboardingTaskOnyxData} from '@userActions/Task';
import CONST from '@src/CONST';
import ONYXKEYS from '@src/ONYXKEYS';
import type {Policy, PolicyCategories, PolicyCategory, PolicyTagLists, RecentlyUsedCategories, Report, TransactionViolations} from '@src/types/onyx';
import type {ApprovalRule, ExpenseRule, MccGroup} from '@src/types/onyx/Policy';
import type {PolicyCategoryExpenseLimitType} from '@src/types/onyx/PolicyCategory';
import type {OnyxData} from '@src/types/onyx/Request';

let allRecentlyUsedCategories: OnyxCollection<RecentlyUsedCategories> = {};
Onyx.connect({
    key: ONYXKEYS.COLLECTION.POLICY_RECENTLY_USED_CATEGORIES,
    waitForCollectionCallback: true,
    callback: (val) => (allRecentlyUsedCategories = val),
});

<<<<<<< HEAD
let allPolicyCategories: OnyxCollection<PolicyCategories> = {};
Onyx.connect({
    key: ONYXKEYS.COLLECTION.POLICY_CATEGORIES,
    waitForCollectionCallback: true,
    callback: (val) => (allPolicyCategories = val),
});

function appendSetupCategoriesOnboardingData(onyxData: OnyxData, taskReport: OnyxEntry<Report>, taskParentReport: OnyxEntry<Report>, isSetupCategoriesTaskParentReportArchived: boolean) {
    const finishOnboardingTaskData = getFinishOnboardingTaskOnyxData(taskReport, taskParentReport, isSetupCategoriesTaskParentReportArchived);
=======
function appendSetupCategoriesOnboardingData(onyxData: OnyxData, isSetupCategoriesTaskParentReportArchived: boolean) {
    const finishOnboardingTaskData = getFinishOnboardingTaskOnyxData('setupCategories', isSetupCategoriesTaskParentReportArchived);
>>>>>>> 4c662655
    onyxData.optimisticData?.push(...(finishOnboardingTaskData.optimisticData ?? []));
    onyxData.successData?.push(...(finishOnboardingTaskData.successData ?? []));
    onyxData.failureData?.push(...(finishOnboardingTaskData.failureData ?? []));
    return onyxData;
}

function buildOptimisticPolicyWithExistingCategories(policyID: string, categories: PolicyCategories) {
    const categoriesValues = Object.values(categories);
    const optimisticCategoryMap = categoriesValues.reduce<Record<string, Partial<PolicyCategory>>>((acc, category) => {
        acc[category.name] = {
            ...category,
            errors: null,
            pendingAction: CONST.RED_BRICK_ROAD_PENDING_ACTION.ADD,
        };
        return acc;
    }, {});

    const successCategoryMap = categoriesValues.reduce<Record<string, Partial<PolicyCategory>>>((acc, category) => {
        acc[category.name] = {
            errors: null,
            pendingAction: null,
        };
        return acc;
    }, {});

    const failureCategoryMap = categoriesValues.reduce<Record<string, Partial<PolicyCategory>>>((acc, category) => {
        acc[category.name] = {
            errors: ErrorUtils.getMicroSecondOnyxErrorWithTranslationKey('workspace.categories.createFailureMessage'),
        };
        return acc;
    }, {});

    const onyxData: OnyxData = {
        optimisticData: [
            {
                onyxMethod: Onyx.METHOD.MERGE,
                key: `${ONYXKEYS.COLLECTION.POLICY_CATEGORIES}${policyID}`,
                value: optimisticCategoryMap,
            },
            {
                onyxMethod: Onyx.METHOD.SET,
                key: `${ONYXKEYS.COLLECTION.POLICY_CATEGORIES_DRAFT}${policyID}`,
                value: null,
            },
        ],
        successData: [
            {
                onyxMethod: Onyx.METHOD.MERGE,
                key: `${ONYXKEYS.COLLECTION.POLICY_CATEGORIES}${policyID}`,
                value: successCategoryMap,
            },
        ],
        failureData: [
            {
                onyxMethod: Onyx.METHOD.MERGE,
                key: `${ONYXKEYS.COLLECTION.POLICY_CATEGORIES}${policyID}`,
                value: failureCategoryMap,
            },
        ],
    };

    return onyxData;
}

function buildOptimisticPolicyCategories(policyID: string, categories: readonly string[]) {
    const optimisticCategoryMap = categories.reduce<Record<string, Partial<PolicyCategory>>>((acc, category) => {
        acc[category] = {
            name: category,
            enabled: true,
            errors: null,
            pendingAction: CONST.RED_BRICK_ROAD_PENDING_ACTION.ADD,
        };
        return acc;
    }, {});

    const successCategoryMap = categories.reduce<Record<string, Partial<PolicyCategory>>>((acc, category) => {
        acc[category] = {
            errors: null,
            pendingAction: null,
        };
        return acc;
    }, {});

    const failureCategoryMap = categories.reduce<Record<string, Partial<PolicyCategory>>>((acc, category) => {
        acc[category] = {
            errors: ErrorUtils.getMicroSecondOnyxErrorWithTranslationKey('workspace.categories.createFailureMessage'),
        };
        return acc;
    }, {});

    const onyxData: OnyxData = {
        optimisticData: [
            {
                onyxMethod: Onyx.METHOD.MERGE,
                key: `${ONYXKEYS.COLLECTION.POLICY_CATEGORIES}${policyID}`,
                value: optimisticCategoryMap,
            },
            {
                onyxMethod: Onyx.METHOD.SET,
                key: `${ONYXKEYS.COLLECTION.POLICY_CATEGORIES_DRAFT}${policyID}`,
                value: null,
            },
        ],
        successData: [
            {
                onyxMethod: Onyx.METHOD.MERGE,
                key: `${ONYXKEYS.COLLECTION.POLICY_CATEGORIES}${policyID}`,
                value: successCategoryMap,
            },
        ],
        failureData: [
            {
                onyxMethod: Onyx.METHOD.MERGE,
                key: `${ONYXKEYS.COLLECTION.POLICY_CATEGORIES}${policyID}`,
                value: failureCategoryMap,
            },
        ],
    };

    return onyxData;
}

function buildOptimisticMccGroup() {
    const optimisticMccGroup: Record<'mccGroup', Record<string, MccGroup>> = {
        mccGroup: {
            airlines: {
                category: CONST.POLICY.DEFAULT_CATEGORIES.TRAVEL,
                groupID: 'airlines',
                pendingAction: CONST.RED_BRICK_ROAD_PENDING_ACTION.ADD,
            },
            commuter: {
                category: CONST.POLICY.DEFAULT_CATEGORIES.CAR,
                groupID: 'commuter',
                pendingAction: CONST.RED_BRICK_ROAD_PENDING_ACTION.ADD,
            },
            gas: {
                category: CONST.POLICY.DEFAULT_CATEGORIES.CAR,
                groupID: 'gas',
                pendingAction: CONST.RED_BRICK_ROAD_PENDING_ACTION.ADD,
            },
            goods: {
                category: CONST.POLICY.DEFAULT_CATEGORIES.MATERIALS,
                groupID: 'goods',
                pendingAction: CONST.RED_BRICK_ROAD_PENDING_ACTION.ADD,
            },
            groceries: {
                category: CONST.POLICY.DEFAULT_CATEGORIES.MEALS_AND_ENTERTAINMENT,
                groupID: 'groceries',
                pendingAction: CONST.RED_BRICK_ROAD_PENDING_ACTION.ADD,
            },
            hotel: {
                category: CONST.POLICY.DEFAULT_CATEGORIES.TRAVEL,
                groupID: 'hotel',
                pendingAction: CONST.RED_BRICK_ROAD_PENDING_ACTION.ADD,
            },
            mail: {
                category: CONST.POLICY.DEFAULT_CATEGORIES.OFFICE_SUPPLIES,
                groupID: 'mail',
                pendingAction: CONST.RED_BRICK_ROAD_PENDING_ACTION.ADD,
            },
            meals: {
                category: CONST.POLICY.DEFAULT_CATEGORIES.MEALS_AND_ENTERTAINMENT,
                groupID: 'meals',
                pendingAction: CONST.RED_BRICK_ROAD_PENDING_ACTION.ADD,
            },
            rental: {
                category: CONST.POLICY.DEFAULT_CATEGORIES.TRAVEL,
                groupID: 'rental',
                pendingAction: CONST.RED_BRICK_ROAD_PENDING_ACTION.ADD,
            },
            services: {
                category: CONST.POLICY.DEFAULT_CATEGORIES.PROFESSIONAL_SERVICES,
                groupID: 'services',
                pendingAction: CONST.RED_BRICK_ROAD_PENDING_ACTION.ADD,
            },
            taxi: {
                category: CONST.POLICY.DEFAULT_CATEGORIES.TRAVEL,
                groupID: 'taxi',
                pendingAction: CONST.RED_BRICK_ROAD_PENDING_ACTION.ADD,
            },
            uncategorized: {
                category: CONST.POLICY.DEFAULT_CATEGORIES.OTHER,
                groupID: 'uncategorized',
                pendingAction: CONST.RED_BRICK_ROAD_PENDING_ACTION.ADD,
            },
            utilities: {
                category: CONST.POLICY.DEFAULT_CATEGORIES.UTILITIES,
                groupID: 'utilities',
                pendingAction: CONST.RED_BRICK_ROAD_PENDING_ACTION.ADD,
            },
        },
    };

    const successMccGroup: Record<'mccGroup', Record<string, Partial<MccGroup>>> = {mccGroup: {}};
    Object.keys(optimisticMccGroup.mccGroup).forEach((key) => (successMccGroup.mccGroup[key] = {pendingAction: null}));

    const mccGroupData = {
        optimisticData: optimisticMccGroup,
        successData: successMccGroup,
        failureData: {mccGroup: null},
    };

    return mccGroupData;
}

function updateImportSpreadsheetData(categoriesLength: number) {
    const onyxData: OnyxData = {
        successData: [
            {
                onyxMethod: Onyx.METHOD.MERGE,
                key: ONYXKEYS.IMPORTED_SPREADSHEET,
                value: {
                    shouldFinalModalBeOpened: true,
                    importFinalModal: {
                        title: translateLocal('spreadsheet.importSuccessfulTitle'),
                        prompt: translateLocal('spreadsheet.importCategoriesSuccessfulDescription', {categories: categoriesLength}),
                    },
                },
            },
        ],

        failureData: [
            {
                onyxMethod: Onyx.METHOD.MERGE,
                key: ONYXKEYS.IMPORTED_SPREADSHEET,
                value: {
                    shouldFinalModalBeOpened: true,
                    importFinalModal: {title: translateLocal('spreadsheet.importFailedTitle'), prompt: translateLocal('spreadsheet.importFailedDescription')},
                },
            },
        ],
    };

    return onyxData;
}

function openPolicyCategoriesPage(policyID: string) {
    if (!policyID) {
        Log.warn('openPolicyCategoriesPage invalid params', {policyID});
        return;
    }

    const params: OpenPolicyCategoriesPageParams = {
        policyID,
    };

    API.read(READ_COMMANDS.OPEN_POLICY_CATEGORIES_PAGE, params);
}

function getPolicyCategories(policyID: string) {
    if (!policyID || policyID === '-1' || policyID === CONST.POLICY.ID_FAKE) {
        Log.warn('GetPolicyCategories invalid params', {policyID});
        return;
    }

    const params: GetPolicyCategoriesParams = {
        policyID,
    };

    API.read(READ_COMMANDS.GET_POLICY_CATEGORIES, params);
}

function buildOptimisticPolicyRecentlyUsedCategories(policyID?: string, category?: string) {
    if (!policyID || !category) {
        return [];
    }

    const policyRecentlyUsedCategories = allRecentlyUsedCategories?.[`${ONYXKEYS.COLLECTION.POLICY_RECENTLY_USED_CATEGORIES}${policyID}`] ?? [];

    return lodashUnion([category], policyRecentlyUsedCategories);
}

function setWorkspaceCategoryEnabled(
    policyID: string,
    categoriesToUpdate: Record<string, {name: string; enabled: boolean}>,
    isSetupCategoriesTaskParentReportArchived: boolean,
<<<<<<< HEAD
    taskReport: OnyxEntry<Report>,
    taskParentReport: OnyxEntry<Report>,
=======
    policyCategories: PolicyCategories = {},
>>>>>>> 4c662655
    policyTagLists: PolicyTagLists = {},
    allTransactionViolations: OnyxCollection<TransactionViolations> = {},
) {
    const optimisticPolicyCategoriesData = {
        ...Object.keys(categoriesToUpdate).reduce<PolicyCategories>((acc, key) => {
            acc[key] = {
                ...categoriesToUpdate[key],
                errors: null,
                pendingFields: {
                    enabled: CONST.RED_BRICK_ROAD_PENDING_ACTION.UPDATE,
                },
                pendingAction: CONST.RED_BRICK_ROAD_PENDING_ACTION.UPDATE,
            };

            return acc;
        }, {}),
    };

    const onyxData: OnyxData = {
        optimisticData: [
            {
                onyxMethod: Onyx.METHOD.MERGE,
                key: `${ONYXKEYS.COLLECTION.POLICY_CATEGORIES}${policyID}`,
                value: optimisticPolicyCategoriesData,
            },
        ],
        successData: [
            {
                onyxMethod: Onyx.METHOD.MERGE,
                key: `${ONYXKEYS.COLLECTION.POLICY_CATEGORIES}${policyID}`,
                value: {
                    ...Object.keys(categoriesToUpdate).reduce<PartialDeep<PolicyCategories>>((acc, key) => {
                        acc[key] = {
                            errors: null,
                            pendingFields: {
                                enabled: null,
                            },
                            pendingAction: null,
                        };

                        return acc;
                    }, {}),
                },
            },
        ],
        failureData: [
            {
                onyxMethod: Onyx.METHOD.MERGE,
                key: `${ONYXKEYS.COLLECTION.POLICY_CATEGORIES}${policyID}`,
                value: {
                    ...Object.keys(categoriesToUpdate).reduce<PolicyCategories>((acc, key) => {
                        acc[key] = {
                            ...policyCategories[key],
                            errors: ErrorUtils.getMicroSecondOnyxErrorWithTranslationKey('workspace.categories.updateFailureMessage'),
                            pendingFields: {
                                enabled: null,
                            },
                            pendingAction: null,
                        };

                        return acc;
                    }, {}),
                },
            },
        ],
    };

    pushTransactionViolationsOnyxData(onyxData, policyID, policyTagLists, policyCategories, allTransactionViolations, {}, optimisticPolicyCategoriesData);
    appendSetupCategoriesOnboardingData(onyxData, taskReport, taskParentReport, isSetupCategoriesTaskParentReportArchived);

    const parameters = {
        policyID,
        categories: JSON.stringify(Object.keys(categoriesToUpdate).map((key) => categoriesToUpdate[key])),
    };

    API.write(WRITE_COMMANDS.SET_WORKSPACE_CATEGORIES_ENABLED, parameters, onyxData);
}

function setPolicyCategoryDescriptionRequired(policyID: string, categoryName: string, areCommentsRequired: boolean, policyCategories: PolicyCategories = {}) {
    const policyCategoryToUpdate = policyCategories?.[categoryName];
    const originalAreCommentsRequired = policyCategoryToUpdate?.areCommentsRequired;
    const originalCommentHint = policyCategoryToUpdate?.commentHint;

    // When areCommentsRequired is set to false, commentHint has to be reset
    const updatedCommentHint = areCommentsRequired ? policyCategories?.[categoryName]?.commentHint : '';

    const onyxData: OnyxData = {
        optimisticData: [
            {
                onyxMethod: Onyx.METHOD.MERGE,
                key: `${ONYXKEYS.COLLECTION.POLICY_CATEGORIES}${policyID}`,
                value: {
                    [categoryName]: {
                        pendingAction: CONST.RED_BRICK_ROAD_PENDING_ACTION.UPDATE,
                        pendingFields: {
                            areCommentsRequired: CONST.RED_BRICK_ROAD_PENDING_ACTION.UPDATE,
                        },
                        areCommentsRequired,
                        commentHint: updatedCommentHint,
                    },
                },
            },
        ],
        successData: [
            {
                onyxMethod: Onyx.METHOD.MERGE,
                key: `${ONYXKEYS.COLLECTION.POLICY_CATEGORIES}${policyID}`,
                value: {
                    [categoryName]: {
                        pendingAction: null,
                        pendingFields: {
                            areCommentsRequired: null,
                        },
                        areCommentsRequired,
                        commentHint: updatedCommentHint,
                    },
                },
            },
        ],
        failureData: [
            {
                onyxMethod: Onyx.METHOD.MERGE,
                key: `${ONYXKEYS.COLLECTION.POLICY_CATEGORIES}${policyID}`,
                value: {
                    [categoryName]: {
                        errors: ErrorUtils.getMicroSecondOnyxErrorWithTranslationKey('common.genericErrorMessage'),
                        pendingAction: null,
                        pendingFields: {
                            areCommentsRequired: null,
                        },
                        areCommentsRequired: originalAreCommentsRequired,
                        commentHint: originalCommentHint,
                    },
                },
            },
        ],
    };

    const parameters: SetPolicyCategoryDescriptionRequiredParams = {
        policyID,
        categoryName,
        areCommentsRequired,
    };

    API.write(WRITE_COMMANDS.SET_POLICY_CATEGORY_DESCRIPTION_REQUIRED, parameters, onyxData);
}

function setPolicyCategoryReceiptsRequired(policyID: string, categoryName: string, maxAmountNoReceipt: number, policyCategories: PolicyCategories = {}) {
    const originalMaxAmountNoReceipt = policyCategories?.[categoryName]?.maxAmountNoReceipt;

    const onyxData: OnyxData = {
        optimisticData: [
            {
                onyxMethod: Onyx.METHOD.MERGE,
                key: `${ONYXKEYS.COLLECTION.POLICY_CATEGORIES}${policyID}`,
                value: {
                    [categoryName]: {
                        pendingAction: CONST.RED_BRICK_ROAD_PENDING_ACTION.UPDATE,
                        pendingFields: {
                            maxAmountNoReceipt: CONST.RED_BRICK_ROAD_PENDING_ACTION.UPDATE,
                        },
                        maxAmountNoReceipt,
                    },
                },
            },
        ],
        successData: [
            {
                onyxMethod: Onyx.METHOD.MERGE,
                key: `${ONYXKEYS.COLLECTION.POLICY_CATEGORIES}${policyID}`,
                value: {
                    [categoryName]: {
                        pendingAction: null,
                        pendingFields: {
                            maxAmountNoReceipt: null,
                        },
                        maxAmountNoReceipt,
                    },
                },
            },
        ],
        failureData: [
            {
                onyxMethod: Onyx.METHOD.MERGE,
                key: `${ONYXKEYS.COLLECTION.POLICY_CATEGORIES}${policyID}`,
                value: {
                    [categoryName]: {
                        errors: ErrorUtils.getMicroSecondOnyxErrorWithTranslationKey('common.genericErrorMessage'),
                        pendingAction: null,
                        pendingFields: {
                            maxAmountNoReceipt: null,
                        },
                        maxAmountNoReceipt: originalMaxAmountNoReceipt,
                    },
                },
            },
        ],
    };

    const parameters: SetPolicyCategoryReceiptsRequiredParams = {
        policyID,
        categoryName,
        maxExpenseAmountNoReceipt: maxAmountNoReceipt,
    };

    API.write(WRITE_COMMANDS.SET_POLICY_CATEGORY_RECEIPTS_REQUIRED, parameters, onyxData);
}

function removePolicyCategoryReceiptsRequired(policyID: string, categoryName: string, policyCategories: PolicyCategories = {}) {
    const originalMaxAmountNoReceipt = policyCategories?.[categoryName]?.maxAmountNoReceipt;

    const onyxData: OnyxData = {
        optimisticData: [
            {
                onyxMethod: Onyx.METHOD.MERGE,
                key: `${ONYXKEYS.COLLECTION.POLICY_CATEGORIES}${policyID}`,
                value: {
                    [categoryName]: {
                        pendingAction: CONST.RED_BRICK_ROAD_PENDING_ACTION.UPDATE,
                        pendingFields: {
                            maxAmountNoReceipt: CONST.RED_BRICK_ROAD_PENDING_ACTION.UPDATE,
                        },
                        maxAmountNoReceipt: null,
                    },
                },
            },
        ],
        successData: [
            {
                onyxMethod: Onyx.METHOD.MERGE,
                key: `${ONYXKEYS.COLLECTION.POLICY_CATEGORIES}${policyID}`,
                value: {
                    [categoryName]: {
                        pendingAction: null,
                        pendingFields: {
                            maxAmountNoReceipt: null,
                        },
                        maxAmountNoReceipt: null,
                    },
                },
            },
        ],
        failureData: [
            {
                onyxMethod: Onyx.METHOD.MERGE,
                key: `${ONYXKEYS.COLLECTION.POLICY_CATEGORIES}${policyID}`,
                value: {
                    [categoryName]: {
                        errors: ErrorUtils.getMicroSecondOnyxErrorWithTranslationKey('common.genericErrorMessage'),
                        pendingAction: null,
                        pendingFields: {
                            maxAmountNoReceipt: null,
                        },
                        maxAmountNoReceipt: originalMaxAmountNoReceipt,
                    },
                },
            },
        ],
    };

    const parameters: RemovePolicyCategoryReceiptsRequiredParams = {
        policyID,
        categoryName,
    };

    API.write(WRITE_COMMANDS.REMOVE_POLICY_CATEGORY_RECEIPTS_REQUIRED, parameters, onyxData);
}

function createPolicyCategory(
    policyID: string,
    categoryName: string,
    isSetupCategoriesTaskParentReportArchived: boolean,
    taskReport: OnyxEntry<Report>,
    taskParentReport: OnyxEntry<Report>,
) {
    const onyxData = buildOptimisticPolicyCategories(policyID, [categoryName]);
    appendSetupCategoriesOnboardingData(onyxData, taskReport, taskParentReport, isSetupCategoriesTaskParentReportArchived);
    const parameters = {
        policyID,
        categories: JSON.stringify([{name: categoryName}]),
    };

    API.write(WRITE_COMMANDS.CREATE_WORKSPACE_CATEGORIES, parameters, onyxData);
}

function importPolicyCategories(policyID: string, categories: PolicyCategory[]) {
    const uniqueCategories = categories.reduce<Record<string, PolicyCategory>>((acc, category) => {
        if (!category.name) {
            return acc;
        }
        acc[category.name] = category;
        return acc;
    }, {});
    const categoriesLength = Object.keys(uniqueCategories).length;
    const onyxData = updateImportSpreadsheetData(categoriesLength);

    const parameters = {
        policyID,
        // eslint-disable-next-line @typescript-eslint/naming-convention
        categories: JSON.stringify([...categories.map((category) => ({name: category.name, enabled: category.enabled, 'GL Code': String(category['GL Code'])}))]),
    };

    API.write(WRITE_COMMANDS.IMPORT_CATEGORIES_SPREADSHEET, parameters, onyxData);
}

function renamePolicyCategory(policyID: string, policyCategory: {oldName: string; newName: string}, policyCategories: PolicyCategories = {}) {
    // This will be fixed as part of https://github.com/Expensify/Expensify/issues/507850
    // eslint-disable-next-line deprecation/deprecation
    const policy = getPolicy(policyID);
    const policyCategoryToUpdate = policyCategories?.[policyCategory.oldName];

    const policyCategoryApproverRule = CategoryUtils.getCategoryApproverRule(policy?.rules?.approvalRules ?? [], policyCategory.oldName);
    const policyCategoryExpenseRule = CategoryUtils.getCategoryExpenseRule(policy?.rules?.expenseRules ?? [], policyCategory.oldName);
    const approvalRules = policy?.rules?.approvalRules ?? [];
    const expenseRules = policy?.rules?.expenseRules ?? [];
    const mccGroup = policy?.mccGroup ?? {};
    const updatedApprovalRules: ApprovalRule[] = lodashCloneDeep(approvalRules);
    const updatedExpenseRules: ExpenseRule[] = lodashCloneDeep(expenseRules);
    const clonedMccGroup: Record<string, MccGroup> = lodashCloneDeep(mccGroup);
    const updatedMccGroup = CategoryUtils.updateCategoryInMccGroup(clonedMccGroup, policyCategory.oldName, policyCategory.newName);
    const updatedMccGroupWithClearedPendingAction = CategoryUtils.updateCategoryInMccGroup(clonedMccGroup, policyCategory.oldName, policyCategory.newName, true);

    if (policyCategoryExpenseRule) {
        const ruleIndex = updatedExpenseRules.findIndex((rule) => rule.id === policyCategoryExpenseRule.id);
        policyCategoryExpenseRule.applyWhen = policyCategoryExpenseRule.applyWhen.map((applyWhen) => ({
            ...applyWhen,
            ...(applyWhen.field === CONST.POLICY.FIELDS.CATEGORY && applyWhen.value === policyCategory.oldName && {value: policyCategory.newName}),
        }));
        updatedExpenseRules[ruleIndex] = policyCategoryExpenseRule;
    }

    // Its related by name, so the corresponding rule has to be updated to handle offline scenario
    if (policyCategoryApproverRule) {
        const indexToUpdate = updatedApprovalRules.findIndex((rule) => rule.id === policyCategoryApproverRule.id);
        policyCategoryApproverRule.applyWhen = policyCategoryApproverRule.applyWhen.map((ruleCondition) => {
            const {value, field, condition} = ruleCondition;

            if (value === policyCategory.oldName && field === CONST.POLICY.FIELDS.CATEGORY && condition === CONST.POLICY.RULE_CONDITIONS.MATCHES) {
                return {...ruleCondition, value: policyCategory.newName};
            }

            return ruleCondition;
        });
        updatedApprovalRules[indexToUpdate] = policyCategoryApproverRule;
    }

    const onyxData: OnyxData = {
        optimisticData: [
            {
                onyxMethod: Onyx.METHOD.MERGE,
                key: `${ONYXKEYS.COLLECTION.POLICY_CATEGORIES}${policyID}`,
                value: {
                    [policyCategory.oldName]: null,
                    [policyCategory.newName]: {
                        ...policyCategoryToUpdate,
                        errors: null,
                        name: policyCategory.newName,
                        pendingAction: CONST.RED_BRICK_ROAD_PENDING_ACTION.UPDATE,
                        pendingFields: {
                            ...(policyCategoryToUpdate?.pendingFields ?? {}),
                            name: CONST.RED_BRICK_ROAD_PENDING_ACTION.UPDATE,
                        },
                        previousCategoryName: policyCategory.oldName,
                    },
                },
            },
            {
                onyxMethod: Onyx.METHOD.MERGE,
                key: `${ONYXKEYS.COLLECTION.POLICY}${policyID}`,
                value: {
                    rules: {
                        approvalRules: updatedApprovalRules,
                        expenseRules: updatedExpenseRules,
                    },
                    mccGroup: updatedMccGroup,
                },
            },
        ],
        successData: [
            {
                onyxMethod: Onyx.METHOD.MERGE,
                key: `${ONYXKEYS.COLLECTION.POLICY}${policyID}`,
                value: {
                    mccGroup: updatedMccGroupWithClearedPendingAction,
                },
            },
            {
                onyxMethod: Onyx.METHOD.MERGE,
                key: `${ONYXKEYS.COLLECTION.POLICY_CATEGORIES}${policyID}`,
                value: {
                    [policyCategory.newName]: {
                        pendingAction: null,
                        pendingFields: {
                            name: null,
                        },
                    },
                },
            },
        ],
        failureData: [
            {
                onyxMethod: Onyx.METHOD.MERGE,
                key: `${ONYXKEYS.COLLECTION.POLICY_CATEGORIES}${policyID}`,
                value: {
                    [policyCategory.newName]: null,
                    [policyCategory.oldName]: {
                        ...policyCategoryToUpdate,
                        errors: ErrorUtils.getMicroSecondOnyxErrorWithTranslationKey('workspace.categories.updateFailureMessage'),
                    },
                },
            },
            {
                onyxMethod: Onyx.METHOD.MERGE,
                key: `${ONYXKEYS.COLLECTION.POLICY}${policyID}`,
                value: {
                    rules: {
                        approvalRules,
                    },
                    mccGroup,
                },
            },
        ],
    };

    const parameters = {
        policyID,
        categories: JSON.stringify({[policyCategory.oldName]: policyCategory.newName}),
    };

    API.write(WRITE_COMMANDS.RENAME_WORKSPACE_CATEGORY, parameters, onyxData);
}

function setPolicyCategoryPayrollCode(policyID: string, categoryName: string, payrollCode: string, policyCategories: PolicyCategories = {}) {
    const policyCategoryToUpdate = policyCategories?.[categoryName] ?? {};

    const onyxData: OnyxData = {
        optimisticData: [
            {
                onyxMethod: Onyx.METHOD.MERGE,
                key: `${ONYXKEYS.COLLECTION.POLICY_CATEGORIES}${policyID}`,
                value: {
                    [categoryName]: {
                        ...policyCategoryToUpdate,
                        pendingAction: CONST.RED_BRICK_ROAD_PENDING_ACTION.UPDATE,
                        pendingFields: {
                            // eslint-disable-next-line @typescript-eslint/naming-convention
                            'Payroll Code': CONST.RED_BRICK_ROAD_PENDING_ACTION.UPDATE,
                        },
                        // eslint-disable-next-line @typescript-eslint/naming-convention
                        'Payroll Code': payrollCode,
                    },
                },
            },
        ],
        successData: [
            {
                onyxMethod: Onyx.METHOD.MERGE,
                key: `${ONYXKEYS.COLLECTION.POLICY_CATEGORIES}${policyID}`,
                value: {
                    [categoryName]: {
                        ...policyCategoryToUpdate,
                        pendingAction: null,
                        pendingFields: {
                            // eslint-disable-next-line @typescript-eslint/naming-convention
                            'Payroll Code': null,
                        },
                        // eslint-disable-next-line @typescript-eslint/naming-convention
                        'Payroll Code': payrollCode,
                    },
                },
            },
        ],
        failureData: [
            {
                onyxMethod: Onyx.METHOD.MERGE,
                key: `${ONYXKEYS.COLLECTION.POLICY_CATEGORIES}${policyID}`,
                value: {
                    [categoryName]: {
                        ...policyCategoryToUpdate,
                        errors: ErrorUtils.getMicroSecondOnyxErrorWithTranslationKey('workspace.categories.updatePayrollCodeFailureMessage'),
                        pendingAction: null,
                        pendingFields: {
                            // eslint-disable-next-line @typescript-eslint/naming-convention
                            'Payroll Code': null,
                        },
                    },
                },
            },
        ],
    };

    const parameters = {
        policyID,
        categoryName,
        payrollCode,
    };

    API.write(WRITE_COMMANDS.UPDATE_POLICY_CATEGORY_PAYROLL_CODE, parameters, onyxData);
}

function setPolicyCategoryGLCode(policyID: string, categoryName: string, glCode: string, policyCategories: PolicyCategories = {}) {
    const policyCategoryToUpdate = policyCategories?.[categoryName] ?? {};

    const onyxData: OnyxData = {
        optimisticData: [
            {
                onyxMethod: Onyx.METHOD.MERGE,
                key: `${ONYXKEYS.COLLECTION.POLICY_CATEGORIES}${policyID}`,
                value: {
                    [categoryName]: {
                        ...policyCategoryToUpdate,
                        pendingAction: CONST.RED_BRICK_ROAD_PENDING_ACTION.UPDATE,
                        pendingFields: {
                            // eslint-disable-next-line @typescript-eslint/naming-convention
                            'GL Code': CONST.RED_BRICK_ROAD_PENDING_ACTION.UPDATE,
                        },
                        // eslint-disable-next-line @typescript-eslint/naming-convention
                        'GL Code': glCode,
                    },
                },
            },
        ],
        successData: [
            {
                onyxMethod: Onyx.METHOD.MERGE,
                key: `${ONYXKEYS.COLLECTION.POLICY_CATEGORIES}${policyID}`,
                value: {
                    [categoryName]: {
                        ...policyCategoryToUpdate,
                        pendingAction: null,
                        pendingFields: {
                            // eslint-disable-next-line @typescript-eslint/naming-convention
                            'GL Code': null,
                        },
                        // eslint-disable-next-line @typescript-eslint/naming-convention
                        'GL Code': glCode,
                    },
                },
            },
        ],
        failureData: [
            {
                onyxMethod: Onyx.METHOD.MERGE,
                key: `${ONYXKEYS.COLLECTION.POLICY_CATEGORIES}${policyID}`,
                value: {
                    [categoryName]: {
                        ...policyCategoryToUpdate,
                        errors: ErrorUtils.getMicroSecondOnyxErrorWithTranslationKey('workspace.categories.updateGLCodeFailureMessage'),
                        pendingAction: null,
                        pendingFields: {
                            // eslint-disable-next-line @typescript-eslint/naming-convention
                            'GL Code': null,
                        },
                    },
                },
            },
        ],
    };

    const parameters: UpdatePolicyCategoryGLCodeParams = {
        policyID,
        categoryName,
        glCode,
    };

    API.write(WRITE_COMMANDS.UPDATE_POLICY_CATEGORY_GL_CODE, parameters, onyxData);
}

function setWorkspaceRequiresCategory(
    policyID: string,
    requiresCategory: boolean,
    policyTagLists: PolicyTagLists = {},
    policyCategories: PolicyCategories = {},
    allTransactionViolations: OnyxCollection<TransactionViolations> = {},
) {
    const onyxData: OnyxData = {
        optimisticData: [
            {
                onyxMethod: Onyx.METHOD.MERGE,
                key: `${ONYXKEYS.COLLECTION.POLICY}${policyID}`,
                value: {
                    requiresCategory,
                    errors: {
                        requiresCategory: null,
                    },
                    pendingFields: {
                        requiresCategory: CONST.RED_BRICK_ROAD_PENDING_ACTION.UPDATE,
                    },
                },
            },
        ],
        successData: [
            {
                onyxMethod: Onyx.METHOD.MERGE,
                key: `${ONYXKEYS.COLLECTION.POLICY}${policyID}`,
                value: {
                    errors: {
                        requiresCategory: null,
                    },
                    pendingFields: {
                        requiresCategory: null,
                    },
                },
            },
        ],
        failureData: [
            {
                onyxMethod: Onyx.METHOD.MERGE,
                key: `${ONYXKEYS.COLLECTION.POLICY}${policyID}`,
                value: {
                    requiresCategory: !requiresCategory,
                    errors: ErrorUtils.getMicroSecondOnyxErrorWithTranslationKey('workspace.categories.updateFailureMessage'),
                    pendingFields: {
                        requiresCategory: null,
                    },
                },
            },
        ],
    };

    pushTransactionViolationsOnyxData(onyxData, policyID, policyTagLists, policyCategories, allTransactionViolations, {
        requiresCategory,
    } as Partial<Policy>);
    const parameters = {
        policyID,
        requiresCategory,
    };

    API.write(WRITE_COMMANDS.SET_WORKSPACE_REQUIRES_CATEGORY, parameters, onyxData);
}

function clearCategoryErrors(policyID: string, categoryName: string, policyCategories: PolicyCategories = {}) {
    const category = policyCategories?.[categoryName];

    if (!category) {
        return;
    }

    if (category.pendingAction === CONST.RED_BRICK_ROAD_PENDING_ACTION.ADD) {
        Onyx.merge(`${ONYXKEYS.COLLECTION.POLICY_CATEGORIES}${policyID}`, {
            [category.name]: null,
        });
        return;
    }

    Onyx.merge(`${ONYXKEYS.COLLECTION.POLICY_CATEGORIES}${policyID}`, {
        [category.name]: {
            errors: null,
        },
    });
}

function deleteWorkspaceCategories(
    policyID: string,
    categoryNamesToDelete: string[],
    isSetupCategoriesTaskParentReportArchived: boolean,
    taskReport: OnyxEntry<Report>,
    taskParentReport: OnyxEntry<Report>,
    policyTagLists: PolicyTagLists = {},
    policyCategories: PolicyCategories = {},
    transactionViolations: OnyxCollection<TransactionViolations> = {},
) {
    const optimisticPolicyCategoriesData = categoryNamesToDelete.reduce<Record<string, Partial<PolicyCategory>>>((acc, categoryName) => {
        acc[categoryName] = {pendingAction: CONST.RED_BRICK_ROAD_PENDING_ACTION.DELETE, enabled: false};
        return acc;
    }, {});

    const shouldDisableRequiresCategory = !hasEnabledOptions(
        Object.values(policyCategories).filter((category) => !categoryNamesToDelete.includes(category.name) && category.pendingAction !== CONST.RED_BRICK_ROAD_PENDING_ACTION.DELETE),
    );

    const onyxData: OnyxData = {
        optimisticData: [
            {
                onyxMethod: Onyx.METHOD.MERGE,
                key: `${ONYXKEYS.COLLECTION.POLICY_CATEGORIES}${policyID}`,
                value: optimisticPolicyCategoriesData,
            },
        ],
        successData: [
            {
                onyxMethod: Onyx.METHOD.MERGE,
                key: `${ONYXKEYS.COLLECTION.POLICY_CATEGORIES}${policyID}`,
                value: categoryNamesToDelete.reduce<Record<string, null>>((acc, categoryName) => {
                    acc[categoryName] = null;
                    return acc;
                }, {}),
            },
        ],
        failureData: [
            {
                onyxMethod: Onyx.METHOD.MERGE,
                key: `${ONYXKEYS.COLLECTION.POLICY_CATEGORIES}${policyID}`,
                value: categoryNamesToDelete.reduce<Record<string, Partial<PolicyCategory>>>((acc, categoryName) => {
                    acc[categoryName] = {
                        pendingAction: null,
                        errors: ErrorUtils.getMicroSecondOnyxErrorWithTranslationKey('workspace.categories.deleteFailureMessage'),
                        enabled: !!policyCategories?.[categoryName]?.enabled,
                    };
                    return acc;
                }, {}),
            },
        ],
    };

    const optimisticPolicyData: Partial<Policy> = shouldDisableRequiresCategory ? {requiresCategory: false} : {};
    pushTransactionViolationsOnyxData(onyxData, policyID, policyTagLists, policyCategories, transactionViolations, optimisticPolicyData, optimisticPolicyCategoriesData);
    appendSetupCategoriesOnboardingData(onyxData, taskReport, taskParentReport, isSetupCategoriesTaskParentReportArchived);

    const parameters = {
        policyID,
        categories: JSON.stringify(categoryNamesToDelete),
    };

    API.write(WRITE_COMMANDS.DELETE_WORKSPACE_CATEGORIES, parameters, onyxData);
}

function enablePolicyCategories(
    policyID: string,
    enabled: boolean,
    policyTagLists: PolicyTagLists = {},
    policyCategories: PolicyCategories = {},
    allTransactionViolations: OnyxCollection<TransactionViolations> = {},
    shouldGoBack = true,
) {
    const onyxUpdatesToDisableCategories: OnyxUpdate[] = [];
    if (!enabled) {
        onyxUpdatesToDisableCategories.push(
            {
                onyxMethod: Onyx.METHOD.MERGE,
                key: `${ONYXKEYS.COLLECTION.POLICY_CATEGORIES}${policyID}`,
                value: Object.fromEntries(
                    Object.entries(policyCategories).map(([categoryName]) => [
                        categoryName,
                        {
                            enabled: false,
                        },
                    ]),
                ),
            },
            {
                onyxMethod: Onyx.METHOD.MERGE,
                key: `${ONYXKEYS.COLLECTION.POLICY}${policyID}`,
                value: {
                    requiresCategory: false,
                },
            },
        );
    }
    const onyxData: OnyxData = {
        optimisticData: [
            {
                onyxMethod: Onyx.METHOD.MERGE,
                key: `${ONYXKEYS.COLLECTION.POLICY}${policyID}`,
                value: {
                    areCategoriesEnabled: enabled,
                    pendingFields: {
                        areCategoriesEnabled: CONST.RED_BRICK_ROAD_PENDING_ACTION.UPDATE,
                    },
                },
            },
        ],
        successData: [
            {
                onyxMethod: Onyx.METHOD.MERGE,
                key: `${ONYXKEYS.COLLECTION.POLICY}${policyID}`,
                value: {
                    pendingFields: {
                        areCategoriesEnabled: null,
                    },
                },
            },
        ],
        failureData: [
            {
                onyxMethod: Onyx.METHOD.MERGE,
                key: `${ONYXKEYS.COLLECTION.POLICY}${policyID}`,
                value: {
                    areCategoriesEnabled: !enabled,
                    pendingFields: {
                        areCategoriesEnabled: null,
                    },
                },
            },
        ],
    };

    const policyUpdate: Partial<Policy> = {
        areCategoriesEnabled: enabled,
        requiresCategory: enabled,
        pendingFields: {
            areCategoriesEnabled: CONST.RED_BRICK_ROAD_PENDING_ACTION.UPDATE,
        },
    };

    const policyCategoriesUpdate: Record<string, Partial<PolicyCategory>> = Object.fromEntries(
        Object.entries(policyCategories).map(([categoryName]) => [categoryName, {name: categoryName, enabled}]),
    );

    pushTransactionViolationsOnyxData(onyxData, policyID, policyTagLists, policyCategories, allTransactionViolations, policyUpdate, policyCategoriesUpdate);

    if (onyxUpdatesToDisableCategories.length > 0) {
        onyxData.optimisticData?.push(...onyxUpdatesToDisableCategories);
    }

    const parameters: EnablePolicyCategoriesParams = {policyID, enabled};

    API.writeWithNoDuplicatesEnableFeatureConflicts(WRITE_COMMANDS.ENABLE_POLICY_CATEGORIES, parameters, onyxData);

    if (enabled && getIsNarrowLayout() && shouldGoBack) {
        goBackWhenEnableFeature(policyID);
    }
}

function setPolicyCustomUnitDefaultCategory(policyID: string, customUnitID: string, oldCategory: string | undefined, category: string) {
    const optimisticData: OnyxUpdate[] = [
        {
            onyxMethod: Onyx.METHOD.MERGE,
            key: `${ONYXKEYS.COLLECTION.POLICY}${policyID}`,
            value: {
                customUnits: {
                    [customUnitID]: {
                        defaultCategory: category,
                        pendingFields: {defaultCategory: CONST.RED_BRICK_ROAD_PENDING_ACTION.UPDATE},
                    },
                },
            },
        },
    ];

    const successData: OnyxUpdate[] = [
        {
            onyxMethod: Onyx.METHOD.MERGE,
            key: `${ONYXKEYS.COLLECTION.POLICY}${policyID}`,
            value: {
                customUnits: {
                    [customUnitID]: {
                        pendingFields: {defaultCategory: null},
                    },
                },
            },
        },
    ];

    const failureData: OnyxUpdate[] = [
        {
            onyxMethod: Onyx.METHOD.MERGE,
            key: `${ONYXKEYS.COLLECTION.POLICY}${policyID}`,
            value: {
                customUnits: {
                    [customUnitID]: {
                        defaultCategory: oldCategory,
                        errorFields: {defaultCategory: ErrorUtils.getMicroSecondOnyxErrorWithTranslationKey('common.genericErrorMessage')},
                        pendingFields: {defaultCategory: null},
                    },
                },
            },
        },
    ];

    const params = {
        policyID,
        customUnitID,
        category,
    };

    API.write(WRITE_COMMANDS.SET_CUSTOM_UNIT_DEFAULT_CATEGORY, params, {optimisticData, successData, failureData});
}

function downloadCategoriesCSV(policyID: string, onDownloadFailed: () => void) {
    const finalParameters = enhanceParameters(WRITE_COMMANDS.EXPORT_CATEGORIES_CSV, {
        policyID,
    });

    const fileName = 'Categories.csv';

    const formData = new FormData();
    Object.entries(finalParameters).forEach(([key, value]) => {
        formData.append(key, String(value));
    });

    fileDownload(ApiUtils.getCommandURL({command: WRITE_COMMANDS.EXPORT_CATEGORIES_CSV}), fileName, '', false, formData, CONST.NETWORK.METHOD.POST, onDownloadFailed);
}

function setWorkspaceCategoryDescriptionHint(policyID: string, categoryName: string, commentHint: string, policyCategories: PolicyCategories = {}) {
    const originalCommentHint = policyCategories?.[categoryName]?.commentHint;

    const onyxData: OnyxData = {
        optimisticData: [
            {
                onyxMethod: Onyx.METHOD.MERGE,
                key: `${ONYXKEYS.COLLECTION.POLICY_CATEGORIES}${policyID}`,
                value: {
                    [categoryName]: {
                        pendingAction: CONST.RED_BRICK_ROAD_PENDING_ACTION.UPDATE,
                        pendingFields: {
                            commentHint: CONST.RED_BRICK_ROAD_PENDING_ACTION.UPDATE,
                        },
                        commentHint,
                    },
                },
            },
        ],
        successData: [
            {
                onyxMethod: Onyx.METHOD.MERGE,
                key: `${ONYXKEYS.COLLECTION.POLICY_CATEGORIES}${policyID}`,
                value: {
                    [categoryName]: {
                        pendingAction: null,
                        pendingFields: {
                            commentHint: null,
                        },
                        commentHint,
                    },
                },
            },
        ],
        failureData: [
            {
                onyxMethod: Onyx.METHOD.MERGE,
                key: `${ONYXKEYS.COLLECTION.POLICY_CATEGORIES}${policyID}`,
                value: {
                    [categoryName]: {
                        errors: ErrorUtils.getMicroSecondOnyxErrorWithTranslationKey('common.genericErrorMessage'),
                        pendingAction: null,
                        pendingFields: {
                            commentHint: null,
                        },
                        commentHint: originalCommentHint,
                    },
                },
            },
        ],
    };

    const parameters: SetWorkspaceCategoryDescriptionHintParams = {
        policyID,
        categoryName,
        commentHint,
    };

    API.write(WRITE_COMMANDS.SET_WORKSPACE_CATEGORY_DESCRIPTION_HINT, parameters, onyxData);
}

function setPolicyCategoryMaxAmount(
    policyID: string,
    categoryName: string,
    maxExpenseAmount: string,
    expenseLimitType: PolicyCategoryExpenseLimitType,
    policyCategories: PolicyCategories = {},
) {
    const policyCategoryToUpdate = policyCategories?.[categoryName];
    const originalMaxExpenseAmount = policyCategoryToUpdate?.maxExpenseAmount;
    const originalExpenseLimitType = policyCategoryToUpdate?.expenseLimitType;
    const parsedMaxExpenseAmount = maxExpenseAmount === '' ? null : CurrencyUtils.convertToBackendAmount(parseFloat(maxExpenseAmount));

    const onyxData: OnyxData = {
        optimisticData: [
            {
                onyxMethod: Onyx.METHOD.MERGE,
                key: `${ONYXKEYS.COLLECTION.POLICY_CATEGORIES}${policyID}`,
                value: {
                    [categoryName]: {
                        pendingAction: CONST.RED_BRICK_ROAD_PENDING_ACTION.UPDATE,
                        pendingFields: {
                            maxExpenseAmount: CONST.RED_BRICK_ROAD_PENDING_ACTION.UPDATE,
                            expenseLimitType: CONST.RED_BRICK_ROAD_PENDING_ACTION.UPDATE,
                        },
                        maxExpenseAmount: parsedMaxExpenseAmount,
                        expenseLimitType,
                    },
                },
            },
        ],
        successData: [
            {
                onyxMethod: Onyx.METHOD.MERGE,
                key: `${ONYXKEYS.COLLECTION.POLICY_CATEGORIES}${policyID}`,
                value: {
                    [categoryName]: {
                        pendingAction: null,
                        pendingFields: {
                            maxExpenseAmount: null,
                            expenseLimitType: null,
                        },
                        maxExpenseAmount: parsedMaxExpenseAmount,
                        expenseLimitType,
                    },
                },
            },
        ],
        failureData: [
            {
                onyxMethod: Onyx.METHOD.MERGE,
                key: `${ONYXKEYS.COLLECTION.POLICY_CATEGORIES}${policyID}`,
                value: {
                    [categoryName]: {
                        errors: ErrorUtils.getMicroSecondOnyxErrorWithTranslationKey('common.genericErrorMessage'),
                        pendingAction: null,
                        pendingFields: {
                            maxExpenseAmount: null,
                            expenseLimitType: null,
                        },
                        maxExpenseAmount: originalMaxExpenseAmount,
                        expenseLimitType: originalExpenseLimitType,
                    },
                },
            },
        ],
    };

    const parameters: SetPolicyCategoryMaxAmountParams = {
        policyID,
        categoryName,
        maxExpenseAmount: parsedMaxExpenseAmount,
        expenseLimitType,
    };

    API.write(WRITE_COMMANDS.SET_POLICY_CATEGORY_MAX_AMOUNT, parameters, onyxData);
}

function setPolicyCategoryApprover(policyID: string, categoryName: string, approver: string, approvalRules: ApprovalRule[]) {
    let updatedApprovalRules: ApprovalRule[] = lodashCloneDeep(approvalRules);
    const existingCategoryApproverRule = CategoryUtils.getCategoryApproverRule(updatedApprovalRules, categoryName);

    let newApprover = approver;

    if (!existingCategoryApproverRule) {
        updatedApprovalRules.push({
            approver,
            applyWhen: [
                {
                    condition: CONST.POLICY.RULE_CONDITIONS.MATCHES,
                    field: 'category',
                    value: categoryName,
                },
            ],
        });
    } else if (existingCategoryApproverRule?.approver === approver) {
        updatedApprovalRules = updatedApprovalRules.filter((rule) => rule.approver !== approver);
        newApprover = '';
    } else {
        const indexToUpdate = updatedApprovalRules.indexOf(existingCategoryApproverRule);
        const approvalRule = updatedApprovalRules.at(indexToUpdate);
        if (approvalRule && indexToUpdate !== -1) {
            approvalRule.approver = approver;
        }
    }

    const onyxData: OnyxData = {
        optimisticData: [
            {
                onyxMethod: Onyx.METHOD.MERGE,
                key: `${ONYXKEYS.COLLECTION.POLICY}${policyID}`,
                value: {
                    rules: {
                        approvalRules: updatedApprovalRules,
                    },
                },
            },
        ],

        failureData: [
            {
                onyxMethod: Onyx.METHOD.MERGE,
                key: `${ONYXKEYS.COLLECTION.POLICY}${policyID}`,
                value: {
                    rules: {
                        approvalRules,
                    },
                },
            },
        ],
    };

    const parameters: SetPolicyCategoryApproverParams = {
        policyID,
        categoryName,
        approver: newApprover,
    };

    API.write(WRITE_COMMANDS.SET_POLICY_CATEGORY_APPROVER, parameters, onyxData);
}

function setPolicyCategoryTax(policyID: string, categoryName: string, taxID: string) {
    // This will be fixed as part of https://github.com/Expensify/Expensify/issues/507850
    // eslint-disable-next-line deprecation/deprecation
    const policy = getPolicy(policyID);
    const expenseRules = policy?.rules?.expenseRules ?? [];
    const updatedExpenseRules: ExpenseRule[] = lodashCloneDeep(expenseRules);
    const existingCategoryExpenseRule = updatedExpenseRules.find((rule) => rule.applyWhen.some((when) => when.value === categoryName));

    if (!existingCategoryExpenseRule) {
        updatedExpenseRules.push({
            tax: {
                // eslint-disable-next-line @typescript-eslint/naming-convention
                field_id_TAX: {
                    externalID: taxID,
                },
            },
            applyWhen: [
                {
                    condition: CONST.POLICY.RULE_CONDITIONS.MATCHES,
                    field: 'category',
                    value: categoryName,
                },
            ],
        });
    } else {
        const indexToUpdate = updatedExpenseRules.indexOf(existingCategoryExpenseRule);
        const expenseRule = updatedExpenseRules.at(indexToUpdate);

        if (expenseRule && indexToUpdate !== -1) {
            expenseRule.tax.field_id_TAX.externalID = taxID;
        }
    }

    const onyxData: OnyxData = {
        optimisticData: [
            {
                onyxMethod: Onyx.METHOD.MERGE,
                key: `${ONYXKEYS.COLLECTION.POLICY}${policyID}`,
                value: {
                    rules: {
                        expenseRules: updatedExpenseRules,
                    },
                },
            },
        ],
        failureData: [
            {
                onyxMethod: Onyx.METHOD.MERGE,
                key: `${ONYXKEYS.COLLECTION.POLICY}${policyID}`,
                value: {
                    rules: {
                        expenseRules,
                    },
                },
            },
        ],
    };

    const parameters: SetPolicyCategoryTaxParams = {
        policyID,
        categoryName,
        taxID,
    };

    API.write(WRITE_COMMANDS.SET_POLICY_CATEGORY_TAX, parameters, onyxData);
}

export {
    buildOptimisticPolicyCategories,
    buildOptimisticMccGroup,
    buildOptimisticPolicyRecentlyUsedCategories,
    clearCategoryErrors,
    createPolicyCategory,
    deleteWorkspaceCategories,
    downloadCategoriesCSV,
    enablePolicyCategories,
    getPolicyCategories,
    importPolicyCategories,
    openPolicyCategoriesPage,
    removePolicyCategoryReceiptsRequired,
    renamePolicyCategory,
    setPolicyCategoryApprover,
    setPolicyCategoryDescriptionRequired,
    buildOptimisticPolicyWithExistingCategories,
    setPolicyCategoryGLCode,
    setPolicyCategoryMaxAmount,
    setPolicyCategoryPayrollCode,
    setPolicyCategoryReceiptsRequired,
    setPolicyCategoryTax,
    setPolicyCustomUnitDefaultCategory,
    setWorkspaceCategoryDescriptionHint,
    setWorkspaceCategoryEnabled,
    setWorkspaceRequiresCategory,
};<|MERGE_RESOLUTION|>--- conflicted
+++ resolved
@@ -45,20 +45,10 @@
     callback: (val) => (allRecentlyUsedCategories = val),
 });
 
-<<<<<<< HEAD
-let allPolicyCategories: OnyxCollection<PolicyCategories> = {};
-Onyx.connect({
-    key: ONYXKEYS.COLLECTION.POLICY_CATEGORIES,
-    waitForCollectionCallback: true,
-    callback: (val) => (allPolicyCategories = val),
-});
+
 
 function appendSetupCategoriesOnboardingData(onyxData: OnyxData, taskReport: OnyxEntry<Report>, taskParentReport: OnyxEntry<Report>, isSetupCategoriesTaskParentReportArchived: boolean) {
     const finishOnboardingTaskData = getFinishOnboardingTaskOnyxData(taskReport, taskParentReport, isSetupCategoriesTaskParentReportArchived);
-=======
-function appendSetupCategoriesOnboardingData(onyxData: OnyxData, isSetupCategoriesTaskParentReportArchived: boolean) {
-    const finishOnboardingTaskData = getFinishOnboardingTaskOnyxData('setupCategories', isSetupCategoriesTaskParentReportArchived);
->>>>>>> 4c662655
     onyxData.optimisticData?.push(...(finishOnboardingTaskData.optimisticData ?? []));
     onyxData.successData?.push(...(finishOnboardingTaskData.successData ?? []));
     onyxData.failureData?.push(...(finishOnboardingTaskData.failureData ?? []));
@@ -335,12 +325,9 @@
     policyID: string,
     categoriesToUpdate: Record<string, {name: string; enabled: boolean}>,
     isSetupCategoriesTaskParentReportArchived: boolean,
-<<<<<<< HEAD
     taskReport: OnyxEntry<Report>,
     taskParentReport: OnyxEntry<Report>,
-=======
     policyCategories: PolicyCategories = {},
->>>>>>> 4c662655
     policyTagLists: PolicyTagLists = {},
     allTransactionViolations: OnyxCollection<TransactionViolations> = {},
 ) {
