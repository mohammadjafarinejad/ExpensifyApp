--- conflicted
+++ resolved
@@ -12,12 +12,9 @@
     CreateWorkspaceParams,
     DeleteWorkspaceAvatarParams,
     DeleteWorkspaceParams,
-<<<<<<< HEAD
     EnablePolicyAutoApprovalOptionsParams,
     EnablePolicyAutoReimbursementLimitParams,
-=======
     EnablePolicyCompanyCardsParams,
->>>>>>> 28fbed61
     EnablePolicyConnectionsParams,
     EnablePolicyDefaultReportTitleParams,
     EnablePolicyExpensifyCardsParams,
