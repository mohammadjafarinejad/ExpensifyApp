import {PUBLIC_DOMAINS, Str} from 'expensify-common';
import {escapeRegExp} from 'lodash';
import lodashClone from 'lodash/clone';
import type {NullishDeep, OnyxCollection, OnyxEntry, OnyxUpdate} from 'react-native-onyx';
import Onyx from 'react-native-onyx';
import type {ValueOf} from 'type-fest';
import * as API from '@libs/API';
import type {
    AddBillingCardAndRequestWorkspaceOwnerChangeParams,
    CreateWorkspaceFromIOUPaymentParams,
    CreateWorkspaceParams,
    DeleteWorkspaceAvatarParams,
    DeleteWorkspaceParams,
    EnablePolicyConnectionsParams,
    EnablePolicyReportFieldsParams,
    EnablePolicyTaxesParams,
    EnablePolicyWorkflowsParams,
    LeavePolicyParams,
    OpenDraftWorkspaceRequestParams,
    OpenPolicyMoreFeaturesPageParams,
    OpenPolicyTaxesPageParams,
    OpenPolicyWorkflowsPageParams,
    OpenWorkspaceInvitePageParams,
    OpenWorkspaceParams,
    OpenWorkspaceReimburseViewParams,
    SetWorkspaceApprovalModeParams,
    SetWorkspaceAutoReportingFrequencyParams,
    SetWorkspaceAutoReportingMonthlyOffsetParams,
    SetWorkspacePayerParams,
    SetWorkspaceReimbursementParams,
    UpdateWorkspaceAvatarParams,
    UpdateWorkspaceCustomUnitAndRateParams,
    UpdateWorkspaceDescriptionParams,
    UpdateWorkspaceGeneralSettingsParams,
} from '@libs/API/parameters';
import type UpdatePolicyAddressParams from '@libs/API/parameters/UpdatePolicyAddressParams';
import {READ_COMMANDS, WRITE_COMMANDS} from '@libs/API/types';
import DateUtils from '@libs/DateUtils';
import * as ErrorUtils from '@libs/ErrorUtils';
import getIsNarrowLayout from '@libs/getIsNarrowLayout';
import Log from '@libs/Log';
import * as NumberUtils from '@libs/NumberUtils';
import * as PhoneNumber from '@libs/PhoneNumber';
import * as PolicyUtils from '@libs/PolicyUtils';
import {navigateWhenEnableFeature} from '@libs/PolicyUtils';
import * as ReportActionsUtils from '@libs/ReportActionsUtils';
import * as ReportUtils from '@libs/ReportUtils';
import * as TransactionUtils from '@libs/TransactionUtils';
import type {PolicySelector} from '@pages/home/sidebar/SidebarScreen/FloatingActionButtonAndPopover';
import CONST from '@src/CONST';
import ONYXKEYS from '@src/ONYXKEYS';
import type {InvitedEmailsToAccountIDs, PersonalDetailsList, Policy, PolicyCategory, ReimbursementAccount, Report, ReportAction, TaxRatesWithDefault, Transaction} from '@src/types/onyx';
import type {Errors} from '@src/types/onyx/OnyxCommon';
import type {Attributes, CompanyAddress, CustomUnit, Rate, TaxRate, Unit} from '@src/types/onyx/Policy';
import type {OnyxData} from '@src/types/onyx/Request';
import {isEmptyObject} from '@src/types/utils/EmptyObject';
import {buildOptimisticPolicyCategories} from './Category';

type ReportCreationData = Record<
    string,
    {
        reportID: string;
        reportActionID?: string;
    }
>;

type WorkspaceMembersChats = {
    onyxSuccessData: OnyxUpdate[];
    onyxOptimisticData: OnyxUpdate[];
    onyxFailureData: OnyxUpdate[];
    reportCreationData: ReportCreationData;
};

type OptimisticCustomUnits = {
    customUnits: Record<string, CustomUnit>;
    customUnitID: string;
    customUnitRateID: string;
    outputCurrency: string;
};

type NewCustomUnit = {
    customUnitID: string;
    name: string;
    attributes: Attributes;
    rates: Rate;
};

const allPolicies: OnyxCollection<Policy> = {};
Onyx.connect({
    key: ONYXKEYS.COLLECTION.POLICY,
    callback: (val, key) => {
        if (!key) {
            return;
        }
        if (val === null || val === undefined) {
            // If we are deleting a policy, we have to check every report linked to that policy
            // and unset the draft indicator (pencil icon) alongside removing any draft comments. Clearing these values will keep the newly archived chats from being displayed in the LHN.
            // More info: https://github.com/Expensify/App/issues/14260
            const policyID = key.replace(ONYXKEYS.COLLECTION.POLICY, '');
            const policyReports = ReportUtils.getAllPolicyReports(policyID);
            const cleanUpMergeQueries: Record<`${typeof ONYXKEYS.COLLECTION.REPORT}${string}`, NullishDeep<Report>> = {};
            const cleanUpSetQueries: Record<`${typeof ONYXKEYS.COLLECTION.REPORT_DRAFT_COMMENT}${string}` | `${typeof ONYXKEYS.COLLECTION.REPORT_ACTIONS_DRAFTS}${string}`, null> = {};
            policyReports.forEach((policyReport) => {
                if (!policyReport) {
                    return;
                }
                const {reportID} = policyReport;
                cleanUpSetQueries[`${ONYXKEYS.COLLECTION.REPORT_DRAFT_COMMENT}${reportID}`] = null;
                cleanUpSetQueries[`${ONYXKEYS.COLLECTION.REPORT_ACTIONS_DRAFTS}${reportID}`] = null;
            });
            Onyx.mergeCollection(ONYXKEYS.COLLECTION.REPORT, cleanUpMergeQueries);
            Onyx.multiSet(cleanUpSetQueries);
            delete allPolicies[key];
            return;
        }

        allPolicies[key] = val;
    },
});

let allReports: OnyxCollection<Report>;
Onyx.connect({
    key: ONYXKEYS.COLLECTION.REPORT,
    waitForCollectionCallback: true,
    callback: (value) => (allReports = value),
});

let lastAccessedWorkspacePolicyID: OnyxEntry<string>;
Onyx.connect({
    key: ONYXKEYS.LAST_ACCESSED_WORKSPACE_POLICY_ID,
    callback: (value) => (lastAccessedWorkspacePolicyID = value),
});

let sessionEmail = '';
let sessionAccountID = 0;
Onyx.connect({
    key: ONYXKEYS.SESSION,
    callback: (val) => {
        sessionEmail = val?.email ?? '';
        sessionAccountID = val?.accountID ?? -1;
    },
});

let allPersonalDetails: OnyxEntry<PersonalDetailsList>;
Onyx.connect({
    key: ONYXKEYS.PERSONAL_DETAILS_LIST,
    callback: (val) => (allPersonalDetails = val),
});

let reimbursementAccount: OnyxEntry<ReimbursementAccount>;
Onyx.connect({
    key: ONYXKEYS.REIMBURSEMENT_ACCOUNT,
    callback: (val) => (reimbursementAccount = val),
});

/**
 * Stores in Onyx the policy ID of the last workspace that was accessed by the user
 */
function updateLastAccessedWorkspace(policyID: OnyxEntry<string>) {
    Onyx.set(ONYXKEYS.LAST_ACCESSED_WORKSPACE_POLICY_ID, policyID ?? null);
}

/**
 * Checks if the currency is supported for direct reimbursement
 * USD currency is the only one supported in NewDot for now
 */
function isCurrencySupportedForDirectReimbursement(currency: string) {
    return currency === CONST.CURRENCY.USD;
}

/**
 * Returns the policy of the report
 */
function getPolicy(policyID: string | undefined): OnyxEntry<Policy> {
    if (!allPolicies || !policyID) {
        return undefined;
    }
    return allPolicies[`${ONYXKEYS.COLLECTION.POLICY}${policyID}`];
}

/**
 * Returns a primary policy for the user
 */
function getPrimaryPolicy(activePolicyID?: OnyxEntry<string>): Policy | undefined {
    const activeAdminWorkspaces = PolicyUtils.getActiveAdminWorkspaces(allPolicies);
    const primaryPolicy: Policy | null | undefined = allPolicies?.[activePolicyID ?? '-1'];

    return primaryPolicy ?? activeAdminWorkspaces[0];
}

/**
 * Check if the user has any active free policies (aka workspaces)
 */
function hasActiveChatEnabledPolicies(policies: Array<OnyxEntry<PolicySelector>> | OnyxCollection<PolicySelector>, includeOnlyFreePolicies = false): boolean {
    const adminChatEnabledPolicies = Object.values(policies ?? {}).filter(
        (policy) =>
            policy &&
            ((policy.type === CONST.POLICY.TYPE.FREE && policy.role === CONST.POLICY.ROLE.ADMIN) ||
                (!includeOnlyFreePolicies && policy.type !== CONST.POLICY.TYPE.PERSONAL && policy.role === CONST.POLICY.ROLE.ADMIN && policy.isPolicyExpenseChatEnabled)),
    );

    if (adminChatEnabledPolicies.length === 0) {
        return false;
    }

    if (adminChatEnabledPolicies.some((policy) => !policy?.pendingAction)) {
        return true;
    }

    if (adminChatEnabledPolicies.some((policy) => policy?.pendingAction === CONST.RED_BRICK_ROAD_PENDING_ACTION.ADD)) {
        return true;
    }

    if (adminChatEnabledPolicies.some((policy) => policy?.pendingAction === CONST.RED_BRICK_ROAD_PENDING_ACTION.DELETE)) {
        return false;
    }

    // If there are no add or delete pending actions the only option left is an update
    // pendingAction, in which case we should return true.
    return true;
}

/**
 * Delete the workspace
 */
function deleteWorkspace(policyID: string, policyName: string) {
    if (!allPolicies) {
        return;
    }

    const filteredPolicies = Object.values(allPolicies).filter((policy): policy is Policy => policy?.id !== policyID);
    const optimisticData: OnyxUpdate[] = [
        {
            onyxMethod: Onyx.METHOD.MERGE,
            key: `${ONYXKEYS.COLLECTION.POLICY}${policyID}`,
            value: {
                avatarURL: '',
                pendingAction: CONST.RED_BRICK_ROAD_PENDING_ACTION.DELETE,
                errors: null,
            },
        },
        ...(!hasActiveChatEnabledPolicies(filteredPolicies, true)
            ? [
                  {
                      onyxMethod: Onyx.METHOD.MERGE,
                      key: ONYXKEYS.REIMBURSEMENT_ACCOUNT,
                      value: {
                          errors: null,
                      },
                  },
              ]
            : []),
    ];

    const reportsToArchive = Object.values(allReports ?? {}).filter(
        (report) => report?.policyID === policyID && (ReportUtils.isChatRoom(report) || ReportUtils.isPolicyExpenseChat(report) || ReportUtils.isTaskReport(report)),
    );
    const finallyData: OnyxUpdate[] = [];
    reportsToArchive.forEach((report) => {
        const {reportID, ownerAccountID} = report ?? {};
        optimisticData.push({
            onyxMethod: Onyx.METHOD.MERGE,
            key: `${ONYXKEYS.COLLECTION.REPORT}${reportID}`,
            value: {
                stateNum: CONST.REPORT.STATE_NUM.APPROVED,
                statusNum: CONST.REPORT.STATUS_NUM.CLOSED,
                oldPolicyName: allPolicies?.[`${ONYXKEYS.COLLECTION.POLICY}${policyID}`]?.name ?? '',
                policyName: '',
            },
        });

        optimisticData.push({
            onyxMethod: Onyx.METHOD.SET,
            key: `${ONYXKEYS.COLLECTION.REPORT_ACTIONS_DRAFTS}${reportID}`,
            value: null,
        });

        // Add closed actions to all chat reports linked to this policy
        // Announce & admin chats have FAKE owners, but workspace chats w/ users do have owners.
        let emailClosingReport: string = CONST.POLICY.OWNER_EMAIL_FAKE;
        if (!!ownerAccountID && ownerAccountID !== CONST.POLICY.OWNER_ACCOUNT_ID_FAKE) {
            emailClosingReport = allPersonalDetails?.[ownerAccountID]?.login ?? '';
        }
        const optimisticClosedReportAction = ReportUtils.buildOptimisticClosedReportAction(emailClosingReport, policyName, CONST.REPORT.ARCHIVE_REASON.POLICY_DELETED);
        optimisticData.push({
            onyxMethod: Onyx.METHOD.MERGE,
            key: `${ONYXKEYS.COLLECTION.REPORT_ACTIONS}${reportID}`,
            value: {
                [optimisticClosedReportAction.reportActionID]: optimisticClosedReportAction as ReportAction,
            },
        });

        // We are temporarily adding this workaround because 'DeleteWorkspace' doesn't
        // support receiving the optimistic reportActions' ids for the moment.
        finallyData.push({
            onyxMethod: Onyx.METHOD.MERGE,
            key: `${ONYXKEYS.COLLECTION.REPORT_ACTIONS}${reportID}`,
            value: {
                [optimisticClosedReportAction.reportActionID]: null,
            },
        });
    });

    // Restore the old report stateNum and statusNum
    const failureData: OnyxUpdate[] = [
        {
            onyxMethod: Onyx.METHOD.MERGE,
            key: ONYXKEYS.REIMBURSEMENT_ACCOUNT,
            value: {
                errors: reimbursementAccount?.errors ?? null,
            },
        },
    ];

    reportsToArchive.forEach((report) => {
        const {reportID, stateNum, statusNum, oldPolicyName} = report ?? {};
        failureData.push({
            onyxMethod: Onyx.METHOD.MERGE,
            key: `${ONYXKEYS.COLLECTION.REPORT}${reportID}`,
            value: {
                stateNum,
                statusNum,
                oldPolicyName,
                policyName: report?.policyName,
            },
        });
    });

    const params: DeleteWorkspaceParams = {policyID};

    API.write(WRITE_COMMANDS.DELETE_WORKSPACE, params, {optimisticData, finallyData, failureData});

    // Reset the lastAccessedWorkspacePolicyID
    if (policyID === lastAccessedWorkspacePolicyID) {
        updateLastAccessedWorkspace(undefined);
    }
}

<<<<<<< HEAD
function setWorkspaceAutoReporting(policyID: string, enabled: boolean, frequency: ValueOf<typeof CONST.POLICY.AUTO_REPORTING_FREQUENCIES>) {
    const policy = getPolicy(policyID);
    const optimisticData: OnyxUpdate[] = [
        {
            onyxMethod: Onyx.METHOD.MERGE,
            key: `${ONYXKEYS.COLLECTION.POLICY}${policyID}`,
            value: {
                autoReporting: enabled,
                harvesting: {
                    enabled,
                },
                autoReportingFrequency: frequency,
                pendingFields: {autoReporting: CONST.RED_BRICK_ROAD_PENDING_ACTION.UPDATE},
            },
        },
    ];

    const failureData: OnyxUpdate[] = [
        {
            onyxMethod: Onyx.METHOD.MERGE,
            key: `${ONYXKEYS.COLLECTION.POLICY}${policyID}`,
            value: {
                autoReporting: policy?.autoReporting ?? null,
                harvesting: {
                    enabled: policy?.harvesting?.enabled ?? null,
                },
                autoReportingFrequency: policy?.autoReportingFrequency ?? null,
                pendingFields: {autoReporting: null},
                errorFields: {autoReporting: ErrorUtils.getMicroSecondOnyxErrorWithTranslationKey('workflowsDelayedSubmissionPage.autoReportingErrorMessage')},
            },
        },
    ];

    const successData: OnyxUpdate[] = [
        {
            onyxMethod: Onyx.METHOD.MERGE,
            key: `${ONYXKEYS.COLLECTION.POLICY}${policyID}`,
            value: {
                pendingFields: {autoReporting: null},
            },
        },
    ];

    const params: SetWorkspaceAutoReportingParams = {policyID, enabled};

    API.write(WRITE_COMMANDS.SET_WORKSPACE_AUTO_REPORTING, params, {optimisticData, failureData, successData});
}

=======
>>>>>>> 2026f62b
function setWorkspaceAutoReportingFrequency(policyID: string, frequency: ValueOf<typeof CONST.POLICY.AUTO_REPORTING_FREQUENCIES>) {
    const policy = getPolicy(policyID);

    const optimisticData: OnyxUpdate[] = [
        {
            onyxMethod: Onyx.METHOD.MERGE,
            key: `${ONYXKEYS.COLLECTION.POLICY}${policyID}`,
            value: {
                autoReportingFrequency: frequency,
                pendingFields: {autoReportingFrequency: CONST.RED_BRICK_ROAD_PENDING_ACTION.UPDATE},
            },
        },
    ];

    const failureData: OnyxUpdate[] = [
        {
            onyxMethod: Onyx.METHOD.MERGE,
            key: `${ONYXKEYS.COLLECTION.POLICY}${policyID}`,
            value: {
                autoReportingFrequency: policy?.autoReportingFrequency ?? null,
                pendingFields: {autoReportingFrequency: null},
                errorFields: {autoReportingFrequency: ErrorUtils.getMicroSecondOnyxErrorWithTranslationKey('workflowsDelayedSubmissionPage.autoReportingFrequencyErrorMessage')},
            },
        },
    ];

    const successData: OnyxUpdate[] = [
        {
            onyxMethod: Onyx.METHOD.MERGE,
            key: `${ONYXKEYS.COLLECTION.POLICY}${policyID}`,
            value: {
                pendingFields: {autoReportingFrequency: null},
            },
        },
    ];

    const params: SetWorkspaceAutoReportingFrequencyParams = {policyID, frequency};
    API.write(WRITE_COMMANDS.SET_WORKSPACE_AUTO_REPORTING_FREQUENCY, params, {optimisticData, failureData, successData});
}

function setWorkspaceAutoReportingMonthlyOffset(policyID: string, autoReportingOffset: number | ValueOf<typeof CONST.POLICY.AUTO_REPORTING_OFFSET>) {
    const value = JSON.stringify({autoReportingOffset: autoReportingOffset.toString()});
    const policy = getPolicy(policyID);

    const optimisticData: OnyxUpdate[] = [
        {
            onyxMethod: Onyx.METHOD.MERGE,
            key: `${ONYXKEYS.COLLECTION.POLICY}${policyID}`,
            value: {
                autoReportingOffset,
                pendingFields: {autoReportingOffset: CONST.RED_BRICK_ROAD_PENDING_ACTION.UPDATE},
            },
        },
    ];

    const failureData: OnyxUpdate[] = [
        {
            onyxMethod: Onyx.METHOD.MERGE,
            key: `${ONYXKEYS.COLLECTION.POLICY}${policyID}`,
            value: {
                autoReportingOffset: policy?.autoReportingOffset ?? null,
                pendingFields: {autoReportingOffset: null},
                errorFields: {autoReportingOffset: ErrorUtils.getMicroSecondOnyxErrorWithTranslationKey('workflowsDelayedSubmissionPage.monthlyOffsetErrorMessage')},
            },
        },
    ];

    const successData: OnyxUpdate[] = [
        {
            onyxMethod: Onyx.METHOD.MERGE,
            key: `${ONYXKEYS.COLLECTION.POLICY}${policyID}`,
            value: {
                pendingFields: {autoReportingOffset: null},
            },
        },
    ];

    const params: SetWorkspaceAutoReportingMonthlyOffsetParams = {policyID, value};
    API.write(WRITE_COMMANDS.SET_WORKSPACE_AUTO_REPORTING_MONTHLY_OFFSET, params, {optimisticData, failureData, successData});
}

function setWorkspaceApprovalMode(policyID: string, approver: string, approvalMode: ValueOf<typeof CONST.POLICY.APPROVAL_MODE>) {
    const policy = getPolicy(policyID);

    const value = {
        approver,
        approvalMode,
    };

    const optimisticData: OnyxUpdate[] = [
        {
            onyxMethod: Onyx.METHOD.MERGE,
            key: `${ONYXKEYS.COLLECTION.POLICY}${policyID}`,
            value: {
                ...value,
                pendingFields: {approvalMode: CONST.RED_BRICK_ROAD_PENDING_ACTION.UPDATE},
            },
        },
    ];

    const failureData: OnyxUpdate[] = [
        {
            onyxMethod: Onyx.METHOD.MERGE,
            key: `${ONYXKEYS.COLLECTION.POLICY}${policyID}`,
            value: {
                approver: policy?.approver,
                approvalMode: policy?.approvalMode,
                pendingFields: {approvalMode: null},
                errorFields: {approvalMode: ErrorUtils.getMicroSecondOnyxErrorWithTranslationKey('workflowsApprovalPage.genericErrorMessage')},
            },
        },
    ];

    const successData: OnyxUpdate[] = [
        {
            onyxMethod: Onyx.METHOD.MERGE,
            key: `${ONYXKEYS.COLLECTION.POLICY}${policyID}`,
            value: {
                pendingFields: {approvalMode: null},
            },
        },
    ];

    const params: SetWorkspaceApprovalModeParams = {
        policyID,
        value: JSON.stringify({
            ...value,
            // This property should now be set to false for all Collect policies
            isAutoApprovalEnabled: false,
        }),
    };
    API.write(WRITE_COMMANDS.SET_WORKSPACE_APPROVAL_MODE, params, {optimisticData, failureData, successData});
}

function setWorkspacePayer(policyID: string, reimburserEmail: string) {
    const policy = getPolicy(policyID);

    const optimisticData: OnyxUpdate[] = [
        {
            onyxMethod: Onyx.METHOD.MERGE,
            key: `${ONYXKEYS.COLLECTION.POLICY}${policyID}`,
            value: {
                achAccount: {reimburser: reimburserEmail},
                errorFields: {reimburser: null},
                pendingFields: {reimburser: CONST.RED_BRICK_ROAD_PENDING_ACTION.UPDATE},
            },
        },
    ];

    const successData: OnyxUpdate[] = [
        {
            onyxMethod: Onyx.METHOD.MERGE,
            key: `${ONYXKEYS.COLLECTION.POLICY}${policyID}`,
            value: {
                errorFields: {reimburser: null},
                pendingFields: {reimburser: null},
            },
        },
    ];

    const failureData: OnyxUpdate[] = [
        {
            onyxMethod: Onyx.METHOD.MERGE,
            key: `${ONYXKEYS.COLLECTION.POLICY}${policyID}`,
            value: {
                achAccount: {reimburser: policy?.achAccount?.reimburser ?? null},
                errorFields: {reimburser: ErrorUtils.getMicroSecondOnyxErrorWithTranslationKey('workflowsPayerPage.genericErrorMessage')},
                pendingFields: {reimburser: null},
            },
        },
    ];

    const params: SetWorkspacePayerParams = {policyID, reimburserEmail};

    API.write(WRITE_COMMANDS.SET_WORKSPACE_PAYER, params, {optimisticData, failureData, successData});
}

function clearPolicyErrorField(policyID: string, fieldName: string) {
    Onyx.merge(`${ONYXKEYS.COLLECTION.POLICY}${policyID}`, {errorFields: {[fieldName]: null}});
}

function clearQBOErrorField(policyID: string, fieldName: string) {
    Onyx.merge(`${ONYXKEYS.COLLECTION.POLICY}${policyID}`, {connections: {quickbooksOnline: {config: {errorFields: {[fieldName]: null}}}}});
}

function clearXeroErrorField(policyID: string, fieldName: string) {
    Onyx.merge(`${ONYXKEYS.COLLECTION.POLICY}${policyID}`, {connections: {xero: {config: {errorFields: {[fieldName]: null}}}}});
}

function setWorkspaceReimbursement(policyID: string, reimbursementChoice: ValueOf<typeof CONST.POLICY.REIMBURSEMENT_CHOICES>, reimburserEmail: string) {
    const policy = getPolicy(policyID);

    const optimisticData: OnyxUpdate[] = [
        {
            onyxMethod: Onyx.METHOD.MERGE,
            key: `${ONYXKEYS.COLLECTION.POLICY}${policyID}`,
            value: {
                reimbursementChoice,
                isLoadingWorkspaceReimbursement: true,
                achAccount: {reimburser: reimburserEmail},
                errorFields: {reimbursementChoice: null},
                pendingFields: {reimbursementChoice: CONST.RED_BRICK_ROAD_PENDING_ACTION.UPDATE},
            },
        },
    ];

    const successData: OnyxUpdate[] = [
        {
            onyxMethod: Onyx.METHOD.MERGE,
            key: `${ONYXKEYS.COLLECTION.POLICY}${policyID}`,
            value: {
                isLoadingWorkspaceReimbursement: false,
                errorFields: {reimbursementChoice: null},
                pendingFields: {reimbursementChoice: null},
            },
        },
    ];

    const failureData: OnyxUpdate[] = [
        {
            onyxMethod: Onyx.METHOD.MERGE,
            key: `${ONYXKEYS.COLLECTION.POLICY}${policyID}`,
            value: {
                isLoadingWorkspaceReimbursement: false,
                reimbursementChoice: policy?.reimbursementChoice ?? null,
                achAccount: {reimburser: policy?.achAccount?.reimburser ?? null},
                errorFields: {reimbursementChoice: ErrorUtils.getMicroSecondOnyxErrorWithTranslationKey('common.genericErrorMessage')},
                pendingFields: {reimbursementChoice: null},
            },
        },
    ];

    const params: SetWorkspaceReimbursementParams = {policyID, reimbursementChoice};

    API.write(WRITE_COMMANDS.SET_WORKSPACE_REIMBURSEMENT, params, {optimisticData, failureData, successData});
}

function clearWorkspaceReimbursementErrors(policyID: string) {
    Onyx.merge(`${ONYXKEYS.COLLECTION.POLICY}${policyID}`, {errorFields: {reimbursementChoice: null}});
}

function leaveWorkspace(policyID: string) {
    const policy = allPolicies?.[`${ONYXKEYS.COLLECTION.POLICY}${policyID}`];
    const workspaceChats = ReportUtils.getAllWorkspaceReports(policyID);

    const optimisticData: OnyxUpdate[] = [
        {
            onyxMethod: Onyx.METHOD.MERGE,
            key: `${ONYXKEYS.COLLECTION.POLICY}${policyID}`,
            value: {
                pendingAction: CONST.RED_BRICK_ROAD_PENDING_ACTION.DELETE,
                employeeList: {
                    [sessionEmail]: {
                        pendingAction: CONST.RED_BRICK_ROAD_PENDING_ACTION.DELETE,
                    },
                },
            },
        },
    ];

    const successData: OnyxUpdate[] = [
        {
            onyxMethod: Onyx.METHOD.MERGE,
            key: `${ONYXKEYS.COLLECTION.POLICY}${policyID}`,
            value: {
                pendingAction: CONST.RED_BRICK_ROAD_PENDING_ACTION.DELETE,
                employeeList: {
                    [sessionEmail]: null,
                },
            },
        },
    ];
    const failureData: OnyxUpdate[] = [
        {
            onyxMethod: Onyx.METHOD.MERGE,
            key: `${ONYXKEYS.COLLECTION.POLICY}${policyID}`,
            value: {
                pendingAction: policy?.pendingAction,
                employeeList: {
                    [sessionEmail]: {
                        errors: ErrorUtils.getMicroSecondOnyxErrorWithTranslationKey('workspace.people.error.genericRemove'),
                    },
                },
            },
        },
    ];

    const pendingChatMembers = ReportUtils.getPendingChatMembers([sessionAccountID], [], CONST.RED_BRICK_ROAD_PENDING_ACTION.DELETE);

    workspaceChats.forEach((report) => {
        const parentReport = ReportUtils.getRootParentReport(report);
        const reportToCheckOwner = isEmptyObject(parentReport) ? report : parentReport;

        if (ReportUtils.isPolicyExpenseChat(report) && !ReportUtils.isReportOwner(reportToCheckOwner)) {
            return;
        }

        optimisticData.push({
            onyxMethod: Onyx.METHOD.MERGE,
            key: `${ONYXKEYS.COLLECTION.REPORT}${report?.reportID}`,
            value: {
                statusNum: CONST.REPORT.STATUS_NUM.CLOSED,
                stateNum: CONST.REPORT.STATE_NUM.APPROVED,
                oldPolicyName: policy?.name ?? '',
                pendingChatMembers,
            },
        });
        successData.push({
            onyxMethod: Onyx.METHOD.MERGE,
            key: `${ONYXKEYS.COLLECTION.REPORT}${report?.reportID}`,
            value: {
                pendingChatMembers: null,
            },
        });
        failureData.push({
            onyxMethod: Onyx.METHOD.MERGE,
            key: `${ONYXKEYS.COLLECTION.REPORT}${report?.reportID}`,
            value: {
                pendingChatMembers: null,
            },
        });
    });

    const params: LeavePolicyParams = {
        policyID,
        email: sessionEmail,
    };
    API.write(WRITE_COMMANDS.LEAVE_POLICY, params, {optimisticData, successData, failureData});
}

function addBillingCardAndRequestPolicyOwnerChange(
    policyID: string,
    cardData: {
        cardNumber: string;
        cardYear: string;
        cardMonth: string;
        cardCVV: string;
        addressName: string;
        addressZip: string;
        currency: string;
    },
) {
    const {cardNumber, cardYear, cardMonth, cardCVV, addressName, addressZip, currency} = cardData;

    const optimisticData: OnyxUpdate[] = [
        {
            onyxMethod: Onyx.METHOD.MERGE,
            key: `${ONYXKEYS.COLLECTION.POLICY}${policyID}`,
            value: {
                errorFields: null,
                isLoading: true,
                isChangeOwnerSuccessful: false,
                isChangeOwnerFailed: false,
            },
        },
    ];

    const successData: OnyxUpdate[] = [
        {
            onyxMethod: Onyx.METHOD.MERGE,
            key: `${ONYXKEYS.COLLECTION.POLICY}${policyID}`,
            value: {
                isLoading: false,
                isChangeOwnerSuccessful: true,
                isChangeOwnerFailed: false,
                owner: sessionEmail,
                ownerAccountID: sessionAccountID,
            },
        },
    ];

    const failureData: OnyxUpdate[] = [
        {
            onyxMethod: Onyx.METHOD.MERGE,
            key: `${ONYXKEYS.COLLECTION.POLICY}${policyID}`,
            value: {
                isLoading: false,
                isChangeOwnerSuccessful: false,
                isChangeOwnerFailed: true,
            },
        },
    ];

    const params: AddBillingCardAndRequestWorkspaceOwnerChangeParams = {
        policyID,
        cardNumber,
        cardYear,
        cardMonth,
        cardCVV,
        addressName,
        addressZip,
        currency,
    };

    API.write(WRITE_COMMANDS.ADD_BILLING_CARD_AND_REQUEST_WORKSPACE_OWNER_CHANGE, params, {optimisticData, successData, failureData});
}

/**
 * Optimistically create a chat for each member of the workspace, creates both optimistic and success data for onyx.
 *
 * @returns - object with onyxSuccessData, onyxOptimisticData, and optimisticReportIDs (map login to reportID)
 */
function createPolicyExpenseChats(policyID: string, invitedEmailsToAccountIDs: InvitedEmailsToAccountIDs, hasOutstandingChildRequest = false): WorkspaceMembersChats {
    const workspaceMembersChats: WorkspaceMembersChats = {
        onyxSuccessData: [],
        onyxOptimisticData: [],
        onyxFailureData: [],
        reportCreationData: {},
    };

    Object.keys(invitedEmailsToAccountIDs).forEach((email) => {
        const accountID = invitedEmailsToAccountIDs[email];
        const cleanAccountID = Number(accountID);
        const login = PhoneNumber.addSMSDomainIfPhoneNumber(email);

        const oldChat = ReportUtils.getPolicyExpenseChat(cleanAccountID, policyID);

        // If the chat already exists, we don't want to create a new one - just make sure it's not archived
        if (oldChat) {
            workspaceMembersChats.reportCreationData[login] = {
                reportID: oldChat.reportID,
            };
            workspaceMembersChats.onyxOptimisticData.push({
                onyxMethod: Onyx.METHOD.MERGE,
                key: `${ONYXKEYS.COLLECTION.REPORT}${oldChat.reportID}`,
                value: {
                    stateNum: CONST.REPORT.STATE_NUM.OPEN,
                    statusNum: CONST.REPORT.STATUS_NUM.OPEN,
                },
            });
            return;
        }
        const optimisticReport = ReportUtils.buildOptimisticChatReport([sessionAccountID, cleanAccountID], undefined, CONST.REPORT.CHAT_TYPE.POLICY_EXPENSE_CHAT, policyID, cleanAccountID);
        const optimisticCreatedAction = ReportUtils.buildOptimisticCreatedReportAction(login);

        workspaceMembersChats.reportCreationData[login] = {
            reportID: optimisticReport.reportID,
            reportActionID: optimisticCreatedAction.reportActionID,
        };

        workspaceMembersChats.onyxOptimisticData.push({
            onyxMethod: Onyx.METHOD.SET,
            key: `${ONYXKEYS.COLLECTION.REPORT}${optimisticReport.reportID}`,
            value: {
                ...optimisticReport,
                pendingFields: {
                    createChat: CONST.RED_BRICK_ROAD_PENDING_ACTION.ADD,
                },
                isOptimisticReport: true,
                hasOutstandingChildRequest,
                pendingChatMembers: [
                    {
                        accountID: accountID.toString(),
                        pendingAction: CONST.RED_BRICK_ROAD_PENDING_ACTION.ADD,
                    },
                ],
            },
        });
        workspaceMembersChats.onyxOptimisticData.push({
            onyxMethod: Onyx.METHOD.SET,
            key: `${ONYXKEYS.COLLECTION.REPORT_ACTIONS}${optimisticReport.reportID}`,
            value: {[optimisticCreatedAction.reportActionID]: optimisticCreatedAction},
        });

        workspaceMembersChats.onyxSuccessData.push({
            onyxMethod: Onyx.METHOD.MERGE,
            key: `${ONYXKEYS.COLLECTION.REPORT}${optimisticReport.reportID}`,
            value: {
                pendingFields: {
                    createChat: null,
                },
                errorFields: {
                    createChat: null,
                },
                isOptimisticReport: false,
                pendingChatMembers: null,
                participants: {
                    [accountID]: allPersonalDetails && allPersonalDetails[accountID] ? {} : null,
                },
            },
        });
        workspaceMembersChats.onyxSuccessData.push({
            onyxMethod: Onyx.METHOD.MERGE,
            key: `${ONYXKEYS.COLLECTION.REPORT_ACTIONS}${optimisticReport.reportID}`,
            value: {[optimisticCreatedAction.reportActionID]: {pendingAction: null}},
        });

        workspaceMembersChats.onyxFailureData.push({
            onyxMethod: Onyx.METHOD.MERGE,
            key: `${ONYXKEYS.COLLECTION.REPORT_METADATA}${optimisticReport.reportID}`,
            value: {
                isLoadingInitialReportActions: false,
            },
        });
    });
    return workspaceMembersChats;
}

/**
 * Updates a workspace avatar image
 */
function updateWorkspaceAvatar(policyID: string, file: File) {
    const optimisticData: OnyxUpdate[] = [
        {
            onyxMethod: Onyx.METHOD.MERGE,
            key: `${ONYXKEYS.COLLECTION.POLICY}${policyID}`,
            value: {
                avatarURL: file.uri,
                originalFileName: file.name,
                errorFields: {
                    avatarURL: null,
                },
                pendingFields: {
                    avatarURL: CONST.RED_BRICK_ROAD_PENDING_ACTION.UPDATE,
                },
            },
        },
    ];
    const finallyData: OnyxUpdate[] = [
        {
            onyxMethod: Onyx.METHOD.MERGE,
            key: `${ONYXKEYS.COLLECTION.POLICY}${policyID}`,
            value: {
                pendingFields: {
                    avatarURL: null,
                },
            },
        },
    ];
    const failureData: OnyxUpdate[] = [
        {
            onyxMethod: Onyx.METHOD.MERGE,
            key: `${ONYXKEYS.COLLECTION.POLICY}${policyID}`,
            value: {
                avatarURL: allPolicies?.[`${ONYXKEYS.COLLECTION.POLICY}${policyID}`]?.avatarURL,
            },
        },
    ];

    const params: UpdateWorkspaceAvatarParams = {
        policyID,
        file,
    };

    API.write(WRITE_COMMANDS.UPDATE_WORKSPACE_AVATAR, params, {optimisticData, finallyData, failureData});
}

/**
 * Deletes the avatar image for the workspace
 */
function deleteWorkspaceAvatar(policyID: string) {
    const optimisticData: OnyxUpdate[] = [
        {
            onyxMethod: Onyx.METHOD.MERGE,
            key: `${ONYXKEYS.COLLECTION.POLICY}${policyID}`,
            value: {
                pendingFields: {
                    avatarURL: CONST.RED_BRICK_ROAD_PENDING_ACTION.UPDATE,
                },
                errorFields: {
                    avatarURL: null,
                },
                avatarURL: '',
            },
        },
    ];
    const finallyData: OnyxUpdate[] = [
        {
            onyxMethod: Onyx.METHOD.MERGE,
            key: `${ONYXKEYS.COLLECTION.POLICY}${policyID}`,
            value: {
                pendingFields: {
                    avatarURL: null,
                },
            },
        },
    ];
    const failureData: OnyxUpdate[] = [
        {
            onyxMethod: Onyx.METHOD.MERGE,
            key: `${ONYXKEYS.COLLECTION.POLICY}${policyID}`,
            value: {
                errorFields: {
                    avatarURL: ErrorUtils.getMicroSecondOnyxErrorWithTranslationKey('avatarWithImagePicker.deleteWorkspaceError'),
                },
            },
        },
    ];

    const params: DeleteWorkspaceAvatarParams = {policyID};

    API.write(WRITE_COMMANDS.DELETE_WORKSPACE_AVATAR, params, {optimisticData, finallyData, failureData});
}

/**
 * Clear error and pending fields for the workspace avatar
 */
function clearAvatarErrors(policyID: string) {
    Onyx.merge(`${ONYXKEYS.COLLECTION.POLICY}${policyID}`, {
        errorFields: {
            avatarURL: null,
        },
        pendingFields: {
            avatarURL: null,
        },
    });
}

/**
 * Optimistically update the general settings. Set the general settings as pending until the response succeeds.
 * If the response fails set a general error message. Clear the error message when updating.
 */
function updateGeneralSettings(policyID: string, name: string, currencyValue?: string) {
    const policy = allPolicies?.[`${ONYXKEYS.COLLECTION.POLICY}${policyID}`];
    if (!policy) {
        return;
    }

    const distanceUnit = PolicyUtils.getCustomUnit(policy);
    const customUnitID = distanceUnit?.customUnitID;
    const currency = currencyValue ?? policy?.outputCurrency ?? CONST.CURRENCY.USD;

    const currentRates = distanceUnit?.rates ?? {};
    const optimisticRates: Record<string, Rate> = {};
    const finallyRates: Record<string, Rate> = {};
    const failureRates: Record<string, Rate> = {};

    if (customUnitID) {
        for (const rateID of Object.keys(currentRates)) {
            optimisticRates[rateID] = {
                ...currentRates[rateID],
                pendingFields: {currency: CONST.RED_BRICK_ROAD_PENDING_ACTION.UPDATE},
                currency,
            };
            finallyRates[rateID] = {
                ...currentRates[rateID],
                pendingFields: {currency: null},
                currency,
            };
            failureRates[rateID] = {
                ...currentRates[rateID],
                pendingFields: {currency: null},
                errorFields: {currency: ErrorUtils.getMicroSecondOnyxErrorWithTranslationKey('common.genericErrorMessage')},
            };
        }
    }

    const optimisticData: OnyxUpdate[] = [
        {
            // We use SET because it's faster than merge and avoids a race condition when setting the currency and navigating the user to the Bank account page in confirmCurrencyChangeAndHideModal
            onyxMethod: Onyx.METHOD.SET,
            key: `${ONYXKEYS.COLLECTION.POLICY}${policyID}`,
            value: {
                ...policy,

                pendingFields: {
                    ...policy.pendingFields,
                    generalSettings: CONST.RED_BRICK_ROAD_PENDING_ACTION.UPDATE,
                },

                // Clear errorFields in case the user didn't dismiss the general settings error
                errorFields: {
                    generalSettings: null,
                },
                name,
                outputCurrency: currency,
                ...(customUnitID && {
                    customUnits: {
                        [customUnitID]: {
                            ...distanceUnit,
                            rates: optimisticRates,
                        },
                    },
                }),
            },
        },
    ];
    const finallyData: OnyxUpdate[] = [
        {
            onyxMethod: Onyx.METHOD.MERGE,
            key: `${ONYXKEYS.COLLECTION.POLICY}${policyID}`,
            value: {
                pendingFields: {
                    generalSettings: null,
                },
                ...(customUnitID && {
                    customUnits: {
                        [customUnitID]: {
                            ...distanceUnit,
                            rates: finallyRates,
                        },
                    },
                }),
            },
        },
    ];

    const failureData: OnyxUpdate[] = [
        {
            onyxMethod: Onyx.METHOD.MERGE,
            key: `${ONYXKEYS.COLLECTION.POLICY}${policyID}`,
            value: {
                errorFields: {
                    generalSettings: ErrorUtils.getMicroSecondOnyxErrorWithTranslationKey('workspace.editor.genericFailureMessage'),
                },
                ...(customUnitID && {
                    customUnits: {
                        [customUnitID]: {
                            ...distanceUnit,
                            rates: failureRates,
                        },
                    },
                }),
            },
        },
    ];

    const params: UpdateWorkspaceGeneralSettingsParams = {
        policyID,
        workspaceName: name,
        currency,
    };

    API.write(WRITE_COMMANDS.UPDATE_WORKSPACE_GENERAL_SETTINGS, params, {
        optimisticData,
        finallyData,
        failureData,
    });
}

function updateWorkspaceDescription(policyID: string, description: string, currentDescription: string) {
    if (description === currentDescription) {
        return;
    }
    const parsedDescription = ReportUtils.getParsedComment(description);

    const optimisticData: OnyxUpdate[] = [
        {
            onyxMethod: Onyx.METHOD.MERGE,
            key: `${ONYXKEYS.COLLECTION.POLICY}${policyID}`,
            value: {
                description: parsedDescription,
                pendingFields: {
                    description: CONST.RED_BRICK_ROAD_PENDING_ACTION.UPDATE,
                },
                errorFields: {
                    description: null,
                },
            },
        },
    ];
    const finallyData: OnyxUpdate[] = [
        {
            onyxMethod: Onyx.METHOD.MERGE,
            key: `${ONYXKEYS.COLLECTION.POLICY}${policyID}`,
            value: {
                pendingFields: {
                    description: null,
                },
            },
        },
    ];
    const failureData: OnyxUpdate[] = [
        {
            onyxMethod: Onyx.METHOD.MERGE,
            key: `${ONYXKEYS.COLLECTION.POLICY}${policyID}`,
            value: {
                errorFields: {
                    description: ErrorUtils.getMicroSecondOnyxErrorWithTranslationKey('workspace.editor.genericFailureMessage'),
                },
            },
        },
    ];

    const params: UpdateWorkspaceDescriptionParams = {
        policyID,
        description: parsedDescription,
    };

    API.write(WRITE_COMMANDS.UPDATE_WORKSPACE_DESCRIPTION, params, {
        optimisticData,
        finallyData,
        failureData,
    });
}

function setWorkspaceErrors(policyID: string, errors: Errors) {
    if (!allPolicies?.[policyID]) {
        return;
    }

    Onyx.merge(`${ONYXKEYS.COLLECTION.POLICY}${policyID}`, {errors: null});
    Onyx.merge(`${ONYXKEYS.COLLECTION.POLICY}${policyID}`, {errors});
}

function clearCustomUnitErrors(policyID: string, customUnitID: string, customUnitRateID: string) {
    Onyx.merge(`${ONYXKEYS.COLLECTION.POLICY}${policyID}`, {
        customUnits: {
            [customUnitID]: {
                errors: null,
                pendingAction: null,
                rates: {
                    [customUnitRateID]: {
                        errors: null,
                        pendingAction: null,
                    },
                },
            },
        },
    });
}

function hideWorkspaceAlertMessage(policyID: string) {
    if (!allPolicies?.[policyID]) {
        return;
    }

    Onyx.merge(`${ONYXKEYS.COLLECTION.POLICY}${policyID}`, {alertMessage: ''});
}

function updateAddress(policyID: string, newAddress: CompanyAddress) {
    // TODO: Change API endpoint parameters format to make it possible to follow naming-convention
    const parameters: UpdatePolicyAddressParams = {
        policyID,
        // eslint-disable-next-line @typescript-eslint/naming-convention
        'data[addressStreet]': newAddress.addressStreet,
        // eslint-disable-next-line @typescript-eslint/naming-convention
        'data[city]': newAddress.city,
        // eslint-disable-next-line @typescript-eslint/naming-convention
        'data[country]': newAddress.country,
        // eslint-disable-next-line @typescript-eslint/naming-convention
        'data[state]': newAddress.state,
        // eslint-disable-next-line @typescript-eslint/naming-convention
        'data[zipCode]': newAddress.zipCode,
    };

    const optimisticData: OnyxUpdate[] = [
        {
            onyxMethod: Onyx.METHOD.MERGE,
            key: `${ONYXKEYS.COLLECTION.POLICY}${policyID}`,
            value: {
                address: newAddress,
            },
        },
    ];

    API.write(WRITE_COMMANDS.UPDATE_POLICY_ADDRESS, parameters, {
        optimisticData,
    });
}

function updateWorkspaceCustomUnitAndRate(policyID: string, currentCustomUnit: CustomUnit, newCustomUnit: NewCustomUnit, lastModified?: string) {
    if (!currentCustomUnit.customUnitID || !newCustomUnit?.customUnitID || !newCustomUnit.rates?.customUnitRateID) {
        return;
    }

    const optimisticData: OnyxUpdate[] = [
        {
            onyxMethod: Onyx.METHOD.MERGE,
            key: `${ONYXKEYS.COLLECTION.POLICY}${policyID}`,
            value: {
                customUnits: {
                    [newCustomUnit.customUnitID]: {
                        ...newCustomUnit,
                        rates: {
                            [newCustomUnit.rates.customUnitRateID]: {
                                ...newCustomUnit.rates,
                                errors: null,
                                pendingAction: CONST.RED_BRICK_ROAD_PENDING_ACTION.UPDATE,
                            },
                        },
                        pendingAction: CONST.RED_BRICK_ROAD_PENDING_ACTION.UPDATE,
                    },
                },
            },
        },
    ];

    const successData: OnyxUpdate[] = [
        {
            onyxMethod: Onyx.METHOD.MERGE,
            key: `${ONYXKEYS.COLLECTION.POLICY}${policyID}`,
            value: {
                customUnits: {
                    [newCustomUnit.customUnitID]: {
                        pendingAction: null,
                        errors: null,
                        rates: {
                            [newCustomUnit.rates.customUnitRateID]: {
                                pendingAction: null,
                            },
                        },
                    },
                },
            },
        },
    ];

    const failureData: OnyxUpdate[] = [
        {
            onyxMethod: Onyx.METHOD.MERGE,
            key: `${ONYXKEYS.COLLECTION.POLICY}${policyID}`,
            value: {
                customUnits: {
                    [currentCustomUnit.customUnitID]: {
                        customUnitID: currentCustomUnit.customUnitID,
                        rates: {
                            [newCustomUnit.rates.customUnitRateID]: {
                                ...currentCustomUnit.rates,
                                errors: ErrorUtils.getMicroSecondOnyxErrorWithTranslationKey('workspace.reimburse.updateCustomUnitError'),
                            },
                        },
                    },
                },
            },
        },
    ];

    const newCustomUnitParam = lodashClone(newCustomUnit);
    const {pendingAction, errors, ...newRates} = newCustomUnitParam.rates ?? {};
    newCustomUnitParam.rates = newRates;

    const params: UpdateWorkspaceCustomUnitAndRateParams = {
        policyID,
        lastModified,
        customUnit: JSON.stringify(newCustomUnitParam),
        customUnitRate: JSON.stringify(newCustomUnitParam.rates),
    };

    API.write(WRITE_COMMANDS.UPDATE_WORKSPACE_CUSTOM_UNIT_AND_RATE, params, {optimisticData, successData, failureData});
}

/**
 * Removes an error after trying to delete a workspace
 */
function clearDeleteWorkspaceError(policyID: string) {
    Onyx.merge(`${ONYXKEYS.COLLECTION.POLICY}${policyID}`, {
        pendingAction: null,
        errors: null,
    });
}

/**
 * Removes the workspace after failure to create.
 */
function removeWorkspace(policyID: string) {
    Onyx.set(`${ONYXKEYS.COLLECTION.POLICY}${policyID}`, null);
}

/**
 * Generate a policy name based on an email and policy list.
 * @param [email] the email to base the workspace name on. If not passed, will use the logged-in user's email instead
 */
function generateDefaultWorkspaceName(email = ''): string {
    const emailParts = email ? email.split('@') : sessionEmail.split('@');
    let defaultWorkspaceName = '';
    if (!emailParts || emailParts.length !== 2) {
        return defaultWorkspaceName;
    }
    const username = emailParts[0];
    const domain = emailParts[1];

    if (PUBLIC_DOMAINS.some((publicDomain) => publicDomain === domain.toLowerCase())) {
        defaultWorkspaceName = `${Str.UCFirst(username)}'s Workspace`;
    } else {
        defaultWorkspaceName = `${Str.UCFirst(domain.split('.')[0])}'s Workspace`;
    }

    if (`@${domain.toLowerCase()}` === CONST.SMS.DOMAIN) {
        defaultWorkspaceName = 'My Group Workspace';
    }

    if (isEmptyObject(allPolicies)) {
        return defaultWorkspaceName;
    }

    // find default named workspaces and increment the last number
    const numberRegEx = new RegExp(`${escapeRegExp(defaultWorkspaceName)} ?(\\d*)`, 'i');
    const parsedWorkspaceNumbers = Object.values(allPolicies ?? {})
        .filter((policy) => policy?.name && numberRegEx.test(policy.name))
        .map((policy) => Number(numberRegEx.exec(policy?.name ?? '')?.[1] ?? '1')); // parse the number at the end
    const lastWorkspaceNumber = Math.max(...parsedWorkspaceNumbers);
    return lastWorkspaceNumber !== -Infinity ? `${defaultWorkspaceName} ${lastWorkspaceNumber + 1}` : defaultWorkspaceName;
}

/**
 * Returns a client generated 16 character hexadecimal value for the policyID
 */
function generatePolicyID(): string {
    return NumberUtils.generateHexadecimalValue(16);
}

/**
 * Returns a client generated 13 character hexadecimal value for a custom unit ID
 */
function generateCustomUnitID(): string {
    return NumberUtils.generateHexadecimalValue(13);
}

function buildOptimisticCustomUnits(): OptimisticCustomUnits {
    const currency = allPersonalDetails?.[sessionAccountID]?.localCurrencyCode ?? CONST.CURRENCY.USD;
    const customUnitID = generateCustomUnitID();
    const customUnitRateID = generateCustomUnitID();

    const customUnits: Record<string, CustomUnit> = {
        [customUnitID]: {
            customUnitID,
            name: CONST.CUSTOM_UNITS.NAME_DISTANCE,
            attributes: {
                unit: CONST.CUSTOM_UNITS.DISTANCE_UNIT_MILES,
            },
            rates: {
                [customUnitRateID]: {
                    customUnitRateID,
                    name: CONST.CUSTOM_UNITS.DEFAULT_RATE,
                    rate: CONST.CUSTOM_UNITS.MILEAGE_IRS_RATE * CONST.POLICY.CUSTOM_UNIT_RATE_BASE_OFFSET,
                    enabled: true,
                    currency,
                },
            },
        },
    };

    return {
        customUnits,
        customUnitID,
        customUnitRateID,
        outputCurrency: currency,
    };
}

/**
 * Optimistically creates a Policy Draft for a new workspace
 *
 * @param [policyOwnerEmail] the email of the account to make the owner of the policy
 * @param [policyName] custom policy name we will use for created workspace
 * @param [policyID] custom policy id we will use for created workspace
 * @param [makeMeAdmin] leave the calling account as an admin on the policy
 */
function createDraftInitialWorkspace(policyOwnerEmail = '', policyName = '', policyID = generatePolicyID(), makeMeAdmin = false) {
    const workspaceName = policyName || generateDefaultWorkspaceName(policyOwnerEmail);
    const {customUnits, outputCurrency} = buildOptimisticCustomUnits();

    const optimisticData: OnyxUpdate[] = [
        {
            onyxMethod: Onyx.METHOD.SET,
            key: `${ONYXKEYS.COLLECTION.POLICY_DRAFTS}${policyID}`,
            value: {
                id: policyID,
                type: CONST.POLICY.TYPE.TEAM,
                name: workspaceName,
                role: CONST.POLICY.ROLE.ADMIN,
                owner: sessionEmail,
                ownerAccountID: sessionAccountID,
                isPolicyExpenseChatEnabled: true,
                areCategoriesEnabled: true,
                outputCurrency,
                pendingAction: CONST.RED_BRICK_ROAD_PENDING_ACTION.ADD,
                customUnits,
                makeMeAdmin,
                autoReporting: true,
                autoReportingFrequency: CONST.POLICY.AUTO_REPORTING_FREQUENCIES.INSTANT,
                employeeList: {
                    [sessionEmail]: {
                        role: CONST.POLICY.ROLE.ADMIN,
                        errors: {},
                    },
                },
                approvalMode: CONST.POLICY.APPROVAL_MODE.OPTIONAL,
                harvesting: {
                    enabled: true,
                },
                pendingFields: {
                    autoReporting: CONST.RED_BRICK_ROAD_PENDING_ACTION.ADD,
                    approvalMode: CONST.RED_BRICK_ROAD_PENDING_ACTION.ADD,
                    reimbursementChoice: CONST.RED_BRICK_ROAD_PENDING_ACTION.ADD,
                },
            },
        },
    ];

    Onyx.update(optimisticData);
}

/**
 * Generates onyx data for creating a new workspace
 *
 * @param [policyOwnerEmail] the email of the account to make the owner of the policy
 * @param [makeMeAdmin] leave the calling account as an admin on the policy
 * @param [policyName] custom policy name we will use for created workspace
 * @param [policyID] custom policy id we will use for created workspace
 * @param [expenseReportId] the reportID of the expense report that is being used to create the workspace
 */
function buildPolicyData(policyOwnerEmail = '', makeMeAdmin = false, policyName = '', policyID = generatePolicyID(), expenseReportId?: string) {
    const workspaceName = policyName || generateDefaultWorkspaceName(policyOwnerEmail);

    const {customUnits, customUnitID, customUnitRateID, outputCurrency} = buildOptimisticCustomUnits();

    const {
        announceChatReportID,
        announceChatData,
        announceReportActionData,
        announceCreatedReportActionID,
        adminsChatReportID,
        adminsChatData,
        adminsReportActionData,
        adminsCreatedReportActionID,
        expenseChatReportID,
        expenseChatData,
        expenseReportActionData,
        expenseCreatedReportActionID,
    } = ReportUtils.buildOptimisticWorkspaceChats(policyID, workspaceName, expenseReportId);

    const optimisticCategoriesData = buildOptimisticPolicyCategories(policyID, CONST.POLICY.DEFAULT_CATEGORIES);

    const optimisticData: OnyxUpdate[] = [
        {
            onyxMethod: Onyx.METHOD.SET,
            key: `${ONYXKEYS.COLLECTION.POLICY}${policyID}`,
            value: {
                id: policyID,
                type: CONST.POLICY.TYPE.TEAM,
                name: workspaceName,
                role: CONST.POLICY.ROLE.ADMIN,
                owner: sessionEmail,
                ownerAccountID: sessionAccountID,
                isPolicyExpenseChatEnabled: true,
                outputCurrency,
                pendingAction: CONST.RED_BRICK_ROAD_PENDING_ACTION.ADD,
                autoReporting: true,
                autoReportingFrequency: CONST.POLICY.AUTO_REPORTING_FREQUENCIES.INSTANT,
                approvalMode: CONST.POLICY.APPROVAL_MODE.OPTIONAL,
                harvesting: {
                    enabled: true,
                },
                customUnits,
                areCategoriesEnabled: true,
                areTagsEnabled: false,
                areDistanceRatesEnabled: false,
                areWorkflowsEnabled: false,
                areReportFieldsEnabled: false,
                areConnectionsEnabled: false,
                employeeList: {
                    [sessionEmail]: {
                        role: CONST.POLICY.ROLE.ADMIN,
                        errors: {},
                    },
                },
                chatReportIDAdmins: makeMeAdmin ? Number(adminsChatReportID) : undefined,
                pendingFields: {
                    autoReporting: CONST.RED_BRICK_ROAD_PENDING_ACTION.ADD,
                    approvalMode: CONST.RED_BRICK_ROAD_PENDING_ACTION.ADD,
                    reimbursementChoice: CONST.RED_BRICK_ROAD_PENDING_ACTION.ADD,
                },
            },
        },
        {
            onyxMethod: Onyx.METHOD.SET,
            key: `${ONYXKEYS.COLLECTION.REPORT}${announceChatReportID}`,
            value: {
                pendingFields: {
                    addWorkspaceRoom: CONST.RED_BRICK_ROAD_PENDING_ACTION.ADD,
                },
                ...announceChatData,
            },
        },
        {
            onyxMethod: Onyx.METHOD.SET,
            key: `${ONYXKEYS.COLLECTION.REPORT_DRAFT}${announceChatReportID}`,
            value: null,
        },
        {
            onyxMethod: Onyx.METHOD.SET,
            key: `${ONYXKEYS.COLLECTION.REPORT_ACTIONS}${announceChatReportID}`,
            value: announceReportActionData,
        },
        {
            onyxMethod: Onyx.METHOD.SET,
            key: `${ONYXKEYS.COLLECTION.REPORT}${adminsChatReportID}`,
            value: {
                pendingFields: {
                    addWorkspaceRoom: CONST.RED_BRICK_ROAD_PENDING_ACTION.ADD,
                },
                ...adminsChatData,
            },
        },
        {
            onyxMethod: Onyx.METHOD.SET,
            key: `${ONYXKEYS.COLLECTION.REPORT_ACTIONS}${adminsChatReportID}`,
            value: adminsReportActionData,
        },
        {
            onyxMethod: Onyx.METHOD.SET,
            key: `${ONYXKEYS.COLLECTION.REPORT}${expenseChatReportID}`,
            value: {
                pendingFields: {
                    addWorkspaceRoom: CONST.RED_BRICK_ROAD_PENDING_ACTION.ADD,
                },
                ...expenseChatData,
            },
        },
        {
            onyxMethod: Onyx.METHOD.SET,
            key: `${ONYXKEYS.COLLECTION.REPORT_ACTIONS}${expenseChatReportID}`,
            value: expenseReportActionData,
        },
        {
            onyxMethod: Onyx.METHOD.SET,
            key: `${ONYXKEYS.COLLECTION.POLICY_DRAFTS}${policyID}`,
            value: null,
        },
        {
            onyxMethod: Onyx.METHOD.SET,
            key: `${ONYXKEYS.COLLECTION.REPORT_DRAFT}${expenseChatReportID}`,
            value: null,
        },
    ];

    const successData: OnyxUpdate[] = [
        {
            onyxMethod: Onyx.METHOD.MERGE,
            key: `${ONYXKEYS.COLLECTION.POLICY}${policyID}`,
            value: {
                pendingAction: null,
                pendingFields: {
                    autoReporting: null,
                    approvalMode: null,
                    reimbursementChoice: null,
                },
            },
        },
        {
            onyxMethod: Onyx.METHOD.MERGE,
            key: `${ONYXKEYS.COLLECTION.REPORT}${announceChatReportID}`,
            value: {
                pendingFields: {
                    addWorkspaceRoom: null,
                },
                pendingAction: null,
            },
        },
        {
            onyxMethod: Onyx.METHOD.MERGE,
            key: `${ONYXKEYS.COLLECTION.REPORT_ACTIONS}${announceChatReportID}`,
            value: {
                [announceCreatedReportActionID]: {
                    pendingAction: null,
                },
            },
        },
        {
            onyxMethod: Onyx.METHOD.MERGE,
            key: `${ONYXKEYS.COLLECTION.REPORT}${adminsChatReportID}`,
            value: {
                pendingFields: {
                    addWorkspaceRoom: null,
                },
                pendingAction: null,
                pendingChatMembers: [],
            },
        },
        {
            onyxMethod: Onyx.METHOD.MERGE,
            key: `${ONYXKEYS.COLLECTION.REPORT_ACTIONS}${adminsChatReportID}`,
            value: {
                [adminsCreatedReportActionID]: {
                    pendingAction: null,
                },
            },
        },
        {
            onyxMethod: Onyx.METHOD.MERGE,
            key: `${ONYXKEYS.COLLECTION.REPORT}${expenseChatReportID}`,
            value: {
                pendingFields: {
                    addWorkspaceRoom: null,
                },
                pendingAction: null,
            },
        },
        {
            onyxMethod: Onyx.METHOD.MERGE,
            key: `${ONYXKEYS.COLLECTION.REPORT_ACTIONS}${expenseChatReportID}`,
            value: {
                [expenseCreatedReportActionID]: {
                    pendingAction: null,
                },
            },
        },
    ];

    const failureData: OnyxUpdate[] = [
        {
            onyxMethod: Onyx.METHOD.MERGE,
            key: `${ONYXKEYS.COLLECTION.POLICY}${policyID}`,
            value: {employeeList: null},
        },
        {
            onyxMethod: Onyx.METHOD.SET,
            key: `${ONYXKEYS.COLLECTION.REPORT}${announceChatReportID}`,
            value: null,
        },
        {
            onyxMethod: Onyx.METHOD.SET,
            key: `${ONYXKEYS.COLLECTION.REPORT_ACTIONS}${announceChatReportID}`,
            value: null,
        },
        {
            onyxMethod: Onyx.METHOD.SET,
            key: `${ONYXKEYS.COLLECTION.REPORT}${adminsChatReportID}`,
            value: null,
        },
        {
            onyxMethod: Onyx.METHOD.SET,
            key: `${ONYXKEYS.COLLECTION.REPORT_ACTIONS}${adminsChatReportID}`,
            value: null,
        },
        {
            onyxMethod: Onyx.METHOD.SET,
            key: `${ONYXKEYS.COLLECTION.REPORT}${expenseChatReportID}`,
            value: null,
        },
        {
            onyxMethod: Onyx.METHOD.SET,
            key: `${ONYXKEYS.COLLECTION.REPORT_ACTIONS}${expenseChatReportID}`,
            value: null,
        },
    ];

    if (optimisticCategoriesData.optimisticData) {
        optimisticData.push(...optimisticCategoriesData.optimisticData);
    }

    if (optimisticCategoriesData.failureData) {
        failureData.push(...optimisticCategoriesData.failureData);
    }

    if (optimisticCategoriesData.successData) {
        successData.push(...optimisticCategoriesData.successData);
    }

    const params: CreateWorkspaceParams = {
        policyID,
        announceChatReportID,
        adminsChatReportID,
        expenseChatReportID,
        ownerEmail: policyOwnerEmail,
        makeMeAdmin,
        policyName: workspaceName,
        type: CONST.POLICY.TYPE.TEAM,
        announceCreatedReportActionID,
        adminsCreatedReportActionID,
        expenseCreatedReportActionID,
        customUnitID,
        customUnitRateID,
    };

    return {successData, optimisticData, failureData, params};
}

/**
 * Optimistically creates a new workspace and default workspace chats
 *
 * @param [policyOwnerEmail] the email of the account to make the owner of the policy
 * @param [makeMeAdmin] leave the calling account as an admin on the policy
 * @param [policyName] custom policy name we will use for created workspace
 * @param [policyID] custom policy id we will use for created workspace
 */
function createWorkspace(policyOwnerEmail = '', makeMeAdmin = false, policyName = '', policyID = generatePolicyID()): CreateWorkspaceParams {
    const {optimisticData, failureData, successData, params} = buildPolicyData(policyOwnerEmail, makeMeAdmin, policyName, policyID);
    API.write(WRITE_COMMANDS.CREATE_WORKSPACE, params, {optimisticData, successData, failureData});

    return params;
}

/**
 * Creates a draft workspace for various money request flows
 *
 * @param [policyOwnerEmail] the email of the account to make the owner of the policy
 * @param [makeMeAdmin] leave the calling account as an admin on the policy
 * @param [policyName] custom policy name we will use for created workspace
 * @param [policyID] custom policy id we will use for created workspace
 */
function createDraftWorkspace(policyOwnerEmail = '', makeMeAdmin = false, policyName = '', policyID = generatePolicyID()): CreateWorkspaceParams {
    const workspaceName = policyName || generateDefaultWorkspaceName(policyOwnerEmail);

    const {customUnits, customUnitID, customUnitRateID, outputCurrency} = buildOptimisticCustomUnits();

    const {expenseChatData, announceChatReportID, announceCreatedReportActionID, adminsChatReportID, adminsCreatedReportActionID, expenseChatReportID, expenseCreatedReportActionID} =
        ReportUtils.buildOptimisticWorkspaceChats(policyID, workspaceName);

    const optimisticData: OnyxUpdate[] = [
        {
            onyxMethod: Onyx.METHOD.SET,
            key: `${ONYXKEYS.COLLECTION.POLICY_DRAFTS}${policyID}`,
            value: {
                id: policyID,
                type: CONST.POLICY.TYPE.TEAM,
                name: workspaceName,
                role: CONST.POLICY.ROLE.ADMIN,
                owner: sessionEmail,
                ownerAccountID: sessionAccountID,
                isPolicyExpenseChatEnabled: true,
                outputCurrency,
                pendingAction: CONST.RED_BRICK_ROAD_PENDING_ACTION.ADD,
                autoReporting: true,
                autoReportingFrequency: CONST.POLICY.AUTO_REPORTING_FREQUENCIES.INSTANT,
                approvalMode: CONST.POLICY.APPROVAL_MODE.OPTIONAL,
                harvesting: {
                    enabled: true,
                },
                customUnits,
                areCategoriesEnabled: true,
                areTagsEnabled: false,
                areDistanceRatesEnabled: false,
                areWorkflowsEnabled: false,
                areReportFieldsEnabled: false,
                areConnectionsEnabled: false,
                employeeList: {
                    [sessionEmail]: {
                        role: CONST.POLICY.ROLE.ADMIN,
                        errors: {},
                    },
                },
                chatReportIDAdmins: makeMeAdmin ? Number(adminsChatReportID) : undefined,
                pendingFields: {
                    autoReporting: CONST.RED_BRICK_ROAD_PENDING_ACTION.ADD,
                    approvalMode: CONST.RED_BRICK_ROAD_PENDING_ACTION.ADD,
                    reimbursementChoice: CONST.RED_BRICK_ROAD_PENDING_ACTION.ADD,
                },
            },
        },
        {
            onyxMethod: Onyx.METHOD.SET,
            key: `${ONYXKEYS.COLLECTION.REPORT_DRAFT}${expenseChatReportID}`,
            value: expenseChatData,
        },
        {
            onyxMethod: Onyx.METHOD.SET,
            key: `${ONYXKEYS.COLLECTION.POLICY_CATEGORIES_DRAFT}${policyID}`,
            value: CONST.POLICY.DEFAULT_CATEGORIES.reduce<Record<string, PolicyCategory>>((acc, category) => {
                acc[category] = {
                    name: category,
                    enabled: true,
                    errors: null,
                };
                return acc;
            }, {}),
        },
    ];

    const params: CreateWorkspaceParams = {
        policyID,
        announceChatReportID,
        adminsChatReportID,
        expenseChatReportID,
        ownerEmail: policyOwnerEmail,
        makeMeAdmin,
        policyName: workspaceName,
        type: CONST.POLICY.TYPE.TEAM,
        announceCreatedReportActionID,
        adminsCreatedReportActionID,
        expenseCreatedReportActionID,
        customUnitID,
        customUnitRateID,
    };

    Onyx.update(optimisticData);

    return params;
}

function openWorkspaceReimburseView(policyID: string) {
    if (!policyID) {
        Log.warn('openWorkspaceReimburseView invalid params', {policyID});
        return;
    }

    const successData: OnyxUpdate[] = [
        {
            onyxMethod: Onyx.METHOD.MERGE,
            key: ONYXKEYS.REIMBURSEMENT_ACCOUNT,
            value: {
                isLoading: false,
            },
        },
    ];

    const failureData: OnyxUpdate[] = [
        {
            onyxMethod: Onyx.METHOD.MERGE,
            key: ONYXKEYS.REIMBURSEMENT_ACCOUNT,
            value: {
                isLoading: false,
            },
        },
    ];

    const params: OpenWorkspaceReimburseViewParams = {policyID};

    API.read(READ_COMMANDS.OPEN_WORKSPACE_REIMBURSE_VIEW, params, {successData, failureData});
}

function openPolicyWorkflowsPage(policyID: string) {
    if (!policyID) {
        Log.warn('openPolicyWorkflowsPage invalid params', {policyID});
        return;
    }

    const onyxData: OnyxData = {
        optimisticData: [
            {
                onyxMethod: Onyx.METHOD.MERGE,
                key: `${ONYXKEYS.COLLECTION.POLICY}${policyID}`,
                value: {
                    isLoading: true,
                },
            },
        ],
        successData: [
            {
                onyxMethod: Onyx.METHOD.MERGE,
                key: `${ONYXKEYS.COLLECTION.POLICY}${policyID}`,
                value: {
                    isLoading: false,
                },
            },
        ],
        failureData: [
            {
                onyxMethod: Onyx.METHOD.MERGE,
                key: `${ONYXKEYS.COLLECTION.POLICY}${policyID}`,
                value: {
                    isLoading: false,
                },
            },
        ],
    };

    const params: OpenPolicyWorkflowsPageParams = {policyID};

    API.read(READ_COMMANDS.OPEN_POLICY_WORKFLOWS_PAGE, params, onyxData);
}

function setPolicyIDForReimburseView(policyID: string) {
    Onyx.merge(ONYXKEYS.WORKSPACE_RATE_AND_UNIT, {policyID, rate: null, unit: null});
}

function clearOnyxDataForReimburseView() {
    Onyx.merge(ONYXKEYS.WORKSPACE_RATE_AND_UNIT, null);
}

function setRateForReimburseView(rate: string) {
    Onyx.merge(ONYXKEYS.WORKSPACE_RATE_AND_UNIT, {rate});
}

function setUnitForReimburseView(unit: Unit) {
    Onyx.merge(ONYXKEYS.WORKSPACE_RATE_AND_UNIT, {unit});
}

/**
 * Returns the accountIDs of the members of the policy whose data is passed in the parameters
 */
function openWorkspace(policyID: string, clientMemberAccountIDs: number[]) {
    if (!policyID || !clientMemberAccountIDs) {
        Log.warn('openWorkspace invalid params', {policyID, clientMemberAccountIDs});
        return;
    }

    const params: OpenWorkspaceParams = {
        policyID,
        clientMemberAccountIDs: JSON.stringify(clientMemberAccountIDs),
    };

    API.read(READ_COMMANDS.OPEN_WORKSPACE, params);
}

function openPolicyTaxesPage(policyID: string) {
    if (!policyID) {
        Log.warn('openPolicyTaxesPage invalid params', {policyID});
        return;
    }

    const params: OpenPolicyTaxesPageParams = {
        policyID,
    };

    API.read(READ_COMMANDS.OPEN_POLICY_TAXES_PAGE, params);
}

function openWorkspaceInvitePage(policyID: string, clientMemberEmails: string[]) {
    if (!policyID || !clientMemberEmails) {
        Log.warn('openWorkspaceInvitePage invalid params', {policyID, clientMemberEmails});
        return;
    }

    const params: OpenWorkspaceInvitePageParams = {
        policyID,
        clientMemberEmails: JSON.stringify(clientMemberEmails),
    };

    API.read(READ_COMMANDS.OPEN_WORKSPACE_INVITE_PAGE, params);
}

function openDraftWorkspaceRequest(policyID: string) {
    const params: OpenDraftWorkspaceRequestParams = {policyID};

    API.read(READ_COMMANDS.OPEN_DRAFT_WORKSPACE_REQUEST, params);
}

function setWorkspaceInviteMessageDraft(policyID: string, message: string | null) {
    Onyx.set(`${ONYXKEYS.COLLECTION.WORKSPACE_INVITE_MESSAGE_DRAFT}${policyID}`, message);
}

function clearErrors(policyID: string) {
    Onyx.merge(`${ONYXKEYS.COLLECTION.POLICY}${policyID}`, {errors: null});
    hideWorkspaceAlertMessage(policyID);
}

/**
 * Dismiss the informative messages about which policy members were added with primary logins when invited with their secondary login.
 */
function dismissAddedWithPrimaryLoginMessages(policyID: string) {
    Onyx.merge(`${ONYXKEYS.COLLECTION.POLICY}${policyID}`, {primaryLoginsInvited: null});
}

/**
 * This flow is used for bottom up flow converting IOU report to an expense report. When user takes this action,
 * we create a Collect type workspace when the person taking the action becomes an owner and an admin, while we
 * add a new member to the workspace as an employee and convert the IOU report passed as a param into an expense report.
 *
 * @returns policyID of the workspace we have created
 */
function createWorkspaceFromIOUPayment(iouReport: OnyxEntry<Report>): string | undefined {
    // This flow only works for IOU reports
    if (!ReportUtils.isIOUReportUsingReport(iouReport)) {
        return;
    }

    // Generate new variables for the policy
    const policyID = generatePolicyID();
    const workspaceName = generateDefaultWorkspaceName(sessionEmail);
    const employeeAccountID = iouReport.ownerAccountID;
    const employeeEmail = iouReport.ownerEmail ?? '';
    const {customUnits, customUnitID, customUnitRateID} = buildOptimisticCustomUnits();
    const oldPersonalPolicyID = iouReport.policyID;
    const iouReportID = iouReport.reportID;

    const {
        announceChatReportID,
        announceChatData,
        announceReportActionData,
        announceCreatedReportActionID,
        adminsChatReportID,
        adminsChatData,
        adminsReportActionData,
        adminsCreatedReportActionID,
        expenseChatReportID: workspaceChatReportID,
        expenseChatData: workspaceChatData,
        expenseReportActionData: workspaceChatReportActionData,
        expenseCreatedReportActionID: workspaceChatCreatedReportActionID,
    } = ReportUtils.buildOptimisticWorkspaceChats(policyID, workspaceName);

    if (!employeeAccountID) {
        return;
    }

    // Create the workspace chat for the employee whose IOU is being paid
    const employeeWorkspaceChat = createPolicyExpenseChats(policyID, {[employeeEmail]: employeeAccountID}, true);
    const newWorkspace = {
        id: policyID,

        // We are creating a collect policy in this case
        type: CONST.POLICY.TYPE.TEAM,
        name: workspaceName,
        role: CONST.POLICY.ROLE.ADMIN,
        owner: sessionEmail,
        ownerAccountID: sessionAccountID,
        isPolicyExpenseChatEnabled: true,

        // Setting the currency to USD as we can only add the VBBA for this policy currency right now
        outputCurrency: CONST.CURRENCY.USD,
        pendingAction: CONST.RED_BRICK_ROAD_PENDING_ACTION.ADD,
        autoReporting: true,
        autoReportingFrequency: CONST.POLICY.AUTO_REPORTING_FREQUENCIES.INSTANT,
        approvalMode: CONST.POLICY.APPROVAL_MODE.OPTIONAL,
        harvesting: {
            enabled: true,
        },
        customUnits,
        areCategoriesEnabled: true,
        areTagsEnabled: false,
        areDistanceRatesEnabled: false,
        areWorkflowsEnabled: false,
        areReportFieldsEnabled: false,
        areConnectionsEnabled: false,
        employeeList: {
            [sessionEmail]: {
                role: CONST.POLICY.ROLE.ADMIN,
                errors: {},
            },
            [employeeEmail]: {
                role: CONST.POLICY.ROLE.USER,
                errors: {},
            },
        },
        pendingFields: {
            autoReporting: CONST.RED_BRICK_ROAD_PENDING_ACTION.ADD,
            approvalMode: CONST.RED_BRICK_ROAD_PENDING_ACTION.ADD,
            reimbursementChoice: CONST.RED_BRICK_ROAD_PENDING_ACTION.ADD,
        },
    };

    const optimisticData: OnyxUpdate[] = [
        {
            onyxMethod: Onyx.METHOD.SET,
            key: `${ONYXKEYS.COLLECTION.POLICY}${policyID}`,
            value: newWorkspace,
        },
        {
            onyxMethod: Onyx.METHOD.SET,
            key: `${ONYXKEYS.COLLECTION.REPORT}${announceChatReportID}`,
            value: {
                pendingFields: {
                    addWorkspaceRoom: CONST.RED_BRICK_ROAD_PENDING_ACTION.ADD,
                },
                ...announceChatData,
            },
        },
        {
            onyxMethod: Onyx.METHOD.SET,
            key: `${ONYXKEYS.COLLECTION.REPORT_ACTIONS}${announceChatReportID}`,
            value: announceReportActionData,
        },
        {
            onyxMethod: Onyx.METHOD.SET,
            key: `${ONYXKEYS.COLLECTION.REPORT}${adminsChatReportID}`,
            value: {
                pendingFields: {
                    addWorkspaceRoom: CONST.RED_BRICK_ROAD_PENDING_ACTION.ADD,
                },
                ...adminsChatData,
            },
        },
        {
            onyxMethod: Onyx.METHOD.SET,
            key: `${ONYXKEYS.COLLECTION.REPORT_ACTIONS}${adminsChatReportID}`,
            value: adminsReportActionData,
        },
        {
            onyxMethod: Onyx.METHOD.SET,
            key: `${ONYXKEYS.COLLECTION.REPORT}${workspaceChatReportID}`,
            value: {
                pendingFields: {
                    addWorkspaceRoom: CONST.RED_BRICK_ROAD_PENDING_ACTION.ADD,
                },
                ...workspaceChatData,
            },
        },
        {
            onyxMethod: Onyx.METHOD.SET,
            key: `${ONYXKEYS.COLLECTION.REPORT_ACTIONS}${workspaceChatReportID}`,
            value: workspaceChatReportActionData,
        },
        {
            onyxMethod: Onyx.METHOD.MERGE,
            key: `${ONYXKEYS.COLLECTION.POLICY_DRAFTS}${policyID}`,
            value: {
                pendingFields: {
                    addWorkspaceRoom: null,
                },
                pendingAction: null,
            },
        },
    ];
    optimisticData.push(...employeeWorkspaceChat.onyxOptimisticData);

    const successData: OnyxUpdate[] = [
        {
            onyxMethod: Onyx.METHOD.MERGE,
            key: `${ONYXKEYS.COLLECTION.POLICY}${policyID}`,
            value: {
                pendingAction: null,
                pendingFields: {
                    autoReporting: null,
                    approvalMode: null,
                    reimbursementChoice: null,
                },
            },
        },
        {
            onyxMethod: Onyx.METHOD.MERGE,
            key: `${ONYXKEYS.COLLECTION.REPORT}${announceChatReportID}`,
            value: {
                pendingFields: {
                    addWorkspaceRoom: null,
                },
                pendingAction: null,
            },
        },
        {
            onyxMethod: Onyx.METHOD.MERGE,
            key: `${ONYXKEYS.COLLECTION.REPORT_ACTIONS}${announceChatReportID}`,
            value: {
                [Object.keys(announceChatData)[0]]: {
                    pendingAction: null,
                },
            },
        },
        {
            onyxMethod: Onyx.METHOD.MERGE,
            key: `${ONYXKEYS.COLLECTION.REPORT}${adminsChatReportID}`,
            value: {
                pendingFields: {
                    addWorkspaceRoom: null,
                },
                pendingAction: null,
            },
        },
        {
            onyxMethod: Onyx.METHOD.MERGE,
            key: `${ONYXKEYS.COLLECTION.REPORT_ACTIONS}${adminsChatReportID}`,
            value: {
                [Object.keys(adminsChatData)[0]]: {
                    pendingAction: null,
                },
            },
        },
        {
            onyxMethod: Onyx.METHOD.MERGE,
            key: `${ONYXKEYS.COLLECTION.REPORT}${workspaceChatReportID}`,
            value: {
                pendingFields: {
                    addWorkspaceRoom: null,
                },
                pendingAction: null,
            },
        },
        {
            onyxMethod: Onyx.METHOD.MERGE,
            key: `${ONYXKEYS.COLLECTION.REPORT_ACTIONS}${workspaceChatReportID}`,
            value: {
                [Object.keys(workspaceChatData)[0]]: {
                    pendingAction: null,
                },
            },
        },
    ];

    successData.push(...employeeWorkspaceChat.onyxSuccessData);

    const failureData: OnyxUpdate[] = [
        {
            onyxMethod: Onyx.METHOD.MERGE,
            key: `${ONYXKEYS.COLLECTION.REPORT}${announceChatReportID}`,
            value: {
                pendingFields: {
                    addWorkspaceRoom: null,
                },
                pendingAction: null,
            },
        },
        {
            onyxMethod: Onyx.METHOD.MERGE,
            key: `${ONYXKEYS.COLLECTION.REPORT_ACTIONS}${announceChatReportID}`,
            value: {
                pendingAction: null,
            },
        },
        {
            onyxMethod: Onyx.METHOD.MERGE,
            key: `${ONYXKEYS.COLLECTION.REPORT}${adminsChatReportID}`,
            value: {
                pendingFields: {
                    addWorkspaceRoom: null,
                },
                pendingAction: null,
            },
        },
        {
            onyxMethod: Onyx.METHOD.MERGE,
            key: `${ONYXKEYS.COLLECTION.REPORT_ACTIONS}${adminsChatReportID}`,
            value: {
                pendingAction: null,
            },
        },
        {
            onyxMethod: Onyx.METHOD.MERGE,
            key: `${ONYXKEYS.COLLECTION.REPORT}${workspaceChatReportID}`,
            value: {
                pendingFields: {
                    addWorkspaceRoom: null,
                },
                pendingAction: null,
            },
        },
        {
            onyxMethod: Onyx.METHOD.MERGE,
            key: `${ONYXKEYS.COLLECTION.REPORT_ACTIONS}${workspaceChatReportID}`,
            value: {
                pendingAction: null,
            },
        },
    ];

    // Compose the memberData object which is used to add the employee to the workspace and
    // optimistically create the workspace chat for them.
    const memberData = {
        accountID: Number(employeeAccountID),
        email: employeeEmail,
        workspaceChatReportID: employeeWorkspaceChat.reportCreationData[employeeEmail].reportID,
        workspaceChatCreatedReportActionID: employeeWorkspaceChat.reportCreationData[employeeEmail].reportActionID,
    };

    const oldChatReportID = iouReport.chatReportID;

    // Next we need to convert the IOU report to Expense report.
    // We need to change:
    // - report type
    // - change the sign of the report total
    // - update its policyID and policyName
    // - update the chatReportID to point to the new workspace chat
    const expenseReport = {
        ...iouReport,
        chatReportID: memberData.workspaceChatReportID,
        policyID,
        policyName: workspaceName,
        type: CONST.REPORT.TYPE.EXPENSE,
        total: -(iouReport?.total ?? 0),
    };
    optimisticData.push({
        onyxMethod: Onyx.METHOD.MERGE,
        key: `${ONYXKEYS.COLLECTION.REPORT}${iouReportID}`,
        value: expenseReport,
    });
    failureData.push({
        onyxMethod: Onyx.METHOD.MERGE,
        key: `${ONYXKEYS.COLLECTION.REPORT}${iouReportID}`,
        value: iouReport,
    });

    // The expense report transactions need to have the amount reversed to negative values
    const reportTransactions = TransactionUtils.getAllReportTransactions(iouReportID);

    // For performance reasons, we are going to compose a merge collection data for transactions
    const transactionsOptimisticData: Record<string, Transaction> = {};
    const transactionFailureData: Record<string, Transaction> = {};
    reportTransactions.forEach((transaction) => {
        transactionsOptimisticData[`${ONYXKEYS.COLLECTION.TRANSACTION}${transaction.transactionID}`] = {
            ...transaction,
            amount: -transaction.amount,
            modifiedAmount: transaction.modifiedAmount ? -transaction.modifiedAmount : 0,
        };

        transactionFailureData[`${ONYXKEYS.COLLECTION.TRANSACTION}${transaction.transactionID}`] = transaction;
    });

    optimisticData.push({
        onyxMethod: Onyx.METHOD.MERGE_COLLECTION,
        key: `${ONYXKEYS.COLLECTION.TRANSACTION}`,
        value: transactionsOptimisticData,
    });
    failureData.push({
        onyxMethod: Onyx.METHOD.MERGE_COLLECTION,
        key: `${ONYXKEYS.COLLECTION.TRANSACTION}`,
        value: transactionFailureData,
    });

    // We need to move the report preview action from the DM to the workspace chat.
    const reportPreview = ReportActionsUtils.getParentReportAction(iouReport);
    optimisticData.push({
        onyxMethod: Onyx.METHOD.MERGE,
        key: `${ONYXKEYS.COLLECTION.REPORT_ACTIONS}${oldChatReportID}`,
        value: {[reportPreview?.reportActionID ?? '-1']: null},
    });
    failureData.push({
        onyxMethod: Onyx.METHOD.MERGE,
        key: `${ONYXKEYS.COLLECTION.REPORT_ACTIONS}${oldChatReportID}`,
        value: {[reportPreview?.reportActionID ?? '-1']: reportPreview},
    });

    // To optimistically remove the GBR from the DM we need to update the hasOutstandingChildRequest param to false
    optimisticData.push({
        onyxMethod: Onyx.METHOD.MERGE,
        key: `${ONYXKEYS.COLLECTION.REPORT}${oldChatReportID}`,
        value: {
            hasOutstandingChildRequest: false,
        },
    });
    failureData.push({
        onyxMethod: Onyx.METHOD.MERGE,
        key: `${ONYXKEYS.COLLECTION.REPORT}${oldChatReportID}`,
        value: {
            hasOutstandingChildRequest: true,
        },
    });

    if (reportPreview?.reportActionID) {
        // Update the created timestamp of the report preview action to be after the workspace chat created timestamp.
        optimisticData.push({
            onyxMethod: Onyx.METHOD.MERGE,
            key: `${ONYXKEYS.COLLECTION.REPORT_ACTIONS}${memberData.workspaceChatReportID}`,
            value: {
                [reportPreview.reportActionID]: {
                    ...reportPreview,
                    message: [
                        {
                            type: CONST.REPORT.MESSAGE.TYPE.TEXT,
                            text: ReportUtils.getReportPreviewMessage(expenseReport, null, false, false, newWorkspace),
                        },
                    ],
                    created: DateUtils.getDBTime(),
                },
            },
        });
    }

    failureData.push({
        onyxMethod: Onyx.METHOD.MERGE,
        key: `${ONYXKEYS.COLLECTION.REPORT_ACTIONS}${memberData.workspaceChatReportID}`,
        value: {[reportPreview?.reportActionID ?? '-1']: null},
    });

    // Create the MOVED report action and add it to the DM chat which indicates to the user where the report has been moved
    const movedReportAction = ReportUtils.buildOptimisticMovedReportAction(oldPersonalPolicyID ?? '-1', policyID, memberData.workspaceChatReportID, iouReportID, workspaceName);
    optimisticData.push({
        onyxMethod: Onyx.METHOD.MERGE,
        key: `${ONYXKEYS.COLLECTION.REPORT_ACTIONS}${oldChatReportID}`,
        value: {[movedReportAction.reportActionID]: movedReportAction},
    });
    successData.push({
        onyxMethod: Onyx.METHOD.MERGE,
        key: `${ONYXKEYS.COLLECTION.REPORT_ACTIONS}${oldChatReportID}`,
        value: {
            [movedReportAction.reportActionID]: {
                ...movedReportAction,
                pendingAction: null,
            },
        },
    });
    failureData.push({
        onyxMethod: Onyx.METHOD.MERGE,
        key: `${ONYXKEYS.COLLECTION.REPORT_ACTIONS}${oldChatReportID}`,
        value: {[movedReportAction.reportActionID]: null},
    });

    const params: CreateWorkspaceFromIOUPaymentParams = {
        policyID,
        announceChatReportID,
        adminsChatReportID,
        expenseChatReportID: workspaceChatReportID,
        ownerEmail: '',
        makeMeAdmin: false,
        policyName: workspaceName,
        type: CONST.POLICY.TYPE.TEAM,
        announceCreatedReportActionID,
        adminsCreatedReportActionID,
        expenseCreatedReportActionID: workspaceChatCreatedReportActionID,
        customUnitID,
        customUnitRateID,
        iouReportID,
        memberData: JSON.stringify(memberData),
        reportActionID: movedReportAction.reportActionID,
    };

    API.write(WRITE_COMMANDS.CREATE_WORKSPACE_FROM_IOU_PAYMENT, params, {optimisticData, successData, failureData});

    return policyID;
}

function enablePolicyConnections(policyID: string, enabled: boolean) {
    const onyxData: OnyxData = {
        optimisticData: [
            {
                onyxMethod: Onyx.METHOD.MERGE,
                key: `${ONYXKEYS.COLLECTION.POLICY}${policyID}`,
                value: {
                    areConnectionsEnabled: enabled,
                    pendingFields: {
                        areConnectionsEnabled: CONST.RED_BRICK_ROAD_PENDING_ACTION.UPDATE,
                    },
                },
            },
        ],
        successData: [
            {
                onyxMethod: Onyx.METHOD.MERGE,
                key: `${ONYXKEYS.COLLECTION.POLICY}${policyID}`,
                value: {
                    pendingFields: {
                        areConnectionsEnabled: null,
                    },
                },
            },
        ],
        failureData: [
            {
                onyxMethod: Onyx.METHOD.MERGE,
                key: `${ONYXKEYS.COLLECTION.POLICY}${policyID}`,
                value: {
                    areConnectionsEnabled: !enabled,
                    pendingFields: {
                        areConnectionsEnabled: null,
                    },
                },
            },
        ],
    };

    const parameters: EnablePolicyConnectionsParams = {policyID, enabled};

    API.write(WRITE_COMMANDS.ENABLE_POLICY_CONNECTIONS, parameters, onyxData);

    if (enabled && getIsNarrowLayout()) {
        navigateWhenEnableFeature(policyID);
    }
}

function enablePolicyReportFields(policyID: string, enabled: boolean) {
    const onyxData: OnyxData = {
        optimisticData: [
            {
                onyxMethod: Onyx.METHOD.MERGE,
                key: `${ONYXKEYS.COLLECTION.POLICY}${policyID}`,
                value: {
                    areReportFieldsEnabled: enabled,
                    pendingFields: {
                        areReportFieldsEnabled: CONST.RED_BRICK_ROAD_PENDING_ACTION.UPDATE,
                    },
                },
            },
        ],
        successData: [
            {
                onyxMethod: Onyx.METHOD.MERGE,
                key: `${ONYXKEYS.COLLECTION.POLICY}${policyID}`,
                value: {
                    pendingFields: {
                        areReportFieldsEnabled: null,
                    },
                },
            },
        ],
        failureData: [
            {
                onyxMethod: Onyx.METHOD.MERGE,
                key: `${ONYXKEYS.COLLECTION.POLICY}${policyID}`,
                value: {
                    areReportFieldsEnabled: !enabled,
                    pendingFields: {
                        areReportFieldsEnabled: null,
                    },
                },
            },
        ],
    };

    const parameters: EnablePolicyReportFieldsParams = {policyID, enabled};

    API.write(WRITE_COMMANDS.ENABLE_POLICY_REPORT_FIELDS, parameters, onyxData);

    if (enabled && getIsNarrowLayout()) {
        navigateWhenEnableFeature(policyID);
    }
}

function enablePolicyTaxes(policyID: string, enabled: boolean) {
    const defaultTaxRates: TaxRatesWithDefault = CONST.DEFAULT_TAX;
    const taxRatesData: OnyxData = {
        optimisticData: [
            {
                onyxMethod: Onyx.METHOD.MERGE,
                key: `${ONYXKEYS.COLLECTION.POLICY}${policyID}`,
                value: {
                    taxRates: {
                        ...defaultTaxRates,
                        taxes: {
                            ...Object.keys(defaultTaxRates.taxes).reduce((acc, taxKey) => {
                                acc[taxKey] = {
                                    ...defaultTaxRates.taxes[taxKey],
                                    pendingAction: CONST.RED_BRICK_ROAD_PENDING_ACTION.ADD,
                                };
                                return acc;
                            }, {} as Record<string, TaxRate & {pendingAction: typeof CONST.RED_BRICK_ROAD_PENDING_ACTION.ADD}>),
                        },
                    },
                },
            },
        ],
        successData: [
            {
                onyxMethod: Onyx.METHOD.MERGE,
                key: `${ONYXKEYS.COLLECTION.POLICY}${policyID}`,
                value: {
                    taxRates: {
                        taxes: {
                            ...Object.keys(defaultTaxRates.taxes).reduce((acc, taxKey) => {
                                acc[taxKey] = {pendingAction: null};
                                return acc;
                            }, {} as Record<string, {pendingAction: null}>),
                        },
                    },
                },
            },
        ],
        failureData: [
            {
                onyxMethod: Onyx.METHOD.MERGE,
                key: `${ONYXKEYS.COLLECTION.POLICY}${policyID}`,
                value: {
                    taxRates: undefined,
                },
            },
        ],
    };
    const policy = getPolicy(policyID);
    const shouldAddDefaultTaxRatesData = (!policy?.taxRates || isEmptyObject(policy.taxRates)) && enabled;

    const optimisticData: OnyxUpdate[] = [
        {
            onyxMethod: Onyx.METHOD.MERGE,
            key: `${ONYXKEYS.COLLECTION.POLICY}${policyID}`,
            value: {
                tax: {
                    trackingEnabled: enabled,
                },
                pendingFields: {
                    tax: CONST.RED_BRICK_ROAD_PENDING_ACTION.UPDATE,
                },
            },
        },
    ];
    optimisticData.push(...(shouldAddDefaultTaxRatesData ? taxRatesData.optimisticData ?? [] : []));

    const successData: OnyxUpdate[] = [
        {
            onyxMethod: Onyx.METHOD.MERGE,
            key: `${ONYXKEYS.COLLECTION.POLICY}${policyID}`,
            value: {
                pendingFields: {
                    tax: null,
                },
            },
        },
    ];
    successData.push(...(shouldAddDefaultTaxRatesData ? taxRatesData.successData ?? [] : []));

    const failureData: OnyxUpdate[] = [
        {
            onyxMethod: Onyx.METHOD.MERGE,
            key: `${ONYXKEYS.COLLECTION.POLICY}${policyID}`,
            value: {
                tax: {
                    trackingEnabled: !enabled,
                },
                pendingFields: {
                    tax: null,
                },
            },
        },
    ];
    failureData.push(...(shouldAddDefaultTaxRatesData ? taxRatesData.failureData ?? [] : []));

    const onyxData: OnyxData = {
        optimisticData,
        successData,
        failureData,
    };

    const parameters: EnablePolicyTaxesParams = {policyID, enabled};
    if (shouldAddDefaultTaxRatesData) {
        parameters.taxFields = JSON.stringify(defaultTaxRates);
    }
    API.write(WRITE_COMMANDS.ENABLE_POLICY_TAXES, parameters, onyxData);

    if (enabled && getIsNarrowLayout()) {
        navigateWhenEnableFeature(policyID);
    }
}

function enablePolicyWorkflows(policyID: string, enabled: boolean) {
    const policy = getPolicy(policyID);
    const onyxData: OnyxData = {
        optimisticData: [
            {
                onyxMethod: Onyx.METHOD.MERGE,
                key: `${ONYXKEYS.COLLECTION.POLICY}${policyID}`,
                value: {
                    areWorkflowsEnabled: enabled,
                    ...(!enabled
                        ? {
                              approvalMode: CONST.POLICY.APPROVAL_MODE.OPTIONAL,
                              autoReporting: false,
                              harvesting: {
                                  enabled: false,
                              },
                              reimbursementChoice: CONST.POLICY.REIMBURSEMENT_CHOICES.REIMBURSEMENT_NO,
                          }
                        : {}),
                    pendingFields: {
                        areWorkflowsEnabled: CONST.RED_BRICK_ROAD_PENDING_ACTION.UPDATE,
                        ...(!enabled
                            ? {
                                  approvalMode: CONST.RED_BRICK_ROAD_PENDING_ACTION.UPDATE,
                                  autoReporting: CONST.RED_BRICK_ROAD_PENDING_ACTION.UPDATE,
                                  harvesting: CONST.RED_BRICK_ROAD_PENDING_ACTION.UPDATE,
                                  reimbursementChoice: CONST.RED_BRICK_ROAD_PENDING_ACTION.UPDATE,
                              }
                            : {}),
                    },
                },
            },
        ],
        successData: [
            {
                onyxMethod: Onyx.METHOD.MERGE,
                key: `${ONYXKEYS.COLLECTION.POLICY}${policyID}`,
                value: {
                    pendingFields: {
                        areWorkflowsEnabled: null,
                        ...(!enabled
                            ? {
                                  approvalMode: null,
                                  autoReporting: null,
                                  harvesting: null,
                                  reimbursementChoice: null,
                              }
                            : {}),
                    },
                },
            },
        ],
        failureData: [
            {
                onyxMethod: Onyx.METHOD.MERGE,
                key: `${ONYXKEYS.COLLECTION.POLICY}${policyID}`,
                value: {
                    areWorkflowsEnabled: !enabled,
                    ...(!enabled
                        ? {
                              approvalMode: policy?.approvalMode,
                              autoReporting: policy?.autoReporting,
                              harvesting: policy?.harvesting,
                              reimbursementChoice: policy?.reimbursementChoice,
                          }
                        : {}),
                    pendingFields: {
                        areWorkflowsEnabled: null,
                        ...(!enabled
                            ? {
                                  approvalMode: null,
                                  autoReporting: null,
                                  harvesting: null,
                                  reimbursementChoice: null,
                              }
                            : {}),
                    },
                },
            },
        ],
    };

    const parameters: EnablePolicyWorkflowsParams = {policyID, enabled};

    API.write(WRITE_COMMANDS.ENABLE_POLICY_WORKFLOWS, parameters, onyxData);

    if (enabled && getIsNarrowLayout()) {
        navigateWhenEnableFeature(policyID);
    }
}

function enableDistanceRequestTax(policyID: string, customUnitName: string, customUnitID: string, attributes: Attributes) {
    const policy = getPolicy(policyID);
    const onyxData: OnyxData = {
        optimisticData: [
            {
                onyxMethod: Onyx.METHOD.MERGE,
                key: `${ONYXKEYS.COLLECTION.POLICY}${policyID}`,
                value: {
                    customUnits: {
                        [customUnitID]: {
                            attributes,
                        },
                    },
                    pendingFields: {
                        customUnits: CONST.RED_BRICK_ROAD_PENDING_ACTION.UPDATE,
                    },
                },
            },
        ],
        successData: [
            {
                onyxMethod: Onyx.METHOD.MERGE,
                key: `${ONYXKEYS.COLLECTION.POLICY}${policyID}`,
                value: {
                    pendingFields: {
                        customUnits: null,
                    },
                },
            },
        ],
        failureData: [
            {
                onyxMethod: Onyx.METHOD.MERGE,
                key: `${ONYXKEYS.COLLECTION.POLICY}${policyID}`,
                value: {
                    customUnits: {
                        [customUnitID]: {
                            attributes: policy?.customUnits ? policy?.customUnits[customUnitID].attributes : null,
                        },
                    },
                },
            },
        ],
    };

    const params = {
        policyID,
        customUnit: JSON.stringify({
            customUnitName,
            customUnitID,
            attributes,
        }),
    };
    API.write(WRITE_COMMANDS.ENABLE_DISTANCE_REQUEST_TAX, params, onyxData);
}

function openPolicyMoreFeaturesPage(policyID: string) {
    const params: OpenPolicyMoreFeaturesPageParams = {policyID};

    API.read(READ_COMMANDS.OPEN_POLICY_MORE_FEATURES_PAGE, params);
}

function setPolicyCustomTaxName(policyID: string, customTaxName: string) {
    const policy = getPolicy(policyID);
    const originalCustomTaxName = policy?.taxRates?.name;
    const onyxData: OnyxData = {
        optimisticData: [
            {
                onyxMethod: Onyx.METHOD.MERGE,
                key: `${ONYXKEYS.COLLECTION.POLICY}${policyID}`,
                value: {
                    taxRates: {
                        name: customTaxName,
                        pendingFields: {name: CONST.RED_BRICK_ROAD_PENDING_ACTION.UPDATE},
                        errorFields: null,
                    },
                },
            },
        ],
        successData: [
            {
                onyxMethod: Onyx.METHOD.MERGE,
                key: `${ONYXKEYS.COLLECTION.POLICY}${policyID}`,
                value: {
                    taxRates: {
                        pendingFields: {name: null},
                        errorFields: null,
                    },
                },
            },
        ],
        failureData: [
            {
                onyxMethod: Onyx.METHOD.MERGE,
                key: `${ONYXKEYS.COLLECTION.POLICY}${policyID}`,
                value: {
                    taxRates: {
                        name: originalCustomTaxName,
                        pendingFields: {name: null},
                        errorFields: {name: ErrorUtils.getMicroSecondOnyxErrorWithTranslationKey('common.genericErrorMessage')},
                    },
                },
            },
        ],
    };

    const parameters = {
        policyID,
        customTaxName,
    };

    API.write(WRITE_COMMANDS.SET_POLICY_CUSTOM_TAX_NAME, parameters, onyxData);
}

function setWorkspaceCurrencyDefault(policyID: string, taxCode: string) {
    const policy = getPolicy(policyID);
    const originalDefaultExternalID = policy?.taxRates?.defaultExternalID;
    const onyxData: OnyxData = {
        optimisticData: [
            {
                onyxMethod: Onyx.METHOD.MERGE,
                key: `${ONYXKEYS.COLLECTION.POLICY}${policyID}`,
                value: {
                    taxRates: {
                        defaultExternalID: taxCode,
                        pendingFields: {defaultExternalID: CONST.RED_BRICK_ROAD_PENDING_ACTION.UPDATE},
                        errorFields: null,
                    },
                },
            },
        ],
        successData: [
            {
                onyxMethod: Onyx.METHOD.MERGE,
                key: `${ONYXKEYS.COLLECTION.POLICY}${policyID}`,
                value: {
                    taxRates: {
                        pendingFields: {defaultExternalID: null},
                        errorFields: null,
                    },
                },
            },
        ],
        failureData: [
            {
                onyxMethod: Onyx.METHOD.MERGE,
                key: `${ONYXKEYS.COLLECTION.POLICY}${policyID}`,
                value: {
                    taxRates: {
                        defaultExternalID: originalDefaultExternalID,
                        pendingFields: {defaultExternalID: null},
                        errorFields: {defaultExternalID: ErrorUtils.getMicroSecondOnyxErrorWithTranslationKey('common.genericErrorMessage')},
                    },
                },
            },
        ],
    };

    const parameters = {
        policyID,
        taxCode,
    };

    API.write(WRITE_COMMANDS.SET_POLICY_TAXES_CURRENCY_DEFAULT, parameters, onyxData);
}

function setForeignCurrencyDefault(policyID: string, taxCode: string) {
    const policy = getPolicy(policyID);
    const originalDefaultForeignCurrencyID = policy?.taxRates?.foreignTaxDefault;
    const onyxData: OnyxData = {
        optimisticData: [
            {
                onyxMethod: Onyx.METHOD.MERGE,
                key: `${ONYXKEYS.COLLECTION.POLICY}${policyID}`,
                value: {
                    taxRates: {
                        foreignTaxDefault: taxCode,
                        pendingFields: {foreignTaxDefault: CONST.RED_BRICK_ROAD_PENDING_ACTION.UPDATE},
                        errorFields: null,
                    },
                },
            },
        ],
        successData: [
            {
                onyxMethod: Onyx.METHOD.MERGE,
                key: `${ONYXKEYS.COLLECTION.POLICY}${policyID}`,
                value: {
                    taxRates: {
                        pendingFields: {foreignTaxDefault: null},
                        errorFields: null,
                    },
                },
            },
        ],
        failureData: [
            {
                onyxMethod: Onyx.METHOD.MERGE,
                key: `${ONYXKEYS.COLLECTION.POLICY}${policyID}`,
                value: {
                    taxRates: {
                        foreignTaxDefault: originalDefaultForeignCurrencyID,
                        pendingFields: {foreignTaxDefault: null},
                        errorFields: {foreignTaxDefault: ErrorUtils.getMicroSecondOnyxErrorWithTranslationKey('common.genericErrorMessage')},
                    },
                },
            },
        ],
    };

    const parameters = {
        policyID,
        taxCode,
    };

    API.write(WRITE_COMMANDS.SET_POLICY_TAXES_FOREIGN_CURRENCY_DEFAULT, parameters, onyxData);
}

export {
    leaveWorkspace,
    addBillingCardAndRequestPolicyOwnerChange,
    hasActiveChatEnabledPolicies,
    setWorkspaceErrors,
    clearCustomUnitErrors,
    hideWorkspaceAlertMessage,
    deleteWorkspace,
    updateAddress,
    updateWorkspaceCustomUnitAndRate,
    updateLastAccessedWorkspace,
    clearDeleteWorkspaceError,
    openWorkspaceReimburseView,
    setPolicyIDForReimburseView,
    clearOnyxDataForReimburseView,
    setRateForReimburseView,
    setUnitForReimburseView,
    generateDefaultWorkspaceName,
    updateGeneralSettings,
    deleteWorkspaceAvatar,
    updateWorkspaceAvatar,
    clearAvatarErrors,
    generatePolicyID,
    createWorkspace,
    openPolicyTaxesPage,
    openWorkspaceInvitePage,
    openWorkspace,
    removeWorkspace,
    createWorkspaceFromIOUPayment,
    clearErrors,
    dismissAddedWithPrimaryLoginMessages,
    openDraftWorkspaceRequest,
    createDraftInitialWorkspace,
    setWorkspaceInviteMessageDraft,
    setWorkspaceApprovalMode,
    setWorkspaceAutoReportingFrequency,
    setWorkspaceAutoReportingMonthlyOffset,
    updateWorkspaceDescription,
    setWorkspacePayer,
    setWorkspaceReimbursement,
    openPolicyWorkflowsPage,
    enablePolicyConnections,
    enablePolicyReportFields,
    enablePolicyTaxes,
    enablePolicyWorkflows,
    enableDistanceRequestTax,
    openPolicyMoreFeaturesPage,
    generateCustomUnitID,
    clearQBOErrorField,
    clearXeroErrorField,
    clearWorkspaceReimbursementErrors,
    setWorkspaceCurrencyDefault,
    setForeignCurrencyDefault,
    setPolicyCustomTaxName,
    clearPolicyErrorField,
    isCurrencySupportedForDirectReimbursement,
    getPrimaryPolicy,
    createDraftWorkspace,
    buildPolicyData,
    createPolicyExpenseChats,
};

export type {NewCustomUnit};<|MERGE_RESOLUTION|>--- conflicted
+++ resolved
@@ -336,57 +336,6 @@
     }
 }
 
-<<<<<<< HEAD
-function setWorkspaceAutoReporting(policyID: string, enabled: boolean, frequency: ValueOf<typeof CONST.POLICY.AUTO_REPORTING_FREQUENCIES>) {
-    const policy = getPolicy(policyID);
-    const optimisticData: OnyxUpdate[] = [
-        {
-            onyxMethod: Onyx.METHOD.MERGE,
-            key: `${ONYXKEYS.COLLECTION.POLICY}${policyID}`,
-            value: {
-                autoReporting: enabled,
-                harvesting: {
-                    enabled,
-                },
-                autoReportingFrequency: frequency,
-                pendingFields: {autoReporting: CONST.RED_BRICK_ROAD_PENDING_ACTION.UPDATE},
-            },
-        },
-    ];
-
-    const failureData: OnyxUpdate[] = [
-        {
-            onyxMethod: Onyx.METHOD.MERGE,
-            key: `${ONYXKEYS.COLLECTION.POLICY}${policyID}`,
-            value: {
-                autoReporting: policy?.autoReporting ?? null,
-                harvesting: {
-                    enabled: policy?.harvesting?.enabled ?? null,
-                },
-                autoReportingFrequency: policy?.autoReportingFrequency ?? null,
-                pendingFields: {autoReporting: null},
-                errorFields: {autoReporting: ErrorUtils.getMicroSecondOnyxErrorWithTranslationKey('workflowsDelayedSubmissionPage.autoReportingErrorMessage')},
-            },
-        },
-    ];
-
-    const successData: OnyxUpdate[] = [
-        {
-            onyxMethod: Onyx.METHOD.MERGE,
-            key: `${ONYXKEYS.COLLECTION.POLICY}${policyID}`,
-            value: {
-                pendingFields: {autoReporting: null},
-            },
-        },
-    ];
-
-    const params: SetWorkspaceAutoReportingParams = {policyID, enabled};
-
-    API.write(WRITE_COMMANDS.SET_WORKSPACE_AUTO_REPORTING, params, {optimisticData, failureData, successData});
-}
-
-=======
->>>>>>> 2026f62b
 function setWorkspaceAutoReportingFrequency(policyID: string, frequency: ValueOf<typeof CONST.POLICY.AUTO_REPORTING_FREQUENCIES>) {
     const policy = getPolicy(policyID);
 
