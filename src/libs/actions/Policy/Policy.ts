--- conflicted
+++ resolved
@@ -171,13 +171,6 @@
     lastUsedPaymentMethod?: LastPaymentMethodType;
 };
 
-<<<<<<< HEAD
-type SetWorkspaceReimbursementActionParams = {
-    policyID: string;
-    reimbursementChoice: ValueOf<typeof CONST.POLICY.REIMBURSEMENT_CHOICES>;
-    bankAccountID?: number;
-    reimburserEmail: string;
-=======
 type DuplicatePolicyDataOptions = {
     policyName: string;
     policyID?: string;
@@ -186,7 +179,13 @@
     parts: Record<string, boolean>;
     file?: File | CustomRNImageManipulatorResult;
     policyCategories?: PolicyCategories;
->>>>>>> 3dfb0b9b
+};
+
+type SetWorkspaceReimbursementActionParams = {
+    policyID: string;
+    reimbursementChoice: ValueOf<typeof CONST.POLICY.REIMBURSEMENT_CHOICES>;
+    bankAccountID?: number;
+    reimburserEmail: string;
 };
 
 const allPolicies: OnyxCollection<Policy> = {};
