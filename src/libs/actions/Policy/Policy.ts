--- conflicted
+++ resolved
@@ -3097,11 +3097,7 @@
     buildPolicyData,
     enableExpensifyCard,
     createPolicyExpenseChats,
-<<<<<<< HEAD
     upgradeToCorporate,
-    clearNetSuiteErrorField,
-=======
->>>>>>> 65899f3e
     getPoliciesConnectedToSageIntacct,
 };
 
