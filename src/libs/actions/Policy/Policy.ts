import {PUBLIC_DOMAINS, Str} from 'expensify-common';
import {escapeRegExp} from 'lodash';
import lodashClone from 'lodash/clone';
import type {NullishDeep, OnyxCollection, OnyxEntry, OnyxUpdate} from 'react-native-onyx';
import Onyx from 'react-native-onyx';
import type {ValueOf} from 'type-fest';
import * as API from '@libs/API';
import type {
    AddBillingCardAndRequestWorkspaceOwnerChangeParams,
    CreateWorkspaceFromIOUPaymentParams,
    CreateWorkspaceParams,
    DeleteWorkspaceAvatarParams,
    DeleteWorkspaceParams,
    EnablePolicyConnectionsParams,
    EnablePolicyExpensifyCardsParams,
    EnablePolicyReportFieldsParams,
    EnablePolicyTaxesParams,
    EnablePolicyWorkflowsParams,
    LeavePolicyParams,
    OpenDraftWorkspaceRequestParams,
    OpenPolicyExpensifyCardsPageParams,
    OpenPolicyInitialPageParams,
    OpenPolicyMoreFeaturesPageParams,
    OpenPolicyProfilePageParams,
    OpenPolicyTaxesPageParams,
    OpenPolicyWorkflowsPageParams,
    OpenWorkspaceInvitePageParams,
    OpenWorkspaceParams,
    OpenWorkspaceReimburseViewParams,
    RequestExpensifyCardLimitIncreaseParams,
    SetWorkspaceApprovalModeParams,
    SetWorkspaceAutoReportingFrequencyParams,
    SetWorkspaceAutoReportingMonthlyOffsetParams,
    SetWorkspacePayerParams,
    SetWorkspaceReimbursementParams,
    UpdateWorkspaceAvatarParams,
    UpdateWorkspaceCustomUnitAndRateParams,
    UpdateWorkspaceDescriptionParams,
    UpdateWorkspaceGeneralSettingsParams,
} from '@libs/API/parameters';
import type UpdatePolicyAddressParams from '@libs/API/parameters/UpdatePolicyAddressParams';
import {READ_COMMANDS, WRITE_COMMANDS} from '@libs/API/types';
import DateUtils from '@libs/DateUtils';
import * as ErrorUtils from '@libs/ErrorUtils';
import getIsNarrowLayout from '@libs/getIsNarrowLayout';
import Log from '@libs/Log';
import * as NetworkStore from '@libs/Network/NetworkStore';
import * as NumberUtils from '@libs/NumberUtils';
import * as PhoneNumber from '@libs/PhoneNumber';
import * as PolicyUtils from '@libs/PolicyUtils';
import {navigateWhenEnableFeature} from '@libs/PolicyUtils';
import * as ReportActionsUtils from '@libs/ReportActionsUtils';
import * as ReportUtils from '@libs/ReportUtils';
import * as TransactionUtils from '@libs/TransactionUtils';
import type {PolicySelector} from '@pages/home/sidebar/SidebarScreen/FloatingActionButtonAndPopover';
import CONST from '@src/CONST';
import ONYXKEYS from '@src/ONYXKEYS';
import type {InvitedEmailsToAccountIDs, PersonalDetailsList, Policy, PolicyCategory, ReimbursementAccount, Report, ReportAction, TaxRatesWithDefault, Transaction} from '@src/types/onyx';
import type {Errors} from '@src/types/onyx/OnyxCommon';
import type {Attributes, CompanyAddress, CustomUnit, Rate, TaxRate, Unit} from '@src/types/onyx/Policy';
import type {OnyxData} from '@src/types/onyx/Request';
import {isEmptyObject} from '@src/types/utils/EmptyObject';
import {buildOptimisticPolicyCategories} from './Category';

type ReportCreationData = Record<
    string,
    {
        reportID: string;
        reportActionID?: string;
    }
>;

type WorkspaceMembersChats = {
    onyxSuccessData: OnyxUpdate[];
    onyxOptimisticData: OnyxUpdate[];
    onyxFailureData: OnyxUpdate[];
    reportCreationData: ReportCreationData;
};

type OptimisticCustomUnits = {
    customUnits: Record<string, CustomUnit>;
    customUnitID: string;
    customUnitRateID: string;
    outputCurrency: string;
};

type NewCustomUnit = {
    customUnitID: string;
    name: string;
    attributes: Attributes;
    rates: Rate;
};

const allPolicies: OnyxCollection<Policy> = {};
Onyx.connect({
    key: ONYXKEYS.COLLECTION.POLICY,
    callback: (val, key) => {
        if (!key) {
            return;
        }
        if (val === null || val === undefined) {
            // If we are deleting a policy, we have to check every report linked to that policy
            // and unset the draft indicator (pencil icon) alongside removing any draft comments. Clearing these values will keep the newly archived chats from being displayed in the LHN.
            // More info: https://github.com/Expensify/App/issues/14260
            const policyID = key.replace(ONYXKEYS.COLLECTION.POLICY, '');
            const policyReports = ReportUtils.getAllPolicyReports(policyID);
            const cleanUpMergeQueries: Record<`${typeof ONYXKEYS.COLLECTION.REPORT}${string}`, NullishDeep<Report>> = {};
            const cleanUpSetQueries: Record<`${typeof ONYXKEYS.COLLECTION.REPORT_DRAFT_COMMENT}${string}` | `${typeof ONYXKEYS.COLLECTION.REPORT_ACTIONS_DRAFTS}${string}`, null> = {};
            policyReports.forEach((policyReport) => {
                if (!policyReport) {
                    return;
                }
                const {reportID} = policyReport;
                cleanUpSetQueries[`${ONYXKEYS.COLLECTION.REPORT_DRAFT_COMMENT}${reportID}`] = null;
                cleanUpSetQueries[`${ONYXKEYS.COLLECTION.REPORT_ACTIONS_DRAFTS}${reportID}`] = null;
            });
            Onyx.mergeCollection(ONYXKEYS.COLLECTION.REPORT, cleanUpMergeQueries);
            Onyx.multiSet(cleanUpSetQueries);
            delete allPolicies[key];
            return;
        }

        allPolicies[key] = val;
    },
});

let allReports: OnyxCollection<Report>;
Onyx.connect({
    key: ONYXKEYS.COLLECTION.REPORT,
    waitForCollectionCallback: true,
    callback: (value) => (allReports = value),
});

let lastAccessedWorkspacePolicyID: OnyxEntry<string>;
Onyx.connect({
    key: ONYXKEYS.LAST_ACCESSED_WORKSPACE_POLICY_ID,
    callback: (value) => (lastAccessedWorkspacePolicyID = value),
});

let sessionEmail = '';
let sessionAccountID = 0;
Onyx.connect({
    key: ONYXKEYS.SESSION,
    callback: (val) => {
        sessionEmail = val?.email ?? '';
        sessionAccountID = val?.accountID ?? -1;
    },
});

let allPersonalDetails: OnyxEntry<PersonalDetailsList>;
Onyx.connect({
    key: ONYXKEYS.PERSONAL_DETAILS_LIST,
    callback: (val) => (allPersonalDetails = val),
});

let reimbursementAccount: OnyxEntry<ReimbursementAccount>;
Onyx.connect({
    key: ONYXKEYS.REIMBURSEMENT_ACCOUNT,
    callback: (val) => (reimbursementAccount = val),
});

/**
 * Stores in Onyx the policy ID of the last workspace that was accessed by the user
 */
function updateLastAccessedWorkspace(policyID: OnyxEntry<string>) {
    Onyx.set(ONYXKEYS.LAST_ACCESSED_WORKSPACE_POLICY_ID, policyID ?? null);
}

/**
 * Checks if the currency is supported for direct reimbursement
 * USD currency is the only one supported in NewDot for now
 */
function isCurrencySupportedForDirectReimbursement(currency: string) {
    return currency === CONST.CURRENCY.USD;
}

/**
 * Returns the policy of the report
 */
function getPolicy(policyID: string | undefined): OnyxEntry<Policy> {
    if (!allPolicies || !policyID) {
        return undefined;
    }
    return allPolicies[`${ONYXKEYS.COLLECTION.POLICY}${policyID}`];
}

/**
 * Returns a primary policy for the user
 */
function getPrimaryPolicy(activePolicyID?: OnyxEntry<string>): Policy | undefined {
    const activeAdminWorkspaces = PolicyUtils.getActiveAdminWorkspaces(allPolicies);
    const primaryPolicy: Policy | null | undefined = allPolicies?.[activePolicyID ?? '-1'];

    return primaryPolicy ?? activeAdminWorkspaces[0];
}

/**
 * Check if the user has any active free policies (aka workspaces)
 */
function hasActiveChatEnabledPolicies(policies: Array<OnyxEntry<PolicySelector>> | OnyxCollection<PolicySelector>, includeOnlyFreePolicies = false): boolean {
    const adminChatEnabledPolicies = Object.values(policies ?? {}).filter(
        (policy) =>
            policy &&
            ((policy.type === CONST.POLICY.TYPE.FREE && policy.role === CONST.POLICY.ROLE.ADMIN) ||
                (!includeOnlyFreePolicies && policy.type !== CONST.POLICY.TYPE.PERSONAL && policy.role === CONST.POLICY.ROLE.ADMIN && policy.isPolicyExpenseChatEnabled)),
    );

    if (adminChatEnabledPolicies.length === 0) {
        return false;
    }

    if (adminChatEnabledPolicies.some((policy) => !policy?.pendingAction)) {
        return true;
    }

    if (adminChatEnabledPolicies.some((policy) => policy?.pendingAction === CONST.RED_BRICK_ROAD_PENDING_ACTION.ADD)) {
        return true;
    }

    if (adminChatEnabledPolicies.some((policy) => policy?.pendingAction === CONST.RED_BRICK_ROAD_PENDING_ACTION.DELETE)) {
        return false;
    }

    // If there are no add or delete pending actions the only option left is an update
    // pendingAction, in which case we should return true.
    return true;
}

/**
 * Delete the workspace
 */
function deleteWorkspace(policyID: string, policyName: string) {
    if (!allPolicies) {
        return;
    }

    const filteredPolicies = Object.values(allPolicies).filter((policy): policy is Policy => policy?.id !== policyID);
    const optimisticData: OnyxUpdate[] = [
        {
            onyxMethod: Onyx.METHOD.MERGE,
            key: `${ONYXKEYS.COLLECTION.POLICY}${policyID}`,
            value: {
                avatarURL: '',
                pendingAction: CONST.RED_BRICK_ROAD_PENDING_ACTION.DELETE,
                errors: null,
            },
        },
        ...(!hasActiveChatEnabledPolicies(filteredPolicies, true)
            ? [
                  {
                      onyxMethod: Onyx.METHOD.MERGE,
                      key: ONYXKEYS.REIMBURSEMENT_ACCOUNT,
                      value: {
                          errors: null,
                      },
                  },
              ]
            : []),
    ];

    const reportsToArchive = Object.values(allReports ?? {}).filter(
        (report) => report?.policyID === policyID && (ReportUtils.isChatRoom(report) || ReportUtils.isPolicyExpenseChat(report) || ReportUtils.isTaskReport(report)),
    );
    const finallyData: OnyxUpdate[] = [];
    reportsToArchive.forEach((report) => {
        const {reportID, ownerAccountID} = report ?? {};
        optimisticData.push({
            onyxMethod: Onyx.METHOD.MERGE,
            key: `${ONYXKEYS.COLLECTION.REPORT}${reportID}`,
            value: {
                stateNum: CONST.REPORT.STATE_NUM.APPROVED,
                statusNum: CONST.REPORT.STATUS_NUM.CLOSED,
                oldPolicyName: allPolicies?.[`${ONYXKEYS.COLLECTION.POLICY}${policyID}`]?.name ?? '',
                policyName: '',
            },
        });

        optimisticData.push({
            onyxMethod: Onyx.METHOD.SET,
            key: `${ONYXKEYS.COLLECTION.REPORT_ACTIONS_DRAFTS}${reportID}`,
            value: null,
        });

        // Add closed actions to all chat reports linked to this policy
        // Announce & admin chats have FAKE owners, but workspace chats w/ users do have owners.
        let emailClosingReport: string = CONST.POLICY.OWNER_EMAIL_FAKE;
        if (!!ownerAccountID && ownerAccountID !== CONST.POLICY.OWNER_ACCOUNT_ID_FAKE) {
            emailClosingReport = allPersonalDetails?.[ownerAccountID]?.login ?? '';
        }
        const optimisticClosedReportAction = ReportUtils.buildOptimisticClosedReportAction(emailClosingReport, policyName, CONST.REPORT.ARCHIVE_REASON.POLICY_DELETED);
        optimisticData.push({
            onyxMethod: Onyx.METHOD.MERGE,
            key: `${ONYXKEYS.COLLECTION.REPORT_ACTIONS}${reportID}`,
            value: {
                [optimisticClosedReportAction.reportActionID]: optimisticClosedReportAction as ReportAction,
            },
        });

        // We are temporarily adding this workaround because 'DeleteWorkspace' doesn't
        // support receiving the optimistic reportActions' ids for the moment.
        finallyData.push({
            onyxMethod: Onyx.METHOD.MERGE,
            key: `${ONYXKEYS.COLLECTION.REPORT_ACTIONS}${reportID}`,
            value: {
                [optimisticClosedReportAction.reportActionID]: null,
            },
        });
    });

    // Restore the old report stateNum and statusNum
    const failureData: OnyxUpdate[] = [
        {
            onyxMethod: Onyx.METHOD.MERGE,
            key: ONYXKEYS.REIMBURSEMENT_ACCOUNT,
            value: {
                errors: reimbursementAccount?.errors ?? null,
            },
        },
    ];

    reportsToArchive.forEach((report) => {
        const {reportID, stateNum, statusNum, oldPolicyName} = report ?? {};
        failureData.push({
            onyxMethod: Onyx.METHOD.MERGE,
            key: `${ONYXKEYS.COLLECTION.REPORT}${reportID}`,
            value: {
                stateNum,
                statusNum,
                oldPolicyName,
                policyName: report?.policyName,
            },
        });
    });

    const params: DeleteWorkspaceParams = {policyID};

    API.write(WRITE_COMMANDS.DELETE_WORKSPACE, params, {optimisticData, finallyData, failureData});

    // Reset the lastAccessedWorkspacePolicyID
    if (policyID === lastAccessedWorkspacePolicyID) {
        updateLastAccessedWorkspace(undefined);
    }
}

function setWorkspaceAutoReportingFrequency(policyID: string, frequency: ValueOf<typeof CONST.POLICY.AUTO_REPORTING_FREQUENCIES>) {
    const policy = getPolicy(policyID);

    const optimisticData: OnyxUpdate[] = [
        {
            onyxMethod: Onyx.METHOD.MERGE,
            key: `${ONYXKEYS.COLLECTION.POLICY}${policyID}`,
            value: {
                autoReportingFrequency: frequency,
                pendingFields: {autoReportingFrequency: CONST.RED_BRICK_ROAD_PENDING_ACTION.UPDATE},
            },
        },
    ];

    const failureData: OnyxUpdate[] = [
        {
            onyxMethod: Onyx.METHOD.MERGE,
            key: `${ONYXKEYS.COLLECTION.POLICY}${policyID}`,
            value: {
                autoReportingFrequency: policy?.autoReportingFrequency ?? null,
                pendingFields: {autoReportingFrequency: null},
                errorFields: {autoReportingFrequency: ErrorUtils.getMicroSecondOnyxErrorWithTranslationKey('workflowsDelayedSubmissionPage.autoReportingFrequencyErrorMessage')},
            },
        },
    ];

    const successData: OnyxUpdate[] = [
        {
            onyxMethod: Onyx.METHOD.MERGE,
            key: `${ONYXKEYS.COLLECTION.POLICY}${policyID}`,
            value: {
                pendingFields: {autoReportingFrequency: null},
            },
        },
    ];

    const params: SetWorkspaceAutoReportingFrequencyParams = {policyID, frequency};
    API.write(WRITE_COMMANDS.SET_WORKSPACE_AUTO_REPORTING_FREQUENCY, params, {optimisticData, failureData, successData});
}

function setWorkspaceAutoReportingMonthlyOffset(policyID: string, autoReportingOffset: number | ValueOf<typeof CONST.POLICY.AUTO_REPORTING_OFFSET>) {
    const value = JSON.stringify({autoReportingOffset: autoReportingOffset.toString()});
    const policy = getPolicy(policyID);

    const optimisticData: OnyxUpdate[] = [
        {
            onyxMethod: Onyx.METHOD.MERGE,
            key: `${ONYXKEYS.COLLECTION.POLICY}${policyID}`,
            value: {
                autoReportingOffset,
                pendingFields: {autoReportingOffset: CONST.RED_BRICK_ROAD_PENDING_ACTION.UPDATE},
            },
        },
    ];

    const failureData: OnyxUpdate[] = [
        {
            onyxMethod: Onyx.METHOD.MERGE,
            key: `${ONYXKEYS.COLLECTION.POLICY}${policyID}`,
            value: {
                autoReportingOffset: policy?.autoReportingOffset ?? null,
                pendingFields: {autoReportingOffset: null},
                errorFields: {autoReportingOffset: ErrorUtils.getMicroSecondOnyxErrorWithTranslationKey('workflowsDelayedSubmissionPage.monthlyOffsetErrorMessage')},
            },
        },
    ];

    const successData: OnyxUpdate[] = [
        {
            onyxMethod: Onyx.METHOD.MERGE,
            key: `${ONYXKEYS.COLLECTION.POLICY}${policyID}`,
            value: {
                pendingFields: {autoReportingOffset: null},
            },
        },
    ];

    const params: SetWorkspaceAutoReportingMonthlyOffsetParams = {policyID, value};
    API.write(WRITE_COMMANDS.SET_WORKSPACE_AUTO_REPORTING_MONTHLY_OFFSET, params, {optimisticData, failureData, successData});
}

function setWorkspaceApprovalMode(policyID: string, approver: string, approvalMode: ValueOf<typeof CONST.POLICY.APPROVAL_MODE>) {
    const policy = getPolicy(policyID);

    const value = {
        approver,
        approvalMode,
    };

    const optimisticData: OnyxUpdate[] = [
        {
            onyxMethod: Onyx.METHOD.MERGE,
            key: `${ONYXKEYS.COLLECTION.POLICY}${policyID}`,
            value: {
                ...value,
                pendingFields: {approvalMode: CONST.RED_BRICK_ROAD_PENDING_ACTION.UPDATE},
            },
        },
    ];

    const failureData: OnyxUpdate[] = [
        {
            onyxMethod: Onyx.METHOD.MERGE,
            key: `${ONYXKEYS.COLLECTION.POLICY}${policyID}`,
            value: {
                approver: policy?.approver,
                approvalMode: policy?.approvalMode,
                pendingFields: {approvalMode: null},
                errorFields: {approvalMode: ErrorUtils.getMicroSecondOnyxErrorWithTranslationKey('workflowsApprovalPage.genericErrorMessage')},
            },
        },
    ];

    const successData: OnyxUpdate[] = [
        {
            onyxMethod: Onyx.METHOD.MERGE,
            key: `${ONYXKEYS.COLLECTION.POLICY}${policyID}`,
            value: {
                pendingFields: {approvalMode: null},
            },
        },
    ];

    const params: SetWorkspaceApprovalModeParams = {
        policyID,
        value: JSON.stringify({
            ...value,
            // This property should now be set to false for all Collect policies
            isAutoApprovalEnabled: false,
        }),
    };
    API.write(WRITE_COMMANDS.SET_WORKSPACE_APPROVAL_MODE, params, {optimisticData, failureData, successData});
}

function setWorkspacePayer(policyID: string, reimburserEmail: string) {
    const policy = getPolicy(policyID);

    const optimisticData: OnyxUpdate[] = [
        {
            onyxMethod: Onyx.METHOD.MERGE,
            key: `${ONYXKEYS.COLLECTION.POLICY}${policyID}`,
            value: {
                achAccount: {reimburser: reimburserEmail},
                errorFields: {reimburser: null},
                pendingFields: {reimburser: CONST.RED_BRICK_ROAD_PENDING_ACTION.UPDATE},
            },
        },
    ];

    const successData: OnyxUpdate[] = [
        {
            onyxMethod: Onyx.METHOD.MERGE,
            key: `${ONYXKEYS.COLLECTION.POLICY}${policyID}`,
            value: {
                errorFields: {reimburser: null},
                pendingFields: {reimburser: null},
            },
        },
    ];

    const failureData: OnyxUpdate[] = [
        {
            onyxMethod: Onyx.METHOD.MERGE,
            key: `${ONYXKEYS.COLLECTION.POLICY}${policyID}`,
            value: {
                achAccount: {reimburser: policy?.achAccount?.reimburser ?? null},
                errorFields: {reimburser: ErrorUtils.getMicroSecondOnyxErrorWithTranslationKey('workflowsPayerPage.genericErrorMessage')},
                pendingFields: {reimburser: null},
            },
        },
    ];

    const params: SetWorkspacePayerParams = {policyID, reimburserEmail};

    API.write(WRITE_COMMANDS.SET_WORKSPACE_PAYER, params, {optimisticData, failureData, successData});
}

function clearPolicyErrorField(policyID: string, fieldName: string) {
    Onyx.merge(`${ONYXKEYS.COLLECTION.POLICY}${policyID}`, {errorFields: {[fieldName]: null}});
}

function clearQBOErrorField(policyID: string, fieldName: string) {
    Onyx.merge(`${ONYXKEYS.COLLECTION.POLICY}${policyID}`, {connections: {quickbooksOnline: {config: {errorFields: {[fieldName]: null}}}}});
}

function clearXeroErrorField(policyID: string, fieldName: string) {
    Onyx.merge(`${ONYXKEYS.COLLECTION.POLICY}${policyID}`, {connections: {xero: {config: {errorFields: {[fieldName]: null}}}}});
}

function clearNetSuiteErrorField(policyID: string, fieldName: string) {
    Onyx.merge(`${ONYXKEYS.COLLECTION.POLICY}${policyID}`, {connections: {netsuite: {options: {config: {errorFields: {[fieldName]: null}}}}}});
}

function setWorkspaceReimbursement(policyID: string, reimbursementChoice: ValueOf<typeof CONST.POLICY.REIMBURSEMENT_CHOICES>, reimburserEmail: string) {
    const policy = getPolicy(policyID);

    const optimisticData: OnyxUpdate[] = [
        {
            onyxMethod: Onyx.METHOD.MERGE,
            key: `${ONYXKEYS.COLLECTION.POLICY}${policyID}`,
            value: {
                reimbursementChoice,
                isLoadingWorkspaceReimbursement: true,
                achAccount: {reimburser: reimburserEmail},
                errorFields: {reimbursementChoice: null},
                pendingFields: {reimbursementChoice: CONST.RED_BRICK_ROAD_PENDING_ACTION.UPDATE},
            },
        },
    ];

    const successData: OnyxUpdate[] = [
        {
            onyxMethod: Onyx.METHOD.MERGE,
            key: `${ONYXKEYS.COLLECTION.POLICY}${policyID}`,
            value: {
                isLoadingWorkspaceReimbursement: false,
                errorFields: {reimbursementChoice: null},
                pendingFields: {reimbursementChoice: null},
            },
        },
    ];

    const failureData: OnyxUpdate[] = [
        {
            onyxMethod: Onyx.METHOD.MERGE,
            key: `${ONYXKEYS.COLLECTION.POLICY}${policyID}`,
            value: {
                isLoadingWorkspaceReimbursement: false,
                reimbursementChoice: policy?.reimbursementChoice ?? null,
                achAccount: {reimburser: policy?.achAccount?.reimburser ?? null},
                errorFields: {reimbursementChoice: ErrorUtils.getMicroSecondOnyxErrorWithTranslationKey('common.genericErrorMessage')},
                pendingFields: {reimbursementChoice: null},
            },
        },
    ];

    const params: SetWorkspaceReimbursementParams = {policyID, reimbursementChoice};

    API.write(WRITE_COMMANDS.SET_WORKSPACE_REIMBURSEMENT, params, {optimisticData, failureData, successData});
}

function clearWorkspaceReimbursementErrors(policyID: string) {
    Onyx.merge(`${ONYXKEYS.COLLECTION.POLICY}${policyID}`, {errorFields: {reimbursementChoice: null}});
}

function leaveWorkspace(policyID: string) {
    const policy = allPolicies?.[`${ONYXKEYS.COLLECTION.POLICY}${policyID}`];
    const workspaceChats = ReportUtils.getAllWorkspaceReports(policyID);

    const optimisticData: OnyxUpdate[] = [
        {
            onyxMethod: Onyx.METHOD.MERGE,
            key: `${ONYXKEYS.COLLECTION.POLICY}${policyID}`,
            value: {
                pendingAction: CONST.RED_BRICK_ROAD_PENDING_ACTION.DELETE,
                employeeList: {
                    [sessionEmail]: {
                        pendingAction: CONST.RED_BRICK_ROAD_PENDING_ACTION.DELETE,
                    },
                },
            },
        },
    ];

    const successData: OnyxUpdate[] = [
        {
            onyxMethod: Onyx.METHOD.MERGE,
            key: `${ONYXKEYS.COLLECTION.POLICY}${policyID}`,
            value: null,
        },
    ];
    const failureData: OnyxUpdate[] = [
        {
            onyxMethod: Onyx.METHOD.MERGE,
            key: `${ONYXKEYS.COLLECTION.POLICY}${policyID}`,
            value: {
                pendingAction: policy?.pendingAction,
                employeeList: {
                    [sessionEmail]: {
                        errors: ErrorUtils.getMicroSecondOnyxErrorWithTranslationKey('workspace.people.error.genericRemove'),
                    },
                },
            },
        },
    ];

    const pendingChatMembers = ReportUtils.getPendingChatMembers([sessionAccountID], [], CONST.RED_BRICK_ROAD_PENDING_ACTION.DELETE);

    workspaceChats.forEach((report) => {
        const parentReport = ReportUtils.getRootParentReport(report);
        const reportToCheckOwner = isEmptyObject(parentReport) ? report : parentReport;

        if (ReportUtils.isPolicyExpenseChat(report) && !ReportUtils.isReportOwner(reportToCheckOwner)) {
            return;
        }

        optimisticData.push({
            onyxMethod: Onyx.METHOD.MERGE,
            key: `${ONYXKEYS.COLLECTION.REPORT}${report?.reportID}`,
            value: {
                statusNum: CONST.REPORT.STATUS_NUM.CLOSED,
                stateNum: CONST.REPORT.STATE_NUM.APPROVED,
                oldPolicyName: policy?.name ?? '',
                pendingChatMembers,
            },
        });
        successData.push({
            onyxMethod: Onyx.METHOD.MERGE,
            key: `${ONYXKEYS.COLLECTION.REPORT}${report?.reportID}`,
            value: {
                pendingChatMembers: null,
            },
        });
        failureData.push({
            onyxMethod: Onyx.METHOD.MERGE,
            key: `${ONYXKEYS.COLLECTION.REPORT}${report?.reportID}`,
            value: {
                pendingChatMembers: null,
            },
        });
    });

    const params: LeavePolicyParams = {
        policyID,
        email: sessionEmail,
    };
    API.write(WRITE_COMMANDS.LEAVE_POLICY, params, {optimisticData, successData, failureData});
}

function addBillingCardAndRequestPolicyOwnerChange(
    policyID: string,
    cardData: {
        cardNumber: string;
        cardYear: string;
        cardMonth: string;
        cardCVV: string;
        addressName: string;
        addressZip: string;
        currency: string;
    },
) {
    const {cardNumber, cardYear, cardMonth, cardCVV, addressName, addressZip, currency} = cardData;

    const optimisticData: OnyxUpdate[] = [
        {
            onyxMethod: Onyx.METHOD.MERGE,
            key: `${ONYXKEYS.COLLECTION.POLICY}${policyID}`,
            value: {
                errorFields: null,
                isLoading: true,
                isChangeOwnerSuccessful: false,
                isChangeOwnerFailed: false,
            },
        },
    ];

    const successData: OnyxUpdate[] = [
        {
            onyxMethod: Onyx.METHOD.MERGE,
            key: `${ONYXKEYS.COLLECTION.POLICY}${policyID}`,
            value: {
                isLoading: false,
                isChangeOwnerSuccessful: true,
                isChangeOwnerFailed: false,
                owner: sessionEmail,
                ownerAccountID: sessionAccountID,
            },
        },
    ];

    const failureData: OnyxUpdate[] = [
        {
            onyxMethod: Onyx.METHOD.MERGE,
            key: `${ONYXKEYS.COLLECTION.POLICY}${policyID}`,
            value: {
                isLoading: false,
                isChangeOwnerSuccessful: false,
                isChangeOwnerFailed: true,
            },
        },
    ];

    const params: AddBillingCardAndRequestWorkspaceOwnerChangeParams = {
        policyID,
        cardNumber,
        cardYear,
        cardMonth,
        cardCVV,
        addressName,
        addressZip,
        currency,
    };

    API.write(WRITE_COMMANDS.ADD_BILLING_CARD_AND_REQUEST_WORKSPACE_OWNER_CHANGE, params, {optimisticData, successData, failureData});
}

/**
 * Optimistically create a chat for each member of the workspace, creates both optimistic and success data for onyx.
 *
 * @returns - object with onyxSuccessData, onyxOptimisticData, and optimisticReportIDs (map login to reportID)
 */
function createPolicyExpenseChats(policyID: string, invitedEmailsToAccountIDs: InvitedEmailsToAccountIDs, hasOutstandingChildRequest = false): WorkspaceMembersChats {
    const workspaceMembersChats: WorkspaceMembersChats = {
        onyxSuccessData: [],
        onyxOptimisticData: [],
        onyxFailureData: [],
        reportCreationData: {},
    };

    Object.keys(invitedEmailsToAccountIDs).forEach((email) => {
        const accountID = invitedEmailsToAccountIDs[email];
        const cleanAccountID = Number(accountID);
        const login = PhoneNumber.addSMSDomainIfPhoneNumber(email);

        const oldChat = ReportUtils.getPolicyExpenseChat(cleanAccountID, policyID);

        // If the chat already exists, we don't want to create a new one - just make sure it's not archived
        if (oldChat) {
            workspaceMembersChats.reportCreationData[login] = {
                reportID: oldChat.reportID,
            };
            workspaceMembersChats.onyxOptimisticData.push({
                onyxMethod: Onyx.METHOD.MERGE,
                key: `${ONYXKEYS.COLLECTION.REPORT}${oldChat.reportID}`,
                value: {
                    stateNum: CONST.REPORT.STATE_NUM.OPEN,
                    statusNum: CONST.REPORT.STATUS_NUM.OPEN,
                },
            });
            return;
        }
        const optimisticReport = ReportUtils.buildOptimisticChatReport([sessionAccountID, cleanAccountID], undefined, CONST.REPORT.CHAT_TYPE.POLICY_EXPENSE_CHAT, policyID, cleanAccountID);
        const optimisticCreatedAction = ReportUtils.buildOptimisticCreatedReportAction(login);

        workspaceMembersChats.reportCreationData[login] = {
            reportID: optimisticReport.reportID,
            reportActionID: optimisticCreatedAction.reportActionID,
        };

        workspaceMembersChats.onyxOptimisticData.push({
            onyxMethod: Onyx.METHOD.SET,
            key: `${ONYXKEYS.COLLECTION.REPORT}${optimisticReport.reportID}`,
            value: {
                ...optimisticReport,
                pendingFields: {
                    createChat: CONST.RED_BRICK_ROAD_PENDING_ACTION.ADD,
                },
                isOptimisticReport: true,
                hasOutstandingChildRequest,
                pendingChatMembers: [
                    {
                        accountID: accountID.toString(),
                        pendingAction: CONST.RED_BRICK_ROAD_PENDING_ACTION.ADD,
                    },
                ],
            },
        });
        workspaceMembersChats.onyxOptimisticData.push({
            onyxMethod: Onyx.METHOD.SET,
            key: `${ONYXKEYS.COLLECTION.REPORT_ACTIONS}${optimisticReport.reportID}`,
            value: {[optimisticCreatedAction.reportActionID]: optimisticCreatedAction},
        });

        workspaceMembersChats.onyxSuccessData.push({
            onyxMethod: Onyx.METHOD.MERGE,
            key: `${ONYXKEYS.COLLECTION.REPORT}${optimisticReport.reportID}`,
            value: {
                pendingFields: {
                    createChat: null,
                },
                errorFields: {
                    createChat: null,
                },
                isOptimisticReport: false,
                pendingChatMembers: null,
                participants: {
                    [accountID]: allPersonalDetails && allPersonalDetails[accountID] ? {} : null,
                },
            },
        });
        workspaceMembersChats.onyxSuccessData.push({
            onyxMethod: Onyx.METHOD.MERGE,
            key: `${ONYXKEYS.COLLECTION.REPORT_ACTIONS}${optimisticReport.reportID}`,
            value: {[optimisticCreatedAction.reportActionID]: {pendingAction: null}},
        });

        workspaceMembersChats.onyxFailureData.push({
            onyxMethod: Onyx.METHOD.MERGE,
            key: `${ONYXKEYS.COLLECTION.REPORT_METADATA}${optimisticReport.reportID}`,
            value: {
                isLoadingInitialReportActions: false,
            },
        });
    });
    return workspaceMembersChats;
}

/**
 * Updates a workspace avatar image
 */
function updateWorkspaceAvatar(policyID: string, file: File) {
    const optimisticData: OnyxUpdate[] = [
        {
            onyxMethod: Onyx.METHOD.MERGE,
            key: `${ONYXKEYS.COLLECTION.POLICY}${policyID}`,
            value: {
                avatarURL: file.uri,
                originalFileName: file.name,
                errorFields: {
                    avatarURL: null,
                },
                pendingFields: {
                    avatarURL: CONST.RED_BRICK_ROAD_PENDING_ACTION.UPDATE,
                },
            },
        },
    ];
    const finallyData: OnyxUpdate[] = [
        {
            onyxMethod: Onyx.METHOD.MERGE,
            key: `${ONYXKEYS.COLLECTION.POLICY}${policyID}`,
            value: {
                pendingFields: {
                    avatarURL: null,
                },
            },
        },
    ];
    const failureData: OnyxUpdate[] = [
        {
            onyxMethod: Onyx.METHOD.MERGE,
            key: `${ONYXKEYS.COLLECTION.POLICY}${policyID}`,
            value: {
                avatarURL: allPolicies?.[`${ONYXKEYS.COLLECTION.POLICY}${policyID}`]?.avatarURL,
            },
        },
    ];

    const params: UpdateWorkspaceAvatarParams = {
        policyID,
        file,
    };

    API.write(WRITE_COMMANDS.UPDATE_WORKSPACE_AVATAR, params, {optimisticData, finallyData, failureData});
}

/**
 * Deletes the avatar image for the workspace
 */
function deleteWorkspaceAvatar(policyID: string) {
    const optimisticData: OnyxUpdate[] = [
        {
            onyxMethod: Onyx.METHOD.MERGE,
            key: `${ONYXKEYS.COLLECTION.POLICY}${policyID}`,
            value: {
                pendingFields: {
                    avatarURL: CONST.RED_BRICK_ROAD_PENDING_ACTION.UPDATE,
                },
                errorFields: {
                    avatarURL: null,
                },
                avatarURL: '',
            },
        },
    ];
    const finallyData: OnyxUpdate[] = [
        {
            onyxMethod: Onyx.METHOD.MERGE,
            key: `${ONYXKEYS.COLLECTION.POLICY}${policyID}`,
            value: {
                pendingFields: {
                    avatarURL: null,
                },
            },
        },
    ];
    const failureData: OnyxUpdate[] = [
        {
            onyxMethod: Onyx.METHOD.MERGE,
            key: `${ONYXKEYS.COLLECTION.POLICY}${policyID}`,
            value: {
                errorFields: {
                    avatarURL: ErrorUtils.getMicroSecondOnyxErrorWithTranslationKey('avatarWithImagePicker.deleteWorkspaceError'),
                },
            },
        },
    ];

    const params: DeleteWorkspaceAvatarParams = {policyID};

    API.write(WRITE_COMMANDS.DELETE_WORKSPACE_AVATAR, params, {optimisticData, finallyData, failureData});
}

/**
 * Clear error and pending fields for the workspace avatar
 */
function clearAvatarErrors(policyID: string) {
    Onyx.merge(`${ONYXKEYS.COLLECTION.POLICY}${policyID}`, {
        errorFields: {
            avatarURL: null,
        },
        pendingFields: {
            avatarURL: null,
        },
    });
}

/**
 * Optimistically update the general settings. Set the general settings as pending until the response succeeds.
 * If the response fails set a general error message. Clear the error message when updating.
 */
function updateGeneralSettings(policyID: string, name: string, currencyValue?: string) {
    const policy = allPolicies?.[`${ONYXKEYS.COLLECTION.POLICY}${policyID}`];
    if (!policy) {
        return;
    }

    const distanceUnit = PolicyUtils.getCustomUnit(policy);
    const customUnitID = distanceUnit?.customUnitID;
    const currency = currencyValue ?? policy?.outputCurrency ?? CONST.CURRENCY.USD;

    const currentRates = distanceUnit?.rates ?? {};
    const optimisticRates: Record<string, Rate> = {};
    const finallyRates: Record<string, Rate> = {};
    const failureRates: Record<string, Rate> = {};

    if (customUnitID) {
        for (const rateID of Object.keys(currentRates)) {
            optimisticRates[rateID] = {
                ...currentRates[rateID],
                pendingFields: {currency: CONST.RED_BRICK_ROAD_PENDING_ACTION.UPDATE},
                currency,
            };
            finallyRates[rateID] = {
                ...currentRates[rateID],
                pendingFields: {currency: null},
                currency,
            };
            failureRates[rateID] = {
                ...currentRates[rateID],
                pendingFields: {currency: null},
                errorFields: {currency: ErrorUtils.getMicroSecondOnyxErrorWithTranslationKey('common.genericErrorMessage')},
            };
        }
    }

    const optimisticData: OnyxUpdate[] = [
        {
            // We use SET because it's faster than merge and avoids a race condition when setting the currency and navigating the user to the Bank account page in confirmCurrencyChangeAndHideModal
            onyxMethod: Onyx.METHOD.SET,
            key: `${ONYXKEYS.COLLECTION.POLICY}${policyID}`,
            value: {
                ...policy,

                pendingFields: {
                    ...policy.pendingFields,
                    generalSettings: CONST.RED_BRICK_ROAD_PENDING_ACTION.UPDATE,
                },

                // Clear errorFields in case the user didn't dismiss the general settings error
                errorFields: {
                    generalSettings: null,
                },
                name,
                outputCurrency: currency,
                ...(customUnitID && {
                    customUnits: {
                        [customUnitID]: {
                            ...distanceUnit,
                            rates: optimisticRates,
                        },
                    },
                }),
            },
        },
    ];
    const finallyData: OnyxUpdate[] = [
        {
            onyxMethod: Onyx.METHOD.MERGE,
            key: `${ONYXKEYS.COLLECTION.POLICY}${policyID}`,
            value: {
                pendingFields: {
                    generalSettings: null,
                },
                ...(customUnitID && {
                    customUnits: {
                        [customUnitID]: {
                            ...distanceUnit,
                            rates: finallyRates,
                        },
                    },
                }),
            },
        },
    ];

    const failureData: OnyxUpdate[] = [
        {
            onyxMethod: Onyx.METHOD.MERGE,
            key: `${ONYXKEYS.COLLECTION.POLICY}${policyID}`,
            value: {
                errorFields: {
                    generalSettings: ErrorUtils.getMicroSecondOnyxErrorWithTranslationKey('workspace.editor.genericFailureMessage'),
                },
                ...(customUnitID && {
                    customUnits: {
                        [customUnitID]: {
                            ...distanceUnit,
                            rates: failureRates,
                        },
                    },
                }),
            },
        },
    ];

    const params: UpdateWorkspaceGeneralSettingsParams = {
        policyID,
        workspaceName: name,
        currency,
    };

    API.write(WRITE_COMMANDS.UPDATE_WORKSPACE_GENERAL_SETTINGS, params, {
        optimisticData,
        finallyData,
        failureData,
    });
}

function updateWorkspaceDescription(policyID: string, description: string, currentDescription: string) {
    if (description === currentDescription) {
        return;
    }
    const parsedDescription = ReportUtils.getParsedComment(description);

    const optimisticData: OnyxUpdate[] = [
        {
            onyxMethod: Onyx.METHOD.MERGE,
            key: `${ONYXKEYS.COLLECTION.POLICY}${policyID}`,
            value: {
                description: parsedDescription,
                pendingFields: {
                    description: CONST.RED_BRICK_ROAD_PENDING_ACTION.UPDATE,
                },
                errorFields: {
                    description: null,
                },
            },
        },
    ];
    const finallyData: OnyxUpdate[] = [
        {
            onyxMethod: Onyx.METHOD.MERGE,
            key: `${ONYXKEYS.COLLECTION.POLICY}${policyID}`,
            value: {
                pendingFields: {
                    description: null,
                },
            },
        },
    ];
    const failureData: OnyxUpdate[] = [
        {
            onyxMethod: Onyx.METHOD.MERGE,
            key: `${ONYXKEYS.COLLECTION.POLICY}${policyID}`,
            value: {
                errorFields: {
                    description: ErrorUtils.getMicroSecondOnyxErrorWithTranslationKey('workspace.editor.genericFailureMessage'),
                },
            },
        },
    ];

    const params: UpdateWorkspaceDescriptionParams = {
        policyID,
        description: parsedDescription,
    };

    API.write(WRITE_COMMANDS.UPDATE_WORKSPACE_DESCRIPTION, params, {
        optimisticData,
        finallyData,
        failureData,
    });
}

function setWorkspaceErrors(policyID: string, errors: Errors) {
    if (!allPolicies?.[policyID]) {
        return;
    }

    Onyx.merge(`${ONYXKEYS.COLLECTION.POLICY}${policyID}`, {errors: null});
    Onyx.merge(`${ONYXKEYS.COLLECTION.POLICY}${policyID}`, {errors});
}

function clearCustomUnitErrors(policyID: string, customUnitID: string, customUnitRateID: string) {
    Onyx.merge(`${ONYXKEYS.COLLECTION.POLICY}${policyID}`, {
        customUnits: {
            [customUnitID]: {
                errors: null,
                pendingAction: null,
                rates: {
                    [customUnitRateID]: {
                        errors: null,
                        pendingAction: null,
                    },
                },
            },
        },
    });
}

function hideWorkspaceAlertMessage(policyID: string) {
    if (!allPolicies?.[policyID]) {
        return;
    }

    Onyx.merge(`${ONYXKEYS.COLLECTION.POLICY}${policyID}`, {alertMessage: ''});
}

function updateAddress(policyID: string, newAddress: CompanyAddress) {
    // TODO: Change API endpoint parameters format to make it possible to follow naming-convention
    const parameters: UpdatePolicyAddressParams = {
        policyID,
        // eslint-disable-next-line @typescript-eslint/naming-convention
        'data[addressStreet]': newAddress.addressStreet,
        // eslint-disable-next-line @typescript-eslint/naming-convention
        'data[city]': newAddress.city,
        // eslint-disable-next-line @typescript-eslint/naming-convention
        'data[country]': newAddress.country,
        // eslint-disable-next-line @typescript-eslint/naming-convention
        'data[state]': newAddress.state,
        // eslint-disable-next-line @typescript-eslint/naming-convention
        'data[zipCode]': newAddress.zipCode,
    };

    const optimisticData: OnyxUpdate[] = [
        {
            onyxMethod: Onyx.METHOD.MERGE,
            key: `${ONYXKEYS.COLLECTION.POLICY}${policyID}`,
            value: {
                address: newAddress,
            },
        },
    ];

    API.write(WRITE_COMMANDS.UPDATE_POLICY_ADDRESS, parameters, {
        optimisticData,
    });
}

function updateWorkspaceCustomUnitAndRate(policyID: string, currentCustomUnit: CustomUnit, newCustomUnit: NewCustomUnit, lastModified?: string) {
    if (!currentCustomUnit.customUnitID || !newCustomUnit?.customUnitID || !newCustomUnit.rates?.customUnitRateID) {
        return;
    }

    const optimisticData: OnyxUpdate[] = [
        {
            onyxMethod: Onyx.METHOD.MERGE,
            key: `${ONYXKEYS.COLLECTION.POLICY}${policyID}`,
            value: {
                customUnits: {
                    [newCustomUnit.customUnitID]: {
                        ...newCustomUnit,
                        rates: {
                            [newCustomUnit.rates.customUnitRateID]: {
                                ...newCustomUnit.rates,
                                errors: null,
                                pendingAction: CONST.RED_BRICK_ROAD_PENDING_ACTION.UPDATE,
                            },
                        },
                        pendingAction: CONST.RED_BRICK_ROAD_PENDING_ACTION.UPDATE,
                    },
                },
            },
        },
    ];

    const successData: OnyxUpdate[] = [
        {
            onyxMethod: Onyx.METHOD.MERGE,
            key: `${ONYXKEYS.COLLECTION.POLICY}${policyID}`,
            value: {
                customUnits: {
                    [newCustomUnit.customUnitID]: {
                        pendingAction: null,
                        errors: null,
                        rates: {
                            [newCustomUnit.rates.customUnitRateID]: {
                                pendingAction: null,
                            },
                        },
                    },
                },
            },
        },
    ];

    const failureData: OnyxUpdate[] = [
        {
            onyxMethod: Onyx.METHOD.MERGE,
            key: `${ONYXKEYS.COLLECTION.POLICY}${policyID}`,
            value: {
                customUnits: {
                    [currentCustomUnit.customUnitID]: {
                        customUnitID: currentCustomUnit.customUnitID,
                        rates: {
                            [newCustomUnit.rates.customUnitRateID]: {
                                ...currentCustomUnit.rates,
                                errors: ErrorUtils.getMicroSecondOnyxErrorWithTranslationKey('workspace.reimburse.updateCustomUnitError'),
                            },
                        },
                    },
                },
            },
        },
    ];

    const newCustomUnitParam = lodashClone(newCustomUnit);
    const {pendingAction, errors, ...newRates} = newCustomUnitParam.rates ?? {};
    newCustomUnitParam.rates = newRates;

    const params: UpdateWorkspaceCustomUnitAndRateParams = {
        policyID,
        lastModified,
        customUnit: JSON.stringify(newCustomUnitParam),
        customUnitRate: JSON.stringify(newCustomUnitParam.rates),
    };

    API.write(WRITE_COMMANDS.UPDATE_WORKSPACE_CUSTOM_UNIT_AND_RATE, params, {optimisticData, successData, failureData});
}

/**
 * Removes an error after trying to delete a workspace
 */
function clearDeleteWorkspaceError(policyID: string) {
    Onyx.merge(`${ONYXKEYS.COLLECTION.POLICY}${policyID}`, {
        pendingAction: null,
        errors: null,
    });
}

/**
 * Removes the workspace after failure to create.
 */
function removeWorkspace(policyID: string) {
    Onyx.set(`${ONYXKEYS.COLLECTION.POLICY}${policyID}`, null);
}

/**
 * Generate a policy name based on an email and policy list.
 * @param [email] the email to base the workspace name on. If not passed, will use the logged-in user's email instead
 */
function generateDefaultWorkspaceName(email = ''): string {
    const emailParts = email ? email.split('@') : sessionEmail.split('@');
    let defaultWorkspaceName = '';
    if (!emailParts || emailParts.length !== 2) {
        return defaultWorkspaceName;
    }
    const username = emailParts[0];
    const domain = emailParts[1];

    if (PUBLIC_DOMAINS.some((publicDomain) => publicDomain === domain.toLowerCase())) {
        defaultWorkspaceName = `${Str.UCFirst(username)}'s Workspace`;
    } else {
        defaultWorkspaceName = `${Str.UCFirst(domain.split('.')[0])}'s Workspace`;
    }

    if (`@${domain.toLowerCase()}` === CONST.SMS.DOMAIN) {
        defaultWorkspaceName = 'My Group Workspace';
    }

    if (isEmptyObject(allPolicies)) {
        return defaultWorkspaceName;
    }

    // find default named workspaces and increment the last number
    const numberRegEx = new RegExp(`${escapeRegExp(defaultWorkspaceName)} ?(\\d*)`, 'i');
    const parsedWorkspaceNumbers = Object.values(allPolicies ?? {})
        .filter((policy) => policy?.name && numberRegEx.test(policy.name))
        .map((policy) => Number(numberRegEx.exec(policy?.name ?? '')?.[1] ?? '1')); // parse the number at the end
    const lastWorkspaceNumber = Math.max(...parsedWorkspaceNumbers);
    return lastWorkspaceNumber !== -Infinity ? `${defaultWorkspaceName} ${lastWorkspaceNumber + 1}` : defaultWorkspaceName;
}

/**
 * Returns a client generated 16 character hexadecimal value for the policyID
 */
function generatePolicyID(): string {
    return NumberUtils.generateHexadecimalValue(16);
}

/**
 * Returns a client generated 13 character hexadecimal value for a custom unit ID
 */
function generateCustomUnitID(): string {
    return NumberUtils.generateHexadecimalValue(13);
}

function buildOptimisticCustomUnits(reportCurrency?: string): OptimisticCustomUnits {
    const currency = reportCurrency ?? allPersonalDetails?.[sessionAccountID]?.localCurrencyCode ?? CONST.CURRENCY.USD;
    const customUnitID = generateCustomUnitID();
    const customUnitRateID = generateCustomUnitID();

    const customUnits: Record<string, CustomUnit> = {
        [customUnitID]: {
            customUnitID,
            name: CONST.CUSTOM_UNITS.NAME_DISTANCE,
            attributes: {
                unit: CONST.CUSTOM_UNITS.DISTANCE_UNIT_MILES,
            },
            rates: {
                [customUnitRateID]: {
                    customUnitRateID,
                    name: CONST.CUSTOM_UNITS.DEFAULT_RATE,
                    rate: CONST.CUSTOM_UNITS.MILEAGE_IRS_RATE * CONST.POLICY.CUSTOM_UNIT_RATE_BASE_OFFSET,
                    enabled: true,
                    currency,
                },
            },
        },
    };

    return {
        customUnits,
        customUnitID,
        customUnitRateID,
        outputCurrency: currency,
    };
}

/**
 * Optimistically creates a Policy Draft for a new workspace
 *
 * @param [policyOwnerEmail] the email of the account to make the owner of the policy
 * @param [policyName] custom policy name we will use for created workspace
 * @param [policyID] custom policy id we will use for created workspace
 * @param [makeMeAdmin] leave the calling account as an admin on the policy
 */
function createDraftInitialWorkspace(policyOwnerEmail = '', policyName = '', policyID = generatePolicyID(), makeMeAdmin = false) {
    const workspaceName = policyName || generateDefaultWorkspaceName(policyOwnerEmail);
    const {customUnits, outputCurrency} = buildOptimisticCustomUnits();

    const optimisticData: OnyxUpdate[] = [
        {
            onyxMethod: Onyx.METHOD.SET,
            key: `${ONYXKEYS.COLLECTION.POLICY_DRAFTS}${policyID}`,
            value: {
                id: policyID,
                type: CONST.POLICY.TYPE.TEAM,
                name: workspaceName,
                role: CONST.POLICY.ROLE.ADMIN,
                owner: sessionEmail,
                ownerAccountID: sessionAccountID,
                isPolicyExpenseChatEnabled: true,
                areCategoriesEnabled: true,
                outputCurrency,
                pendingAction: CONST.RED_BRICK_ROAD_PENDING_ACTION.ADD,
                customUnits,
                makeMeAdmin,
                autoReporting: true,
                autoReportingFrequency: CONST.POLICY.AUTO_REPORTING_FREQUENCIES.INSTANT,
                employeeList: {
                    [sessionEmail]: {
                        role: CONST.POLICY.ROLE.ADMIN,
                        errors: {},
                    },
                },
                approvalMode: CONST.POLICY.APPROVAL_MODE.OPTIONAL,
                harvesting: {
                    enabled: true,
                },
                pendingFields: {
                    autoReporting: CONST.RED_BRICK_ROAD_PENDING_ACTION.ADD,
                    approvalMode: CONST.RED_BRICK_ROAD_PENDING_ACTION.ADD,
                    reimbursementChoice: CONST.RED_BRICK_ROAD_PENDING_ACTION.ADD,
                },
            },
        },
    ];

    Onyx.update(optimisticData);
}

/**
 * Generates onyx data for creating a new workspace
 *
 * @param [policyOwnerEmail] the email of the account to make the owner of the policy
 * @param [makeMeAdmin] leave the calling account as an admin on the policy
 * @param [policyName] custom policy name we will use for created workspace
 * @param [policyID] custom policy id we will use for created workspace
 * @param [expenseReportId] the reportID of the expense report that is being used to create the workspace
 */
function buildPolicyData(policyOwnerEmail = '', makeMeAdmin = false, policyName = '', policyID = generatePolicyID(), expenseReportId?: string) {
    const workspaceName = policyName || generateDefaultWorkspaceName(policyOwnerEmail);

    const {customUnits, customUnitID, customUnitRateID, outputCurrency} = buildOptimisticCustomUnits();

    const {
        announceChatReportID,
        announceChatData,
        announceReportActionData,
        announceCreatedReportActionID,
        adminsChatReportID,
        adminsChatData,
        adminsReportActionData,
        adminsCreatedReportActionID,
        expenseChatReportID,
        expenseChatData,
        expenseReportActionData,
        expenseCreatedReportActionID,
    } = ReportUtils.buildOptimisticWorkspaceChats(policyID, workspaceName, expenseReportId);

    const optimisticCategoriesData = buildOptimisticPolicyCategories(policyID, CONST.POLICY.DEFAULT_CATEGORIES);

    const optimisticData: OnyxUpdate[] = [
        {
            onyxMethod: Onyx.METHOD.SET,
            key: `${ONYXKEYS.COLLECTION.POLICY}${policyID}`,
            value: {
                id: policyID,
                type: CONST.POLICY.TYPE.TEAM,
                name: workspaceName,
                role: CONST.POLICY.ROLE.ADMIN,
                owner: sessionEmail,
                ownerAccountID: sessionAccountID,
                isPolicyExpenseChatEnabled: true,
                outputCurrency,
                pendingAction: CONST.RED_BRICK_ROAD_PENDING_ACTION.ADD,
                autoReporting: true,
                autoReportingFrequency: CONST.POLICY.AUTO_REPORTING_FREQUENCIES.INSTANT,
                approvalMode: CONST.POLICY.APPROVAL_MODE.OPTIONAL,
                harvesting: {
                    enabled: true,
                },
                customUnits,
                areCategoriesEnabled: true,
                areTagsEnabled: false,
                areDistanceRatesEnabled: false,
                areWorkflowsEnabled: false,
                areReportFieldsEnabled: false,
                areConnectionsEnabled: false,
                employeeList: {
                    [sessionEmail]: {
                        role: CONST.POLICY.ROLE.ADMIN,
                        errors: {},
                    },
                },
                chatReportIDAdmins: makeMeAdmin ? Number(adminsChatReportID) : undefined,
                pendingFields: {
                    autoReporting: CONST.RED_BRICK_ROAD_PENDING_ACTION.ADD,
                    approvalMode: CONST.RED_BRICK_ROAD_PENDING_ACTION.ADD,
                    reimbursementChoice: CONST.RED_BRICK_ROAD_PENDING_ACTION.ADD,
                },
            },
        },
        {
            onyxMethod: Onyx.METHOD.SET,
            key: `${ONYXKEYS.COLLECTION.REPORT}${announceChatReportID}`,
            value: {
                pendingFields: {
                    addWorkspaceRoom: CONST.RED_BRICK_ROAD_PENDING_ACTION.ADD,
                },
                ...announceChatData,
            },
        },
        {
            onyxMethod: Onyx.METHOD.SET,
            key: `${ONYXKEYS.COLLECTION.REPORT_DRAFT}${announceChatReportID}`,
            value: null,
        },
        {
            onyxMethod: Onyx.METHOD.SET,
            key: `${ONYXKEYS.COLLECTION.REPORT_ACTIONS}${announceChatReportID}`,
            value: announceReportActionData,
        },
        {
            onyxMethod: Onyx.METHOD.SET,
            key: `${ONYXKEYS.COLLECTION.REPORT}${adminsChatReportID}`,
            value: {
                pendingFields: {
                    addWorkspaceRoom: CONST.RED_BRICK_ROAD_PENDING_ACTION.ADD,
                },
                ...adminsChatData,
            },
        },
        {
            onyxMethod: Onyx.METHOD.SET,
            key: `${ONYXKEYS.COLLECTION.REPORT_ACTIONS}${adminsChatReportID}`,
            value: adminsReportActionData,
        },
        {
            onyxMethod: Onyx.METHOD.SET,
            key: `${ONYXKEYS.COLLECTION.REPORT}${expenseChatReportID}`,
            value: {
                pendingFields: {
                    addWorkspaceRoom: CONST.RED_BRICK_ROAD_PENDING_ACTION.ADD,
                },
                ...expenseChatData,
            },
        },
        {
            onyxMethod: Onyx.METHOD.SET,
            key: `${ONYXKEYS.COLLECTION.REPORT_ACTIONS}${expenseChatReportID}`,
            value: expenseReportActionData,
        },
        {
            onyxMethod: Onyx.METHOD.SET,
            key: `${ONYXKEYS.COLLECTION.POLICY_DRAFTS}${policyID}`,
            value: null,
        },
        {
            onyxMethod: Onyx.METHOD.SET,
            key: `${ONYXKEYS.COLLECTION.REPORT_DRAFT}${expenseChatReportID}`,
            value: null,
        },
    ];

    const successData: OnyxUpdate[] = [
        {
            onyxMethod: Onyx.METHOD.MERGE,
            key: `${ONYXKEYS.COLLECTION.POLICY}${policyID}`,
            value: {
                pendingAction: null,
                pendingFields: {
                    autoReporting: null,
                    approvalMode: null,
                    reimbursementChoice: null,
                },
            },
        },
        {
            onyxMethod: Onyx.METHOD.MERGE,
            key: `${ONYXKEYS.COLLECTION.REPORT}${announceChatReportID}`,
            value: {
                pendingFields: {
                    addWorkspaceRoom: null,
                },
                pendingAction: null,
            },
        },
        {
            onyxMethod: Onyx.METHOD.MERGE,
            key: `${ONYXKEYS.COLLECTION.REPORT_ACTIONS}${announceChatReportID}`,
            value: {
                [announceCreatedReportActionID]: {
                    pendingAction: null,
                },
            },
        },
        {
            onyxMethod: Onyx.METHOD.MERGE,
            key: `${ONYXKEYS.COLLECTION.REPORT}${adminsChatReportID}`,
            value: {
                pendingFields: {
                    addWorkspaceRoom: null,
                },
                pendingAction: null,
                pendingChatMembers: [],
            },
        },
        {
            onyxMethod: Onyx.METHOD.MERGE,
            key: `${ONYXKEYS.COLLECTION.REPORT_ACTIONS}${adminsChatReportID}`,
            value: {
                [adminsCreatedReportActionID]: {
                    pendingAction: null,
                },
            },
        },
        {
            onyxMethod: Onyx.METHOD.MERGE,
            key: `${ONYXKEYS.COLLECTION.REPORT}${expenseChatReportID}`,
            value: {
                pendingFields: {
                    addWorkspaceRoom: null,
                },
                pendingAction: null,
            },
        },
        {
            onyxMethod: Onyx.METHOD.MERGE,
            key: `${ONYXKEYS.COLLECTION.REPORT_ACTIONS}${expenseChatReportID}`,
            value: {
                [expenseCreatedReportActionID]: {
                    pendingAction: null,
                },
            },
        },
    ];

    const failureData: OnyxUpdate[] = [
        {
            onyxMethod: Onyx.METHOD.MERGE,
            key: `${ONYXKEYS.COLLECTION.POLICY}${policyID}`,
            value: {employeeList: null},
        },
        {
            onyxMethod: Onyx.METHOD.SET,
            key: `${ONYXKEYS.COLLECTION.REPORT}${announceChatReportID}`,
            value: null,
        },
        {
            onyxMethod: Onyx.METHOD.SET,
            key: `${ONYXKEYS.COLLECTION.REPORT_ACTIONS}${announceChatReportID}`,
            value: null,
        },
        {
            onyxMethod: Onyx.METHOD.SET,
            key: `${ONYXKEYS.COLLECTION.REPORT}${adminsChatReportID}`,
            value: null,
        },
        {
            onyxMethod: Onyx.METHOD.SET,
            key: `${ONYXKEYS.COLLECTION.REPORT_ACTIONS}${adminsChatReportID}`,
            value: null,
        },
        {
            onyxMethod: Onyx.METHOD.SET,
            key: `${ONYXKEYS.COLLECTION.REPORT}${expenseChatReportID}`,
            value: null,
        },
        {
            onyxMethod: Onyx.METHOD.SET,
            key: `${ONYXKEYS.COLLECTION.REPORT_ACTIONS}${expenseChatReportID}`,
            value: null,
        },
    ];

    if (optimisticCategoriesData.optimisticData) {
        optimisticData.push(...optimisticCategoriesData.optimisticData);
    }

    if (optimisticCategoriesData.failureData) {
        failureData.push(...optimisticCategoriesData.failureData);
    }

    if (optimisticCategoriesData.successData) {
        successData.push(...optimisticCategoriesData.successData);
    }

    const params: CreateWorkspaceParams = {
        policyID,
        announceChatReportID,
        adminsChatReportID,
        expenseChatReportID,
        ownerEmail: policyOwnerEmail,
        makeMeAdmin,
        policyName: workspaceName,
        type: CONST.POLICY.TYPE.TEAM,
        announceCreatedReportActionID,
        adminsCreatedReportActionID,
        expenseCreatedReportActionID,
        customUnitID,
        customUnitRateID,
    };

    return {successData, optimisticData, failureData, params};
}

/**
 * Optimistically creates a new workspace and default workspace chats
 *
 * @param [policyOwnerEmail] the email of the account to make the owner of the policy
 * @param [makeMeAdmin] leave the calling account as an admin on the policy
 * @param [policyName] custom policy name we will use for created workspace
 * @param [policyID] custom policy id we will use for created workspace
 */
function createWorkspace(policyOwnerEmail = '', makeMeAdmin = false, policyName = '', policyID = generatePolicyID()): CreateWorkspaceParams {
    const {optimisticData, failureData, successData, params} = buildPolicyData(policyOwnerEmail, makeMeAdmin, policyName, policyID);
    API.write(WRITE_COMMANDS.CREATE_WORKSPACE, params, {optimisticData, successData, failureData});

    return params;
}

/**
 * Creates a draft workspace for various money request flows
 *
 * @param [policyOwnerEmail] the email of the account to make the owner of the policy
 * @param [makeMeAdmin] leave the calling account as an admin on the policy
 * @param [policyName] custom policy name we will use for created workspace
 * @param [policyID] custom policy id we will use for created workspace
 */
function createDraftWorkspace(policyOwnerEmail = '', makeMeAdmin = false, policyName = '', policyID = generatePolicyID()): CreateWorkspaceParams {
    const workspaceName = policyName || generateDefaultWorkspaceName(policyOwnerEmail);

    const {customUnits, customUnitID, customUnitRateID, outputCurrency} = buildOptimisticCustomUnits();

    const {expenseChatData, announceChatReportID, announceCreatedReportActionID, adminsChatReportID, adminsCreatedReportActionID, expenseChatReportID, expenseCreatedReportActionID} =
        ReportUtils.buildOptimisticWorkspaceChats(policyID, workspaceName);

    const optimisticData: OnyxUpdate[] = [
        {
            onyxMethod: Onyx.METHOD.SET,
            key: `${ONYXKEYS.COLLECTION.POLICY_DRAFTS}${policyID}`,
            value: {
                id: policyID,
                type: CONST.POLICY.TYPE.TEAM,
                name: workspaceName,
                role: CONST.POLICY.ROLE.ADMIN,
                owner: sessionEmail,
                ownerAccountID: sessionAccountID,
                isPolicyExpenseChatEnabled: true,
                outputCurrency,
                pendingAction: CONST.RED_BRICK_ROAD_PENDING_ACTION.ADD,
                autoReporting: true,
                autoReportingFrequency: CONST.POLICY.AUTO_REPORTING_FREQUENCIES.INSTANT,
                approvalMode: CONST.POLICY.APPROVAL_MODE.OPTIONAL,
                harvesting: {
                    enabled: true,
                },
                customUnits,
                areCategoriesEnabled: true,
                areTagsEnabled: false,
                areDistanceRatesEnabled: false,
                areWorkflowsEnabled: false,
                areReportFieldsEnabled: false,
                areConnectionsEnabled: false,
                employeeList: {
                    [sessionEmail]: {
                        role: CONST.POLICY.ROLE.ADMIN,
                        errors: {},
                    },
                },
                chatReportIDAdmins: makeMeAdmin ? Number(adminsChatReportID) : undefined,
                pendingFields: {
                    autoReporting: CONST.RED_BRICK_ROAD_PENDING_ACTION.ADD,
                    approvalMode: CONST.RED_BRICK_ROAD_PENDING_ACTION.ADD,
                    reimbursementChoice: CONST.RED_BRICK_ROAD_PENDING_ACTION.ADD,
                },
            },
        },
        {
            onyxMethod: Onyx.METHOD.SET,
            key: `${ONYXKEYS.COLLECTION.REPORT_DRAFT}${expenseChatReportID}`,
            value: expenseChatData,
        },
        {
            onyxMethod: Onyx.METHOD.SET,
            key: `${ONYXKEYS.COLLECTION.POLICY_CATEGORIES_DRAFT}${policyID}`,
            value: CONST.POLICY.DEFAULT_CATEGORIES.reduce<Record<string, PolicyCategory>>((acc, category) => {
                acc[category] = {
                    name: category,
                    enabled: true,
                    errors: null,
                };
                return acc;
            }, {}),
        },
    ];

    const params: CreateWorkspaceParams = {
        policyID,
        announceChatReportID,
        adminsChatReportID,
        expenseChatReportID,
        ownerEmail: policyOwnerEmail,
        makeMeAdmin,
        policyName: workspaceName,
        type: CONST.POLICY.TYPE.TEAM,
        announceCreatedReportActionID,
        adminsCreatedReportActionID,
        expenseCreatedReportActionID,
        customUnitID,
        customUnitRateID,
    };

    Onyx.update(optimisticData);

    return params;
}

function openWorkspaceReimburseView(policyID: string) {
    if (!policyID) {
        Log.warn('openWorkspaceReimburseView invalid params', {policyID});
        return;
    }

    const successData: OnyxUpdate[] = [
        {
            onyxMethod: Onyx.METHOD.MERGE,
            key: ONYXKEYS.REIMBURSEMENT_ACCOUNT,
            value: {
                isLoading: false,
            },
        },
    ];

    const failureData: OnyxUpdate[] = [
        {
            onyxMethod: Onyx.METHOD.MERGE,
            key: ONYXKEYS.REIMBURSEMENT_ACCOUNT,
            value: {
                isLoading: false,
            },
        },
    ];

    const params: OpenWorkspaceReimburseViewParams = {policyID};

    API.read(READ_COMMANDS.OPEN_WORKSPACE_REIMBURSE_VIEW, params, {successData, failureData});
}

function openPolicyWorkflowsPage(policyID: string) {
    if (!policyID) {
        Log.warn('openPolicyWorkflowsPage invalid params', {policyID});
        return;
    }

    const onyxData: OnyxData = {
        optimisticData: [
            {
                onyxMethod: Onyx.METHOD.MERGE,
                key: `${ONYXKEYS.COLLECTION.POLICY}${policyID}`,
                value: {
                    isLoading: true,
                },
            },
        ],
        successData: [
            {
                onyxMethod: Onyx.METHOD.MERGE,
                key: `${ONYXKEYS.COLLECTION.POLICY}${policyID}`,
                value: {
                    isLoading: false,
                },
            },
        ],
        failureData: [
            {
                onyxMethod: Onyx.METHOD.MERGE,
                key: `${ONYXKEYS.COLLECTION.POLICY}${policyID}`,
                value: {
                    isLoading: false,
                },
            },
        ],
    };

    const params: OpenPolicyWorkflowsPageParams = {policyID};

    API.read(READ_COMMANDS.OPEN_POLICY_WORKFLOWS_PAGE, params, onyxData);
}

function setPolicyIDForReimburseView(policyID: string) {
    Onyx.merge(ONYXKEYS.WORKSPACE_RATE_AND_UNIT, {policyID, rate: null, unit: null});
}

function clearOnyxDataForReimburseView() {
    Onyx.merge(ONYXKEYS.WORKSPACE_RATE_AND_UNIT, null);
}

function setRateForReimburseView(rate: string) {
    Onyx.merge(ONYXKEYS.WORKSPACE_RATE_AND_UNIT, {rate});
}

function setUnitForReimburseView(unit: Unit) {
    Onyx.merge(ONYXKEYS.WORKSPACE_RATE_AND_UNIT, {unit});
}

/**
 * Returns the accountIDs of the members of the policy whose data is passed in the parameters
 */
function openWorkspace(policyID: string, clientMemberAccountIDs: number[]) {
    if (!policyID || !clientMemberAccountIDs) {
        Log.warn('openWorkspace invalid params', {policyID, clientMemberAccountIDs});
        return;
    }

    const params: OpenWorkspaceParams = {
        policyID,
        clientMemberAccountIDs: JSON.stringify(clientMemberAccountIDs),
    };

    API.read(READ_COMMANDS.OPEN_WORKSPACE, params);
}

function openPolicyTaxesPage(policyID: string) {
    if (!policyID) {
        Log.warn('openPolicyTaxesPage invalid params', {policyID});
        return;
    }

    const params: OpenPolicyTaxesPageParams = {
        policyID,
    };

    API.read(READ_COMMANDS.OPEN_POLICY_TAXES_PAGE, params);
}

function openPolicyExpensifyCardsPage(policyID: string) {
    const authToken = NetworkStore.getAuthToken();

    const params: OpenPolicyExpensifyCardsPageParams = {
        policyID,
        authToken,
    };

    API.read(READ_COMMANDS.OPEN_POLICY_EXPENSIFY_CARDS_PAGE, params);
}

function openWorkspaceInvitePage(policyID: string, clientMemberEmails: string[]) {
    if (!policyID || !clientMemberEmails) {
        Log.warn('openWorkspaceInvitePage invalid params', {policyID, clientMemberEmails});
        return;
    }

    const params: OpenWorkspaceInvitePageParams = {
        policyID,
        clientMemberEmails: JSON.stringify(clientMemberEmails),
    };

    API.read(READ_COMMANDS.OPEN_WORKSPACE_INVITE_PAGE, params);
}

function openDraftWorkspaceRequest(policyID: string) {
    const params: OpenDraftWorkspaceRequestParams = {policyID};

    API.read(READ_COMMANDS.OPEN_DRAFT_WORKSPACE_REQUEST, params);
}

function requestExpensifyCardLimitIncrease(settlementBankAccountID: string) {
    const authToken = NetworkStore.getAuthToken();

    const params: RequestExpensifyCardLimitIncreaseParams = {
        authToken,
        settlementBankAccountID,
    };

    API.write(WRITE_COMMANDS.REQUEST_EXPENSIFY_CARD_LIMIT_INCREASE, params);
}

function setWorkspaceInviteMessageDraft(policyID: string, message: string | null) {
    Onyx.set(`${ONYXKEYS.COLLECTION.WORKSPACE_INVITE_MESSAGE_DRAFT}${policyID}`, message);
}

function clearErrors(policyID: string) {
    Onyx.merge(`${ONYXKEYS.COLLECTION.POLICY}${policyID}`, {errors: null});
    hideWorkspaceAlertMessage(policyID);
}

/**
 * Dismiss the informative messages about which policy members were added with primary logins when invited with their secondary login.
 */
function dismissAddedWithPrimaryLoginMessages(policyID: string) {
    Onyx.merge(`${ONYXKEYS.COLLECTION.POLICY}${policyID}`, {primaryLoginsInvited: null});
}

/**
 * This flow is used for bottom up flow converting IOU report to an expense report. When user takes this action,
 * we create a Collect type workspace when the person taking the action becomes an owner and an admin, while we
 * add a new member to the workspace as an employee and convert the IOU report passed as a param into an expense report.
 *
 * @returns policyID of the workspace we have created
 */
function createWorkspaceFromIOUPayment(iouReport: OnyxEntry<Report>): string | undefined {
    // This flow only works for IOU reports
    if (!ReportUtils.isIOUReportUsingReport(iouReport)) {
        return;
    }

    // Generate new variables for the policy
    const policyID = generatePolicyID();
    const workspaceName = generateDefaultWorkspaceName(sessionEmail);
    const employeeAccountID = iouReport.ownerAccountID;
    const employeeEmail = iouReport.ownerEmail ?? '';
    const {customUnits, customUnitID, customUnitRateID} = buildOptimisticCustomUnits(iouReport.currency);
    const oldPersonalPolicyID = iouReport.policyID;
    const iouReportID = iouReport.reportID;

    const {
        announceChatReportID,
        announceChatData,
        announceReportActionData,
        announceCreatedReportActionID,
        adminsChatReportID,
        adminsChatData,
        adminsReportActionData,
        adminsCreatedReportActionID,
        expenseChatReportID: workspaceChatReportID,
        expenseChatData: workspaceChatData,
        expenseReportActionData: workspaceChatReportActionData,
        expenseCreatedReportActionID: workspaceChatCreatedReportActionID,
    } = ReportUtils.buildOptimisticWorkspaceChats(policyID, workspaceName);

    if (!employeeAccountID) {
        return;
    }

    // Create the workspace chat for the employee whose IOU is being paid
    const employeeWorkspaceChat = createPolicyExpenseChats(policyID, {[employeeEmail]: employeeAccountID}, true);
    const newWorkspace = {
        id: policyID,

        // We are creating a collect policy in this case
        type: CONST.POLICY.TYPE.TEAM,
        name: workspaceName,
        role: CONST.POLICY.ROLE.ADMIN,
        owner: sessionEmail,
        ownerAccountID: sessionAccountID,
        isPolicyExpenseChatEnabled: true,

        // Setting the currency to USD as we can only add the VBBA for this policy currency right now
        outputCurrency: CONST.CURRENCY.USD,
        pendingAction: CONST.RED_BRICK_ROAD_PENDING_ACTION.ADD,
        autoReporting: true,
        autoReportingFrequency: CONST.POLICY.AUTO_REPORTING_FREQUENCIES.INSTANT,
        approvalMode: CONST.POLICY.APPROVAL_MODE.OPTIONAL,
        harvesting: {
            enabled: true,
        },
        customUnits,
        areCategoriesEnabled: true,
        areTagsEnabled: false,
        areDistanceRatesEnabled: false,
        areWorkflowsEnabled: false,
        areReportFieldsEnabled: false,
        areConnectionsEnabled: false,
        employeeList: {
            [sessionEmail]: {
                role: CONST.POLICY.ROLE.ADMIN,
                errors: {},
            },
            [employeeEmail]: {
                role: CONST.POLICY.ROLE.USER,
                errors: {},
            },
        },
        pendingFields: {
            autoReporting: CONST.RED_BRICK_ROAD_PENDING_ACTION.ADD,
            approvalMode: CONST.RED_BRICK_ROAD_PENDING_ACTION.ADD,
            reimbursementChoice: CONST.RED_BRICK_ROAD_PENDING_ACTION.ADD,
        },
    };

    const optimisticData: OnyxUpdate[] = [
        {
            onyxMethod: Onyx.METHOD.SET,
            key: `${ONYXKEYS.COLLECTION.POLICY}${policyID}`,
            value: newWorkspace,
        },
        {
            onyxMethod: Onyx.METHOD.SET,
            key: `${ONYXKEYS.COLLECTION.REPORT}${announceChatReportID}`,
            value: {
                pendingFields: {
                    addWorkspaceRoom: CONST.RED_BRICK_ROAD_PENDING_ACTION.ADD,
                },
                ...announceChatData,
            },
        },
        {
            onyxMethod: Onyx.METHOD.SET,
            key: `${ONYXKEYS.COLLECTION.REPORT_ACTIONS}${announceChatReportID}`,
            value: announceReportActionData,
        },
        {
            onyxMethod: Onyx.METHOD.SET,
            key: `${ONYXKEYS.COLLECTION.REPORT}${adminsChatReportID}`,
            value: {
                pendingFields: {
                    addWorkspaceRoom: CONST.RED_BRICK_ROAD_PENDING_ACTION.ADD,
                },
                ...adminsChatData,
            },
        },
        {
            onyxMethod: Onyx.METHOD.SET,
            key: `${ONYXKEYS.COLLECTION.REPORT_ACTIONS}${adminsChatReportID}`,
            value: adminsReportActionData,
        },
        {
            onyxMethod: Onyx.METHOD.SET,
            key: `${ONYXKEYS.COLLECTION.REPORT}${workspaceChatReportID}`,
            value: {
                pendingFields: {
                    addWorkspaceRoom: CONST.RED_BRICK_ROAD_PENDING_ACTION.ADD,
                },
                ...workspaceChatData,
            },
        },
        {
            onyxMethod: Onyx.METHOD.SET,
            key: `${ONYXKEYS.COLLECTION.REPORT_ACTIONS}${workspaceChatReportID}`,
            value: workspaceChatReportActionData,
        },
        {
            onyxMethod: Onyx.METHOD.MERGE,
            key: `${ONYXKEYS.COLLECTION.POLICY_DRAFTS}${policyID}`,
            value: {
                pendingFields: {
                    addWorkspaceRoom: null,
                },
                pendingAction: null,
            },
        },
    ];
    optimisticData.push(...employeeWorkspaceChat.onyxOptimisticData);

    const successData: OnyxUpdate[] = [
        {
            onyxMethod: Onyx.METHOD.MERGE,
            key: `${ONYXKEYS.COLLECTION.POLICY}${policyID}`,
            value: {
                pendingAction: null,
                pendingFields: {
                    autoReporting: null,
                    approvalMode: null,
                    reimbursementChoice: null,
                },
            },
        },
        {
            onyxMethod: Onyx.METHOD.MERGE,
            key: `${ONYXKEYS.COLLECTION.REPORT}${announceChatReportID}`,
            value: {
                pendingFields: {
                    addWorkspaceRoom: null,
                },
                pendingAction: null,
            },
        },
        {
            onyxMethod: Onyx.METHOD.MERGE,
            key: `${ONYXKEYS.COLLECTION.REPORT_ACTIONS}${announceChatReportID}`,
            value: {
                [Object.keys(announceChatData)[0]]: {
                    pendingAction: null,
                },
            },
        },
        {
            onyxMethod: Onyx.METHOD.MERGE,
            key: `${ONYXKEYS.COLLECTION.REPORT}${adminsChatReportID}`,
            value: {
                pendingFields: {
                    addWorkspaceRoom: null,
                },
                pendingAction: null,
            },
        },
        {
            onyxMethod: Onyx.METHOD.MERGE,
            key: `${ONYXKEYS.COLLECTION.REPORT_ACTIONS}${adminsChatReportID}`,
            value: {
                [Object.keys(adminsChatData)[0]]: {
                    pendingAction: null,
                },
            },
        },
        {
            onyxMethod: Onyx.METHOD.MERGE,
            key: `${ONYXKEYS.COLLECTION.REPORT}${workspaceChatReportID}`,
            value: {
                pendingFields: {
                    addWorkspaceRoom: null,
                },
                pendingAction: null,
            },
        },
        {
            onyxMethod: Onyx.METHOD.MERGE,
            key: `${ONYXKEYS.COLLECTION.REPORT_ACTIONS}${workspaceChatReportID}`,
            value: {
                [Object.keys(workspaceChatData)[0]]: {
                    pendingAction: null,
                },
            },
        },
    ];
    successData.push(...employeeWorkspaceChat.onyxSuccessData);

    const failureData: OnyxUpdate[] = [
        {
            onyxMethod: Onyx.METHOD.MERGE,
            key: `${ONYXKEYS.COLLECTION.REPORT}${announceChatReportID}`,
            value: {
                pendingFields: {
                    addWorkspaceRoom: null,
                },
                pendingAction: null,
            },
        },
        {
            onyxMethod: Onyx.METHOD.MERGE,
            key: `${ONYXKEYS.COLLECTION.REPORT_ACTIONS}${announceChatReportID}`,
            value: {
                pendingAction: null,
            },
        },
        {
            onyxMethod: Onyx.METHOD.MERGE,
            key: `${ONYXKEYS.COLLECTION.REPORT}${adminsChatReportID}`,
            value: {
                pendingFields: {
                    addWorkspaceRoom: null,
                },
                pendingAction: null,
            },
        },
        {
            onyxMethod: Onyx.METHOD.MERGE,
            key: `${ONYXKEYS.COLLECTION.REPORT_ACTIONS}${adminsChatReportID}`,
            value: {
                pendingAction: null,
            },
        },
        {
            onyxMethod: Onyx.METHOD.MERGE,
            key: `${ONYXKEYS.COLLECTION.REPORT}${workspaceChatReportID}`,
            value: {
                pendingFields: {
                    addWorkspaceRoom: null,
                },
                pendingAction: null,
            },
        },
        {
            onyxMethod: Onyx.METHOD.MERGE,
            key: `${ONYXKEYS.COLLECTION.REPORT_ACTIONS}${workspaceChatReportID}`,
            value: {
                pendingAction: null,
            },
        },
    ];

    // Compose the memberData object which is used to add the employee to the workspace and
    // optimistically create the workspace chat for them.
    const memberData = {
        accountID: Number(employeeAccountID),
        email: employeeEmail,
        workspaceChatReportID: employeeWorkspaceChat.reportCreationData[employeeEmail].reportID,
        workspaceChatCreatedReportActionID: employeeWorkspaceChat.reportCreationData[employeeEmail].reportActionID,
    };

    const oldChatReportID = iouReport.chatReportID;

    // Next we need to convert the IOU report to Expense report.
    // We need to change:
    // - report type
    // - change the sign of the report total
    // - update its policyID and policyName
    // - update the chatReportID to point to the new workspace chat
    const expenseReport = {
        ...iouReport,
        chatReportID: memberData.workspaceChatReportID,
        policyID,
        policyName: workspaceName,
        type: CONST.REPORT.TYPE.EXPENSE,
        total: -(iouReport?.total ?? 0),
    };
    optimisticData.push({
        onyxMethod: Onyx.METHOD.MERGE,
        key: `${ONYXKEYS.COLLECTION.REPORT}${iouReportID}`,
        value: expenseReport,
    });
    failureData.push({
        onyxMethod: Onyx.METHOD.MERGE,
        key: `${ONYXKEYS.COLLECTION.REPORT}${iouReportID}`,
        value: iouReport,
    });

    // The expense report transactions need to have the amount reversed to negative values
    const reportTransactions = TransactionUtils.getAllReportTransactions(iouReportID);

    // For performance reasons, we are going to compose a merge collection data for transactions
    const transactionsOptimisticData: Record<string, Transaction> = {};
    const transactionFailureData: Record<string, Transaction> = {};
    reportTransactions.forEach((transaction) => {
        transactionsOptimisticData[`${ONYXKEYS.COLLECTION.TRANSACTION}${transaction.transactionID}`] = {
            ...transaction,
            amount: -transaction.amount,
            modifiedAmount: transaction.modifiedAmount ? -transaction.modifiedAmount : 0,
        };

        transactionFailureData[`${ONYXKEYS.COLLECTION.TRANSACTION}${transaction.transactionID}`] = transaction;
    });

    optimisticData.push({
        onyxMethod: Onyx.METHOD.MERGE_COLLECTION,
        key: `${ONYXKEYS.COLLECTION.TRANSACTION}`,
        value: transactionsOptimisticData,
    });
    failureData.push({
        onyxMethod: Onyx.METHOD.MERGE_COLLECTION,
        key: `${ONYXKEYS.COLLECTION.TRANSACTION}`,
        value: transactionFailureData,
    });

    // We need to move the report preview action from the DM to the workspace chat.
    const reportPreview = ReportActionsUtils.getParentReportAction(iouReport);
    optimisticData.push({
        onyxMethod: Onyx.METHOD.MERGE,
        key: `${ONYXKEYS.COLLECTION.REPORT_ACTIONS}${oldChatReportID}`,
        value: {[reportPreview?.reportActionID ?? '-1']: null},
    });
    failureData.push({
        onyxMethod: Onyx.METHOD.MERGE,
        key: `${ONYXKEYS.COLLECTION.REPORT_ACTIONS}${oldChatReportID}`,
        value: {[reportPreview?.reportActionID ?? '-1']: reportPreview},
    });

    // To optimistically remove the GBR from the DM we need to update the hasOutstandingChildRequest param to false
    optimisticData.push({
        onyxMethod: Onyx.METHOD.MERGE,
        key: `${ONYXKEYS.COLLECTION.REPORT}${oldChatReportID}`,
        value: {
            hasOutstandingChildRequest: false,
        },
    });
    failureData.push({
        onyxMethod: Onyx.METHOD.MERGE,
        key: `${ONYXKEYS.COLLECTION.REPORT}${oldChatReportID}`,
        value: {
            hasOutstandingChildRequest: true,
        },
    });

    if (reportPreview?.reportActionID) {
        // Update the created timestamp of the report preview action to be after the workspace chat created timestamp.
        optimisticData.push({
            onyxMethod: Onyx.METHOD.MERGE,
            key: `${ONYXKEYS.COLLECTION.REPORT_ACTIONS}${memberData.workspaceChatReportID}`,
            value: {
                [reportPreview.reportActionID]: {
                    ...reportPreview,
                    message: [
                        {
                            type: CONST.REPORT.MESSAGE.TYPE.TEXT,
                            text: ReportUtils.getReportPreviewMessage(expenseReport, null, false, false, newWorkspace),
                        },
                    ],
                    created: DateUtils.getDBTime(),
                },
            },
        });
    }

    failureData.push({
        onyxMethod: Onyx.METHOD.MERGE,
        key: `${ONYXKEYS.COLLECTION.REPORT_ACTIONS}${memberData.workspaceChatReportID}`,
        value: {[reportPreview?.reportActionID ?? '-1']: null},
    });

    // Create the MOVED report action and add it to the DM chat which indicates to the user where the report has been moved
    const movedReportAction = ReportUtils.buildOptimisticMovedReportAction(oldPersonalPolicyID ?? '-1', policyID, memberData.workspaceChatReportID, iouReportID, workspaceName);
    optimisticData.push({
        onyxMethod: Onyx.METHOD.MERGE,
        key: `${ONYXKEYS.COLLECTION.REPORT_ACTIONS}${oldChatReportID}`,
        value: {[movedReportAction.reportActionID]: movedReportAction},
    });
    successData.push({
        onyxMethod: Onyx.METHOD.MERGE,
        key: `${ONYXKEYS.COLLECTION.REPORT_ACTIONS}${oldChatReportID}`,
        value: {
            [movedReportAction.reportActionID]: {
                ...movedReportAction,
                pendingAction: null,
            },
        },
    });
    failureData.push({
        onyxMethod: Onyx.METHOD.MERGE,
        key: `${ONYXKEYS.COLLECTION.REPORT_ACTIONS}${oldChatReportID}`,
        value: {[movedReportAction.reportActionID]: null},
    });

    const params: CreateWorkspaceFromIOUPaymentParams = {
        policyID,
        announceChatReportID,
        adminsChatReportID,
        expenseChatReportID: workspaceChatReportID,
        ownerEmail: '',
        makeMeAdmin: false,
        policyName: workspaceName,
        type: CONST.POLICY.TYPE.TEAM,
        announceCreatedReportActionID,
        adminsCreatedReportActionID,
        expenseCreatedReportActionID: workspaceChatCreatedReportActionID,
        customUnitID,
        customUnitRateID,
        iouReportID,
        memberData: JSON.stringify(memberData),
        reportActionID: movedReportAction.reportActionID,
    };

    API.write(WRITE_COMMANDS.CREATE_WORKSPACE_FROM_IOU_PAYMENT, params, {optimisticData, successData, failureData});

    return policyID;
}

function enablePolicyConnections(policyID: string, enabled: boolean) {
    const onyxData: OnyxData = {
        optimisticData: [
            {
                onyxMethod: Onyx.METHOD.MERGE,
                key: `${ONYXKEYS.COLLECTION.POLICY}${policyID}`,
                value: {
                    areConnectionsEnabled: enabled,
                    pendingFields: {
                        areConnectionsEnabled: CONST.RED_BRICK_ROAD_PENDING_ACTION.UPDATE,
                    },
                },
            },
        ],
        successData: [
            {
                onyxMethod: Onyx.METHOD.MERGE,
                key: `${ONYXKEYS.COLLECTION.POLICY}${policyID}`,
                value: {
                    pendingFields: {
                        areConnectionsEnabled: null,
                    },
                },
            },
        ],
        failureData: [
            {
                onyxMethod: Onyx.METHOD.MERGE,
                key: `${ONYXKEYS.COLLECTION.POLICY}${policyID}`,
                value: {
                    areConnectionsEnabled: !enabled,
                    pendingFields: {
                        areConnectionsEnabled: null,
                    },
                },
            },
        ],
    };

    const parameters: EnablePolicyConnectionsParams = {policyID, enabled};

    API.write(WRITE_COMMANDS.ENABLE_POLICY_CONNECTIONS, parameters, onyxData);

    if (enabled && getIsNarrowLayout()) {
        navigateWhenEnableFeature(policyID);
    }
}

function enableExpensifyCard(policyID: string, enabled: boolean) {
    const authToken = NetworkStore.getAuthToken();
    if (!authToken) {
        return;
    }
    const onyxData: OnyxData = {
        optimisticData: [
            {
                onyxMethod: Onyx.METHOD.MERGE,
                key: `${ONYXKEYS.COLLECTION.POLICY}${policyID}`,
                value: {
                    areExpensifyCardsEnabled: enabled,
                    pendingFields: {
                        areExpensifyCardsEnabled: CONST.RED_BRICK_ROAD_PENDING_ACTION.UPDATE,
                    },
                },
            },
        ],
        successData: [
            {
                onyxMethod: Onyx.METHOD.MERGE,
                key: `${ONYXKEYS.COLLECTION.POLICY}${policyID}`,
                value: {
                    pendingFields: {
                        areExpensifyCardsEnabled: null,
                    },
                },
            },
        ],
        failureData: [
            {
                onyxMethod: Onyx.METHOD.MERGE,
                key: `${ONYXKEYS.COLLECTION.POLICY}${policyID}`,
                value: {
                    areExpensifyCardsEnabled: !enabled,
                    pendingFields: {
                        areExpensifyCardsEnabled: null,
                    },
                },
            },
        ],
    };

    const parameters: EnablePolicyExpensifyCardsParams = {authToken, policyID, enabled};

    API.write(WRITE_COMMANDS.ENABLE_POLICY_EXPENSIFY_CARDS, parameters, onyxData);

    if (enabled && getIsNarrowLayout()) {
        navigateWhenEnableFeature(policyID);
    }
}

function enablePolicyReportFields(policyID: string, enabled: boolean) {
    const onyxData: OnyxData = {
        optimisticData: [
            {
                onyxMethod: Onyx.METHOD.MERGE,
                key: `${ONYXKEYS.COLLECTION.POLICY}${policyID}`,
                value: {
                    areReportFieldsEnabled: enabled,
                    pendingFields: {
                        areReportFieldsEnabled: CONST.RED_BRICK_ROAD_PENDING_ACTION.UPDATE,
                    },
                },
            },
        ],
        successData: [
            {
                onyxMethod: Onyx.METHOD.MERGE,
                key: `${ONYXKEYS.COLLECTION.POLICY}${policyID}`,
                value: {
                    pendingFields: {
                        areReportFieldsEnabled: null,
                    },
                },
            },
        ],
        failureData: [
            {
                onyxMethod: Onyx.METHOD.MERGE,
                key: `${ONYXKEYS.COLLECTION.POLICY}${policyID}`,
                value: {
                    areReportFieldsEnabled: !enabled,
                    pendingFields: {
                        areReportFieldsEnabled: null,
                    },
                },
            },
        ],
    };

    const parameters: EnablePolicyReportFieldsParams = {policyID, enabled};

    API.write(WRITE_COMMANDS.ENABLE_POLICY_REPORT_FIELDS, parameters, onyxData);

    if (enabled && getIsNarrowLayout()) {
        navigateWhenEnableFeature(policyID);
    }
}

function enablePolicyTaxes(policyID: string, enabled: boolean) {
    const defaultTaxRates: TaxRatesWithDefault = CONST.DEFAULT_TAX;
    const taxRatesData: OnyxData = {
        optimisticData: [
            {
                onyxMethod: Onyx.METHOD.MERGE,
                key: `${ONYXKEYS.COLLECTION.POLICY}${policyID}`,
                value: {
                    taxRates: {
                        ...defaultTaxRates,
                        taxes: {
                            ...Object.keys(defaultTaxRates.taxes).reduce((acc, taxKey) => {
                                acc[taxKey] = {
                                    ...defaultTaxRates.taxes[taxKey],
                                    pendingAction: CONST.RED_BRICK_ROAD_PENDING_ACTION.ADD,
                                };
                                return acc;
                            }, {} as Record<string, TaxRate & {pendingAction: typeof CONST.RED_BRICK_ROAD_PENDING_ACTION.ADD}>),
                        },
                    },
                },
            },
        ],
        successData: [
            {
                onyxMethod: Onyx.METHOD.MERGE,
                key: `${ONYXKEYS.COLLECTION.POLICY}${policyID}`,
                value: {
                    taxRates: {
                        taxes: {
                            ...Object.keys(defaultTaxRates.taxes).reduce((acc, taxKey) => {
                                acc[taxKey] = {pendingAction: null};
                                return acc;
                            }, {} as Record<string, {pendingAction: null}>),
                        },
                    },
                },
            },
        ],
        failureData: [
            {
                onyxMethod: Onyx.METHOD.MERGE,
                key: `${ONYXKEYS.COLLECTION.POLICY}${policyID}`,
                value: {
                    taxRates: undefined,
                },
            },
        ],
    };
    const policy = getPolicy(policyID);
    const shouldAddDefaultTaxRatesData = (!policy?.taxRates || isEmptyObject(policy.taxRates)) && enabled;

    const optimisticData: OnyxUpdate[] = [
        {
            onyxMethod: Onyx.METHOD.MERGE,
            key: `${ONYXKEYS.COLLECTION.POLICY}${policyID}`,
            value: {
                tax: {
                    trackingEnabled: enabled,
                },
                pendingFields: {
                    tax: CONST.RED_BRICK_ROAD_PENDING_ACTION.UPDATE,
                },
            },
        },
    ];
    optimisticData.push(...(shouldAddDefaultTaxRatesData ? taxRatesData.optimisticData ?? [] : []));

    const successData: OnyxUpdate[] = [
        {
            onyxMethod: Onyx.METHOD.MERGE,
            key: `${ONYXKEYS.COLLECTION.POLICY}${policyID}`,
            value: {
                pendingFields: {
                    tax: null,
                },
            },
        },
    ];
    successData.push(...(shouldAddDefaultTaxRatesData ? taxRatesData.successData ?? [] : []));

    const failureData: OnyxUpdate[] = [
        {
            onyxMethod: Onyx.METHOD.MERGE,
            key: `${ONYXKEYS.COLLECTION.POLICY}${policyID}`,
            value: {
                tax: {
                    trackingEnabled: !enabled,
                },
                pendingFields: {
                    tax: null,
                },
            },
        },
    ];
    failureData.push(...(shouldAddDefaultTaxRatesData ? taxRatesData.failureData ?? [] : []));

    const onyxData: OnyxData = {
        optimisticData,
        successData,
        failureData,
    };

    const parameters: EnablePolicyTaxesParams = {policyID, enabled};
    if (shouldAddDefaultTaxRatesData) {
        parameters.taxFields = JSON.stringify(defaultTaxRates);
    }
    API.write(WRITE_COMMANDS.ENABLE_POLICY_TAXES, parameters, onyxData);

    if (enabled && getIsNarrowLayout()) {
        navigateWhenEnableFeature(policyID);
    }
}

function enablePolicyWorkflows(policyID: string, enabled: boolean) {
    const policy = getPolicy(policyID);
    const onyxData: OnyxData = {
        optimisticData: [
            {
                onyxMethod: Onyx.METHOD.MERGE,
                key: `${ONYXKEYS.COLLECTION.POLICY}${policyID}`,
                value: {
                    areWorkflowsEnabled: enabled,
                    ...(!enabled
                        ? {
                              approvalMode: CONST.POLICY.APPROVAL_MODE.OPTIONAL,
                              autoReporting: false,
                              harvesting: {
                                  enabled: false,
                              },
                              reimbursementChoice: CONST.POLICY.REIMBURSEMENT_CHOICES.REIMBURSEMENT_NO,
                          }
                        : {}),
                    pendingFields: {
                        areWorkflowsEnabled: CONST.RED_BRICK_ROAD_PENDING_ACTION.UPDATE,
                        ...(!enabled
                            ? {
                                  approvalMode: CONST.RED_BRICK_ROAD_PENDING_ACTION.UPDATE,
                                  autoReporting: CONST.RED_BRICK_ROAD_PENDING_ACTION.UPDATE,
                                  harvesting: CONST.RED_BRICK_ROAD_PENDING_ACTION.UPDATE,
                                  reimbursementChoice: CONST.RED_BRICK_ROAD_PENDING_ACTION.UPDATE,
                              }
                            : {}),
                    },
                },
            },
        ],
        successData: [
            {
                onyxMethod: Onyx.METHOD.MERGE,
                key: `${ONYXKEYS.COLLECTION.POLICY}${policyID}`,
                value: {
                    pendingFields: {
                        areWorkflowsEnabled: null,
                        ...(!enabled
                            ? {
                                  approvalMode: null,
                                  autoReporting: null,
                                  harvesting: null,
                                  reimbursementChoice: null,
                              }
                            : {}),
                    },
                },
            },
        ],
        failureData: [
            {
                onyxMethod: Onyx.METHOD.MERGE,
                key: `${ONYXKEYS.COLLECTION.POLICY}${policyID}`,
                value: {
                    areWorkflowsEnabled: !enabled,
                    ...(!enabled
                        ? {
                              approvalMode: policy?.approvalMode,
                              autoReporting: policy?.autoReporting,
                              harvesting: policy?.harvesting,
                              reimbursementChoice: policy?.reimbursementChoice,
                          }
                        : {}),
                    pendingFields: {
                        areWorkflowsEnabled: null,
                        ...(!enabled
                            ? {
                                  approvalMode: null,
                                  autoReporting: null,
                                  harvesting: null,
                                  reimbursementChoice: null,
                              }
                            : {}),
                    },
                },
            },
        ],
    };

    const parameters: EnablePolicyWorkflowsParams = {policyID, enabled};

    API.write(WRITE_COMMANDS.ENABLE_POLICY_WORKFLOWS, parameters, onyxData);

    if (enabled && getIsNarrowLayout()) {
        navigateWhenEnableFeature(policyID);
    }
}

function enableDistanceRequestTax(policyID: string, customUnitName: string, customUnitID: string, attributes: Attributes) {
    const policy = getPolicy(policyID);
    const onyxData: OnyxData = {
        optimisticData: [
            {
                onyxMethod: Onyx.METHOD.MERGE,
                key: `${ONYXKEYS.COLLECTION.POLICY}${policyID}`,
                value: {
                    customUnits: {
                        [customUnitID]: {
                            attributes,
                        },
                    },
                    pendingFields: {
                        customUnits: CONST.RED_BRICK_ROAD_PENDING_ACTION.UPDATE,
                    },
                },
            },
        ],
        successData: [
            {
                onyxMethod: Onyx.METHOD.MERGE,
                key: `${ONYXKEYS.COLLECTION.POLICY}${policyID}`,
                value: {
                    pendingFields: {
                        customUnits: null,
                    },
                },
            },
        ],
        failureData: [
            {
                onyxMethod: Onyx.METHOD.MERGE,
                key: `${ONYXKEYS.COLLECTION.POLICY}${policyID}`,
                value: {
                    customUnits: {
                        [customUnitID]: {
                            attributes: policy?.customUnits ? policy?.customUnits[customUnitID].attributes : null,
                        },
                    },
                },
            },
        ],
    };

    const params = {
        policyID,
        customUnit: JSON.stringify({
            customUnitName,
            customUnitID,
            attributes,
        }),
    };
    API.write(WRITE_COMMANDS.ENABLE_DISTANCE_REQUEST_TAX, params, onyxData);
}

function openPolicyMoreFeaturesPage(policyID: string) {
    const params: OpenPolicyMoreFeaturesPageParams = {policyID};

    API.read(READ_COMMANDS.OPEN_POLICY_MORE_FEATURES_PAGE, params);
}

function openPolicyProfilePage(policyID: string) {
    const params: OpenPolicyProfilePageParams = {policyID};

    API.read(READ_COMMANDS.OPEN_POLICY_PROFILE_PAGE, params);
}

function openPolicyInitialPage(policyID: string) {
    const params: OpenPolicyInitialPageParams = {policyID};

    API.read(READ_COMMANDS.OPEN_POLICY_INITIAL_PAGE, params);
}

function setPolicyCustomTaxName(policyID: string, customTaxName: string) {
    const policy = getPolicy(policyID);
    const originalCustomTaxName = policy?.taxRates?.name;
    const onyxData: OnyxData = {
        optimisticData: [
            {
                onyxMethod: Onyx.METHOD.MERGE,
                key: `${ONYXKEYS.COLLECTION.POLICY}${policyID}`,
                value: {
                    taxRates: {
                        name: customTaxName,
                        pendingFields: {name: CONST.RED_BRICK_ROAD_PENDING_ACTION.UPDATE},
                        errorFields: null,
                    },
                },
            },
        ],
        successData: [
            {
                onyxMethod: Onyx.METHOD.MERGE,
                key: `${ONYXKEYS.COLLECTION.POLICY}${policyID}`,
                value: {
                    taxRates: {
                        pendingFields: {name: null},
                        errorFields: null,
                    },
                },
            },
        ],
        failureData: [
            {
                onyxMethod: Onyx.METHOD.MERGE,
                key: `${ONYXKEYS.COLLECTION.POLICY}${policyID}`,
                value: {
                    taxRates: {
                        name: originalCustomTaxName,
                        pendingFields: {name: null},
                        errorFields: {name: ErrorUtils.getMicroSecondOnyxErrorWithTranslationKey('common.genericErrorMessage')},
                    },
                },
            },
        ],
    };

    const parameters = {
        policyID,
        customTaxName,
    };

    API.write(WRITE_COMMANDS.SET_POLICY_CUSTOM_TAX_NAME, parameters, onyxData);
}

function setWorkspaceCurrencyDefault(policyID: string, taxCode: string) {
    const policy = getPolicy(policyID);
    const originalDefaultExternalID = policy?.taxRates?.defaultExternalID;
    const onyxData: OnyxData = {
        optimisticData: [
            {
                onyxMethod: Onyx.METHOD.MERGE,
                key: `${ONYXKEYS.COLLECTION.POLICY}${policyID}`,
                value: {
                    taxRates: {
                        defaultExternalID: taxCode,
                        pendingFields: {defaultExternalID: CONST.RED_BRICK_ROAD_PENDING_ACTION.UPDATE},
                        errorFields: null,
                    },
                },
            },
        ],
        successData: [
            {
                onyxMethod: Onyx.METHOD.MERGE,
                key: `${ONYXKEYS.COLLECTION.POLICY}${policyID}`,
                value: {
                    taxRates: {
                        pendingFields: {defaultExternalID: null},
                        errorFields: null,
                    },
                },
            },
        ],
        failureData: [
            {
                onyxMethod: Onyx.METHOD.MERGE,
                key: `${ONYXKEYS.COLLECTION.POLICY}${policyID}`,
                value: {
                    taxRates: {
                        defaultExternalID: originalDefaultExternalID,
                        pendingFields: {defaultExternalID: null},
                        errorFields: {defaultExternalID: ErrorUtils.getMicroSecondOnyxErrorWithTranslationKey('common.genericErrorMessage')},
                    },
                },
            },
        ],
    };

    const parameters = {
        policyID,
        taxCode,
    };

    API.write(WRITE_COMMANDS.SET_POLICY_TAXES_CURRENCY_DEFAULT, parameters, onyxData);
}

function setForeignCurrencyDefault(policyID: string, taxCode: string) {
    const policy = getPolicy(policyID);
    const originalDefaultForeignCurrencyID = policy?.taxRates?.foreignTaxDefault;
    const onyxData: OnyxData = {
        optimisticData: [
            {
                onyxMethod: Onyx.METHOD.MERGE,
                key: `${ONYXKEYS.COLLECTION.POLICY}${policyID}`,
                value: {
                    taxRates: {
                        foreignTaxDefault: taxCode,
                        pendingFields: {foreignTaxDefault: CONST.RED_BRICK_ROAD_PENDING_ACTION.UPDATE},
                        errorFields: null,
                    },
                },
            },
        ],
        successData: [
            {
                onyxMethod: Onyx.METHOD.MERGE,
                key: `${ONYXKEYS.COLLECTION.POLICY}${policyID}`,
                value: {
                    taxRates: {
                        pendingFields: {foreignTaxDefault: null},
                        errorFields: null,
                    },
                },
            },
        ],
        failureData: [
            {
                onyxMethod: Onyx.METHOD.MERGE,
                key: `${ONYXKEYS.COLLECTION.POLICY}${policyID}`,
                value: {
                    taxRates: {
                        foreignTaxDefault: originalDefaultForeignCurrencyID,
                        pendingFields: {foreignTaxDefault: null},
                        errorFields: {foreignTaxDefault: ErrorUtils.getMicroSecondOnyxErrorWithTranslationKey('common.genericErrorMessage')},
                    },
                },
            },
        ],
    };

    const parameters = {
        policyID,
        taxCode,
    };

    API.write(WRITE_COMMANDS.SET_POLICY_TAXES_FOREIGN_CURRENCY_DEFAULT, parameters, onyxData);
}

function getPoliciesConnectedToSageIntacct(): Policy[] {
    return Object.values(allPolicies ?? {}).filter<Policy>((policy): policy is Policy => !!policy && !!policy?.connections?.intacct);
}

export {
    leaveWorkspace,
    addBillingCardAndRequestPolicyOwnerChange,
    hasActiveChatEnabledPolicies,
    setWorkspaceErrors,
    clearCustomUnitErrors,
    hideWorkspaceAlertMessage,
    deleteWorkspace,
    updateAddress,
    updateWorkspaceCustomUnitAndRate,
    updateLastAccessedWorkspace,
    clearDeleteWorkspaceError,
    openWorkspaceReimburseView,
    setPolicyIDForReimburseView,
    clearOnyxDataForReimburseView,
    setRateForReimburseView,
    setUnitForReimburseView,
    generateDefaultWorkspaceName,
    updateGeneralSettings,
    deleteWorkspaceAvatar,
    updateWorkspaceAvatar,
    clearAvatarErrors,
    generatePolicyID,
    createWorkspace,
    openPolicyTaxesPage,
    openWorkspaceInvitePage,
    openWorkspace,
    removeWorkspace,
    createWorkspaceFromIOUPayment,
    clearErrors,
    dismissAddedWithPrimaryLoginMessages,
    openDraftWorkspaceRequest,
    createDraftInitialWorkspace,
    setWorkspaceInviteMessageDraft,
    setWorkspaceApprovalMode,
    setWorkspaceAutoReportingFrequency,
    setWorkspaceAutoReportingMonthlyOffset,
    updateWorkspaceDescription,
    setWorkspacePayer,
    setWorkspaceReimbursement,
    openPolicyWorkflowsPage,
    enablePolicyConnections,
    enablePolicyReportFields,
    enablePolicyTaxes,
    enablePolicyWorkflows,
    enableDistanceRequestTax,
    openPolicyMoreFeaturesPage,
    openPolicyProfilePage,
    openPolicyInitialPage,
    generateCustomUnitID,
    clearQBOErrorField,
    clearXeroErrorField,
    clearNetSuiteErrorField,
    clearWorkspaceReimbursementErrors,
    setWorkspaceCurrencyDefault,
    setForeignCurrencyDefault,
    setPolicyCustomTaxName,
    clearPolicyErrorField,
    isCurrencySupportedForDirectReimbursement,
    getPrimaryPolicy,
    createDraftWorkspace,
    buildPolicyData,
    enableExpensifyCard,
    createPolicyExpenseChats,
<<<<<<< HEAD
    clearNetSuiteErrorField,
    openPolicyExpensifyCardsPage,
    requestExpensifyCardLimitIncrease,
=======
>>>>>>> 8c2a8c55
    getPoliciesConnectedToSageIntacct,
};

export type {NewCustomUnit};<|MERGE_RESOLUTION|>--- conflicted
+++ resolved
@@ -3083,12 +3083,8 @@
     buildPolicyData,
     enableExpensifyCard,
     createPolicyExpenseChats,
-<<<<<<< HEAD
-    clearNetSuiteErrorField,
     openPolicyExpensifyCardsPage,
     requestExpensifyCardLimitIncrease,
-=======
->>>>>>> 8c2a8c55
     getPoliciesConnectedToSageIntacct,
 };
 
