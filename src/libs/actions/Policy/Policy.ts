--- conflicted
+++ resolved
@@ -1701,16 +1701,11 @@
  * @param [makeMeAdmin] leave the calling account as an admin on the policy
  * @param [policyName] custom policy name we will use for created workspace
  * @param [policyID] custom policy id we will use for created workspace
-<<<<<<< HEAD
- * @param [expenseReportId] the reportID of the expense report that is being used to create the workspace
- * @param [engagementChoice] the engagement choice for the workspace
- * @param [shouldAddOnboardingTasks] whether to add onboarding tasks to the workspace
-=======
  * @param [expenseReportId] Optional, Purpose of using application selected by user in guided setup flow
  * @param [engagementChoice] Purpose of using application selected by user in guided setup flow
  * @param [currency] Optional, selected currency for the workspace
  * @param [file] Optional, avatar file for workspace
->>>>>>> 008e8344
+ * @param [shouldAddOnboardingTasks] whether to add onboarding tasks to the workspace
  */
 function buildPolicyData(
     policyOwnerEmail = '',
@@ -1718,14 +1713,10 @@
     policyName = '',
     policyID = generatePolicyID(),
     expenseReportId?: string,
-<<<<<<< HEAD
     engagementChoice?: OnboardingPurpose,
-    shouldAddOnboardingTasks = true,
-=======
-    engagementChoice?: string,
     currency = '',
     file?: File,
->>>>>>> 008e8344
+    shouldAddOnboardingTasks = true,
 ) {
     const workspaceName = policyName || generateDefaultWorkspaceName(policyOwnerEmail);
 
@@ -1993,21 +1984,17 @@
         expenseCreatedReportActionID,
         customUnitID,
         customUnitRateID,
-<<<<<<< HEAD
-=======
         engagementChoice,
         currency: outputCurrency,
         file: clonedFile,
->>>>>>> 008e8344
     };
 
     if (!introSelected?.createWorkspace && engagementChoice && shouldAddOnboardingTasks) {
-        const {
-            guidedSetupData,
-            optimisticData: taskOptimisticData,
-            successData: taskSuccessData,
-            failureData: taskFailureData,
-        } = ReportUtils.prepareOnboardingOnyxData(engagementChoice, CONST.ONBOARDING_MESSAGES[engagementChoice], adminsChatReportID, policyID);
+        const onboardingData = ReportUtils.prepareOnboardingOnyxData(engagementChoice, CONST.ONBOARDING_MESSAGES[engagementChoice], adminsChatReportID, policyID);
+        if (!onboardingData) {
+            return {successData, optimisticData, failureData, params};
+        }
+        const {guidedSetupData, optimisticData: taskOptimisticData, successData: taskSuccessData, failureData: taskFailureData} = onboardingData;
 
         params.guidedSetupData = JSON.stringify(guidedSetupData);
         params.engagementChoice = engagementChoice;
@@ -2036,18 +2023,22 @@
     makeMeAdmin = false,
     policyName = '',
     policyID = generatePolicyID(),
-<<<<<<< HEAD
     engagementChoice: OnboardingPurpose = CONST.ONBOARDING_CHOICES.MANAGE_TEAM,
+    currency = '',
+    file?: File,
     shouldAddOnboardingTasks = true,
 ): CreateWorkspaceParams {
-    const {optimisticData, failureData, successData, params} = buildPolicyData(policyOwnerEmail, makeMeAdmin, policyName, policyID, undefined, engagementChoice, shouldAddOnboardingTasks);
-=======
-    engagementChoice = '',
-    currency = '',
-    file?: File,
-): CreateWorkspaceParams {
-    const {optimisticData, failureData, successData, params} = buildPolicyData(policyOwnerEmail, makeMeAdmin, policyName, policyID, undefined, engagementChoice, currency, file);
->>>>>>> 008e8344
+    const {optimisticData, failureData, successData, params} = buildPolicyData(
+        policyOwnerEmail,
+        makeMeAdmin,
+        policyName,
+        policyID,
+        undefined,
+        engagementChoice,
+        currency,
+        file,
+        shouldAddOnboardingTasks,
+    );
     API.write(WRITE_COMMANDS.CREATE_WORKSPACE, params, {optimisticData, successData, failureData});
 
     // Publish a workspace created event if this is their first policy
