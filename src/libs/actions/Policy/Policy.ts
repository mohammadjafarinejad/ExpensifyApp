import {PUBLIC_DOMAINS_SET, Str} from 'expensify-common';
import escapeRegExp from 'lodash/escapeRegExp';
import lodashUnion from 'lodash/union';
import type {NullishDeep, OnyxCollection, OnyxEntry, OnyxUpdate} from 'react-native-onyx';
import Onyx from 'react-native-onyx';
import type {TupleToUnion, ValueOf} from 'type-fest';
import type {ReportExportType} from '@components/ButtonWithDropdownMenu/types';
import * as API from '@libs/API';
import type {
    AddBillingCardAndRequestWorkspaceOwnerChangeParams,
    AddPaymentCardParams,
    CreateWorkspaceFromIOUPaymentParams,
    CreateWorkspaceParams,
    DeleteWorkspaceAvatarParams,
    DeleteWorkspaceParams,
    DisablePolicyBillableModeParams,
    DowngradeToTeamParams,
    DuplicateWorkspaceParams,
    EnablePolicyAutoApprovalOptionsParams,
    EnablePolicyAutoReimbursementLimitParams,
    EnablePolicyCompanyCardsParams,
    EnablePolicyConnectionsParams,
    EnablePolicyExpensifyCardsParams,
    EnablePolicyInvoicingParams,
    EnablePolicyReportFieldsParams,
    EnablePolicyTaxesParams,
    EnablePolicyWorkflowsParams,
    LeavePolicyParams,
    OpenDraftWorkspaceRequestParams,
    OpenPolicyEditCardLimitTypePageParams,
    OpenPolicyExpensifyCardsPageParams,
    OpenPolicyInitialPageParams,
    OpenPolicyMoreFeaturesPageParams,
    OpenPolicyProfilePageParams,
    OpenPolicyReceiptPartnersPageParams,
    OpenPolicyTaxesPageParams,
    OpenPolicyWorkflowsPageParams,
    OpenWorkspaceInvitePageParams,
    OpenWorkspaceParams,
    RemovePolicyReceiptPartnersConnectionParams,
    RequestExpensifyCardLimitIncreaseParams,
    SetNameValuePairParams,
    SetPolicyAutomaticApprovalLimitParams,
    SetPolicyAutomaticApprovalRateParams,
    SetPolicyAutoReimbursementLimitParams,
    SetPolicyBillableModeParams,
    SetPolicyDefaultReportTitleParams,
    SetPolicyPreventMemberCreatedTitleParams,
    SetPolicyPreventSelfApprovalParams,
    SetPolicyProhibitedExpensesParams,
    SetPolicyRulesEnabledParams,
    SetWorkspaceApprovalModeParams,
    SetWorkspaceAutoReportingFrequencyParams,
    SetWorkspaceAutoReportingMonthlyOffsetParams,
    SetWorkspacePayerParams,
    SetWorkspaceReimbursementParams,
    TogglePolicyReceiptPartnersParams,
    TogglePolicyUberAutoInvitePageParams,
    TogglePolicyUberAutoRemovePageParams,
    UpdateInvoiceCompanyNameParams,
    UpdateInvoiceCompanyWebsiteParams,
    UpdatePolicyAddressParams,
    UpdateWorkspaceAvatarParams,
    UpdateWorkspaceDescriptionParams,
    UpdateWorkspaceGeneralSettingsParams,
    UpgradeToCorporateParams,
} from '@libs/API/parameters';
import type SetPolicyCashExpenseModeParams from '@libs/API/parameters/SetPolicyCashExpenseModeParams';
import type UpdatePolicyMembersCustomFieldsParams from '@libs/API/parameters/UpdatePolicyMembersCustomFieldsParams';
import type {ApiRequestCommandParameters} from '@libs/API/types';
import {READ_COMMANDS, WRITE_COMMANDS} from '@libs/API/types';
import type {CustomRNImageManipulatorResult} from '@libs/cropOrRotateImage/types';
import * as CurrencyUtils from '@libs/CurrencyUtils';
import DateUtils from '@libs/DateUtils';
import * as ErrorUtils from '@libs/ErrorUtils';
import {createFile} from '@libs/fileDownload/FileUtils';
import getIsNarrowLayout from '@libs/getIsNarrowLayout';
import GoogleTagManager from '@libs/GoogleTagManager';
import {translate, translateLocal} from '@libs/Localize';
import Log from '@libs/Log';
import * as NetworkStore from '@libs/Network/NetworkStore';
import * as NumberUtils from '@libs/NumberUtils';
import * as PersonalDetailsUtils from '@libs/PersonalDetailsUtils';
import * as PhoneNumber from '@libs/PhoneNumber';
import * as PolicyUtils from '@libs/PolicyUtils';
import {getMemberAccountIDsForWorkspace, goBackWhenEnableFeature, isControlPolicy, navigateToExpensifyCardPage} from '@libs/PolicyUtils';
import * as ReportUtils from '@libs/ReportUtils';
import type {PolicySelector} from '@pages/home/sidebar/FloatingActionButtonAndPopover';
import type {Feature} from '@pages/OnboardingInterestedFeatures/types';
import * as PaymentMethods from '@userActions/PaymentMethods';
import * as PersistedRequests from '@userActions/PersistedRequests';
import type {EnablePolicyFeatureCommand} from '@userActions/RequestConflictUtils';
import {buildTaskData} from '@userActions/Task';
import {getOnboardingMessages} from '@userActions/Welcome/OnboardingFlow';
import type {OnboardingCompanySize, OnboardingPurpose} from '@userActions/Welcome/OnboardingFlow';
import CONST from '@src/CONST';
import type {OnboardingAccounting} from '@src/CONST';
import ONYXKEYS from '@src/ONYXKEYS';
import type {
    DuplicateWorkspace,
    IntroSelected,
    InvitedEmailsToAccountIDs,
    LastPaymentMethod,
    LastPaymentMethodType,
    PersonalDetailsList,
    Policy,
    PolicyCategory,
    PolicyEmployee,
    ReimbursementAccount,
    Report,
    ReportAction,
    ReportActions,
    Request,
    TaxRatesWithDefault,
    Transaction,
    TransactionViolations,
} from '@src/types/onyx';
import type {Errors} from '@src/types/onyx/OnyxCommon';
import type {Attributes, CompanyAddress, CustomUnit, NetSuiteCustomList, NetSuiteCustomSegment, ProhibitedExpenses, Rate, TaxRate, UberReceiptPartner} from '@src/types/onyx/Policy';
import type {CustomFieldType} from '@src/types/onyx/PolicyEmployee';
import type {NotificationPreference} from '@src/types/onyx/Report';
import type {OnyxData} from '@src/types/onyx/Request';
import {isEmptyObject} from '@src/types/utils/EmptyObject';
import {buildOptimisticMccGroup, buildOptimisticPolicyCategories} from './Category';

type ReportCreationData = Record<
    string,
    {
        reportID: string;
        reportActionID?: string;
    }
>;

type WorkspaceMembersChats = {
    onyxSuccessData: OnyxUpdate[];
    onyxOptimisticData: OnyxUpdate[];
    onyxFailureData: OnyxUpdate[];
    reportCreationData: ReportCreationData;
};

type OptimisticCustomUnits = {
    customUnits: Record<string, CustomUnit>;
    customUnitID: string;
    customUnitRateID: string;
    outputCurrency: string;
};

type WorkspaceFromIOUCreationData = {
    policyID: string;
    workspaceChatReportID: string;
    reportPreviewReportActionID?: string;
    adminsChatReportID: string;
};

type PolicyCashExpenseMode = ValueOf<typeof CONST.POLICY.CASH_EXPENSE_REIMBURSEMENT_CHOICES>;

type BuildPolicyDataOptions = {
    policyOwnerEmail?: string;
    makeMeAdmin?: boolean;
    policyName?: string;
    policyID?: string;
    expenseReportId?: string;
    engagementChoice?: OnboardingPurpose;
    currency?: string;
    file?: File;
    shouldAddOnboardingTasks?: boolean;
    companySize?: OnboardingCompanySize;
    userReportedIntegration?: OnboardingAccounting;
    featuresMap?: Feature[];
    lastUsedPaymentMethod?: LastPaymentMethodType;
};

<<<<<<< HEAD
type SetWorkspaceReimbursementActionParams = {
    policyID: string;
    reimbursementChoice: ValueOf<typeof CONST.POLICY.REIMBURSEMENT_CHOICES>;
    bankAccountID?: number;
    reimburserEmail: string;
=======
type DuplicatePolicyDataOptions = {
    policyName: string;
    policyID?: string;
    targetPolicyID?: string;
    welcomeNote: string;
    parts: Record<string, boolean>;
    file?: File | CustomRNImageManipulatorResult;
>>>>>>> 4cdf9167
};

const allPolicies: OnyxCollection<Policy> = {};
Onyx.connect({
    key: ONYXKEYS.COLLECTION.POLICY,
    callback: (val, key) => {
        if (!key) {
            return;
        }
        if (val === null || val === undefined) {
            // If we are deleting a policy, we have to check every report linked to that policy
            // and unset the draft indicator (pencil icon) alongside removing any draft comments. Clearing these values will keep the newly archived chats from being displayed in the LHN.
            // More info: https://github.com/Expensify/App/issues/14260
            const policyID = key.replace(ONYXKEYS.COLLECTION.POLICY, '');
            const policyReports = ReportUtils.getAllPolicyReports(policyID);
            const cleanUpMergeQueries: Record<`${typeof ONYXKEYS.COLLECTION.REPORT}${string}`, NullishDeep<Report>> = {};
            const cleanUpDrafts: Record<string, null> = {};
            const cleanUpSetQueries: Record<`${typeof ONYXKEYS.COLLECTION.REPORT_ACTIONS_DRAFTS}${string}`, null> = {};
            policyReports.forEach((policyReport) => {
                if (!policyReport) {
                    return;
                }
                const {reportID} = policyReport;
                cleanUpDrafts[reportID] = null;
                cleanUpSetQueries[`${ONYXKEYS.COLLECTION.REPORT_ACTIONS_DRAFTS}${reportID}`] = null;
            });
            Onyx.mergeCollection(ONYXKEYS.COLLECTION.REPORT, cleanUpMergeQueries);
            Onyx.multiSet(cleanUpSetQueries);
            Onyx.merge(ONYXKEYS.NVP_DRAFT_REPORT_COMMENTS, cleanUpDrafts);
            delete allPolicies[key];
            return;
        }

        allPolicies[key] = val;
    },
});

let allReports: OnyxCollection<Report>;
Onyx.connect({
    key: ONYXKEYS.COLLECTION.REPORT,
    waitForCollectionCallback: true,
    callback: (value) => {
        allReports = value;
    },
});

let allReportActions: OnyxCollection<ReportActions>;
Onyx.connect({
    key: ONYXKEYS.COLLECTION.REPORT_ACTIONS,
    waitForCollectionCallback: true,
    callback: (actions) => {
        allReportActions = actions;
    },
});

let sessionEmail = '';
let sessionAccountID = 0;
Onyx.connect({
    key: ONYXKEYS.SESSION,
    callback: (val) => {
        sessionEmail = val?.email ?? '';
        sessionAccountID = val?.accountID ?? CONST.DEFAULT_NUMBER_ID;
    },
});

let allPersonalDetails: OnyxEntry<PersonalDetailsList>;
Onyx.connect({
    key: ONYXKEYS.PERSONAL_DETAILS_LIST,
    callback: (val) => (allPersonalDetails = val),
});

let reimbursementAccount: OnyxEntry<ReimbursementAccount>;
Onyx.connect({
    key: ONYXKEYS.REIMBURSEMENT_ACCOUNT,
    callback: (val) => (reimbursementAccount = val),
});

let allRecentlyUsedCurrencies: string[];
Onyx.connect({
    key: ONYXKEYS.RECENTLY_USED_CURRENCIES,
    callback: (val) => (allRecentlyUsedCurrencies = val ?? []),
});

let activePolicyID: OnyxEntry<string>;
Onyx.connect({
    key: ONYXKEYS.NVP_ACTIVE_POLICY_ID,
    callback: (value) => (activePolicyID = value),
});

let allTransactionViolations: OnyxCollection<TransactionViolations> = {};
Onyx.connect({
    key: ONYXKEYS.COLLECTION.TRANSACTION_VIOLATIONS,
    waitForCollectionCallback: true,
    callback: (value) => (allTransactionViolations = value),
});

let introSelected: OnyxEntry<IntroSelected>;
Onyx.connect({
    key: ONYXKEYS.NVP_INTRO_SELECTED,
    callback: (value) => (introSelected = value),
});

/**
 * Stores in Onyx the policy ID of the last workspace that was accessed by the user
 */
function updateLastAccessedWorkspace(policyID: OnyxEntry<string>) {
    Onyx.set(ONYXKEYS.LAST_ACCESSED_WORKSPACE_POLICY_ID, policyID ?? null);
}

/**
 * Checks if the currency is supported for direct reimbursement
 * USD currency is the only one supported in NewDot for now
 */
function isCurrencySupportedForDirectReimbursement(currency: string) {
    return currency === CONST.CURRENCY.USD;
}

/**
 * Checks if the currency is supported for global reimbursement
 */
function isCurrencySupportedForGlobalReimbursement(currency: TupleToUnion<typeof CONST.DIRECT_REIMBURSEMENT_CURRENCIES>, canUseGlobalReimbursementsOnND: boolean) {
    return canUseGlobalReimbursementsOnND ? CONST.DIRECT_REIMBURSEMENT_CURRENCIES.includes(currency) : currency === CONST.CURRENCY.USD;
}

/**
 * Returns the policy of the report
 * @deprecated Get the data straight from Onyx - This will be fixed as part of https://github.com/Expensify/Expensify/issues/507850
 */
function getPolicy(policyID: string | undefined): OnyxEntry<Policy> {
    if (!allPolicies || !policyID) {
        return undefined;
    }
    return allPolicies[`${ONYXKEYS.COLLECTION.POLICY}${policyID}`];
}

/** Check if the policy has invoicing company details */
function hasInvoicingDetails(policy: OnyxEntry<Policy>): boolean {
    return !!policy?.invoice?.companyName && !!policy?.invoice?.companyWebsite;
}

/**
 * Returns a primary invoice workspace for the user
 */
function getInvoicePrimaryWorkspace(currentUserLogin: string | undefined): Policy | undefined {
    if (PolicyUtils.canSendInvoiceFromWorkspace(activePolicyID)) {
        return allPolicies?.[`${ONYXKEYS.COLLECTION.POLICY}${activePolicyID}`];
    }
    const activeAdminWorkspaces = PolicyUtils.getActiveAdminWorkspaces(allPolicies, currentUserLogin);
    return activeAdminWorkspaces.find((policy) => PolicyUtils.canSendInvoiceFromWorkspace(policy.id));
}

/**
 * Check if the user has any active free policies (aka workspaces)
 */
function hasActiveChatEnabledPolicies(policies: Array<OnyxEntry<PolicySelector>> | OnyxCollection<PolicySelector>, includeOnlyAdminPolicies = false): boolean {
    const chatEnabledPolicies = Object.values(policies ?? {}).filter(
        (policy) => policy?.isPolicyExpenseChatEnabled && (!includeOnlyAdminPolicies || policy.role === CONST.POLICY.ROLE.ADMIN),
    );

    if (chatEnabledPolicies.length === 0) {
        return false;
    }

    if (chatEnabledPolicies.some((policy) => !policy?.pendingAction)) {
        return true;
    }

    if (chatEnabledPolicies.some((policy) => policy?.pendingAction === CONST.RED_BRICK_ROAD_PENDING_ACTION.ADD)) {
        return true;
    }

    if (chatEnabledPolicies.some((policy) => policy?.pendingAction === CONST.RED_BRICK_ROAD_PENDING_ACTION.DELETE)) {
        return false;
    }

    // If there are no add or delete pending actions the only option left is an update
    // pendingAction, in which case we should return true.
    return true;
}

/**
 * Delete the workspace
 */
function deleteWorkspace(policyID: string, policyName: string, lastAccessedWorkspacePolicyID: string | undefined, lastUsedPaymentMethods?: LastPaymentMethod) {
    if (!allPolicies) {
        return;
    }

    const filteredPolicies = Object.values(allPolicies).filter((policy): policy is Policy => policy?.id !== policyID);
    const optimisticData: OnyxUpdate[] = [
        {
            onyxMethod: Onyx.METHOD.MERGE,
            key: `${ONYXKEYS.COLLECTION.POLICY}${policyID}`,
            value: {
                avatarURL: '',
                pendingAction: CONST.RED_BRICK_ROAD_PENDING_ACTION.DELETE,
                errors: null,
            },
        },
        ...(!hasActiveChatEnabledPolicies(filteredPolicies, true)
            ? [
                  {
                      onyxMethod: Onyx.METHOD.MERGE,
                      key: ONYXKEYS.REIMBURSEMENT_ACCOUNT,
                      value: {
                          errors: null,
                      },
                  },
              ]
            : []),
    ];

    // This will be fixed as part of https://github.com/Expensify/Expensify/issues/507850
    // eslint-disable-next-line deprecation/deprecation
    const policy = getPolicy(policyID);
    // Restore the old report stateNum and statusNum
    const failureData: OnyxUpdate[] = [
        {
            onyxMethod: Onyx.METHOD.MERGE,
            key: ONYXKEYS.REIMBURSEMENT_ACCOUNT,
            value: {
                errors: reimbursementAccount?.errors ?? null,
            },
        },
        {
            onyxMethod: Onyx.METHOD.MERGE,
            key: `${ONYXKEYS.COLLECTION.POLICY}${policyID}`,
            value: {
                avatarURL: policy?.avatarURL,
                pendingAction: null,
            },
        },
    ];

    if (policyID === activePolicyID) {
        const personalPolicyID = PolicyUtils.getPersonalPolicy()?.id;
        optimisticData.push({
            onyxMethod: Onyx.METHOD.MERGE,
            key: ONYXKEYS.NVP_ACTIVE_POLICY_ID,
            value: personalPolicyID,
        });

        failureData.push({
            onyxMethod: Onyx.METHOD.MERGE,
            key: ONYXKEYS.NVP_ACTIVE_POLICY_ID,
            value: activePolicyID,
        });
    }

    const reportsToArchive = Object.values(allReports ?? {}).filter(
        (report) => ReportUtils.isPolicyRelatedReport(report, policyID) && (ReportUtils.isChatRoom(report) || ReportUtils.isPolicyExpenseChat(report) || ReportUtils.isTaskReport(report)),
    );
    const finallyData: OnyxUpdate[] = [];
    const currentTime = DateUtils.getDBTime();
    reportsToArchive.forEach((report) => {
        const {reportID, ownerAccountID, oldPolicyName} = report ?? {};
        const isInvoiceReceiverReport = report?.invoiceReceiver && 'policyID' in report.invoiceReceiver && report.invoiceReceiver.policyID === policyID;
        optimisticData.push({
            onyxMethod: Onyx.METHOD.MERGE,
            key: `${ONYXKEYS.COLLECTION.REPORT}${reportID}`,
            value: {
                ...(!isInvoiceReceiverReport && {
                    oldPolicyName: allPolicies?.[`${ONYXKEYS.COLLECTION.POLICY}${policyID}`]?.name,
                    policyName: '',
                }),
                isPinned: false,
            },
        });

        optimisticData.push({
            onyxMethod: Onyx.METHOD.MERGE,
            key: `${ONYXKEYS.COLLECTION.REPORT_NAME_VALUE_PAIRS}${reportID}`,
            value: {
                private_isArchived: currentTime,
            },
        });

        optimisticData.push({
            onyxMethod: Onyx.METHOD.SET,
            key: `${ONYXKEYS.COLLECTION.REPORT_ACTIONS_DRAFTS}${reportID}`,
            value: null,
        });

        // Add closed actions to all chat reports linked to this policy
        // Announce & admin chats have FAKE owners, but expense chats w/ users do have owners.
        let emailClosingReport: string = CONST.POLICY.OWNER_EMAIL_FAKE;
        if (!!ownerAccountID && ownerAccountID !== CONST.POLICY.OWNER_ACCOUNT_ID_FAKE) {
            emailClosingReport = allPersonalDetails?.[ownerAccountID]?.login ?? '';
        }
        const optimisticClosedReportAction = ReportUtils.buildOptimisticClosedReportAction(emailClosingReport, policyName, CONST.REPORT.ARCHIVE_REASON.POLICY_DELETED);
        optimisticData.push({
            onyxMethod: Onyx.METHOD.MERGE,
            key: `${ONYXKEYS.COLLECTION.REPORT_ACTIONS}${reportID}`,
            value: {
                [optimisticClosedReportAction.reportActionID]: optimisticClosedReportAction as ReportAction,
            },
        });

        failureData.push({
            onyxMethod: Onyx.METHOD.MERGE,
            key: `${ONYXKEYS.COLLECTION.REPORT}${reportID}`,
            value: {
                oldPolicyName,
                policyName: report?.policyName,
                isPinned: report?.isPinned,
            },
        });

        failureData.push({
            onyxMethod: Onyx.METHOD.MERGE,
            key: `${ONYXKEYS.COLLECTION.REPORT_NAME_VALUE_PAIRS}${reportID}`,
            value: {
                private_isArchived: null,
            },
        });

        // We are temporarily adding this workaround because 'DeleteWorkspace' doesn't
        // support receiving the optimistic reportActions' ids for the moment.
        finallyData.push({
            onyxMethod: Onyx.METHOD.MERGE,
            key: `${ONYXKEYS.COLLECTION.REPORT_ACTIONS}${reportID}`,
            value: {
                [optimisticClosedReportAction.reportActionID]: null,
            },
        });

        if (report?.iouReportID) {
            const reportTransactions = ReportUtils.getReportTransactions(report.iouReportID);
            for (const transaction of reportTransactions) {
                const violations = allTransactionViolations?.[`${ONYXKEYS.COLLECTION.TRANSACTION_VIOLATIONS}${transaction.transactionID}`];
                optimisticData.push({
                    onyxMethod: Onyx.METHOD.MERGE,
                    key: `${ONYXKEYS.COLLECTION.TRANSACTION_VIOLATIONS}${transaction.transactionID}`,
                    value: violations?.filter((violation) => violation.type !== CONST.VIOLATION_TYPES.VIOLATION),
                });
                failureData.push({
                    onyxMethod: Onyx.METHOD.MERGE,
                    key: `${ONYXKEYS.COLLECTION.TRANSACTION}${transaction.transactionID}`,
                    value: violations,
                });
            }
        }
    });

    Object.keys(lastUsedPaymentMethods ?? {})?.forEach((paymentMethodKey) => {
        const lastUsedPaymentMethod = lastUsedPaymentMethods?.[paymentMethodKey];

        if (typeof lastUsedPaymentMethod === 'string' || !lastUsedPaymentMethod) {
            return;
        }

        if (lastUsedPaymentMethod?.iou?.name === policyID) {
            optimisticData.push({
                onyxMethod: Onyx.METHOD.MERGE,
                key: ONYXKEYS.NVP_LAST_PAYMENT_METHOD,
                value: {
                    [paymentMethodKey]: {
                        iou: {
                            name: policyID !== lastUsedPaymentMethod?.lastUsed?.name ? lastUsedPaymentMethod?.lastUsed?.name : '',
                        },
                        lastUsed: {
                            name: policyID !== lastUsedPaymentMethod?.lastUsed?.name ? lastUsedPaymentMethod?.lastUsed?.name : '',
                        },
                    },
                },
            });

            failureData.push({
                onyxMethod: Onyx.METHOD.MERGE,
                key: ONYXKEYS.NVP_LAST_PAYMENT_METHOD,
                value: {
                    [paymentMethodKey]: {
                        iou: {
                            name: lastUsedPaymentMethod?.iou?.name,
                        },
                        lastUsed: {
                            name: lastUsedPaymentMethod?.iou?.name,
                        },
                    },
                },
            });
        }
    });

    const params: DeleteWorkspaceParams = {policyID};

    API.write(WRITE_COMMANDS.DELETE_WORKSPACE, params, {optimisticData, finallyData, failureData});

    // Reset the lastAccessedWorkspacePolicyID
    if (policyID === lastAccessedWorkspacePolicyID) {
        updateLastAccessedWorkspace(undefined);
    }
}

function setWorkspaceAutoReportingFrequency(policyID: string, frequency: ValueOf<typeof CONST.POLICY.AUTO_REPORTING_FREQUENCIES>) {
    // This will be fixed as part of https://github.com/Expensify/Expensify/issues/507850
    // eslint-disable-next-line deprecation/deprecation
    const policy = getPolicy(policyID);

    const wasPolicyOnManualReporting = PolicyUtils.getCorrectedAutoReportingFrequency(policy) === CONST.POLICY.AUTO_REPORTING_FREQUENCIES.MANUAL;

    const optimisticData: OnyxUpdate[] = [
        {
            onyxMethod: Onyx.METHOD.MERGE,
            key: `${ONYXKEYS.COLLECTION.POLICY}${policyID}`,
            value: {
                // Recall that the "daily" and "manual" frequencies don't actually exist in Onyx or the DB (see PolicyUtils.getCorrectedAutoReportingFrequency)
                autoReportingFrequency: frequency === CONST.POLICY.AUTO_REPORTING_FREQUENCIES.MANUAL ? CONST.POLICY.AUTO_REPORTING_FREQUENCIES.IMMEDIATE : frequency,
                pendingFields: {autoReportingFrequency: CONST.RED_BRICK_ROAD_PENDING_ACTION.UPDATE},

                // To set the frequency to "manual", we really must set it to "immediate" with harvesting disabled
                ...(frequency === CONST.POLICY.AUTO_REPORTING_FREQUENCIES.MANUAL && {
                    harvesting: {
                        enabled: false,
                    },
                }),

                // If the policy was on manual reporting before, and now will be auto-reported,
                // then we must re-enable harvesting
                ...(wasPolicyOnManualReporting &&
                    frequency !== CONST.POLICY.AUTO_REPORTING_FREQUENCIES.MANUAL && {
                        harvesting: {
                            enabled: true,
                        },
                    }),
            },
        },
    ];

    const failureData: OnyxUpdate[] = [
        {
            onyxMethod: Onyx.METHOD.MERGE,
            key: `${ONYXKEYS.COLLECTION.POLICY}${policyID}`,
            value: {
                autoReportingFrequency: policy?.autoReportingFrequency ?? null,
                harvesting: policy?.harvesting ?? null,
                pendingFields: {autoReportingFrequency: null},
                errorFields: {autoReportingFrequency: ErrorUtils.getMicroSecondOnyxErrorWithTranslationKey('workflowsDelayedSubmissionPage.autoReportingFrequencyErrorMessage')},
            },
        },
    ];

    const successData: OnyxUpdate[] = [
        {
            onyxMethod: Onyx.METHOD.MERGE,
            key: `${ONYXKEYS.COLLECTION.POLICY}${policyID}`,
            value: {
                pendingFields: {autoReportingFrequency: null},
            },
        },
    ];

    const params: SetWorkspaceAutoReportingFrequencyParams = {policyID, frequency};
    API.write(WRITE_COMMANDS.SET_WORKSPACE_AUTO_REPORTING_FREQUENCY, params, {optimisticData, failureData, successData});
}

function setWorkspaceAutoReportingMonthlyOffset(policyID: string, autoReportingOffset: number | ValueOf<typeof CONST.POLICY.AUTO_REPORTING_OFFSET>) {
    const value = JSON.stringify({autoReportingOffset});
    // This will be fixed as part of https://github.com/Expensify/Expensify/issues/507850
    // eslint-disable-next-line deprecation/deprecation
    const policy = getPolicy(policyID);

    const optimisticData: OnyxUpdate[] = [
        {
            onyxMethod: Onyx.METHOD.MERGE,
            key: `${ONYXKEYS.COLLECTION.POLICY}${policyID}`,
            value: {
                autoReportingOffset,
                pendingFields: {autoReportingOffset: CONST.RED_BRICK_ROAD_PENDING_ACTION.UPDATE},
            },
        },
    ];

    const failureData: OnyxUpdate[] = [
        {
            onyxMethod: Onyx.METHOD.MERGE,
            key: `${ONYXKEYS.COLLECTION.POLICY}${policyID}`,
            value: {
                autoReportingOffset: policy?.autoReportingOffset ?? null,
                pendingFields: {autoReportingOffset: null},
                errorFields: {autoReportingOffset: ErrorUtils.getMicroSecondOnyxErrorWithTranslationKey('workflowsDelayedSubmissionPage.monthlyOffsetErrorMessage')},
            },
        },
    ];

    const successData: OnyxUpdate[] = [
        {
            onyxMethod: Onyx.METHOD.MERGE,
            key: `${ONYXKEYS.COLLECTION.POLICY}${policyID}`,
            value: {
                pendingFields: {autoReportingOffset: null},
            },
        },
    ];

    const params: SetWorkspaceAutoReportingMonthlyOffsetParams = {policyID, value};
    API.write(WRITE_COMMANDS.SET_WORKSPACE_AUTO_REPORTING_MONTHLY_OFFSET, params, {optimisticData, failureData, successData});
}

function setWorkspaceApprovalMode(policyID: string, approver: string, approvalMode: ValueOf<typeof CONST.POLICY.APPROVAL_MODE>) {
    // This will be fixed as part of https://github.com/Expensify/Expensify/issues/507850
    // eslint-disable-next-line deprecation/deprecation
    const policy = getPolicy(policyID);
    const updatedEmployeeList: Record<string, PolicyEmployee> = {};

    if (approvalMode === CONST.POLICY.APPROVAL_MODE.OPTIONAL) {
        Object.keys(policy?.employeeList ?? {}).forEach((employee) => {
            updatedEmployeeList[employee] = {
                ...policy?.employeeList?.[employee],
                submitsTo: approver,
                forwardsTo: '',
            };
        });
    }

    const value = {
        approver,
        approvalMode,
    };

    const optimisticData: OnyxUpdate[] = [
        {
            onyxMethod: Onyx.METHOD.MERGE,
            key: `${ONYXKEYS.COLLECTION.POLICY}${policyID}`,
            value: {
                ...value,
                pendingFields: {approvalMode: CONST.RED_BRICK_ROAD_PENDING_ACTION.UPDATE},
                employeeList: approvalMode === CONST.POLICY.APPROVAL_MODE.OPTIONAL ? updatedEmployeeList : policy?.employeeList,
            },
        },
    ];

    const failureData: OnyxUpdate[] = [
        {
            onyxMethod: Onyx.METHOD.MERGE,
            key: `${ONYXKEYS.COLLECTION.POLICY}${policyID}`,
            value: {
                approver: policy?.approver,
                approvalMode: policy?.approvalMode,
                pendingFields: {approvalMode: null},
                errorFields: {approvalMode: ErrorUtils.getMicroSecondOnyxErrorWithTranslationKey('workflowsApproverPage.genericErrorMessage')},
                employeeList: policy?.employeeList,
            },
        },
    ];

    const successData: OnyxUpdate[] = [
        {
            onyxMethod: Onyx.METHOD.MERGE,
            key: `${ONYXKEYS.COLLECTION.POLICY}${policyID}`,
            value: {
                pendingFields: {approvalMode: null},
            },
        },
    ];

    const params: SetWorkspaceApprovalModeParams = {
        policyID,
        value: JSON.stringify({
            ...value,
            // This property should now be set to false for all Collect policies
            isAutoApprovalEnabled: false,
        }),
    };
    API.write(WRITE_COMMANDS.SET_WORKSPACE_APPROVAL_MODE, params, {optimisticData, failureData, successData});
}

function setWorkspacePayer(policyID: string, reimburserEmail: string) {
    // This will be fixed as part of https://github.com/Expensify/Expensify/issues/507850
    // eslint-disable-next-line deprecation/deprecation
    const policy = getPolicy(policyID);

    const optimisticData: OnyxUpdate[] = [
        {
            onyxMethod: Onyx.METHOD.MERGE,
            key: `${ONYXKEYS.COLLECTION.POLICY}${policyID}`,
            value: {
                reimburser: reimburserEmail,
                achAccount: {reimburser: reimburserEmail},
                errorFields: {reimburser: null},
                pendingFields: {reimburser: CONST.RED_BRICK_ROAD_PENDING_ACTION.UPDATE},
            },
        },
    ];

    const successData: OnyxUpdate[] = [
        {
            onyxMethod: Onyx.METHOD.MERGE,
            key: `${ONYXKEYS.COLLECTION.POLICY}${policyID}`,
            value: {
                errorFields: {reimburser: null},
                pendingFields: {reimburser: null},
            },
        },
    ];

    const failureData: OnyxUpdate[] = [
        {
            onyxMethod: Onyx.METHOD.MERGE,
            key: `${ONYXKEYS.COLLECTION.POLICY}${policyID}`,
            value: {
                achAccount: {reimburser: policy?.achAccount?.reimburser ?? null},
                errorFields: {reimburser: ErrorUtils.getMicroSecondOnyxErrorWithTranslationKey('workflowsPayerPage.genericErrorMessage')},
                pendingFields: {reimburser: null},
            },
        },
    ];

    const params: SetWorkspacePayerParams = {policyID, reimburserEmail};

    API.write(WRITE_COMMANDS.SET_WORKSPACE_PAYER, params, {optimisticData, failureData, successData});
}

function clearPolicyErrorField(policyID: string | undefined, fieldName: string) {
    if (!policyID) {
        return;
    }
    Onyx.merge(`${ONYXKEYS.COLLECTION.POLICY}${policyID}`, {errorFields: {[fieldName]: null}});
}

function clearQBOErrorField(policyID: string | undefined, fieldName: string) {
    if (!policyID) {
        return;
    }
    Onyx.merge(`${ONYXKEYS.COLLECTION.POLICY}${policyID}`, {connections: {quickbooksOnline: {config: {errorFields: {[fieldName]: null}}}}});
}

function clearQBDErrorField(policyID: string | undefined, fieldName: string) {
    if (!policyID) {
        return;
    }
    Onyx.merge(`${ONYXKEYS.COLLECTION.POLICY}${policyID}`, {connections: {quickbooksDesktop: {config: {errorFields: {[fieldName]: null}}}}});
}

function clearXeroErrorField(policyID: string | undefined, fieldName: string) {
    if (!policyID) {
        return;
    }
    Onyx.merge(`${ONYXKEYS.COLLECTION.POLICY}${policyID}`, {connections: {xero: {config: {errorFields: {[fieldName]: null}}}}});
}

function clearNetSuiteErrorField(policyID: string | undefined, fieldName: string) {
    if (!policyID) {
        return;
    }
    Onyx.merge(`${ONYXKEYS.COLLECTION.POLICY}${policyID}`, {connections: {netsuite: {options: {config: {errorFields: {[fieldName]: null}}}}}});
}

function clearNetSuitePendingField(policyID: string, fieldName: string) {
    Onyx.merge(`${ONYXKEYS.COLLECTION.POLICY}${policyID}`, {connections: {netsuite: {options: {config: {pendingFields: {[fieldName]: null}}}}}});
}

function removeNetSuiteCustomFieldByIndex(allRecords: NetSuiteCustomSegment[] | NetSuiteCustomList[], policyID: string, importCustomField: string, valueIndex: number) {
    // We allow multiple custom list records with the same internalID. Hence it is safe to remove by index.
    const filteredRecords = allRecords.filter((_, index) => index !== Number(valueIndex));
    Onyx.merge(`${ONYXKEYS.COLLECTION.POLICY}${policyID}`, {
        connections: {
            netsuite: {
                options: {
                    config: {
                        syncOptions: {
                            [importCustomField]: filteredRecords,
                        },
                    },
                },
            },
        },
    });
}

function clearSageIntacctErrorField(policyID: string | undefined, fieldName: string) {
    if (!policyID) {
        return;
    }
    Onyx.merge(`${ONYXKEYS.COLLECTION.POLICY}${policyID}`, {connections: {intacct: {config: {errorFields: {[fieldName]: null}}}}});
}

function clearNetSuiteAutoSyncErrorField(policyID: string | undefined) {
    Onyx.merge(`${ONYXKEYS.COLLECTION.POLICY}${policyID}`, {connections: {netsuite: {config: {errorFields: {autoSync: null}}}}});
}

function clearQuickbooksOnlineAutoSyncErrorField(policyID: string | undefined) {
    Onyx.merge(`${ONYXKEYS.COLLECTION.POLICY}${policyID}`, {connections: {quickbooksOnline: {config: {errorFields: {autoSync: null}}}}});
}

function setWorkspaceReimbursement({policyID, reimbursementChoice, bankAccountID, reimburserEmail}: SetWorkspaceReimbursementActionParams) {
    // This will be fixed as part of https://github.com/Expensify/Expensify/issues/507850
    // eslint-disable-next-line deprecation/deprecation
    const policy = getPolicy(policyID);

    const optimisticData: OnyxUpdate[] = [
        {
            onyxMethod: Onyx.METHOD.MERGE,
            key: `${ONYXKEYS.COLLECTION.POLICY}${policyID}`,
            value: {
                reimbursementChoice,
                isLoadingWorkspaceReimbursement: true,
                reimburser: reimburserEmail,
                achAccount: {reimburser: reimburserEmail, bankAccountID},
                errorFields: {reimbursementChoice: null},
                pendingFields: {reimbursementChoice: CONST.RED_BRICK_ROAD_PENDING_ACTION.UPDATE},
            },
        },
    ];

    const successData: OnyxUpdate[] = [
        {
            onyxMethod: Onyx.METHOD.MERGE,
            key: `${ONYXKEYS.COLLECTION.POLICY}${policyID}`,
            value: {
                isLoadingWorkspaceReimbursement: false,
                errorFields: {reimbursementChoice: null},
                pendingFields: {reimbursementChoice: null},
            },
        },
    ];

    const failureData: OnyxUpdate[] = [
        {
            onyxMethod: Onyx.METHOD.MERGE,
            key: `${ONYXKEYS.COLLECTION.POLICY}${policyID}`,
            value: {
                isLoadingWorkspaceReimbursement: false,
                reimbursementChoice: policy?.reimbursementChoice ?? null,
                achAccount: {reimburser: policy?.achAccount?.reimburser ?? null, bankAccountID: null},
                errorFields: {reimbursementChoice: ErrorUtils.getMicroSecondOnyxErrorWithTranslationKey('common.genericErrorMessage')},
                pendingFields: {reimbursementChoice: null},
            },
        },
    ];

    const params: SetWorkspaceReimbursementParams = {policyID, reimbursementChoice, bankAccountID};

    API.write(WRITE_COMMANDS.SET_WORKSPACE_REIMBURSEMENT, params, {optimisticData, failureData, successData});
}

function leaveWorkspace(policyID?: string) {
    if (!policyID) {
        return;
    }
    const policy = allPolicies?.[`${ONYXKEYS.COLLECTION.POLICY}${policyID}`];
    const workspaceChats = ReportUtils.getAllWorkspaceReports(policyID);

    const optimisticData: OnyxUpdate[] = [
        {
            onyxMethod: Onyx.METHOD.MERGE,
            key: `${ONYXKEYS.COLLECTION.POLICY}${policyID}`,
            value: {
                pendingAction: CONST.RED_BRICK_ROAD_PENDING_ACTION.DELETE,
                employeeList: {
                    [sessionEmail]: {
                        pendingAction: CONST.RED_BRICK_ROAD_PENDING_ACTION.DELETE,
                    },
                },
            },
        },
    ];

    const successData: OnyxUpdate[] = [
        {
            onyxMethod: Onyx.METHOD.MERGE,
            key: `${ONYXKEYS.COLLECTION.POLICY}${policyID}`,
            value: null,
        },
    ];
    const failureData: OnyxUpdate[] = [
        {
            onyxMethod: Onyx.METHOD.MERGE,
            key: `${ONYXKEYS.COLLECTION.POLICY}${policyID}`,
            value: {
                pendingAction: policy?.pendingAction ?? null,
                employeeList: {
                    [sessionEmail]: {
                        errors: ErrorUtils.getMicroSecondOnyxErrorWithTranslationKey('workspace.people.error.genericRemove'),
                    },
                },
            },
        },
    ];

    const pendingChatMembers = ReportUtils.getPendingChatMembers([sessionAccountID], [], CONST.RED_BRICK_ROAD_PENDING_ACTION.DELETE);

    workspaceChats.forEach((report) => {
        const parentReport = ReportUtils.getRootParentReport({report});
        const reportToCheckOwner = isEmptyObject(parentReport) ? report : parentReport;

        if (ReportUtils.isPolicyExpenseChat(report) && !ReportUtils.isReportOwner(reportToCheckOwner)) {
            return;
        }

        optimisticData.push(
            {
                onyxMethod: Onyx.METHOD.MERGE,
                key: `${ONYXKEYS.COLLECTION.REPORT}${report?.reportID}`,
                value: {
                    statusNum: CONST.REPORT.STATUS_NUM.CLOSED,
                    stateNum: CONST.REPORT.STATE_NUM.APPROVED,
                    oldPolicyName: policy?.name ?? '',
                },
            },
            {
                onyxMethod: Onyx.METHOD.MERGE,
                key: `${ONYXKEYS.COLLECTION.REPORT_METADATA}${report?.reportID}`,
                value: {
                    pendingChatMembers,
                },
            },
        );
        successData.push({
            onyxMethod: Onyx.METHOD.MERGE,
            key: `${ONYXKEYS.COLLECTION.REPORT_METADATA}${report?.reportID}`,
            value: {
                pendingChatMembers: null,
            },
        });
        failureData.push({
            onyxMethod: Onyx.METHOD.MERGE,
            key: `${ONYXKEYS.COLLECTION.REPORT_METADATA}${report?.reportID}`,
            value: {
                pendingChatMembers: null,
            },
        });
    });

    const params: LeavePolicyParams = {
        policyID,
        email: sessionEmail,
    };
    API.write(WRITE_COMMANDS.LEAVE_POLICY, params, {optimisticData, successData, failureData});
}

function updateDefaultPolicy(newPolicyID?: string, oldPolicyID?: string) {
    if (!newPolicyID) {
        return;
    }
    const optimisticData: OnyxUpdate[] = [
        {
            onyxMethod: Onyx.METHOD.MERGE,
            key: ONYXKEYS.NVP_ACTIVE_POLICY_ID,
            value: newPolicyID,
        },
    ];

    const failureData: OnyxUpdate[] = [
        {
            onyxMethod: Onyx.METHOD.MERGE,
            key: ONYXKEYS.NVP_ACTIVE_POLICY_ID,
            value: oldPolicyID,
        },
    ];

    const parameters: SetNameValuePairParams = {
        name: ONYXKEYS.NVP_ACTIVE_POLICY_ID,
        value: newPolicyID,
    };

    API.write(WRITE_COMMANDS.SET_NAME_VALUE_PAIR, parameters, {
        optimisticData,
        failureData,
    });
}

function addBillingCardAndRequestPolicyOwnerChange(
    policyID: string | undefined,
    cardData: {
        cardNumber: string;
        cardYear: string;
        cardMonth: string;
        cardCVV: string;
        addressName: string;
        addressZip: string;
        currency: string;
    },
) {
    if (!policyID) {
        return;
    }

    const {cardNumber, cardYear, cardMonth, cardCVV, addressName, addressZip, currency} = cardData;

    const optimisticData: OnyxUpdate[] = [
        {
            onyxMethod: Onyx.METHOD.MERGE,
            key: `${ONYXKEYS.COLLECTION.POLICY}${policyID}`,
            value: {
                errorFields: null,
                isLoading: true,
                isChangeOwnerSuccessful: false,
                isChangeOwnerFailed: false,
            },
        },
    ];

    const successData: OnyxUpdate[] = [
        {
            onyxMethod: Onyx.METHOD.MERGE,
            key: `${ONYXKEYS.COLLECTION.POLICY}${policyID}`,
            value: {
                isLoading: false,
                isChangeOwnerSuccessful: true,
                isChangeOwnerFailed: false,
                owner: sessionEmail,
                ownerAccountID: sessionAccountID,
            },
        },
    ];

    const failureData: OnyxUpdate[] = [
        {
            onyxMethod: Onyx.METHOD.MERGE,
            key: `${ONYXKEYS.COLLECTION.POLICY}${policyID}`,
            value: {
                isLoading: false,
                isChangeOwnerSuccessful: false,
                isChangeOwnerFailed: true,
            },
        },
    ];

    if (CONST.SCA_CURRENCIES.has(currency)) {
        const params: AddPaymentCardParams = {
            cardNumber,
            cardYear,
            cardMonth,
            cardCVV,
            addressName,
            addressZip,
            currency: currency as ValueOf<typeof CONST.PAYMENT_CARD_CURRENCY>,
            isP2PDebitCard: false,
        };
        PaymentMethods.addPaymentCardSCA(params);
    } else {
        const params: AddBillingCardAndRequestWorkspaceOwnerChangeParams = {
            policyID,
            cardNumber,
            cardYear,
            cardMonth,
            cardCVV,
            addressName,
            addressZip,
            currency: currency as ValueOf<typeof CONST.PAYMENT_CARD_CURRENCY>,
        };
        // eslint-disable-next-line rulesdir/no-multiple-api-calls
        API.write(WRITE_COMMANDS.ADD_BILLING_CARD_AND_REQUEST_WORKSPACE_OWNER_CHANGE, params, {optimisticData, successData, failureData});
    }
}

/**
 * Properly updates the nvp_privateStripeCustomerID onyx data for 3DS payment
 *
 */
function verifySetupIntentAndRequestPolicyOwnerChange(policyID: string) {
    const optimisticData: OnyxUpdate[] = [
        {
            onyxMethod: Onyx.METHOD.MERGE,
            key: `${ONYXKEYS.COLLECTION.POLICY}${policyID}`,
            value: {
                errorFields: null,
                isLoading: true,
                isChangeOwnerSuccessful: false,
                isChangeOwnerFailed: false,
            },
        },
    ];

    const successData: OnyxUpdate[] = [
        {
            onyxMethod: Onyx.METHOD.MERGE,
            key: `${ONYXKEYS.COLLECTION.POLICY}${policyID}`,
            value: {
                isLoading: false,
                isChangeOwnerSuccessful: true,
                isChangeOwnerFailed: false,
                owner: sessionEmail,
                ownerAccountID: sessionAccountID,
            },
        },
    ];

    const failureData: OnyxUpdate[] = [
        {
            onyxMethod: Onyx.METHOD.MERGE,
            key: `${ONYXKEYS.COLLECTION.POLICY}${policyID}`,
            value: {
                isLoading: false,
                isChangeOwnerSuccessful: false,
                isChangeOwnerFailed: true,
            },
        },
    ];
    API.write(WRITE_COMMANDS.VERIFY_SETUP_INTENT_AND_REQUEST_POLICY_OWNER_CHANGE, {accountID: sessionAccountID, policyID}, {optimisticData, successData, failureData});
}

/**
 * Optimistically create a chat for each member of the workspace, creates both optimistic and success data for onyx.
 *
 * @returns - object with onyxSuccessData, onyxOptimisticData, and optimisticReportIDs (map login to reportID)
 */
function createPolicyExpenseChats(
    policyID: string,
    invitedEmailsToAccountIDs: InvitedEmailsToAccountIDs,
    hasOutstandingChildRequest = false,
    notificationPreference: NotificationPreference = CONST.REPORT.NOTIFICATION_PREFERENCE.HIDDEN,
): WorkspaceMembersChats {
    const workspaceMembersChats: WorkspaceMembersChats = {
        onyxSuccessData: [],
        onyxOptimisticData: [],
        onyxFailureData: [],
        reportCreationData: {},
    };

    Object.keys(invitedEmailsToAccountIDs).forEach((email) => {
        const accountID = invitedEmailsToAccountIDs[email];
        const cleanAccountID = Number(accountID);
        const login = PhoneNumber.addSMSDomainIfPhoneNumber(email);

        const oldChat = ReportUtils.getPolicyExpenseChat(cleanAccountID, policyID);

        // If the chat already exists, we don't want to create a new one - just make sure it's not archived
        if (oldChat) {
            workspaceMembersChats.reportCreationData[login] = {
                reportID: oldChat.reportID,
            };
            workspaceMembersChats.onyxOptimisticData.push({
                onyxMethod: Onyx.METHOD.MERGE,
                key: `${ONYXKEYS.COLLECTION.REPORT}${oldChat.reportID}`,
                value: {
                    stateNum: CONST.REPORT.STATE_NUM.OPEN,
                    statusNum: CONST.REPORT.STATUS_NUM.OPEN,
                },
            });
            workspaceMembersChats.onyxOptimisticData.push({
                onyxMethod: Onyx.METHOD.MERGE,
                key: `${ONYXKEYS.COLLECTION.REPORT_NAME_VALUE_PAIRS}${oldChat.reportID}`,
                value: {
                    private_isArchived: false,
                },
            });
            const currentTime = DateUtils.getDBTime();
            const reportActions = allReportActions?.[`${ONYXKEYS.COLLECTION.REPORT_ACTIONS}${oldChat.reportID}`] ?? {};
            Object.values(reportActions).forEach((action) => {
                if (action.actionName !== CONST.REPORT.ACTIONS.TYPE.REPORT_PREVIEW) {
                    return;
                }
                workspaceMembersChats.onyxOptimisticData.push({
                    onyxMethod: Onyx.METHOD.MERGE,
                    key: `${ONYXKEYS.COLLECTION.REPORT_NAME_VALUE_PAIRS}${action.childReportID}`,
                    value: {
                        private_isArchived: null,
                    },
                });
                workspaceMembersChats.onyxFailureData.push({
                    onyxMethod: Onyx.METHOD.MERGE,
                    key: `${ONYXKEYS.COLLECTION.REPORT_NAME_VALUE_PAIRS}${action.childReportID}`,
                    value: {
                        private_isArchived: currentTime,
                    },
                });
            });
            return;
        }
        const optimisticReport = ReportUtils.buildOptimisticChatReport({
            participantList: [sessionAccountID, cleanAccountID],
            chatType: CONST.REPORT.CHAT_TYPE.POLICY_EXPENSE_CHAT,
            policyID,
            ownerAccountID: cleanAccountID,
            notificationPreference,
        });

        // Set correct notification preferences: visible for the submitter, hidden for others until there's activity
        if (optimisticReport.participants) {
            optimisticReport.participants[cleanAccountID] = {
                ...optimisticReport.participants[cleanAccountID],
                notificationPreference: CONST.REPORT.NOTIFICATION_PREFERENCE.ALWAYS,
            };
        }
        const optimisticCreatedAction = ReportUtils.buildOptimisticCreatedReportAction(login);

        workspaceMembersChats.reportCreationData[login] = {
            reportID: optimisticReport.reportID,
            reportActionID: optimisticCreatedAction.reportActionID,
        };

        workspaceMembersChats.onyxOptimisticData.push(
            {
                onyxMethod: Onyx.METHOD.SET,
                key: `${ONYXKEYS.COLLECTION.REPORT}${optimisticReport.reportID}`,
                value: {
                    ...optimisticReport,
                    pendingFields: {
                        createChat: CONST.RED_BRICK_ROAD_PENDING_ACTION.ADD,
                    },
                    hasOutstandingChildRequest,
                },
            },
            {
                onyxMethod: Onyx.METHOD.MERGE,
                key: `${ONYXKEYS.COLLECTION.REPORT_METADATA}${optimisticReport.reportID}`,
                value: {
                    isOptimisticReport: true,
                    pendingChatMembers: [
                        {
                            accountID: accountID.toString(),
                            pendingAction: CONST.RED_BRICK_ROAD_PENDING_ACTION.ADD,
                        },
                    ],
                },
            },
        );
        workspaceMembersChats.onyxOptimisticData.push({
            onyxMethod: Onyx.METHOD.SET,
            key: `${ONYXKEYS.COLLECTION.REPORT_ACTIONS}${optimisticReport.reportID}`,
            value: {[optimisticCreatedAction.reportActionID]: optimisticCreatedAction},
        });

        workspaceMembersChats.onyxSuccessData.push(
            {
                onyxMethod: Onyx.METHOD.MERGE,
                key: `${ONYXKEYS.COLLECTION.REPORT}${optimisticReport.reportID}`,
                value: {
                    pendingFields: {
                        createChat: null,
                    },
                    errorFields: {
                        createChat: null,
                    },
                    participants: {
                        [accountID]: allPersonalDetails && allPersonalDetails[accountID] ? {} : null,
                    },
                },
            },
            {
                onyxMethod: Onyx.METHOD.MERGE,
                key: `${ONYXKEYS.COLLECTION.REPORT_METADATA}${optimisticReport.reportID}`,
                value: {
                    isOptimisticReport: false,
                    pendingChatMembers: null,
                },
            },
        );
        workspaceMembersChats.onyxSuccessData.push({
            onyxMethod: Onyx.METHOD.MERGE,
            key: `${ONYXKEYS.COLLECTION.REPORT_ACTIONS}${optimisticReport.reportID}`,
            value: {[optimisticCreatedAction.reportActionID]: {pendingAction: null}},
        });

        workspaceMembersChats.onyxFailureData.push({
            onyxMethod: Onyx.METHOD.MERGE,
            key: `${ONYXKEYS.COLLECTION.REPORT_METADATA}${optimisticReport.reportID}`,
            value: {
                isLoadingInitialReportActions: false,
            },
        });

        workspaceMembersChats.onyxFailureData.push({
            onyxMethod: Onyx.METHOD.MERGE,
            key: `${ONYXKEYS.COLLECTION.REPORT}${optimisticReport.reportID}`,
            value: {
                errorFields: {
                    createChat: ErrorUtils.getMicroSecondOnyxErrorWithTranslationKey('report.genericCreateReportFailureMessage'),
                },
            },
        });
    });
    return workspaceMembersChats;
}

/**
 * Updates a workspace avatar image
 */
function updateWorkspaceAvatar(policyID: string, file: File) {
    const optimisticData: OnyxUpdate[] = [
        {
            onyxMethod: Onyx.METHOD.MERGE,
            key: `${ONYXKEYS.COLLECTION.POLICY}${policyID}`,
            value: {
                avatarURL: file.uri,
                originalFileName: file.name,
                errorFields: {
                    avatarURL: null,
                },
                pendingFields: {
                    avatarURL: CONST.RED_BRICK_ROAD_PENDING_ACTION.UPDATE,
                },
            },
        },
    ];
    const finallyData: OnyxUpdate[] = [
        {
            onyxMethod: Onyx.METHOD.MERGE,
            key: `${ONYXKEYS.COLLECTION.POLICY}${policyID}`,
            value: {
                pendingFields: {
                    avatarURL: null,
                },
            },
        },
    ];
    const failureData: OnyxUpdate[] = [
        {
            onyxMethod: Onyx.METHOD.MERGE,
            key: `${ONYXKEYS.COLLECTION.POLICY}${policyID}`,
            value: {
                avatarURL: allPolicies?.[`${ONYXKEYS.COLLECTION.POLICY}${policyID}`]?.avatarURL,
            },
        },
    ];

    const params: UpdateWorkspaceAvatarParams = {
        policyID,
        file,
    };

    API.write(WRITE_COMMANDS.UPDATE_WORKSPACE_AVATAR, params, {optimisticData, finallyData, failureData});
}

/**
 * Deletes the avatar image for the workspace
 */
function deleteWorkspaceAvatar(policyID: string) {
    // This will be fixed as part of https://github.com/Expensify/Expensify/issues/507850
    // eslint-disable-next-line deprecation/deprecation
    const policy = getPolicy(policyID);
    const optimisticData: OnyxUpdate[] = [
        {
            onyxMethod: Onyx.METHOD.MERGE,
            key: `${ONYXKEYS.COLLECTION.POLICY}${policyID}`,
            value: {
                pendingFields: {
                    avatarURL: CONST.RED_BRICK_ROAD_PENDING_ACTION.UPDATE,
                },
                errorFields: {
                    avatarURL: null,
                },
                avatarURL: '',
                originalFileName: null,
            },
        },
    ];
    const finallyData: OnyxUpdate[] = [
        {
            onyxMethod: Onyx.METHOD.MERGE,
            key: `${ONYXKEYS.COLLECTION.POLICY}${policyID}`,
            value: {
                pendingFields: {
                    avatarURL: null,
                },
            },
        },
    ];
    const failureData: OnyxUpdate[] = [
        {
            onyxMethod: Onyx.METHOD.MERGE,
            key: `${ONYXKEYS.COLLECTION.POLICY}${policyID}`,
            value: {
                avatarURL: policy?.avatarURL,
                originalFileName: policy?.originalFileName,
                errorFields: {
                    avatarURL: ErrorUtils.getMicroSecondOnyxErrorWithTranslationKey('avatarWithImagePicker.deleteWorkspaceError'),
                },
            },
        },
    ];

    const params: DeleteWorkspaceAvatarParams = {policyID};

    API.write(WRITE_COMMANDS.DELETE_WORKSPACE_AVATAR, params, {optimisticData, finallyData, failureData});
}

/**
 * Clear error and pending fields for the workspace avatar
 */
function clearAvatarErrors(policyID: string) {
    Onyx.merge(`${ONYXKEYS.COLLECTION.POLICY}${policyID}`, {
        errorFields: {
            avatarURL: null,
        },
        pendingFields: {
            avatarURL: null,
        },
    });
}

/**
 * Optimistically update the general settings. Set the general settings as pending until the response succeeds.
 * If the response fails set a general error message. Clear the error message when updating.
 */
function updateGeneralSettings(policyID: string | undefined, name: string, currencyValue?: string) {
    if (!policyID) {
        return;
    }

    const policy = allPolicies?.[`${ONYXKEYS.COLLECTION.POLICY}${policyID}`];
    if (!policy) {
        return;
    }

    const distanceUnit = PolicyUtils.getDistanceRateCustomUnit(policy);
    const customUnitID = distanceUnit?.customUnitID;
    const currency = currencyValue ?? policy?.outputCurrency ?? CONST.CURRENCY.USD;

    const currencyPendingAction = currency !== policy?.outputCurrency ? CONST.RED_BRICK_ROAD_PENDING_ACTION.UPDATE : undefined;
    const namePendingAction = name !== policy?.name ? CONST.RED_BRICK_ROAD_PENDING_ACTION.UPDATE : undefined;

    const currentRates = distanceUnit?.rates ?? {};
    const optimisticRates: Record<string, Rate> = {};
    const finallyRates: Record<string, Rate> = {};
    const failureRates: Record<string, Rate> = {};

    if (customUnitID) {
        for (const rateID of Object.keys(currentRates)) {
            optimisticRates[rateID] = {
                ...currentRates[rateID],
                pendingFields: {currency: CONST.RED_BRICK_ROAD_PENDING_ACTION.UPDATE},
                currency,
            };
            finallyRates[rateID] = {
                ...currentRates[rateID],
                pendingFields: {currency: null},
                currency,
            };
            failureRates[rateID] = {
                ...currentRates[rateID],
                pendingFields: {currency: null},
                errorFields: {currency: ErrorUtils.getMicroSecondOnyxErrorWithTranslationKey('common.genericErrorMessage')},
            };
        }
    }

    const optimisticData: OnyxUpdate[] = [
        {
            // We use SET because it's faster than merge and avoids a race condition when setting the currency and navigating the user to the Bank account page in confirmCurrencyChangeAndHideModal
            onyxMethod: Onyx.METHOD.SET,
            key: `${ONYXKEYS.COLLECTION.POLICY}${policyID}`,
            value: {
                ...policy,

                pendingFields: {
                    ...policy.pendingFields,
                    ...(namePendingAction !== undefined && {name: namePendingAction}),
                    ...(currencyPendingAction !== undefined && {outputCurrency: currencyPendingAction}),
                },

                // Clear errorFields in case the user didn't dismiss the general settings error
                errorFields: {
                    name: null,
                    outputCurrency: null,
                },
                name,
                outputCurrency: currency,
                ...(customUnitID && {
                    customUnits: {
                        ...policy.customUnits,
                        [customUnitID]: {
                            ...distanceUnit,
                            rates: optimisticRates,
                        },
                    },
                }),
            },
        },
    ];
    const finallyData: OnyxUpdate[] = [
        {
            onyxMethod: Onyx.METHOD.MERGE,
            key: `${ONYXKEYS.COLLECTION.POLICY}${policyID}`,
            value: {
                pendingFields: {
                    name: null,
                    outputCurrency: null,
                },
                ...(customUnitID && {
                    customUnits: {
                        [customUnitID]: {
                            ...distanceUnit,
                            rates: finallyRates,
                        },
                    },
                }),
            },
        },
    ];

    const errorFields: Policy['errorFields'] = {
        name: namePendingAction && ErrorUtils.getMicroSecondOnyxErrorWithTranslationKey('workspace.editor.genericFailureMessage'),
    };

    if (!errorFields.name && currencyPendingAction) {
        errorFields.outputCurrency = ErrorUtils.getMicroSecondOnyxErrorWithTranslationKey('workspace.editor.genericFailureMessage');
    }

    const failureData: OnyxUpdate[] = [
        {
            onyxMethod: Onyx.METHOD.MERGE,
            key: `${ONYXKEYS.COLLECTION.POLICY}${policyID}`,
            value: {
                errorFields,
                ...(customUnitID && {
                    customUnits: {
                        [customUnitID]: {
                            ...distanceUnit,
                            rates: failureRates,
                        },
                    },
                }),
            },
        },
    ];

    const params: UpdateWorkspaceGeneralSettingsParams = {
        policyID,
        workspaceName: name,
        currency,
    };

    const persistedRequests = PersistedRequests.getAll();
    const createWorkspaceRequestChangedIndex = persistedRequests.findIndex(
        (request) => request.data?.policyID === policyID && request.command === WRITE_COMMANDS.CREATE_WORKSPACE && request.data?.policyName !== name,
    );

    const createWorkspaceRequest = persistedRequests.at(createWorkspaceRequestChangedIndex);
    if (createWorkspaceRequest && createWorkspaceRequestChangedIndex !== -1) {
        const workspaceRequest: Request = {
            ...createWorkspaceRequest,
            data: {
                ...createWorkspaceRequest.data,
                policyName: name,
            },
        };
        Onyx.merge(`${ONYXKEYS.COLLECTION.POLICY}${policyID}`, {
            name,
        });

        PersistedRequests.update(createWorkspaceRequestChangedIndex, workspaceRequest);
        return;
    }

    API.write(WRITE_COMMANDS.UPDATE_WORKSPACE_GENERAL_SETTINGS, params, {
        optimisticData,
        finallyData,
        failureData,
    });
}

function updateWorkspaceDescription(policyID: string, description: string, currentDescription: string | undefined) {
    if (description === currentDescription) {
        return;
    }
    const parsedDescription = ReportUtils.getParsedComment(description);

    const optimisticData: OnyxUpdate[] = [
        {
            onyxMethod: Onyx.METHOD.MERGE,
            key: `${ONYXKEYS.COLLECTION.POLICY}${policyID}`,
            value: {
                description: parsedDescription,
                pendingFields: {
                    description: CONST.RED_BRICK_ROAD_PENDING_ACTION.UPDATE,
                },
                errorFields: {
                    description: null,
                },
            },
        },
    ];
    const finallyData: OnyxUpdate[] = [
        {
            onyxMethod: Onyx.METHOD.MERGE,
            key: `${ONYXKEYS.COLLECTION.POLICY}${policyID}`,
            value: {
                pendingFields: {
                    description: null,
                },
            },
        },
    ];
    const failureData: OnyxUpdate[] = [
        {
            onyxMethod: Onyx.METHOD.MERGE,
            key: `${ONYXKEYS.COLLECTION.POLICY}${policyID}`,
            value: {
                errorFields: {
                    description: ErrorUtils.getMicroSecondOnyxErrorWithTranslationKey('workspace.editor.genericFailureMessage'),
                },
            },
        },
    ];

    const params: UpdateWorkspaceDescriptionParams = {
        policyID,
        description: parsedDescription,
    };

    API.write(WRITE_COMMANDS.UPDATE_WORKSPACE_DESCRIPTION, params, {
        optimisticData,
        finallyData,
        failureData,
    });
}

function setWorkspaceErrors(policyID: string, errors: Errors) {
    if (!allPolicies?.[policyID]) {
        return;
    }

    Onyx.merge(`${ONYXKEYS.COLLECTION.POLICY}${policyID}`, {errors: null});
    Onyx.merge(`${ONYXKEYS.COLLECTION.POLICY}${policyID}`, {errors});
}

function hideWorkspaceAlertMessage(policyID: string) {
    if (!allPolicies?.[policyID]) {
        return;
    }

    Onyx.merge(`${ONYXKEYS.COLLECTION.POLICY}${policyID}`, {alertMessage: ''});
}

function updateAddress(policyID: string, newAddress: CompanyAddress) {
    // TODO: Change API endpoint parameters format to make it possible to follow naming-convention
    const parameters: UpdatePolicyAddressParams = {
        policyID,
        // eslint-disable-next-line @typescript-eslint/naming-convention
        'data[addressStreet]': newAddress.addressStreet,
        // eslint-disable-next-line @typescript-eslint/naming-convention
        'data[city]': newAddress.city,
        // eslint-disable-next-line @typescript-eslint/naming-convention
        'data[country]': newAddress.country,
        // eslint-disable-next-line @typescript-eslint/naming-convention
        'data[state]': newAddress.state,
        // eslint-disable-next-line @typescript-eslint/naming-convention
        'data[zipCode]': newAddress.zipCode,
    };

    const optimisticData: OnyxUpdate[] = [
        {
            onyxMethod: Onyx.METHOD.MERGE,
            key: `${ONYXKEYS.COLLECTION.POLICY}${policyID}`,
            value: {
                address: newAddress,
                pendingFields: {
                    address: CONST.RED_BRICK_ROAD_PENDING_ACTION.UPDATE,
                },
            },
        },
    ];

    const finallyData: OnyxUpdate[] = [
        {
            onyxMethod: Onyx.METHOD.MERGE,
            key: `${ONYXKEYS.COLLECTION.POLICY}${policyID}`,
            value: {
                address: newAddress,
                pendingFields: {
                    address: null,
                },
            },
        },
    ];

    API.write(WRITE_COMMANDS.UPDATE_POLICY_ADDRESS, parameters, {
        optimisticData,
        finallyData,
    });
}

/**
 * Removes an error after trying to delete a workspace
 */
function clearDeleteWorkspaceError(policyID: string) {
    Onyx.merge(`${ONYXKEYS.COLLECTION.POLICY}${policyID}`, {
        pendingAction: null,
        errors: null,
    });
}

/**
 * Removes the workspace after failure to create.
 */
function removeWorkspace(policyID: string) {
    Onyx.set(`${ONYXKEYS.COLLECTION.POLICY}${policyID}`, null);
}

function setDuplicateWorkspaceData(data: Partial<DuplicateWorkspace>) {
    Onyx.merge(ONYXKEYS.DUPLICATE_WORKSPACE, {...data});
}

function clearDuplicateWorkspace() {
    Onyx.set(ONYXKEYS.DUPLICATE_WORKSPACE, {});
}

/**
 * Generate a policy name based on an email and policy list.
 * @param [email] the email to base the workspace name on. If not passed, will use the logged-in user's email instead
 */
function generateDefaultWorkspaceName(email = ''): string {
    const emailParts = email ? email.split('@') : sessionEmail.split('@');
    if (!emailParts || emailParts.length !== 2) {
        return '';
    }
    const username = emailParts.at(0) ?? '';
    const domain = emailParts.at(1) ?? '';
    const userDetails = PersonalDetailsUtils.getPersonalDetailByEmail(email || sessionEmail);
    const displayName = userDetails?.displayName?.trim();
    let displayNameForWorkspace = '';

    if (!PUBLIC_DOMAINS_SET.has(domain.toLowerCase())) {
        displayNameForWorkspace = Str.UCFirst(domain.split('.').at(0) ?? '');
    } else if (displayName) {
        displayNameForWorkspace = Str.UCFirst(displayName);
    } else if (PUBLIC_DOMAINS_SET.has(domain.toLowerCase())) {
        displayNameForWorkspace = Str.UCFirst(username);
    } else {
        displayNameForWorkspace = userDetails?.phoneNumber ?? '';
    }

    const isSMSDomain = `@${domain}` === CONST.SMS.DOMAIN;
    if (isSMSDomain) {
        displayNameForWorkspace = translateLocal('workspace.new.myGroupWorkspace', {});
    }

    if (isEmptyObject(allPolicies)) {
        return isSMSDomain ? translateLocal('workspace.new.myGroupWorkspace', {}) : translateLocal('workspace.new.workspaceName', {userName: displayNameForWorkspace});
    }

    // find default named workspaces and increment the last number
    const escapedName = escapeRegExp(displayNameForWorkspace);
    const workspaceTranslations = Object.values(CONST.LOCALES)
        .map((lang) => translate(lang, 'workspace.common.workspace'))
        .join('|');

    const workspaceRegex = isSMSDomain ? new RegExp(`^${escapedName}\\s*(\\d+)?$`, 'i') : new RegExp(`^(?=.*${escapedName})(?:.*(?:${workspaceTranslations})\\s*(\\d+)?)`, 'i');

    const workspaceNumbers = Object.values(allPolicies)
        .map((policy) => workspaceRegex.exec(policy?.name ?? ''))
        .filter(Boolean) // Remove null matches
        .map((match) => Number(match?.[1] ?? '0'));
    const lastWorkspaceNumber = workspaceNumbers.length > 0 ? Math.max(...workspaceNumbers) : undefined;

    if (isSMSDomain) {
        return translateLocal('workspace.new.myGroupWorkspace', {workspaceNumber: lastWorkspaceNumber !== undefined ? lastWorkspaceNumber + 1 : undefined});
    }
    return translateLocal('workspace.new.workspaceName', {userName: displayNameForWorkspace, workspaceNumber: lastWorkspaceNumber !== undefined ? lastWorkspaceNumber + 1 : undefined});
}

/**
 * Returns a client generated 16 character hexadecimal value for the policyID
 */
function generatePolicyID(): string {
    return NumberUtils.generateHexadecimalValue(16);
}

/**
 * Returns a client generated 13 character hexadecimal value for a custom unit ID
 */
function generateCustomUnitID(): string {
    return NumberUtils.generateHexadecimalValue(13);
}

function buildOptimisticDistanceRateCustomUnits(reportCurrency?: string): OptimisticCustomUnits {
    // eslint-disable-next-line @typescript-eslint/prefer-nullish-coalescing -- Disabling this line for safeness as nullish coalescing works only if the value is undefined or null
    const currency = reportCurrency || (allPersonalDetails?.[sessionAccountID]?.localCurrencyCode ?? CONST.CURRENCY.USD);
    const customUnitID = generateCustomUnitID();
    const customUnitRateID = generateCustomUnitID();

    const customUnits: Record<string, CustomUnit> = {
        [customUnitID]: {
            customUnitID,
            name: CONST.CUSTOM_UNITS.NAME_DISTANCE,
            attributes: {
                unit: CONST.CUSTOM_UNITS.DISTANCE_UNIT_MILES,
            },
            rates: {
                [customUnitRateID]: {
                    customUnitRateID,
                    name: CONST.CUSTOM_UNITS.DEFAULT_RATE,
                    rate: CONST.CUSTOM_UNITS.MILEAGE_IRS_RATE * CONST.POLICY.CUSTOM_UNIT_RATE_BASE_OFFSET,
                    enabled: true,
                    currency,
                },
            },
        },
    };

    return {
        customUnits,
        customUnitID,
        customUnitRateID,
        outputCurrency: currency,
    };
}

/**
 * Optimistically creates a Policy Draft for a new workspace
 *
 * @param [policyOwnerEmail] the email of the account to make the owner of the policy
 * @param [policyName] custom policy name we will use for created workspace
 * @param [policyID] custom policy id we will use for created workspace
 * @param [makeMeAdmin] leave the calling account as an admin on the policy
 * @param [currency] Optional, selected currency for the workspace
 * @param [file], avatar file for workspace
 */
function createDraftInitialWorkspace(policyOwnerEmail = '', policyName = '', policyID = generatePolicyID(), makeMeAdmin = false, currency = '', file?: File) {
    const workspaceName = policyName || generateDefaultWorkspaceName(policyOwnerEmail);
    const {customUnits, outputCurrency} = buildOptimisticDistanceRateCustomUnits(currency);
    const shouldEnableWorkflowsByDefault =
        !introSelected?.choice || introSelected.choice === CONST.ONBOARDING_CHOICES.MANAGE_TEAM || introSelected.choice === CONST.ONBOARDING_CHOICES.LOOKING_AROUND;

    const optimisticData: OnyxUpdate[] = [
        {
            onyxMethod: Onyx.METHOD.SET,
            key: `${ONYXKEYS.COLLECTION.POLICY_DRAFTS}${policyID}`,
            value: {
                id: policyID,
                type: CONST.POLICY.TYPE.TEAM,
                name: workspaceName,
                role: CONST.POLICY.ROLE.ADMIN,
                owner: sessionEmail,
                ownerAccountID: sessionAccountID,
                isPolicyExpenseChatEnabled: true,
                areCategoriesEnabled: true,
                approver: sessionEmail,
                areCompanyCardsEnabled: true,
                areExpensifyCardsEnabled: false,
                outputCurrency,
                pendingAction: CONST.RED_BRICK_ROAD_PENDING_ACTION.ADD,
                customUnits,
                makeMeAdmin,
                autoReporting: true,
                autoReportingFrequency: shouldEnableWorkflowsByDefault ? CONST.POLICY.AUTO_REPORTING_FREQUENCIES.IMMEDIATE : CONST.POLICY.AUTO_REPORTING_FREQUENCIES.INSTANT,
                avatarURL: file?.uri ?? null,
                harvesting: {
                    enabled: !shouldEnableWorkflowsByDefault,
                },
                originalFileName: file?.name,
                employeeList: {
                    [sessionEmail]: {
                        submitsTo: sessionEmail,
                        email: sessionEmail,
                        role: CONST.POLICY.ROLE.ADMIN,
                        errors: {},
                    },
                },
                approvalMode: CONST.POLICY.APPROVAL_MODE.OPTIONAL,
                pendingFields: {
                    autoReporting: CONST.RED_BRICK_ROAD_PENDING_ACTION.ADD,
                    approvalMode: CONST.RED_BRICK_ROAD_PENDING_ACTION.ADD,
                    reimbursementChoice: CONST.RED_BRICK_ROAD_PENDING_ACTION.ADD,
                },
                areWorkflowsEnabled: shouldEnableWorkflowsByDefault,
                defaultBillable: false,
                defaultReimbursable: true,
                disabledFields: {defaultBillable: true, reimbursable: false},
                requiresCategory: true,
            },
        },
    ];

    Onyx.update(optimisticData);
}

/**
 * Generates onyx data for creating a new workspace
 *
 * @param [policyOwnerEmail] the email of the account to make the owner of the policy
 * @param [makeMeAdmin] leave the calling account as an admin on the policy
 * @param [policyName] custom policy name we will use for created workspace
 * @param [policyID] custom policy id we will use for created workspace
 * @param [expenseReportId] Optional, Purpose of using application selected by user in guided setup flow
 * @param [engagementChoice] Purpose of using application selected by user in guided setup flow
 * @param [currency] Optional, selected currency for the workspace
 * @param [file] Optional, avatar file for workspace
 * @param [shouldAddOnboardingTasks] whether to add onboarding tasks to the workspace
 */
function buildPolicyData(options: BuildPolicyDataOptions = {}) {
    const {
        policyOwnerEmail = '',
        makeMeAdmin = false,
        policyName = '',
        policyID = generatePolicyID(),
        expenseReportId,
        engagementChoice,
        currency = '',
        file,
        shouldAddOnboardingTasks = true,
        companySize,
        userReportedIntegration,
        featuresMap,
        lastUsedPaymentMethod,
    } = options;
    const workspaceName = policyName || generateDefaultWorkspaceName(policyOwnerEmail);

    const {customUnits, customUnitID, customUnitRateID, outputCurrency} = buildOptimisticDistanceRateCustomUnits(currency);

    const {
        adminsChatReportID,
        adminsChatData,
        adminsReportActionData,
        adminsCreatedReportActionID,
        expenseChatReportID,
        expenseChatData,
        expenseReportActionData,
        expenseCreatedReportActionID,
        pendingChatMembers,
    } = ReportUtils.buildOptimisticWorkspaceChats(policyID, workspaceName, expenseReportId);

    const optimisticCategoriesData = buildOptimisticPolicyCategories(policyID, Object.values(CONST.POLICY.DEFAULT_CATEGORIES));
    const optimisticMccGroupData = buildOptimisticMccGroup();

    const shouldEnableWorkflowsByDefault =
        !engagementChoice ||
        engagementChoice === CONST.ONBOARDING_CHOICES.MANAGE_TEAM ||
        engagementChoice === CONST.ONBOARDING_CHOICES.LOOKING_AROUND ||
        engagementChoice === CONST.ONBOARDING_CHOICES.PERSONAL_SPEND ||
        engagementChoice === CONST.ONBOARDING_CHOICES.TRACK_WORKSPACE;
    const shouldSetCreatedWorkspaceAsActivePolicy = !!activePolicyID && allPolicies?.[`${ONYXKEYS.COLLECTION.POLICY}${activePolicyID}`]?.type === CONST.POLICY.TYPE.PERSONAL;

    // Determine workspace type based on selected features or user reported integration
    const isCorporateFeature = featuresMap?.some((feature) => !feature.enabledByDefault && feature.enabled && feature.requiresUpdate) ?? false;
    const isCorporateIntegration = userReportedIntegration && (CONST.POLICY.CONNECTIONS.CORPORATE as readonly string[]).includes(userReportedIntegration);
    const workspaceType = isCorporateFeature || isCorporateIntegration ? CONST.POLICY.TYPE.CORPORATE : CONST.POLICY.TYPE.TEAM;

    // WARNING: The data below should be kept in sync with the API so we create the policy with the correct configuration.
    const optimisticData: OnyxUpdate[] = [
        {
            onyxMethod: Onyx.METHOD.SET,
            key: `${ONYXKEYS.COLLECTION.POLICY}${policyID}`,
            value: {
                id: policyID,
                type: workspaceType,
                name: workspaceName,
                role: CONST.POLICY.ROLE.ADMIN,
                owner: sessionEmail,
                ownerAccountID: sessionAccountID,
                isPolicyExpenseChatEnabled: true,
                outputCurrency,
                pendingAction: CONST.RED_BRICK_ROAD_PENDING_ACTION.ADD,
                autoReporting: true,
                approver: sessionEmail,
                autoReportingFrequency: shouldEnableWorkflowsByDefault ? CONST.POLICY.AUTO_REPORTING_FREQUENCIES.IMMEDIATE : CONST.POLICY.AUTO_REPORTING_FREQUENCIES.INSTANT,
                approvalMode:
                    shouldEnableWorkflowsByDefault && engagementChoice !== CONST.ONBOARDING_CHOICES.TRACK_WORKSPACE ? CONST.POLICY.APPROVAL_MODE.BASIC : CONST.POLICY.APPROVAL_MODE.OPTIONAL,
                harvesting: {
                    enabled: !shouldEnableWorkflowsByDefault,
                },
                customUnits,
                areCategoriesEnabled: true,
                areCompanyCardsEnabled: true,
                areTagsEnabled: false,
                areDistanceRatesEnabled: false,
                areWorkflowsEnabled: shouldEnableWorkflowsByDefault,
                areReportFieldsEnabled: false,
                areConnectionsEnabled: false,
                areExpensifyCardsEnabled: false,
                employeeList: {
                    [sessionEmail]: {
                        submitsTo: sessionEmail,
                        email: sessionEmail,
                        role: CONST.POLICY.ROLE.ADMIN,
                        errors: {},
                    },
                },
                chatReportIDAdmins: makeMeAdmin ? Number(adminsChatReportID) : undefined,
                pendingFields: {
                    autoReporting: CONST.RED_BRICK_ROAD_PENDING_ACTION.ADD,
                    approvalMode: CONST.RED_BRICK_ROAD_PENDING_ACTION.ADD,
                    reimbursementChoice: CONST.RED_BRICK_ROAD_PENDING_ACTION.ADD,
                    name: CONST.RED_BRICK_ROAD_PENDING_ACTION.ADD,
                    outputCurrency: CONST.RED_BRICK_ROAD_PENDING_ACTION.ADD,
                    address: CONST.RED_BRICK_ROAD_PENDING_ACTION.ADD,
                    description: CONST.RED_BRICK_ROAD_PENDING_ACTION.ADD,
                    type: CONST.RED_BRICK_ROAD_PENDING_ACTION.ADD,
                    areReportFieldsEnabled: CONST.RED_BRICK_ROAD_PENDING_ACTION.ADD,
                },
                defaultBillable: false,
                defaultReimbursable: true,
                disabledFields: {defaultBillable: true, reimbursable: false},
                avatarURL: file?.uri,
                originalFileName: file?.name,
                ...optimisticMccGroupData.optimisticData,
                requiresCategory: true,
                fieldList: {
                    [CONST.POLICY.FIELDS.FIELD_LIST_TITLE]: {
                        defaultValue: CONST.POLICY.DEFAULT_REPORT_NAME_PATTERN,
                        pendingFields: {defaultValue: CONST.RED_BRICK_ROAD_PENDING_ACTION.ADD, deletable: CONST.RED_BRICK_ROAD_PENDING_ACTION.ADD},
                        type: CONST.POLICY.DEFAULT_FIELD_LIST_TYPE,
                        target: CONST.POLICY.DEFAULT_FIELD_LIST_TARGET,
                        name: CONST.POLICY.DEFAULT_FIELD_LIST_NAME,
                        fieldID: CONST.POLICY.FIELDS.FIELD_LIST_TITLE,
                        deletable: true,
                    },
                },
            },
        },
        {
            onyxMethod: Onyx.METHOD.MERGE,
            key: `${ONYXKEYS.COLLECTION.REPORT_METADATA}${expenseChatReportID}`,
            value: {
                isOptimisticReport: true,
            },
        },
        {
            onyxMethod: Onyx.METHOD.SET,
            key: `${ONYXKEYS.COLLECTION.REPORT}${adminsChatReportID}`,
            value: {
                pendingFields: {
                    addWorkspaceRoom: CONST.RED_BRICK_ROAD_PENDING_ACTION.ADD,
                },
                ...adminsChatData,
            },
        },
        {
            onyxMethod: Onyx.METHOD.SET,
            key: `${ONYXKEYS.COLLECTION.REPORT_METADATA}${adminsChatReportID}`,
            value: {
                pendingChatMembers,
            },
        },
        {
            onyxMethod: Onyx.METHOD.SET,
            key: `${ONYXKEYS.COLLECTION.REPORT_ACTIONS}${adminsChatReportID}`,
            value: adminsReportActionData,
        },
        {
            onyxMethod: Onyx.METHOD.SET,
            key: `${ONYXKEYS.COLLECTION.REPORT}${expenseChatReportID}`,
            value: {
                pendingFields: {
                    addWorkspaceRoom: CONST.RED_BRICK_ROAD_PENDING_ACTION.ADD,
                },
                ...expenseChatData,
            },
        },
        {
            onyxMethod: Onyx.METHOD.SET,
            key: `${ONYXKEYS.COLLECTION.REPORT_ACTIONS}${expenseChatReportID}`,
            value: expenseReportActionData,
        },
        {
            onyxMethod: Onyx.METHOD.SET,
            key: `${ONYXKEYS.COLLECTION.POLICY_DRAFTS}${policyID}`,
            value: null,
        },
        {
            onyxMethod: Onyx.METHOD.SET,
            key: `${ONYXKEYS.COLLECTION.REPORT_DRAFT}${expenseChatReportID}`,
            value: null,
        },
        {
            onyxMethod: Onyx.METHOD.SET,
            key: `${ONYXKEYS.COLLECTION.REPORT_DRAFT}${adminsChatReportID}`,
            value: null,
        },
    ];

    if (shouldSetCreatedWorkspaceAsActivePolicy) {
        optimisticData.push({
            onyxMethod: Onyx.METHOD.SET,
            key: ONYXKEYS.NVP_ACTIVE_POLICY_ID,
            value: policyID,
        });
    }

    const successData: OnyxUpdate[] = [
        {
            onyxMethod: Onyx.METHOD.MERGE,
            key: `${ONYXKEYS.COLLECTION.POLICY}${policyID}`,
            value: {
                pendingAction: null,
                pendingFields: {
                    autoReporting: null,
                    approvalMode: null,
                    reimbursementChoice: null,
                    name: null,
                    outputCurrency: null,
                    address: null,
                    description: null,
                    type: null,
                    areReportFieldsEnabled: null,
                },
                ...optimisticMccGroupData.successData,
                fieldList: {
                    [CONST.POLICY.FIELDS.FIELD_LIST_TITLE]: {
                        pendingFields: {
                            defaultValue: null,
                            deletable: null,
                        },
                    },
                },
            },
        },
        {
            onyxMethod: Onyx.METHOD.MERGE,
            key: `${ONYXKEYS.COLLECTION.REPORT}${adminsChatReportID}`,
            value: {
                pendingFields: {
                    addWorkspaceRoom: null,
                },
                pendingAction: null,
            },
        },
        {
            onyxMethod: Onyx.METHOD.MERGE,
            key: `${ONYXKEYS.COLLECTION.REPORT_METADATA}${adminsChatReportID}`,
            value: {
                isOptimisticReport: false,
                pendingChatMembers: [],
            },
        },
        {
            onyxMethod: Onyx.METHOD.MERGE,
            key: `${ONYXKEYS.COLLECTION.REPORT_ACTIONS}${adminsChatReportID}`,
            value: {
                [adminsCreatedReportActionID]: {
                    pendingAction: null,
                },
            },
        },
        {
            onyxMethod: Onyx.METHOD.MERGE,
            key: `${ONYXKEYS.COLLECTION.REPORT}${expenseChatReportID}`,
            value: {
                pendingFields: {
                    addWorkspaceRoom: null,
                },
                pendingAction: null,
            },
        },
        {
            onyxMethod: Onyx.METHOD.MERGE,
            key: `${ONYXKEYS.COLLECTION.REPORT_METADATA}${expenseChatReportID}`,
            value: {
                isOptimisticReport: false,
            },
        },
        {
            onyxMethod: Onyx.METHOD.MERGE,
            key: `${ONYXKEYS.COLLECTION.REPORT_ACTIONS}${expenseChatReportID}`,
            value: {
                [expenseCreatedReportActionID]: {
                    pendingAction: null,
                },
            },
        },
    ];

    const failureData: OnyxUpdate[] = [
        {
            onyxMethod: Onyx.METHOD.MERGE,
            key: `${ONYXKEYS.COLLECTION.POLICY}${policyID}`,
            value: {employeeList: null, ...optimisticMccGroupData.failureData},
        },
        {
            onyxMethod: Onyx.METHOD.SET,
            key: `${ONYXKEYS.COLLECTION.REPORT}${adminsChatReportID}`,
            value: null,
        },
        {
            onyxMethod: Onyx.METHOD.SET,
            key: `${ONYXKEYS.COLLECTION.REPORT_ACTIONS}${adminsChatReportID}`,
            value: null,
        },
        {
            onyxMethod: Onyx.METHOD.SET,
            key: `${ONYXKEYS.COLLECTION.REPORT}${expenseChatReportID}`,
            value: null,
        },
        {
            onyxMethod: Onyx.METHOD.SET,
            key: `${ONYXKEYS.COLLECTION.REPORT_ACTIONS}${expenseChatReportID}`,
            value: null,
        },
    ];

    if (shouldSetCreatedWorkspaceAsActivePolicy) {
        failureData.push({
            onyxMethod: Onyx.METHOD.SET,
            key: ONYXKEYS.NVP_ACTIVE_POLICY_ID,
            value: activePolicyID,
        });
    }

    if (optimisticCategoriesData.optimisticData) {
        optimisticData.push(...optimisticCategoriesData.optimisticData);
    }

    if (optimisticCategoriesData.failureData) {
        failureData.push(...optimisticCategoriesData.failureData);
    }

    if (optimisticCategoriesData.successData) {
        successData.push(...optimisticCategoriesData.successData);
    }

    if (getAdminPolicies().length === 0 && lastUsedPaymentMethod) {
        Object.values(allReports ?? {})
            .filter((iouReport) => iouReport?.type === CONST.REPORT.TYPE.IOU)
            .forEach((iouReport) => {
                // eslint-disable-next-line @typescript-eslint/prefer-nullish-coalescing
                if (lastUsedPaymentMethod?.iou?.name || !iouReport?.policyID) {
                    return;
                }

                successData.push({
                    onyxMethod: Onyx.METHOD.MERGE,
                    key: ONYXKEYS.NVP_LAST_PAYMENT_METHOD,
                    value: {
                        [iouReport?.policyID]: {
                            iou: {
                                name: policyID,
                            },
                            lastUsed: {
                                name: policyID,
                            },
                        },
                    },
                });
            });
    }

    // We need to clone the file to prevent non-indexable errors.
    const clonedFile = file ? (createFile(file) as File) : undefined;

    const params: CreateWorkspaceParams = {
        policyID,
        adminsChatReportID,
        expenseChatReportID,
        ownerEmail: policyOwnerEmail,
        makeMeAdmin,
        policyName: workspaceName,
        type: workspaceType,
        adminsCreatedReportActionID,
        expenseCreatedReportActionID,
        customUnitID,
        customUnitRateID,
        engagementChoice,
        currency: outputCurrency,
        file: clonedFile,
        companySize,
        userReportedIntegration: userReportedIntegration ?? undefined,
    };

    if (
        introSelected !== undefined &&
        (introSelected.choice === CONST.ONBOARDING_CHOICES.TEST_DRIVE_RECEIVER || !introSelected?.createWorkspace) &&
        engagementChoice &&
        shouldAddOnboardingTasks
    ) {
        const {onboardingMessages} = getOnboardingMessages();
        const onboardingData = ReportUtils.prepareOnboardingOnyxData(introSelected, engagementChoice, onboardingMessages[engagementChoice], adminsChatReportID, policyID);
        if (!onboardingData) {
            return {successData, optimisticData, failureData, params};
        }
        const {guidedSetupData, optimisticData: taskOptimisticData, successData: taskSuccessData, failureData: taskFailureData} = onboardingData;

        params.guidedSetupData = JSON.stringify(guidedSetupData);
        params.engagementChoice = engagementChoice;

        optimisticData.push(...taskOptimisticData);
        successData.push(...taskSuccessData);
        failureData.push(...taskFailureData);
    }

    // For test drive receivers, we want to complete the createWorkspace task in concierge, instead of #admin room
    if (introSelected?.choice === CONST.ONBOARDING_CHOICES.TEST_DRIVE_RECEIVER && introSelected.createWorkspace) {
        const createWorkspaceTaskReport = {reportID: introSelected.createWorkspace};
        const {
            optimisticData: optimisticCreateWorkspaceTaskData,
            successData: successCreateWorkspaceTaskData,
            failureData: failureCreateWorkspaceTaskData,
        } = buildTaskData(createWorkspaceTaskReport, introSelected.createWorkspace);

        optimisticData.push(...optimisticCreateWorkspaceTaskData);
        successData.push(...successCreateWorkspaceTaskData);
        failureData.push(...failureCreateWorkspaceTaskData);
    }

    return {successData, optimisticData, failureData, params};
}

function createWorkspace(options: BuildPolicyDataOptions = {}): CreateWorkspaceParams {
    // Set default engagement choice if not provided
    const optionsWithDefaults = {
        engagementChoice: CONST.ONBOARDING_CHOICES.MANAGE_TEAM,
        ...options,
    };

    const {optimisticData, failureData, successData, params} = buildPolicyData(optionsWithDefaults);

    API.write(WRITE_COMMANDS.CREATE_WORKSPACE, params, {optimisticData, successData, failureData});

    // Publish a workspace created event if this is their first policy
    if (getAdminPolicies().length === 0) {
        GoogleTagManager.publishEvent(CONST.ANALYTICS.EVENT.WORKSPACE_CREATED, sessionAccountID);
    }

    return params;
}

/**
 * Creates a draft workspace for various money request flows
 *
 * @param [policyOwnerEmail] the email of the account to make the owner of the policy
 * @param [makeMeAdmin] leave the calling account as an admin on the policy
 * @param [policyName] custom policy name we will use for created workspace
 * @param [policyID] custom policy id we will use for created workspace
 */
function createDraftWorkspace(policyOwnerEmail = '', makeMeAdmin = false, policyName = '', policyID = generatePolicyID(), currency = '', file?: File): CreateWorkspaceParams {
    const workspaceName = policyName || generateDefaultWorkspaceName(policyOwnerEmail);

    const {customUnits, customUnitID, customUnitRateID, outputCurrency} = buildOptimisticDistanceRateCustomUnits(currency);

    const {expenseChatData, adminsChatReportID, adminsCreatedReportActionID, expenseChatReportID, expenseCreatedReportActionID} = ReportUtils.buildOptimisticWorkspaceChats(
        policyID,
        workspaceName,
    );

    const shouldEnableWorkflowsByDefault =
        !introSelected?.choice || introSelected.choice === CONST.ONBOARDING_CHOICES.MANAGE_TEAM || introSelected.choice === CONST.ONBOARDING_CHOICES.LOOKING_AROUND;

    const optimisticData: OnyxUpdate[] = [
        {
            onyxMethod: Onyx.METHOD.SET,
            key: `${ONYXKEYS.COLLECTION.POLICY_DRAFTS}${policyID}`,
            value: {
                id: policyID,
                type: CONST.POLICY.TYPE.TEAM,
                name: workspaceName,
                role: CONST.POLICY.ROLE.ADMIN,
                owner: sessionEmail,
                ownerAccountID: sessionAccountID,
                isPolicyExpenseChatEnabled: true,
                outputCurrency,
                pendingAction: CONST.RED_BRICK_ROAD_PENDING_ACTION.ADD,
                autoReporting: true,
                approver: sessionEmail,
                autoReportingFrequency: shouldEnableWorkflowsByDefault ? CONST.POLICY.AUTO_REPORTING_FREQUENCIES.IMMEDIATE : CONST.POLICY.AUTO_REPORTING_FREQUENCIES.INSTANT,
                harvesting: {
                    enabled: !shouldEnableWorkflowsByDefault,
                },
                approvalMode: shouldEnableWorkflowsByDefault ? CONST.POLICY.APPROVAL_MODE.BASIC : CONST.POLICY.APPROVAL_MODE.OPTIONAL,
                customUnits,
                areCategoriesEnabled: true,
                areWorkflowsEnabled: shouldEnableWorkflowsByDefault,
                areCompanyCardsEnabled: true,
                areTagsEnabled: false,
                areDistanceRatesEnabled: false,
                areReportFieldsEnabled: false,
                areConnectionsEnabled: false,
                areExpensifyCardsEnabled: false,
                employeeList: {
                    [sessionEmail]: {
                        submitsTo: sessionEmail,
                        email: sessionEmail,
                        role: CONST.POLICY.ROLE.ADMIN,
                        errors: {},
                    },
                },
                chatReportIDAdmins: makeMeAdmin ? Number(adminsChatReportID) : undefined,
                pendingFields: {
                    autoReporting: CONST.RED_BRICK_ROAD_PENDING_ACTION.ADD,
                    approvalMode: CONST.RED_BRICK_ROAD_PENDING_ACTION.ADD,
                    reimbursementChoice: CONST.RED_BRICK_ROAD_PENDING_ACTION.ADD,
                },
                defaultBillable: false,
                disabledFields: {defaultBillable: true},
                requiresCategory: true,
            },
        },
        {
            onyxMethod: Onyx.METHOD.SET,
            key: `${ONYXKEYS.COLLECTION.REPORT_DRAFT}${expenseChatReportID}`,
            value: expenseChatData,
        },
        {
            onyxMethod: Onyx.METHOD.SET,
            key: `${ONYXKEYS.COLLECTION.POLICY_CATEGORIES_DRAFT}${policyID}`,
            value: Object.values(CONST.POLICY.DEFAULT_CATEGORIES).reduce<Record<string, PolicyCategory>>((acc, category) => {
                acc[category] = {
                    name: category,
                    enabled: true,
                    errors: null,
                };
                return acc;
            }, {}),
        },
    ];

    // We need to clone the file to prevent non-indexable errors.
    const clonedFile = file ? (createFile(file) as File) : undefined;

    const params: CreateWorkspaceParams = {
        policyID,
        adminsChatReportID,
        expenseChatReportID,
        ownerEmail: policyOwnerEmail,
        makeMeAdmin,
        policyName: workspaceName,
        type: CONST.POLICY.TYPE.TEAM,
        adminsCreatedReportActionID,
        expenseCreatedReportActionID,
        customUnitID,
        customUnitRateID,
        currency: outputCurrency,
        file: clonedFile,
    };

    Onyx.update(optimisticData);

    return params;
}

function buildDuplicatePolicyData(policy: Policy, options: DuplicatePolicyDataOptions) {
    const {policyName = '', policyID = generatePolicyID(), file, welcomeNote, parts, targetPolicyID = generatePolicyID()} = options;

    const {
        adminsChatReportID,
        adminsChatData,
        adminsReportActionData,
        adminsCreatedReportActionID,
        expenseChatReportID,
        expenseChatData,
        expenseReportActionData,
        expenseCreatedReportActionID,
        pendingChatMembers,
    } = ReportUtils.buildOptimisticWorkspaceChats(targetPolicyID, policyName);
    const isMemberOptionSelected = parts?.people;
    const isReportsOptionSelected = parts?.reports;
    const isConnectionsOptionSelected = parts?.connections;
    const isCategoriesOptionSelected = parts?.categories;
    const isTaxesOptionSelected = parts?.taxes;
    const isTagsOptionSelected = parts?.tags;
    const isInvoicesOptionSelected = parts?.invoices;
    const isCustomUnitsOptionSelected = parts?.customUnits;
    const isRulesOptionSelected = parts?.expenses;
    const isWorkflowsOptionSelected = parts?.exportLayouts;
    const policyMemberAccountIDs = isMemberOptionSelected ? Object.values(getMemberAccountIDsForWorkspace(policy?.employeeList, false, false)) : [];
    const {customUnitID, customUnitRateID} = buildOptimisticDistanceRateCustomUnits(policy?.outputCurrency);

    const optimisticAnnounceChat = ReportUtils.buildOptimisticAnnounceChat(targetPolicyID, [...policyMemberAccountIDs]);
    const announceRoomChat = optimisticAnnounceChat.announceChatData;

    const optimisticCategoriesData = buildOptimisticPolicyCategories(targetPolicyID, Object.values(CONST.POLICY.DEFAULT_CATEGORIES));

    // WARNING: The data below should be kept in sync with the API so we create the policy with the correct configuration.
    const optimisticData: OnyxUpdate[] = [
        {
            onyxMethod: Onyx.METHOD.SET,
            key: `${ONYXKEYS.COLLECTION.POLICY}${targetPolicyID}`,
            value: {
                ...policy,
                areCategoriesEnabled: isCategoriesOptionSelected,
                areTagsEnabled: isTagsOptionSelected,
                areDistanceRatesEnabled: isCustomUnitsOptionSelected,
                areInvoicesEnabled: isInvoicesOptionSelected,
                areRulesEnabled: isRulesOptionSelected,
                areWorkflowsEnabled: isWorkflowsOptionSelected,
                areReportFieldsEnabled: isReportsOptionSelected,
                areConnectionsEnabled: isConnectionsOptionSelected,
                tax: isTaxesOptionSelected ? policy?.tax : undefined,
                employeeList: isMemberOptionSelected ? policy.employeeList : {[policy.owner]: policy?.employeeList?.[policy.owner]},
                id: targetPolicyID,
                name: policyName,
                fieldList: isReportsOptionSelected ? policy?.fieldList : undefined,
                connections: isConnectionsOptionSelected ? policy?.connections : undefined,
                customUnits: isCustomUnitsOptionSelected ? policy?.customUnits : undefined,
                taxRates: isTaxesOptionSelected ? policy?.taxRates : undefined,
                pendingAction: CONST.RED_BRICK_ROAD_PENDING_ACTION.ADD,
                pendingFields: {
                    autoReporting: CONST.RED_BRICK_ROAD_PENDING_ACTION.ADD,
                    approvalMode: CONST.RED_BRICK_ROAD_PENDING_ACTION.ADD,
                    reimbursementChoice: CONST.RED_BRICK_ROAD_PENDING_ACTION.ADD,
                    name: CONST.RED_BRICK_ROAD_PENDING_ACTION.ADD,
                    outputCurrency: CONST.RED_BRICK_ROAD_PENDING_ACTION.ADD,
                    address: CONST.RED_BRICK_ROAD_PENDING_ACTION.ADD,
                    description: CONST.RED_BRICK_ROAD_PENDING_ACTION.ADD,
                    type: CONST.RED_BRICK_ROAD_PENDING_ACTION.ADD,
                    areReportFieldsEnabled: CONST.RED_BRICK_ROAD_PENDING_ACTION.ADD,
                },
                avatarURL: file?.uri,
                originalFileName: file?.name,
            },
        },
        {
            onyxMethod: Onyx.METHOD.MERGE,
            key: `${ONYXKEYS.COLLECTION.REPORT_METADATA}${expenseChatReportID}`,
            value: {
                isOptimisticReport: true,
            },
        },
        {
            onyxMethod: Onyx.METHOD.SET,
            key: `${ONYXKEYS.COLLECTION.REPORT}${adminsChatReportID}`,
            value: {
                pendingFields: {
                    addWorkspaceRoom: CONST.RED_BRICK_ROAD_PENDING_ACTION.ADD,
                },
                ...adminsChatData,
            },
        },
        {
            onyxMethod: Onyx.METHOD.SET,
            key: `${ONYXKEYS.COLLECTION.REPORT_METADATA}${adminsChatReportID}`,
            value: {
                pendingChatMembers,
            },
        },
        {
            onyxMethod: Onyx.METHOD.SET,
            key: `${ONYXKEYS.COLLECTION.REPORT_ACTIONS}${adminsChatReportID}`,
            value: adminsReportActionData,
        },
        {
            onyxMethod: Onyx.METHOD.SET,
            key: `${ONYXKEYS.COLLECTION.REPORT}${expenseChatReportID}`,
            value: {
                pendingFields: {
                    addWorkspaceRoom: CONST.RED_BRICK_ROAD_PENDING_ACTION.ADD,
                },
                ...expenseChatData,
            },
        },
        {
            onyxMethod: Onyx.METHOD.SET,
            key: `${ONYXKEYS.COLLECTION.REPORT_ACTIONS}${expenseChatReportID}`,
            value: expenseReportActionData,
        },
        {
            onyxMethod: Onyx.METHOD.SET,
            key: `${ONYXKEYS.COLLECTION.POLICY_DRAFTS}${targetPolicyID}`,
            value: null,
        },
        {
            onyxMethod: Onyx.METHOD.SET,
            key: `${ONYXKEYS.COLLECTION.REPORT_DRAFT}${expenseChatReportID}`,
            value: null,
        },
        {
            onyxMethod: Onyx.METHOD.SET,
            key: `${ONYXKEYS.COLLECTION.REPORT_DRAFT}${adminsChatReportID}`,
            value: null,
        },
        ...announceRoomChat.onyxOptimisticData,
    ];

    const successData: OnyxUpdate[] = [
        {
            onyxMethod: Onyx.METHOD.MERGE,
            key: `${ONYXKEYS.COLLECTION.POLICY}${targetPolicyID}`,
            value: {
                pendingAction: null,
                pendingFields: {
                    autoReporting: null,
                    approvalMode: null,
                    reimbursementChoice: null,
                    name: null,
                    outputCurrency: null,
                    address: null,
                    description: null,
                    type: null,
                    areReportFieldsEnabled: null,
                },
            },
        },
        {
            onyxMethod: Onyx.METHOD.MERGE,
            key: `${ONYXKEYS.COLLECTION.REPORT}${adminsChatReportID}`,
            value: {
                pendingFields: {
                    addWorkspaceRoom: null,
                },
                pendingAction: null,
            },
        },
        {
            onyxMethod: Onyx.METHOD.MERGE,
            key: `${ONYXKEYS.COLLECTION.REPORT_METADATA}${adminsChatReportID}`,
            value: {
                isOptimisticReport: false,
                pendingChatMembers: [],
            },
        },
        {
            onyxMethod: Onyx.METHOD.MERGE,
            key: `${ONYXKEYS.COLLECTION.REPORT_ACTIONS}${adminsChatReportID}`,
            value: {
                [adminsCreatedReportActionID]: {
                    pendingAction: null,
                },
            },
        },
        {
            onyxMethod: Onyx.METHOD.MERGE,
            key: `${ONYXKEYS.COLLECTION.REPORT}${expenseChatReportID}`,
            value: {
                pendingFields: {
                    addWorkspaceRoom: null,
                },
                pendingAction: null,
            },
        },
        {
            onyxMethod: Onyx.METHOD.MERGE,
            key: `${ONYXKEYS.COLLECTION.REPORT_METADATA}${expenseChatReportID}`,
            value: {
                isOptimisticReport: false,
            },
        },
        {
            onyxMethod: Onyx.METHOD.MERGE,
            key: `${ONYXKEYS.COLLECTION.REPORT_ACTIONS}${expenseChatReportID}`,
            value: {
                [expenseCreatedReportActionID]: {
                    pendingAction: null,
                },
            },
        },
        ...announceRoomChat.onyxSuccessData,
    ];

    const failureData: OnyxUpdate[] = [
        {
            onyxMethod: Onyx.METHOD.MERGE,
            key: `${ONYXKEYS.COLLECTION.POLICY}${targetPolicyID}`,
            value: {employeeList: null},
        },
        {
            onyxMethod: Onyx.METHOD.SET,
            key: `${ONYXKEYS.COLLECTION.REPORT}${adminsChatReportID}`,
            value: null,
        },
        {
            onyxMethod: Onyx.METHOD.SET,
            key: `${ONYXKEYS.COLLECTION.REPORT_ACTIONS}${adminsChatReportID}`,
            value: null,
        },
        {
            onyxMethod: Onyx.METHOD.SET,
            key: `${ONYXKEYS.COLLECTION.REPORT}${expenseChatReportID}`,
            value: null,
        },
        {
            onyxMethod: Onyx.METHOD.SET,
            key: `${ONYXKEYS.COLLECTION.REPORT_ACTIONS}${expenseChatReportID}`,
            value: null,
        },
        ...announceRoomChat.onyxFailureData,
    ];

    if (optimisticCategoriesData.optimisticData) {
        optimisticData.push(...optimisticCategoriesData.optimisticData);
    }

    if (optimisticCategoriesData.failureData) {
        failureData.push(...optimisticCategoriesData.failureData);
    }

    if (optimisticCategoriesData.successData) {
        successData.push(...optimisticCategoriesData.successData);
    }

    // We need to clone the file to prevent non-indexable errors.
    const clonedFile = file ? createFile(file as File) : undefined;

    const params: DuplicateWorkspaceParams = {
        policyID,
        targetPolicyID,
        adminsChatReportID,
        expenseChatReportID,
        policyName,
        adminsCreatedReportActionID,
        expenseCreatedReportActionID,
        announceChatReportID: optimisticAnnounceChat.announceChatReportID,
        announceChatReportActionID: optimisticAnnounceChat.announceChatReportActionID,
        customUnitID,
        parts: JSON.stringify(parts),
        welcomeNote,
        customUnitRateID,
        file: clonedFile,
    };

    return {successData, optimisticData, failureData, params};
}

function duplicateWorkspace(policy: Policy, options: DuplicatePolicyDataOptions): DuplicateWorkspaceParams {
    const {optimisticData, failureData, successData, params} = buildDuplicatePolicyData(policy, options);

    API.write(WRITE_COMMANDS.DUPLICATE_POLICY, params, {optimisticData, successData, failureData});

    return params;
}

function openPolicyWorkflowsPage(policyID: string) {
    if (!policyID) {
        Log.warn('openPolicyWorkflowsPage invalid params', {policyID});
        return;
    }

    const onyxData: OnyxData = {
        optimisticData: [
            {
                onyxMethod: Onyx.METHOD.MERGE,
                key: `${ONYXKEYS.COLLECTION.POLICY}${policyID}`,
                value: {
                    isLoading: true,
                },
            },
        ],
        successData: [
            {
                onyxMethod: Onyx.METHOD.MERGE,
                key: `${ONYXKEYS.COLLECTION.POLICY}${policyID}`,
                value: {
                    isLoading: false,
                },
            },
        ],
        failureData: [
            {
                onyxMethod: Onyx.METHOD.MERGE,
                key: `${ONYXKEYS.COLLECTION.POLICY}${policyID}`,
                value: {
                    isLoading: false,
                },
            },
        ],
    };

    const params: OpenPolicyWorkflowsPageParams = {policyID};

    API.read(READ_COMMANDS.OPEN_POLICY_WORKFLOWS_PAGE, params, onyxData);
}

function openPolicyReceiptPartnersPage(policyID?: string) {
    if (!policyID) {
        Log.warn('openPolicyReceiptPartnersPage invalid params', {policyID});
        return;
    }

    const params: OpenPolicyReceiptPartnersPageParams = {policyID};

    API.read(READ_COMMANDS.OPEN_POLICY_RECEIPT_PARTNERS_PAGE, params);
}

function removePolicyReceiptPartnersConnection(policyID: string, partnerName: string, receiptPartnerData?: UberReceiptPartner) {
    const optimisticData: OnyxUpdate[] = [
        {
            onyxMethod: Onyx.METHOD.MERGE,
            key: `${ONYXKEYS.COLLECTION.POLICY}${policyID}`,
            value: {
                receiptPartners: {
                    [partnerName]: {pendingAction: CONST.RED_BRICK_ROAD_PENDING_ACTION.DELETE},
                },
            },
        },
    ];

    const successData: OnyxUpdate[] = [
        {
            onyxMethod: Onyx.METHOD.MERGE,
            key: `${ONYXKEYS.COLLECTION.POLICY}${policyID}`,
            value: {
                receiptPartners: {
                    [partnerName]: {pendingAction: null},
                },
            },
        },
    ];

    const failureData: OnyxUpdate[] = [
        {
            onyxMethod: Onyx.METHOD.MERGE,
            key: `${ONYXKEYS.COLLECTION.POLICY}${policyID}`,
            value: {
                receiptPartners: {
                    [partnerName]: {...receiptPartnerData, errorFields: {name: ErrorUtils.getMicroSecondOnyxErrorWithTranslationKey('common.genericErrorMessage')}, pendingAction: null},
                },
            },
        },
    ];

    const parameters: RemovePolicyReceiptPartnersConnectionParams = {
        policyID,
        partnerName,
    };
    API.write(WRITE_COMMANDS.DISCONNECT_WORKSPACE_RECEIPT_PARTNER, parameters, {optimisticData, failureData, successData});
}

function togglePolicyUberAutoInvite(policyID: string | undefined, enabled: boolean) {
    if (!policyID) {
        Log.warn('togglePolicyUberAutoInvite invalid params', {policyID});
        return;
    }

    const optimisticData: OnyxUpdate[] = [
        {
            key: `${ONYXKEYS.COLLECTION.POLICY}${policyID}`,
            onyxMethod: Onyx.METHOD.MERGE,
            value: {
                receiptPartners: {uber: {autoInvite: enabled, pendingFields: {autoInvite: CONST.RED_BRICK_ROAD_PENDING_ACTION.UPDATE}}},
            },
        },
    ];
    const successData: OnyxUpdate[] = [
        {
            key: `${ONYXKEYS.COLLECTION.POLICY}${policyID}`,
            onyxMethod: Onyx.METHOD.MERGE,
            value: {receiptPartners: {uber: {pendingFields: null}}},
        },
    ];
    const failureData: OnyxUpdate[] = [
        {
            key: `${ONYXKEYS.COLLECTION.POLICY}${policyID}`,
            onyxMethod: Onyx.METHOD.MERGE,
            value: {receiptPartners: {uber: {autoInvite: !enabled, pendingFields: null}}},
        },
    ];

    const params: TogglePolicyUberAutoInvitePageParams = {policyID, enabled};

    API.write(WRITE_COMMANDS.POLICY_UBER_AUTO_INVITE, params, {optimisticData, successData, failureData});
}

function togglePolicyUberAutoRemove(policyID: string | undefined, enabled: boolean) {
    if (!policyID) {
        Log.warn('togglePolicyUberAutoRemove invalid params', {policyID});
        return;
    }

    const optimisticData: OnyxUpdate[] = [
        {
            key: `${ONYXKEYS.COLLECTION.POLICY}${policyID}`,
            onyxMethod: Onyx.METHOD.MERGE,
            value: {
                receiptPartners: {uber: {autoRemove: enabled, pendingFields: {autoRemove: CONST.RED_BRICK_ROAD_PENDING_ACTION.UPDATE}}},
            },
        },
    ];
    const successData: OnyxUpdate[] = [
        {
            key: `${ONYXKEYS.COLLECTION.POLICY}${policyID}`,
            onyxMethod: Onyx.METHOD.MERGE,
            value: {receiptPartners: {uber: {pendingFields: null}}},
        },
    ];
    const failureData: OnyxUpdate[] = [
        {
            key: `${ONYXKEYS.COLLECTION.POLICY}${policyID}`,
            onyxMethod: Onyx.METHOD.MERGE,
            value: {receiptPartners: {uber: {autoRemove: !enabled, pendingFields: null}}},
        },
    ];

    const params: TogglePolicyUberAutoRemovePageParams = {policyID, enabled};

    API.write(WRITE_COMMANDS.POLICY_UBER_AUTO_REMOVE, params, {optimisticData, successData, failureData});
}

/**
 * Returns the accountIDs of the members of the policy whose data is passed in the parameters
 */
function openWorkspace(policyID: string, clientMemberAccountIDs: number[]) {
    if (!policyID || !clientMemberAccountIDs) {
        Log.warn('openWorkspace invalid params', {policyID, clientMemberAccountIDs});
        return;
    }

    const params: OpenWorkspaceParams = {
        policyID,
        clientMemberAccountIDs: JSON.stringify(clientMemberAccountIDs),
    };

    API.read(READ_COMMANDS.OPEN_WORKSPACE, params);
}

function openPolicyTaxesPage(policyID: string) {
    if (!policyID) {
        Log.warn('openPolicyTaxesPage invalid params', {policyID});
        return;
    }

    const params: OpenPolicyTaxesPageParams = {
        policyID,
    };

    API.read(READ_COMMANDS.OPEN_POLICY_TAXES_PAGE, params);
}

function openPolicyExpensifyCardsPage(policyID: string, workspaceAccountID: number) {
    const authToken = NetworkStore.getAuthToken();

    const optimisticData: OnyxUpdate[] = [
        {
            onyxMethod: Onyx.METHOD.MERGE,
            key: `${ONYXKEYS.COLLECTION.PRIVATE_EXPENSIFY_CARD_SETTINGS}${workspaceAccountID}`,
            value: {
                isLoading: true,
            },
        },
    ];

    const successData: OnyxUpdate[] = [
        {
            onyxMethod: Onyx.METHOD.MERGE,
            key: `${ONYXKEYS.COLLECTION.PRIVATE_EXPENSIFY_CARD_SETTINGS}${workspaceAccountID}`,
            value: {
                isLoading: false,
            },
        },
    ];

    const failureData: OnyxUpdate[] = [
        {
            onyxMethod: Onyx.METHOD.MERGE,
            key: `${ONYXKEYS.COLLECTION.PRIVATE_EXPENSIFY_CARD_SETTINGS}${workspaceAccountID}`,
            value: {
                isLoading: false,
            },
        },
    ];

    const params: OpenPolicyExpensifyCardsPageParams = {
        policyID,
        authToken,
    };

    API.read(READ_COMMANDS.OPEN_POLICY_EXPENSIFY_CARDS_PAGE, params, {optimisticData, successData, failureData});
}

function openPolicyEditCardLimitTypePage(policyID: string, cardID: number) {
    const authToken = NetworkStore.getAuthToken();

    const params: OpenPolicyEditCardLimitTypePageParams = {
        policyID,
        authToken,
        cardID,
    };

    API.read(READ_COMMANDS.OPEN_POLICY_EDIT_CARD_LIMIT_TYPE_PAGE, params);
}

function openWorkspaceInvitePage(policyID: string, clientMemberEmails: string[]) {
    if (!policyID || !clientMemberEmails) {
        Log.warn('openWorkspaceInvitePage invalid params', {policyID, clientMemberEmails});
        return;
    }

    const params: OpenWorkspaceInvitePageParams = {
        policyID,
        clientMemberEmails: JSON.stringify(clientMemberEmails),
    };

    API.read(READ_COMMANDS.OPEN_WORKSPACE_INVITE_PAGE, params);
}

function openDraftWorkspaceRequest(policyID: string) {
    if (policyID === '-1' || policyID === CONST.POLICY.ID_FAKE) {
        Log.warn('openDraftWorkspaceRequest invalid params', {policyID});
        return;
    }

    const params: OpenDraftWorkspaceRequestParams = {policyID};

    API.read(READ_COMMANDS.OPEN_DRAFT_WORKSPACE_REQUEST, params);
}

function requestExpensifyCardLimitIncrease(settlementBankAccountID?: number) {
    if (!settlementBankAccountID) {
        return;
    }

    const authToken = NetworkStore.getAuthToken();

    const params: RequestExpensifyCardLimitIncreaseParams = {
        authToken,
        settlementBankAccountID,
    };

    API.write(WRITE_COMMANDS.REQUEST_EXPENSIFY_CARD_LIMIT_INCREASE, params);
}

function updateMemberCustomField(policyID: string, login: string, customFieldType: CustomFieldType, value: string) {
    const customFieldKey = CONST.CUSTOM_FIELD_KEYS[customFieldType];
    // This will be fixed as part of https://github.com/Expensify/Expensify/issues/507850
    // eslint-disable-next-line deprecation/deprecation
    const policy = getPolicy(policyID);
    const previousValue = policy?.employeeList?.[login]?.[customFieldKey];

    if (value === (previousValue ?? '')) {
        return;
    }

    const optimisticData: OnyxUpdate[] = [
        {
            key: `${ONYXKEYS.COLLECTION.POLICY}${policyID}`,
            onyxMethod: Onyx.METHOD.MERGE,
            value: {
                employeeList: {[login]: {[customFieldKey]: value, pendingFields: {[customFieldKey]: CONST.RED_BRICK_ROAD_PENDING_ACTION.UPDATE}}},
            },
        },
    ];
    const successData: OnyxUpdate[] = [
        {
            key: `${ONYXKEYS.COLLECTION.POLICY}${policyID}`,
            onyxMethod: Onyx.METHOD.MERGE,
            value: {
                employeeList: {[login]: {pendingFields: {[customFieldKey]: null}}},
            },
        },
    ];
    const failureData: OnyxUpdate[] = [
        {
            key: `${ONYXKEYS.COLLECTION.POLICY}${policyID}`,
            onyxMethod: Onyx.METHOD.MERGE,
            value: {
                employeeList: {[login]: {[customFieldKey]: previousValue, pendingFields: {[customFieldKey]: null}}},
            },
        },
    ];

    const params: UpdatePolicyMembersCustomFieldsParams = {policyID, employees: JSON.stringify([{email: login, [customFieldType]: value}])};

    API.write(WRITE_COMMANDS.UPDATE_POLICY_MEMBERS_CUSTOM_FIELDS, params, {optimisticData, successData, failureData});
}

function setWorkspaceInviteMessageDraft(policyID: string, message: string | null) {
    Onyx.set(`${ONYXKEYS.COLLECTION.WORKSPACE_INVITE_MESSAGE_DRAFT}${policyID}`, message);
}

function clearErrors(policyID: string) {
    Onyx.merge(`${ONYXKEYS.COLLECTION.POLICY}${policyID}`, {errors: null});
    hideWorkspaceAlertMessage(policyID);
}

/**
 * Dismiss the informative messages about which policy members were added with primary logins when invited with their secondary login.
 */
function dismissAddedWithPrimaryLoginMessages(policyID: string) {
    Onyx.merge(`${ONYXKEYS.COLLECTION.POLICY}${policyID}`, {primaryLoginsInvited: null});
}

function buildOptimisticRecentlyUsedCurrencies(currency?: string) {
    if (!currency) {
        return [];
    }

    return lodashUnion([currency], allRecentlyUsedCurrencies).slice(0, CONST.IOU.MAX_RECENT_REPORTS_TO_SHOW);
}

/**
 * This flow is used for bottom up flow converting IOU report to an expense report. When user takes this action,
 * we create a Collect type workspace when the person taking the action becomes an owner and an admin, while we
 * add a new member to the workspace as an employee and convert the IOU report passed as a param into an expense report.
 *
 * @returns policyID of the workspace we have created
 */
// eslint-disable-next-line rulesdir/no-call-actions-from-actions
function createWorkspaceFromIOUPayment(iouReport: OnyxEntry<Report>): WorkspaceFromIOUCreationData | undefined {
    // This flow only works for IOU reports
    if (!ReportUtils.isIOUReportUsingReport(iouReport)) {
        return;
    }

    // Generate new variables for the policy
    const policyID = generatePolicyID();
    const workspaceName = generateDefaultWorkspaceName(sessionEmail);
    const employeeAccountID = iouReport.ownerAccountID;
    const {customUnits, customUnitID, customUnitRateID} = buildOptimisticDistanceRateCustomUnits(iouReport.currency);
    const oldPersonalPolicyID = iouReport.policyID;
    const iouReportID = iouReport.reportID;

    const {
        adminsChatReportID,
        adminsChatData,
        adminsReportActionData,
        adminsCreatedReportActionID,
        expenseChatReportID: workspaceChatReportID,
        expenseChatData: workspaceChatData,
        expenseReportActionData: workspaceChatReportActionData,
        expenseCreatedReportActionID: workspaceChatCreatedReportActionID,
        pendingChatMembers,
    } = ReportUtils.buildOptimisticWorkspaceChats(policyID, workspaceName);

    if (!employeeAccountID || !oldPersonalPolicyID) {
        return;
    }

    const employeeEmail = allPersonalDetails?.[employeeAccountID]?.login ?? '';

    // Create the expense chat for the employee whose IOU is being paid
    const employeeWorkspaceChat = createPolicyExpenseChats(policyID, {[employeeEmail]: employeeAccountID}, true);
    const newWorkspace = {
        id: policyID,

        // We are creating a collect policy in this case
        type: CONST.POLICY.TYPE.TEAM,
        name: workspaceName,
        role: CONST.POLICY.ROLE.ADMIN,
        owner: sessionEmail,
        ownerAccountID: sessionAccountID,
        isPolicyExpenseChatEnabled: true,

        // Setting the currency to USD as we can only add the VBBA for this policy currency right now
        outputCurrency: CONST.CURRENCY.USD,
        pendingAction: CONST.RED_BRICK_ROAD_PENDING_ACTION.ADD,
        autoReporting: true,
        autoReportingFrequency: CONST.POLICY.AUTO_REPORTING_FREQUENCIES.IMMEDIATE,
        approvalMode: CONST.POLICY.APPROVAL_MODE.BASIC,
        approver: sessionEmail,
        harvesting: {
            enabled: false,
        },
        customUnits,
        areCategoriesEnabled: true,
        areCompanyCardsEnabled: true,
        areTagsEnabled: false,
        areDistanceRatesEnabled: false,
        areWorkflowsEnabled: true,
        areReportFieldsEnabled: false,
        areConnectionsEnabled: false,
        areExpensifyCardsEnabled: false,
        employeeList: {
            [sessionEmail]: {
                email: sessionEmail,
                submitsTo: sessionEmail,
                role: CONST.POLICY.ROLE.ADMIN,
                errors: {},
            },
            ...(employeeEmail
                ? {
                      [employeeEmail]: {
                          email: employeeEmail,
                          submitsTo: sessionEmail,
                          role: CONST.POLICY.ROLE.USER,
                          errors: {},
                      },
                  }
                : {}),
        },
        pendingFields: {
            autoReporting: CONST.RED_BRICK_ROAD_PENDING_ACTION.ADD,
            approvalMode: CONST.RED_BRICK_ROAD_PENDING_ACTION.ADD,
            reimbursementChoice: CONST.RED_BRICK_ROAD_PENDING_ACTION.ADD,
        },
        defaultBillable: false,
        disabledFields: {defaultBillable: true},
        requiresCategory: true,
    };

    const optimisticData: OnyxUpdate[] = [
        {
            onyxMethod: Onyx.METHOD.SET,
            key: `${ONYXKEYS.COLLECTION.POLICY}${policyID}`,
            value: newWorkspace,
        },
        {
            onyxMethod: Onyx.METHOD.SET,
            key: `${ONYXKEYS.COLLECTION.REPORT}${adminsChatReportID}`,
            value: {
                pendingFields: {
                    addWorkspaceRoom: CONST.RED_BRICK_ROAD_PENDING_ACTION.ADD,
                },
                ...adminsChatData,
            },
        },
        {
            onyxMethod: Onyx.METHOD.SET,
            key: `${ONYXKEYS.COLLECTION.REPORT_METADATA}${adminsChatReportID}`,
            value: {
                pendingChatMembers,
            },
        },
        {
            onyxMethod: Onyx.METHOD.SET,
            key: `${ONYXKEYS.COLLECTION.REPORT_ACTIONS}${adminsChatReportID}`,
            value: adminsReportActionData,
        },
        {
            onyxMethod: Onyx.METHOD.SET,
            key: `${ONYXKEYS.COLLECTION.REPORT}${workspaceChatReportID}`,
            value: {
                pendingFields: {
                    addWorkspaceRoom: CONST.RED_BRICK_ROAD_PENDING_ACTION.ADD,
                },
                ...workspaceChatData,
            },
        },
        {
            onyxMethod: Onyx.METHOD.SET,
            key: `${ONYXKEYS.COLLECTION.REPORT_ACTIONS}${workspaceChatReportID}`,
            value: workspaceChatReportActionData,
        },
        {
            onyxMethod: Onyx.METHOD.MERGE,
            key: `${ONYXKEYS.COLLECTION.POLICY_DRAFTS}${policyID}`,
            value: {
                pendingFields: {
                    addWorkspaceRoom: null,
                },
                pendingAction: null,
            },
        },
    ];
    optimisticData.push(...employeeWorkspaceChat.onyxOptimisticData);

    const successData: OnyxUpdate[] = [
        {
            onyxMethod: Onyx.METHOD.MERGE,
            key: `${ONYXKEYS.COLLECTION.POLICY}${policyID}`,
            value: {
                pendingAction: null,
                pendingFields: {
                    autoReporting: null,
                    approvalMode: null,
                    reimbursementChoice: null,
                },
            },
        },
        {
            onyxMethod: Onyx.METHOD.MERGE,
            key: `${ONYXKEYS.COLLECTION.REPORT}${adminsChatReportID}`,
            value: {
                pendingFields: {
                    addWorkspaceRoom: null,
                },
                pendingAction: null,
            },
        },
        {
            onyxMethod: Onyx.METHOD.MERGE,
            key: `${ONYXKEYS.COLLECTION.REPORT_METADATA}${adminsChatReportID}`,
            value: {
                isOptimisticReport: false,
            },
        },
        {
            onyxMethod: Onyx.METHOD.MERGE,
            key: `${ONYXKEYS.COLLECTION.REPORT_ACTIONS}${adminsChatReportID}`,
            value: {
                [Object.keys(adminsChatData).at(0) ?? '']: {
                    pendingAction: null,
                },
            },
        },
        {
            onyxMethod: Onyx.METHOD.MERGE,
            key: `${ONYXKEYS.COLLECTION.REPORT}${workspaceChatReportID}`,
            value: {
                pendingFields: {
                    addWorkspaceRoom: null,
                },
                pendingAction: null,
            },
        },
        {
            onyxMethod: Onyx.METHOD.MERGE,
            key: `${ONYXKEYS.COLLECTION.REPORT_METADATA}${workspaceChatReportID}`,
            value: {
                isOptimisticReport: false,
            },
        },
        {
            onyxMethod: Onyx.METHOD.MERGE,
            key: `${ONYXKEYS.COLLECTION.REPORT_ACTIONS}${workspaceChatReportID}`,
            value: {
                [Object.keys(workspaceChatData).at(0) ?? '']: {
                    pendingAction: null,
                },
            },
        },
    ];
    successData.push(...employeeWorkspaceChat.onyxSuccessData);

    const failureData: OnyxUpdate[] = [
        {
            onyxMethod: Onyx.METHOD.MERGE,
            key: `${ONYXKEYS.COLLECTION.REPORT}${adminsChatReportID}`,
            value: {
                pendingFields: {
                    addWorkspaceRoom: null,
                },
                pendingAction: null,
            },
        },
        {
            onyxMethod: Onyx.METHOD.MERGE,
            key: `${ONYXKEYS.COLLECTION.REPORT_ACTIONS}${adminsChatReportID}`,
            value: {
                pendingAction: null,
            },
        },
        {
            onyxMethod: Onyx.METHOD.MERGE,
            key: `${ONYXKEYS.COLLECTION.REPORT}${workspaceChatReportID}`,
            value: {
                pendingFields: {
                    addWorkspaceRoom: null,
                },
                pendingAction: null,
            },
        },
        {
            onyxMethod: Onyx.METHOD.MERGE,
            key: `${ONYXKEYS.COLLECTION.REPORT_ACTIONS}${workspaceChatReportID}`,
            value: {
                pendingAction: null,
            },
        },
    ];

    // Compose the memberData object which is used to add the employee to the workspace and
    // optimistically create the expense chat for them.
    const memberData = {
        accountID: Number(employeeAccountID),
        email: employeeEmail,
        workspaceChatReportID: employeeWorkspaceChat.reportCreationData[employeeEmail].reportID,
        workspaceChatCreatedReportActionID: employeeWorkspaceChat.reportCreationData[employeeEmail].reportActionID,
    };

    const oldChatReportID = iouReport.chatReportID;

    // Next we need to convert the IOU report to Expense report.
    // We need to change:
    // - report type
    // - change the sign of the report total
    // - update its policyID and policyName
    // - update the chatReportID to point to the new expense chat
    const expenseReport = {
        ...iouReport,
        chatReportID: memberData.workspaceChatReportID,
        policyID,
        policyName: workspaceName,
        type: CONST.REPORT.TYPE.EXPENSE,
        total: -(iouReport?.total ?? 0),
    };
    optimisticData.push({
        onyxMethod: Onyx.METHOD.MERGE,
        key: `${ONYXKEYS.COLLECTION.REPORT}${iouReportID}`,
        value: expenseReport,
    });
    failureData.push({
        onyxMethod: Onyx.METHOD.MERGE,
        key: `${ONYXKEYS.COLLECTION.REPORT}${iouReportID}`,
        value: iouReport,
    });

    // The expense report transactions need to have the amount reversed to negative values
    const reportTransactions = ReportUtils.getReportTransactions(iouReportID);

    // For performance reasons, we are going to compose a merge collection data for transactions
    const transactionsOptimisticData: Record<string, Transaction> = {};
    const transactionFailureData: Record<string, Transaction> = {};
    reportTransactions.forEach((transaction) => {
        transactionsOptimisticData[`${ONYXKEYS.COLLECTION.TRANSACTION}${transaction.transactionID}`] = {
            ...transaction,
            amount: -transaction.amount,
            modifiedAmount: transaction.modifiedAmount ? -transaction.modifiedAmount : 0,
        };

        transactionFailureData[`${ONYXKEYS.COLLECTION.TRANSACTION}${transaction.transactionID}`] = transaction;
    });

    optimisticData.push({
        onyxMethod: Onyx.METHOD.MERGE_COLLECTION,
        key: `${ONYXKEYS.COLLECTION.TRANSACTION}`,
        value: transactionsOptimisticData,
    });
    failureData.push({
        onyxMethod: Onyx.METHOD.MERGE_COLLECTION,
        key: `${ONYXKEYS.COLLECTION.TRANSACTION}`,
        value: transactionFailureData,
    });

    // We need to move the report preview action from the DM to the expense chat.
    const parentReport = allReportActions?.[`${ONYXKEYS.COLLECTION.REPORT_ACTIONS}${iouReport.parentReportID}`];
    const parentReportActionID = iouReport.parentReportActionID;
    const reportPreview = iouReport?.parentReportID && parentReportActionID ? parentReport?.[parentReportActionID] : undefined;

    if (reportPreview?.reportActionID) {
        optimisticData.push({
            onyxMethod: Onyx.METHOD.MERGE,
            key: `${ONYXKEYS.COLLECTION.REPORT_ACTIONS}${oldChatReportID}`,
            value: {[reportPreview.reportActionID]: null},
        });
        failureData.push({
            onyxMethod: Onyx.METHOD.MERGE,
            key: `${ONYXKEYS.COLLECTION.REPORT_ACTIONS}${oldChatReportID}`,
            value: {[reportPreview.reportActionID]: reportPreview},
        });
    }

    // To optimistically remove the GBR from the DM we need to update the hasOutstandingChildRequest param to false
    optimisticData.push({
        onyxMethod: Onyx.METHOD.MERGE,
        key: `${ONYXKEYS.COLLECTION.REPORT}${oldChatReportID}`,
        value: {
            hasOutstandingChildRequest: false,
        },
    });
    failureData.push({
        onyxMethod: Onyx.METHOD.MERGE,
        key: `${ONYXKEYS.COLLECTION.REPORT}${oldChatReportID}`,
        value: {
            hasOutstandingChildRequest: true,
        },
    });

    if (reportPreview?.reportActionID) {
        // Update the created timestamp of the report preview action to be after the expense chat created timestamp.
        optimisticData.push({
            onyxMethod: Onyx.METHOD.MERGE,
            key: `${ONYXKEYS.COLLECTION.REPORT_ACTIONS}${memberData.workspaceChatReportID}`,
            value: {
                [reportPreview.reportActionID]: {
                    ...reportPreview,
                    message: [
                        {
                            type: CONST.REPORT.MESSAGE.TYPE.TEXT,
                            text: ReportUtils.getReportPreviewMessage(expenseReport, null, false, false, newWorkspace),
                        },
                    ],
                    created: DateUtils.getDBTime(),
                },
            },
        });
        failureData.push({
            onyxMethod: Onyx.METHOD.MERGE,
            key: `${ONYXKEYS.COLLECTION.REPORT_ACTIONS}${memberData.workspaceChatReportID}`,
            value: {[reportPreview.reportActionID]: null},
        });
    }

    // Create the MOVED report action and add it to the DM chat which indicates to the user where the report has been moved
    const movedReportAction = ReportUtils.buildOptimisticMovedReportAction(oldPersonalPolicyID, policyID, memberData.workspaceChatReportID, iouReportID, workspaceName, true);

    const movedIouReportAction = ReportUtils.buildOptimisticMovedReportAction(oldPersonalPolicyID, policyID, memberData.workspaceChatReportID, iouReportID, workspaceName);

    optimisticData.push({
        onyxMethod: Onyx.METHOD.MERGE,
        key: `${ONYXKEYS.COLLECTION.REPORT_ACTIONS}${iouReport.reportID}`,
        value: {[movedIouReportAction.reportActionID]: movedIouReportAction},
    });

    successData.push({
        onyxMethod: Onyx.METHOD.MERGE,
        key: `${ONYXKEYS.COLLECTION.REPORT_ACTIONS}${iouReport.reportID}`,
        value: {
            [movedIouReportAction.reportActionID]: {
                ...movedIouReportAction,
                pendingAction: null,
            },
        },
    });

    failureData.push({
        onyxMethod: Onyx.METHOD.MERGE,
        key: `${ONYXKEYS.COLLECTION.REPORT_ACTIONS}${iouReport.reportID}`,
        value: {[movedIouReportAction.reportActionID]: null},
    });

    optimisticData.push({
        onyxMethod: Onyx.METHOD.MERGE,
        key: `${ONYXKEYS.COLLECTION.REPORT_ACTIONS}${oldChatReportID}`,
        value: {[movedReportAction.reportActionID]: movedReportAction},
    });
    successData.push({
        onyxMethod: Onyx.METHOD.MERGE,
        key: `${ONYXKEYS.COLLECTION.REPORT_ACTIONS}${oldChatReportID}`,
        value: {
            [movedReportAction.reportActionID]: {
                ...movedReportAction,
                pendingAction: null,
            },
        },
    });
    failureData.push({
        onyxMethod: Onyx.METHOD.MERGE,
        key: `${ONYXKEYS.COLLECTION.REPORT_ACTIONS}${oldChatReportID}`,
        value: {[movedReportAction.reportActionID]: null},
    });

    // We know that this new workspace has no BankAccount yet, so we can set
    // the reimbursement account to be immediately in the setup state for a new bank account:
    optimisticData.push({
        onyxMethod: Onyx.METHOD.MERGE,
        key: `${ONYXKEYS.REIMBURSEMENT_ACCOUNT}`,
        value: {
            isLoading: false,
            achData: {
                currentStep: CONST.BANK_ACCOUNT.STEP.BANK_ACCOUNT,
                policyID,
                subStep: '',
            },
        },
    });
    failureData.push({
        onyxMethod: Onyx.METHOD.SET,
        key: `${ONYXKEYS.REIMBURSEMENT_ACCOUNT}`,
        value: CONST.REIMBURSEMENT_ACCOUNT.DEFAULT_DATA,
    });

    const params: CreateWorkspaceFromIOUPaymentParams = {
        policyID,
        adminsChatReportID,
        expenseChatReportID: workspaceChatReportID,
        ownerEmail: '',
        makeMeAdmin: false,
        policyName: workspaceName,
        type: CONST.POLICY.TYPE.TEAM,
        adminsCreatedReportActionID,
        expenseCreatedReportActionID: workspaceChatCreatedReportActionID,
        customUnitID,
        customUnitRateID,
        iouReportID,
        memberData: JSON.stringify(memberData),
        reportActionID: movedReportAction.reportActionID,
        expenseMovedReportActionID: movedIouReportAction.reportActionID,
    };

    API.write(WRITE_COMMANDS.CREATE_WORKSPACE_FROM_IOU_PAYMENT, params, {optimisticData, successData, failureData});

    return {policyID, workspaceChatReportID: memberData.workspaceChatReportID, reportPreviewReportActionID: reportPreview?.reportActionID, adminsChatReportID};
}

function enablePolicyConnections(policyID: string, enabled: boolean) {
    const onyxData: OnyxData = {
        optimisticData: [
            {
                onyxMethod: Onyx.METHOD.MERGE,
                key: `${ONYXKEYS.COLLECTION.POLICY}${policyID}`,
                value: {
                    areConnectionsEnabled: enabled,
                    pendingFields: {
                        areConnectionsEnabled: CONST.RED_BRICK_ROAD_PENDING_ACTION.UPDATE,
                    },
                },
            },
        ],
        successData: [
            {
                onyxMethod: Onyx.METHOD.MERGE,
                key: `${ONYXKEYS.COLLECTION.POLICY}${policyID}`,
                value: {
                    pendingFields: {
                        areConnectionsEnabled: null,
                    },
                },
            },
        ],
        failureData: [
            {
                onyxMethod: Onyx.METHOD.MERGE,
                key: `${ONYXKEYS.COLLECTION.POLICY}${policyID}`,
                value: {
                    areConnectionsEnabled: !enabled,
                    pendingFields: {
                        areConnectionsEnabled: null,
                    },
                },
            },
        ],
    };

    const parameters: EnablePolicyConnectionsParams = {policyID, enabled};

    API.writeWithNoDuplicatesEnableFeatureConflicts(WRITE_COMMANDS.ENABLE_POLICY_CONNECTIONS, parameters, onyxData);

    if (enabled && getIsNarrowLayout()) {
        goBackWhenEnableFeature(policyID);
    }
}

function enablePolicyReceiptPartners(policyID: string, enabled: boolean) {
    const onyxData: OnyxData = {
        optimisticData: [
            {
                onyxMethod: Onyx.METHOD.MERGE,
                key: `${ONYXKEYS.COLLECTION.POLICY}${policyID}`,
                value: {
                    areReceiptPartnersEnabled: enabled,
                    pendingFields: {
                        areReceiptPartnersEnabled: CONST.RED_BRICK_ROAD_PENDING_ACTION.UPDATE,
                    },
                },
            },
        ],
        successData: [
            {
                onyxMethod: Onyx.METHOD.MERGE,
                key: `${ONYXKEYS.COLLECTION.POLICY}${policyID}`,
                value: {
                    pendingFields: {
                        areReceiptPartnersEnabled: null,
                    },
                },
            },
        ],
        failureData: [
            {
                onyxMethod: Onyx.METHOD.MERGE,
                key: `${ONYXKEYS.COLLECTION.POLICY}${policyID}`,
                value: {
                    areReceiptPartnersEnabled: !enabled,
                    pendingFields: {
                        areReceiptPartnersEnabled: null,
                    },
                },
            },
        ],
    };

    const parameters: TogglePolicyReceiptPartnersParams = {policyID, enabled};

    API.write(WRITE_COMMANDS.TOGGLE_RECEIPT_PARTNERS, parameters, onyxData);

    if (enabled && getIsNarrowLayout()) {
        goBackWhenEnableFeature(policyID);
    }
}

/** Save the preferred export method for a policy */
function savePreferredExportMethod(policyID: string, exportMethod: ReportExportType) {
    Onyx.merge(`${ONYXKEYS.LAST_EXPORT_METHOD}`, {[policyID]: exportMethod});
}

function enableExpensifyCard(policyID: string, enabled: boolean, shouldNavigateToExpensifyCardPage = false) {
    const authToken = NetworkStore.getAuthToken();
    if (!authToken) {
        return;
    }
    const onyxData: OnyxData = {
        optimisticData: [
            {
                onyxMethod: Onyx.METHOD.MERGE,
                key: `${ONYXKEYS.COLLECTION.POLICY}${policyID}`,
                value: {
                    areExpensifyCardsEnabled: enabled,
                    pendingFields: {
                        areExpensifyCardsEnabled: CONST.RED_BRICK_ROAD_PENDING_ACTION.UPDATE,
                    },
                },
            },
        ],
        successData: [
            {
                onyxMethod: Onyx.METHOD.MERGE,
                key: `${ONYXKEYS.COLLECTION.POLICY}${policyID}`,
                value: {
                    pendingFields: {
                        areExpensifyCardsEnabled: null,
                    },
                },
            },
        ],
        failureData: [
            {
                onyxMethod: Onyx.METHOD.MERGE,
                key: `${ONYXKEYS.COLLECTION.POLICY}${policyID}`,
                value: {
                    areExpensifyCardsEnabled: !enabled,
                    pendingFields: {
                        areExpensifyCardsEnabled: null,
                    },
                },
            },
        ],
    };

    const parameters: EnablePolicyExpensifyCardsParams = {authToken, policyID, enabled};

    API.writeWithNoDuplicatesEnableFeatureConflicts(WRITE_COMMANDS.ENABLE_POLICY_EXPENSIFY_CARDS, parameters, onyxData);

    if (enabled && shouldNavigateToExpensifyCardPage) {
        navigateToExpensifyCardPage(policyID);
        return;
    }

    if (enabled && getIsNarrowLayout()) {
        goBackWhenEnableFeature(policyID);
    }
}

function enableCompanyCards(policyID: string, enabled: boolean, shouldGoBack = true) {
    const authToken = NetworkStore.getAuthToken();

    const onyxData: OnyxData = {
        optimisticData: [
            {
                onyxMethod: Onyx.METHOD.MERGE,
                key: `${ONYXKEYS.COLLECTION.POLICY}${policyID}`,
                value: {
                    areCompanyCardsEnabled: enabled,
                    pendingFields: {
                        areCompanyCardsEnabled: CONST.RED_BRICK_ROAD_PENDING_ACTION.UPDATE,
                    },
                },
            },
        ],
        successData: [
            {
                onyxMethod: Onyx.METHOD.MERGE,
                key: `${ONYXKEYS.COLLECTION.POLICY}${policyID}`,
                value: {
                    pendingFields: {
                        areCompanyCardsEnabled: null,
                    },
                },
            },
        ],
        failureData: [
            {
                onyxMethod: Onyx.METHOD.MERGE,
                key: `${ONYXKEYS.COLLECTION.POLICY}${policyID}`,
                value: {
                    areCompanyCardsEnabled: !enabled,
                    pendingFields: {
                        areCompanyCardsEnabled: null,
                    },
                },
            },
        ],
    };

    const parameters: EnablePolicyCompanyCardsParams = {authToken, policyID, enabled};

    API.writeWithNoDuplicatesEnableFeatureConflicts(WRITE_COMMANDS.ENABLE_POLICY_COMPANY_CARDS, parameters, onyxData);

    if (enabled && getIsNarrowLayout() && shouldGoBack) {
        goBackWhenEnableFeature(policyID);
    }
}

function enablePolicyReportFields(policyID: string, enabled: boolean) {
    const onyxData: OnyxData = {
        optimisticData: [
            {
                onyxMethod: Onyx.METHOD.MERGE,
                key: `${ONYXKEYS.COLLECTION.POLICY}${policyID}`,
                value: {
                    areReportFieldsEnabled: enabled,
                    pendingFields: {
                        areReportFieldsEnabled: CONST.RED_BRICK_ROAD_PENDING_ACTION.UPDATE,
                    },
                },
            },
        ],
        successData: [
            {
                onyxMethod: Onyx.METHOD.MERGE,
                key: `${ONYXKEYS.COLLECTION.POLICY}${policyID}`,
                value: {
                    pendingFields: {
                        areReportFieldsEnabled: null,
                    },
                },
            },
        ],
        failureData: [
            {
                onyxMethod: Onyx.METHOD.MERGE,
                key: `${ONYXKEYS.COLLECTION.POLICY}${policyID}`,
                value: {
                    areReportFieldsEnabled: !enabled,
                    pendingFields: {
                        areReportFieldsEnabled: null,
                    },
                },
            },
        ],
    };

    const parameters: EnablePolicyReportFieldsParams = {policyID, enabled};

    API.writeWithNoDuplicatesEnableFeatureConflicts(WRITE_COMMANDS.ENABLE_POLICY_REPORT_FIELDS, parameters, onyxData);
}

function enablePolicyTaxes(policyID: string, enabled: boolean) {
    const defaultTaxRates: TaxRatesWithDefault = CONST.DEFAULT_TAX;
    const taxRatesData: OnyxData = {
        optimisticData: [
            {
                onyxMethod: Onyx.METHOD.MERGE,
                key: `${ONYXKEYS.COLLECTION.POLICY}${policyID}`,
                value: {
                    taxRates: {
                        ...defaultTaxRates,
                        taxes: {
                            ...Object.keys(defaultTaxRates.taxes).reduce(
                                (acc, taxKey) => {
                                    acc[taxKey] = {
                                        ...defaultTaxRates.taxes[taxKey],
                                        pendingAction: CONST.RED_BRICK_ROAD_PENDING_ACTION.ADD,
                                    };
                                    return acc;
                                },
                                {} as Record<string, TaxRate & {pendingAction: typeof CONST.RED_BRICK_ROAD_PENDING_ACTION.ADD}>,
                            ),
                        },
                    },
                },
            },
        ],
        successData: [
            {
                onyxMethod: Onyx.METHOD.MERGE,
                key: `${ONYXKEYS.COLLECTION.POLICY}${policyID}`,
                value: {
                    taxRates: {
                        taxes: {
                            ...Object.keys(defaultTaxRates.taxes).reduce(
                                (acc, taxKey) => {
                                    acc[taxKey] = {pendingAction: null};
                                    return acc;
                                },
                                {} as Record<string, {pendingAction: null}>,
                            ),
                        },
                    },
                },
            },
        ],
        failureData: [
            {
                onyxMethod: Onyx.METHOD.MERGE,
                key: `${ONYXKEYS.COLLECTION.POLICY}${policyID}`,
                value: {
                    taxRates: undefined,
                },
            },
        ],
    };
    // This will be fixed as part of https://github.com/Expensify/Expensify/issues/507850
    // eslint-disable-next-line deprecation/deprecation
    const policy = getPolicy(policyID);
    const shouldAddDefaultTaxRatesData = (!policy?.taxRates || isEmptyObject(policy.taxRates)) && enabled;

    const optimisticData: OnyxUpdate[] = [
        {
            onyxMethod: Onyx.METHOD.MERGE,
            key: `${ONYXKEYS.COLLECTION.POLICY}${policyID}`,
            value: {
                tax: {
                    trackingEnabled: enabled,
                },
                pendingFields: {
                    tax: CONST.RED_BRICK_ROAD_PENDING_ACTION.UPDATE,
                },
            },
        },
    ];
    optimisticData.push(...(shouldAddDefaultTaxRatesData ? (taxRatesData.optimisticData ?? []) : []));

    const successData: OnyxUpdate[] = [
        {
            onyxMethod: Onyx.METHOD.MERGE,
            key: `${ONYXKEYS.COLLECTION.POLICY}${policyID}`,
            value: {
                pendingFields: {
                    tax: null,
                },
            },
        },
    ];
    successData.push(...(shouldAddDefaultTaxRatesData ? (taxRatesData.successData ?? []) : []));

    const failureData: OnyxUpdate[] = [
        {
            onyxMethod: Onyx.METHOD.MERGE,
            key: `${ONYXKEYS.COLLECTION.POLICY}${policyID}`,
            value: {
                tax: {
                    trackingEnabled: !enabled,
                },
                pendingFields: {
                    tax: null,
                },
            },
        },
    ];
    failureData.push(...(shouldAddDefaultTaxRatesData ? (taxRatesData.failureData ?? []) : []));

    const onyxData: OnyxData = {
        optimisticData,
        successData,
        failureData,
    };

    const parameters: EnablePolicyTaxesParams = {policyID, enabled};
    if (shouldAddDefaultTaxRatesData) {
        parameters.taxFields = JSON.stringify(defaultTaxRates);
    }
    API.writeWithNoDuplicatesEnableFeatureConflicts(WRITE_COMMANDS.ENABLE_POLICY_TAXES, parameters, onyxData);

    if (enabled && getIsNarrowLayout()) {
        goBackWhenEnableFeature(policyID);
    }
}

function enablePolicyWorkflows(policyID: string, enabled: boolean) {
    // This will be fixed as part of https://github.com/Expensify/Expensify/issues/507850
    // eslint-disable-next-line deprecation/deprecation
    const policy = getPolicy(policyID);
    const onyxData: OnyxData = {
        optimisticData: [
            {
                onyxMethod: Onyx.METHOD.MERGE,
                key: `${ONYXKEYS.COLLECTION.POLICY}${policyID}`,
                value: {
                    areWorkflowsEnabled: enabled,
                    ...(!enabled
                        ? {
                              approvalMode: CONST.POLICY.APPROVAL_MODE.OPTIONAL,
                              autoReporting: false,
                              autoReportingFrequency: CONST.POLICY.AUTO_REPORTING_FREQUENCIES.INSTANT,
                              harvesting: {
                                  enabled: false,
                              },
                              reimbursementChoice: CONST.POLICY.REIMBURSEMENT_CHOICES.REIMBURSEMENT_NO,
                          }
                        : {}),
                    pendingFields: {
                        areWorkflowsEnabled: CONST.RED_BRICK_ROAD_PENDING_ACTION.UPDATE,
                        ...(!enabled
                            ? {
                                  approvalMode: CONST.RED_BRICK_ROAD_PENDING_ACTION.UPDATE,
                                  autoReporting: CONST.RED_BRICK_ROAD_PENDING_ACTION.UPDATE,
                                  autoReportingFrequency: CONST.RED_BRICK_ROAD_PENDING_ACTION.UPDATE,
                                  harvesting: CONST.RED_BRICK_ROAD_PENDING_ACTION.UPDATE,
                                  reimbursementChoice: CONST.RED_BRICK_ROAD_PENDING_ACTION.UPDATE,
                              }
                            : {}),
                    },
                },
            },
        ],
        successData: [
            {
                onyxMethod: Onyx.METHOD.MERGE,
                key: `${ONYXKEYS.COLLECTION.POLICY}${policyID}`,
                value: {
                    pendingFields: {
                        areWorkflowsEnabled: null,
                        ...(!enabled
                            ? {
                                  approvalMode: null,
                                  autoReporting: null,
                                  autoReportingFrequency: null,
                                  harvesting: null,
                                  reimbursementChoice: null,
                              }
                            : {}),
                    },
                },
            },
        ],
        failureData: [
            {
                onyxMethod: Onyx.METHOD.MERGE,
                key: `${ONYXKEYS.COLLECTION.POLICY}${policyID}`,
                value: {
                    areWorkflowsEnabled: !enabled,
                    ...(!enabled
                        ? {
                              approvalMode: policy?.approvalMode,
                              autoReporting: policy?.autoReporting,
                              autoReportingFrequency: policy?.autoReportingFrequency,
                              harvesting: policy?.harvesting,
                              reimbursementChoice: policy?.reimbursementChoice,
                          }
                        : {}),
                    pendingFields: {
                        areWorkflowsEnabled: null,
                        ...(!enabled
                            ? {
                                  approvalMode: null,
                                  autoReporting: null,
                                  autoReportingFrequency: null,
                                  harvesting: null,
                                  reimbursementChoice: null,
                              }
                            : {}),
                    },
                },
            },
        ],
    };

    const parameters: EnablePolicyWorkflowsParams = {policyID, enabled};

    // When disabling workflows, set autoreporting back to "immediately"
    if (!enabled) {
        setWorkspaceAutoReportingFrequency(policyID, CONST.POLICY.AUTO_REPORTING_FREQUENCIES.INSTANT);
    }

    API.writeWithNoDuplicatesEnableFeatureConflicts(WRITE_COMMANDS.ENABLE_POLICY_WORKFLOWS, parameters, onyxData);

    if (enabled && getIsNarrowLayout()) {
        goBackWhenEnableFeature(policyID);
    }
}

const DISABLED_MAX_EXPENSE_VALUES: Pick<Policy, 'maxExpenseAmountNoReceipt' | 'maxExpenseAmount' | 'maxExpenseAge'> = {
    maxExpenseAmountNoReceipt: CONST.DISABLED_MAX_EXPENSE_VALUE,
    maxExpenseAmount: CONST.DISABLED_MAX_EXPENSE_VALUE,
    maxExpenseAge: CONST.DISABLED_MAX_EXPENSE_VALUE,
};

function enablePolicyRules(policyID: string, enabled: boolean, shouldGoBack = true) {
    // This will be fixed as part of https://github.com/Expensify/Expensify/issues/507850
    // eslint-disable-next-line deprecation/deprecation
    const policy = getPolicy(policyID);
    const onyxData: OnyxData = {
        optimisticData: [
            {
                onyxMethod: Onyx.METHOD.MERGE,
                key: `${ONYXKEYS.COLLECTION.POLICY}${policyID}`,
                value: {
                    areRulesEnabled: enabled,
                    preventSelfApproval: false,
                    ...(!enabled ? DISABLED_MAX_EXPENSE_VALUES : {}),
                    pendingFields: {
                        areRulesEnabled: CONST.RED_BRICK_ROAD_PENDING_ACTION.UPDATE,
                    },
                },
            },
        ],
        successData: [
            {
                onyxMethod: Onyx.METHOD.MERGE,
                key: `${ONYXKEYS.COLLECTION.POLICY}${policyID}`,
                value: {
                    pendingFields: {
                        areRulesEnabled: null,
                    },
                },
            },
        ],
        failureData: [
            {
                onyxMethod: Onyx.METHOD.MERGE,
                key: `${ONYXKEYS.COLLECTION.POLICY}${policyID}`,
                value: {
                    areRulesEnabled: !enabled,
                    preventSelfApproval: policy?.preventSelfApproval,
                    ...(!enabled
                        ? {
                              maxExpenseAmountNoReceipt: policy?.maxExpenseAmountNoReceipt,
                              maxExpenseAmount: policy?.maxExpenseAmount,
                              maxExpenseAge: policy?.maxExpenseAge,
                          }
                        : {}),
                    pendingFields: {
                        areRulesEnabled: null,
                    },
                },
            },
        ],
    };

    if (enabled && isControlPolicy(policy) && policy?.outputCurrency === CONST.CURRENCY.USD) {
        const eReceiptsOnyxData = getWorkspaceEReceiptsEnabledOnyxData(policyID, enabled);
        onyxData.optimisticData?.push(...(eReceiptsOnyxData.optimisticData ?? []));
        onyxData.successData?.push(...(eReceiptsOnyxData.successData ?? []));
        onyxData.failureData?.push(...(eReceiptsOnyxData.failureData ?? []));
    }

    const parameters: SetPolicyRulesEnabledParams = {policyID, enabled};
    API.writeWithNoDuplicatesEnableFeatureConflicts(WRITE_COMMANDS.SET_POLICY_RULES_ENABLED, parameters, onyxData);

    if (enabled && getIsNarrowLayout() && shouldGoBack) {
        goBackWhenEnableFeature(policyID);
    }
}

function enableDistanceRequestTax(policyID: string, customUnitName: string, customUnitID: string, attributes: Attributes) {
    // This will be fixed as part of https://github.com/Expensify/Expensify/issues/507850
    // eslint-disable-next-line deprecation/deprecation
    const policy = getPolicy(policyID);
    const onyxData: OnyxData = {
        optimisticData: [
            {
                onyxMethod: Onyx.METHOD.MERGE,
                key: `${ONYXKEYS.COLLECTION.POLICY}${policyID}`,
                value: {
                    customUnits: {
                        [customUnitID]: {
                            attributes,
                            pendingFields: {
                                taxEnabled: CONST.RED_BRICK_ROAD_PENDING_ACTION.UPDATE,
                            },
                        },
                    },
                },
            },
        ],
        successData: [
            {
                onyxMethod: Onyx.METHOD.MERGE,
                key: `${ONYXKEYS.COLLECTION.POLICY}${policyID}`,
                value: {
                    customUnits: {
                        [customUnitID]: {
                            pendingFields: {
                                taxEnabled: null,
                            },
                        },
                    },
                },
            },
        ],
        failureData: [
            {
                onyxMethod: Onyx.METHOD.MERGE,
                key: `${ONYXKEYS.COLLECTION.POLICY}${policyID}`,
                value: {
                    customUnits: {
                        [customUnitID]: {
                            attributes: policy?.customUnits ? policy?.customUnits[customUnitID].attributes : null,
                            errorFields: {
                                taxEnabled: ErrorUtils.getMicroSecondOnyxErrorWithTranslationKey('common.genericErrorMessage'),
                            },
                        },
                    },
                },
            },
        ],
    };

    const params = {
        policyID,
        customUnit: JSON.stringify({
            customUnitName,
            customUnitID,
            attributes,
        }),
    };
    API.write(WRITE_COMMANDS.ENABLE_DISTANCE_REQUEST_TAX, params, onyxData);
}

function enablePolicyInvoicing(policyID: string, enabled: boolean) {
    const onyxData: OnyxData = {
        optimisticData: [
            {
                onyxMethod: Onyx.METHOD.MERGE,
                key: `${ONYXKEYS.COLLECTION.POLICY}${policyID}`,
                value: {
                    areInvoicesEnabled: enabled,
                    pendingFields: {
                        areInvoicesEnabled: CONST.RED_BRICK_ROAD_PENDING_ACTION.UPDATE,
                    },
                },
            },
        ],
        successData: [
            {
                onyxMethod: Onyx.METHOD.MERGE,
                key: `${ONYXKEYS.COLLECTION.POLICY}${policyID}`,
                value: {
                    pendingFields: {
                        areInvoicesEnabled: null,
                    },
                },
            },
        ],
        failureData: [
            {
                onyxMethod: Onyx.METHOD.MERGE,
                key: `${ONYXKEYS.COLLECTION.POLICY}${policyID}`,
                value: {
                    areInvoicesEnabled: !enabled,
                    pendingFields: {
                        areInvoicesEnabled: null,
                    },
                },
            },
        ],
    };

    const parameters: EnablePolicyInvoicingParams = {policyID, enabled};

    API.writeWithNoDuplicatesEnableFeatureConflicts(WRITE_COMMANDS.ENABLE_POLICY_INVOICING, parameters, onyxData);

    if (enabled && getIsNarrowLayout()) {
        goBackWhenEnableFeature(policyID);
    }
}

function openPolicyMoreFeaturesPage(policyID: string) {
    const params: OpenPolicyMoreFeaturesPageParams = {policyID};

    API.read(READ_COMMANDS.OPEN_POLICY_MORE_FEATURES_PAGE, params);
}

function openPolicyProfilePage(policyID: string) {
    const params: OpenPolicyProfilePageParams = {policyID};

    API.read(READ_COMMANDS.OPEN_POLICY_PROFILE_PAGE, params);
}

function openPolicyInitialPage(policyID: string) {
    const params: OpenPolicyInitialPageParams = {policyID};

    API.read(READ_COMMANDS.OPEN_POLICY_INITIAL_PAGE, params);
}

function setPolicyCustomTaxName(policyID: string, customTaxName: string) {
    // This will be fixed as part of https://github.com/Expensify/Expensify/issues/507850
    // eslint-disable-next-line deprecation/deprecation
    const policy = getPolicy(policyID);
    const originalCustomTaxName = policy?.taxRates?.name;
    const onyxData: OnyxData = {
        optimisticData: [
            {
                onyxMethod: Onyx.METHOD.MERGE,
                key: `${ONYXKEYS.COLLECTION.POLICY}${policyID}`,
                value: {
                    taxRates: {
                        name: customTaxName,
                        pendingFields: {name: CONST.RED_BRICK_ROAD_PENDING_ACTION.UPDATE},
                        errorFields: null,
                    },
                },
            },
        ],
        successData: [
            {
                onyxMethod: Onyx.METHOD.MERGE,
                key: `${ONYXKEYS.COLLECTION.POLICY}${policyID}`,
                value: {
                    taxRates: {
                        pendingFields: {name: null},
                        errorFields: null,
                    },
                },
            },
        ],
        failureData: [
            {
                onyxMethod: Onyx.METHOD.MERGE,
                key: `${ONYXKEYS.COLLECTION.POLICY}${policyID}`,
                value: {
                    taxRates: {
                        name: originalCustomTaxName,
                        pendingFields: {name: null},
                        errorFields: {name: ErrorUtils.getMicroSecondOnyxErrorWithTranslationKey('common.genericErrorMessage')},
                    },
                },
            },
        ],
    };

    const parameters = {
        policyID,
        customTaxName,
    };

    API.write(WRITE_COMMANDS.SET_POLICY_CUSTOM_TAX_NAME, parameters, onyxData);
}

function setWorkspaceCurrencyDefault(policyID: string, taxCode: string) {
    // This will be fixed as part of https://github.com/Expensify/Expensify/issues/507850
    // eslint-disable-next-line deprecation/deprecation
    const policy = getPolicy(policyID);
    const originalDefaultExternalID = policy?.taxRates?.defaultExternalID;
    const onyxData: OnyxData = {
        optimisticData: [
            {
                onyxMethod: Onyx.METHOD.MERGE,
                key: `${ONYXKEYS.COLLECTION.POLICY}${policyID}`,
                value: {
                    taxRates: {
                        defaultExternalID: taxCode,
                        pendingFields: {defaultExternalID: CONST.RED_BRICK_ROAD_PENDING_ACTION.UPDATE},
                        errorFields: null,
                    },
                },
            },
        ],
        successData: [
            {
                onyxMethod: Onyx.METHOD.MERGE,
                key: `${ONYXKEYS.COLLECTION.POLICY}${policyID}`,
                value: {
                    taxRates: {
                        pendingFields: {defaultExternalID: null},
                        errorFields: null,
                    },
                },
            },
        ],
        failureData: [
            {
                onyxMethod: Onyx.METHOD.MERGE,
                key: `${ONYXKEYS.COLLECTION.POLICY}${policyID}`,
                value: {
                    taxRates: {
                        defaultExternalID: originalDefaultExternalID,
                        pendingFields: {defaultExternalID: null},
                        errorFields: {defaultExternalID: ErrorUtils.getMicroSecondOnyxErrorWithTranslationKey('common.genericErrorMessage')},
                    },
                },
            },
        ],
    };

    const parameters = {
        policyID,
        taxCode,
    };

    API.write(WRITE_COMMANDS.SET_POLICY_TAXES_CURRENCY_DEFAULT, parameters, onyxData);
}

function setForeignCurrencyDefault(policyID: string, taxCode: string) {
    // This will be fixed as part of https://github.com/Expensify/Expensify/issues/507850
    // eslint-disable-next-line deprecation/deprecation
    const policy = getPolicy(policyID);
    const originalDefaultForeignCurrencyID = policy?.taxRates?.foreignTaxDefault;
    const onyxData: OnyxData = {
        optimisticData: [
            {
                onyxMethod: Onyx.METHOD.MERGE,
                key: `${ONYXKEYS.COLLECTION.POLICY}${policyID}`,
                value: {
                    taxRates: {
                        foreignTaxDefault: taxCode,
                        pendingFields: {foreignTaxDefault: CONST.RED_BRICK_ROAD_PENDING_ACTION.UPDATE},
                        errorFields: null,
                    },
                },
            },
        ],
        successData: [
            {
                onyxMethod: Onyx.METHOD.MERGE,
                key: `${ONYXKEYS.COLLECTION.POLICY}${policyID}`,
                value: {
                    taxRates: {
                        pendingFields: {foreignTaxDefault: null},
                        errorFields: null,
                    },
                },
            },
        ],
        failureData: [
            {
                onyxMethod: Onyx.METHOD.MERGE,
                key: `${ONYXKEYS.COLLECTION.POLICY}${policyID}`,
                value: {
                    taxRates: {
                        foreignTaxDefault: originalDefaultForeignCurrencyID,
                        pendingFields: {foreignTaxDefault: null},
                        errorFields: {foreignTaxDefault: ErrorUtils.getMicroSecondOnyxErrorWithTranslationKey('common.genericErrorMessage')},
                    },
                },
            },
        ],
    };

    const parameters = {
        policyID,
        taxCode,
    };

    API.write(WRITE_COMMANDS.SET_POLICY_TAXES_FOREIGN_CURRENCY_DEFAULT, parameters, onyxData);
}

function upgradeToCorporate(policyID: string, featureName?: string) {
    // This will be fixed as part of https://github.com/Expensify/Expensify/issues/507850
    // eslint-disable-next-line deprecation/deprecation
    const policy = getPolicy(policyID);
    const optimisticData: OnyxUpdate[] = [
        {
            onyxMethod: Onyx.METHOD.MERGE,
            key: `policy_${policyID}`,
            value: {
                isPendingUpgrade: true,
                type: CONST.POLICY.TYPE.CORPORATE,
                maxExpenseAge: CONST.POLICY.DEFAULT_MAX_EXPENSE_AGE,
                maxExpenseAmount: CONST.POLICY.DEFAULT_MAX_EXPENSE_AMOUNT,
                maxExpenseAmountNoReceipt: CONST.POLICY.DEFAULT_MAX_AMOUNT_NO_RECEIPT,
                glCodes: true,
                harvesting: {
                    enabled: false,
                },
                isAttendeeTrackingEnabled: false,
            },
        },
    ];

    const successData: OnyxUpdate[] = [
        {
            onyxMethod: Onyx.METHOD.MERGE,
            key: `policy_${policyID}`,
            value: {
                isPendingUpgrade: false,
            },
        },
    ];

    const failureData: OnyxUpdate[] = [
        {
            onyxMethod: Onyx.METHOD.MERGE,
            key: `policy_${policyID}`,
            value: {
                isPendingUpgrade: false,
                type: policy?.type,
                maxExpenseAge: policy?.maxExpenseAge ?? null,
                maxExpenseAmount: policy?.maxExpenseAmount ?? null,
                maxExpenseAmountNoReceipt: policy?.maxExpenseAmountNoReceipt ?? null,
                glCodes: policy?.glCodes ?? null,
                harvesting: policy?.harvesting ?? null,
                isAttendeeTrackingEnabled: null,
            },
        },
    ];

    const parameters: UpgradeToCorporateParams = {policyID, ...(featureName ? {featureName} : {})};

    API.write(WRITE_COMMANDS.UPGRADE_TO_CORPORATE, parameters, {optimisticData, successData, failureData});
}

function downgradeToTeam(policyID: string) {
    // This will be fixed as part of https://github.com/Expensify/Expensify/issues/507850
    // eslint-disable-next-line deprecation/deprecation
    const policy = getPolicy(policyID);
    const optimisticData: OnyxUpdate[] = [
        {
            onyxMethod: Onyx.METHOD.MERGE,
            key: `policy_${policyID}`,
            value: {
                isPendingDowngrade: true,
                type: CONST.POLICY.TYPE.TEAM,
                isAttendeeTrackingEnabled: null,
            },
        },
    ];

    const successData: OnyxUpdate[] = [
        {
            onyxMethod: Onyx.METHOD.MERGE,
            key: `policy_${policyID}`,
            value: {
                isPendingDowngrade: false,
            },
        },
    ];

    const failureData: OnyxUpdate[] = [
        {
            onyxMethod: Onyx.METHOD.MERGE,
            key: `policy_${policyID}`,
            value: {
                isPendingDowngrade: false,
                type: policy?.type,
                isAttendeeTrackingEnabled: policy?.isAttendeeTrackingEnabled,
            },
        },
    ];

    const parameters: DowngradeToTeamParams = {policyID};

    API.write(WRITE_COMMANDS.DOWNGRADE_TO_TEAM, parameters, {optimisticData, successData, failureData});
}

function setWorkspaceDefaultSpendCategory(policyID: string, groupID: string, category: string) {
    // This will be fixed as part of https://github.com/Expensify/Expensify/issues/507850
    // eslint-disable-next-line deprecation/deprecation
    const policy = getPolicy(policyID);
    if (!policy) {
        return;
    }

    const {mccGroup} = policy;

    const optimisticData: OnyxUpdate[] = mccGroup
        ? [
              {
                  onyxMethod: Onyx.METHOD.MERGE,
                  key: `policy_${policyID}`,
                  value: {
                      mccGroup: {
                          ...mccGroup,
                          [groupID]: {
                              category,
                              groupID,
                              pendingAction: CONST.RED_BRICK_ROAD_PENDING_ACTION.UPDATE,
                          },
                      },
                  },
              },
          ]
        : [];

    const failureData: OnyxUpdate[] = mccGroup
        ? [
              {
                  onyxMethod: Onyx.METHOD.MERGE,
                  key: `policy_${policyID}`,
                  value: {
                      mccGroup: {
                          ...mccGroup,
                          [groupID]: {
                              ...mccGroup[groupID],
                              pendingAction: null,
                          },
                      },
                  },
              },
          ]
        : [];

    const successData: OnyxUpdate[] = mccGroup
        ? [
              {
                  onyxMethod: Onyx.METHOD.MERGE,
                  key: `policy_${policyID}`,
                  value: {
                      mccGroup: {
                          [groupID]: {
                              pendingAction: null,
                          },
                      },
                  },
              },
          ]
        : [];

    API.write(WRITE_COMMANDS.SET_WORKSPACE_DEFAULT_SPEND_CATEGORY, {policyID, groupID, category}, {optimisticData, successData, failureData});
}
/**
 * Call the API to set the receipt required amount for the given policy
 * @param policyID - id of the policy to set the receipt required amount
 * @param maxExpenseAmountNoReceipt - new value of the receipt required amount
 */
function setPolicyMaxExpenseAmountNoReceipt(policyID: string, maxExpenseAmountNoReceipt: string) {
    // This will be fixed as part of https://github.com/Expensify/Expensify/issues/507850
    // eslint-disable-next-line deprecation/deprecation
    const policy = getPolicy(policyID);
    const parsedMaxExpenseAmountNoReceipt = maxExpenseAmountNoReceipt === '' ? CONST.DISABLED_MAX_EXPENSE_VALUE : CurrencyUtils.convertToBackendAmount(parseFloat(maxExpenseAmountNoReceipt));
    const originalMaxExpenseAmountNoReceipt = policy?.maxExpenseAmountNoReceipt;

    const onyxData: OnyxData = {
        optimisticData: [
            {
                onyxMethod: Onyx.METHOD.MERGE,
                key: `${ONYXKEYS.COLLECTION.POLICY}${policyID}`,
                value: {
                    maxExpenseAmountNoReceipt: parsedMaxExpenseAmountNoReceipt,
                    pendingFields: {
                        maxExpenseAmountNoReceipt: CONST.RED_BRICK_ROAD_PENDING_ACTION.UPDATE,
                    },
                },
            },
        ],
        successData: [
            {
                onyxMethod: Onyx.METHOD.MERGE,
                key: `${ONYXKEYS.COLLECTION.POLICY}${policyID}`,
                value: {
                    pendingFields: {maxExpenseAmountNoReceipt: null},
                    errorFields: null,
                },
            },
        ],
        failureData: [
            {
                onyxMethod: Onyx.METHOD.MERGE,
                key: `${ONYXKEYS.COLLECTION.POLICY}${policyID}`,
                value: {
                    maxExpenseAmountNoReceipt: originalMaxExpenseAmountNoReceipt,
                    pendingFields: {maxExpenseAmountNoReceipt: null},
                    errorFields: {maxExpenseAmountNoReceipt: ErrorUtils.getMicroSecondOnyxErrorWithTranslationKey('common.genericErrorMessage')},
                },
            },
        ],
    };

    const parameters = {
        policyID,
        maxExpenseAmountNoReceipt: parsedMaxExpenseAmountNoReceipt,
    };

    API.write(WRITE_COMMANDS.SET_POLICY_EXPENSE_MAX_AMOUNT_NO_RECEIPT, parameters, onyxData);
}

/**
 * Call the API to set the max expense amount for the given policy
 * @param policyID - id of the policy to set the max expense amount
 * @param maxExpenseAmount - new value of the max expense amount
 */
function setPolicyMaxExpenseAmount(policyID: string, maxExpenseAmount: string) {
    // This will be fixed as part of https://github.com/Expensify/Expensify/issues/507850
    // eslint-disable-next-line deprecation/deprecation
    const policy = getPolicy(policyID);
    const parsedMaxExpenseAmount = maxExpenseAmount === '' ? CONST.DISABLED_MAX_EXPENSE_VALUE : CurrencyUtils.convertToBackendAmount(parseFloat(maxExpenseAmount));
    const originalMaxExpenseAmount = policy?.maxExpenseAmount;

    const onyxData: OnyxData = {
        optimisticData: [
            {
                onyxMethod: Onyx.METHOD.MERGE,
                key: `${ONYXKEYS.COLLECTION.POLICY}${policyID}`,
                value: {
                    maxExpenseAmount: parsedMaxExpenseAmount,
                    pendingFields: {
                        maxExpenseAmount: CONST.RED_BRICK_ROAD_PENDING_ACTION.UPDATE,
                    },
                },
            },
        ],
        successData: [
            {
                onyxMethod: Onyx.METHOD.MERGE,
                key: `${ONYXKEYS.COLLECTION.POLICY}${policyID}`,
                value: {
                    pendingFields: {maxExpenseAmount: null},
                    errorFields: null,
                },
            },
        ],
        failureData: [
            {
                onyxMethod: Onyx.METHOD.MERGE,
                key: `${ONYXKEYS.COLLECTION.POLICY}${policyID}`,
                value: {
                    maxExpenseAmount: originalMaxExpenseAmount,
                    pendingFields: {maxExpenseAmount: null},
                    errorFields: {maxExpenseAmount: ErrorUtils.getMicroSecondOnyxErrorWithTranslationKey('common.genericErrorMessage')},
                },
            },
        ],
    };

    const parameters = {
        policyID,
        maxExpenseAmount: parsedMaxExpenseAmount,
    };

    API.write(WRITE_COMMANDS.SET_POLICY_EXPENSE_MAX_AMOUNT, parameters, onyxData);
}

/**
 *
 * @param policyID
 * @param prohibitedExpense
 */
function setPolicyProhibitedExpense(policyID: string, prohibitedExpense: keyof ProhibitedExpenses) {
    // This will be fixed as part of https://github.com/Expensify/Expensify/issues/507850
    // eslint-disable-next-line deprecation/deprecation
    const policy = getPolicy(policyID);
    const originalProhibitedExpenses = policy?.prohibitedExpenses;
    const prohibitedExpenses = {
        ...originalProhibitedExpenses,
        [prohibitedExpense]: !originalProhibitedExpenses?.[prohibitedExpense],
    };

    const onyxData: OnyxData = {
        optimisticData: [
            {
                onyxMethod: Onyx.METHOD.MERGE,
                key: `${ONYXKEYS.COLLECTION.POLICY}${policyID}`,
                value: {
                    prohibitedExpenses: {
                        ...prohibitedExpenses,
                        pendingFields: {
                            [prohibitedExpense]: CONST.RED_BRICK_ROAD_PENDING_ACTION.UPDATE,
                        },
                    },
                },
            },
        ],
        successData: [
            {
                onyxMethod: Onyx.METHOD.MERGE,
                key: `${ONYXKEYS.COLLECTION.POLICY}${policyID}`,
                value: {
                    prohibitedExpenses: {
                        pendingFields: {
                            [prohibitedExpense]: null,
                        },
                    },
                    errorFields: null,
                },
            },
        ],
        failureData: [
            {
                onyxMethod: Onyx.METHOD.MERGE,
                key: `${ONYXKEYS.COLLECTION.POLICY}${policyID}`,
                value: {
                    prohibitedExpenses: originalProhibitedExpenses,
                    errorFields: {prohibitedExpenses: ErrorUtils.getMicroSecondOnyxErrorWithTranslationKey('common.genericErrorMessage')},
                },
            },
        ],
    };

    // Remove pendingFields before sending to the API
    const {pendingFields, ...prohibitedExpensesWithoutPendingFields} = prohibitedExpenses;
    const parameters: SetPolicyProhibitedExpensesParams = {
        policyID,
        prohibitedExpenses: JSON.stringify(prohibitedExpensesWithoutPendingFields),
    };

    API.write(WRITE_COMMANDS.SET_POLICY_PROHIBITED_EXPENSES, parameters, onyxData);
}

/**
 * Call the API to set the max expense age for the given policy
 * @param policyID - id of the policy to set the max expense age
 * @param maxExpenseAge - the max expense age value given in days
 */
function setPolicyMaxExpenseAge(policyID: string, maxExpenseAge: string) {
    // This will be fixed as part of https://github.com/Expensify/Expensify/issues/507850
    // eslint-disable-next-line deprecation/deprecation
    const policy = getPolicy(policyID);
    const parsedMaxExpenseAge = maxExpenseAge === '' ? CONST.DISABLED_MAX_EXPENSE_VALUE : parseInt(maxExpenseAge, 10);
    const originalMaxExpenseAge = policy?.maxExpenseAge;

    const onyxData: OnyxData = {
        optimisticData: [
            {
                onyxMethod: Onyx.METHOD.MERGE,
                key: `${ONYXKEYS.COLLECTION.POLICY}${policyID}`,
                value: {
                    maxExpenseAge: parsedMaxExpenseAge,
                    pendingFields: {
                        maxExpenseAge: CONST.RED_BRICK_ROAD_PENDING_ACTION.UPDATE,
                    },
                },
            },
        ],
        successData: [
            {
                onyxMethod: Onyx.METHOD.MERGE,
                key: `${ONYXKEYS.COLLECTION.POLICY}${policyID}`,
                value: {
                    pendingFields: {
                        maxExpenseAge: null,
                    },
                },
            },
        ],
        failureData: [
            {
                onyxMethod: Onyx.METHOD.MERGE,
                key: `${ONYXKEYS.COLLECTION.POLICY}${policyID}`,
                value: {
                    maxExpenseAge: originalMaxExpenseAge,
                    pendingFields: {maxExpenseAge: null},
                    errorFields: {maxExpenseAge: ErrorUtils.getMicroSecondOnyxErrorWithTranslationKey('common.genericErrorMessage')},
                },
            },
        ],
    };

    const parameters = {
        policyID,
        maxExpenseAge: parsedMaxExpenseAge,
    };

    API.write(WRITE_COMMANDS.SET_POLICY_EXPENSE_MAX_AGE, parameters, onyxData);
}

/**
 * Call the API to set the custom rules for the given policy
 * @param policyID - id of the policy to set the max expense age
 * @param customRules - the custom rules description in natural language
 */
function updateCustomRules(policyID: string, customRules: string) {
    // This will be fixed as part of https://github.com/Expensify/Expensify/issues/507850
    // eslint-disable-next-line deprecation/deprecation
    const policy = getPolicy(policyID);
    const originalCustomRules = policy?.customRules;
    const parsedCustomRules = ReportUtils.getParsedComment(customRules);
    if (parsedCustomRules === originalCustomRules) {
        return;
    }

    const onyxData: OnyxData = {
        optimisticData: [
            {
                onyxMethod: Onyx.METHOD.MERGE,
                key: `${ONYXKEYS.COLLECTION.POLICY}${policyID}`,
                value: {
                    customRules: parsedCustomRules,
                },
            },
        ],
        successData: [
            {
                onyxMethod: Onyx.METHOD.MERGE,
                key: `${ONYXKEYS.COLLECTION.POLICY}${policyID}`,
                value: {
                    pendingFields: {
                        // TODO
                        // maxExpenseAge: null,
                    },
                },
            },
        ],
        failureData: [
            {
                onyxMethod: Onyx.METHOD.MERGE,
                key: `${ONYXKEYS.COLLECTION.POLICY}${policyID}`,
                value: {
                    customRules: originalCustomRules,
                    // TODO
                    // pendingFields: {maxExpenseAge: null},
                    // errorFields: {maxExpenseAge: ErrorUtils.getMicroSecondOnyxErrorWithTranslationKey('common.genericErrorMessage')},
                },
            },
        ],
    };

    const parameters = {
        policyID,
        description: parsedCustomRules,
    };

    API.write(WRITE_COMMANDS.UPDATE_CUSTOM_RULES, parameters, onyxData);
}

/**
 * Call the API to enable or disable the billable mode for the given policy
 * @param policyID - id of the policy to enable or disable the billable mode
 * @param defaultBillable - whether the billable mode is enabled in the given policy
 */
function setPolicyBillableMode(policyID: string, defaultBillable: boolean) {
    // This will be fixed as part of https://github.com/Expensify/Expensify/issues/507850
    // eslint-disable-next-line deprecation/deprecation
    const policy = getPolicy(policyID);

    const originalDefaultBillable = policy?.defaultBillable;
    const originalDefaultBillableDisabled = policy?.disabledFields?.defaultBillable;

    const onyxData: OnyxData = {
        optimisticData: [
            {
                onyxMethod: Onyx.METHOD.MERGE,
                key: `${ONYXKEYS.COLLECTION.POLICY}${policyID}`,
                value: {
                    defaultBillable,
                    disabledFields: {
                        defaultBillable: false,
                    },
                    pendingFields: {
                        defaultBillable: CONST.RED_BRICK_ROAD_PENDING_ACTION.UPDATE,
                        disabledFields: CONST.RED_BRICK_ROAD_PENDING_ACTION.UPDATE,
                    },
                },
            },
        ],
        successData: [
            {
                onyxMethod: Onyx.METHOD.MERGE,
                key: `${ONYXKEYS.COLLECTION.POLICY}${policyID}`,
                value: {
                    pendingFields: {
                        defaultBillable: null,
                        disabledFields: null,
                    },
                    errorFields: null,
                },
            },
        ],
        failureData: [
            {
                onyxMethod: Onyx.METHOD.MERGE,
                key: `${ONYXKEYS.COLLECTION.POLICY}${policyID}`,
                value: {
                    disabledFields: {defaultBillable: originalDefaultBillableDisabled},
                    defaultBillable: originalDefaultBillable,
                    pendingFields: {defaultBillable: null, disabledFields: null},
                    errorFields: {defaultBillable: ErrorUtils.getMicroSecondOnyxErrorWithTranslationKey('common.genericErrorMessage')},
                },
            },
        ],
    };

    const parameters: SetPolicyBillableModeParams = {
        policyID,
        defaultBillable,
        disabledFields: JSON.stringify({
            defaultBillable: false,
        }),
    };

    API.write(WRITE_COMMANDS.SET_POLICY_BILLABLE_MODE, parameters, onyxData);
}

function getCashExpenseReimbursableMode(policyID: string): PolicyCashExpenseMode | undefined {
    const policy = allPolicies?.[`${ONYXKEYS.COLLECTION.POLICY}${policyID}`];
    if (!policy) {
        return undefined;
    }

    if (policy.defaultReimbursable && !policy.disabledFields?.reimbursable) {
        return CONST.POLICY.CASH_EXPENSE_REIMBURSEMENT_CHOICES.REIMBURSABLE_DEFAULT;
    }

    if (!policy.disabledFields?.reimbursable && !policy.defaultReimbursable) {
        return CONST.POLICY.CASH_EXPENSE_REIMBURSEMENT_CHOICES.NON_REIMBURSABLE_DEFAULT;
    }

    if (policy.defaultReimbursable && policy.disabledFields?.reimbursable) {
        return CONST.POLICY.CASH_EXPENSE_REIMBURSEMENT_CHOICES.ALWAYS_REIMBURSABLE;
    }

    return CONST.POLICY.CASH_EXPENSE_REIMBURSEMENT_CHOICES.ALWAYS_NON_REIMBURSABLE;
}

/**
 * Call the API to enable or disable the reimbursable mode for the given policy
 * @param policyID - id of the policy to enable or disable the reimbursable mode
 * @param reimbursableMode - reimbursable mode to set for the given policy
 */
function setPolicyReimbursableMode(policyID: string, reimbursableMode: PolicyCashExpenseMode) {
    const policy = allPolicies?.[`${ONYXKEYS.COLLECTION.POLICY}${policyID}`];

    const originalDefaultReimbursable = policy?.defaultReimbursable;
    const originalDefaultReimbursableDisabled = policy?.disabledFields?.reimbursable;

    const defaultReimbursable =
        reimbursableMode === CONST.POLICY.CASH_EXPENSE_REIMBURSEMENT_CHOICES.REIMBURSABLE_DEFAULT || reimbursableMode === CONST.POLICY.CASH_EXPENSE_REIMBURSEMENT_CHOICES.ALWAYS_REIMBURSABLE;
    const reimbursableDisabled =
        reimbursableMode === CONST.POLICY.CASH_EXPENSE_REIMBURSEMENT_CHOICES.ALWAYS_REIMBURSABLE ||
        reimbursableMode === CONST.POLICY.CASH_EXPENSE_REIMBURSEMENT_CHOICES.ALWAYS_NON_REIMBURSABLE;

    const onyxData: OnyxData = {
        optimisticData: [
            {
                onyxMethod: Onyx.METHOD.MERGE,
                key: `${ONYXKEYS.COLLECTION.POLICY}${policyID}`,
                value: {
                    defaultReimbursable,
                    disabledFields: {
                        reimbursable: reimbursableDisabled,
                    },
                    pendingFields: {
                        defaultReimbursable: CONST.RED_BRICK_ROAD_PENDING_ACTION.UPDATE,
                        disabledFields: CONST.RED_BRICK_ROAD_PENDING_ACTION.UPDATE,
                    },
                },
            },
        ],
        successData: [
            {
                onyxMethod: Onyx.METHOD.MERGE,
                key: `${ONYXKEYS.COLLECTION.POLICY}${policyID}`,
                value: {
                    pendingFields: {
                        defaultReimbursable: null,
                        disabledFields: null,
                    },
                    errorFields: null,
                },
            },
        ],
        failureData: [
            {
                onyxMethod: Onyx.METHOD.MERGE,
                key: `${ONYXKEYS.COLLECTION.POLICY}${policyID}`,
                value: {
                    disabledFields: {reimbursable: originalDefaultReimbursableDisabled},
                    defaultReimbursable: originalDefaultReimbursable,
                    pendingFields: {defaultReimbursable: null, disabledFields: null},
                    errorFields: {defaultReimbursable: ErrorUtils.getMicroSecondOnyxErrorWithTranslationKey('common.genericErrorMessage')},
                },
            },
        ],
    };

    const parameters: SetPolicyCashExpenseModeParams = {
        policyID,
        defaultReimbursable,
        disabledFields: JSON.stringify({
            reimbursable: reimbursableDisabled,
        }),
    };

    API.write(WRITE_COMMANDS.SET_POLICY_REIMBURSABLE_MODE, parameters, onyxData);
}

/**
 * Call the API to disable the billable mode for the given policy
 * @param policyID - id of the policy to enable or disable the billable mode
 */
function disableWorkspaceBillableExpenses(policyID: string) {
    // This will be fixed as part of https://github.com/Expensify/Expensify/issues/507850
    // eslint-disable-next-line deprecation/deprecation
    const policy = getPolicy(policyID);
    const originalDefaultBillableDisabled = policy?.disabledFields?.defaultBillable;

    const onyxData: OnyxData = {
        optimisticData: [
            {
                onyxMethod: Onyx.METHOD.MERGE,
                key: `${ONYXKEYS.COLLECTION.POLICY}${policyID}`,
                value: {
                    disabledFields: {
                        defaultBillable: true,
                    },
                    pendingFields: {
                        disabledFields: CONST.RED_BRICK_ROAD_PENDING_ACTION.UPDATE,
                    },
                },
            },
        ],
        successData: [
            {
                onyxMethod: Onyx.METHOD.MERGE,
                key: `${ONYXKEYS.COLLECTION.POLICY}${policyID}`,
                value: {
                    pendingFields: {
                        disabledFields: null,
                    },
                },
            },
        ],
        failureData: [
            {
                onyxMethod: Onyx.METHOD.MERGE,
                key: `${ONYXKEYS.COLLECTION.POLICY}${policyID}`,
                value: {
                    pendingFields: {disabledFields: null},
                    disabledFields: {defaultBillable: originalDefaultBillableDisabled},
                },
            },
        ],
    };

    const parameters: DisablePolicyBillableModeParams = {
        policyID,
    };

    API.write(WRITE_COMMANDS.DISABLE_POLICY_BILLABLE_MODE, parameters, onyxData);
}

function getWorkspaceEReceiptsEnabledOnyxData(policyID: string, enabled: boolean): OnyxData {
    // This will be fixed as part of https://github.com/Expensify/Expensify/issues/507850
    // eslint-disable-next-line deprecation/deprecation
    const policy = getPolicy(policyID);

    const originalEReceipts = policy?.eReceipts;
    return {
        optimisticData: [
            {
                onyxMethod: Onyx.METHOD.MERGE,
                key: `${ONYXKEYS.COLLECTION.POLICY}${policyID}`,
                value: {
                    eReceipts: enabled,
                    pendingFields: {
                        eReceipts: CONST.RED_BRICK_ROAD_PENDING_ACTION.UPDATE,
                    },
                },
            },
        ],
        successData: [
            {
                onyxMethod: Onyx.METHOD.MERGE,
                key: `${ONYXKEYS.COLLECTION.POLICY}${policyID}`,
                value: {
                    pendingFields: {
                        eReceipts: null,
                    },
                    errorFields: null,
                },
            },
        ],
        failureData: [
            {
                onyxMethod: Onyx.METHOD.MERGE,
                key: `${ONYXKEYS.COLLECTION.POLICY}${policyID}`,
                value: {
                    eReceipts: originalEReceipts,
                    pendingFields: {defaultBillable: null},
                    errorFields: {defaultBillable: ErrorUtils.getMicroSecondOnyxErrorWithTranslationKey('common.genericErrorMessage')},
                },
            },
        ],
    };
}

function setWorkspaceEReceiptsEnabled(policyID: string, enabled: boolean) {
    const onyxData: OnyxData = getWorkspaceEReceiptsEnabledOnyxData(policyID, enabled);

    const parameters = {
        policyID,
        enabled,
    };

    API.write(WRITE_COMMANDS.SET_WORKSPACE_ERECEIPTS_ENABLED, parameters, onyxData);
}

function setPolicyAttendeeTrackingEnabled(policyID: string, isAttendeeTrackingEnabled: boolean) {
    // This will be fixed as part of https://github.com/Expensify/Expensify/issues/507850
    // eslint-disable-next-line deprecation/deprecation
    const policy = getPolicy(policyID);

    const originalIsAttendeeTrackingEnabled = !!policy?.isAttendeeTrackingEnabled;

    const onyxData: OnyxData = {
        optimisticData: [
            {
                onyxMethod: Onyx.METHOD.MERGE,
                key: `${ONYXKEYS.COLLECTION.POLICY}${policyID}`,
                value: {
                    isAttendeeTrackingEnabled,
                    pendingFields: {
                        isAttendeeTrackingEnabled: CONST.RED_BRICK_ROAD_PENDING_ACTION.UPDATE,
                    },
                },
            },
        ],
        successData: [
            {
                onyxMethod: Onyx.METHOD.MERGE,
                key: `${ONYXKEYS.COLLECTION.POLICY}${policyID}`,
                value: {
                    pendingFields: {
                        isAttendeeTrackingEnabled: null,
                    },
                    errorFields: null,
                },
            },
        ],
        failureData: [
            {
                onyxMethod: Onyx.METHOD.MERGE,
                key: `${ONYXKEYS.COLLECTION.POLICY}${policyID}`,
                value: {
                    isAttendeeTrackingEnabled: originalIsAttendeeTrackingEnabled,
                    pendingFields: {isAttendeeTrackingEnabled: null},
                    errorFields: {isAttendeeTrackingEnabled: ErrorUtils.getMicroSecondOnyxErrorWithTranslationKey('common.genericErrorMessage')},
                },
            },
        ],
    };

    const parameters = {
        policyID,
        enabled: isAttendeeTrackingEnabled,
    };

    API.write(WRITE_COMMANDS.SET_POLICY_ATTENDEE_TRACKING_ENABLED, parameters, onyxData);
}

function getAdminPolicies(): Policy[] {
    return Object.values(allPolicies ?? {}).filter<Policy>((policy): policy is Policy => !!policy && policy.role === CONST.POLICY.ROLE.ADMIN && policy.type !== CONST.POLICY.TYPE.PERSONAL);
}

function getAdminPoliciesConnectedToSageIntacct(): Policy[] {
    return Object.values(allPolicies ?? {}).filter<Policy>((policy): policy is Policy => !!policy && policy.role === CONST.POLICY.ROLE.ADMIN && !!policy?.connections?.intacct);
}

function getAdminPoliciesConnectedToNetSuite(): Policy[] {
    return Object.values(allPolicies ?? {}).filter<Policy>((policy): policy is Policy => !!policy && policy.role === CONST.POLICY.ROLE.ADMIN && !!policy?.connections?.netsuite);
}

/**
 * Call the API to set default report title pattern for the given policy
 * @param policyID - id of the policy to apply the naming pattern to
 * @param customName - name pattern to be used for the reports
 */
function setPolicyDefaultReportTitle(policyID: string, customName: string) {
    // This will be fixed as part of https://github.com/Expensify/Expensify/issues/507850
    // eslint-disable-next-line deprecation/deprecation
    const policy = getPolicy(policyID);

    if (customName === policy?.fieldList?.[CONST.POLICY.FIELDS.FIELD_LIST_TITLE]?.defaultValue) {
        return;
    }

    const previousReportTitleField = policy?.fieldList?.[CONST.POLICY.FIELDS.FIELD_LIST_TITLE] ?? {};

    const optimisticData: OnyxUpdate[] = [
        {
            onyxMethod: Onyx.METHOD.MERGE,
            key: `${ONYXKEYS.COLLECTION.POLICY}${policyID}`,
            value: {
                fieldList: {
                    [CONST.POLICY.FIELDS.FIELD_LIST_TITLE]: {
                        defaultValue: customName,
                        pendingFields: {defaultValue: CONST.RED_BRICK_ROAD_PENDING_ACTION.UPDATE},
                    },
                },
            },
        },
    ];

    const successData: OnyxUpdate[] = [
        {
            onyxMethod: Onyx.METHOD.MERGE,
            key: `${ONYXKEYS.COLLECTION.POLICY}${policyID}`,
            value: {
                fieldList: {
                    [CONST.POLICY.FIELDS.FIELD_LIST_TITLE]: {pendingFields: {defaultValue: null}},
                },
                errorFields: null,
            },
        },
    ];

    const failureData: OnyxUpdate[] = [
        {
            onyxMethod: Onyx.METHOD.MERGE,
            key: `${ONYXKEYS.COLLECTION.POLICY}${policyID}`,
            value: {
                fieldList: {
                    [CONST.POLICY.FIELDS.FIELD_LIST_TITLE]: {...previousReportTitleField, pendingFields: {defaultValue: null}},
                },
                errorFields: {
                    fieldList: ErrorUtils.getMicroSecondOnyxErrorWithTranslationKey('common.genericErrorMessage'),
                },
            },
        },
    ];

    const parameters: SetPolicyDefaultReportTitleParams = {
        value: customName,
        policyID,
    };

    API.write(WRITE_COMMANDS.SET_POLICY_DEFAULT_REPORT_TITLE, parameters, {
        optimisticData,
        successData,
        failureData,
    });
}

/**
 * Call the API to enable or disable enforcing the naming pattern for member created reports on a policy
 * @param policyID - id of the policy to apply the naming pattern to
 * @param enforced - flag whether to enforce policy name
 */
function setPolicyPreventMemberCreatedTitle(policyID: string, enforced: boolean) {
    // This will be fixed as part of https://github.com/Expensify/Expensify/issues/507850
    // eslint-disable-next-line deprecation/deprecation
    const policy = getPolicy(policyID);

    if (!enforced === policy?.fieldList?.[CONST.POLICY.FIELDS.FIELD_LIST_TITLE].deletable) {
        return;
    }

    const previousReportTitleField = policy?.fieldList?.[CONST.POLICY.FIELDS.FIELD_LIST_TITLE] ?? {};

    const optimisticData: OnyxUpdate[] = [
        {
            onyxMethod: Onyx.METHOD.MERGE,
            key: `${ONYXKEYS.COLLECTION.POLICY}${policyID}`,
            value: {
                fieldList: {
                    [CONST.POLICY.FIELDS.FIELD_LIST_TITLE]: {...previousReportTitleField, deletable: !enforced, pendingFields: {deletable: CONST.RED_BRICK_ROAD_PENDING_ACTION.UPDATE}},
                },
            },
        },
    ];

    const successData: OnyxUpdate[] = [
        {
            onyxMethod: Onyx.METHOD.MERGE,
            key: `${ONYXKEYS.COLLECTION.POLICY}${policyID}`,
            value: {
                fieldList: {
                    [CONST.POLICY.FIELDS.FIELD_LIST_TITLE]: {pendingFields: {deletable: null}},
                },
                errorFields: null,
            },
        },
    ];

    const failureData: OnyxUpdate[] = [
        {
            onyxMethod: Onyx.METHOD.MERGE,
            key: `${ONYXKEYS.COLLECTION.POLICY}${policyID}`,
            value: {
                fieldList: {
                    [CONST.POLICY.FIELDS.FIELD_LIST_TITLE]: {...previousReportTitleField, pendingFields: {deletable: null}},
                },
                errorFields: {
                    fieldList: ErrorUtils.getMicroSecondOnyxErrorWithTranslationKey('common.genericErrorMessage'),
                },
            },
        },
    ];

    const parameters: SetPolicyPreventMemberCreatedTitleParams = {
        enforced,
        policyID,
    };

    API.write(WRITE_COMMANDS.SET_POLICY_PREVENT_MEMBER_CREATED_TITLE, parameters, {
        optimisticData,
        successData,
        failureData,
    });
}

/**
 * Call the API to enable or disable self approvals for the reports
 * @param policyID - id of the policy to apply the naming pattern to
 * @param preventSelfApproval - flag whether to prevent workspace members from approving their own expense reports
 */
function setPolicyPreventSelfApproval(policyID: string, preventSelfApproval: boolean) {
    // This will be fixed as part of https://github.com/Expensify/Expensify/issues/507850
    // eslint-disable-next-line deprecation/deprecation
    const policy = getPolicy(policyID);

    if (preventSelfApproval === policy?.preventSelfApproval) {
        return;
    }

    const optimisticData: OnyxUpdate[] = [
        {
            onyxMethod: Onyx.METHOD.MERGE,
            key: `${ONYXKEYS.COLLECTION.POLICY}${policyID}`,
            value: {
                preventSelfApproval,
                pendingFields: {
                    preventSelfApproval: CONST.RED_BRICK_ROAD_PENDING_ACTION.UPDATE,
                },
            },
        },
    ];

    const successData: OnyxUpdate[] = [
        {
            onyxMethod: Onyx.METHOD.MERGE,
            key: `${ONYXKEYS.COLLECTION.POLICY}${policyID}`,
            value: {
                pendingFields: {
                    preventSelfApproval: null,
                },
                errorFields: null,
            },
        },
    ];

    const failureData: OnyxUpdate[] = [
        {
            onyxMethod: Onyx.METHOD.MERGE,
            key: `${ONYXKEYS.COLLECTION.POLICY}${policyID}`,
            value: {
                preventSelfApproval: policy?.preventSelfApproval ?? false,
                pendingFields: {
                    preventSelfApproval: null,
                },
                errorFields: {
                    preventSelfApproval: ErrorUtils.getMicroSecondOnyxErrorWithTranslationKey('common.genericErrorMessage'),
                },
            },
        },
    ];

    const parameters: SetPolicyPreventSelfApprovalParams = {
        preventSelfApproval,
        policyID,
    };

    API.write(WRITE_COMMANDS.SET_POLICY_PREVENT_SELF_APPROVAL, parameters, {
        optimisticData,
        successData,
        failureData,
    });
}

/**
 * Call the API to apply automatic approval limit for the given policy
 * @param policyID - id of the policy to apply the limit to
 * @param limit - max amount for auto-approval of the reports in the given policy
 */
function setPolicyAutomaticApprovalLimit(policyID: string, limit: string) {
    // This will be fixed as part of https://github.com/Expensify/Expensify/issues/507850
    // eslint-disable-next-line deprecation/deprecation
    const policy = getPolicy(policyID);

    const fallbackLimit = limit === '' ? '0' : limit;
    const parsedLimit = CurrencyUtils.convertToBackendAmount(parseFloat(fallbackLimit));

    if (parsedLimit === (policy?.autoApproval?.limit ?? CONST.POLICY.AUTO_APPROVE_REPORTS_UNDER_DEFAULT_CENTS)) {
        return;
    }

    const optimisticData: OnyxUpdate[] = [
        {
            onyxMethod: Onyx.METHOD.MERGE,
            key: `${ONYXKEYS.COLLECTION.POLICY}${policyID}`,
            value: {
                autoApproval: {
                    limit: parsedLimit,
                    pendingFields: {limit: CONST.RED_BRICK_ROAD_PENDING_ACTION.UPDATE},
                },
            },
        },
    ];

    const successData: OnyxUpdate[] = [
        {
            onyxMethod: Onyx.METHOD.MERGE,
            key: `${ONYXKEYS.COLLECTION.POLICY}${policyID}`,
            value: {
                autoApproval: {
                    pendingFields: {
                        limit: null,
                    },
                },
                errorFields: null,
            },
        },
    ];

    const failureData: OnyxUpdate[] = [
        {
            onyxMethod: Onyx.METHOD.MERGE,
            key: `${ONYXKEYS.COLLECTION.POLICY}${policyID}`,
            value: {
                autoApproval: {
                    limit: policy?.autoApproval?.limit ?? CONST.POLICY.AUTO_APPROVE_REPORTS_UNDER_DEFAULT_CENTS,
                    pendingFields: {
                        limit: null,
                    },
                },
                errorFields: {
                    autoApproval: ErrorUtils.getMicroSecondOnyxErrorWithTranslationKey('common.genericErrorMessage'),
                },
            },
        },
    ];

    const parameters: SetPolicyAutomaticApprovalLimitParams = {
        limit: parsedLimit,
        policyID,
    };

    API.write(WRITE_COMMANDS.SET_POLICY_AUTOMATIC_APPROVAL_LIMIT, parameters, {
        optimisticData,
        successData,
        failureData,
    });
}

/**
 * Call the API to set the audit rate for the given policy
 * @param policyID - id of the policy to apply the limit to
 * @param auditRate - percentage of the reports to be qualified for a random audit
 */
function setPolicyAutomaticApprovalRate(policyID: string, auditRate: string) {
    // This will be fixed as part of https://github.com/Expensify/Expensify/issues/507850
    // eslint-disable-next-line deprecation/deprecation
    const policy = getPolicy(policyID);
    const fallbackAuditRate = auditRate === '' ? '0' : auditRate;
    const parsedAuditRate = parseInt(fallbackAuditRate, 10) / 100;

    // The auditRate arrives as an int to this method so we will convert it to a float before sending it to the API.
    if (parsedAuditRate === (policy?.autoApproval?.auditRate ?? CONST.POLICY.RANDOM_AUDIT_DEFAULT_PERCENTAGE)) {
        return;
    }

    const optimisticData: OnyxUpdate[] = [
        {
            onyxMethod: Onyx.METHOD.MERGE,
            key: `${ONYXKEYS.COLLECTION.POLICY}${policyID}`,
            value: {
                autoApproval: {
                    auditRate: parsedAuditRate,
                    pendingFields: {
                        auditRate: CONST.RED_BRICK_ROAD_PENDING_ACTION.UPDATE,
                    },
                },
            },
        },
    ];

    const successData: OnyxUpdate[] = [
        {
            onyxMethod: Onyx.METHOD.MERGE,
            key: `${ONYXKEYS.COLLECTION.POLICY}${policyID}`,
            value: {
                autoApproval: {
                    pendingFields: {
                        auditRate: null,
                    },
                },
                errorFields: null,
            },
        },
    ];

    const failureData: OnyxUpdate[] = [
        {
            onyxMethod: Onyx.METHOD.MERGE,
            key: `${ONYXKEYS.COLLECTION.POLICY}${policyID}`,
            value: {
                autoApproval: {
                    auditRate: policy?.autoApproval?.auditRate ?? CONST.POLICY.RANDOM_AUDIT_DEFAULT_PERCENTAGE,
                    pendingFields: {
                        auditRate: null,
                    },
                },
                errorFields: {
                    autoApproval: ErrorUtils.getMicroSecondOnyxErrorWithTranslationKey('common.genericErrorMessage'),
                },
            },
        },
    ];

    const parameters: SetPolicyAutomaticApprovalRateParams = {
        auditRate: parsedAuditRate,
        policyID,
    };

    API.write(WRITE_COMMANDS.SET_POLICY_AUTOMATIC_APPROVAL_RATE, parameters, {
        optimisticData,
        successData,
        failureData,
    });
}

/**
 * Call the API to enable auto-approval for the reports in the given policy
 * @param policyID - id of the policy to apply the limit to
 * @param enabled - whether auto-approve for the reports is enabled in the given policy
 */
function enableAutoApprovalOptions(policyID: string, enabled: boolean) {
    // This will be fixed as part of https://github.com/Expensify/Expensify/issues/507850
    // eslint-disable-next-line deprecation/deprecation
    const policy = getPolicy(policyID);

    if (enabled === policy?.shouldShowAutoApprovalOptions) {
        return;
    }

    const autoApprovalValues = {auditRate: CONST.POLICY.RANDOM_AUDIT_DEFAULT_PERCENTAGE, limit: CONST.POLICY.AUTO_APPROVE_REPORTS_UNDER_DEFAULT_CENTS};
    const autoApprovalFailureValues = {autoApproval: {limit: policy?.autoApproval?.limit, auditRate: policy?.autoApproval?.auditRate, pendingFields: null}};
    const optimisticData: OnyxUpdate[] = [
        {
            onyxMethod: Onyx.METHOD.MERGE,
            key: `${ONYXKEYS.COLLECTION.POLICY}${policyID}`,
            value: {
                autoApproval: {
                    ...autoApprovalValues,
                    pendingFields: {
                        limit: CONST.RED_BRICK_ROAD_PENDING_ACTION.UPDATE,
                        auditRate: CONST.RED_BRICK_ROAD_PENDING_ACTION.UPDATE,
                    },
                },
                shouldShowAutoApprovalOptions: enabled,
                pendingFields: {
                    shouldShowAutoApprovalOptions: CONST.RED_BRICK_ROAD_PENDING_ACTION.UPDATE,
                },
            },
        },
    ];

    const successData: OnyxUpdate[] = [
        {
            onyxMethod: Onyx.METHOD.MERGE,
            key: `${ONYXKEYS.COLLECTION.POLICY}${policyID}`,
            value: {
                autoApproval: {pendingFields: null},
                pendingFields: {
                    shouldShowAutoApprovalOptions: null,
                },
            },
        },
    ];

    const failureData: OnyxUpdate[] = [
        {
            onyxMethod: Onyx.METHOD.MERGE,
            key: `${ONYXKEYS.COLLECTION.POLICY}${policyID}`,
            value: {
                ...autoApprovalFailureValues,
                shouldShowAutoApprovalOptions: policy?.shouldShowAutoApprovalOptions,
                pendingFields: {
                    shouldShowAutoApprovalOptions: null,
                },
            },
        },
    ];

    const parameters: EnablePolicyAutoApprovalOptionsParams = {
        enabled,
        policyID,
    };

    API.write(WRITE_COMMANDS.ENABLE_POLICY_AUTO_APPROVAL_OPTIONS, parameters, {
        optimisticData,
        successData,
        failureData,
    });
}

/**
 * Call the API to set the limit for auto-payments in the given policy
 * @param policyID - id of the policy to apply the limit to
 * @param limit - max amount for auto-payment for the reports in the given policy
 */
function setPolicyAutoReimbursementLimit(policyID: string, limit: string) {
    // This will be fixed as part of https://github.com/Expensify/Expensify/issues/507850
    // eslint-disable-next-line deprecation/deprecation
    const policy = getPolicy(policyID);
    const fallbackLimit = limit === '' ? '0' : limit;
    const parsedLimit = CurrencyUtils.convertToBackendAmount(parseFloat(fallbackLimit));

    if (parsedLimit === (policy?.autoReimbursement?.limit ?? CONST.POLICY.AUTO_REIMBURSEMENT_DEFAULT_LIMIT_CENTS)) {
        return;
    }

    const optimisticData: OnyxUpdate[] = [
        {
            onyxMethod: Onyx.METHOD.MERGE,
            key: `${ONYXKEYS.COLLECTION.POLICY}${policyID}`,
            value: {
                autoReimbursement: {
                    limit: parsedLimit,
                    pendingFields: {
                        limit: CONST.RED_BRICK_ROAD_PENDING_ACTION.UPDATE,
                    },
                },
            },
        },
    ];

    const successData: OnyxUpdate[] = [
        {
            onyxMethod: Onyx.METHOD.MERGE,
            key: `${ONYXKEYS.COLLECTION.POLICY}${policyID}`,
            value: {
                autoReimbursement: {
                    limit: parsedLimit,
                    pendingFields: {
                        limit: null,
                    },
                },
                errorFields: null,
            },
        },
    ];

    const failureData: OnyxUpdate[] = [
        {
            onyxMethod: Onyx.METHOD.MERGE,
            key: `${ONYXKEYS.COLLECTION.POLICY}${policyID}`,
            value: {
                autoReimbursement: {limit: policy?.autoReimbursement?.limit ?? policy?.autoReimbursementLimit, pendingFields: {limit: null}},
                errorFields: {
                    autoReimbursement: ErrorUtils.getMicroSecondOnyxErrorWithTranslationKey('common.genericErrorMessage'),
                },
            },
        },
    ];

    const parameters: SetPolicyAutoReimbursementLimitParams = {
        limit: parsedLimit,
        policyID,
    };

    API.write(WRITE_COMMANDS.SET_POLICY_AUTO_REIMBURSEMENT_LIMIT, parameters, {
        optimisticData,
        successData,
        failureData,
    });
}

/**
 * Call the API to enable auto-payment for the reports in the given policy
 *
 * @param policyID - id of the policy to apply the limit to
 * @param enabled - whether auto-payment for the reports is enabled in the given policy
 */
function enablePolicyAutoReimbursementLimit(policyID: string, enabled: boolean) {
    // This will be fixed as part of https://github.com/Expensify/Expensify/issues/507850
    // eslint-disable-next-line deprecation/deprecation
    const policy = getPolicy(policyID);

    if (enabled === policy?.shouldShowAutoReimbursementLimitOption) {
        return;
    }

    const autoReimbursementFailureValues = {autoReimbursement: {limit: policy?.autoReimbursement?.limit, pendingFields: null}};
    const autoReimbursementValues = {limit: CONST.POLICY.AUTO_REIMBURSEMENT_DEFAULT_LIMIT_CENTS};
    const optimisticData: OnyxUpdate[] = [
        {
            onyxMethod: Onyx.METHOD.MERGE,
            key: `${ONYXKEYS.COLLECTION.POLICY}${policyID}`,
            value: {
                autoReimbursement: {
                    ...autoReimbursementValues,
                    pendingFields: {
                        limit: CONST.RED_BRICK_ROAD_PENDING_ACTION.UPDATE,
                    },
                },
                shouldShowAutoReimbursementLimitOption: enabled,
                pendingFields: {
                    shouldShowAutoReimbursementLimitOption: CONST.RED_BRICK_ROAD_PENDING_ACTION.UPDATE,
                },
            },
        },
    ];

    const successData: OnyxUpdate[] = [
        {
            onyxMethod: Onyx.METHOD.MERGE,
            key: `${ONYXKEYS.COLLECTION.POLICY}${policyID}`,
            value: {
                autoReimbursement: {pendingFields: null},
                pendingFields: {
                    shouldShowAutoReimbursementLimitOption: null,
                },
                errorFields: null,
            },
        },
    ];

    const failureData: OnyxUpdate[] = [
        {
            onyxMethod: Onyx.METHOD.MERGE,
            key: `${ONYXKEYS.COLLECTION.POLICY}${policyID}`,
            value: {
                ...autoReimbursementFailureValues,
                shouldShowAutoReimbursementLimitOption: policy?.shouldShowAutoReimbursementLimitOption,
                pendingFields: {
                    shouldShowAutoReimbursementLimitOption: null,
                },
            },
        },
    ];

    const parameters: EnablePolicyAutoReimbursementLimitParams = {
        enabled,
        policyID,
    };

    API.write(WRITE_COMMANDS.ENABLE_POLICY_AUTO_REIMBURSEMENT_LIMIT, parameters, {
        optimisticData,
        successData,
        failureData,
    });
}

function clearAllPolicies() {
    if (!allPolicies) {
        return;
    }
    Object.keys(allPolicies).forEach((key) => delete allPolicies[key]);
}

function updateInvoiceCompanyName(policyID: string, companyName: string) {
    const authToken = NetworkStore.getAuthToken();

    if (!authToken) {
        return;
    }

    // This will be fixed as part of https://github.com/Expensify/Expensify/issues/507850
    // eslint-disable-next-line deprecation/deprecation
    const policy = getPolicy(policyID);

    const optimisticData: OnyxUpdate[] = [
        {
            onyxMethod: Onyx.METHOD.MERGE,
            key: `${ONYXKEYS.COLLECTION.POLICY}${policyID}`,
            value: {
                invoice: {
                    companyName,
                    pendingFields: {
                        companyName: CONST.RED_BRICK_ROAD_PENDING_ACTION.UPDATE,
                    },
                },
            },
        },
    ];

    const successData: OnyxUpdate[] = [
        {
            onyxMethod: Onyx.METHOD.MERGE,
            key: `${ONYXKEYS.COLLECTION.POLICY}${policyID}`,
            value: {
                invoice: {
                    pendingFields: {
                        companyName: null,
                    },
                },
            },
        },
    ];

    const failureData: OnyxUpdate[] = [
        {
            onyxMethod: Onyx.METHOD.MERGE,
            key: `${ONYXKEYS.COLLECTION.POLICY}${policyID}`,
            value: {
                invoice: {
                    companyName: policy?.invoice?.companyName,
                    pendingFields: {
                        companyName: null,
                    },
                },
            },
        },
    ];

    const parameters: UpdateInvoiceCompanyNameParams = {
        authToken,
        policyID,
        companyName,
    };

    API.write(WRITE_COMMANDS.UPDATE_INVOICE_COMPANY_NAME, parameters, {optimisticData, successData, failureData});
}

function updateInvoiceCompanyWebsite(policyID: string, companyWebsite: string) {
    const authToken = NetworkStore.getAuthToken();

    if (!authToken) {
        return;
    }

    // This will be fixed as part of https://github.com/Expensify/Expensify/issues/507850
    // eslint-disable-next-line deprecation/deprecation
    const policy = getPolicy(policyID);

    const optimisticData: OnyxUpdate[] = [
        {
            onyxMethod: Onyx.METHOD.MERGE,
            key: `${ONYXKEYS.COLLECTION.POLICY}${policyID}`,
            value: {
                invoice: {
                    companyWebsite,
                    pendingFields: {
                        companyWebsite: CONST.RED_BRICK_ROAD_PENDING_ACTION.UPDATE,
                    },
                },
            },
        },
    ];

    const successData: OnyxUpdate[] = [
        {
            onyxMethod: Onyx.METHOD.MERGE,
            key: `${ONYXKEYS.COLLECTION.POLICY}${policyID}`,
            value: {
                invoice: {
                    pendingFields: {
                        companyWebsite: null,
                    },
                },
            },
        },
    ];

    const failureData: OnyxUpdate[] = [
        {
            onyxMethod: Onyx.METHOD.MERGE,
            key: `${ONYXKEYS.COLLECTION.POLICY}${policyID}`,
            value: {
                invoice: {
                    companyWebsite: policy?.invoice?.companyWebsite,
                    pendingFields: {
                        companyWebsite: null,
                    },
                },
            },
        },
    ];

    const parameters: UpdateInvoiceCompanyWebsiteParams = {
        authToken,
        policyID,
        companyWebsite,
    };

    API.write(WRITE_COMMANDS.UPDATE_INVOICE_COMPANY_WEBSITE, parameters, {optimisticData, successData, failureData});
}

/**
 * Validates user account and returns a list of accessible policies.
 */
function getAccessiblePolicies(validateCode?: string) {
    const optimisticData: OnyxUpdate[] = [
        {
            onyxMethod: Onyx.METHOD.MERGE,
            key: ONYXKEYS.VALIDATE_USER_AND_GET_ACCESSIBLE_POLICIES,
            value: {
                loading: true,
                errors: null,
            },
        },
    ];

    const successData: OnyxUpdate[] = [
        {
            onyxMethod: Onyx.METHOD.MERGE,
            key: ONYXKEYS.VALIDATE_USER_AND_GET_ACCESSIBLE_POLICIES,
            value: {
                loading: false,
                errors: null,
            },
        },
    ];

    const failureData: OnyxUpdate[] = [
        {
            onyxMethod: Onyx.METHOD.MERGE,
            key: ONYXKEYS.VALIDATE_USER_AND_GET_ACCESSIBLE_POLICIES,
            value: {
                loading: false,
            },
        },
    ];

    const command = validateCode ? WRITE_COMMANDS.VALIDATE_USER_AND_GET_ACCESSIBLE_POLICIES : WRITE_COMMANDS.GET_ACCESSIBLE_POLICIES;

    API.write(command, validateCode ? {validateCode} : null, {optimisticData, successData, failureData});
}

/**
 * Clear the errors from the get accessible policies request
 */
function clearGetAccessiblePoliciesErrors() {
    Onyx.merge(ONYXKEYS.VALIDATE_USER_AND_GET_ACCESSIBLE_POLICIES, {errors: null});
}

/**
 * Call the API to calculate the bill for the new dot
 */
function calculateBillNewDot() {
    const optimisticData: OnyxUpdate[] = [
        {
            onyxMethod: Onyx.METHOD.MERGE,
            key: ONYXKEYS.IS_LOADING_BILL_WHEN_DOWNGRADE,
            value: true,
        },
    ];
    const successData: OnyxUpdate[] = [
        {
            onyxMethod: Onyx.METHOD.MERGE,
            key: ONYXKEYS.IS_LOADING_BILL_WHEN_DOWNGRADE,
            value: false,
        },
    ];
    const failureData: OnyxUpdate[] = [
        {
            onyxMethod: Onyx.METHOD.MERGE,
            key: ONYXKEYS.IS_LOADING_BILL_WHEN_DOWNGRADE,
            value: false,
        },
    ];
    API.read(READ_COMMANDS.CALCULATE_BILL_NEW_DOT, null, {
        optimisticData,
        successData,
        failureData,
    });
}

/**
 * Call the API to pay and downgrade
 */
function payAndDowngrade() {
    const optimisticData: OnyxUpdate[] = [
        {
            onyxMethod: Onyx.METHOD.MERGE,
            key: ONYXKEYS.BILLING_RECEIPT_DETAILS,
            value: {
                errors: null,
                isLoading: true,
            },
        },
    ];
    const successData: OnyxUpdate[] = [
        {
            onyxMethod: Onyx.METHOD.MERGE,
            key: ONYXKEYS.BILLING_RECEIPT_DETAILS,
            value: {
                isLoading: false,
            },
        },
    ];

    const failureData: OnyxUpdate[] = [
        {
            onyxMethod: Onyx.METHOD.MERGE,
            key: ONYXKEYS.BILLING_RECEIPT_DETAILS,
            value: {
                isLoading: false,
            },
        },
    ];
    API.write(WRITE_COMMANDS.PAY_AND_DOWNGRADE, null, {optimisticData, successData, failureData});
}

function clearBillingReceiptDetailsErrors() {
    Onyx.merge(ONYXKEYS.BILLING_RECEIPT_DETAILS, {errors: null});
}

function setIsForcedToChangeCurrency(value: boolean) {
    Onyx.set(ONYXKEYS.IS_FORCED_TO_CHANGE_CURRENCY, value);
}

function setIsComingFromGlobalReimbursementsFlow(value: boolean) {
    Onyx.set(ONYXKEYS.IS_COMING_FROM_GLOBAL_REIMBURSEMENTS_FLOW, value);
}

function updateFeature(
    request: {
        endpoint: EnablePolicyFeatureCommand | typeof WRITE_COMMANDS.TOGGLE_POLICY_PER_DIEM;
        parameters: ApiRequestCommandParameters[EnablePolicyFeatureCommand | typeof WRITE_COMMANDS.TOGGLE_POLICY_PER_DIEM];
    },
    policyID: string,
) {
    if (request.endpoint === WRITE_COMMANDS.TOGGLE_POLICY_PER_DIEM) {
        API.write(WRITE_COMMANDS.TOGGLE_POLICY_PER_DIEM, {
            policyID,
            enabled: request.parameters.enabled,
            customUnitID: generateCustomUnitID(),
        });
        return;
    }
    // eslint-disable-next-line rulesdir/no-multiple-api-calls
    API.writeWithNoDuplicatesEnableFeatureConflicts(request.endpoint, request.parameters);
}

function updateInterestedFeatures(features: Feature[], policyID: string, type: string | undefined) {
    let shouldUpgradeToCorporate = false;

    const requests: Array<{
        endpoint: EnablePolicyFeatureCommand | typeof WRITE_COMMANDS.TOGGLE_POLICY_PER_DIEM;
        parameters: ApiRequestCommandParameters[EnablePolicyFeatureCommand | typeof WRITE_COMMANDS.TOGGLE_POLICY_PER_DIEM];
    }> = [];

    features.forEach((feature) => {
        // If the feature is not enabled by default but it's enabled now, we need to enable it
        if (!feature.enabledByDefault && feature.enabled) {
            if (feature.requiresUpdate && !shouldUpgradeToCorporate) {
                shouldUpgradeToCorporate = true;
            }
            requests.push({
                endpoint: feature.apiEndpoint,
                parameters: {
                    policyID,
                    enabled: true,
                },
            });
        }
        // If the feature is enabled by default but it's not enabled now, we need to disable it
        if (feature.enabledByDefault && !feature.enabled) {
            requests.push({
                endpoint: feature.apiEndpoint,
                parameters: {
                    policyID,
                    enabled: false,
                },
            });
        }
    });

    const isCorporate = type === CONST.POLICY.TYPE.CORPORATE;
    if (shouldUpgradeToCorporate && !isCorporate) {
        API.write(WRITE_COMMANDS.UPGRADE_TO_CORPORATE, {policyID});
    }

    requests.forEach((request) => {
        updateFeature(request, policyID);
    });
}

function clearPolicyTitleFieldError(policyID: string) {
    if (!policyID) {
        return;
    }
    Onyx.merge(`${ONYXKEYS.COLLECTION.POLICY}${policyID}`, {
        errorFields: {
            fieldList: {
                [CONST.POLICY.FIELDS.FIELD_LIST_TITLE]: null,
            },
        },
    });
}

export {
    leaveWorkspace,
    addBillingCardAndRequestPolicyOwnerChange,
    hasActiveChatEnabledPolicies,
    setWorkspaceErrors,
    hideWorkspaceAlertMessage,
    deleteWorkspace,
    updateAddress,
    updateLastAccessedWorkspace,
    clearDeleteWorkspaceError,
    setWorkspaceDefaultSpendCategory,
    generateDefaultWorkspaceName,
    updateGeneralSettings,
    deleteWorkspaceAvatar,
    updateWorkspaceAvatar,
    clearAvatarErrors,
    generatePolicyID,
    createWorkspace,
    openPolicyTaxesPage,
    openWorkspaceInvitePage,
    openWorkspace,
    removeWorkspace,
    createWorkspaceFromIOUPayment,
    clearErrors,
    dismissAddedWithPrimaryLoginMessages,
    openDraftWorkspaceRequest,
    createDraftInitialWorkspace,
    buildOptimisticRecentlyUsedCurrencies,
    setWorkspaceInviteMessageDraft,
    setWorkspaceApprovalMode,
    setWorkspaceAutoReportingFrequency,
    setWorkspaceAutoReportingMonthlyOffset,
    updateWorkspaceDescription,
    setWorkspacePayer,
    setWorkspaceReimbursement,
    openPolicyWorkflowsPage,
    enableCompanyCards,
    enablePolicyConnections,
    enablePolicyReceiptPartners,
    enablePolicyReportFields,
    enablePolicyTaxes,
    enablePolicyWorkflows,
    enableDistanceRequestTax,
    enablePolicyInvoicing,
    openPolicyMoreFeaturesPage,
    openPolicyProfilePage,
    openPolicyInitialPage,
    generateCustomUnitID,
    clearQBOErrorField,
    clearXeroErrorField,
    clearSageIntacctErrorField,
    clearNetSuiteErrorField,
    clearNetSuitePendingField,
    clearNetSuiteAutoSyncErrorField,
    removeNetSuiteCustomFieldByIndex,
    setWorkspaceCurrencyDefault,
    setForeignCurrencyDefault,
    setPolicyCustomTaxName,
    clearPolicyErrorField,
    isCurrencySupportedForDirectReimbursement,
    isCurrencySupportedForGlobalReimbursement,
    getInvoicePrimaryWorkspace,
    createDraftWorkspace,
    savePreferredExportMethod,
    buildPolicyData,
    enableExpensifyCard,
    createPolicyExpenseChats,
    upgradeToCorporate,
    openPolicyExpensifyCardsPage,
    updateMemberCustomField,
    openPolicyEditCardLimitTypePage,
    requestExpensifyCardLimitIncrease,
    getAdminPolicies,
    getAdminPoliciesConnectedToNetSuite,
    getAdminPoliciesConnectedToSageIntacct,
    hasInvoicingDetails,
    clearAllPolicies,
    enablePolicyRules,
    setPolicyDefaultReportTitle,
    clearQBDErrorField,
    setPolicyPreventMemberCreatedTitle,
    setPolicyPreventSelfApproval,
    setPolicyAutomaticApprovalLimit,
    setPolicyAutomaticApprovalRate,
    setPolicyAutoReimbursementLimit,
    enablePolicyAutoReimbursementLimit,
    enableAutoApprovalOptions,
    setPolicyMaxExpenseAmountNoReceipt,
    setPolicyMaxExpenseAmount,
    setPolicyMaxExpenseAge,
    updateCustomRules,
    setPolicyProhibitedExpense,
    setDuplicateWorkspaceData,
    clearDuplicateWorkspace,
    setPolicyBillableMode,
    disableWorkspaceBillableExpenses,
    setWorkspaceEReceiptsEnabled,
    verifySetupIntentAndRequestPolicyOwnerChange,
    updateInvoiceCompanyName,
    updateInvoiceCompanyWebsite,
    updateDefaultPolicy,
    downgradeToTeam,
    getAccessiblePolicies,
    clearGetAccessiblePoliciesErrors,
    calculateBillNewDot,
    payAndDowngrade,
    togglePolicyUberAutoInvite,
    togglePolicyUberAutoRemove,
    clearBillingReceiptDetailsErrors,
    clearQuickbooksOnlineAutoSyncErrorField,
    setIsForcedToChangeCurrency,
    removePolicyReceiptPartnersConnection,
    duplicateWorkspace,
    openPolicyReceiptPartnersPage,
    setIsComingFromGlobalReimbursementsFlow,
    setPolicyAttendeeTrackingEnabled,
    setPolicyReimbursableMode,
    getCashExpenseReimbursableMode,
    updateInterestedFeatures,
    clearPolicyTitleFieldError,
};<|MERGE_RESOLUTION|>--- conflicted
+++ resolved
@@ -170,13 +170,6 @@
     lastUsedPaymentMethod?: LastPaymentMethodType;
 };
 
-<<<<<<< HEAD
-type SetWorkspaceReimbursementActionParams = {
-    policyID: string;
-    reimbursementChoice: ValueOf<typeof CONST.POLICY.REIMBURSEMENT_CHOICES>;
-    bankAccountID?: number;
-    reimburserEmail: string;
-=======
 type DuplicatePolicyDataOptions = {
     policyName: string;
     policyID?: string;
@@ -184,7 +177,13 @@
     welcomeNote: string;
     parts: Record<string, boolean>;
     file?: File | CustomRNImageManipulatorResult;
->>>>>>> 4cdf9167
+};
+
+type SetWorkspaceReimbursementActionParams = {
+    policyID: string;
+    reimbursementChoice: ValueOf<typeof CONST.POLICY.REIMBURSEMENT_CHOICES>;
+    bankAccountID?: number;
+    reimburserEmail: string;
 };
 
 const allPolicies: OnyxCollection<Policy> = {};
