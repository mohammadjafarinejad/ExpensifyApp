import {PUBLIC_DOMAINS_SET, Str} from 'expensify-common';
import escapeRegExp from 'lodash/escapeRegExp';
import lodashUnion from 'lodash/union';
import type {NullishDeep, OnyxCollection, OnyxEntry, OnyxUpdate} from 'react-native-onyx';
import Onyx from 'react-native-onyx';
import type {TupleToUnion, ValueOf} from 'type-fest';
import type {ReportExportType} from '@components/ButtonWithDropdownMenu/types';
import * as API from '@libs/API';
import type {
    AddBillingCardAndRequestWorkspaceOwnerChangeParams,
    AddPaymentCardParams,
    CreateWorkspaceFromIOUPaymentParams,
    CreateWorkspaceParams,
    DeleteWorkspaceAvatarParams,
    DeleteWorkspaceParams,
    DisablePolicyBillableModeParams,
    DowngradeToTeamParams,
    DuplicateWorkspaceParams,
    EnablePolicyAutoApprovalOptionsParams,
    EnablePolicyAutoReimbursementLimitParams,
    EnablePolicyCompanyCardsParams,
    EnablePolicyConnectionsParams,
    EnablePolicyExpensifyCardsParams,
    EnablePolicyInvoicingParams,
    EnablePolicyReportFieldsParams,
    EnablePolicyTaxesParams,
    EnablePolicyWorkflowsParams,
    LeavePolicyParams,
    OpenDraftWorkspaceRequestParams,
    OpenPolicyEditCardLimitTypePageParams,
    OpenPolicyExpensifyCardsPageParams,
    OpenPolicyInitialPageParams,
    OpenPolicyMoreFeaturesPageParams,
    OpenPolicyProfilePageParams,
    OpenPolicyReceiptPartnersPageParams,
    OpenPolicyTaxesPageParams,
    OpenPolicyWorkflowsPageParams,
    OpenWorkspaceInvitePageParams,
    OpenWorkspaceParams,
    RemovePolicyReceiptPartnersConnectionParams,
    RequestExpensifyCardLimitIncreaseParams,
    SetNameValuePairParams,
    SetPolicyAutomaticApprovalLimitParams,
    SetPolicyAutomaticApprovalRateParams,
    SetPolicyAutoReimbursementLimitParams,
    SetPolicyBillableModeParams,
    SetPolicyDefaultReportTitleParams,
    SetPolicyPreventMemberCreatedTitleParams,
    SetPolicyPreventSelfApprovalParams,
    SetPolicyProhibitedExpensesParams,
    SetPolicyRulesEnabledParams,
    SetWorkspaceApprovalModeParams,
    SetWorkspaceAutoReportingFrequencyParams,
    SetWorkspaceAutoReportingMonthlyOffsetParams,
    SetWorkspacePayerParams,
    SetWorkspaceReimbursementParams,
    TogglePolicyReceiptPartnersParams,
    TogglePolicyUberAutoInvitePageParams,
    TogglePolicyUberAutoRemovePageParams,
    UpdateInvoiceCompanyNameParams,
    UpdateInvoiceCompanyWebsiteParams,
    UpdatePolicyAddressParams,
    UpdateWorkspaceAvatarParams,
    UpdateWorkspaceDescriptionParams,
    UpdateWorkspaceGeneralSettingsParams,
    UpgradeToCorporateParams,
} from '@libs/API/parameters';
import type SetPolicyCashExpenseModeParams from '@libs/API/parameters/SetPolicyCashExpenseModeParams';
import type UpdatePolicyMembersCustomFieldsParams from '@libs/API/parameters/UpdatePolicyMembersCustomFieldsParams';
import type {ApiRequestCommandParameters} from '@libs/API/types';
import {READ_COMMANDS, WRITE_COMMANDS} from '@libs/API/types';
import type {CustomRNImageManipulatorResult} from '@libs/cropOrRotateImage/types';
import * as CurrencyUtils from '@libs/CurrencyUtils';
import DateUtils from '@libs/DateUtils';
import * as ErrorUtils from '@libs/ErrorUtils';
import {createFile} from '@libs/fileDownload/FileUtils';
import getIsNarrowLayout from '@libs/getIsNarrowLayout';
import GoogleTagManager from '@libs/GoogleTagManager';
import {translate, translateLocal} from '@libs/Localize';
import Log from '@libs/Log';
import * as NetworkStore from '@libs/Network/NetworkStore';
import * as NumberUtils from '@libs/NumberUtils';
import * as PersonalDetailsUtils from '@libs/PersonalDetailsUtils';
import * as PhoneNumber from '@libs/PhoneNumber';
import * as PolicyUtils from '@libs/PolicyUtils';
import {getMemberAccountIDsForWorkspace, goBackWhenEnableFeature, isControlPolicy, navigateToExpensifyCardPage} from '@libs/PolicyUtils';
import * as ReportUtils from '@libs/ReportUtils';
import type {PolicySelector} from '@pages/home/sidebar/FloatingActionButtonAndPopover';
import type {Feature} from '@pages/OnboardingInterestedFeatures/types';
import * as PaymentMethods from '@userActions/PaymentMethods';
import * as PersistedRequests from '@userActions/PersistedRequests';
import type {EnablePolicyFeatureCommand} from '@userActions/RequestConflictUtils';
import {buildTaskData} from '@userActions/Task';
import {getOnboardingMessages} from '@userActions/Welcome/OnboardingFlow';
import type {OnboardingCompanySize, OnboardingPurpose} from '@userActions/Welcome/OnboardingFlow';
import CONST from '@src/CONST';
import type {OnboardingAccounting} from '@src/CONST';
import ONYXKEYS from '@src/ONYXKEYS';
import type {
    DuplicateWorkspace,
    IntroSelected,
    InvitedEmailsToAccountIDs,
    LastPaymentMethod,
    LastPaymentMethodType,
    PersonalDetailsList,
    Policy,
    PolicyCategory,
    PolicyEmployee,
    ReimbursementAccount,
    Report,
    ReportAction,
    ReportActions,
    Request,
    TaxRatesWithDefault,
    Transaction,
    TransactionViolations,
} from '@src/types/onyx';
import type {Errors} from '@src/types/onyx/OnyxCommon';
import type {Attributes, CompanyAddress, CustomUnit, NetSuiteCustomList, NetSuiteCustomSegment, ProhibitedExpenses, Rate, TaxRate, UberReceiptPartner} from '@src/types/onyx/Policy';
import type {CustomFieldType} from '@src/types/onyx/PolicyEmployee';
import type {NotificationPreference} from '@src/types/onyx/Report';
import type {OnyxData} from '@src/types/onyx/Request';
import {isEmptyObject} from '@src/types/utils/EmptyObject';
import {buildOptimisticMccGroup, buildOptimisticPolicyCategories} from './Category';

type ReportCreationData = Record<
    string,
    {
        reportID: string;
        reportActionID?: string;
    }
>;

type WorkspaceMembersChats = {
    onyxSuccessData: OnyxUpdate[];
    onyxOptimisticData: OnyxUpdate[];
    onyxFailureData: OnyxUpdate[];
    reportCreationData: ReportCreationData;
};

type OptimisticCustomUnits = {
    customUnits: Record<string, CustomUnit>;
    customUnitID: string;
    customUnitRateID: string;
    outputCurrency: string;
};

type WorkspaceFromIOUCreationData = {
    policyID: string;
    workspaceChatReportID: string;
    reportPreviewReportActionID?: string;
    adminsChatReportID: string;
};

type PolicyCashExpenseMode = ValueOf<typeof CONST.POLICY.CASH_EXPENSE_REIMBURSEMENT_CHOICES>;

type BuildPolicyDataOptions = {
    policyOwnerEmail?: string;
    makeMeAdmin?: boolean;
    policyName?: string;
    policyID?: string;
    expenseReportId?: string;
    engagementChoice?: OnboardingPurpose;
    currency?: string;
    file?: File;
    shouldAddOnboardingTasks?: boolean;
    companySize?: OnboardingCompanySize;
    userReportedIntegration?: OnboardingAccounting;
    featuresMap?: Feature[];
    lastUsedPaymentMethod?: LastPaymentMethodType;
};

type DuplicatePolicyDataOptions = {
    policyName: string;
    policyID?: string;
    targetPolicyID?: string;
    welcomeNote: string;
    parts: Record<string, boolean>;
    file?: File | CustomRNImageManipulatorResult;
};

const allPolicies: OnyxCollection<Policy> = {};
Onyx.connect({
    key: ONYXKEYS.COLLECTION.POLICY,
    callback: (val, key) => {
        if (!key) {
            return;
        }
        if (val === null || val === undefined) {
            // If we are deleting a policy, we have to check every report linked to that policy
            // and unset the draft indicator (pencil icon) alongside removing any draft comments. Clearing these values will keep the newly archived chats from being displayed in the LHN.
            // More info: https://github.com/Expensify/App/issues/14260
            const policyID = key.replace(ONYXKEYS.COLLECTION.POLICY, '');
            const policyReports = ReportUtils.getAllPolicyReports(policyID);
            const cleanUpMergeQueries: Record<`${typeof ONYXKEYS.COLLECTION.REPORT}${string}`, NullishDeep<Report>> = {};
            const cleanUpDrafts: Record<string, null> = {};
            const cleanUpSetQueries: Record<`${typeof ONYXKEYS.COLLECTION.REPORT_ACTIONS_DRAFTS}${string}`, null> = {};
            policyReports.forEach((policyReport) => {
                if (!policyReport) {
                    return;
                }
                const {reportID} = policyReport;
                cleanUpDrafts[reportID] = null;
                cleanUpSetQueries[`${ONYXKEYS.COLLECTION.REPORT_ACTIONS_DRAFTS}${reportID}`] = null;
            });
            Onyx.mergeCollection(ONYXKEYS.COLLECTION.REPORT, cleanUpMergeQueries);
            Onyx.multiSet(cleanUpSetQueries);
            Onyx.merge(ONYXKEYS.NVP_DRAFT_REPORT_COMMENTS, cleanUpDrafts);
            delete allPolicies[key];
            return;
        }

        allPolicies[key] = val;
    },
});

let allReports: OnyxCollection<Report>;
Onyx.connect({
    key: ONYXKEYS.COLLECTION.REPORT,
    waitForCollectionCallback: true,
    callback: (value) => {
        allReports = value;
    },
});

let allReportActions: OnyxCollection<ReportActions>;
Onyx.connect({
    key: ONYXKEYS.COLLECTION.REPORT_ACTIONS,
    waitForCollectionCallback: true,
    callback: (actions) => {
        allReportActions = actions;
    },
});

let sessionEmail = '';
let sessionAccountID = 0;
Onyx.connect({
    key: ONYXKEYS.SESSION,
    callback: (val) => {
        sessionEmail = val?.email ?? '';
        sessionAccountID = val?.accountID ?? CONST.DEFAULT_NUMBER_ID;
    },
});

let allPersonalDetails: OnyxEntry<PersonalDetailsList>;
Onyx.connect({
    key: ONYXKEYS.PERSONAL_DETAILS_LIST,
    callback: (val) => (allPersonalDetails = val),
});

let reimbursementAccount: OnyxEntry<ReimbursementAccount>;
Onyx.connect({
    key: ONYXKEYS.REIMBURSEMENT_ACCOUNT,
    callback: (val) => (reimbursementAccount = val),
});

let allRecentlyUsedCurrencies: string[];
Onyx.connect({
    key: ONYXKEYS.RECENTLY_USED_CURRENCIES,
    callback: (val) => (allRecentlyUsedCurrencies = val ?? []),
});

let activePolicyID: OnyxEntry<string>;
Onyx.connect({
    key: ONYXKEYS.NVP_ACTIVE_POLICY_ID,
    callback: (value) => (activePolicyID = value),
});

let allTransactionViolations: OnyxCollection<TransactionViolations> = {};
Onyx.connect({
    key: ONYXKEYS.COLLECTION.TRANSACTION_VIOLATIONS,
    waitForCollectionCallback: true,
    callback: (value) => (allTransactionViolations = value),
});

let introSelected: OnyxEntry<IntroSelected>;
Onyx.connect({
    key: ONYXKEYS.NVP_INTRO_SELECTED,
    callback: (value) => (introSelected = value),
});

/**
 * Stores in Onyx the policy ID of the last workspace that was accessed by the user
 */
function updateLastAccessedWorkspace(policyID: OnyxEntry<string>) {
    Onyx.set(ONYXKEYS.LAST_ACCESSED_WORKSPACE_POLICY_ID, policyID ?? null);
}

/**
 * Checks if the currency is supported for direct reimbursement
 * USD currency is the only one supported in NewDot for now
 */
function isCurrencySupportedForDirectReimbursement(currency: string) {
    return currency === CONST.CURRENCY.USD;
}

/**
 * Checks if the currency is supported for global reimbursement
 */
function isCurrencySupportedForGlobalReimbursement(currency: TupleToUnion<typeof CONST.DIRECT_REIMBURSEMENT_CURRENCIES>, canUseGlobalReimbursementsOnND: boolean) {
    return canUseGlobalReimbursementsOnND ? CONST.DIRECT_REIMBURSEMENT_CURRENCIES.includes(currency) : currency === CONST.CURRENCY.USD;
}

/**
 * Returns the policy of the report
 * @deprecated Get the data straight from Onyx - This will be fixed as part of https://github.com/Expensify/Expensify/issues/507850
 */
function getPolicy(policyID: string | undefined): OnyxEntry<Policy> {
    if (!allPolicies || !policyID) {
        return undefined;
    }
    return allPolicies[`${ONYXKEYS.COLLECTION.POLICY}${policyID}`];
}

/** Check if the policy has invoicing company details */
function hasInvoicingDetails(policy: OnyxEntry<Policy>): boolean {
    return !!policy?.invoice?.companyName && !!policy?.invoice?.companyWebsite;
}

/**
 * Returns a primary invoice workspace for the user
 */
function getInvoicePrimaryWorkspace(currentUserLogin: string | undefined): Policy | undefined {
    if (PolicyUtils.canSendInvoiceFromWorkspace(activePolicyID)) {
        return allPolicies?.[`${ONYXKEYS.COLLECTION.POLICY}${activePolicyID}`];
    }
    const activeAdminWorkspaces = PolicyUtils.getActiveAdminWorkspaces(allPolicies, currentUserLogin);
    return activeAdminWorkspaces.find((policy) => PolicyUtils.canSendInvoiceFromWorkspace(policy.id));
}

/**
 * Check if the user has any active free policies (aka workspaces)
 */
function hasActiveChatEnabledPolicies(policies: Array<OnyxEntry<PolicySelector>> | OnyxCollection<PolicySelector>, includeOnlyAdminPolicies = false): boolean {
    const chatEnabledPolicies = Object.values(policies ?? {}).filter(
        (policy) => policy?.isPolicyExpenseChatEnabled && (!includeOnlyAdminPolicies || policy.role === CONST.POLICY.ROLE.ADMIN),
    );

    if (chatEnabledPolicies.length === 0) {
        return false;
    }

    if (chatEnabledPolicies.some((policy) => !policy?.pendingAction)) {
        return true;
    }

    if (chatEnabledPolicies.some((policy) => policy?.pendingAction === CONST.RED_BRICK_ROAD_PENDING_ACTION.ADD)) {
        return true;
    }

    if (chatEnabledPolicies.some((policy) => policy?.pendingAction === CONST.RED_BRICK_ROAD_PENDING_ACTION.DELETE)) {
        return false;
    }

    // If there are no add or delete pending actions the only option left is an update
    // pendingAction, in which case we should return true.
    return true;
}

/**
 * Delete the workspace
 */
function deleteWorkspace(policyID: string, policyName: string, lastAccessedWorkspacePolicyID: string | undefined, lastUsedPaymentMethods?: LastPaymentMethod) {
    if (!allPolicies) {
        return;
    }

    const filteredPolicies = Object.values(allPolicies).filter((policy): policy is Policy => policy?.id !== policyID);
    const optimisticData: OnyxUpdate[] = [
        {
            onyxMethod: Onyx.METHOD.MERGE,
            key: `${ONYXKEYS.COLLECTION.POLICY}${policyID}`,
            value: {
                avatarURL: '',
                pendingAction: CONST.RED_BRICK_ROAD_PENDING_ACTION.DELETE,
                errors: null,
            },
        },
        ...(!hasActiveChatEnabledPolicies(filteredPolicies, true)
            ? [
                  {
                      onyxMethod: Onyx.METHOD.MERGE,
                      key: ONYXKEYS.REIMBURSEMENT_ACCOUNT,
                      value: {
                          errors: null,
                      },
                  },
              ]
            : []),
    ];

    // This will be fixed as part of https://github.com/Expensify/Expensify/issues/507850
    // eslint-disable-next-line deprecation/deprecation
    const policy = getPolicy(policyID);
    // Restore the old report stateNum and statusNum
    const failureData: OnyxUpdate[] = [
        {
            onyxMethod: Onyx.METHOD.MERGE,
            key: ONYXKEYS.REIMBURSEMENT_ACCOUNT,
            value: {
                errors: reimbursementAccount?.errors ?? null,
            },
        },
        {
            onyxMethod: Onyx.METHOD.MERGE,
            key: `${ONYXKEYS.COLLECTION.POLICY}${policyID}`,
            value: {
                avatarURL: policy?.avatarURL,
                pendingAction: null,
            },
        },
    ];

    if (policyID === activePolicyID) {
        const personalPolicyID = PolicyUtils.getPersonalPolicy()?.id;
        optimisticData.push({
            onyxMethod: Onyx.METHOD.MERGE,
            key: ONYXKEYS.NVP_ACTIVE_POLICY_ID,
            value: personalPolicyID,
        });

        failureData.push({
            onyxMethod: Onyx.METHOD.MERGE,
            key: ONYXKEYS.NVP_ACTIVE_POLICY_ID,
            value: activePolicyID,
        });
    }

    const reportsToArchive = Object.values(allReports ?? {}).filter(
        (report) => ReportUtils.isPolicyRelatedReport(report, policyID) && (ReportUtils.isChatRoom(report) || ReportUtils.isPolicyExpenseChat(report) || ReportUtils.isTaskReport(report)),
    );
    const finallyData: OnyxUpdate[] = [];
    const currentTime = DateUtils.getDBTime();
    reportsToArchive.forEach((report) => {
        const {reportID, ownerAccountID, oldPolicyName} = report ?? {};
        const isInvoiceReceiverReport = report?.invoiceReceiver && 'policyID' in report.invoiceReceiver && report.invoiceReceiver.policyID === policyID;
        optimisticData.push({
            onyxMethod: Onyx.METHOD.MERGE,
            key: `${ONYXKEYS.COLLECTION.REPORT}${reportID}`,
            value: {
                ...(!isInvoiceReceiverReport && {
                    oldPolicyName: allPolicies?.[`${ONYXKEYS.COLLECTION.POLICY}${policyID}`]?.name,
                    policyName: '',
                }),
                isPinned: false,
            },
        });

        optimisticData.push({
            onyxMethod: Onyx.METHOD.MERGE,
            key: `${ONYXKEYS.COLLECTION.REPORT_NAME_VALUE_PAIRS}${reportID}`,
            value: {
                private_isArchived: currentTime,
            },
        });

        optimisticData.push({
            onyxMethod: Onyx.METHOD.SET,
            key: `${ONYXKEYS.COLLECTION.REPORT_ACTIONS_DRAFTS}${reportID}`,
            value: null,
        });

        // Add closed actions to all chat reports linked to this policy
        // Announce & admin chats have FAKE owners, but expense chats w/ users do have owners.
        let emailClosingReport: string = CONST.POLICY.OWNER_EMAIL_FAKE;
        if (!!ownerAccountID && ownerAccountID !== CONST.POLICY.OWNER_ACCOUNT_ID_FAKE) {
            emailClosingReport = allPersonalDetails?.[ownerAccountID]?.login ?? '';
        }
        const optimisticClosedReportAction = ReportUtils.buildOptimisticClosedReportAction(emailClosingReport, policyName, CONST.REPORT.ARCHIVE_REASON.POLICY_DELETED);
        optimisticData.push({
            onyxMethod: Onyx.METHOD.MERGE,
            key: `${ONYXKEYS.COLLECTION.REPORT_ACTIONS}${reportID}`,
            value: {
                [optimisticClosedReportAction.reportActionID]: optimisticClosedReportAction as ReportAction,
            },
        });

        failureData.push({
            onyxMethod: Onyx.METHOD.MERGE,
            key: `${ONYXKEYS.COLLECTION.REPORT}${reportID}`,
            value: {
                oldPolicyName,
                policyName: report?.policyName,
                isPinned: report?.isPinned,
            },
        });

        failureData.push({
            onyxMethod: Onyx.METHOD.MERGE,
            key: `${ONYXKEYS.COLLECTION.REPORT_NAME_VALUE_PAIRS}${reportID}`,
            value: {
                private_isArchived: null,
            },
        });

        // We are temporarily adding this workaround because 'DeleteWorkspace' doesn't
        // support receiving the optimistic reportActions' ids for the moment.
        finallyData.push({
            onyxMethod: Onyx.METHOD.MERGE,
            key: `${ONYXKEYS.COLLECTION.REPORT_ACTIONS}${reportID}`,
            value: {
                [optimisticClosedReportAction.reportActionID]: null,
            },
        });

        if (report?.iouReportID) {
            const reportTransactions = ReportUtils.getReportTransactions(report.iouReportID);
            for (const transaction of reportTransactions) {
                const violations = allTransactionViolations?.[`${ONYXKEYS.COLLECTION.TRANSACTION_VIOLATIONS}${transaction.transactionID}`];
                optimisticData.push({
                    onyxMethod: Onyx.METHOD.MERGE,
                    key: `${ONYXKEYS.COLLECTION.TRANSACTION_VIOLATIONS}${transaction.transactionID}`,
                    value: violations?.filter((violation) => violation.type !== CONST.VIOLATION_TYPES.VIOLATION),
                });
                failureData.push({
                    onyxMethod: Onyx.METHOD.MERGE,
                    key: `${ONYXKEYS.COLLECTION.TRANSACTION}${transaction.transactionID}`,
                    value: violations,
                });
            }
        }
    });

    Object.keys(lastUsedPaymentMethods ?? {})?.forEach((paymentMethodKey) => {
        const lastUsedPaymentMethod = lastUsedPaymentMethods?.[paymentMethodKey];

        if (typeof lastUsedPaymentMethod === 'string' || !lastUsedPaymentMethod) {
            return;
        }

        if (lastUsedPaymentMethod?.iou?.name === policyID) {
            optimisticData.push({
                onyxMethod: Onyx.METHOD.MERGE,
                key: ONYXKEYS.NVP_LAST_PAYMENT_METHOD,
                value: {
                    [paymentMethodKey]: {
                        iou: {
                            name: policyID !== lastUsedPaymentMethod?.lastUsed?.name ? lastUsedPaymentMethod?.lastUsed?.name : '',
                        },
                        lastUsed: {
                            name: policyID !== lastUsedPaymentMethod?.lastUsed?.name ? lastUsedPaymentMethod?.lastUsed?.name : '',
                        },
                    },
                },
            });

            failureData.push({
                onyxMethod: Onyx.METHOD.MERGE,
                key: ONYXKEYS.NVP_LAST_PAYMENT_METHOD,
                value: {
                    [paymentMethodKey]: {
                        iou: {
                            name: lastUsedPaymentMethod?.iou?.name,
                        },
                        lastUsed: {
                            name: lastUsedPaymentMethod?.iou?.name,
                        },
                    },
                },
            });
        }
    });

    const params: DeleteWorkspaceParams = {policyID};

    API.write(WRITE_COMMANDS.DELETE_WORKSPACE, params, {optimisticData, finallyData, failureData});

    // Reset the lastAccessedWorkspacePolicyID
    if (policyID === lastAccessedWorkspacePolicyID) {
        updateLastAccessedWorkspace(undefined);
    }
}

function setWorkspaceAutoReportingFrequency(policyID: string, frequency: ValueOf<typeof CONST.POLICY.AUTO_REPORTING_FREQUENCIES>) {
    // This will be fixed as part of https://github.com/Expensify/Expensify/issues/507850
    // eslint-disable-next-line deprecation/deprecation
    const policy = getPolicy(policyID);

    const wasPolicyOnManualReporting = PolicyUtils.getCorrectedAutoReportingFrequency(policy) === CONST.POLICY.AUTO_REPORTING_FREQUENCIES.MANUAL;

    const optimisticData: OnyxUpdate[] = [
        {
            onyxMethod: Onyx.METHOD.MERGE,
            key: `${ONYXKEYS.COLLECTION.POLICY}${policyID}`,
            value: {
                // Recall that the "daily" and "manual" frequencies don't actually exist in Onyx or the DB (see PolicyUtils.getCorrectedAutoReportingFrequency)
                autoReportingFrequency: frequency === CONST.POLICY.AUTO_REPORTING_FREQUENCIES.MANUAL ? CONST.POLICY.AUTO_REPORTING_FREQUENCIES.IMMEDIATE : frequency,
                pendingFields: {autoReportingFrequency: CONST.RED_BRICK_ROAD_PENDING_ACTION.UPDATE},

                // To set the frequency to "manual", we really must set it to "immediate" with harvesting disabled
                ...(frequency === CONST.POLICY.AUTO_REPORTING_FREQUENCIES.MANUAL && {
                    harvesting: {
                        enabled: false,
                    },
                }),

                // If the policy was on manual reporting before, and now will be auto-reported,
                // then we must re-enable harvesting
                ...(wasPolicyOnManualReporting &&
                    frequency !== CONST.POLICY.AUTO_REPORTING_FREQUENCIES.MANUAL && {
                        harvesting: {
                            enabled: true,
                        },
                    }),
            },
        },
    ];

    const failureData: OnyxUpdate[] = [
        {
            onyxMethod: Onyx.METHOD.MERGE,
            key: `${ONYXKEYS.COLLECTION.POLICY}${policyID}`,
            value: {
                autoReportingFrequency: policy?.autoReportingFrequency ?? null,
                harvesting: policy?.harvesting ?? null,
                pendingFields: {autoReportingFrequency: null},
                errorFields: {autoReportingFrequency: ErrorUtils.getMicroSecondOnyxErrorWithTranslationKey('workflowsDelayedSubmissionPage.autoReportingFrequencyErrorMessage')},
            },
        },
    ];

    const successData: OnyxUpdate[] = [
        {
            onyxMethod: Onyx.METHOD.MERGE,
            key: `${ONYXKEYS.COLLECTION.POLICY}${policyID}`,
            value: {
                pendingFields: {autoReportingFrequency: null},
            },
        },
    ];

    const params: SetWorkspaceAutoReportingFrequencyParams = {policyID, frequency};
    API.write(WRITE_COMMANDS.SET_WORKSPACE_AUTO_REPORTING_FREQUENCY, params, {optimisticData, failureData, successData});
}

function setWorkspaceAutoReportingMonthlyOffset(policyID: string, autoReportingOffset: number | ValueOf<typeof CONST.POLICY.AUTO_REPORTING_OFFSET>) {
    const value = JSON.stringify({autoReportingOffset});
    // This will be fixed as part of https://github.com/Expensify/Expensify/issues/507850
    // eslint-disable-next-line deprecation/deprecation
    const policy = getPolicy(policyID);

    const optimisticData: OnyxUpdate[] = [
        {
            onyxMethod: Onyx.METHOD.MERGE,
            key: `${ONYXKEYS.COLLECTION.POLICY}${policyID}`,
            value: {
                autoReportingOffset,
                pendingFields: {autoReportingOffset: CONST.RED_BRICK_ROAD_PENDING_ACTION.UPDATE},
            },
        },
    ];

    const failureData: OnyxUpdate[] = [
        {
            onyxMethod: Onyx.METHOD.MERGE,
            key: `${ONYXKEYS.COLLECTION.POLICY}${policyID}`,
            value: {
                autoReportingOffset: policy?.autoReportingOffset ?? null,
                pendingFields: {autoReportingOffset: null},
                errorFields: {autoReportingOffset: ErrorUtils.getMicroSecondOnyxErrorWithTranslationKey('workflowsDelayedSubmissionPage.monthlyOffsetErrorMessage')},
            },
        },
    ];

    const successData: OnyxUpdate[] = [
        {
            onyxMethod: Onyx.METHOD.MERGE,
            key: `${ONYXKEYS.COLLECTION.POLICY}${policyID}`,
            value: {
                pendingFields: {autoReportingOffset: null},
            },
        },
    ];

    const params: SetWorkspaceAutoReportingMonthlyOffsetParams = {policyID, value};
    API.write(WRITE_COMMANDS.SET_WORKSPACE_AUTO_REPORTING_MONTHLY_OFFSET, params, {optimisticData, failureData, successData});
}

function setWorkspaceApprovalMode(policyID: string, approver: string, approvalMode: ValueOf<typeof CONST.POLICY.APPROVAL_MODE>) {
    // This will be fixed as part of https://github.com/Expensify/Expensify/issues/507850
    // eslint-disable-next-line deprecation/deprecation
    const policy = getPolicy(policyID);
    const updatedEmployeeList: Record<string, PolicyEmployee> = {};

    if (approvalMode === CONST.POLICY.APPROVAL_MODE.OPTIONAL) {
        Object.keys(policy?.employeeList ?? {}).forEach((employee) => {
            updatedEmployeeList[employee] = {
                ...policy?.employeeList?.[employee],
                submitsTo: approver,
                forwardsTo: '',
            };
        });
    }

    const value = {
        approver,
        approvalMode,
    };

    const optimisticData: OnyxUpdate[] = [
        {
            onyxMethod: Onyx.METHOD.MERGE,
            key: `${ONYXKEYS.COLLECTION.POLICY}${policyID}`,
            value: {
                ...value,
                pendingFields: {approvalMode: CONST.RED_BRICK_ROAD_PENDING_ACTION.UPDATE},
                employeeList: approvalMode === CONST.POLICY.APPROVAL_MODE.OPTIONAL ? updatedEmployeeList : policy?.employeeList,
            },
        },
    ];

    const failureData: OnyxUpdate[] = [
        {
            onyxMethod: Onyx.METHOD.MERGE,
            key: `${ONYXKEYS.COLLECTION.POLICY}${policyID}`,
            value: {
                approver: policy?.approver,
                approvalMode: policy?.approvalMode,
                pendingFields: {approvalMode: null},
                errorFields: {approvalMode: ErrorUtils.getMicroSecondOnyxErrorWithTranslationKey('workflowsApproverPage.genericErrorMessage')},
                employeeList: policy?.employeeList,
            },
        },
    ];

    const successData: OnyxUpdate[] = [
        {
            onyxMethod: Onyx.METHOD.MERGE,
            key: `${ONYXKEYS.COLLECTION.POLICY}${policyID}`,
            value: {
                pendingFields: {approvalMode: null},
            },
        },
    ];

    const params: SetWorkspaceApprovalModeParams = {
        policyID,
        value: JSON.stringify({
            ...value,
            // This property should now be set to false for all Collect policies
            isAutoApprovalEnabled: false,
        }),
    };
    API.write(WRITE_COMMANDS.SET_WORKSPACE_APPROVAL_MODE, params, {optimisticData, failureData, successData});
}

function setWorkspacePayer(policyID: string, reimburserEmail: string) {
    // This will be fixed as part of https://github.com/Expensify/Expensify/issues/507850
    // eslint-disable-next-line deprecation/deprecation
    const policy = getPolicy(policyID);

    const optimisticData: OnyxUpdate[] = [
        {
            onyxMethod: Onyx.METHOD.MERGE,
            key: `${ONYXKEYS.COLLECTION.POLICY}${policyID}`,
            value: {
                reimburser: reimburserEmail,
                achAccount: {reimburser: reimburserEmail},
                errorFields: {reimburser: null},
                pendingFields: {reimburser: CONST.RED_BRICK_ROAD_PENDING_ACTION.UPDATE},
            },
        },
    ];

    const successData: OnyxUpdate[] = [
        {
            onyxMethod: Onyx.METHOD.MERGE,
            key: `${ONYXKEYS.COLLECTION.POLICY}${policyID}`,
            value: {
                errorFields: {reimburser: null},
                pendingFields: {reimburser: null},
            },
        },
    ];

    const failureData: OnyxUpdate[] = [
        {
            onyxMethod: Onyx.METHOD.MERGE,
            key: `${ONYXKEYS.COLLECTION.POLICY}${policyID}`,
            value: {
                achAccount: {reimburser: policy?.achAccount?.reimburser ?? null},
                errorFields: {reimburser: ErrorUtils.getMicroSecondOnyxErrorWithTranslationKey('workflowsPayerPage.genericErrorMessage')},
                pendingFields: {reimburser: null},
            },
        },
    ];

    const params: SetWorkspacePayerParams = {policyID, reimburserEmail};

    API.write(WRITE_COMMANDS.SET_WORKSPACE_PAYER, params, {optimisticData, failureData, successData});
}

function clearPolicyErrorField(policyID: string | undefined, fieldName: string) {
    if (!policyID) {
        return;
    }
    Onyx.merge(`${ONYXKEYS.COLLECTION.POLICY}${policyID}`, {errorFields: {[fieldName]: null}});
}

function clearQBOErrorField(policyID: string | undefined, fieldName: string) {
    if (!policyID) {
        return;
    }
    Onyx.merge(`${ONYXKEYS.COLLECTION.POLICY}${policyID}`, {connections: {quickbooksOnline: {config: {errorFields: {[fieldName]: null}}}}});
}

function clearQBDErrorField(policyID: string | undefined, fieldName: string) {
    if (!policyID) {
        return;
    }
    Onyx.merge(`${ONYXKEYS.COLLECTION.POLICY}${policyID}`, {connections: {quickbooksDesktop: {config: {errorFields: {[fieldName]: null}}}}});
}

function clearXeroErrorField(policyID: string | undefined, fieldName: string) {
    if (!policyID) {
        return;
    }
    Onyx.merge(`${ONYXKEYS.COLLECTION.POLICY}${policyID}`, {connections: {xero: {config: {errorFields: {[fieldName]: null}}}}});
}

function clearNetSuiteErrorField(policyID: string | undefined, fieldName: string) {
    if (!policyID) {
        return;
    }
    Onyx.merge(`${ONYXKEYS.COLLECTION.POLICY}${policyID}`, {connections: {netsuite: {options: {config: {errorFields: {[fieldName]: null}}}}}});
}

function clearNetSuitePendingField(policyID: string, fieldName: string) {
    Onyx.merge(`${ONYXKEYS.COLLECTION.POLICY}${policyID}`, {connections: {netsuite: {options: {config: {pendingFields: {[fieldName]: null}}}}}});
}

function removeNetSuiteCustomFieldByIndex(allRecords: NetSuiteCustomSegment[] | NetSuiteCustomList[], policyID: string, importCustomField: string, valueIndex: number) {
    // We allow multiple custom list records with the same internalID. Hence it is safe to remove by index.
    const filteredRecords = allRecords.filter((_, index) => index !== Number(valueIndex));
    Onyx.merge(`${ONYXKEYS.COLLECTION.POLICY}${policyID}`, {
        connections: {
            netsuite: {
                options: {
                    config: {
                        syncOptions: {
                            [importCustomField]: filteredRecords,
                        },
                    },
                },
            },
        },
    });
}

function clearSageIntacctErrorField(policyID: string | undefined, fieldName: string) {
    if (!policyID) {
        return;
    }
    Onyx.merge(`${ONYXKEYS.COLLECTION.POLICY}${policyID}`, {connections: {intacct: {config: {errorFields: {[fieldName]: null}}}}});
}

function clearNetSuiteAutoSyncErrorField(policyID: string | undefined) {
    Onyx.merge(`${ONYXKEYS.COLLECTION.POLICY}${policyID}`, {connections: {netsuite: {config: {errorFields: {autoSync: null}}}}});
}

function clearQuickbooksOnlineAutoSyncErrorField(policyID: string | undefined) {
    Onyx.merge(`${ONYXKEYS.COLLECTION.POLICY}${policyID}`, {connections: {quickbooksOnline: {config: {errorFields: {autoSync: null}}}}});
}

function setWorkspaceReimbursement(policyID: string, reimbursementChoice: ValueOf<typeof CONST.POLICY.REIMBURSEMENT_CHOICES>, reimburserEmail: string) {
    // This will be fixed as part of https://github.com/Expensify/Expensify/issues/507850
    // eslint-disable-next-line deprecation/deprecation
    const policy = getPolicy(policyID);

    const optimisticData: OnyxUpdate[] = [
        {
            onyxMethod: Onyx.METHOD.MERGE,
            key: `${ONYXKEYS.COLLECTION.POLICY}${policyID}`,
            value: {
                reimbursementChoice,
                isLoadingWorkspaceReimbursement: true,
                reimburser: reimburserEmail,
                achAccount: {reimburser: reimburserEmail},
                errorFields: {reimbursementChoice: null},
                pendingFields: {reimbursementChoice: CONST.RED_BRICK_ROAD_PENDING_ACTION.UPDATE},
            },
        },
    ];

    const successData: OnyxUpdate[] = [
        {
            onyxMethod: Onyx.METHOD.MERGE,
            key: `${ONYXKEYS.COLLECTION.POLICY}${policyID}`,
            value: {
                isLoadingWorkspaceReimbursement: false,
                errorFields: {reimbursementChoice: null},
                pendingFields: {reimbursementChoice: null},
            },
        },
    ];

    const failureData: OnyxUpdate[] = [
        {
            onyxMethod: Onyx.METHOD.MERGE,
            key: `${ONYXKEYS.COLLECTION.POLICY}${policyID}`,
            value: {
                isLoadingWorkspaceReimbursement: false,
                reimbursementChoice: policy?.reimbursementChoice ?? null,
                achAccount: {reimburser: policy?.achAccount?.reimburser ?? null},
                errorFields: {reimbursementChoice: ErrorUtils.getMicroSecondOnyxErrorWithTranslationKey('common.genericErrorMessage')},
                pendingFields: {reimbursementChoice: null},
            },
        },
    ];

    const params: SetWorkspaceReimbursementParams = {policyID, reimbursementChoice};

    API.write(WRITE_COMMANDS.SET_WORKSPACE_REIMBURSEMENT, params, {optimisticData, failureData, successData});
}

function leaveWorkspace(policyID?: string) {
    if (!policyID) {
        return;
    }
    const policy = allPolicies?.[`${ONYXKEYS.COLLECTION.POLICY}${policyID}`];
    const workspaceChats = ReportUtils.getAllWorkspaceReports(policyID);

    const optimisticData: OnyxUpdate[] = [
        {
            onyxMethod: Onyx.METHOD.MERGE,
            key: `${ONYXKEYS.COLLECTION.POLICY}${policyID}`,
            value: {
                pendingAction: CONST.RED_BRICK_ROAD_PENDING_ACTION.DELETE,
                employeeList: {
                    [sessionEmail]: {
                        pendingAction: CONST.RED_BRICK_ROAD_PENDING_ACTION.DELETE,
                    },
                },
            },
        },
    ];

    const successData: OnyxUpdate[] = [
        {
            onyxMethod: Onyx.METHOD.MERGE,
            key: `${ONYXKEYS.COLLECTION.POLICY}${policyID}`,
            value: null,
        },
    ];
    const failureData: OnyxUpdate[] = [
        {
            onyxMethod: Onyx.METHOD.MERGE,
            key: `${ONYXKEYS.COLLECTION.POLICY}${policyID}`,
            value: {
                pendingAction: policy?.pendingAction ?? null,
                employeeList: {
                    [sessionEmail]: {
                        errors: ErrorUtils.getMicroSecondOnyxErrorWithTranslationKey('workspace.people.error.genericRemove'),
                    },
                },
            },
        },
    ];

    const pendingChatMembers = ReportUtils.getPendingChatMembers([sessionAccountID], [], CONST.RED_BRICK_ROAD_PENDING_ACTION.DELETE);

    workspaceChats.forEach((report) => {
        const parentReport = ReportUtils.getRootParentReport({report});
        const reportToCheckOwner = isEmptyObject(parentReport) ? report : parentReport;

        if (ReportUtils.isPolicyExpenseChat(report) && !ReportUtils.isReportOwner(reportToCheckOwner)) {
            return;
        }

        optimisticData.push(
            {
                onyxMethod: Onyx.METHOD.MERGE,
                key: `${ONYXKEYS.COLLECTION.REPORT}${report?.reportID}`,
                value: {
                    statusNum: CONST.REPORT.STATUS_NUM.CLOSED,
                    stateNum: CONST.REPORT.STATE_NUM.APPROVED,
                    oldPolicyName: policy?.name ?? '',
                },
            },
            {
                onyxMethod: Onyx.METHOD.MERGE,
                key: `${ONYXKEYS.COLLECTION.REPORT_METADATA}${report?.reportID}`,
                value: {
                    pendingChatMembers,
                },
            },
        );
        successData.push({
            onyxMethod: Onyx.METHOD.MERGE,
            key: `${ONYXKEYS.COLLECTION.REPORT_METADATA}${report?.reportID}`,
            value: {
                pendingChatMembers: null,
            },
        });
        failureData.push({
            onyxMethod: Onyx.METHOD.MERGE,
            key: `${ONYXKEYS.COLLECTION.REPORT_METADATA}${report?.reportID}`,
            value: {
                pendingChatMembers: null,
            },
        });
    });

    const params: LeavePolicyParams = {
        policyID,
        email: sessionEmail,
    };
    API.write(WRITE_COMMANDS.LEAVE_POLICY, params, {optimisticData, successData, failureData});
}

function updateDefaultPolicy(newPolicyID?: string, oldPolicyID?: string) {
    if (!newPolicyID) {
        return;
    }
    const optimisticData: OnyxUpdate[] = [
        {
            onyxMethod: Onyx.METHOD.MERGE,
            key: ONYXKEYS.NVP_ACTIVE_POLICY_ID,
            value: newPolicyID,
        },
    ];

    const failureData: OnyxUpdate[] = [
        {
            onyxMethod: Onyx.METHOD.MERGE,
            key: ONYXKEYS.NVP_ACTIVE_POLICY_ID,
            value: oldPolicyID,
        },
    ];

    const parameters: SetNameValuePairParams = {
        name: ONYXKEYS.NVP_ACTIVE_POLICY_ID,
        value: newPolicyID,
    };

    API.write(WRITE_COMMANDS.SET_NAME_VALUE_PAIR, parameters, {
        optimisticData,
        failureData,
    });
}

function addBillingCardAndRequestPolicyOwnerChange(
    policyID: string | undefined,
    cardData: {
        cardNumber: string;
        cardYear: string;
        cardMonth: string;
        cardCVV: string;
        addressName: string;
        addressZip: string;
        currency: string;
    },
) {
    if (!policyID) {
        return;
    }

    const {cardNumber, cardYear, cardMonth, cardCVV, addressName, addressZip, currency} = cardData;

    const optimisticData: OnyxUpdate[] = [
        {
            onyxMethod: Onyx.METHOD.MERGE,
            key: `${ONYXKEYS.COLLECTION.POLICY}${policyID}`,
            value: {
                errorFields: null,
                isLoading: true,
                isChangeOwnerSuccessful: false,
                isChangeOwnerFailed: false,
            },
        },
    ];

    const successData: OnyxUpdate[] = [
        {
            onyxMethod: Onyx.METHOD.MERGE,
            key: `${ONYXKEYS.COLLECTION.POLICY}${policyID}`,
            value: {
                isLoading: false,
                isChangeOwnerSuccessful: true,
                isChangeOwnerFailed: false,
                owner: sessionEmail,
                ownerAccountID: sessionAccountID,
            },
        },
    ];

    const failureData: OnyxUpdate[] = [
        {
            onyxMethod: Onyx.METHOD.MERGE,
            key: `${ONYXKEYS.COLLECTION.POLICY}${policyID}`,
            value: {
                isLoading: false,
                isChangeOwnerSuccessful: false,
                isChangeOwnerFailed: true,
            },
        },
    ];

    if (CONST.SCA_CURRENCIES.has(currency)) {
        const params: AddPaymentCardParams = {
            cardNumber,
            cardYear,
            cardMonth,
            cardCVV,
            addressName,
            addressZip,
            currency: currency as ValueOf<typeof CONST.PAYMENT_CARD_CURRENCY>,
            isP2PDebitCard: false,
        };
        PaymentMethods.addPaymentCardSCA(params);
    } else {
        const params: AddBillingCardAndRequestWorkspaceOwnerChangeParams = {
            policyID,
            cardNumber,
            cardYear,
            cardMonth,
            cardCVV,
            addressName,
            addressZip,
            currency: currency as ValueOf<typeof CONST.PAYMENT_CARD_CURRENCY>,
        };
        // eslint-disable-next-line rulesdir/no-multiple-api-calls
        API.write(WRITE_COMMANDS.ADD_BILLING_CARD_AND_REQUEST_WORKSPACE_OWNER_CHANGE, params, {optimisticData, successData, failureData});
    }
}

/**
 * Properly updates the nvp_privateStripeCustomerID onyx data for 3DS payment
 *
 */
function verifySetupIntentAndRequestPolicyOwnerChange(policyID: string) {
    const optimisticData: OnyxUpdate[] = [
        {
            onyxMethod: Onyx.METHOD.MERGE,
            key: `${ONYXKEYS.COLLECTION.POLICY}${policyID}`,
            value: {
                errorFields: null,
                isLoading: true,
                isChangeOwnerSuccessful: false,
                isChangeOwnerFailed: false,
            },
        },
    ];

    const successData: OnyxUpdate[] = [
        {
            onyxMethod: Onyx.METHOD.MERGE,
            key: `${ONYXKEYS.COLLECTION.POLICY}${policyID}`,
            value: {
                isLoading: false,
                isChangeOwnerSuccessful: true,
                isChangeOwnerFailed: false,
                owner: sessionEmail,
                ownerAccountID: sessionAccountID,
            },
        },
    ];

    const failureData: OnyxUpdate[] = [
        {
            onyxMethod: Onyx.METHOD.MERGE,
            key: `${ONYXKEYS.COLLECTION.POLICY}${policyID}`,
            value: {
                isLoading: false,
                isChangeOwnerSuccessful: false,
                isChangeOwnerFailed: true,
            },
        },
    ];
    API.write(WRITE_COMMANDS.VERIFY_SETUP_INTENT_AND_REQUEST_POLICY_OWNER_CHANGE, {accountID: sessionAccountID, policyID}, {optimisticData, successData, failureData});
}

/**
 * Optimistically create a chat for each member of the workspace, creates both optimistic and success data for onyx.
 *
 * @returns - object with onyxSuccessData, onyxOptimisticData, and optimisticReportIDs (map login to reportID)
 */
function createPolicyExpenseChats(
    policyID: string,
    invitedEmailsToAccountIDs: InvitedEmailsToAccountIDs,
    hasOutstandingChildRequest = false,
    notificationPreference: NotificationPreference = CONST.REPORT.NOTIFICATION_PREFERENCE.HIDDEN,
): WorkspaceMembersChats {
    const workspaceMembersChats: WorkspaceMembersChats = {
        onyxSuccessData: [],
        onyxOptimisticData: [],
        onyxFailureData: [],
        reportCreationData: {},
    };

    Object.keys(invitedEmailsToAccountIDs).forEach((email) => {
        const accountID = invitedEmailsToAccountIDs[email];
        const cleanAccountID = Number(accountID);
        const login = PhoneNumber.addSMSDomainIfPhoneNumber(email);

        const oldChat = ReportUtils.getPolicyExpenseChat(cleanAccountID, policyID);

        // If the chat already exists, we don't want to create a new one - just make sure it's not archived
        if (oldChat) {
            workspaceMembersChats.reportCreationData[login] = {
                reportID: oldChat.reportID,
            };
            workspaceMembersChats.onyxOptimisticData.push({
                onyxMethod: Onyx.METHOD.MERGE,
                key: `${ONYXKEYS.COLLECTION.REPORT}${oldChat.reportID}`,
                value: {
                    stateNum: CONST.REPORT.STATE_NUM.OPEN,
                    statusNum: CONST.REPORT.STATUS_NUM.OPEN,
                },
            });
            workspaceMembersChats.onyxOptimisticData.push({
                onyxMethod: Onyx.METHOD.MERGE,
                key: `${ONYXKEYS.COLLECTION.REPORT_NAME_VALUE_PAIRS}${oldChat.reportID}`,
                value: {
                    private_isArchived: false,
                },
            });
            const currentTime = DateUtils.getDBTime();
            const reportActions = allReportActions?.[`${ONYXKEYS.COLLECTION.REPORT_ACTIONS}${oldChat.reportID}`] ?? {};
            Object.values(reportActions).forEach((action) => {
                if (action.actionName !== CONST.REPORT.ACTIONS.TYPE.REPORT_PREVIEW) {
                    return;
                }
                workspaceMembersChats.onyxOptimisticData.push({
                    onyxMethod: Onyx.METHOD.MERGE,
                    key: `${ONYXKEYS.COLLECTION.REPORT_NAME_VALUE_PAIRS}${action.childReportID}`,
                    value: {
                        private_isArchived: null,
                    },
                });
                workspaceMembersChats.onyxFailureData.push({
                    onyxMethod: Onyx.METHOD.MERGE,
                    key: `${ONYXKEYS.COLLECTION.REPORT_NAME_VALUE_PAIRS}${action.childReportID}`,
                    value: {
                        private_isArchived: currentTime,
                    },
                });
            });
            return;
        }
        const optimisticReport = ReportUtils.buildOptimisticChatReport({
            participantList: [sessionAccountID, cleanAccountID],
            chatType: CONST.REPORT.CHAT_TYPE.POLICY_EXPENSE_CHAT,
            policyID,
            ownerAccountID: cleanAccountID,
            notificationPreference,
        });

        // Set correct notification preferences: visible for the submitter, hidden for others until there's activity
        if (optimisticReport.participants) {
            optimisticReport.participants[cleanAccountID] = {
                ...optimisticReport.participants[cleanAccountID],
                notificationPreference: CONST.REPORT.NOTIFICATION_PREFERENCE.ALWAYS,
            };
        }
        const optimisticCreatedAction = ReportUtils.buildOptimisticCreatedReportAction(login);

        workspaceMembersChats.reportCreationData[login] = {
            reportID: optimisticReport.reportID,
            reportActionID: optimisticCreatedAction.reportActionID,
        };

        workspaceMembersChats.onyxOptimisticData.push(
            {
                onyxMethod: Onyx.METHOD.SET,
                key: `${ONYXKEYS.COLLECTION.REPORT}${optimisticReport.reportID}`,
                value: {
                    ...optimisticReport,
                    pendingFields: {
                        createChat: CONST.RED_BRICK_ROAD_PENDING_ACTION.ADD,
                    },
                    hasOutstandingChildRequest,
                },
            },
            {
                onyxMethod: Onyx.METHOD.MERGE,
                key: `${ONYXKEYS.COLLECTION.REPORT_METADATA}${optimisticReport.reportID}`,
                value: {
                    isOptimisticReport: true,
                    pendingChatMembers: [
                        {
                            accountID: accountID.toString(),
                            pendingAction: CONST.RED_BRICK_ROAD_PENDING_ACTION.ADD,
                        },
                    ],
                },
            },
        );
        workspaceMembersChats.onyxOptimisticData.push({
            onyxMethod: Onyx.METHOD.SET,
            key: `${ONYXKEYS.COLLECTION.REPORT_ACTIONS}${optimisticReport.reportID}`,
            value: {[optimisticCreatedAction.reportActionID]: optimisticCreatedAction},
        });

        workspaceMembersChats.onyxSuccessData.push(
            {
                onyxMethod: Onyx.METHOD.MERGE,
                key: `${ONYXKEYS.COLLECTION.REPORT}${optimisticReport.reportID}`,
                value: {
                    pendingFields: {
                        createChat: null,
                    },
                    errorFields: {
                        createChat: null,
                    },
                    participants: {
                        [accountID]: allPersonalDetails && allPersonalDetails[accountID] ? {} : null,
                    },
                },
            },
            {
                onyxMethod: Onyx.METHOD.MERGE,
                key: `${ONYXKEYS.COLLECTION.REPORT_METADATA}${optimisticReport.reportID}`,
                value: {
                    isOptimisticReport: false,
                    pendingChatMembers: null,
                },
            },
        );
        workspaceMembersChats.onyxSuccessData.push({
            onyxMethod: Onyx.METHOD.MERGE,
            key: `${ONYXKEYS.COLLECTION.REPORT_ACTIONS}${optimisticReport.reportID}`,
            value: {[optimisticCreatedAction.reportActionID]: {pendingAction: null}},
        });

        workspaceMembersChats.onyxFailureData.push({
            onyxMethod: Onyx.METHOD.MERGE,
            key: `${ONYXKEYS.COLLECTION.REPORT_METADATA}${optimisticReport.reportID}`,
            value: {
                isLoadingInitialReportActions: false,
            },
        });

        workspaceMembersChats.onyxFailureData.push({
            onyxMethod: Onyx.METHOD.MERGE,
            key: `${ONYXKEYS.COLLECTION.REPORT}${optimisticReport.reportID}`,
            value: {
                errorFields: {
                    createChat: ErrorUtils.getMicroSecondOnyxErrorWithTranslationKey('report.genericCreateReportFailureMessage'),
                },
            },
        });
    });
    return workspaceMembersChats;
}

/**
 * Updates a workspace avatar image
 */
function updateWorkspaceAvatar(policyID: string, file: File) {
    const optimisticData: OnyxUpdate[] = [
        {
            onyxMethod: Onyx.METHOD.MERGE,
            key: `${ONYXKEYS.COLLECTION.POLICY}${policyID}`,
            value: {
                avatarURL: file.uri,
                originalFileName: file.name,
                errorFields: {
                    avatarURL: null,
                },
                pendingFields: {
                    avatarURL: CONST.RED_BRICK_ROAD_PENDING_ACTION.UPDATE,
                },
            },
        },
    ];
    const finallyData: OnyxUpdate[] = [
        {
            onyxMethod: Onyx.METHOD.MERGE,
            key: `${ONYXKEYS.COLLECTION.POLICY}${policyID}`,
            value: {
                pendingFields: {
                    avatarURL: null,
                },
            },
        },
    ];
    const failureData: OnyxUpdate[] = [
        {
            onyxMethod: Onyx.METHOD.MERGE,
            key: `${ONYXKEYS.COLLECTION.POLICY}${policyID}`,
            value: {
                avatarURL: allPolicies?.[`${ONYXKEYS.COLLECTION.POLICY}${policyID}`]?.avatarURL,
            },
        },
    ];

    const params: UpdateWorkspaceAvatarParams = {
        policyID,
        file,
    };

    API.write(WRITE_COMMANDS.UPDATE_WORKSPACE_AVATAR, params, {optimisticData, finallyData, failureData});
}

/**
 * Deletes the avatar image for the workspace
 */
function deleteWorkspaceAvatar(policyID: string) {
    // This will be fixed as part of https://github.com/Expensify/Expensify/issues/507850
    // eslint-disable-next-line deprecation/deprecation
    const policy = getPolicy(policyID);
    const optimisticData: OnyxUpdate[] = [
        {
            onyxMethod: Onyx.METHOD.MERGE,
            key: `${ONYXKEYS.COLLECTION.POLICY}${policyID}`,
            value: {
                pendingFields: {
                    avatarURL: CONST.RED_BRICK_ROAD_PENDING_ACTION.UPDATE,
                },
                errorFields: {
                    avatarURL: null,
                },
                avatarURL: '',
                originalFileName: null,
            },
        },
    ];
    const finallyData: OnyxUpdate[] = [
        {
            onyxMethod: Onyx.METHOD.MERGE,
            key: `${ONYXKEYS.COLLECTION.POLICY}${policyID}`,
            value: {
                pendingFields: {
                    avatarURL: null,
                },
            },
        },
    ];
    const failureData: OnyxUpdate[] = [
        {
            onyxMethod: Onyx.METHOD.MERGE,
            key: `${ONYXKEYS.COLLECTION.POLICY}${policyID}`,
            value: {
                avatarURL: policy?.avatarURL,
                originalFileName: policy?.originalFileName,
                errorFields: {
                    avatarURL: ErrorUtils.getMicroSecondOnyxErrorWithTranslationKey('avatarWithImagePicker.deleteWorkspaceError'),
                },
            },
        },
    ];

    const params: DeleteWorkspaceAvatarParams = {policyID};

    API.write(WRITE_COMMANDS.DELETE_WORKSPACE_AVATAR, params, {optimisticData, finallyData, failureData});
}

/**
 * Clear error and pending fields for the workspace avatar
 */
function clearAvatarErrors(policyID: string) {
    Onyx.merge(`${ONYXKEYS.COLLECTION.POLICY}${policyID}`, {
        errorFields: {
            avatarURL: null,
        },
        pendingFields: {
            avatarURL: null,
        },
    });
}

/**
 * Optimistically update the general settings. Set the general settings as pending until the response succeeds.
 * If the response fails set a general error message. Clear the error message when updating.
 */
function updateGeneralSettings(policyID: string | undefined, name: string, currencyValue?: string) {
    if (!policyID) {
        return;
    }

    const policy = allPolicies?.[`${ONYXKEYS.COLLECTION.POLICY}${policyID}`];
    if (!policy) {
        return;
    }

    const distanceUnit = PolicyUtils.getDistanceRateCustomUnit(policy);
    const customUnitID = distanceUnit?.customUnitID;
    const currency = currencyValue ?? policy?.outputCurrency ?? CONST.CURRENCY.USD;

    const currencyPendingAction = currency !== policy?.outputCurrency ? CONST.RED_BRICK_ROAD_PENDING_ACTION.UPDATE : undefined;
    const namePendingAction = name !== policy?.name ? CONST.RED_BRICK_ROAD_PENDING_ACTION.UPDATE : undefined;

    const currentRates = distanceUnit?.rates ?? {};
    const optimisticRates: Record<string, Rate> = {};
    const finallyRates: Record<string, Rate> = {};
    const failureRates: Record<string, Rate> = {};

    if (customUnitID) {
        for (const rateID of Object.keys(currentRates)) {
            optimisticRates[rateID] = {
                ...currentRates[rateID],
                pendingFields: {currency: CONST.RED_BRICK_ROAD_PENDING_ACTION.UPDATE},
                currency,
            };
            finallyRates[rateID] = {
                ...currentRates[rateID],
                pendingFields: {currency: null},
                currency,
            };
            failureRates[rateID] = {
                ...currentRates[rateID],
                pendingFields: {currency: null},
                errorFields: {currency: ErrorUtils.getMicroSecondOnyxErrorWithTranslationKey('common.genericErrorMessage')},
            };
        }
    }

    const optimisticData: OnyxUpdate[] = [
        {
            // We use SET because it's faster than merge and avoids a race condition when setting the currency and navigating the user to the Bank account page in confirmCurrencyChangeAndHideModal
            onyxMethod: Onyx.METHOD.SET,
            key: `${ONYXKEYS.COLLECTION.POLICY}${policyID}`,
            value: {
                ...policy,

                pendingFields: {
                    ...policy.pendingFields,
                    ...(namePendingAction !== undefined && {name: namePendingAction}),
                    ...(currencyPendingAction !== undefined && {outputCurrency: currencyPendingAction}),
                },

                // Clear errorFields in case the user didn't dismiss the general settings error
                errorFields: {
                    name: null,
                    outputCurrency: null,
                },
                name,
                outputCurrency: currency,
                ...(customUnitID && {
                    customUnits: {
                        ...policy.customUnits,
                        [customUnitID]: {
                            ...distanceUnit,
                            rates: optimisticRates,
                        },
                    },
                }),
            },
        },
    ];
    const finallyData: OnyxUpdate[] = [
        {
            onyxMethod: Onyx.METHOD.MERGE,
            key: `${ONYXKEYS.COLLECTION.POLICY}${policyID}`,
            value: {
                pendingFields: {
                    name: null,
                    outputCurrency: null,
                },
                ...(customUnitID && {
                    customUnits: {
                        [customUnitID]: {
                            ...distanceUnit,
                            rates: finallyRates,
                        },
                    },
                }),
            },
        },
    ];

    const errorFields: Policy['errorFields'] = {
        name: namePendingAction && ErrorUtils.getMicroSecondOnyxErrorWithTranslationKey('workspace.editor.genericFailureMessage'),
    };

    if (!errorFields.name && currencyPendingAction) {
        errorFields.outputCurrency = ErrorUtils.getMicroSecondOnyxErrorWithTranslationKey('workspace.editor.genericFailureMessage');
    }

    const failureData: OnyxUpdate[] = [
        {
            onyxMethod: Onyx.METHOD.MERGE,
            key: `${ONYXKEYS.COLLECTION.POLICY}${policyID}`,
            value: {
                errorFields,
                ...(customUnitID && {
                    customUnits: {
                        [customUnitID]: {
                            ...distanceUnit,
                            rates: failureRates,
                        },
                    },
                }),
            },
        },
    ];

    const params: UpdateWorkspaceGeneralSettingsParams = {
        policyID,
        workspaceName: name,
        currency,
    };

    const persistedRequests = PersistedRequests.getAll();
    const createWorkspaceRequestChangedIndex = persistedRequests.findIndex(
        (request) => request.data?.policyID === policyID && request.command === WRITE_COMMANDS.CREATE_WORKSPACE && request.data?.policyName !== name,
    );

    const createWorkspaceRequest = persistedRequests.at(createWorkspaceRequestChangedIndex);
    if (createWorkspaceRequest && createWorkspaceRequestChangedIndex !== -1) {
        const workspaceRequest: Request = {
            ...createWorkspaceRequest,
            data: {
                ...createWorkspaceRequest.data,
                policyName: name,
            },
        };
        Onyx.merge(`${ONYXKEYS.COLLECTION.POLICY}${policyID}`, {
            name,
        });

        PersistedRequests.update(createWorkspaceRequestChangedIndex, workspaceRequest);
        return;
    }

    API.write(WRITE_COMMANDS.UPDATE_WORKSPACE_GENERAL_SETTINGS, params, {
        optimisticData,
        finallyData,
        failureData,
    });
}

function updateWorkspaceDescription(policyID: string, description: string, currentDescription: string | undefined) {
    if (description === currentDescription) {
        return;
    }
    const parsedDescription = ReportUtils.getParsedComment(description);

    const optimisticData: OnyxUpdate[] = [
        {
            onyxMethod: Onyx.METHOD.MERGE,
            key: `${ONYXKEYS.COLLECTION.POLICY}${policyID}`,
            value: {
                description: parsedDescription,
                pendingFields: {
                    description: CONST.RED_BRICK_ROAD_PENDING_ACTION.UPDATE,
                },
                errorFields: {
                    description: null,
                },
            },
        },
    ];
    const finallyData: OnyxUpdate[] = [
        {
            onyxMethod: Onyx.METHOD.MERGE,
            key: `${ONYXKEYS.COLLECTION.POLICY}${policyID}`,
            value: {
                pendingFields: {
                    description: null,
                },
            },
        },
    ];
    const failureData: OnyxUpdate[] = [
        {
            onyxMethod: Onyx.METHOD.MERGE,
            key: `${ONYXKEYS.COLLECTION.POLICY}${policyID}`,
            value: {
                errorFields: {
                    description: ErrorUtils.getMicroSecondOnyxErrorWithTranslationKey('workspace.editor.genericFailureMessage'),
                },
            },
        },
    ];

    const params: UpdateWorkspaceDescriptionParams = {
        policyID,
        description: parsedDescription,
    };

    API.write(WRITE_COMMANDS.UPDATE_WORKSPACE_DESCRIPTION, params, {
        optimisticData,
        finallyData,
        failureData,
    });
}

function setWorkspaceErrors(policyID: string, errors: Errors) {
    if (!allPolicies?.[policyID]) {
        return;
    }

    Onyx.merge(`${ONYXKEYS.COLLECTION.POLICY}${policyID}`, {errors: null});
    Onyx.merge(`${ONYXKEYS.COLLECTION.POLICY}${policyID}`, {errors});
}

function hideWorkspaceAlertMessage(policyID: string) {
    if (!allPolicies?.[policyID]) {
        return;
    }

    Onyx.merge(`${ONYXKEYS.COLLECTION.POLICY}${policyID}`, {alertMessage: ''});
}

function updateAddress(policyID: string, newAddress: CompanyAddress) {
    // TODO: Change API endpoint parameters format to make it possible to follow naming-convention
    const parameters: UpdatePolicyAddressParams = {
        policyID,
        // eslint-disable-next-line @typescript-eslint/naming-convention
        'data[addressStreet]': newAddress.addressStreet,
        // eslint-disable-next-line @typescript-eslint/naming-convention
        'data[city]': newAddress.city,
        // eslint-disable-next-line @typescript-eslint/naming-convention
        'data[country]': newAddress.country,
        // eslint-disable-next-line @typescript-eslint/naming-convention
        'data[state]': newAddress.state,
        // eslint-disable-next-line @typescript-eslint/naming-convention
        'data[zipCode]': newAddress.zipCode,
    };

    const optimisticData: OnyxUpdate[] = [
        {
            onyxMethod: Onyx.METHOD.MERGE,
            key: `${ONYXKEYS.COLLECTION.POLICY}${policyID}`,
            value: {
                address: newAddress,
                pendingFields: {
                    address: CONST.RED_BRICK_ROAD_PENDING_ACTION.UPDATE,
                },
            },
        },
    ];

    const finallyData: OnyxUpdate[] = [
        {
            onyxMethod: Onyx.METHOD.MERGE,
            key: `${ONYXKEYS.COLLECTION.POLICY}${policyID}`,
            value: {
                address: newAddress,
                pendingFields: {
                    address: null,
                },
            },
        },
    ];

    API.write(WRITE_COMMANDS.UPDATE_POLICY_ADDRESS, parameters, {
        optimisticData,
        finallyData,
    });
}

/**
 * Removes an error after trying to delete a workspace
 */
function clearDeleteWorkspaceError(policyID: string) {
    Onyx.merge(`${ONYXKEYS.COLLECTION.POLICY}${policyID}`, {
        pendingAction: null,
        errors: null,
    });
}

/**
 * Removes the workspace after failure to create.
 */
function removeWorkspace(policyID: string) {
    Onyx.set(`${ONYXKEYS.COLLECTION.POLICY}${policyID}`, null);
}

function setDuplicateWorkspaceData(data: Partial<DuplicateWorkspace>) {
    Onyx.merge(ONYXKEYS.DUPLICATE_WORKSPACE, {...data});
}

function clearDuplicateWorkspace() {
    Onyx.set(ONYXKEYS.DUPLICATE_WORKSPACE, {});
}

/**
 * Generate a policy name based on an email and policy list.
 * @param [email] the email to base the workspace name on. If not passed, will use the logged-in user's email instead
 */
function generateDefaultWorkspaceName(email = ''): string {
    const emailParts = email ? email.split('@') : sessionEmail.split('@');
    if (!emailParts || emailParts.length !== 2) {
        return '';
    }
    const username = emailParts.at(0) ?? '';
    const domain = emailParts.at(1) ?? '';
    const userDetails = PersonalDetailsUtils.getPersonalDetailByEmail(email || sessionEmail);
    const displayName = userDetails?.displayName?.trim();
    let displayNameForWorkspace = '';

    if (!PUBLIC_DOMAINS_SET.has(domain.toLowerCase())) {
        displayNameForWorkspace = Str.UCFirst(domain.split('.').at(0) ?? '');
    } else if (displayName) {
        displayNameForWorkspace = Str.UCFirst(displayName);
    } else if (PUBLIC_DOMAINS_SET.has(domain.toLowerCase())) {
        displayNameForWorkspace = Str.UCFirst(username);
    } else {
        displayNameForWorkspace = userDetails?.phoneNumber ?? '';
    }

    const isSMSDomain = `@${domain}` === CONST.SMS.DOMAIN;
    if (isSMSDomain) {
        displayNameForWorkspace = translateLocal('workspace.new.myGroupWorkspace', {});
    }

    if (isEmptyObject(allPolicies)) {
        return isSMSDomain ? translateLocal('workspace.new.myGroupWorkspace', {}) : translateLocal('workspace.new.workspaceName', {userName: displayNameForWorkspace});
    }

    // find default named workspaces and increment the last number
    const escapedName = escapeRegExp(displayNameForWorkspace);
    const workspaceTranslations = Object.values(CONST.LOCALES)
        .map((lang) => translate(lang, 'workspace.common.workspace'))
        .join('|');

    const workspaceRegex = isSMSDomain ? new RegExp(`^${escapedName}\\s*(\\d+)?$`, 'i') : new RegExp(`^(?=.*${escapedName})(?:.*(?:${workspaceTranslations})\\s*(\\d+)?)`, 'i');

    const workspaceNumbers = Object.values(allPolicies)
        .map((policy) => workspaceRegex.exec(policy?.name ?? ''))
        .filter(Boolean) // Remove null matches
        .map((match) => Number(match?.[1] ?? '0'));
    const lastWorkspaceNumber = workspaceNumbers.length > 0 ? Math.max(...workspaceNumbers) : undefined;

    if (isSMSDomain) {
        return translateLocal('workspace.new.myGroupWorkspace', {workspaceNumber: lastWorkspaceNumber !== undefined ? lastWorkspaceNumber + 1 : undefined});
    }
    return translateLocal('workspace.new.workspaceName', {userName: displayNameForWorkspace, workspaceNumber: lastWorkspaceNumber !== undefined ? lastWorkspaceNumber + 1 : undefined});
}

/**
 * Returns a client generated 16 character hexadecimal value for the policyID
 */
function generatePolicyID(): string {
    return NumberUtils.generateHexadecimalValue(16);
}

/**
 * Returns a client generated 13 character hexadecimal value for a custom unit ID
 */
function generateCustomUnitID(): string {
    return NumberUtils.generateHexadecimalValue(13);
}

function buildOptimisticDistanceRateCustomUnits(reportCurrency?: string): OptimisticCustomUnits {
    // eslint-disable-next-line @typescript-eslint/prefer-nullish-coalescing -- Disabling this line for safeness as nullish coalescing works only if the value is undefined or null
    const currency = reportCurrency || (allPersonalDetails?.[sessionAccountID]?.localCurrencyCode ?? CONST.CURRENCY.USD);
    const customUnitID = generateCustomUnitID();
    const customUnitRateID = generateCustomUnitID();

    const customUnits: Record<string, CustomUnit> = {
        [customUnitID]: {
            customUnitID,
            name: CONST.CUSTOM_UNITS.NAME_DISTANCE,
            attributes: {
                unit: CONST.CUSTOM_UNITS.DISTANCE_UNIT_MILES,
            },
            rates: {
                [customUnitRateID]: {
                    customUnitRateID,
                    name: CONST.CUSTOM_UNITS.DEFAULT_RATE,
                    rate: CONST.CUSTOM_UNITS.MILEAGE_IRS_RATE * CONST.POLICY.CUSTOM_UNIT_RATE_BASE_OFFSET,
                    enabled: true,
                    currency,
                },
            },
        },
    };

    return {
        customUnits,
        customUnitID,
        customUnitRateID,
        outputCurrency: currency,
    };
}

/**
 * Optimistically creates a Policy Draft for a new workspace
 *
 * @param [policyOwnerEmail] the email of the account to make the owner of the policy
 * @param [policyName] custom policy name we will use for created workspace
 * @param [policyID] custom policy id we will use for created workspace
 * @param [makeMeAdmin] leave the calling account as an admin on the policy
 * @param [currency] Optional, selected currency for the workspace
 * @param [file], avatar file for workspace
 */
function createDraftInitialWorkspace(policyOwnerEmail = '', policyName = '', policyID = generatePolicyID(), makeMeAdmin = false, currency = '', file?: File) {
    const workspaceName = policyName || generateDefaultWorkspaceName(policyOwnerEmail);
    const {customUnits, outputCurrency} = buildOptimisticDistanceRateCustomUnits(currency);
    const shouldEnableWorkflowsByDefault =
        !introSelected?.choice || introSelected.choice === CONST.ONBOARDING_CHOICES.MANAGE_TEAM || introSelected.choice === CONST.ONBOARDING_CHOICES.LOOKING_AROUND;

    const optimisticData: OnyxUpdate[] = [
        {
            onyxMethod: Onyx.METHOD.SET,
            key: `${ONYXKEYS.COLLECTION.POLICY_DRAFTS}${policyID}`,
            value: {
                id: policyID,
                type: CONST.POLICY.TYPE.TEAM,
                name: workspaceName,
                role: CONST.POLICY.ROLE.ADMIN,
                owner: sessionEmail,
                ownerAccountID: sessionAccountID,
                isPolicyExpenseChatEnabled: true,
                areCategoriesEnabled: true,
                approver: sessionEmail,
                areCompanyCardsEnabled: true,
                areExpensifyCardsEnabled: false,
                outputCurrency,
                pendingAction: CONST.RED_BRICK_ROAD_PENDING_ACTION.ADD,
                customUnits,
                makeMeAdmin,
                autoReporting: true,
                autoReportingFrequency: shouldEnableWorkflowsByDefault ? CONST.POLICY.AUTO_REPORTING_FREQUENCIES.IMMEDIATE : CONST.POLICY.AUTO_REPORTING_FREQUENCIES.INSTANT,
                avatarURL: file?.uri ?? null,
                harvesting: {
                    enabled: !shouldEnableWorkflowsByDefault,
                },
                originalFileName: file?.name,
                employeeList: {
                    [sessionEmail]: {
                        submitsTo: sessionEmail,
                        email: sessionEmail,
                        role: CONST.POLICY.ROLE.ADMIN,
                        errors: {},
                    },
                },
                approvalMode: CONST.POLICY.APPROVAL_MODE.OPTIONAL,
                pendingFields: {
                    autoReporting: CONST.RED_BRICK_ROAD_PENDING_ACTION.ADD,
                    approvalMode: CONST.RED_BRICK_ROAD_PENDING_ACTION.ADD,
                    reimbursementChoice: CONST.RED_BRICK_ROAD_PENDING_ACTION.ADD,
                },
                areWorkflowsEnabled: shouldEnableWorkflowsByDefault,
                defaultBillable: false,
                defaultReimbursable: true,
                disabledFields: {defaultBillable: true, reimbursable: false},
                requiresCategory: true,
            },
        },
    ];

    Onyx.update(optimisticData);
}

/**
 * Generates onyx data for creating a new workspace
 *
 * @param [policyOwnerEmail] the email of the account to make the owner of the policy
 * @param [makeMeAdmin] leave the calling account as an admin on the policy
 * @param [policyName] custom policy name we will use for created workspace
 * @param [policyID] custom policy id we will use for created workspace
 * @param [expenseReportId] Optional, Purpose of using application selected by user in guided setup flow
 * @param [engagementChoice] Purpose of using application selected by user in guided setup flow
 * @param [currency] Optional, selected currency for the workspace
 * @param [file] Optional, avatar file for workspace
 * @param [shouldAddOnboardingTasks] whether to add onboarding tasks to the workspace
 */
function buildPolicyData(options: BuildPolicyDataOptions = {}) {
    const {
        policyOwnerEmail = '',
        makeMeAdmin = false,
        policyName = '',
        policyID = generatePolicyID(),
        expenseReportId,
        engagementChoice,
        currency = '',
        file,
        shouldAddOnboardingTasks = true,
        companySize,
        userReportedIntegration,
        featuresMap,
        lastUsedPaymentMethod,
    } = options;
    const workspaceName = policyName || generateDefaultWorkspaceName(policyOwnerEmail);

    const {customUnits, customUnitID, customUnitRateID, outputCurrency} = buildOptimisticDistanceRateCustomUnits(currency);

    const {
        adminsChatReportID,
        adminsChatData,
        adminsReportActionData,
        adminsCreatedReportActionID,
        expenseChatReportID,
        expenseChatData,
        expenseReportActionData,
        expenseCreatedReportActionID,
        pendingChatMembers,
    } = ReportUtils.buildOptimisticWorkspaceChats(policyID, workspaceName, expenseReportId);

    const optimisticCategoriesData = buildOptimisticPolicyCategories(policyID, Object.values(CONST.POLICY.DEFAULT_CATEGORIES));
    const optimisticMccGroupData = buildOptimisticMccGroup();

    const shouldEnableWorkflowsByDefault =
        !engagementChoice ||
        engagementChoice === CONST.ONBOARDING_CHOICES.MANAGE_TEAM ||
        engagementChoice === CONST.ONBOARDING_CHOICES.LOOKING_AROUND ||
        engagementChoice === CONST.ONBOARDING_CHOICES.PERSONAL_SPEND ||
        engagementChoice === CONST.ONBOARDING_CHOICES.TRACK_WORKSPACE;
    const shouldSetCreatedWorkspaceAsActivePolicy = !!activePolicyID && allPolicies?.[`${ONYXKEYS.COLLECTION.POLICY}${activePolicyID}`]?.type === CONST.POLICY.TYPE.PERSONAL;

    // Determine workspace type based on selected features or user reported integration
    const isCorporateFeature = featuresMap?.some((feature) => !feature.enabledByDefault && feature.enabled && feature.requiresUpdate) ?? false;
    const isCorporateIntegration = userReportedIntegration && (CONST.POLICY.CONNECTIONS.CORPORATE as readonly string[]).includes(userReportedIntegration);
    const workspaceType = isCorporateFeature || isCorporateIntegration ? CONST.POLICY.TYPE.CORPORATE : CONST.POLICY.TYPE.TEAM;

    // WARNING: The data below should be kept in sync with the API so we create the policy with the correct configuration.
    const optimisticData: OnyxUpdate[] = [
        {
            onyxMethod: Onyx.METHOD.SET,
            key: `${ONYXKEYS.COLLECTION.POLICY}${policyID}`,
            value: {
                id: policyID,
                type: workspaceType,
                name: workspaceName,
                role: CONST.POLICY.ROLE.ADMIN,
                owner: sessionEmail,
                ownerAccountID: sessionAccountID,
                isPolicyExpenseChatEnabled: true,
                outputCurrency,
                pendingAction: CONST.RED_BRICK_ROAD_PENDING_ACTION.ADD,
                autoReporting: true,
                approver: sessionEmail,
                autoReportingFrequency: shouldEnableWorkflowsByDefault ? CONST.POLICY.AUTO_REPORTING_FREQUENCIES.IMMEDIATE : CONST.POLICY.AUTO_REPORTING_FREQUENCIES.INSTANT,
                approvalMode:
                    shouldEnableWorkflowsByDefault && engagementChoice !== CONST.ONBOARDING_CHOICES.TRACK_WORKSPACE ? CONST.POLICY.APPROVAL_MODE.BASIC : CONST.POLICY.APPROVAL_MODE.OPTIONAL,
                harvesting: {
                    enabled: !shouldEnableWorkflowsByDefault,
                },
                customUnits,
                areCategoriesEnabled: true,
                areCompanyCardsEnabled: true,
                areTagsEnabled: false,
                areDistanceRatesEnabled: false,
                areWorkflowsEnabled: shouldEnableWorkflowsByDefault,
                areReportFieldsEnabled: false,
                areConnectionsEnabled: false,
                areExpensifyCardsEnabled: false,
                employeeList: {
                    [sessionEmail]: {
                        submitsTo: sessionEmail,
                        email: sessionEmail,
                        role: CONST.POLICY.ROLE.ADMIN,
                        errors: {},
                    },
                },
                chatReportIDAdmins: makeMeAdmin ? Number(adminsChatReportID) : undefined,
                pendingFields: {
                    autoReporting: CONST.RED_BRICK_ROAD_PENDING_ACTION.ADD,
                    approvalMode: CONST.RED_BRICK_ROAD_PENDING_ACTION.ADD,
                    reimbursementChoice: CONST.RED_BRICK_ROAD_PENDING_ACTION.ADD,
                    name: CONST.RED_BRICK_ROAD_PENDING_ACTION.ADD,
                    outputCurrency: CONST.RED_BRICK_ROAD_PENDING_ACTION.ADD,
                    address: CONST.RED_BRICK_ROAD_PENDING_ACTION.ADD,
                    description: CONST.RED_BRICK_ROAD_PENDING_ACTION.ADD,
                    type: CONST.RED_BRICK_ROAD_PENDING_ACTION.ADD,
                    areReportFieldsEnabled: CONST.RED_BRICK_ROAD_PENDING_ACTION.ADD,
                },
                defaultBillable: false,
                defaultReimbursable: true,
                disabledFields: {defaultBillable: true, reimbursable: false},
                avatarURL: file?.uri,
                originalFileName: file?.name,
                ...optimisticMccGroupData.optimisticData,
                requiresCategory: true,
                fieldList: {
                    [CONST.POLICY.FIELDS.FIELD_LIST_TITLE]: {
                        defaultValue: CONST.POLICY.DEFAULT_REPORT_NAME_PATTERN,
                        pendingFields: {defaultValue: CONST.RED_BRICK_ROAD_PENDING_ACTION.ADD, deletable: CONST.RED_BRICK_ROAD_PENDING_ACTION.ADD},
                        type: CONST.POLICY.DEFAULT_FIELD_LIST_TYPE,
                        target: CONST.POLICY.DEFAULT_FIELD_LIST_TARGET,
                        name: CONST.POLICY.DEFAULT_FIELD_LIST_NAME,
                        fieldID: CONST.POLICY.FIELDS.FIELD_LIST_TITLE,
                        deletable: true,
                    },
                },
            },
        },
        {
            onyxMethod: Onyx.METHOD.MERGE,
            key: `${ONYXKEYS.COLLECTION.REPORT_METADATA}${expenseChatReportID}`,
            value: {
                isOptimisticReport: true,
            },
        },
        {
            onyxMethod: Onyx.METHOD.SET,
            key: `${ONYXKEYS.COLLECTION.REPORT}${adminsChatReportID}`,
            value: {
                pendingFields: {
                    addWorkspaceRoom: CONST.RED_BRICK_ROAD_PENDING_ACTION.ADD,
                },
                ...adminsChatData,
            },
        },
        {
            onyxMethod: Onyx.METHOD.SET,
            key: `${ONYXKEYS.COLLECTION.REPORT_METADATA}${adminsChatReportID}`,
            value: {
                pendingChatMembers,
            },
        },
        {
            onyxMethod: Onyx.METHOD.SET,
            key: `${ONYXKEYS.COLLECTION.REPORT_ACTIONS}${adminsChatReportID}`,
            value: adminsReportActionData,
        },
        {
            onyxMethod: Onyx.METHOD.SET,
            key: `${ONYXKEYS.COLLECTION.REPORT}${expenseChatReportID}`,
            value: {
                pendingFields: {
                    addWorkspaceRoom: CONST.RED_BRICK_ROAD_PENDING_ACTION.ADD,
                },
                ...expenseChatData,
            },
        },
        {
            onyxMethod: Onyx.METHOD.SET,
            key: `${ONYXKEYS.COLLECTION.REPORT_ACTIONS}${expenseChatReportID}`,
            value: expenseReportActionData,
        },
        {
            onyxMethod: Onyx.METHOD.SET,
            key: `${ONYXKEYS.COLLECTION.POLICY_DRAFTS}${policyID}`,
            value: null,
        },
        {
            onyxMethod: Onyx.METHOD.SET,
            key: `${ONYXKEYS.COLLECTION.REPORT_DRAFT}${expenseChatReportID}`,
            value: null,
        },
        {
            onyxMethod: Onyx.METHOD.SET,
            key: `${ONYXKEYS.COLLECTION.REPORT_DRAFT}${adminsChatReportID}`,
            value: null,
        },
    ];

    if (shouldSetCreatedWorkspaceAsActivePolicy) {
        optimisticData.push({
            onyxMethod: Onyx.METHOD.SET,
            key: ONYXKEYS.NVP_ACTIVE_POLICY_ID,
            value: policyID,
        });
    }

    const successData: OnyxUpdate[] = [
        {
            onyxMethod: Onyx.METHOD.MERGE,
            key: `${ONYXKEYS.COLLECTION.POLICY}${policyID}`,
            value: {
                pendingAction: null,
                pendingFields: {
                    autoReporting: null,
                    approvalMode: null,
                    reimbursementChoice: null,
                    name: null,
                    outputCurrency: null,
                    address: null,
                    description: null,
                    type: null,
                    areReportFieldsEnabled: null,
                },
                ...optimisticMccGroupData.successData,
                fieldList: {
                    [CONST.POLICY.FIELDS.FIELD_LIST_TITLE]: {
                        pendingFields: {
                            defaultValue: null,
                            deletable: null,
                        },
                    },
                },
            },
        },
        {
            onyxMethod: Onyx.METHOD.MERGE,
            key: `${ONYXKEYS.COLLECTION.REPORT}${adminsChatReportID}`,
            value: {
                pendingFields: {
                    addWorkspaceRoom: null,
                },
                pendingAction: null,
            },
        },
        {
            onyxMethod: Onyx.METHOD.MERGE,
            key: `${ONYXKEYS.COLLECTION.REPORT_METADATA}${adminsChatReportID}`,
            value: {
                isOptimisticReport: false,
                pendingChatMembers: [],
            },
        },
        {
            onyxMethod: Onyx.METHOD.MERGE,
            key: `${ONYXKEYS.COLLECTION.REPORT_ACTIONS}${adminsChatReportID}`,
            value: {
                [adminsCreatedReportActionID]: {
                    pendingAction: null,
                },
            },
        },
        {
            onyxMethod: Onyx.METHOD.MERGE,
            key: `${ONYXKEYS.COLLECTION.REPORT}${expenseChatReportID}`,
            value: {
                pendingFields: {
                    addWorkspaceRoom: null,
                },
                pendingAction: null,
            },
        },
        {
            onyxMethod: Onyx.METHOD.MERGE,
            key: `${ONYXKEYS.COLLECTION.REPORT_METADATA}${expenseChatReportID}`,
            value: {
                isOptimisticReport: false,
            },
        },
        {
            onyxMethod: Onyx.METHOD.MERGE,
            key: `${ONYXKEYS.COLLECTION.REPORT_ACTIONS}${expenseChatReportID}`,
            value: {
                [expenseCreatedReportActionID]: {
                    pendingAction: null,
                },
            },
        },
    ];

    const failureData: OnyxUpdate[] = [
        {
            onyxMethod: Onyx.METHOD.MERGE,
            key: `${ONYXKEYS.COLLECTION.POLICY}${policyID}`,
            value: {employeeList: null, ...optimisticMccGroupData.failureData},
        },
        {
            onyxMethod: Onyx.METHOD.SET,
            key: `${ONYXKEYS.COLLECTION.REPORT}${adminsChatReportID}`,
            value: null,
        },
        {
            onyxMethod: Onyx.METHOD.SET,
            key: `${ONYXKEYS.COLLECTION.REPORT_ACTIONS}${adminsChatReportID}`,
            value: null,
        },
        {
            onyxMethod: Onyx.METHOD.SET,
            key: `${ONYXKEYS.COLLECTION.REPORT}${expenseChatReportID}`,
            value: null,
        },
        {
            onyxMethod: Onyx.METHOD.SET,
            key: `${ONYXKEYS.COLLECTION.REPORT_ACTIONS}${expenseChatReportID}`,
            value: null,
        },
    ];

    if (shouldSetCreatedWorkspaceAsActivePolicy) {
        failureData.push({
            onyxMethod: Onyx.METHOD.SET,
            key: ONYXKEYS.NVP_ACTIVE_POLICY_ID,
            value: activePolicyID,
        });
    }

    if (optimisticCategoriesData.optimisticData) {
        optimisticData.push(...optimisticCategoriesData.optimisticData);
    }

    if (optimisticCategoriesData.failureData) {
        failureData.push(...optimisticCategoriesData.failureData);
    }

    if (optimisticCategoriesData.successData) {
        successData.push(...optimisticCategoriesData.successData);
    }

    if (getAdminPolicies().length === 0 && lastUsedPaymentMethod) {
        Object.values(allReports ?? {})
            .filter((iouReport) => iouReport?.type === CONST.REPORT.TYPE.IOU)
            .forEach((iouReport) => {
                // eslint-disable-next-line @typescript-eslint/prefer-nullish-coalescing
                if (lastUsedPaymentMethod?.iou?.name || !iouReport?.policyID) {
                    return;
                }

                successData.push({
                    onyxMethod: Onyx.METHOD.MERGE,
                    key: ONYXKEYS.NVP_LAST_PAYMENT_METHOD,
                    value: {
                        [iouReport?.policyID]: {
                            iou: {
                                name: policyID,
                            },
                            lastUsed: {
                                name: policyID,
                            },
                        },
                    },
                });
            });
    }

    // We need to clone the file to prevent non-indexable errors.
    const clonedFile = file ? (createFile(file) as File) : undefined;

    const params: CreateWorkspaceParams = {
        policyID,
        adminsChatReportID,
        expenseChatReportID,
        ownerEmail: policyOwnerEmail,
        makeMeAdmin,
        policyName: workspaceName,
        type: workspaceType,
        adminsCreatedReportActionID,
        expenseCreatedReportActionID,
        customUnitID,
        customUnitRateID,
        engagementChoice,
        currency: outputCurrency,
        file: clonedFile,
        companySize,
        userReportedIntegration: userReportedIntegration ?? undefined,
    };

    if (
        introSelected !== undefined &&
        (introSelected.choice === CONST.ONBOARDING_CHOICES.TEST_DRIVE_RECEIVER || !introSelected?.createWorkspace) &&
        engagementChoice &&
        shouldAddOnboardingTasks
    ) {
        const {onboardingMessages} = getOnboardingMessages();
        const onboardingData = ReportUtils.prepareOnboardingOnyxData(introSelected, engagementChoice, onboardingMessages[engagementChoice], adminsChatReportID, policyID);
        if (!onboardingData) {
            return {successData, optimisticData, failureData, params};
        }
        const {guidedSetupData, optimisticData: taskOptimisticData, successData: taskSuccessData, failureData: taskFailureData} = onboardingData;

        params.guidedSetupData = JSON.stringify(guidedSetupData);
        params.engagementChoice = engagementChoice;

        optimisticData.push(...taskOptimisticData);
        successData.push(...taskSuccessData);
        failureData.push(...taskFailureData);
    }

    // For test drive receivers, we want to complete the createWorkspace task in concierge, instead of #admin room
    if (introSelected?.choice === CONST.ONBOARDING_CHOICES.TEST_DRIVE_RECEIVER && introSelected.createWorkspace) {
        const createWorkspaceTaskReport = {reportID: introSelected.createWorkspace};
        const {
            optimisticData: optimisticCreateWorkspaceTaskData,
            successData: successCreateWorkspaceTaskData,
            failureData: failureCreateWorkspaceTaskData,
        } = buildTaskData(createWorkspaceTaskReport, introSelected.createWorkspace);

        optimisticData.push(...optimisticCreateWorkspaceTaskData);
        successData.push(...successCreateWorkspaceTaskData);
        failureData.push(...failureCreateWorkspaceTaskData);
    }

    return {successData, optimisticData, failureData, params};
}

function createWorkspace(options: BuildPolicyDataOptions = {}): CreateWorkspaceParams {
    // Set default engagement choice if not provided
    const optionsWithDefaults = {
        engagementChoice: CONST.ONBOARDING_CHOICES.MANAGE_TEAM,
        ...options,
    };

    const {optimisticData, failureData, successData, params} = buildPolicyData(optionsWithDefaults);

    API.write(WRITE_COMMANDS.CREATE_WORKSPACE, params, {optimisticData, successData, failureData});

    // Publish a workspace created event if this is their first policy
    if (getAdminPolicies().length === 0) {
        GoogleTagManager.publishEvent(CONST.ANALYTICS.EVENT.WORKSPACE_CREATED, sessionAccountID);
    }

    return params;
}

/**
 * Creates a draft workspace for various money request flows
 *
 * @param [policyOwnerEmail] the email of the account to make the owner of the policy
 * @param [makeMeAdmin] leave the calling account as an admin on the policy
 * @param [policyName] custom policy name we will use for created workspace
 * @param [policyID] custom policy id we will use for created workspace
 */
function createDraftWorkspace(policyOwnerEmail = '', makeMeAdmin = false, policyName = '', policyID = generatePolicyID(), currency = '', file?: File): CreateWorkspaceParams {
    const workspaceName = policyName || generateDefaultWorkspaceName(policyOwnerEmail);

    const {customUnits, customUnitID, customUnitRateID, outputCurrency} = buildOptimisticDistanceRateCustomUnits(currency);

    const {expenseChatData, adminsChatReportID, adminsCreatedReportActionID, expenseChatReportID, expenseCreatedReportActionID} = ReportUtils.buildOptimisticWorkspaceChats(
        policyID,
        workspaceName,
    );

    const shouldEnableWorkflowsByDefault =
        !introSelected?.choice || introSelected.choice === CONST.ONBOARDING_CHOICES.MANAGE_TEAM || introSelected.choice === CONST.ONBOARDING_CHOICES.LOOKING_AROUND;

    const optimisticData: OnyxUpdate[] = [
        {
            onyxMethod: Onyx.METHOD.SET,
            key: `${ONYXKEYS.COLLECTION.POLICY_DRAFTS}${policyID}`,
            value: {
                id: policyID,
                type: CONST.POLICY.TYPE.TEAM,
                name: workspaceName,
                role: CONST.POLICY.ROLE.ADMIN,
                owner: sessionEmail,
                ownerAccountID: sessionAccountID,
                isPolicyExpenseChatEnabled: true,
                outputCurrency,
                pendingAction: CONST.RED_BRICK_ROAD_PENDING_ACTION.ADD,
                autoReporting: true,
                approver: sessionEmail,
                autoReportingFrequency: shouldEnableWorkflowsByDefault ? CONST.POLICY.AUTO_REPORTING_FREQUENCIES.IMMEDIATE : CONST.POLICY.AUTO_REPORTING_FREQUENCIES.INSTANT,
                harvesting: {
                    enabled: !shouldEnableWorkflowsByDefault,
                },
                approvalMode: shouldEnableWorkflowsByDefault ? CONST.POLICY.APPROVAL_MODE.BASIC : CONST.POLICY.APPROVAL_MODE.OPTIONAL,
                customUnits,
                areCategoriesEnabled: true,
                areWorkflowsEnabled: shouldEnableWorkflowsByDefault,
                areCompanyCardsEnabled: true,
                areTagsEnabled: false,
                areDistanceRatesEnabled: false,
                areReportFieldsEnabled: false,
                areConnectionsEnabled: false,
                areExpensifyCardsEnabled: false,
                employeeList: {
                    [sessionEmail]: {
                        submitsTo: sessionEmail,
                        email: sessionEmail,
                        role: CONST.POLICY.ROLE.ADMIN,
                        errors: {},
                    },
                },
                chatReportIDAdmins: makeMeAdmin ? Number(adminsChatReportID) : undefined,
                pendingFields: {
                    autoReporting: CONST.RED_BRICK_ROAD_PENDING_ACTION.ADD,
                    approvalMode: CONST.RED_BRICK_ROAD_PENDING_ACTION.ADD,
                    reimbursementChoice: CONST.RED_BRICK_ROAD_PENDING_ACTION.ADD,
                },
                defaultBillable: false,
                disabledFields: {defaultBillable: true},
                requiresCategory: true,
            },
        },
        {
            onyxMethod: Onyx.METHOD.SET,
            key: `${ONYXKEYS.COLLECTION.REPORT_DRAFT}${expenseChatReportID}`,
            value: expenseChatData,
        },
        {
            onyxMethod: Onyx.METHOD.SET,
            key: `${ONYXKEYS.COLLECTION.POLICY_CATEGORIES_DRAFT}${policyID}`,
            value: Object.values(CONST.POLICY.DEFAULT_CATEGORIES).reduce<Record<string, PolicyCategory>>((acc, category) => {
                acc[category] = {
                    name: category,
                    enabled: true,
                    errors: null,
                };
                return acc;
            }, {}),
        },
    ];

    // We need to clone the file to prevent non-indexable errors.
    const clonedFile = file ? (createFile(file) as File) : undefined;

    const params: CreateWorkspaceParams = {
        policyID,
        adminsChatReportID,
        expenseChatReportID,
        ownerEmail: policyOwnerEmail,
        makeMeAdmin,
        policyName: workspaceName,
        type: CONST.POLICY.TYPE.TEAM,
        adminsCreatedReportActionID,
        expenseCreatedReportActionID,
        customUnitID,
        customUnitRateID,
        currency: outputCurrency,
        file: clonedFile,
    };

    Onyx.update(optimisticData);

    return params;
}

function buildDuplicatePolicyData(policy: Policy, options: DuplicatePolicyDataOptions) {
    const {policyName = '', policyID = generatePolicyID(), file, welcomeNote, parts, targetPolicyID = generatePolicyID()} = options;

    const {
        adminsChatReportID,
        adminsChatData,
        adminsReportActionData,
        adminsCreatedReportActionID,
        expenseChatReportID,
        expenseChatData,
        expenseReportActionData,
        expenseCreatedReportActionID,
        pendingChatMembers,
    } = ReportUtils.buildOptimisticWorkspaceChats(targetPolicyID, policyName);
    const isMemberOptionSelected = parts?.people;
    const isReportsOptionSelected = parts?.reports;
    const isConnectionsOptionSelected = parts?.connections;
    const isCategoriesOptionSelected = parts?.categories;
    const isTaxesOptionSelected = parts?.taxes;
    const isTagsOptionSelected = parts?.tags;
    const isInvoicesOptionSelected = parts?.invoices;
    const isCustomUnitsOptionSelected = parts?.customUnits;
    const isRulesOptionSelected = parts?.expenses;
    const isWorkflowsOptionSelected = parts?.exportLayouts;
    const policyMemberAccountIDs = isMemberOptionSelected ? Object.values(getMemberAccountIDsForWorkspace(policy?.employeeList, false, false)) : [];
    const {customUnitID, customUnitRateID} = buildOptimisticDistanceRateCustomUnits(policy?.outputCurrency);

    const optimisticAnnounceChat = ReportUtils.buildOptimisticAnnounceChat(targetPolicyID, [...policyMemberAccountIDs]);
    const announceRoomChat = optimisticAnnounceChat.announceChatData;

    const optimisticCategoriesData = buildOptimisticPolicyCategories(targetPolicyID, Object.values(CONST.POLICY.DEFAULT_CATEGORIES));

    // WARNING: The data below should be kept in sync with the API so we create the policy with the correct configuration.
    const optimisticData: OnyxUpdate[] = [
        {
            onyxMethod: Onyx.METHOD.SET,
            key: `${ONYXKEYS.COLLECTION.POLICY}${targetPolicyID}`,
            value: {
                ...policy,
                areCategoriesEnabled: isCategoriesOptionSelected,
                areTagsEnabled: isTagsOptionSelected,
                areDistanceRatesEnabled: isCustomUnitsOptionSelected,
                areInvoicesEnabled: isInvoicesOptionSelected,
                areRulesEnabled: isRulesOptionSelected,
                areWorkflowsEnabled: isWorkflowsOptionSelected,
                areReportFieldsEnabled: isReportsOptionSelected,
                areConnectionsEnabled: isConnectionsOptionSelected,
                tax: isTaxesOptionSelected ? policy?.tax : undefined,
                employeeList: isMemberOptionSelected ? policy.employeeList : {[policy.owner]: policy?.employeeList?.[policy.owner]},
                id: targetPolicyID,
                name: policyName,
                fieldList: isReportsOptionSelected ? policy?.fieldList : undefined,
                connections: isConnectionsOptionSelected ? policy?.connections : undefined,
                customUnits: isCustomUnitsOptionSelected ? policy?.customUnits : undefined,
                taxRates: isTaxesOptionSelected ? policy?.taxRates : undefined,
                pendingAction: CONST.RED_BRICK_ROAD_PENDING_ACTION.ADD,
                pendingFields: {
                    autoReporting: CONST.RED_BRICK_ROAD_PENDING_ACTION.ADD,
                    approvalMode: CONST.RED_BRICK_ROAD_PENDING_ACTION.ADD,
                    reimbursementChoice: CONST.RED_BRICK_ROAD_PENDING_ACTION.ADD,
                    name: CONST.RED_BRICK_ROAD_PENDING_ACTION.ADD,
                    outputCurrency: CONST.RED_BRICK_ROAD_PENDING_ACTION.ADD,
                    address: CONST.RED_BRICK_ROAD_PENDING_ACTION.ADD,
                    description: CONST.RED_BRICK_ROAD_PENDING_ACTION.ADD,
                    type: CONST.RED_BRICK_ROAD_PENDING_ACTION.ADD,
                    areReportFieldsEnabled: CONST.RED_BRICK_ROAD_PENDING_ACTION.ADD,
                },
                avatarURL: file?.uri,
                originalFileName: file?.name,
            },
        },
        {
            onyxMethod: Onyx.METHOD.MERGE,
            key: `${ONYXKEYS.COLLECTION.REPORT_METADATA}${expenseChatReportID}`,
            value: {
                isOptimisticReport: true,
            },
        },
        {
            onyxMethod: Onyx.METHOD.SET,
            key: `${ONYXKEYS.COLLECTION.REPORT}${adminsChatReportID}`,
            value: {
                pendingFields: {
                    addWorkspaceRoom: CONST.RED_BRICK_ROAD_PENDING_ACTION.ADD,
                },
                ...adminsChatData,
            },
        },
        {
            onyxMethod: Onyx.METHOD.SET,
            key: `${ONYXKEYS.COLLECTION.REPORT_METADATA}${adminsChatReportID}`,
            value: {
                pendingChatMembers,
            },
        },
        {
            onyxMethod: Onyx.METHOD.SET,
            key: `${ONYXKEYS.COLLECTION.REPORT_ACTIONS}${adminsChatReportID}`,
            value: adminsReportActionData,
        },
        {
            onyxMethod: Onyx.METHOD.SET,
            key: `${ONYXKEYS.COLLECTION.REPORT}${expenseChatReportID}`,
            value: {
                pendingFields: {
                    addWorkspaceRoom: CONST.RED_BRICK_ROAD_PENDING_ACTION.ADD,
                },
                ...expenseChatData,
            },
        },
        {
            onyxMethod: Onyx.METHOD.SET,
            key: `${ONYXKEYS.COLLECTION.REPORT_ACTIONS}${expenseChatReportID}`,
            value: expenseReportActionData,
        },
        {
            onyxMethod: Onyx.METHOD.SET,
            key: `${ONYXKEYS.COLLECTION.POLICY_DRAFTS}${targetPolicyID}`,
            value: null,
        },
        {
            onyxMethod: Onyx.METHOD.SET,
            key: `${ONYXKEYS.COLLECTION.REPORT_DRAFT}${expenseChatReportID}`,
            value: null,
        },
        {
            onyxMethod: Onyx.METHOD.SET,
            key: `${ONYXKEYS.COLLECTION.REPORT_DRAFT}${adminsChatReportID}`,
            value: null,
        },
        ...announceRoomChat.onyxOptimisticData,
    ];

    const successData: OnyxUpdate[] = [
        {
            onyxMethod: Onyx.METHOD.MERGE,
            key: `${ONYXKEYS.COLLECTION.POLICY}${targetPolicyID}`,
            value: {
                pendingAction: null,
                pendingFields: {
                    autoReporting: null,
                    approvalMode: null,
                    reimbursementChoice: null,
                    name: null,
                    outputCurrency: null,
                    address: null,
                    description: null,
                    type: null,
                    areReportFieldsEnabled: null,
                },
            },
        },
        {
            onyxMethod: Onyx.METHOD.MERGE,
            key: `${ONYXKEYS.COLLECTION.REPORT}${adminsChatReportID}`,
            value: {
                pendingFields: {
                    addWorkspaceRoom: null,
                },
                pendingAction: null,
            },
        },
        {
            onyxMethod: Onyx.METHOD.MERGE,
            key: `${ONYXKEYS.COLLECTION.REPORT_METADATA}${adminsChatReportID}`,
            value: {
                isOptimisticReport: false,
                pendingChatMembers: [],
            },
        },
        {
            onyxMethod: Onyx.METHOD.MERGE,
            key: `${ONYXKEYS.COLLECTION.REPORT_ACTIONS}${adminsChatReportID}`,
            value: {
                [adminsCreatedReportActionID]: {
                    pendingAction: null,
                },
            },
        },
        {
            onyxMethod: Onyx.METHOD.MERGE,
            key: `${ONYXKEYS.COLLECTION.REPORT}${expenseChatReportID}`,
            value: {
                pendingFields: {
                    addWorkspaceRoom: null,
                },
                pendingAction: null,
            },
        },
        {
            onyxMethod: Onyx.METHOD.MERGE,
            key: `${ONYXKEYS.COLLECTION.REPORT_METADATA}${expenseChatReportID}`,
            value: {
                isOptimisticReport: false,
            },
        },
        {
            onyxMethod: Onyx.METHOD.MERGE,
            key: `${ONYXKEYS.COLLECTION.REPORT_ACTIONS}${expenseChatReportID}`,
            value: {
                [expenseCreatedReportActionID]: {
                    pendingAction: null,
                },
            },
        },
        ...announceRoomChat.onyxSuccessData,
    ];

    const failureData: OnyxUpdate[] = [
        {
            onyxMethod: Onyx.METHOD.MERGE,
            key: `${ONYXKEYS.COLLECTION.POLICY}${targetPolicyID}`,
            value: {employeeList: null},
        },
        {
            onyxMethod: Onyx.METHOD.SET,
            key: `${ONYXKEYS.COLLECTION.REPORT}${adminsChatReportID}`,
            value: null,
        },
        {
            onyxMethod: Onyx.METHOD.SET,
            key: `${ONYXKEYS.COLLECTION.REPORT_ACTIONS}${adminsChatReportID}`,
            value: null,
        },
        {
            onyxMethod: Onyx.METHOD.SET,
            key: `${ONYXKEYS.COLLECTION.REPORT}${expenseChatReportID}`,
            value: null,
        },
        {
            onyxMethod: Onyx.METHOD.SET,
            key: `${ONYXKEYS.COLLECTION.REPORT_ACTIONS}${expenseChatReportID}`,
            value: null,
        },
        ...announceRoomChat.onyxFailureData,
    ];

    if (optimisticCategoriesData.optimisticData) {
        optimisticData.push(...optimisticCategoriesData.optimisticData);
    }

    if (optimisticCategoriesData.failureData) {
        failureData.push(...optimisticCategoriesData.failureData);
    }

    if (optimisticCategoriesData.successData) {
        successData.push(...optimisticCategoriesData.successData);
    }

    // We need to clone the file to prevent non-indexable errors.
    const clonedFile = file ? createFile(file as File) : undefined;

    const params: DuplicateWorkspaceParams = {
        policyID,
        targetPolicyID,
        adminsChatReportID,
        expenseChatReportID,
        policyName,
        adminsCreatedReportActionID,
        expenseCreatedReportActionID,
        announceChatReportID: optimisticAnnounceChat.announceChatReportID,
        announceChatReportActionID: optimisticAnnounceChat.announceChatReportActionID,
        customUnitID,
        parts: JSON.stringify(parts),
        welcomeNote,
        customUnitRateID,
        file: clonedFile,
    };

    return {successData, optimisticData, failureData, params};
}

function duplicateWorkspace(policy: Policy, options: DuplicatePolicyDataOptions): DuplicateWorkspaceParams {
    const {optimisticData, failureData, successData, params} = buildDuplicatePolicyData(policy, options);

    API.write(WRITE_COMMANDS.DUPLICATE_POLICY, params, {optimisticData, successData, failureData});

    return params;
}

function openPolicyWorkflowsPage(policyID: string) {
    if (!policyID) {
        Log.warn('openPolicyWorkflowsPage invalid params', {policyID});
        return;
    }

    const onyxData: OnyxData = {
        optimisticData: [
            {
                onyxMethod: Onyx.METHOD.MERGE,
                key: `${ONYXKEYS.COLLECTION.POLICY}${policyID}`,
                value: {
                    isLoading: true,
                },
            },
        ],
        successData: [
            {
                onyxMethod: Onyx.METHOD.MERGE,
                key: `${ONYXKEYS.COLLECTION.POLICY}${policyID}`,
                value: {
                    isLoading: false,
                },
            },
        ],
        failureData: [
            {
                onyxMethod: Onyx.METHOD.MERGE,
                key: `${ONYXKEYS.COLLECTION.POLICY}${policyID}`,
                value: {
                    isLoading: false,
                },
            },
        ],
    };

    const params: OpenPolicyWorkflowsPageParams = {policyID};

    API.read(READ_COMMANDS.OPEN_POLICY_WORKFLOWS_PAGE, params, onyxData);
}

function openPolicyReceiptPartnersPage(policyID?: string) {
    if (!policyID) {
        Log.warn('openPolicyReceiptPartnersPage invalid params', {policyID});
        return;
    }

    const params: OpenPolicyReceiptPartnersPageParams = {policyID};

    API.read(READ_COMMANDS.OPEN_POLICY_RECEIPT_PARTNERS_PAGE, params);
}

function removePolicyReceiptPartnersConnection(policyID: string, partnerName: string, receiptPartnerData?: UberReceiptPartner) {
    const optimisticData: OnyxUpdate[] = [
        {
            onyxMethod: Onyx.METHOD.MERGE,
            key: `${ONYXKEYS.COLLECTION.POLICY}${policyID}`,
            value: {
                receiptPartners: {
                    [partnerName]: {pendingAction: CONST.RED_BRICK_ROAD_PENDING_ACTION.DELETE},
                },
            },
        },
    ];

    const successData: OnyxUpdate[] = [
        {
            onyxMethod: Onyx.METHOD.MERGE,
            key: `${ONYXKEYS.COLLECTION.POLICY}${policyID}`,
            value: {
                receiptPartners: {
                    [partnerName]: {pendingAction: null},
                },
            },
        },
    ];

    const failureData: OnyxUpdate[] = [
        {
            onyxMethod: Onyx.METHOD.MERGE,
            key: `${ONYXKEYS.COLLECTION.POLICY}${policyID}`,
            value: {
                receiptPartners: {
                    [partnerName]: {...receiptPartnerData, errorFields: {name: ErrorUtils.getMicroSecondOnyxErrorWithTranslationKey('common.genericErrorMessage')}, pendingAction: null},
                },
            },
        },
    ];

    const parameters: RemovePolicyReceiptPartnersConnectionParams = {
        policyID,
        partnerName,
    };
    API.write(WRITE_COMMANDS.DISCONNECT_WORKSPACE_RECEIPT_PARTNER, parameters, {optimisticData, failureData, successData});
}

function togglePolicyUberAutoInvite(policyID: string | undefined, enabled: boolean) {
    if (!policyID) {
        Log.warn('togglePolicyUberAutoInvite invalid params', {policyID});
        return;
    }

    const optimisticData: OnyxUpdate[] = [
        {
            key: `${ONYXKEYS.COLLECTION.POLICY}${policyID}`,
            onyxMethod: Onyx.METHOD.MERGE,
            value: {
                receiptPartners: {uber: {autoInvite: enabled, pendingFields: {autoInvite: CONST.RED_BRICK_ROAD_PENDING_ACTION.UPDATE}}},
            },
        },
    ];
    const successData: OnyxUpdate[] = [
        {
            key: `${ONYXKEYS.COLLECTION.POLICY}${policyID}`,
            onyxMethod: Onyx.METHOD.MERGE,
            value: {receiptPartners: {uber: {pendingFields: null}}},
        },
    ];
    const failureData: OnyxUpdate[] = [
        {
            key: `${ONYXKEYS.COLLECTION.POLICY}${policyID}`,
            onyxMethod: Onyx.METHOD.MERGE,
            value: {receiptPartners: {uber: {autoInvite: !enabled, pendingFields: null}}},
        },
    ];

    const params: TogglePolicyUberAutoInvitePageParams = {policyID, enabled};

    API.write(WRITE_COMMANDS.POLICY_UBER_AUTO_INVITE, params, {optimisticData, successData, failureData});
}

function togglePolicyUberAutoRemove(policyID: string | undefined, enabled: boolean) {
    if (!policyID) {
        Log.warn('togglePolicyUberAutoRemove invalid params', {policyID});
        return;
    }

    const optimisticData: OnyxUpdate[] = [
        {
            key: `${ONYXKEYS.COLLECTION.POLICY}${policyID}`,
            onyxMethod: Onyx.METHOD.MERGE,
            value: {
                receiptPartners: {uber: {autoRemove: enabled, pendingFields: {autoRemove: CONST.RED_BRICK_ROAD_PENDING_ACTION.UPDATE}}},
            },
        },
    ];
    const successData: OnyxUpdate[] = [
        {
            key: `${ONYXKEYS.COLLECTION.POLICY}${policyID}`,
            onyxMethod: Onyx.METHOD.MERGE,
            value: {receiptPartners: {uber: {pendingFields: null}}},
        },
    ];
    const failureData: OnyxUpdate[] = [
        {
            key: `${ONYXKEYS.COLLECTION.POLICY}${policyID}`,
            onyxMethod: Onyx.METHOD.MERGE,
            value: {receiptPartners: {uber: {autoRemove: !enabled, pendingFields: null}}},
        },
    ];

    const params: TogglePolicyUberAutoRemovePageParams = {policyID, enabled};

    API.write(WRITE_COMMANDS.POLICY_UBER_AUTO_REMOVE, params, {optimisticData, successData, failureData});
}

/**
 * Returns the accountIDs of the members of the policy whose data is passed in the parameters
 */
function openWorkspace(policyID: string, clientMemberAccountIDs: number[]) {
    if (!policyID || !clientMemberAccountIDs) {
        Log.warn('openWorkspace invalid params', {policyID, clientMemberAccountIDs});
        return;
    }

    const params: OpenWorkspaceParams = {
        policyID,
        clientMemberAccountIDs: JSON.stringify(clientMemberAccountIDs),
    };

    API.read(READ_COMMANDS.OPEN_WORKSPACE, params);
}

function openPolicyTaxesPage(policyID: string) {
    if (!policyID) {
        Log.warn('openPolicyTaxesPage invalid params', {policyID});
        return;
    }

    const params: OpenPolicyTaxesPageParams = {
        policyID,
    };

    API.read(READ_COMMANDS.OPEN_POLICY_TAXES_PAGE, params);
}

function openPolicyExpensifyCardsPage(policyID: string, workspaceAccountID: number) {
    const authToken = NetworkStore.getAuthToken();

    const optimisticData: OnyxUpdate[] = [
        {
            onyxMethod: Onyx.METHOD.MERGE,
            key: `${ONYXKEYS.COLLECTION.PRIVATE_EXPENSIFY_CARD_SETTINGS}${workspaceAccountID}`,
            value: {
                isLoading: true,
            },
        },
    ];

    const successData: OnyxUpdate[] = [
        {
            onyxMethod: Onyx.METHOD.MERGE,
            key: `${ONYXKEYS.COLLECTION.PRIVATE_EXPENSIFY_CARD_SETTINGS}${workspaceAccountID}`,
            value: {
                isLoading: false,
            },
        },
    ];

    const failureData: OnyxUpdate[] = [
        {
            onyxMethod: Onyx.METHOD.MERGE,
            key: `${ONYXKEYS.COLLECTION.PRIVATE_EXPENSIFY_CARD_SETTINGS}${workspaceAccountID}`,
            value: {
                isLoading: false,
            },
        },
    ];

    const params: OpenPolicyExpensifyCardsPageParams = {
        policyID,
        authToken,
    };

    API.read(READ_COMMANDS.OPEN_POLICY_EXPENSIFY_CARDS_PAGE, params, {optimisticData, successData, failureData});
}

function openPolicyEditCardLimitTypePage(policyID: string, cardID: number) {
    const authToken = NetworkStore.getAuthToken();

    const params: OpenPolicyEditCardLimitTypePageParams = {
        policyID,
        authToken,
        cardID,
    };

    API.read(READ_COMMANDS.OPEN_POLICY_EDIT_CARD_LIMIT_TYPE_PAGE, params);
}

function openWorkspaceInvitePage(policyID: string, clientMemberEmails: string[]) {
    if (!policyID || !clientMemberEmails) {
        Log.warn('openWorkspaceInvitePage invalid params', {policyID, clientMemberEmails});
        return;
    }

    const params: OpenWorkspaceInvitePageParams = {
        policyID,
        clientMemberEmails: JSON.stringify(clientMemberEmails),
    };

    API.read(READ_COMMANDS.OPEN_WORKSPACE_INVITE_PAGE, params);
}

function openDraftWorkspaceRequest(policyID: string) {
    if (policyID === '-1' || policyID === CONST.POLICY.ID_FAKE) {
        Log.warn('openDraftWorkspaceRequest invalid params', {policyID});
        return;
    }

    const params: OpenDraftWorkspaceRequestParams = {policyID};

    API.read(READ_COMMANDS.OPEN_DRAFT_WORKSPACE_REQUEST, params);
}

function requestExpensifyCardLimitIncrease(settlementBankAccountID?: number) {
    if (!settlementBankAccountID) {
        return;
    }

    const authToken = NetworkStore.getAuthToken();

    const params: RequestExpensifyCardLimitIncreaseParams = {
        authToken,
        settlementBankAccountID,
    };

    API.write(WRITE_COMMANDS.REQUEST_EXPENSIFY_CARD_LIMIT_INCREASE, params);
}

function updateMemberCustomField(policyID: string, login: string, customFieldType: CustomFieldType, value: string) {
    const customFieldKey = CONST.CUSTOM_FIELD_KEYS[customFieldType];
    // This will be fixed as part of https://github.com/Expensify/Expensify/issues/507850
    // eslint-disable-next-line deprecation/deprecation
    const policy = getPolicy(policyID);
    const previousValue = policy?.employeeList?.[login]?.[customFieldKey];

    if (value === (previousValue ?? '')) {
        return;
    }

    const optimisticData: OnyxUpdate[] = [
        {
            key: `${ONYXKEYS.COLLECTION.POLICY}${policyID}`,
            onyxMethod: Onyx.METHOD.MERGE,
            value: {
                employeeList: {[login]: {[customFieldKey]: value, pendingFields: {[customFieldKey]: CONST.RED_BRICK_ROAD_PENDING_ACTION.UPDATE}}},
            },
        },
    ];
    const successData: OnyxUpdate[] = [
        {
            key: `${ONYXKEYS.COLLECTION.POLICY}${policyID}`,
            onyxMethod: Onyx.METHOD.MERGE,
            value: {
                employeeList: {[login]: {pendingFields: {[customFieldKey]: null}}},
            },
        },
    ];
    const failureData: OnyxUpdate[] = [
        {
            key: `${ONYXKEYS.COLLECTION.POLICY}${policyID}`,
            onyxMethod: Onyx.METHOD.MERGE,
            value: {
                employeeList: {[login]: {[customFieldKey]: previousValue, pendingFields: {[customFieldKey]: null}}},
            },
        },
    ];

    const params: UpdatePolicyMembersCustomFieldsParams = {policyID, employees: JSON.stringify([{email: login, [customFieldType]: value}])};

    API.write(WRITE_COMMANDS.UPDATE_POLICY_MEMBERS_CUSTOM_FIELDS, params, {optimisticData, successData, failureData});
}

function setWorkspaceInviteMessageDraft(policyID: string, message: string | null) {
    Onyx.set(`${ONYXKEYS.COLLECTION.WORKSPACE_INVITE_MESSAGE_DRAFT}${policyID}`, message);
}

function clearErrors(policyID: string) {
    Onyx.merge(`${ONYXKEYS.COLLECTION.POLICY}${policyID}`, {errors: null});
    hideWorkspaceAlertMessage(policyID);
}

/**
 * Dismiss the informative messages about which policy members were added with primary logins when invited with their secondary login.
 */
function dismissAddedWithPrimaryLoginMessages(policyID: string) {
    Onyx.merge(`${ONYXKEYS.COLLECTION.POLICY}${policyID}`, {primaryLoginsInvited: null});
}

function buildOptimisticRecentlyUsedCurrencies(currency?: string) {
    if (!currency) {
        return [];
    }

    return lodashUnion([currency], allRecentlyUsedCurrencies).slice(0, CONST.IOU.MAX_RECENT_REPORTS_TO_SHOW);
}

/**
 * This flow is used for bottom up flow converting IOU report to an expense report. When user takes this action,
 * we create a Collect type workspace when the person taking the action becomes an owner and an admin, while we
 * add a new member to the workspace as an employee and convert the IOU report passed as a param into an expense report.
 *
 * @returns policyID of the workspace we have created
 */
// eslint-disable-next-line rulesdir/no-call-actions-from-actions
function createWorkspaceFromIOUPayment(iouReport: OnyxEntry<Report>): WorkspaceFromIOUCreationData | undefined {
    // This flow only works for IOU reports
    if (!ReportUtils.isIOUReportUsingReport(iouReport)) {
        return;
    }

    // Generate new variables for the policy
    const policyID = generatePolicyID();
    const workspaceName = generateDefaultWorkspaceName(sessionEmail);
    const employeeAccountID = iouReport.ownerAccountID;
    const {customUnits, customUnitID, customUnitRateID} = buildOptimisticDistanceRateCustomUnits(iouReport.currency);
    const oldPersonalPolicyID = iouReport.policyID;
    const iouReportID = iouReport.reportID;

    const {
        adminsChatReportID,
        adminsChatData,
        adminsReportActionData,
        adminsCreatedReportActionID,
        expenseChatReportID: workspaceChatReportID,
        expenseChatData: workspaceChatData,
        expenseReportActionData: workspaceChatReportActionData,
        expenseCreatedReportActionID: workspaceChatCreatedReportActionID,
        pendingChatMembers,
    } = ReportUtils.buildOptimisticWorkspaceChats(policyID, workspaceName);

    if (!employeeAccountID || !oldPersonalPolicyID) {
        return;
    }

    const employeeEmail = allPersonalDetails?.[employeeAccountID]?.login ?? '';

    // Create the expense chat for the employee whose IOU is being paid
    const employeeWorkspaceChat = createPolicyExpenseChats(policyID, {[employeeEmail]: employeeAccountID}, true);
    const newWorkspace = {
        id: policyID,

        // We are creating a collect policy in this case
        type: CONST.POLICY.TYPE.TEAM,
        name: workspaceName,
        role: CONST.POLICY.ROLE.ADMIN,
        owner: sessionEmail,
        ownerAccountID: sessionAccountID,
        isPolicyExpenseChatEnabled: true,

        // Setting the currency to USD as we can only add the VBBA for this policy currency right now
        outputCurrency: CONST.CURRENCY.USD,
        pendingAction: CONST.RED_BRICK_ROAD_PENDING_ACTION.ADD,
        autoReporting: true,
        autoReportingFrequency: CONST.POLICY.AUTO_REPORTING_FREQUENCIES.IMMEDIATE,
        approvalMode: CONST.POLICY.APPROVAL_MODE.BASIC,
        approver: sessionEmail,
        harvesting: {
            enabled: false,
        },
        customUnits,
        areCategoriesEnabled: true,
        areCompanyCardsEnabled: true,
        areTagsEnabled: false,
        areDistanceRatesEnabled: false,
        areWorkflowsEnabled: true,
        areReportFieldsEnabled: false,
        areConnectionsEnabled: false,
        areExpensifyCardsEnabled: false,
        employeeList: {
            [sessionEmail]: {
                email: sessionEmail,
                submitsTo: sessionEmail,
                role: CONST.POLICY.ROLE.ADMIN,
                errors: {},
            },
            ...(employeeEmail
                ? {
                      [employeeEmail]: {
                          email: employeeEmail,
                          submitsTo: sessionEmail,
                          role: CONST.POLICY.ROLE.USER,
                          errors: {},
                      },
                  }
                : {}),
        },
        pendingFields: {
            autoReporting: CONST.RED_BRICK_ROAD_PENDING_ACTION.ADD,
            approvalMode: CONST.RED_BRICK_ROAD_PENDING_ACTION.ADD,
            reimbursementChoice: CONST.RED_BRICK_ROAD_PENDING_ACTION.ADD,
        },
        defaultBillable: false,
        disabledFields: {defaultBillable: true},
        requiresCategory: true,
    };

    const optimisticData: OnyxUpdate[] = [
        {
            onyxMethod: Onyx.METHOD.SET,
            key: `${ONYXKEYS.COLLECTION.POLICY}${policyID}`,
            value: newWorkspace,
        },
        {
            onyxMethod: Onyx.METHOD.SET,
            key: `${ONYXKEYS.COLLECTION.REPORT}${adminsChatReportID}`,
            value: {
                pendingFields: {
                    addWorkspaceRoom: CONST.RED_BRICK_ROAD_PENDING_ACTION.ADD,
                },
                ...adminsChatData,
            },
        },
        {
            onyxMethod: Onyx.METHOD.SET,
            key: `${ONYXKEYS.COLLECTION.REPORT_METADATA}${adminsChatReportID}`,
            value: {
                pendingChatMembers,
            },
        },
        {
            onyxMethod: Onyx.METHOD.SET,
            key: `${ONYXKEYS.COLLECTION.REPORT_ACTIONS}${adminsChatReportID}`,
            value: adminsReportActionData,
        },
        {
            onyxMethod: Onyx.METHOD.SET,
            key: `${ONYXKEYS.COLLECTION.REPORT}${workspaceChatReportID}`,
            value: {
                pendingFields: {
                    addWorkspaceRoom: CONST.RED_BRICK_ROAD_PENDING_ACTION.ADD,
                },
                ...workspaceChatData,
            },
        },
        {
            onyxMethod: Onyx.METHOD.SET,
            key: `${ONYXKEYS.COLLECTION.REPORT_ACTIONS}${workspaceChatReportID}`,
            value: workspaceChatReportActionData,
        },
        {
            onyxMethod: Onyx.METHOD.MERGE,
            key: `${ONYXKEYS.COLLECTION.POLICY_DRAFTS}${policyID}`,
            value: {
                pendingFields: {
                    addWorkspaceRoom: null,
                },
                pendingAction: null,
            },
        },
    ];
    optimisticData.push(...employeeWorkspaceChat.onyxOptimisticData);

    const successData: OnyxUpdate[] = [
        {
            onyxMethod: Onyx.METHOD.MERGE,
            key: `${ONYXKEYS.COLLECTION.POLICY}${policyID}`,
            value: {
                pendingAction: null,
                pendingFields: {
                    autoReporting: null,
                    approvalMode: null,
                    reimbursementChoice: null,
                },
            },
        },
        {
            onyxMethod: Onyx.METHOD.MERGE,
            key: `${ONYXKEYS.COLLECTION.REPORT}${adminsChatReportID}`,
            value: {
                pendingFields: {
                    addWorkspaceRoom: null,
                },
                pendingAction: null,
            },
        },
        {
            onyxMethod: Onyx.METHOD.MERGE,
            key: `${ONYXKEYS.COLLECTION.REPORT_METADATA}${adminsChatReportID}`,
            value: {
                isOptimisticReport: false,
            },
        },
        {
            onyxMethod: Onyx.METHOD.MERGE,
            key: `${ONYXKEYS.COLLECTION.REPORT_ACTIONS}${adminsChatReportID}`,
            value: {
                [Object.keys(adminsChatData).at(0) ?? '']: {
                    pendingAction: null,
                },
            },
        },
        {
            onyxMethod: Onyx.METHOD.MERGE,
            key: `${ONYXKEYS.COLLECTION.REPORT}${workspaceChatReportID}`,
            value: {
                pendingFields: {
                    addWorkspaceRoom: null,
                },
                pendingAction: null,
            },
        },
        {
            onyxMethod: Onyx.METHOD.MERGE,
            key: `${ONYXKEYS.COLLECTION.REPORT_METADATA}${workspaceChatReportID}`,
            value: {
                isOptimisticReport: false,
            },
        },
        {
            onyxMethod: Onyx.METHOD.MERGE,
            key: `${ONYXKEYS.COLLECTION.REPORT_ACTIONS}${workspaceChatReportID}`,
            value: {
                [Object.keys(workspaceChatData).at(0) ?? '']: {
                    pendingAction: null,
                },
            },
        },
    ];
    successData.push(...employeeWorkspaceChat.onyxSuccessData);

    const failureData: OnyxUpdate[] = [
        {
            onyxMethod: Onyx.METHOD.MERGE,
            key: `${ONYXKEYS.COLLECTION.REPORT}${adminsChatReportID}`,
            value: {
                pendingFields: {
                    addWorkspaceRoom: null,
                },
                pendingAction: null,
            },
        },
        {
            onyxMethod: Onyx.METHOD.MERGE,
            key: `${ONYXKEYS.COLLECTION.REPORT_ACTIONS}${adminsChatReportID}`,
            value: {
                pendingAction: null,
            },
        },
        {
            onyxMethod: Onyx.METHOD.MERGE,
            key: `${ONYXKEYS.COLLECTION.REPORT}${workspaceChatReportID}`,
            value: {
                pendingFields: {
                    addWorkspaceRoom: null,
                },
                pendingAction: null,
            },
        },
        {
            onyxMethod: Onyx.METHOD.MERGE,
            key: `${ONYXKEYS.COLLECTION.REPORT_ACTIONS}${workspaceChatReportID}`,
            value: {
                pendingAction: null,
            },
        },
    ];

    // Compose the memberData object which is used to add the employee to the workspace and
    // optimistically create the expense chat for them.
    const memberData = {
        accountID: Number(employeeAccountID),
        email: employeeEmail,
        workspaceChatReportID: employeeWorkspaceChat.reportCreationData[employeeEmail].reportID,
        workspaceChatCreatedReportActionID: employeeWorkspaceChat.reportCreationData[employeeEmail].reportActionID,
    };

    const oldChatReportID = iouReport.chatReportID;

    // Next we need to convert the IOU report to Expense report.
    // We need to change:
    // - report type
    // - change the sign of the report total
    // - update its policyID and policyName
    // - update the chatReportID to point to the new expense chat
    const expenseReport = {
        ...iouReport,
        chatReportID: memberData.workspaceChatReportID,
        policyID,
        policyName: workspaceName,
        type: CONST.REPORT.TYPE.EXPENSE,
        total: -(iouReport?.total ?? 0),
    };
    optimisticData.push({
        onyxMethod: Onyx.METHOD.MERGE,
        key: `${ONYXKEYS.COLLECTION.REPORT}${iouReportID}`,
        value: expenseReport,
    });
    failureData.push({
        onyxMethod: Onyx.METHOD.MERGE,
        key: `${ONYXKEYS.COLLECTION.REPORT}${iouReportID}`,
        value: iouReport,
    });

    // The expense report transactions need to have the amount reversed to negative values
    const reportTransactions = ReportUtils.getReportTransactions(iouReportID);

    // For performance reasons, we are going to compose a merge collection data for transactions
    const transactionsOptimisticData: Record<string, Transaction> = {};
    const transactionFailureData: Record<string, Transaction> = {};
    reportTransactions.forEach((transaction) => {
        transactionsOptimisticData[`${ONYXKEYS.COLLECTION.TRANSACTION}${transaction.transactionID}`] = {
            ...transaction,
            amount: -transaction.amount,
            modifiedAmount: transaction.modifiedAmount ? -transaction.modifiedAmount : 0,
        };

        transactionFailureData[`${ONYXKEYS.COLLECTION.TRANSACTION}${transaction.transactionID}`] = transaction;
    });

    optimisticData.push({
        onyxMethod: Onyx.METHOD.MERGE_COLLECTION,
        key: `${ONYXKEYS.COLLECTION.TRANSACTION}`,
        value: transactionsOptimisticData,
    });
    failureData.push({
        onyxMethod: Onyx.METHOD.MERGE_COLLECTION,
        key: `${ONYXKEYS.COLLECTION.TRANSACTION}`,
        value: transactionFailureData,
    });

    // We need to move the report preview action from the DM to the expense chat.
    const parentReport = allReportActions?.[`${ONYXKEYS.COLLECTION.REPORT_ACTIONS}${iouReport.parentReportID}`];
    const parentReportActionID = iouReport.parentReportActionID;
    const reportPreview = iouReport?.parentReportID && parentReportActionID ? parentReport?.[parentReportActionID] : undefined;

    if (reportPreview?.reportActionID) {
        optimisticData.push({
            onyxMethod: Onyx.METHOD.MERGE,
            key: `${ONYXKEYS.COLLECTION.REPORT_ACTIONS}${oldChatReportID}`,
            value: {[reportPreview.reportActionID]: null},
        });
        failureData.push({
            onyxMethod: Onyx.METHOD.MERGE,
            key: `${ONYXKEYS.COLLECTION.REPORT_ACTIONS}${oldChatReportID}`,
            value: {[reportPreview.reportActionID]: reportPreview},
        });
    }

    // To optimistically remove the GBR from the DM we need to update the hasOutstandingChildRequest param to false
    optimisticData.push({
        onyxMethod: Onyx.METHOD.MERGE,
        key: `${ONYXKEYS.COLLECTION.REPORT}${oldChatReportID}`,
        value: {
            hasOutstandingChildRequest: false,
        },
    });
    failureData.push({
        onyxMethod: Onyx.METHOD.MERGE,
        key: `${ONYXKEYS.COLLECTION.REPORT}${oldChatReportID}`,
        value: {
            hasOutstandingChildRequest: true,
        },
    });

    if (reportPreview?.reportActionID) {
        // Update the created timestamp of the report preview action to be after the expense chat created timestamp.
        optimisticData.push({
            onyxMethod: Onyx.METHOD.MERGE,
            key: `${ONYXKEYS.COLLECTION.REPORT_ACTIONS}${memberData.workspaceChatReportID}`,
            value: {
                [reportPreview.reportActionID]: {
                    ...reportPreview,
                    message: [
                        {
                            type: CONST.REPORT.MESSAGE.TYPE.TEXT,
                            text: ReportUtils.getReportPreviewMessage(expenseReport, null, false, false, newWorkspace),
                        },
                    ],
                    created: DateUtils.getDBTime(),
                },
            },
        });
        failureData.push({
            onyxMethod: Onyx.METHOD.MERGE,
            key: `${ONYXKEYS.COLLECTION.REPORT_ACTIONS}${memberData.workspaceChatReportID}`,
            value: {[reportPreview.reportActionID]: null},
        });
    }

    // Create the MOVED report action and add it to the DM chat which indicates to the user where the report has been moved
    const movedReportAction = ReportUtils.buildOptimisticMovedReportAction(oldPersonalPolicyID, policyID, memberData.workspaceChatReportID, iouReportID, workspaceName, true);

    const movedIouReportAction = ReportUtils.buildOptimisticMovedReportAction(oldPersonalPolicyID, policyID, memberData.workspaceChatReportID, iouReportID, workspaceName);

    optimisticData.push({
        onyxMethod: Onyx.METHOD.MERGE,
        key: `${ONYXKEYS.COLLECTION.REPORT_ACTIONS}${iouReport.reportID}`,
        value: {[movedIouReportAction.reportActionID]: movedIouReportAction},
    });

    successData.push({
        onyxMethod: Onyx.METHOD.MERGE,
        key: `${ONYXKEYS.COLLECTION.REPORT_ACTIONS}${iouReport.reportID}`,
        value: {
            [movedIouReportAction.reportActionID]: {
                ...movedIouReportAction,
                pendingAction: null,
            },
        },
    });

    failureData.push({
        onyxMethod: Onyx.METHOD.MERGE,
        key: `${ONYXKEYS.COLLECTION.REPORT_ACTIONS}${iouReport.reportID}`,
        value: {[movedIouReportAction.reportActionID]: null},
    });

    optimisticData.push({
        onyxMethod: Onyx.METHOD.MERGE,
        key: `${ONYXKEYS.COLLECTION.REPORT_ACTIONS}${oldChatReportID}`,
        value: {[movedReportAction.reportActionID]: movedReportAction},
    });
    successData.push({
        onyxMethod: Onyx.METHOD.MERGE,
        key: `${ONYXKEYS.COLLECTION.REPORT_ACTIONS}${oldChatReportID}`,
        value: {
            [movedReportAction.reportActionID]: {
                ...movedReportAction,
                pendingAction: null,
            },
        },
    });
    failureData.push({
        onyxMethod: Onyx.METHOD.MERGE,
        key: `${ONYXKEYS.COLLECTION.REPORT_ACTIONS}${oldChatReportID}`,
        value: {[movedReportAction.reportActionID]: null},
    });

    // We know that this new workspace has no BankAccount yet, so we can set
    // the reimbursement account to be immediately in the setup state for a new bank account:
    optimisticData.push({
        onyxMethod: Onyx.METHOD.MERGE,
        key: `${ONYXKEYS.REIMBURSEMENT_ACCOUNT}`,
        value: {
            isLoading: false,
            achData: {
                currentStep: CONST.BANK_ACCOUNT.STEP.BANK_ACCOUNT,
                policyID,
                subStep: '',
            },
        },
    });
    failureData.push({
        onyxMethod: Onyx.METHOD.SET,
        key: `${ONYXKEYS.REIMBURSEMENT_ACCOUNT}`,
        value: CONST.REIMBURSEMENT_ACCOUNT.DEFAULT_DATA,
    });

    const params: CreateWorkspaceFromIOUPaymentParams = {
        policyID,
        adminsChatReportID,
        expenseChatReportID: workspaceChatReportID,
        ownerEmail: '',
        makeMeAdmin: false,
        policyName: workspaceName,
        type: CONST.POLICY.TYPE.TEAM,
        adminsCreatedReportActionID,
        expenseCreatedReportActionID: workspaceChatCreatedReportActionID,
        customUnitID,
        customUnitRateID,
        iouReportID,
        memberData: JSON.stringify(memberData),
        reportActionID: movedReportAction.reportActionID,
        expenseMovedReportActionID: movedIouReportAction.reportActionID,
    };

    API.write(WRITE_COMMANDS.CREATE_WORKSPACE_FROM_IOU_PAYMENT, params, {optimisticData, successData, failureData});

    return {policyID, workspaceChatReportID: memberData.workspaceChatReportID, reportPreviewReportActionID: reportPreview?.reportActionID, adminsChatReportID};
}

function enablePolicyConnections(policyID: string, enabled: boolean) {
    const onyxData: OnyxData = {
        optimisticData: [
            {
                onyxMethod: Onyx.METHOD.MERGE,
                key: `${ONYXKEYS.COLLECTION.POLICY}${policyID}`,
                value: {
                    areConnectionsEnabled: enabled,
                    pendingFields: {
                        areConnectionsEnabled: CONST.RED_BRICK_ROAD_PENDING_ACTION.UPDATE,
                    },
                },
            },
        ],
        successData: [
            {
                onyxMethod: Onyx.METHOD.MERGE,
                key: `${ONYXKEYS.COLLECTION.POLICY}${policyID}`,
                value: {
                    pendingFields: {
                        areConnectionsEnabled: null,
                    },
                },
            },
        ],
        failureData: [
            {
                onyxMethod: Onyx.METHOD.MERGE,
                key: `${ONYXKEYS.COLLECTION.POLICY}${policyID}`,
                value: {
                    areConnectionsEnabled: !enabled,
                    pendingFields: {
                        areConnectionsEnabled: null,
                    },
                },
            },
        ],
    };

    const parameters: EnablePolicyConnectionsParams = {policyID, enabled};

    API.writeWithNoDuplicatesEnableFeatureConflicts(WRITE_COMMANDS.ENABLE_POLICY_CONNECTIONS, parameters, onyxData);

    if (enabled && getIsNarrowLayout()) {
        goBackWhenEnableFeature(policyID);
    }
}

function enablePolicyReceiptPartners(policyID: string, enabled: boolean) {
    const onyxData: OnyxData = {
        optimisticData: [
            {
                onyxMethod: Onyx.METHOD.MERGE,
                key: `${ONYXKEYS.COLLECTION.POLICY}${policyID}`,
                value: {
                    areReceiptPartnersEnabled: enabled,
                    pendingFields: {
                        areReceiptPartnersEnabled: CONST.RED_BRICK_ROAD_PENDING_ACTION.UPDATE,
                    },
                },
            },
        ],
        successData: [
            {
                onyxMethod: Onyx.METHOD.MERGE,
                key: `${ONYXKEYS.COLLECTION.POLICY}${policyID}`,
                value: {
                    pendingFields: {
                        areReceiptPartnersEnabled: null,
                    },
                },
            },
        ],
        failureData: [
            {
                onyxMethod: Onyx.METHOD.MERGE,
                key: `${ONYXKEYS.COLLECTION.POLICY}${policyID}`,
                value: {
                    areReceiptPartnersEnabled: !enabled,
                    pendingFields: {
                        areReceiptPartnersEnabled: null,
                    },
                },
            },
        ],
    };

    const parameters: TogglePolicyReceiptPartnersParams = {policyID, enabled};

    API.write(WRITE_COMMANDS.TOGGLE_RECEIPT_PARTNERS, parameters, onyxData);

    if (enabled && getIsNarrowLayout()) {
        goBackWhenEnableFeature(policyID);
    }
}

/** Save the preferred export method for a policy */
function savePreferredExportMethod(policyID: string, exportMethod: ReportExportType) {
    Onyx.merge(`${ONYXKEYS.LAST_EXPORT_METHOD}`, {[policyID]: exportMethod});
}

function enableExpensifyCard(policyID: string, enabled: boolean, shouldNavigateToExpensifyCardPage = false) {
    const authToken = NetworkStore.getAuthToken();
    if (!authToken) {
        return;
    }
    const onyxData: OnyxData = {
        optimisticData: [
            {
                onyxMethod: Onyx.METHOD.MERGE,
                key: `${ONYXKEYS.COLLECTION.POLICY}${policyID}`,
                value: {
                    areExpensifyCardsEnabled: enabled,
                    pendingFields: {
                        areExpensifyCardsEnabled: CONST.RED_BRICK_ROAD_PENDING_ACTION.UPDATE,
                    },
                },
            },
        ],
        successData: [
            {
                onyxMethod: Onyx.METHOD.MERGE,
                key: `${ONYXKEYS.COLLECTION.POLICY}${policyID}`,
                value: {
                    pendingFields: {
                        areExpensifyCardsEnabled: null,
                    },
                },
            },
        ],
        failureData: [
            {
                onyxMethod: Onyx.METHOD.MERGE,
                key: `${ONYXKEYS.COLLECTION.POLICY}${policyID}`,
                value: {
                    areExpensifyCardsEnabled: !enabled,
                    pendingFields: {
                        areExpensifyCardsEnabled: null,
                    },
                },
            },
        ],
    };

    const parameters: EnablePolicyExpensifyCardsParams = {authToken, policyID, enabled};

    API.writeWithNoDuplicatesEnableFeatureConflicts(WRITE_COMMANDS.ENABLE_POLICY_EXPENSIFY_CARDS, parameters, onyxData);

    if (enabled && shouldNavigateToExpensifyCardPage) {
        navigateToExpensifyCardPage(policyID);
        return;
    }

    if (enabled && getIsNarrowLayout()) {
        goBackWhenEnableFeature(policyID);
    }
}

function enableCompanyCards(policyID: string, enabled: boolean, shouldGoBack = true) {
    const authToken = NetworkStore.getAuthToken();

    const onyxData: OnyxData = {
        optimisticData: [
            {
                onyxMethod: Onyx.METHOD.MERGE,
                key: `${ONYXKEYS.COLLECTION.POLICY}${policyID}`,
                value: {
                    areCompanyCardsEnabled: enabled,
                    pendingFields: {
                        areCompanyCardsEnabled: CONST.RED_BRICK_ROAD_PENDING_ACTION.UPDATE,
                    },
                },
            },
        ],
        successData: [
            {
                onyxMethod: Onyx.METHOD.MERGE,
                key: `${ONYXKEYS.COLLECTION.POLICY}${policyID}`,
                value: {
                    pendingFields: {
                        areCompanyCardsEnabled: null,
                    },
                },
            },
        ],
        failureData: [
            {
                onyxMethod: Onyx.METHOD.MERGE,
                key: `${ONYXKEYS.COLLECTION.POLICY}${policyID}`,
                value: {
                    areCompanyCardsEnabled: !enabled,
                    pendingFields: {
                        areCompanyCardsEnabled: null,
                    },
                },
            },
        ],
    };

    const parameters: EnablePolicyCompanyCardsParams = {authToken, policyID, enabled};

    API.writeWithNoDuplicatesEnableFeatureConflicts(WRITE_COMMANDS.ENABLE_POLICY_COMPANY_CARDS, parameters, onyxData);

    if (enabled && getIsNarrowLayout() && shouldGoBack) {
        goBackWhenEnableFeature(policyID);
    }
}

function enablePolicyReportFields(policyID: string, enabled: boolean) {
    const onyxData: OnyxData = {
        optimisticData: [
            {
                onyxMethod: Onyx.METHOD.MERGE,
                key: `${ONYXKEYS.COLLECTION.POLICY}${policyID}`,
                value: {
                    areReportFieldsEnabled: enabled,
                    pendingFields: {
                        areReportFieldsEnabled: CONST.RED_BRICK_ROAD_PENDING_ACTION.UPDATE,
                    },
                },
            },
        ],
        successData: [
            {
                onyxMethod: Onyx.METHOD.MERGE,
                key: `${ONYXKEYS.COLLECTION.POLICY}${policyID}`,
                value: {
                    pendingFields: {
                        areReportFieldsEnabled: null,
                    },
                },
            },
        ],
        failureData: [
            {
                onyxMethod: Onyx.METHOD.MERGE,
                key: `${ONYXKEYS.COLLECTION.POLICY}${policyID}`,
                value: {
                    areReportFieldsEnabled: !enabled,
                    pendingFields: {
                        areReportFieldsEnabled: null,
                    },
                },
            },
        ],
    };

    const parameters: EnablePolicyReportFieldsParams = {policyID, enabled};

    API.writeWithNoDuplicatesEnableFeatureConflicts(WRITE_COMMANDS.ENABLE_POLICY_REPORT_FIELDS, parameters, onyxData);
}

function enablePolicyTaxes(policyID: string, enabled: boolean) {
    const defaultTaxRates: TaxRatesWithDefault = CONST.DEFAULT_TAX;
    const taxRatesData: OnyxData = {
        optimisticData: [
            {
                onyxMethod: Onyx.METHOD.MERGE,
                key: `${ONYXKEYS.COLLECTION.POLICY}${policyID}`,
                value: {
                    taxRates: {
                        ...defaultTaxRates,
                        taxes: {
                            ...Object.keys(defaultTaxRates.taxes).reduce(
                                (acc, taxKey) => {
                                    acc[taxKey] = {
                                        ...defaultTaxRates.taxes[taxKey],
                                        pendingAction: CONST.RED_BRICK_ROAD_PENDING_ACTION.ADD,
                                    };
                                    return acc;
                                },
                                {} as Record<string, TaxRate & {pendingAction: typeof CONST.RED_BRICK_ROAD_PENDING_ACTION.ADD}>,
                            ),
                        },
                    },
                },
            },
        ],
        successData: [
            {
                onyxMethod: Onyx.METHOD.MERGE,
                key: `${ONYXKEYS.COLLECTION.POLICY}${policyID}`,
                value: {
                    taxRates: {
                        taxes: {
                            ...Object.keys(defaultTaxRates.taxes).reduce(
                                (acc, taxKey) => {
                                    acc[taxKey] = {pendingAction: null};
                                    return acc;
                                },
                                {} as Record<string, {pendingAction: null}>,
                            ),
                        },
                    },
                },
            },
        ],
        failureData: [
            {
                onyxMethod: Onyx.METHOD.MERGE,
                key: `${ONYXKEYS.COLLECTION.POLICY}${policyID}`,
                value: {
                    taxRates: undefined,
                },
            },
        ],
    };
    // This will be fixed as part of https://github.com/Expensify/Expensify/issues/507850
    // eslint-disable-next-line deprecation/deprecation
    const policy = getPolicy(policyID);
    const shouldAddDefaultTaxRatesData = (!policy?.taxRates || isEmptyObject(policy.taxRates)) && enabled;

    const optimisticData: OnyxUpdate[] = [
        {
            onyxMethod: Onyx.METHOD.MERGE,
            key: `${ONYXKEYS.COLLECTION.POLICY}${policyID}`,
            value: {
                tax: {
                    trackingEnabled: enabled,
                },
                pendingFields: {
                    tax: CONST.RED_BRICK_ROAD_PENDING_ACTION.UPDATE,
                },
            },
        },
    ];
    optimisticData.push(...(shouldAddDefaultTaxRatesData ? (taxRatesData.optimisticData ?? []) : []));

    const successData: OnyxUpdate[] = [
        {
            onyxMethod: Onyx.METHOD.MERGE,
            key: `${ONYXKEYS.COLLECTION.POLICY}${policyID}`,
            value: {
                pendingFields: {
                    tax: null,
                },
            },
        },
    ];
    successData.push(...(shouldAddDefaultTaxRatesData ? (taxRatesData.successData ?? []) : []));

    const failureData: OnyxUpdate[] = [
        {
            onyxMethod: Onyx.METHOD.MERGE,
            key: `${ONYXKEYS.COLLECTION.POLICY}${policyID}`,
            value: {
                tax: {
                    trackingEnabled: !enabled,
                },
                pendingFields: {
                    tax: null,
                },
            },
        },
    ];
    failureData.push(...(shouldAddDefaultTaxRatesData ? (taxRatesData.failureData ?? []) : []));

    const onyxData: OnyxData = {
        optimisticData,
        successData,
        failureData,
    };

    const parameters: EnablePolicyTaxesParams = {policyID, enabled};
    if (shouldAddDefaultTaxRatesData) {
        parameters.taxFields = JSON.stringify(defaultTaxRates);
    }
    API.writeWithNoDuplicatesEnableFeatureConflicts(WRITE_COMMANDS.ENABLE_POLICY_TAXES, parameters, onyxData);

    if (enabled && getIsNarrowLayout()) {
        goBackWhenEnableFeature(policyID);
    }
}

function enablePolicyWorkflows(policyID: string, enabled: boolean) {
    // This will be fixed as part of https://github.com/Expensify/Expensify/issues/507850
    // eslint-disable-next-line deprecation/deprecation
    const policy = getPolicy(policyID);
    const onyxData: OnyxData = {
        optimisticData: [
            {
                onyxMethod: Onyx.METHOD.MERGE,
                key: `${ONYXKEYS.COLLECTION.POLICY}${policyID}`,
                value: {
                    areWorkflowsEnabled: enabled,
                    ...(!enabled
                        ? {
                              approvalMode: CONST.POLICY.APPROVAL_MODE.OPTIONAL,
                              autoReporting: false,
                              autoReportingFrequency: CONST.POLICY.AUTO_REPORTING_FREQUENCIES.INSTANT,
                              harvesting: {
                                  enabled: false,
                              },
                              reimbursementChoice: CONST.POLICY.REIMBURSEMENT_CHOICES.REIMBURSEMENT_NO,
                          }
                        : {}),
                    pendingFields: {
                        areWorkflowsEnabled: CONST.RED_BRICK_ROAD_PENDING_ACTION.UPDATE,
                        ...(!enabled
                            ? {
                                  approvalMode: CONST.RED_BRICK_ROAD_PENDING_ACTION.UPDATE,
                                  autoReporting: CONST.RED_BRICK_ROAD_PENDING_ACTION.UPDATE,
                                  autoReportingFrequency: CONST.RED_BRICK_ROAD_PENDING_ACTION.UPDATE,
                                  harvesting: CONST.RED_BRICK_ROAD_PENDING_ACTION.UPDATE,
                                  reimbursementChoice: CONST.RED_BRICK_ROAD_PENDING_ACTION.UPDATE,
                              }
                            : {}),
                    },
                },
            },
        ],
        successData: [
            {
                onyxMethod: Onyx.METHOD.MERGE,
                key: `${ONYXKEYS.COLLECTION.POLICY}${policyID}`,
                value: {
                    pendingFields: {
                        areWorkflowsEnabled: null,
                        ...(!enabled
                            ? {
                                  approvalMode: null,
                                  autoReporting: null,
                                  autoReportingFrequency: null,
                                  harvesting: null,
                                  reimbursementChoice: null,
                              }
                            : {}),
                    },
                },
            },
        ],
        failureData: [
            {
                onyxMethod: Onyx.METHOD.MERGE,
                key: `${ONYXKEYS.COLLECTION.POLICY}${policyID}`,
                value: {
                    areWorkflowsEnabled: !enabled,
                    ...(!enabled
                        ? {
                              approvalMode: policy?.approvalMode,
                              autoReporting: policy?.autoReporting,
                              autoReportingFrequency: policy?.autoReportingFrequency,
                              harvesting: policy?.harvesting,
                              reimbursementChoice: policy?.reimbursementChoice,
                          }
                        : {}),
                    pendingFields: {
                        areWorkflowsEnabled: null,
                        ...(!enabled
                            ? {
                                  approvalMode: null,
                                  autoReporting: null,
                                  autoReportingFrequency: null,
                                  harvesting: null,
                                  reimbursementChoice: null,
                              }
                            : {}),
                    },
                },
            },
        ],
    };

    const parameters: EnablePolicyWorkflowsParams = {policyID, enabled};

    // When disabling workflows, set autoreporting back to "immediately"
    if (!enabled) {
        setWorkspaceAutoReportingFrequency(policyID, CONST.POLICY.AUTO_REPORTING_FREQUENCIES.INSTANT);
    }

    API.writeWithNoDuplicatesEnableFeatureConflicts(WRITE_COMMANDS.ENABLE_POLICY_WORKFLOWS, parameters, onyxData);

    if (enabled && getIsNarrowLayout()) {
        goBackWhenEnableFeature(policyID);
    }
}

const DISABLED_MAX_EXPENSE_VALUES: Pick<Policy, 'maxExpenseAmountNoReceipt' | 'maxExpenseAmount' | 'maxExpenseAge'> = {
    maxExpenseAmountNoReceipt: CONST.DISABLED_MAX_EXPENSE_VALUE,
    maxExpenseAmount: CONST.DISABLED_MAX_EXPENSE_VALUE,
    maxExpenseAge: CONST.DISABLED_MAX_EXPENSE_VALUE,
};

function enablePolicyRules(policyID: string, enabled: boolean, shouldGoBack = true) {
    // This will be fixed as part of https://github.com/Expensify/Expensify/issues/507850
    // eslint-disable-next-line deprecation/deprecation
    const policy = getPolicy(policyID);
    const onyxData: OnyxData = {
        optimisticData: [
            {
                onyxMethod: Onyx.METHOD.MERGE,
                key: `${ONYXKEYS.COLLECTION.POLICY}${policyID}`,
                value: {
                    areRulesEnabled: enabled,
                    preventSelfApproval: false,
                    ...(!enabled ? DISABLED_MAX_EXPENSE_VALUES : {}),
                    pendingFields: {
                        areRulesEnabled: CONST.RED_BRICK_ROAD_PENDING_ACTION.UPDATE,
                    },
                },
            },
        ],
        successData: [
            {
                onyxMethod: Onyx.METHOD.MERGE,
                key: `${ONYXKEYS.COLLECTION.POLICY}${policyID}`,
                value: {
                    pendingFields: {
                        areRulesEnabled: null,
                    },
                },
            },
        ],
        failureData: [
            {
                onyxMethod: Onyx.METHOD.MERGE,
                key: `${ONYXKEYS.COLLECTION.POLICY}${policyID}`,
                value: {
                    areRulesEnabled: !enabled,
                    preventSelfApproval: policy?.preventSelfApproval,
                    ...(!enabled
                        ? {
                              maxExpenseAmountNoReceipt: policy?.maxExpenseAmountNoReceipt,
                              maxExpenseAmount: policy?.maxExpenseAmount,
                              maxExpenseAge: policy?.maxExpenseAge,
                          }
                        : {}),
                    pendingFields: {
                        areRulesEnabled: null,
                    },
                },
            },
        ],
    };

    if (enabled && isControlPolicy(policy) && policy?.outputCurrency === CONST.CURRENCY.USD) {
        const eReceiptsOnyxData = getWorkspaceEReceiptsEnabledOnyxData(policyID, enabled);
        onyxData.optimisticData?.push(...(eReceiptsOnyxData.optimisticData ?? []));
        onyxData.successData?.push(...(eReceiptsOnyxData.successData ?? []));
        onyxData.failureData?.push(...(eReceiptsOnyxData.failureData ?? []));
    }

    const parameters: SetPolicyRulesEnabledParams = {policyID, enabled};
    API.writeWithNoDuplicatesEnableFeatureConflicts(WRITE_COMMANDS.SET_POLICY_RULES_ENABLED, parameters, onyxData);

    if (enabled && getIsNarrowLayout() && shouldGoBack) {
        goBackWhenEnableFeature(policyID);
    }
}

function enableDistanceRequestTax(policyID: string, customUnitName: string, customUnitID: string, attributes: Attributes) {
    // This will be fixed as part of https://github.com/Expensify/Expensify/issues/507850
    // eslint-disable-next-line deprecation/deprecation
    const policy = getPolicy(policyID);
    const onyxData: OnyxData = {
        optimisticData: [
            {
                onyxMethod: Onyx.METHOD.MERGE,
                key: `${ONYXKEYS.COLLECTION.POLICY}${policyID}`,
                value: {
                    customUnits: {
                        [customUnitID]: {
                            attributes,
                            pendingFields: {
                                taxEnabled: CONST.RED_BRICK_ROAD_PENDING_ACTION.UPDATE,
                            },
                        },
                    },
                },
            },
        ],
        successData: [
            {
                onyxMethod: Onyx.METHOD.MERGE,
                key: `${ONYXKEYS.COLLECTION.POLICY}${policyID}`,
                value: {
                    customUnits: {
                        [customUnitID]: {
                            pendingFields: {
                                taxEnabled: null,
                            },
                        },
                    },
                },
            },
        ],
        failureData: [
            {
                onyxMethod: Onyx.METHOD.MERGE,
                key: `${ONYXKEYS.COLLECTION.POLICY}${policyID}`,
                value: {
                    customUnits: {
                        [customUnitID]: {
                            attributes: policy?.customUnits ? policy?.customUnits[customUnitID].attributes : null,
                            errorFields: {
                                taxEnabled: ErrorUtils.getMicroSecondOnyxErrorWithTranslationKey('common.genericErrorMessage'),
                            },
                        },
                    },
                },
            },
        ],
    };

    const params = {
        policyID,
        customUnit: JSON.stringify({
            customUnitName,
            customUnitID,
            attributes,
        }),
    };
    API.write(WRITE_COMMANDS.ENABLE_DISTANCE_REQUEST_TAX, params, onyxData);
}

function enablePolicyInvoicing(policyID: string, enabled: boolean) {
    const onyxData: OnyxData = {
        optimisticData: [
            {
                onyxMethod: Onyx.METHOD.MERGE,
                key: `${ONYXKEYS.COLLECTION.POLICY}${policyID}`,
                value: {
                    areInvoicesEnabled: enabled,
                    pendingFields: {
                        areInvoicesEnabled: CONST.RED_BRICK_ROAD_PENDING_ACTION.UPDATE,
                    },
                },
            },
        ],
        successData: [
            {
                onyxMethod: Onyx.METHOD.MERGE,
                key: `${ONYXKEYS.COLLECTION.POLICY}${policyID}`,
                value: {
                    pendingFields: {
                        areInvoicesEnabled: null,
                    },
                },
            },
        ],
        failureData: [
            {
                onyxMethod: Onyx.METHOD.MERGE,
                key: `${ONYXKEYS.COLLECTION.POLICY}${policyID}`,
                value: {
                    areInvoicesEnabled: !enabled,
                    pendingFields: {
                        areInvoicesEnabled: null,
                    },
                },
            },
        ],
    };

    const parameters: EnablePolicyInvoicingParams = {policyID, enabled};

    API.writeWithNoDuplicatesEnableFeatureConflicts(WRITE_COMMANDS.ENABLE_POLICY_INVOICING, parameters, onyxData);

    if (enabled && getIsNarrowLayout()) {
        goBackWhenEnableFeature(policyID);
    }
}

function openPolicyMoreFeaturesPage(policyID: string) {
    const params: OpenPolicyMoreFeaturesPageParams = {policyID};

    API.read(READ_COMMANDS.OPEN_POLICY_MORE_FEATURES_PAGE, params);
}

function openPolicyProfilePage(policyID: string) {
    const params: OpenPolicyProfilePageParams = {policyID};

    API.read(READ_COMMANDS.OPEN_POLICY_PROFILE_PAGE, params);
}

function openPolicyInitialPage(policyID: string) {
    const params: OpenPolicyInitialPageParams = {policyID};

    API.read(READ_COMMANDS.OPEN_POLICY_INITIAL_PAGE, params);
}

function setPolicyCustomTaxName(policyID: string, customTaxName: string) {
    // This will be fixed as part of https://github.com/Expensify/Expensify/issues/507850
    // eslint-disable-next-line deprecation/deprecation
    const policy = getPolicy(policyID);
    const originalCustomTaxName = policy?.taxRates?.name;
    const onyxData: OnyxData = {
        optimisticData: [
            {
                onyxMethod: Onyx.METHOD.MERGE,
                key: `${ONYXKEYS.COLLECTION.POLICY}${policyID}`,
                value: {
                    taxRates: {
                        name: customTaxName,
                        pendingFields: {name: CONST.RED_BRICK_ROAD_PENDING_ACTION.UPDATE},
                        errorFields: null,
                    },
                },
            },
        ],
        successData: [
            {
                onyxMethod: Onyx.METHOD.MERGE,
                key: `${ONYXKEYS.COLLECTION.POLICY}${policyID}`,
                value: {
                    taxRates: {
                        pendingFields: {name: null},
                        errorFields: null,
                    },
                },
            },
        ],
        failureData: [
            {
                onyxMethod: Onyx.METHOD.MERGE,
                key: `${ONYXKEYS.COLLECTION.POLICY}${policyID}`,
                value: {
                    taxRates: {
                        name: originalCustomTaxName,
                        pendingFields: {name: null},
                        errorFields: {name: ErrorUtils.getMicroSecondOnyxErrorWithTranslationKey('common.genericErrorMessage')},
                    },
                },
            },
        ],
    };

    const parameters = {
        policyID,
        customTaxName,
    };

    API.write(WRITE_COMMANDS.SET_POLICY_CUSTOM_TAX_NAME, parameters, onyxData);
}

function setWorkspaceCurrencyDefault(policyID: string, taxCode: string) {
    // This will be fixed as part of https://github.com/Expensify/Expensify/issues/507850
    // eslint-disable-next-line deprecation/deprecation
    const policy = getPolicy(policyID);
    const originalDefaultExternalID = policy?.taxRates?.defaultExternalID;
    const onyxData: OnyxData = {
        optimisticData: [
            {
                onyxMethod: Onyx.METHOD.MERGE,
                key: `${ONYXKEYS.COLLECTION.POLICY}${policyID}`,
                value: {
                    taxRates: {
                        defaultExternalID: taxCode,
                        pendingFields: {defaultExternalID: CONST.RED_BRICK_ROAD_PENDING_ACTION.UPDATE},
                        errorFields: null,
                    },
                },
            },
        ],
        successData: [
            {
                onyxMethod: Onyx.METHOD.MERGE,
                key: `${ONYXKEYS.COLLECTION.POLICY}${policyID}`,
                value: {
                    taxRates: {
                        pendingFields: {defaultExternalID: null},
                        errorFields: null,
                    },
                },
            },
        ],
        failureData: [
            {
                onyxMethod: Onyx.METHOD.MERGE,
                key: `${ONYXKEYS.COLLECTION.POLICY}${policyID}`,
                value: {
                    taxRates: {
                        defaultExternalID: originalDefaultExternalID,
                        pendingFields: {defaultExternalID: null},
                        errorFields: {defaultExternalID: ErrorUtils.getMicroSecondOnyxErrorWithTranslationKey('common.genericErrorMessage')},
                    },
                },
            },
        ],
    };

    const parameters = {
        policyID,
        taxCode,
    };

    API.write(WRITE_COMMANDS.SET_POLICY_TAXES_CURRENCY_DEFAULT, parameters, onyxData);
}

function setForeignCurrencyDefault(policyID: string, taxCode: string) {
    // This will be fixed as part of https://github.com/Expensify/Expensify/issues/507850
    // eslint-disable-next-line deprecation/deprecation
    const policy = getPolicy(policyID);
    const originalDefaultForeignCurrencyID = policy?.taxRates?.foreignTaxDefault;
    const onyxData: OnyxData = {
        optimisticData: [
            {
                onyxMethod: Onyx.METHOD.MERGE,
                key: `${ONYXKEYS.COLLECTION.POLICY}${policyID}`,
                value: {
                    taxRates: {
                        foreignTaxDefault: taxCode,
                        pendingFields: {foreignTaxDefault: CONST.RED_BRICK_ROAD_PENDING_ACTION.UPDATE},
                        errorFields: null,
                    },
                },
            },
        ],
        successData: [
            {
                onyxMethod: Onyx.METHOD.MERGE,
                key: `${ONYXKEYS.COLLECTION.POLICY}${policyID}`,
                value: {
                    taxRates: {
                        pendingFields: {foreignTaxDefault: null},
                        errorFields: null,
                    },
                },
            },
        ],
        failureData: [
            {
                onyxMethod: Onyx.METHOD.MERGE,
                key: `${ONYXKEYS.COLLECTION.POLICY}${policyID}`,
                value: {
                    taxRates: {
                        foreignTaxDefault: originalDefaultForeignCurrencyID,
                        pendingFields: {foreignTaxDefault: null},
                        errorFields: {foreignTaxDefault: ErrorUtils.getMicroSecondOnyxErrorWithTranslationKey('common.genericErrorMessage')},
                    },
                },
            },
        ],
    };

    const parameters = {
        policyID,
        taxCode,
    };

    API.write(WRITE_COMMANDS.SET_POLICY_TAXES_FOREIGN_CURRENCY_DEFAULT, parameters, onyxData);
}

function upgradeToCorporate(policyID: string, featureName?: string) {
    // This will be fixed as part of https://github.com/Expensify/Expensify/issues/507850
    // eslint-disable-next-line deprecation/deprecation
    const policy = getPolicy(policyID);
    const optimisticData: OnyxUpdate[] = [
        {
            onyxMethod: Onyx.METHOD.MERGE,
            key: `policy_${policyID}`,
            value: {
                isPendingUpgrade: true,
                type: CONST.POLICY.TYPE.CORPORATE,
                maxExpenseAge: CONST.POLICY.DEFAULT_MAX_EXPENSE_AGE,
                maxExpenseAmount: CONST.POLICY.DEFAULT_MAX_EXPENSE_AMOUNT,
                maxExpenseAmountNoReceipt: CONST.POLICY.DEFAULT_MAX_AMOUNT_NO_RECEIPT,
                glCodes: true,
                harvesting: {
                    enabled: false,
                },
                isAttendeeTrackingEnabled: false,
            },
        },
    ];

    const successData: OnyxUpdate[] = [
        {
            onyxMethod: Onyx.METHOD.MERGE,
            key: `policy_${policyID}`,
            value: {
                isPendingUpgrade: false,
            },
        },
    ];

    const failureData: OnyxUpdate[] = [
        {
            onyxMethod: Onyx.METHOD.MERGE,
            key: `policy_${policyID}`,
            value: {
                isPendingUpgrade: false,
                type: policy?.type,
                maxExpenseAge: policy?.maxExpenseAge ?? null,
                maxExpenseAmount: policy?.maxExpenseAmount ?? null,
                maxExpenseAmountNoReceipt: policy?.maxExpenseAmountNoReceipt ?? null,
                glCodes: policy?.glCodes ?? null,
                harvesting: policy?.harvesting ?? null,
                isAttendeeTrackingEnabled: null,
            },
        },
    ];

    const parameters: UpgradeToCorporateParams = {policyID, ...(featureName ? {featureName} : {})};

    API.write(WRITE_COMMANDS.UPGRADE_TO_CORPORATE, parameters, {optimisticData, successData, failureData});
}

function downgradeToTeam(policyID: string) {
    // This will be fixed as part of https://github.com/Expensify/Expensify/issues/507850
    // eslint-disable-next-line deprecation/deprecation
    const policy = getPolicy(policyID);
    const optimisticData: OnyxUpdate[] = [
        {
            onyxMethod: Onyx.METHOD.MERGE,
            key: `policy_${policyID}`,
            value: {
                isPendingDowngrade: true,
                type: CONST.POLICY.TYPE.TEAM,
                isAttendeeTrackingEnabled: null,
            },
        },
    ];

    const successData: OnyxUpdate[] = [
        {
            onyxMethod: Onyx.METHOD.MERGE,
            key: `policy_${policyID}`,
            value: {
                isPendingDowngrade: false,
            },
        },
    ];

    const failureData: OnyxUpdate[] = [
        {
            onyxMethod: Onyx.METHOD.MERGE,
            key: `policy_${policyID}`,
            value: {
                isPendingDowngrade: false,
                type: policy?.type,
                isAttendeeTrackingEnabled: policy?.isAttendeeTrackingEnabled,
            },
        },
    ];

    const parameters: DowngradeToTeamParams = {policyID};

    API.write(WRITE_COMMANDS.DOWNGRADE_TO_TEAM, parameters, {optimisticData, successData, failureData});
}

function setWorkspaceDefaultSpendCategory(policyID: string, groupID: string, category: string) {
    // This will be fixed as part of https://github.com/Expensify/Expensify/issues/507850
    // eslint-disable-next-line deprecation/deprecation
    const policy = getPolicy(policyID);
    if (!policy) {
        return;
    }

    const {mccGroup} = policy;

    const optimisticData: OnyxUpdate[] = mccGroup
        ? [
              {
                  onyxMethod: Onyx.METHOD.MERGE,
                  key: `policy_${policyID}`,
                  value: {
                      mccGroup: {
                          ...mccGroup,
                          [groupID]: {
                              category,
                              groupID,
                              pendingAction: CONST.RED_BRICK_ROAD_PENDING_ACTION.UPDATE,
                          },
                      },
                  },
              },
          ]
        : [];

    const failureData: OnyxUpdate[] = mccGroup
        ? [
              {
                  onyxMethod: Onyx.METHOD.MERGE,
                  key: `policy_${policyID}`,
                  value: {
                      mccGroup: {
                          ...mccGroup,
                          [groupID]: {
                              ...mccGroup[groupID],
                              pendingAction: null,
                          },
                      },
                  },
              },
          ]
        : [];

    const successData: OnyxUpdate[] = mccGroup
        ? [
              {
                  onyxMethod: Onyx.METHOD.MERGE,
                  key: `policy_${policyID}`,
                  value: {
                      mccGroup: {
                          [groupID]: {
                              pendingAction: null,
                          },
                      },
                  },
              },
          ]
        : [];

    API.write(WRITE_COMMANDS.SET_WORKSPACE_DEFAULT_SPEND_CATEGORY, {policyID, groupID, category}, {optimisticData, successData, failureData});
}
/**
 * Call the API to set the receipt required amount for the given policy
 * @param policyID - id of the policy to set the receipt required amount
 * @param maxExpenseAmountNoReceipt - new value of the receipt required amount
 */
function setPolicyMaxExpenseAmountNoReceipt(policyID: string, maxExpenseAmountNoReceipt: string) {
    // This will be fixed as part of https://github.com/Expensify/Expensify/issues/507850
    // eslint-disable-next-line deprecation/deprecation
    const policy = getPolicy(policyID);
    const parsedMaxExpenseAmountNoReceipt = maxExpenseAmountNoReceipt === '' ? CONST.DISABLED_MAX_EXPENSE_VALUE : CurrencyUtils.convertToBackendAmount(parseFloat(maxExpenseAmountNoReceipt));
    const originalMaxExpenseAmountNoReceipt = policy?.maxExpenseAmountNoReceipt;

    const onyxData: OnyxData = {
        optimisticData: [
            {
                onyxMethod: Onyx.METHOD.MERGE,
                key: `${ONYXKEYS.COLLECTION.POLICY}${policyID}`,
                value: {
                    maxExpenseAmountNoReceipt: parsedMaxExpenseAmountNoReceipt,
                    pendingFields: {
                        maxExpenseAmountNoReceipt: CONST.RED_BRICK_ROAD_PENDING_ACTION.UPDATE,
                    },
                },
            },
        ],
        successData: [
            {
                onyxMethod: Onyx.METHOD.MERGE,
                key: `${ONYXKEYS.COLLECTION.POLICY}${policyID}`,
                value: {
                    pendingFields: {maxExpenseAmountNoReceipt: null},
                    errorFields: null,
                },
            },
        ],
        failureData: [
            {
                onyxMethod: Onyx.METHOD.MERGE,
                key: `${ONYXKEYS.COLLECTION.POLICY}${policyID}`,
                value: {
                    maxExpenseAmountNoReceipt: originalMaxExpenseAmountNoReceipt,
                    pendingFields: {maxExpenseAmountNoReceipt: null},
                    errorFields: {maxExpenseAmountNoReceipt: ErrorUtils.getMicroSecondOnyxErrorWithTranslationKey('common.genericErrorMessage')},
                },
            },
        ],
    };

    const parameters = {
        policyID,
        maxExpenseAmountNoReceipt: parsedMaxExpenseAmountNoReceipt,
    };

    API.write(WRITE_COMMANDS.SET_POLICY_EXPENSE_MAX_AMOUNT_NO_RECEIPT, parameters, onyxData);
}

/**
 * Call the API to set the max expense amount for the given policy
 * @param policyID - id of the policy to set the max expense amount
 * @param maxExpenseAmount - new value of the max expense amount
 */
function setPolicyMaxExpenseAmount(policyID: string, maxExpenseAmount: string) {
    // This will be fixed as part of https://github.com/Expensify/Expensify/issues/507850
    // eslint-disable-next-line deprecation/deprecation
    const policy = getPolicy(policyID);
    const parsedMaxExpenseAmount = maxExpenseAmount === '' ? CONST.DISABLED_MAX_EXPENSE_VALUE : CurrencyUtils.convertToBackendAmount(parseFloat(maxExpenseAmount));
    const originalMaxExpenseAmount = policy?.maxExpenseAmount;

    const onyxData: OnyxData = {
        optimisticData: [
            {
                onyxMethod: Onyx.METHOD.MERGE,
                key: `${ONYXKEYS.COLLECTION.POLICY}${policyID}`,
                value: {
                    maxExpenseAmount: parsedMaxExpenseAmount,
                    pendingFields: {
                        maxExpenseAmount: CONST.RED_BRICK_ROAD_PENDING_ACTION.UPDATE,
                    },
                },
            },
        ],
        successData: [
            {
                onyxMethod: Onyx.METHOD.MERGE,
                key: `${ONYXKEYS.COLLECTION.POLICY}${policyID}`,
                value: {
                    pendingFields: {maxExpenseAmount: null},
                    errorFields: null,
                },
            },
        ],
        failureData: [
            {
                onyxMethod: Onyx.METHOD.MERGE,
                key: `${ONYXKEYS.COLLECTION.POLICY}${policyID}`,
                value: {
                    maxExpenseAmount: originalMaxExpenseAmount,
                    pendingFields: {maxExpenseAmount: null},
                    errorFields: {maxExpenseAmount: ErrorUtils.getMicroSecondOnyxErrorWithTranslationKey('common.genericErrorMessage')},
                },
            },
        ],
    };

    const parameters = {
        policyID,
        maxExpenseAmount: parsedMaxExpenseAmount,
    };

    API.write(WRITE_COMMANDS.SET_POLICY_EXPENSE_MAX_AMOUNT, parameters, onyxData);
}

/**
 *
 * @param policyID
 * @param prohibitedExpense
 */
function setPolicyProhibitedExpense(policyID: string, prohibitedExpense: keyof ProhibitedExpenses) {
    // This will be fixed as part of https://github.com/Expensify/Expensify/issues/507850
    // eslint-disable-next-line deprecation/deprecation
    const policy = getPolicy(policyID);
    const originalProhibitedExpenses = policy?.prohibitedExpenses;
    const prohibitedExpenses = {
        ...originalProhibitedExpenses,
        [prohibitedExpense]: !originalProhibitedExpenses?.[prohibitedExpense],
    };

    const onyxData: OnyxData = {
        optimisticData: [
            {
                onyxMethod: Onyx.METHOD.MERGE,
                key: `${ONYXKEYS.COLLECTION.POLICY}${policyID}`,
                value: {
                    prohibitedExpenses: {
                        ...prohibitedExpenses,
                        pendingFields: {
                            [prohibitedExpense]: CONST.RED_BRICK_ROAD_PENDING_ACTION.UPDATE,
                        },
                    },
                },
            },
        ],
        successData: [
            {
                onyxMethod: Onyx.METHOD.MERGE,
                key: `${ONYXKEYS.COLLECTION.POLICY}${policyID}`,
                value: {
                    prohibitedExpenses: {
                        pendingFields: {
                            [prohibitedExpense]: null,
                        },
                    },
                    errorFields: null,
                },
            },
        ],
        failureData: [
            {
                onyxMethod: Onyx.METHOD.MERGE,
                key: `${ONYXKEYS.COLLECTION.POLICY}${policyID}`,
                value: {
                    prohibitedExpenses: originalProhibitedExpenses,
                    errorFields: {prohibitedExpenses: ErrorUtils.getMicroSecondOnyxErrorWithTranslationKey('common.genericErrorMessage')},
                },
            },
        ],
    };

    // Remove pendingFields before sending to the API
    const {pendingFields, ...prohibitedExpensesWithoutPendingFields} = prohibitedExpenses;
    const parameters: SetPolicyProhibitedExpensesParams = {
        policyID,
        prohibitedExpenses: JSON.stringify(prohibitedExpensesWithoutPendingFields),
    };

    API.write(WRITE_COMMANDS.SET_POLICY_PROHIBITED_EXPENSES, parameters, onyxData);
}

/**
 * Call the API to set the max expense age for the given policy
 * @param policyID - id of the policy to set the max expense age
 * @param maxExpenseAge - the max expense age value given in days
 */
function setPolicyMaxExpenseAge(policyID: string, maxExpenseAge: string) {
    // This will be fixed as part of https://github.com/Expensify/Expensify/issues/507850
    // eslint-disable-next-line deprecation/deprecation
    const policy = getPolicy(policyID);
    const parsedMaxExpenseAge = maxExpenseAge === '' ? CONST.DISABLED_MAX_EXPENSE_VALUE : parseInt(maxExpenseAge, 10);
    const originalMaxExpenseAge = policy?.maxExpenseAge;

    const onyxData: OnyxData = {
        optimisticData: [
            {
                onyxMethod: Onyx.METHOD.MERGE,
                key: `${ONYXKEYS.COLLECTION.POLICY}${policyID}`,
                value: {
                    maxExpenseAge: parsedMaxExpenseAge,
                    pendingFields: {
                        maxExpenseAge: CONST.RED_BRICK_ROAD_PENDING_ACTION.UPDATE,
                    },
                },
            },
        ],
        successData: [
            {
                onyxMethod: Onyx.METHOD.MERGE,
                key: `${ONYXKEYS.COLLECTION.POLICY}${policyID}`,
                value: {
                    pendingFields: {
                        maxExpenseAge: null,
                    },
                },
            },
        ],
        failureData: [
            {
                onyxMethod: Onyx.METHOD.MERGE,
                key: `${ONYXKEYS.COLLECTION.POLICY}${policyID}`,
                value: {
                    maxExpenseAge: originalMaxExpenseAge,
                    pendingFields: {maxExpenseAge: null},
                    errorFields: {maxExpenseAge: ErrorUtils.getMicroSecondOnyxErrorWithTranslationKey('common.genericErrorMessage')},
                },
            },
        ],
    };

    const parameters = {
        policyID,
        maxExpenseAge: parsedMaxExpenseAge,
    };

    API.write(WRITE_COMMANDS.SET_POLICY_EXPENSE_MAX_AGE, parameters, onyxData);
}

/**
 * Call the API to set the custom rules for the given policy
 * @param policyID - id of the policy to set the max expense age
 * @param customRules - the custom rules description in natural language
 */
function updateCustomRules(policyID: string, customRules: string) {
    // This will be fixed as part of https://github.com/Expensify/Expensify/issues/507850
    // eslint-disable-next-line deprecation/deprecation
    const policy = getPolicy(policyID);
    const originalCustomRules = policy?.customRules;
    const parsedCustomRules = ReportUtils.getParsedComment(customRules);
    if (parsedCustomRules === originalCustomRules) {
        return;
    }

    const onyxData: OnyxData = {
        optimisticData: [
            {
                onyxMethod: Onyx.METHOD.MERGE,
                key: `${ONYXKEYS.COLLECTION.POLICY}${policyID}`,
                value: {
                    customRules: parsedCustomRules,
                },
            },
        ],
        successData: [
            {
                onyxMethod: Onyx.METHOD.MERGE,
                key: `${ONYXKEYS.COLLECTION.POLICY}${policyID}`,
                value: {
                    pendingFields: {
                        // TODO
                        // maxExpenseAge: null,
                    },
                },
            },
        ],
        failureData: [
            {
                onyxMethod: Onyx.METHOD.MERGE,
                key: `${ONYXKEYS.COLLECTION.POLICY}${policyID}`,
                value: {
                    customRules: originalCustomRules,
                    // TODO
                    // pendingFields: {maxExpenseAge: null},
                    // errorFields: {maxExpenseAge: ErrorUtils.getMicroSecondOnyxErrorWithTranslationKey('common.genericErrorMessage')},
                },
            },
        ],
    };

    const parameters = {
        policyID,
        description: parsedCustomRules,
    };

    API.write(WRITE_COMMANDS.UPDATE_CUSTOM_RULES, parameters, onyxData);
}

/**
 * Call the API to enable or disable the billable mode for the given policy
 * @param policyID - id of the policy to enable or disable the billable mode
 * @param defaultBillable - whether the billable mode is enabled in the given policy
 */
function setPolicyBillableMode(policyID: string, defaultBillable: boolean) {
    // This will be fixed as part of https://github.com/Expensify/Expensify/issues/507850
    // eslint-disable-next-line deprecation/deprecation
    const policy = getPolicy(policyID);

    const originalDefaultBillable = policy?.defaultBillable;
    const originalDefaultBillableDisabled = policy?.disabledFields?.defaultBillable;

    const onyxData: OnyxData = {
        optimisticData: [
            {
                onyxMethod: Onyx.METHOD.MERGE,
                key: `${ONYXKEYS.COLLECTION.POLICY}${policyID}`,
                value: {
                    defaultBillable,
                    disabledFields: {
                        defaultBillable: false,
                    },
                    pendingFields: {
                        defaultBillable: CONST.RED_BRICK_ROAD_PENDING_ACTION.UPDATE,
                        disabledFields: CONST.RED_BRICK_ROAD_PENDING_ACTION.UPDATE,
                    },
                },
            },
        ],
        successData: [
            {
                onyxMethod: Onyx.METHOD.MERGE,
                key: `${ONYXKEYS.COLLECTION.POLICY}${policyID}`,
                value: {
                    pendingFields: {
                        defaultBillable: null,
                        disabledFields: null,
                    },
                    errorFields: null,
                },
            },
        ],
        failureData: [
            {
                onyxMethod: Onyx.METHOD.MERGE,
                key: `${ONYXKEYS.COLLECTION.POLICY}${policyID}`,
                value: {
                    disabledFields: {defaultBillable: originalDefaultBillableDisabled},
                    defaultBillable: originalDefaultBillable,
                    pendingFields: {defaultBillable: null, disabledFields: null},
                    errorFields: {defaultBillable: ErrorUtils.getMicroSecondOnyxErrorWithTranslationKey('common.genericErrorMessage')},
                },
            },
        ],
    };

    const parameters: SetPolicyBillableModeParams = {
        policyID,
        defaultBillable,
        disabledFields: JSON.stringify({
            defaultBillable: false,
        }),
    };

    API.write(WRITE_COMMANDS.SET_POLICY_BILLABLE_MODE, parameters, onyxData);
}

function getCashExpenseReimbursableMode(policyID: string): PolicyCashExpenseMode | undefined {
    const policy = allPolicies?.[`${ONYXKEYS.COLLECTION.POLICY}${policyID}`];
    if (!policy) {
        return undefined;
    }

    if (policy.defaultReimbursable && !policy.disabledFields?.reimbursable) {
        return CONST.POLICY.CASH_EXPENSE_REIMBURSEMENT_CHOICES.REIMBURSABLE_DEFAULT;
    }

    if (!policy.disabledFields?.reimbursable && !policy.defaultReimbursable) {
        return CONST.POLICY.CASH_EXPENSE_REIMBURSEMENT_CHOICES.NON_REIMBURSABLE_DEFAULT;
    }

    if (policy.defaultReimbursable && policy.disabledFields?.reimbursable) {
        return CONST.POLICY.CASH_EXPENSE_REIMBURSEMENT_CHOICES.ALWAYS_REIMBURSABLE;
    }

    return CONST.POLICY.CASH_EXPENSE_REIMBURSEMENT_CHOICES.ALWAYS_NON_REIMBURSABLE;
}

/**
 * Call the API to enable or disable the reimbursable mode for the given policy
 * @param policyID - id of the policy to enable or disable the reimbursable mode
 * @param reimbursableMode - reimbursable mode to set for the given policy
 */
function setPolicyReimbursableMode(policyID: string, reimbursableMode: PolicyCashExpenseMode) {
    const policy = allPolicies?.[`${ONYXKEYS.COLLECTION.POLICY}${policyID}`];

    const originalDefaultReimbursable = policy?.defaultReimbursable;
    const originalDefaultReimbursableDisabled = policy?.disabledFields?.reimbursable;

    const defaultReimbursable =
        reimbursableMode === CONST.POLICY.CASH_EXPENSE_REIMBURSEMENT_CHOICES.REIMBURSABLE_DEFAULT || reimbursableMode === CONST.POLICY.CASH_EXPENSE_REIMBURSEMENT_CHOICES.ALWAYS_REIMBURSABLE;
    const reimbursableDisabled =
        reimbursableMode === CONST.POLICY.CASH_EXPENSE_REIMBURSEMENT_CHOICES.ALWAYS_REIMBURSABLE ||
        reimbursableMode === CONST.POLICY.CASH_EXPENSE_REIMBURSEMENT_CHOICES.ALWAYS_NON_REIMBURSABLE;

    const onyxData: OnyxData = {
        optimisticData: [
            {
                onyxMethod: Onyx.METHOD.MERGE,
                key: `${ONYXKEYS.COLLECTION.POLICY}${policyID}`,
                value: {
                    defaultReimbursable,
                    disabledFields: {
                        reimbursable: reimbursableDisabled,
                    },
                    pendingFields: {
                        defaultReimbursable: CONST.RED_BRICK_ROAD_PENDING_ACTION.UPDATE,
                        disabledFields: CONST.RED_BRICK_ROAD_PENDING_ACTION.UPDATE,
                    },
                },
            },
        ],
        successData: [
            {
                onyxMethod: Onyx.METHOD.MERGE,
                key: `${ONYXKEYS.COLLECTION.POLICY}${policyID}`,
                value: {
                    pendingFields: {
                        defaultReimbursable: null,
                        disabledFields: null,
                    },
                    errorFields: null,
                },
            },
        ],
        failureData: [
            {
                onyxMethod: Onyx.METHOD.MERGE,
                key: `${ONYXKEYS.COLLECTION.POLICY}${policyID}`,
                value: {
                    disabledFields: {reimbursable: originalDefaultReimbursableDisabled},
                    defaultReimbursable: originalDefaultReimbursable,
                    pendingFields: {defaultReimbursable: null, disabledFields: null},
                    errorFields: {defaultReimbursable: ErrorUtils.getMicroSecondOnyxErrorWithTranslationKey('common.genericErrorMessage')},
                },
            },
        ],
    };

    const parameters: SetPolicyCashExpenseModeParams = {
        policyID,
        defaultReimbursable,
        disabledFields: JSON.stringify({
            reimbursable: reimbursableDisabled,
        }),
    };

    API.write(WRITE_COMMANDS.SET_POLICY_REIMBURSABLE_MODE, parameters, onyxData);
}

/**
 * Call the API to disable the billable mode for the given policy
 * @param policyID - id of the policy to enable or disable the billable mode
 */
function disableWorkspaceBillableExpenses(policyID: string) {
    // This will be fixed as part of https://github.com/Expensify/Expensify/issues/507850
    // eslint-disable-next-line deprecation/deprecation
    const policy = getPolicy(policyID);
    const originalDefaultBillableDisabled = policy?.disabledFields?.defaultBillable;

    const onyxData: OnyxData = {
        optimisticData: [
            {
                onyxMethod: Onyx.METHOD.MERGE,
                key: `${ONYXKEYS.COLLECTION.POLICY}${policyID}`,
                value: {
                    disabledFields: {
                        defaultBillable: true,
                    },
                    pendingFields: {
                        disabledFields: CONST.RED_BRICK_ROAD_PENDING_ACTION.UPDATE,
                    },
                },
            },
        ],
        successData: [
            {
                onyxMethod: Onyx.METHOD.MERGE,
                key: `${ONYXKEYS.COLLECTION.POLICY}${policyID}`,
                value: {
                    pendingFields: {
                        disabledFields: null,
                    },
                },
            },
        ],
        failureData: [
            {
                onyxMethod: Onyx.METHOD.MERGE,
                key: `${ONYXKEYS.COLLECTION.POLICY}${policyID}`,
                value: {
                    pendingFields: {disabledFields: null},
                    disabledFields: {defaultBillable: originalDefaultBillableDisabled},
                },
            },
        ],
    };

    const parameters: DisablePolicyBillableModeParams = {
        policyID,
    };

    API.write(WRITE_COMMANDS.DISABLE_POLICY_BILLABLE_MODE, parameters, onyxData);
}

function getWorkspaceEReceiptsEnabledOnyxData(policyID: string, enabled: boolean): OnyxData {
    // This will be fixed as part of https://github.com/Expensify/Expensify/issues/507850
    // eslint-disable-next-line deprecation/deprecation
    const policy = getPolicy(policyID);

    const originalEReceipts = policy?.eReceipts;
    return {
        optimisticData: [
            {
                onyxMethod: Onyx.METHOD.MERGE,
                key: `${ONYXKEYS.COLLECTION.POLICY}${policyID}`,
                value: {
                    eReceipts: enabled,
                    pendingFields: {
                        eReceipts: CONST.RED_BRICK_ROAD_PENDING_ACTION.UPDATE,
                    },
                },
            },
        ],
        successData: [
            {
                onyxMethod: Onyx.METHOD.MERGE,
                key: `${ONYXKEYS.COLLECTION.POLICY}${policyID}`,
                value: {
                    pendingFields: {
                        eReceipts: null,
                    },
                    errorFields: null,
                },
            },
        ],
        failureData: [
            {
                onyxMethod: Onyx.METHOD.MERGE,
                key: `${ONYXKEYS.COLLECTION.POLICY}${policyID}`,
                value: {
                    eReceipts: originalEReceipts,
                    pendingFields: {defaultBillable: null},
                    errorFields: {defaultBillable: ErrorUtils.getMicroSecondOnyxErrorWithTranslationKey('common.genericErrorMessage')},
                },
            },
        ],
    };
}

function setWorkspaceEReceiptsEnabled(policyID: string, enabled: boolean) {
    const onyxData: OnyxData = getWorkspaceEReceiptsEnabledOnyxData(policyID, enabled);

    const parameters = {
        policyID,
        enabled,
    };

    API.write(WRITE_COMMANDS.SET_WORKSPACE_ERECEIPTS_ENABLED, parameters, onyxData);
}

function setPolicyAttendeeTrackingEnabled(policyID: string, isAttendeeTrackingEnabled: boolean) {
    // This will be fixed as part of https://github.com/Expensify/Expensify/issues/507850
    // eslint-disable-next-line deprecation/deprecation
    const policy = getPolicy(policyID);

    const originalIsAttendeeTrackingEnabled = !!policy?.isAttendeeTrackingEnabled;

    const onyxData: OnyxData = {
        optimisticData: [
            {
                onyxMethod: Onyx.METHOD.MERGE,
                key: `${ONYXKEYS.COLLECTION.POLICY}${policyID}`,
                value: {
                    isAttendeeTrackingEnabled,
                    pendingFields: {
                        isAttendeeTrackingEnabled: CONST.RED_BRICK_ROAD_PENDING_ACTION.UPDATE,
                    },
                },
            },
        ],
        successData: [
            {
                onyxMethod: Onyx.METHOD.MERGE,
                key: `${ONYXKEYS.COLLECTION.POLICY}${policyID}`,
                value: {
                    pendingFields: {
                        isAttendeeTrackingEnabled: null,
                    },
                    errorFields: null,
                },
            },
        ],
        failureData: [
            {
                onyxMethod: Onyx.METHOD.MERGE,
                key: `${ONYXKEYS.COLLECTION.POLICY}${policyID}`,
                value: {
                    isAttendeeTrackingEnabled: originalIsAttendeeTrackingEnabled,
                    pendingFields: {isAttendeeTrackingEnabled: null},
                    errorFields: {isAttendeeTrackingEnabled: ErrorUtils.getMicroSecondOnyxErrorWithTranslationKey('common.genericErrorMessage')},
                },
            },
        ],
    };

    const parameters = {
        policyID,
        enabled: isAttendeeTrackingEnabled,
    };

    API.write(WRITE_COMMANDS.SET_POLICY_ATTENDEE_TRACKING_ENABLED, parameters, onyxData);
}

function getAdminPolicies(): Policy[] {
    return Object.values(allPolicies ?? {}).filter<Policy>((policy): policy is Policy => !!policy && policy.role === CONST.POLICY.ROLE.ADMIN && policy.type !== CONST.POLICY.TYPE.PERSONAL);
}

function getAdminPoliciesConnectedToSageIntacct(): Policy[] {
    return Object.values(allPolicies ?? {}).filter<Policy>((policy): policy is Policy => !!policy && policy.role === CONST.POLICY.ROLE.ADMIN && !!policy?.connections?.intacct);
}

function getAdminPoliciesConnectedToNetSuite(): Policy[] {
    return Object.values(allPolicies ?? {}).filter<Policy>((policy): policy is Policy => !!policy && policy.role === CONST.POLICY.ROLE.ADMIN && !!policy?.connections?.netsuite);
}

/**
 * Call the API to set default report title pattern for the given policy
 * @param policyID - id of the policy to apply the naming pattern to
 * @param customName - name pattern to be used for the reports
 */
function setPolicyDefaultReportTitle(policyID: string, customName: string) {
    // This will be fixed as part of https://github.com/Expensify/Expensify/issues/507850
    // eslint-disable-next-line deprecation/deprecation
    const policy = getPolicy(policyID);

    if (customName === policy?.fieldList?.[CONST.POLICY.FIELDS.FIELD_LIST_TITLE]?.defaultValue) {
        return;
    }

    const previousReportTitleField = policy?.fieldList?.[CONST.POLICY.FIELDS.FIELD_LIST_TITLE] ?? {};

    const optimisticData: OnyxUpdate[] = [
        {
            onyxMethod: Onyx.METHOD.MERGE,
            key: `${ONYXKEYS.COLLECTION.POLICY}${policyID}`,
            value: {
                fieldList: {
                    [CONST.POLICY.FIELDS.FIELD_LIST_TITLE]: {
                        defaultValue: customName,
                        pendingFields: {defaultValue: CONST.RED_BRICK_ROAD_PENDING_ACTION.UPDATE},
                    },
                },
            },
        },
    ];

    const successData: OnyxUpdate[] = [
        {
            onyxMethod: Onyx.METHOD.MERGE,
            key: `${ONYXKEYS.COLLECTION.POLICY}${policyID}`,
            value: {
                fieldList: {
                    [CONST.POLICY.FIELDS.FIELD_LIST_TITLE]: {pendingFields: {defaultValue: null}},
                },
                errorFields: null,
            },
        },
    ];

    const failureData: OnyxUpdate[] = [
        {
            onyxMethod: Onyx.METHOD.MERGE,
            key: `${ONYXKEYS.COLLECTION.POLICY}${policyID}`,
            value: {
                fieldList: {
                    [CONST.POLICY.FIELDS.FIELD_LIST_TITLE]: {...previousReportTitleField, pendingFields: {defaultValue: null}},
                },
                errorFields: {
                    fieldList: ErrorUtils.getMicroSecondOnyxErrorWithTranslationKey('common.genericErrorMessage'),
                },
            },
        },
    ];

    const parameters: SetPolicyDefaultReportTitleParams = {
        value: customName,
        policyID,
    };

    API.write(WRITE_COMMANDS.SET_POLICY_DEFAULT_REPORT_TITLE, parameters, {
        optimisticData,
        successData,
        failureData,
    });
}

/**
 * Call the API to enable or disable enforcing the naming pattern for member created reports on a policy
 * @param policyID - id of the policy to apply the naming pattern to
 * @param enforced - flag whether to enforce policy name
 */
function setPolicyPreventMemberCreatedTitle(policyID: string, enforced: boolean) {
    // This will be fixed as part of https://github.com/Expensify/Expensify/issues/507850
    // eslint-disable-next-line deprecation/deprecation
    const policy = getPolicy(policyID);

    if (!enforced === policy?.fieldList?.[CONST.POLICY.FIELDS.FIELD_LIST_TITLE].deletable) {
        return;
    }

    const previousReportTitleField = policy?.fieldList?.[CONST.POLICY.FIELDS.FIELD_LIST_TITLE] ?? {};

    const optimisticData: OnyxUpdate[] = [
        {
            onyxMethod: Onyx.METHOD.MERGE,
            key: `${ONYXKEYS.COLLECTION.POLICY}${policyID}`,
            value: {
                fieldList: {
                    [CONST.POLICY.FIELDS.FIELD_LIST_TITLE]: {...previousReportTitleField, deletable: !enforced, pendingFields: {deletable: CONST.RED_BRICK_ROAD_PENDING_ACTION.UPDATE}},
                },
            },
        },
    ];

    const successData: OnyxUpdate[] = [
        {
            onyxMethod: Onyx.METHOD.MERGE,
            key: `${ONYXKEYS.COLLECTION.POLICY}${policyID}`,
            value: {
                fieldList: {
                    [CONST.POLICY.FIELDS.FIELD_LIST_TITLE]: {pendingFields: {deletable: null}},
                },
                errorFields: null,
            },
        },
    ];

    const failureData: OnyxUpdate[] = [
        {
            onyxMethod: Onyx.METHOD.MERGE,
            key: `${ONYXKEYS.COLLECTION.POLICY}${policyID}`,
            value: {
                fieldList: {
                    [CONST.POLICY.FIELDS.FIELD_LIST_TITLE]: {...previousReportTitleField, pendingFields: {deletable: null}},
                },
                errorFields: {
                    fieldList: ErrorUtils.getMicroSecondOnyxErrorWithTranslationKey('common.genericErrorMessage'),
                },
            },
        },
    ];

    const parameters: SetPolicyPreventMemberCreatedTitleParams = {
        enforced,
        policyID,
    };

    API.write(WRITE_COMMANDS.SET_POLICY_PREVENT_MEMBER_CREATED_TITLE, parameters, {
        optimisticData,
        successData,
        failureData,
    });
}

/**
 * Call the API to enable or disable self approvals for the reports
 * @param policyID - id of the policy to apply the naming pattern to
 * @param preventSelfApproval - flag whether to prevent workspace members from approving their own expense reports
 */
function setPolicyPreventSelfApproval(policyID: string, preventSelfApproval: boolean) {
    // This will be fixed as part of https://github.com/Expensify/Expensify/issues/507850
    // eslint-disable-next-line deprecation/deprecation
    const policy = getPolicy(policyID);

    if (preventSelfApproval === policy?.preventSelfApproval) {
        return;
    }

    const optimisticData: OnyxUpdate[] = [
        {
            onyxMethod: Onyx.METHOD.MERGE,
            key: `${ONYXKEYS.COLLECTION.POLICY}${policyID}`,
            value: {
                preventSelfApproval,
                pendingFields: {
                    preventSelfApproval: CONST.RED_BRICK_ROAD_PENDING_ACTION.UPDATE,
                },
            },
        },
    ];

    const successData: OnyxUpdate[] = [
        {
            onyxMethod: Onyx.METHOD.MERGE,
            key: `${ONYXKEYS.COLLECTION.POLICY}${policyID}`,
            value: {
                pendingFields: {
                    preventSelfApproval: null,
                },
                errorFields: null,
            },
        },
    ];

    const failureData: OnyxUpdate[] = [
        {
            onyxMethod: Onyx.METHOD.MERGE,
            key: `${ONYXKEYS.COLLECTION.POLICY}${policyID}`,
            value: {
                preventSelfApproval: policy?.preventSelfApproval ?? false,
                pendingFields: {
                    preventSelfApproval: null,
                },
                errorFields: {
                    preventSelfApproval: ErrorUtils.getMicroSecondOnyxErrorWithTranslationKey('common.genericErrorMessage'),
                },
            },
        },
    ];

    const parameters: SetPolicyPreventSelfApprovalParams = {
        preventSelfApproval,
        policyID,
    };

    API.write(WRITE_COMMANDS.SET_POLICY_PREVENT_SELF_APPROVAL, parameters, {
        optimisticData,
        successData,
        failureData,
    });
}

/**
 * Call the API to apply automatic approval limit for the given policy
 * @param policyID - id of the policy to apply the limit to
 * @param limit - max amount for auto-approval of the reports in the given policy
 */
function setPolicyAutomaticApprovalLimit(policyID: string, limit: string) {
    // This will be fixed as part of https://github.com/Expensify/Expensify/issues/507850
    // eslint-disable-next-line deprecation/deprecation
    const policy = getPolicy(policyID);

    const fallbackLimit = limit === '' ? '0' : limit;
    const parsedLimit = CurrencyUtils.convertToBackendAmount(parseFloat(fallbackLimit));

    if (parsedLimit === (policy?.autoApproval?.limit ?? CONST.POLICY.AUTO_APPROVE_REPORTS_UNDER_DEFAULT_CENTS)) {
        return;
    }

    const optimisticData: OnyxUpdate[] = [
        {
            onyxMethod: Onyx.METHOD.MERGE,
            key: `${ONYXKEYS.COLLECTION.POLICY}${policyID}`,
            value: {
                autoApproval: {
                    limit: parsedLimit,
                    pendingFields: {limit: CONST.RED_BRICK_ROAD_PENDING_ACTION.UPDATE},
                },
            },
        },
    ];

    const successData: OnyxUpdate[] = [
        {
            onyxMethod: Onyx.METHOD.MERGE,
            key: `${ONYXKEYS.COLLECTION.POLICY}${policyID}`,
            value: {
                autoApproval: {
                    pendingFields: {
                        limit: null,
                    },
                },
                errorFields: null,
            },
        },
    ];

    const failureData: OnyxUpdate[] = [
        {
            onyxMethod: Onyx.METHOD.MERGE,
            key: `${ONYXKEYS.COLLECTION.POLICY}${policyID}`,
            value: {
                autoApproval: {
                    limit: policy?.autoApproval?.limit ?? CONST.POLICY.AUTO_APPROVE_REPORTS_UNDER_DEFAULT_CENTS,
                    pendingFields: {
                        limit: null,
                    },
                },
                errorFields: {
                    autoApproval: ErrorUtils.getMicroSecondOnyxErrorWithTranslationKey('common.genericErrorMessage'),
                },
            },
        },
    ];

    const parameters: SetPolicyAutomaticApprovalLimitParams = {
        limit: parsedLimit,
        policyID,
    };

    API.write(WRITE_COMMANDS.SET_POLICY_AUTOMATIC_APPROVAL_LIMIT, parameters, {
        optimisticData,
        successData,
        failureData,
    });
}

/**
 * Call the API to set the audit rate for the given policy
 * @param policyID - id of the policy to apply the limit to
 * @param auditRate - percentage of the reports to be qualified for a random audit
 */
function setPolicyAutomaticApprovalRate(policyID: string, auditRate: string) {
    // This will be fixed as part of https://github.com/Expensify/Expensify/issues/507850
    // eslint-disable-next-line deprecation/deprecation
    const policy = getPolicy(policyID);
    const fallbackAuditRate = auditRate === '' ? '0' : auditRate;
    const parsedAuditRate = parseInt(fallbackAuditRate, 10) / 100;

    // The auditRate arrives as an int to this method so we will convert it to a float before sending it to the API.
    if (parsedAuditRate === (policy?.autoApproval?.auditRate ?? CONST.POLICY.RANDOM_AUDIT_DEFAULT_PERCENTAGE)) {
        return;
    }

    const optimisticData: OnyxUpdate[] = [
        {
            onyxMethod: Onyx.METHOD.MERGE,
            key: `${ONYXKEYS.COLLECTION.POLICY}${policyID}`,
            value: {
                autoApproval: {
                    auditRate: parsedAuditRate,
                    pendingFields: {
                        auditRate: CONST.RED_BRICK_ROAD_PENDING_ACTION.UPDATE,
                    },
                },
            },
        },
    ];

    const successData: OnyxUpdate[] = [
        {
            onyxMethod: Onyx.METHOD.MERGE,
            key: `${ONYXKEYS.COLLECTION.POLICY}${policyID}`,
            value: {
                autoApproval: {
                    pendingFields: {
                        auditRate: null,
                    },
                },
                errorFields: null,
            },
        },
    ];

    const failureData: OnyxUpdate[] = [
        {
            onyxMethod: Onyx.METHOD.MERGE,
            key: `${ONYXKEYS.COLLECTION.POLICY}${policyID}`,
            value: {
                autoApproval: {
                    auditRate: policy?.autoApproval?.auditRate ?? CONST.POLICY.RANDOM_AUDIT_DEFAULT_PERCENTAGE,
                    pendingFields: {
                        auditRate: null,
                    },
                },
                errorFields: {
                    autoApproval: ErrorUtils.getMicroSecondOnyxErrorWithTranslationKey('common.genericErrorMessage'),
                },
            },
        },
    ];

    const parameters: SetPolicyAutomaticApprovalRateParams = {
        auditRate: parsedAuditRate,
        policyID,
    };

    API.write(WRITE_COMMANDS.SET_POLICY_AUTOMATIC_APPROVAL_RATE, parameters, {
        optimisticData,
        successData,
        failureData,
    });
}

/**
 * Call the API to enable auto-approval for the reports in the given policy
 * @param policyID - id of the policy to apply the limit to
 * @param enabled - whether auto-approve for the reports is enabled in the given policy
 */
function enableAutoApprovalOptions(policyID: string, enabled: boolean) {
    // This will be fixed as part of https://github.com/Expensify/Expensify/issues/507850
    // eslint-disable-next-line deprecation/deprecation
    const policy = getPolicy(policyID);

    if (enabled === policy?.shouldShowAutoApprovalOptions) {
        return;
    }

    const autoApprovalValues = {auditRate: CONST.POLICY.RANDOM_AUDIT_DEFAULT_PERCENTAGE, limit: CONST.POLICY.AUTO_APPROVE_REPORTS_UNDER_DEFAULT_CENTS};
    const autoApprovalFailureValues = {autoApproval: {limit: policy?.autoApproval?.limit, auditRate: policy?.autoApproval?.auditRate, pendingFields: null}};
    const optimisticData: OnyxUpdate[] = [
        {
            onyxMethod: Onyx.METHOD.MERGE,
            key: `${ONYXKEYS.COLLECTION.POLICY}${policyID}`,
            value: {
                autoApproval: {
                    ...autoApprovalValues,
                    pendingFields: {
                        limit: CONST.RED_BRICK_ROAD_PENDING_ACTION.UPDATE,
                        auditRate: CONST.RED_BRICK_ROAD_PENDING_ACTION.UPDATE,
                    },
                },
                shouldShowAutoApprovalOptions: enabled,
                pendingFields: {
                    shouldShowAutoApprovalOptions: CONST.RED_BRICK_ROAD_PENDING_ACTION.UPDATE,
                },
            },
        },
    ];

    const successData: OnyxUpdate[] = [
        {
            onyxMethod: Onyx.METHOD.MERGE,
            key: `${ONYXKEYS.COLLECTION.POLICY}${policyID}`,
            value: {
                autoApproval: {pendingFields: null},
                pendingFields: {
                    shouldShowAutoApprovalOptions: null,
                },
            },
        },
    ];

    const failureData: OnyxUpdate[] = [
        {
            onyxMethod: Onyx.METHOD.MERGE,
            key: `${ONYXKEYS.COLLECTION.POLICY}${policyID}`,
            value: {
                ...autoApprovalFailureValues,
                shouldShowAutoApprovalOptions: policy?.shouldShowAutoApprovalOptions,
                pendingFields: {
                    shouldShowAutoApprovalOptions: null,
                },
            },
        },
    ];

    const parameters: EnablePolicyAutoApprovalOptionsParams = {
        enabled,
        policyID,
    };

    API.write(WRITE_COMMANDS.ENABLE_POLICY_AUTO_APPROVAL_OPTIONS, parameters, {
        optimisticData,
        successData,
        failureData,
    });
}

/**
 * Call the API to set the limit for auto-payments in the given policy
 * @param policyID - id of the policy to apply the limit to
 * @param limit - max amount for auto-payment for the reports in the given policy
 */
function setPolicyAutoReimbursementLimit(policyID: string, limit: string) {
    // This will be fixed as part of https://github.com/Expensify/Expensify/issues/507850
    // eslint-disable-next-line deprecation/deprecation
    const policy = getPolicy(policyID);
    const fallbackLimit = limit === '' ? '0' : limit;
    const parsedLimit = CurrencyUtils.convertToBackendAmount(parseFloat(fallbackLimit));

    if (parsedLimit === (policy?.autoReimbursement?.limit ?? CONST.POLICY.AUTO_REIMBURSEMENT_DEFAULT_LIMIT_CENTS)) {
        return;
    }

    const optimisticData: OnyxUpdate[] = [
        {
            onyxMethod: Onyx.METHOD.MERGE,
            key: `${ONYXKEYS.COLLECTION.POLICY}${policyID}`,
            value: {
                autoReimbursement: {
                    limit: parsedLimit,
                    pendingFields: {
                        limit: CONST.RED_BRICK_ROAD_PENDING_ACTION.UPDATE,
                    },
                },
            },
        },
    ];

    const successData: OnyxUpdate[] = [
        {
            onyxMethod: Onyx.METHOD.MERGE,
            key: `${ONYXKEYS.COLLECTION.POLICY}${policyID}`,
            value: {
                autoReimbursement: {
                    limit: parsedLimit,
                    pendingFields: {
                        limit: null,
                    },
                },
                errorFields: null,
            },
        },
    ];

    const failureData: OnyxUpdate[] = [
        {
            onyxMethod: Onyx.METHOD.MERGE,
            key: `${ONYXKEYS.COLLECTION.POLICY}${policyID}`,
            value: {
                autoReimbursement: {limit: policy?.autoReimbursement?.limit ?? policy?.autoReimbursementLimit, pendingFields: {limit: null}},
                errorFields: {
                    autoReimbursement: ErrorUtils.getMicroSecondOnyxErrorWithTranslationKey('common.genericErrorMessage'),
                },
            },
        },
    ];

    const parameters: SetPolicyAutoReimbursementLimitParams = {
        limit: parsedLimit,
        policyID,
    };

    API.write(WRITE_COMMANDS.SET_POLICY_AUTO_REIMBURSEMENT_LIMIT, parameters, {
        optimisticData,
        successData,
        failureData,
    });
}

/**
 * Call the API to enable auto-payment for the reports in the given policy
 *
 * @param policyID - id of the policy to apply the limit to
 * @param enabled - whether auto-payment for the reports is enabled in the given policy
 */
function enablePolicyAutoReimbursementLimit(policyID: string, enabled: boolean) {
    // This will be fixed as part of https://github.com/Expensify/Expensify/issues/507850
    // eslint-disable-next-line deprecation/deprecation
    const policy = getPolicy(policyID);

    if (enabled === policy?.shouldShowAutoReimbursementLimitOption) {
        return;
    }

    const autoReimbursementFailureValues = {autoReimbursement: {limit: policy?.autoReimbursement?.limit, pendingFields: null}};
    const autoReimbursementValues = {limit: CONST.POLICY.AUTO_REIMBURSEMENT_DEFAULT_LIMIT_CENTS};
    const optimisticData: OnyxUpdate[] = [
        {
            onyxMethod: Onyx.METHOD.MERGE,
            key: `${ONYXKEYS.COLLECTION.POLICY}${policyID}`,
            value: {
                autoReimbursement: {
                    ...autoReimbursementValues,
                    pendingFields: {
                        limit: CONST.RED_BRICK_ROAD_PENDING_ACTION.UPDATE,
                    },
                },
                shouldShowAutoReimbursementLimitOption: enabled,
                pendingFields: {
                    shouldShowAutoReimbursementLimitOption: CONST.RED_BRICK_ROAD_PENDING_ACTION.UPDATE,
                },
            },
        },
    ];

    const successData: OnyxUpdate[] = [
        {
            onyxMethod: Onyx.METHOD.MERGE,
            key: `${ONYXKEYS.COLLECTION.POLICY}${policyID}`,
            value: {
                autoReimbursement: {pendingFields: null},
                pendingFields: {
                    shouldShowAutoReimbursementLimitOption: null,
                },
                errorFields: null,
            },
        },
    ];

    const failureData: OnyxUpdate[] = [
        {
            onyxMethod: Onyx.METHOD.MERGE,
            key: `${ONYXKEYS.COLLECTION.POLICY}${policyID}`,
            value: {
                ...autoReimbursementFailureValues,
                shouldShowAutoReimbursementLimitOption: policy?.shouldShowAutoReimbursementLimitOption,
                pendingFields: {
                    shouldShowAutoReimbursementLimitOption: null,
                },
            },
        },
    ];

    const parameters: EnablePolicyAutoReimbursementLimitParams = {
        enabled,
        policyID,
    };

    API.write(WRITE_COMMANDS.ENABLE_POLICY_AUTO_REIMBURSEMENT_LIMIT, parameters, {
        optimisticData,
        successData,
        failureData,
    });
}

function clearAllPolicies() {
    if (!allPolicies) {
        return;
    }
    Object.keys(allPolicies).forEach((key) => delete allPolicies[key]);
}

function updateInvoiceCompanyName(policyID: string, companyName: string) {
    const authToken = NetworkStore.getAuthToken();

    if (!authToken) {
        return;
    }

    // This will be fixed as part of https://github.com/Expensify/Expensify/issues/507850
    // eslint-disable-next-line deprecation/deprecation
    const policy = getPolicy(policyID);

    const optimisticData: OnyxUpdate[] = [
        {
            onyxMethod: Onyx.METHOD.MERGE,
            key: `${ONYXKEYS.COLLECTION.POLICY}${policyID}`,
            value: {
                invoice: {
                    companyName,
                    pendingFields: {
                        companyName: CONST.RED_BRICK_ROAD_PENDING_ACTION.UPDATE,
                    },
                },
            },
        },
    ];

    const successData: OnyxUpdate[] = [
        {
            onyxMethod: Onyx.METHOD.MERGE,
            key: `${ONYXKEYS.COLLECTION.POLICY}${policyID}`,
            value: {
                invoice: {
                    pendingFields: {
                        companyName: null,
                    },
                },
            },
        },
    ];

    const failureData: OnyxUpdate[] = [
        {
            onyxMethod: Onyx.METHOD.MERGE,
            key: `${ONYXKEYS.COLLECTION.POLICY}${policyID}`,
            value: {
                invoice: {
                    companyName: policy?.invoice?.companyName,
                    pendingFields: {
                        companyName: null,
                    },
                },
            },
        },
    ];

    const parameters: UpdateInvoiceCompanyNameParams = {
        authToken,
        policyID,
        companyName,
    };

    API.write(WRITE_COMMANDS.UPDATE_INVOICE_COMPANY_NAME, parameters, {optimisticData, successData, failureData});
}

function updateInvoiceCompanyWebsite(policyID: string, companyWebsite: string) {
    const authToken = NetworkStore.getAuthToken();

    if (!authToken) {
        return;
    }

    // This will be fixed as part of https://github.com/Expensify/Expensify/issues/507850
    // eslint-disable-next-line deprecation/deprecation
    const policy = getPolicy(policyID);

    const optimisticData: OnyxUpdate[] = [
        {
            onyxMethod: Onyx.METHOD.MERGE,
            key: `${ONYXKEYS.COLLECTION.POLICY}${policyID}`,
            value: {
                invoice: {
                    companyWebsite,
                    pendingFields: {
                        companyWebsite: CONST.RED_BRICK_ROAD_PENDING_ACTION.UPDATE,
                    },
                },
            },
        },
    ];

    const successData: OnyxUpdate[] = [
        {
            onyxMethod: Onyx.METHOD.MERGE,
            key: `${ONYXKEYS.COLLECTION.POLICY}${policyID}`,
            value: {
                invoice: {
                    pendingFields: {
                        companyWebsite: null,
                    },
                },
            },
        },
    ];

    const failureData: OnyxUpdate[] = [
        {
            onyxMethod: Onyx.METHOD.MERGE,
            key: `${ONYXKEYS.COLLECTION.POLICY}${policyID}`,
            value: {
                invoice: {
                    companyWebsite: policy?.invoice?.companyWebsite,
                    pendingFields: {
                        companyWebsite: null,
                    },
                },
            },
        },
    ];

    const parameters: UpdateInvoiceCompanyWebsiteParams = {
        authToken,
        policyID,
        companyWebsite,
    };

    API.write(WRITE_COMMANDS.UPDATE_INVOICE_COMPANY_WEBSITE, parameters, {optimisticData, successData, failureData});
}

/**
 * Validates user account and returns a list of accessible policies.
 */
function getAccessiblePolicies(validateCode?: string) {
    const optimisticData: OnyxUpdate[] = [
        {
            onyxMethod: Onyx.METHOD.MERGE,
            key: ONYXKEYS.VALIDATE_USER_AND_GET_ACCESSIBLE_POLICIES,
            value: {
                loading: true,
                errors: null,
            },
        },
    ];

    const successData: OnyxUpdate[] = [
        {
            onyxMethod: Onyx.METHOD.MERGE,
            key: ONYXKEYS.VALIDATE_USER_AND_GET_ACCESSIBLE_POLICIES,
            value: {
                loading: false,
                errors: null,
            },
        },
    ];

    const failureData: OnyxUpdate[] = [
        {
            onyxMethod: Onyx.METHOD.MERGE,
            key: ONYXKEYS.VALIDATE_USER_AND_GET_ACCESSIBLE_POLICIES,
            value: {
                loading: false,
            },
        },
    ];

    const command = validateCode ? WRITE_COMMANDS.VALIDATE_USER_AND_GET_ACCESSIBLE_POLICIES : WRITE_COMMANDS.GET_ACCESSIBLE_POLICIES;

    API.write(command, validateCode ? {validateCode} : null, {optimisticData, successData, failureData});
}

/**
 * Clear the errors from the get accessible policies request
 */
function clearGetAccessiblePoliciesErrors() {
    Onyx.merge(ONYXKEYS.VALIDATE_USER_AND_GET_ACCESSIBLE_POLICIES, {errors: null});
}

/**
 * Call the API to calculate the bill for the new dot
 */
function calculateBillNewDot() {
    const optimisticData: OnyxUpdate[] = [
        {
            onyxMethod: Onyx.METHOD.MERGE,
            key: ONYXKEYS.IS_LOADING_BILL_WHEN_DOWNGRADE,
            value: true,
        },
    ];
    const successData: OnyxUpdate[] = [
        {
            onyxMethod: Onyx.METHOD.MERGE,
            key: ONYXKEYS.IS_LOADING_BILL_WHEN_DOWNGRADE,
            value: false,
        },
    ];
    const failureData: OnyxUpdate[] = [
        {
            onyxMethod: Onyx.METHOD.MERGE,
            key: ONYXKEYS.IS_LOADING_BILL_WHEN_DOWNGRADE,
            value: false,
        },
    ];
    API.read(READ_COMMANDS.CALCULATE_BILL_NEW_DOT, null, {
        optimisticData,
        successData,
        failureData,
    });
}

/**
 * Call the API to pay and downgrade
 */
function payAndDowngrade() {
    const optimisticData: OnyxUpdate[] = [
        {
            onyxMethod: Onyx.METHOD.MERGE,
            key: ONYXKEYS.BILLING_RECEIPT_DETAILS,
            value: {
                errors: null,
                isLoading: true,
            },
        },
    ];
    const successData: OnyxUpdate[] = [
        {
            onyxMethod: Onyx.METHOD.MERGE,
            key: ONYXKEYS.BILLING_RECEIPT_DETAILS,
            value: {
                isLoading: false,
            },
        },
    ];

    const failureData: OnyxUpdate[] = [
        {
            onyxMethod: Onyx.METHOD.MERGE,
            key: ONYXKEYS.BILLING_RECEIPT_DETAILS,
            value: {
                isLoading: false,
            },
        },
    ];
    API.write(WRITE_COMMANDS.PAY_AND_DOWNGRADE, null, {optimisticData, successData, failureData});
}

function clearBillingReceiptDetailsErrors() {
    Onyx.merge(ONYXKEYS.BILLING_RECEIPT_DETAILS, {errors: null});
}

function setIsForcedToChangeCurrency(value: boolean) {
    Onyx.set(ONYXKEYS.IS_FORCED_TO_CHANGE_CURRENCY, value);
}

function setIsComingFromGlobalReimbursementsFlow(value: boolean) {
    Onyx.set(ONYXKEYS.IS_COMING_FROM_GLOBAL_REIMBURSEMENTS_FLOW, value);
}

function updateFeature(
    request: {
        endpoint: EnablePolicyFeatureCommand | typeof WRITE_COMMANDS.TOGGLE_POLICY_PER_DIEM;
        parameters: ApiRequestCommandParameters[EnablePolicyFeatureCommand | typeof WRITE_COMMANDS.TOGGLE_POLICY_PER_DIEM];
    },
    policyID: string,
) {
    if (request.endpoint === WRITE_COMMANDS.TOGGLE_POLICY_PER_DIEM) {
        API.write(WRITE_COMMANDS.TOGGLE_POLICY_PER_DIEM, {
            policyID,
            enabled: request.parameters.enabled,
            customUnitID: generateCustomUnitID(),
        });
        return;
    }
    // eslint-disable-next-line rulesdir/no-multiple-api-calls
    API.writeWithNoDuplicatesEnableFeatureConflicts(request.endpoint, request.parameters);
}

function updateInterestedFeatures(features: Feature[], policyID: string, type: string | undefined) {
    let shouldUpgradeToCorporate = false;

    const requests: Array<{
        endpoint: EnablePolicyFeatureCommand | typeof WRITE_COMMANDS.TOGGLE_POLICY_PER_DIEM;
        parameters: ApiRequestCommandParameters[EnablePolicyFeatureCommand | typeof WRITE_COMMANDS.TOGGLE_POLICY_PER_DIEM];
    }> = [];

    features.forEach((feature) => {
        // If the feature is not enabled by default but it's enabled now, we need to enable it
        if (!feature.enabledByDefault && feature.enabled) {
            if (feature.requiresUpdate && !shouldUpgradeToCorporate) {
                shouldUpgradeToCorporate = true;
            }
            requests.push({
                endpoint: feature.apiEndpoint,
                parameters: {
                    policyID,
                    enabled: true,
                },
            });
        }
        // If the feature is enabled by default but it's not enabled now, we need to disable it
        if (feature.enabledByDefault && !feature.enabled) {
            requests.push({
                endpoint: feature.apiEndpoint,
                parameters: {
                    policyID,
                    enabled: false,
                },
            });
        }
    });

    const isCorporate = type === CONST.POLICY.TYPE.CORPORATE;
    if (shouldUpgradeToCorporate && !isCorporate) {
        API.write(WRITE_COMMANDS.UPGRADE_TO_CORPORATE, {policyID});
    }

    requests.forEach((request) => {
        updateFeature(request, policyID);
    });
}

function clearPolicyTitleFieldError(policyID: string) {
    if (!policyID) {
        return;
    }
    Onyx.merge(`${ONYXKEYS.COLLECTION.POLICY}${policyID}`, {
        errorFields: {
            fieldList: {
                [CONST.POLICY.FIELDS.FIELD_LIST_TITLE]: null,
            },
        },
    });
}

export {
    leaveWorkspace,
    addBillingCardAndRequestPolicyOwnerChange,
    hasActiveChatEnabledPolicies,
    setWorkspaceErrors,
    hideWorkspaceAlertMessage,
    deleteWorkspace,
    updateAddress,
    updateLastAccessedWorkspace,
    clearDeleteWorkspaceError,
    setWorkspaceDefaultSpendCategory,
    generateDefaultWorkspaceName,
    updateGeneralSettings,
    deleteWorkspaceAvatar,
    updateWorkspaceAvatar,
    clearAvatarErrors,
    generatePolicyID,
    createWorkspace,
    openPolicyTaxesPage,
    openWorkspaceInvitePage,
    openWorkspace,
    removeWorkspace,
    createWorkspaceFromIOUPayment,
    clearErrors,
    dismissAddedWithPrimaryLoginMessages,
    openDraftWorkspaceRequest,
    createDraftInitialWorkspace,
    buildOptimisticRecentlyUsedCurrencies,
    setWorkspaceInviteMessageDraft,
    setWorkspaceApprovalMode,
    setWorkspaceAutoReportingFrequency,
    setWorkspaceAutoReportingMonthlyOffset,
    updateWorkspaceDescription,
    setWorkspacePayer,
    setWorkspaceReimbursement,
    openPolicyWorkflowsPage,
    enableCompanyCards,
    enablePolicyConnections,
    enablePolicyReceiptPartners,
    enablePolicyReportFields,
    enablePolicyTaxes,
    enablePolicyWorkflows,
    enableDistanceRequestTax,
    enablePolicyInvoicing,
    openPolicyMoreFeaturesPage,
    openPolicyProfilePage,
    openPolicyInitialPage,
    generateCustomUnitID,
    clearQBOErrorField,
    clearXeroErrorField,
    clearSageIntacctErrorField,
    clearNetSuiteErrorField,
    clearNetSuitePendingField,
    clearNetSuiteAutoSyncErrorField,
    removeNetSuiteCustomFieldByIndex,
    setWorkspaceCurrencyDefault,
    setForeignCurrencyDefault,
    setPolicyCustomTaxName,
    clearPolicyErrorField,
    isCurrencySupportedForDirectReimbursement,
    isCurrencySupportedForGlobalReimbursement,
    getInvoicePrimaryWorkspace,
    createDraftWorkspace,
    savePreferredExportMethod,
    buildPolicyData,
    enableExpensifyCard,
    createPolicyExpenseChats,
    upgradeToCorporate,
    openPolicyExpensifyCardsPage,
    updateMemberCustomField,
    openPolicyEditCardLimitTypePage,
    requestExpensifyCardLimitIncrease,
    getAdminPolicies,
    getAdminPoliciesConnectedToNetSuite,
    getAdminPoliciesConnectedToSageIntacct,
    hasInvoicingDetails,
    clearAllPolicies,
    enablePolicyRules,
    setPolicyDefaultReportTitle,
    clearQBDErrorField,
    setPolicyPreventMemberCreatedTitle,
    setPolicyPreventSelfApproval,
    setPolicyAutomaticApprovalLimit,
    setPolicyAutomaticApprovalRate,
    setPolicyAutoReimbursementLimit,
    enablePolicyAutoReimbursementLimit,
    enableAutoApprovalOptions,
    setPolicyMaxExpenseAmountNoReceipt,
    setPolicyMaxExpenseAmount,
    setPolicyMaxExpenseAge,
    updateCustomRules,
    setPolicyProhibitedExpense,
    setDuplicateWorkspaceData,
    clearDuplicateWorkspace,
    setPolicyBillableMode,
    disableWorkspaceBillableExpenses,
    setWorkspaceEReceiptsEnabled,
    verifySetupIntentAndRequestPolicyOwnerChange,
    updateInvoiceCompanyName,
    updateInvoiceCompanyWebsite,
    updateDefaultPolicy,
    downgradeToTeam,
    getAccessiblePolicies,
    clearGetAccessiblePoliciesErrors,
    calculateBillNewDot,
    payAndDowngrade,
    togglePolicyUberAutoInvite,
    togglePolicyUberAutoRemove,
    clearBillingReceiptDetailsErrors,
    clearQuickbooksOnlineAutoSyncErrorField,
    setIsForcedToChangeCurrency,
<<<<<<< HEAD
    duplicateWorkspace,
=======
    removePolicyReceiptPartnersConnection,
>>>>>>> 4d7d44a6
    openPolicyReceiptPartnersPage,
    setIsComingFromGlobalReimbursementsFlow,
    setPolicyAttendeeTrackingEnabled,
    setPolicyReimbursableMode,
    getCashExpenseReimbursableMode,
    updateInterestedFeatures,
    clearPolicyTitleFieldError,
};<|MERGE_RESOLUTION|>--- conflicted
+++ resolved
@@ -6269,11 +6269,8 @@
     clearBillingReceiptDetailsErrors,
     clearQuickbooksOnlineAutoSyncErrorField,
     setIsForcedToChangeCurrency,
-<<<<<<< HEAD
+    removePolicyReceiptPartnersConnection,
     duplicateWorkspace,
-=======
-    removePolicyReceiptPartnersConnection,
->>>>>>> 4d7d44a6
     openPolicyReceiptPartnersPage,
     setIsComingFromGlobalReimbursementsFlow,
     setPolicyAttendeeTrackingEnabled,
