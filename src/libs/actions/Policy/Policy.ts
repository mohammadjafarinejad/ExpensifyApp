import {PUBLIC_DOMAINS, Str} from 'expensify-common';
import escapeRegExp from 'lodash/escapeRegExp';
import lodashUnion from 'lodash/union';
import type {NullishDeep, OnyxCollection, OnyxEntry, OnyxUpdate} from 'react-native-onyx';
import Onyx from 'react-native-onyx';
import type {ValueOf} from 'type-fest';
import type {ReportExportType} from '@components/ButtonWithDropdownMenu/types';
import * as API from '@libs/API';
import type {
    AddBillingCardAndRequestWorkspaceOwnerChangeParams,
    AddPaymentCardParams,
    CreateWorkspaceFromIOUPaymentParams,
    CreateWorkspaceParams,
    DeleteWorkspaceAvatarParams,
    DeleteWorkspaceParams,
    DisablePolicyBillableModeParams,
    DowngradeToTeamParams,
    EnablePolicyAutoApprovalOptionsParams,
    EnablePolicyAutoReimbursementLimitParams,
    EnablePolicyCompanyCardsParams,
    EnablePolicyConnectionsParams,
    EnablePolicyDefaultReportTitleParams,
    EnablePolicyExpensifyCardsParams,
    EnablePolicyInvoicingParams,
    EnablePolicyReportFieldsParams,
    EnablePolicyTaxesParams,
    EnablePolicyWorkflowsParams,
    GetAssignedSupportDataParams,
    LeavePolicyParams,
    OpenDraftWorkspaceRequestParams,
    OpenPolicyEditCardLimitTypePageParams,
    OpenPolicyExpensifyCardsPageParams,
    OpenPolicyInitialPageParams,
    OpenPolicyMoreFeaturesPageParams,
    OpenPolicyProfilePageParams,
    OpenPolicyTaxesPageParams,
    OpenPolicyWorkflowsPageParams,
    OpenWorkspaceInvitePageParams,
    OpenWorkspaceParams,
    RequestExpensifyCardLimitIncreaseParams,
    SetNameValuePairParams,
    SetPolicyAutomaticApprovalLimitParams,
    SetPolicyAutomaticApprovalRateParams,
    SetPolicyAutoReimbursementLimitParams,
    SetPolicyBillableModeParams,
    SetPolicyDefaultReportTitleParams,
    SetPolicyPreventMemberCreatedTitleParams,
    SetPolicyPreventSelfApprovalParams,
    SetPolicyProhibitedExpensesParams,
    SetPolicyRulesEnabledParams,
    SetWorkspaceApprovalModeParams,
    SetWorkspaceAutoReportingFrequencyParams,
    SetWorkspaceAutoReportingMonthlyOffsetParams,
    SetWorkspacePayerParams,
    SetWorkspaceReimbursementParams,
    UpdateInvoiceCompanyNameParams,
    UpdateInvoiceCompanyWebsiteParams,
    UpdatePolicyAddressParams,
    UpdateWorkspaceAvatarParams,
    UpdateWorkspaceDescriptionParams,
    UpdateWorkspaceGeneralSettingsParams,
    UpgradeToCorporateParams,
} from '@libs/API/parameters';
import {READ_COMMANDS, WRITE_COMMANDS} from '@libs/API/types';
import * as CurrencyUtils from '@libs/CurrencyUtils';
import DateUtils from '@libs/DateUtils';
import * as ErrorUtils from '@libs/ErrorUtils';
import {createFile} from '@libs/fileDownload/FileUtils';
import getIsNarrowLayout from '@libs/getIsNarrowLayout';
import GoogleTagManager from '@libs/GoogleTagManager';
import {translate, translateLocal} from '@libs/Localize';
import Log from '@libs/Log';
import * as NetworkStore from '@libs/Network/NetworkStore';
import * as NumberUtils from '@libs/NumberUtils';
import * as PersonalDetailsUtils from '@libs/PersonalDetailsUtils';
import * as PhoneNumber from '@libs/PhoneNumber';
import * as PolicyUtils from '@libs/PolicyUtils';
import {goBackWhenEnableFeature, navigateToExpensifyCardPage} from '@libs/PolicyUtils';
import * as ReportUtils from '@libs/ReportUtils';
import {prepareOnboardingOnyxData} from '@libs/ReportUtils';
import type {PolicySelector} from '@pages/home/sidebar/FloatingActionButtonAndPopover';
import * as PaymentMethods from '@userActions/PaymentMethods';
import * as PersistedRequests from '@userActions/PersistedRequests';
import {resolveEnableFeatureConflicts} from '@userActions/RequestConflictUtils';
import type {OnboardingPurpose} from '@src/CONST';
import CONST from '@src/CONST';
import ONYXKEYS from '@src/ONYXKEYS';
import type {
    IntroSelected,
    InvitedEmailsToAccountIDs,
    PersonalDetailsList,
    Policy,
    PolicyCategory,
    ReimbursementAccount,
    Report,
    ReportAction,
    ReportActions,
    Request,
    TaxRatesWithDefault,
    Transaction,
    TransactionViolations,
} from '@src/types/onyx';
import type {Errors} from '@src/types/onyx/OnyxCommon';
import type {Attributes, CompanyAddress, CustomUnit, NetSuiteCustomList, NetSuiteCustomSegment, ProhibitedExpenses, Rate, TaxRate} from '@src/types/onyx/Policy';
import type {OnyxData} from '@src/types/onyx/Request';
import {isEmptyObject} from '@src/types/utils/EmptyObject';
import {buildOptimisticMccGroup, buildOptimisticPolicyCategories} from './Category';

type ReportCreationData = Record<
    string,
    {
        reportID: string;
        reportActionID?: string;
    }
>;

type WorkspaceMembersChats = {
    onyxSuccessData: OnyxUpdate[];
    onyxOptimisticData: OnyxUpdate[];
    onyxFailureData: OnyxUpdate[];
    reportCreationData: ReportCreationData;
};

type OptimisticCustomUnits = {
    customUnits: Record<string, CustomUnit>;
    customUnitID: string;
    customUnitRateID: string;
    outputCurrency: string;
};

type NewCustomUnit = {
    customUnitID: string;
    name: string;
    attributes: Attributes;
    rates: Rate;
};

type WorkspaceFromIOUCreationData = {
    policyID: string;
    workspaceChatReportID: string;
    reportPreviewReportActionID?: string;
    adminsChatReportID: string;
};

const allPolicies: OnyxCollection<Policy> = {};
Onyx.connect({
    key: ONYXKEYS.COLLECTION.POLICY,
    callback: (val, key) => {
        if (!key) {
            return;
        }
        if (val === null || val === undefined) {
            // If we are deleting a policy, we have to check every report linked to that policy
            // and unset the draft indicator (pencil icon) alongside removing any draft comments. Clearing these values will keep the newly archived chats from being displayed in the LHN.
            // More info: https://github.com/Expensify/App/issues/14260
            const policyID = key.replace(ONYXKEYS.COLLECTION.POLICY, '');
            const policyReports = ReportUtils.getAllPolicyReports(policyID);
            const cleanUpMergeQueries: Record<`${typeof ONYXKEYS.COLLECTION.REPORT}${string}`, NullishDeep<Report>> = {};
            const cleanUpSetQueries: Record<`${typeof ONYXKEYS.COLLECTION.REPORT_DRAFT_COMMENT}${string}` | `${typeof ONYXKEYS.COLLECTION.REPORT_ACTIONS_DRAFTS}${string}`, null> = {};
            policyReports.forEach((policyReport) => {
                if (!policyReport) {
                    return;
                }
                const {reportID} = policyReport;
                cleanUpSetQueries[`${ONYXKEYS.COLLECTION.REPORT_DRAFT_COMMENT}${reportID}`] = null;
                cleanUpSetQueries[`${ONYXKEYS.COLLECTION.REPORT_ACTIONS_DRAFTS}${reportID}`] = null;
            });
            Onyx.mergeCollection(ONYXKEYS.COLLECTION.REPORT, cleanUpMergeQueries);
            Onyx.multiSet(cleanUpSetQueries);
            delete allPolicies[key];
            return;
        }

        allPolicies[key] = val;
    },
});

let lastAccessedWorkspacePolicyID: OnyxEntry<string>;
Onyx.connect({
    key: ONYXKEYS.LAST_ACCESSED_WORKSPACE_POLICY_ID,
    callback: (value) => (lastAccessedWorkspacePolicyID = value),
});

let allReports: OnyxCollection<Report>;
Onyx.connect({
    key: ONYXKEYS.COLLECTION.REPORT,
    waitForCollectionCallback: true,
    callback: (value) => {
        allReports = value;
    },
});

let allReportActions: OnyxCollection<ReportActions>;
Onyx.connect({
    key: ONYXKEYS.COLLECTION.REPORT_ACTIONS,
    waitForCollectionCallback: true,
    callback: (actions) => {
        allReportActions = actions;
    },
});

let sessionEmail = '';
let sessionAccountID = 0;
Onyx.connect({
    key: ONYXKEYS.SESSION,
    callback: (val) => {
        sessionEmail = val?.email ?? '';
        sessionAccountID = val?.accountID ?? CONST.DEFAULT_NUMBER_ID;
    },
});

let allPersonalDetails: OnyxEntry<PersonalDetailsList>;
Onyx.connect({
    key: ONYXKEYS.PERSONAL_DETAILS_LIST,
    callback: (val) => (allPersonalDetails = val),
});

let reimbursementAccount: OnyxEntry<ReimbursementAccount>;
Onyx.connect({
    key: ONYXKEYS.REIMBURSEMENT_ACCOUNT,
    callback: (val) => (reimbursementAccount = val),
});

let allRecentlyUsedCurrencies: string[];
Onyx.connect({
    key: ONYXKEYS.RECENTLY_USED_CURRENCIES,
    callback: (val) => (allRecentlyUsedCurrencies = val ?? []),
});

let activePolicyID: OnyxEntry<string>;
Onyx.connect({
    key: ONYXKEYS.NVP_ACTIVE_POLICY_ID,
    callback: (value) => (activePolicyID = value),
});

let allTransactionViolations: OnyxCollection<TransactionViolations> = {};
Onyx.connect({
    key: ONYXKEYS.COLLECTION.TRANSACTION_VIOLATIONS,
    waitForCollectionCallback: true,
    callback: (value) => (allTransactionViolations = value),
});

let introSelected: OnyxEntry<IntroSelected>;
Onyx.connect({
    key: ONYXKEYS.NVP_INTRO_SELECTED,
    callback: (value) => (introSelected = value),
});

/**
 * Stores in Onyx the policy ID of the last workspace that was accessed by the user
 */
function updateLastAccessedWorkspace(policyID: OnyxEntry<string>) {
    Onyx.set(ONYXKEYS.LAST_ACCESSED_WORKSPACE_POLICY_ID, policyID ?? null);
}

/**
 * Checks if the currency is supported for direct reimbursement
 * USD currency is the only one supported in NewDot for now
 */
function isCurrencySupportedForDirectReimbursement(currency: string) {
    return currency === CONST.CURRENCY.USD;
}

/**
 * Returns the policy of the report
 */
function getPolicy(policyID: string | undefined): OnyxEntry<Policy> {
    if (!allPolicies || !policyID) {
        return undefined;
    }
    return allPolicies[`${ONYXKEYS.COLLECTION.POLICY}${policyID}`];
}

/** Check if the policy has invoicing company details */
function hasInvoicingDetails(policy: OnyxEntry<Policy>): boolean {
    return !!policy?.invoice?.companyName && !!policy?.invoice?.companyWebsite;
}

/**
 * Returns a primary invoice workspace for the user
 */
function getInvoicePrimaryWorkspace(currentUserLogin: string | undefined): Policy | undefined {
    if (PolicyUtils.canSendInvoiceFromWorkspace(activePolicyID)) {
        return allPolicies?.[`${ONYXKEYS.COLLECTION.POLICY}${activePolicyID}`];
    }
    const activeAdminWorkspaces = PolicyUtils.getActiveAdminWorkspaces(allPolicies, currentUserLogin);
    return activeAdminWorkspaces.find((policy) => PolicyUtils.canSendInvoiceFromWorkspace(policy.id));
}

/**
 * Check if the user has any active free policies (aka workspaces)
 */
function hasActiveChatEnabledPolicies(policies: Array<OnyxEntry<PolicySelector>> | OnyxCollection<PolicySelector>, includeOnlyAdminPolicies = false): boolean {
    const chatEnabledPolicies = Object.values(policies ?? {}).filter(
        (policy) => policy?.isPolicyExpenseChatEnabled && (!includeOnlyAdminPolicies || policy.role === CONST.POLICY.ROLE.ADMIN),
    );

    if (chatEnabledPolicies.length === 0) {
        return false;
    }

    if (chatEnabledPolicies.some((policy) => !policy?.pendingAction)) {
        return true;
    }

    if (chatEnabledPolicies.some((policy) => policy?.pendingAction === CONST.RED_BRICK_ROAD_PENDING_ACTION.ADD)) {
        return true;
    }

    if (chatEnabledPolicies.some((policy) => policy?.pendingAction === CONST.RED_BRICK_ROAD_PENDING_ACTION.DELETE)) {
        return false;
    }

    // If there are no add or delete pending actions the only option left is an update
    // pendingAction, in which case we should return true.
    return true;
}

/**
 * Delete the workspace
 */
function deleteWorkspace(policyID: string, policyName: string) {
    if (!allPolicies) {
        return;
    }

    const filteredPolicies = Object.values(allPolicies).filter((policy): policy is Policy => policy?.id !== policyID);
    const optimisticData: OnyxUpdate[] = [
        {
            onyxMethod: Onyx.METHOD.MERGE,
            key: `${ONYXKEYS.COLLECTION.POLICY}${policyID}`,
            value: {
                avatarURL: '',
                pendingAction: CONST.RED_BRICK_ROAD_PENDING_ACTION.DELETE,
                errors: null,
            },
        },
        ...(!hasActiveChatEnabledPolicies(filteredPolicies, true)
            ? [
                  {
                      onyxMethod: Onyx.METHOD.MERGE,
                      key: ONYXKEYS.REIMBURSEMENT_ACCOUNT,
                      value: {
                          errors: null,
                      },
                  },
              ]
            : []),
    ];

    const policy = getPolicy(policyID);
    // Restore the old report stateNum and statusNum
    const failureData: OnyxUpdate[] = [
        {
            onyxMethod: Onyx.METHOD.MERGE,
            key: ONYXKEYS.REIMBURSEMENT_ACCOUNT,
            value: {
                errors: reimbursementAccount?.errors ?? null,
            },
        },
        {
            onyxMethod: Onyx.METHOD.MERGE,
            key: `${ONYXKEYS.COLLECTION.POLICY}${policyID}`,
            value: {
                avatarURL: policy?.avatarURL,
                pendingAction: null,
            },
        },
    ];

    const reportsToArchive = Object.values(allReports ?? {}).filter(
        (report) => ReportUtils.isPolicyRelatedReport(report, policyID) && (ReportUtils.isChatRoom(report) || ReportUtils.isPolicyExpenseChat(report) || ReportUtils.isTaskReport(report)),
    );
    const finallyData: OnyxUpdate[] = [];
    const currentTime = DateUtils.getDBTime();
    reportsToArchive.forEach((report) => {
        const {reportID, ownerAccountID, oldPolicyName} = report ?? {};
        const isInvoiceReceiverReport = report?.invoiceReceiver && 'policyID' in report.invoiceReceiver && report.invoiceReceiver.policyID === policyID;
        optimisticData.push({
            onyxMethod: Onyx.METHOD.MERGE,
            key: `${ONYXKEYS.COLLECTION.REPORT}${reportID}`,
            value: {
                ...(!isInvoiceReceiverReport && {
                    oldPolicyName: allPolicies?.[`${ONYXKEYS.COLLECTION.POLICY}${policyID}`]?.name,
                    policyName: '',
                }),
                isPinned: false,
            },
        });

        optimisticData.push({
            onyxMethod: Onyx.METHOD.MERGE,
            key: `${ONYXKEYS.COLLECTION.REPORT_NAME_VALUE_PAIRS}${reportID}`,
            value: {
                private_isArchived: currentTime,
            },
        });

        optimisticData.push({
            onyxMethod: Onyx.METHOD.SET,
            key: `${ONYXKEYS.COLLECTION.REPORT_ACTIONS_DRAFTS}${reportID}`,
            value: null,
        });

        // Add closed actions to all chat reports linked to this policy
        // Announce & admin chats have FAKE owners, but workspace chats w/ users do have owners.
        let emailClosingReport: string = CONST.POLICY.OWNER_EMAIL_FAKE;
        if (!!ownerAccountID && ownerAccountID !== CONST.POLICY.OWNER_ACCOUNT_ID_FAKE) {
            emailClosingReport = allPersonalDetails?.[ownerAccountID]?.login ?? '';
        }
        const optimisticClosedReportAction = ReportUtils.buildOptimisticClosedReportAction(emailClosingReport, policyName, CONST.REPORT.ARCHIVE_REASON.POLICY_DELETED);
        optimisticData.push({
            onyxMethod: Onyx.METHOD.MERGE,
            key: `${ONYXKEYS.COLLECTION.REPORT_ACTIONS}${reportID}`,
            value: {
                [optimisticClosedReportAction.reportActionID]: optimisticClosedReportAction as ReportAction,
            },
        });

        failureData.push({
            onyxMethod: Onyx.METHOD.MERGE,
            key: `${ONYXKEYS.COLLECTION.REPORT}${reportID}`,
            value: {
                oldPolicyName,
                policyName: report?.policyName,
                isPinned: report?.isPinned,
            },
        });

        failureData.push({
            onyxMethod: Onyx.METHOD.MERGE,
            key: `${ONYXKEYS.COLLECTION.REPORT_NAME_VALUE_PAIRS}${reportID}`,
            value: {
                private_isArchived: null,
            },
        });

        // We are temporarily adding this workaround because 'DeleteWorkspace' doesn't
        // support receiving the optimistic reportActions' ids for the moment.
        finallyData.push({
            onyxMethod: Onyx.METHOD.MERGE,
            key: `${ONYXKEYS.COLLECTION.REPORT_ACTIONS}${reportID}`,
            value: {
                [optimisticClosedReportAction.reportActionID]: null,
            },
        });

        if (report?.iouReportID) {
            const reportTransactions = ReportUtils.getReportTransactions(report.iouReportID);
            for (const transaction of reportTransactions) {
                const violations = allTransactionViolations?.[`${ONYXKEYS.COLLECTION.TRANSACTION_VIOLATIONS}${transaction.transactionID}`];
                optimisticData.push({
                    onyxMethod: Onyx.METHOD.MERGE,
                    key: `${ONYXKEYS.COLLECTION.TRANSACTION_VIOLATIONS}${transaction.transactionID}`,
                    value: violations?.filter((violation) => violation.type !== CONST.VIOLATION_TYPES.VIOLATION),
                });
                failureData.push({
                    onyxMethod: Onyx.METHOD.MERGE,
                    key: `${ONYXKEYS.COLLECTION.TRANSACTION}${transaction.transactionID}`,
                    value: violations,
                });
            }
        }
    });

    const params: DeleteWorkspaceParams = {policyID};

    API.write(WRITE_COMMANDS.DELETE_WORKSPACE, params, {optimisticData, finallyData, failureData});

    // Reset the lastAccessedWorkspacePolicyID
    if (policyID === lastAccessedWorkspacePolicyID) {
        updateLastAccessedWorkspace(undefined);
    }
}

function setWorkspaceAutoReportingFrequency(policyID: string, frequency: ValueOf<typeof CONST.POLICY.AUTO_REPORTING_FREQUENCIES>) {
    const policy = getPolicy(policyID);

    const wasPolicyOnManualReporting = PolicyUtils.getCorrectedAutoReportingFrequency(policy) === CONST.POLICY.AUTO_REPORTING_FREQUENCIES.MANUAL;

    const optimisticData: OnyxUpdate[] = [
        {
            onyxMethod: Onyx.METHOD.MERGE,
            key: `${ONYXKEYS.COLLECTION.POLICY}${policyID}`,
            value: {
                // Recall that the "daily" and "manual" frequencies don't actually exist in Onyx or the DB (see PolicyUtils.getCorrectedAutoReportingFrequency)
                autoReportingFrequency: frequency === CONST.POLICY.AUTO_REPORTING_FREQUENCIES.MANUAL ? CONST.POLICY.AUTO_REPORTING_FREQUENCIES.IMMEDIATE : frequency,
                pendingFields: {autoReportingFrequency: CONST.RED_BRICK_ROAD_PENDING_ACTION.UPDATE},

                // To set the frequency to "manual", we really must set it to "immediate" with harvesting disabled
                ...(frequency === CONST.POLICY.AUTO_REPORTING_FREQUENCIES.MANUAL && {
                    harvesting: {
                        enabled: false,
                    },
                }),

                // If the policy was on manual reporting before, and now will be auto-reported,
                // then we must re-enable harvesting
                ...(wasPolicyOnManualReporting &&
                    frequency !== CONST.POLICY.AUTO_REPORTING_FREQUENCIES.MANUAL && {
                        harvesting: {
                            enabled: true,
                        },
                    }),
            },
        },
    ];

    const failureData: OnyxUpdate[] = [
        {
            onyxMethod: Onyx.METHOD.MERGE,
            key: `${ONYXKEYS.COLLECTION.POLICY}${policyID}`,
            value: {
                autoReportingFrequency: policy?.autoReportingFrequency ?? null,
                harvesting: policy?.harvesting ?? null,
                pendingFields: {autoReportingFrequency: null},
                errorFields: {autoReportingFrequency: ErrorUtils.getMicroSecondOnyxErrorWithTranslationKey('workflowsDelayedSubmissionPage.autoReportingFrequencyErrorMessage')},
            },
        },
    ];

    const successData: OnyxUpdate[] = [
        {
            onyxMethod: Onyx.METHOD.MERGE,
            key: `${ONYXKEYS.COLLECTION.POLICY}${policyID}`,
            value: {
                pendingFields: {autoReportingFrequency: null},
            },
        },
    ];

    const params: SetWorkspaceAutoReportingFrequencyParams = {policyID, frequency};
    API.write(WRITE_COMMANDS.SET_WORKSPACE_AUTO_REPORTING_FREQUENCY, params, {optimisticData, failureData, successData});
}

function setWorkspaceAutoReportingMonthlyOffset(policyID: string, autoReportingOffset: number | ValueOf<typeof CONST.POLICY.AUTO_REPORTING_OFFSET>) {
    const value = JSON.stringify({autoReportingOffset});
    const policy = getPolicy(policyID);

    const optimisticData: OnyxUpdate[] = [
        {
            onyxMethod: Onyx.METHOD.MERGE,
            key: `${ONYXKEYS.COLLECTION.POLICY}${policyID}`,
            value: {
                autoReportingOffset,
                pendingFields: {autoReportingOffset: CONST.RED_BRICK_ROAD_PENDING_ACTION.UPDATE},
            },
        },
    ];

    const failureData: OnyxUpdate[] = [
        {
            onyxMethod: Onyx.METHOD.MERGE,
            key: `${ONYXKEYS.COLLECTION.POLICY}${policyID}`,
            value: {
                autoReportingOffset: policy?.autoReportingOffset ?? null,
                pendingFields: {autoReportingOffset: null},
                errorFields: {autoReportingOffset: ErrorUtils.getMicroSecondOnyxErrorWithTranslationKey('workflowsDelayedSubmissionPage.monthlyOffsetErrorMessage')},
            },
        },
    ];

    const successData: OnyxUpdate[] = [
        {
            onyxMethod: Onyx.METHOD.MERGE,
            key: `${ONYXKEYS.COLLECTION.POLICY}${policyID}`,
            value: {
                pendingFields: {autoReportingOffset: null},
            },
        },
    ];

    const params: SetWorkspaceAutoReportingMonthlyOffsetParams = {policyID, value};
    API.write(WRITE_COMMANDS.SET_WORKSPACE_AUTO_REPORTING_MONTHLY_OFFSET, params, {optimisticData, failureData, successData});
}

function setWorkspaceApprovalMode(policyID: string, approver: string, approvalMode: ValueOf<typeof CONST.POLICY.APPROVAL_MODE>) {
    const policy = getPolicy(policyID);

    const value = {
        approver,
        approvalMode,
    };

    const optimisticData: OnyxUpdate[] = [
        {
            onyxMethod: Onyx.METHOD.MERGE,
            key: `${ONYXKEYS.COLLECTION.POLICY}${policyID}`,
            value: {
                ...value,
                pendingFields: {approvalMode: CONST.RED_BRICK_ROAD_PENDING_ACTION.UPDATE},
            },
        },
    ];

    const failureData: OnyxUpdate[] = [
        {
            onyxMethod: Onyx.METHOD.MERGE,
            key: `${ONYXKEYS.COLLECTION.POLICY}${policyID}`,
            value: {
                approver: policy?.approver,
                approvalMode: policy?.approvalMode,
                pendingFields: {approvalMode: null},
                errorFields: {approvalMode: ErrorUtils.getMicroSecondOnyxErrorWithTranslationKey('workflowsApproverPage.genericErrorMessage')},
            },
        },
    ];

    const successData: OnyxUpdate[] = [
        {
            onyxMethod: Onyx.METHOD.MERGE,
            key: `${ONYXKEYS.COLLECTION.POLICY}${policyID}`,
            value: {
                pendingFields: {approvalMode: null},
            },
        },
    ];

    const params: SetWorkspaceApprovalModeParams = {
        policyID,
        value: JSON.stringify({
            ...value,
            // This property should now be set to false for all Collect policies
            isAutoApprovalEnabled: false,
        }),
    };
    API.write(WRITE_COMMANDS.SET_WORKSPACE_APPROVAL_MODE, params, {optimisticData, failureData, successData});
}

function setWorkspacePayer(policyID: string, reimburserEmail: string) {
    const policy = getPolicy(policyID);

    const optimisticData: OnyxUpdate[] = [
        {
            onyxMethod: Onyx.METHOD.MERGE,
            key: `${ONYXKEYS.COLLECTION.POLICY}${policyID}`,
            value: {
                achAccount: {reimburser: reimburserEmail},
                errorFields: {reimburser: null},
                pendingFields: {reimburser: CONST.RED_BRICK_ROAD_PENDING_ACTION.UPDATE},
            },
        },
    ];

    const successData: OnyxUpdate[] = [
        {
            onyxMethod: Onyx.METHOD.MERGE,
            key: `${ONYXKEYS.COLLECTION.POLICY}${policyID}`,
            value: {
                errorFields: {reimburser: null},
                pendingFields: {reimburser: null},
            },
        },
    ];

    const failureData: OnyxUpdate[] = [
        {
            onyxMethod: Onyx.METHOD.MERGE,
            key: `${ONYXKEYS.COLLECTION.POLICY}${policyID}`,
            value: {
                achAccount: {reimburser: policy?.achAccount?.reimburser ?? null},
                errorFields: {reimburser: ErrorUtils.getMicroSecondOnyxErrorWithTranslationKey('workflowsPayerPage.genericErrorMessage')},
                pendingFields: {reimburser: null},
            },
        },
    ];

    const params: SetWorkspacePayerParams = {policyID, reimburserEmail};

    API.write(WRITE_COMMANDS.SET_WORKSPACE_PAYER, params, {optimisticData, failureData, successData});
}

function clearPolicyErrorField(policyID: string | undefined, fieldName: string) {
    if (!policyID) {
        return;
    }
    Onyx.merge(`${ONYXKEYS.COLLECTION.POLICY}${policyID}`, {errorFields: {[fieldName]: null}});
}

function clearQBOErrorField(policyID: string | undefined, fieldName: string) {
    if (!policyID) {
        return;
    }
    Onyx.merge(`${ONYXKEYS.COLLECTION.POLICY}${policyID}`, {connections: {quickbooksOnline: {config: {errorFields: {[fieldName]: null}}}}});
}

function clearQBDErrorField(policyID: string, fieldName: string) {
    Onyx.merge(`${ONYXKEYS.COLLECTION.POLICY}${policyID}`, {connections: {quickbooksDesktop: {config: {errorFields: {[fieldName]: null}}}}});
}

function clearXeroErrorField(policyID: string | undefined, fieldName: string) {
    if (!policyID) {
        return;
    }
    Onyx.merge(`${ONYXKEYS.COLLECTION.POLICY}${policyID}`, {connections: {xero: {config: {errorFields: {[fieldName]: null}}}}});
}

function clearNetSuiteErrorField(policyID: string | undefined, fieldName: string) {
    if (!policyID) {
        return;
    }
    Onyx.merge(`${ONYXKEYS.COLLECTION.POLICY}${policyID}`, {connections: {netsuite: {options: {config: {errorFields: {[fieldName]: null}}}}}});
}

function clearNetSuitePendingField(policyID: string, fieldName: string) {
    Onyx.merge(`${ONYXKEYS.COLLECTION.POLICY}${policyID}`, {connections: {netsuite: {options: {config: {pendingFields: {[fieldName]: null}}}}}});
}

function removeNetSuiteCustomFieldByIndex(allRecords: NetSuiteCustomSegment[] | NetSuiteCustomList[], policyID: string, importCustomField: string, valueIndex: number) {
    // We allow multiple custom list records with the same internalID. Hence it is safe to remove by index.
    const filteredRecords = allRecords.filter((_, index) => index !== Number(valueIndex));
    Onyx.merge(`${ONYXKEYS.COLLECTION.POLICY}${policyID}`, {
        connections: {
            netsuite: {
                options: {
                    config: {
                        syncOptions: {
                            [importCustomField]: filteredRecords,
                        },
                    },
                },
            },
        },
    });
}

function clearSageIntacctErrorField(policyID: string | undefined, fieldName: string) {
    if (!policyID) {
        return;
    }
    Onyx.merge(`${ONYXKEYS.COLLECTION.POLICY}${policyID}`, {connections: {intacct: {config: {errorFields: {[fieldName]: null}}}}});
}

function clearNetSuiteAutoSyncErrorField(policyID: string) {
    Onyx.merge(`${ONYXKEYS.COLLECTION.POLICY}${policyID}`, {connections: {netsuite: {config: {errorFields: {autoSync: null}}}}});
}

function setWorkspaceReimbursement(policyID: string, reimbursementChoice: ValueOf<typeof CONST.POLICY.REIMBURSEMENT_CHOICES>, reimburserEmail: string) {
    const policy = getPolicy(policyID);

    const optimisticData: OnyxUpdate[] = [
        {
            onyxMethod: Onyx.METHOD.MERGE,
            key: `${ONYXKEYS.COLLECTION.POLICY}${policyID}`,
            value: {
                reimbursementChoice,
                isLoadingWorkspaceReimbursement: true,
                achAccount: {reimburser: reimburserEmail},
                errorFields: {reimbursementChoice: null},
                pendingFields: {reimbursementChoice: CONST.RED_BRICK_ROAD_PENDING_ACTION.UPDATE},
            },
        },
    ];

    const successData: OnyxUpdate[] = [
        {
            onyxMethod: Onyx.METHOD.MERGE,
            key: `${ONYXKEYS.COLLECTION.POLICY}${policyID}`,
            value: {
                isLoadingWorkspaceReimbursement: false,
                errorFields: {reimbursementChoice: null},
                pendingFields: {reimbursementChoice: null},
            },
        },
    ];

    const failureData: OnyxUpdate[] = [
        {
            onyxMethod: Onyx.METHOD.MERGE,
            key: `${ONYXKEYS.COLLECTION.POLICY}${policyID}`,
            value: {
                isLoadingWorkspaceReimbursement: false,
                reimbursementChoice: policy?.reimbursementChoice ?? null,
                achAccount: {reimburser: policy?.achAccount?.reimburser ?? null},
                errorFields: {reimbursementChoice: ErrorUtils.getMicroSecondOnyxErrorWithTranslationKey('common.genericErrorMessage')},
                pendingFields: {reimbursementChoice: null},
            },
        },
    ];

    const params: SetWorkspaceReimbursementParams = {policyID, reimbursementChoice};

    API.write(WRITE_COMMANDS.SET_WORKSPACE_REIMBURSEMENT, params, {optimisticData, failureData, successData});
}

function clearWorkspaceReimbursementErrors(policyID: string) {
    Onyx.merge(`${ONYXKEYS.COLLECTION.POLICY}${policyID}`, {errorFields: {reimbursementChoice: null}});
}

function leaveWorkspace(policyID?: string) {
    if (!policyID) {
        return;
    }
    const policy = allPolicies?.[`${ONYXKEYS.COLLECTION.POLICY}${policyID}`];
    const workspaceChats = ReportUtils.getAllWorkspaceReports(policyID);

    const optimisticData: OnyxUpdate[] = [
        {
            onyxMethod: Onyx.METHOD.MERGE,
            key: `${ONYXKEYS.COLLECTION.POLICY}${policyID}`,
            value: {
                pendingAction: CONST.RED_BRICK_ROAD_PENDING_ACTION.DELETE,
                employeeList: {
                    [sessionEmail]: {
                        pendingAction: CONST.RED_BRICK_ROAD_PENDING_ACTION.DELETE,
                    },
                },
            },
        },
    ];

    const successData: OnyxUpdate[] = [
        {
            onyxMethod: Onyx.METHOD.MERGE,
            key: `${ONYXKEYS.COLLECTION.POLICY}${policyID}`,
            value: null,
        },
    ];
    const failureData: OnyxUpdate[] = [
        {
            onyxMethod: Onyx.METHOD.MERGE,
            key: `${ONYXKEYS.COLLECTION.POLICY}${policyID}`,
            value: {
                pendingAction: policy?.pendingAction ?? null,
                employeeList: {
                    [sessionEmail]: {
                        errors: ErrorUtils.getMicroSecondOnyxErrorWithTranslationKey('workspace.people.error.genericRemove'),
                    },
                },
            },
        },
    ];

    const pendingChatMembers = ReportUtils.getPendingChatMembers([sessionAccountID], [], CONST.RED_BRICK_ROAD_PENDING_ACTION.DELETE);

    workspaceChats.forEach((report) => {
        const parentReport = ReportUtils.getRootParentReport({report});
        const reportToCheckOwner = isEmptyObject(parentReport) ? report : parentReport;

        if (ReportUtils.isPolicyExpenseChat(report) && !ReportUtils.isReportOwner(reportToCheckOwner)) {
            return;
        }

        optimisticData.push(
            {
                onyxMethod: Onyx.METHOD.MERGE,
                key: `${ONYXKEYS.COLLECTION.REPORT}${report?.reportID}`,
                value: {
                    statusNum: CONST.REPORT.STATUS_NUM.CLOSED,
                    stateNum: CONST.REPORT.STATE_NUM.APPROVED,
                    oldPolicyName: policy?.name ?? '',
                },
            },
            {
                onyxMethod: Onyx.METHOD.MERGE,
                key: `${ONYXKEYS.COLLECTION.REPORT_METADATA}${report?.reportID}`,
                value: {
                    pendingChatMembers,
                },
            },
        );
        successData.push({
            onyxMethod: Onyx.METHOD.MERGE,
            key: `${ONYXKEYS.COLLECTION.REPORT_METADATA}${report?.reportID}`,
            value: {
                pendingChatMembers: null,
            },
        });
        failureData.push({
            onyxMethod: Onyx.METHOD.MERGE,
            key: `${ONYXKEYS.COLLECTION.REPORT_METADATA}${report?.reportID}`,
            value: {
                pendingChatMembers: null,
            },
        });
    });

    const params: LeavePolicyParams = {
        policyID,
        email: sessionEmail,
    };
    API.write(WRITE_COMMANDS.LEAVE_POLICY, params, {optimisticData, successData, failureData});
}

function updateDefaultPolicy(newPolicyID?: string, oldPolicyID?: string) {
    if (!newPolicyID) {
        return;
    }
    const optimisticData: OnyxUpdate[] = [
        {
            onyxMethod: Onyx.METHOD.MERGE,
            key: ONYXKEYS.NVP_ACTIVE_POLICY_ID,
            value: newPolicyID,
        },
    ];

    const failureData: OnyxUpdate[] = [
        {
            onyxMethod: Onyx.METHOD.MERGE,
            key: ONYXKEYS.NVP_ACTIVE_POLICY_ID,
            value: oldPolicyID,
        },
    ];

    const parameters: SetNameValuePairParams = {
        name: ONYXKEYS.NVP_ACTIVE_POLICY_ID,
        value: newPolicyID,
    };

    API.write(WRITE_COMMANDS.SET_NAME_VALUE_PAIR, parameters, {
        optimisticData,
        failureData,
    });
}

function addBillingCardAndRequestPolicyOwnerChange(
    policyID: string | undefined,
    cardData: {
        cardNumber: string;
        cardYear: string;
        cardMonth: string;
        cardCVV: string;
        addressName: string;
        addressZip: string;
        currency: string;
    },
) {
    if (!policyID) {
        return;
    }

    const {cardNumber, cardYear, cardMonth, cardCVV, addressName, addressZip, currency} = cardData;

    const optimisticData: OnyxUpdate[] = [
        {
            onyxMethod: Onyx.METHOD.MERGE,
            key: `${ONYXKEYS.COLLECTION.POLICY}${policyID}`,
            value: {
                errorFields: null,
                isLoading: true,
                isChangeOwnerSuccessful: false,
                isChangeOwnerFailed: false,
            },
        },
    ];

    const successData: OnyxUpdate[] = [
        {
            onyxMethod: Onyx.METHOD.MERGE,
            key: `${ONYXKEYS.COLLECTION.POLICY}${policyID}`,
            value: {
                isLoading: false,
                isChangeOwnerSuccessful: true,
                isChangeOwnerFailed: false,
                owner: sessionEmail,
                ownerAccountID: sessionAccountID,
            },
        },
    ];

    const failureData: OnyxUpdate[] = [
        {
            onyxMethod: Onyx.METHOD.MERGE,
            key: `${ONYXKEYS.COLLECTION.POLICY}${policyID}`,
            value: {
                isLoading: false,
                isChangeOwnerSuccessful: false,
                isChangeOwnerFailed: true,
            },
        },
    ];

    if (currency === CONST.PAYMENT_CARD_CURRENCY.GBP) {
        const params: AddPaymentCardParams = {
            cardNumber,
            cardYear,
            cardMonth,
            cardCVV,
            addressName,
            addressZip,
            currency,
            isP2PDebitCard: false,
        };
        PaymentMethods.addPaymentCardGBP(params);
    } else {
        const params: AddBillingCardAndRequestWorkspaceOwnerChangeParams = {
            policyID,
            cardNumber,
            cardYear,
            cardMonth,
            cardCVV,
            addressName,
            addressZip,
            currency,
        };
        // eslint-disable-next-line rulesdir/no-multiple-api-calls
        API.write(WRITE_COMMANDS.ADD_BILLING_CARD_AND_REQUEST_WORKSPACE_OWNER_CHANGE, params, {optimisticData, successData, failureData});
    }
}

/**
 * Properly updates the nvp_privateStripeCustomerID onyx data for 3DS payment
 *
 */
function verifySetupIntentAndRequestPolicyOwnerChange(policyID: string) {
    const optimisticData: OnyxUpdate[] = [
        {
            onyxMethod: Onyx.METHOD.MERGE,
            key: `${ONYXKEYS.COLLECTION.POLICY}${policyID}`,
            value: {
                errorFields: null,
                isLoading: true,
                isChangeOwnerSuccessful: false,
                isChangeOwnerFailed: false,
            },
        },
    ];

    const successData: OnyxUpdate[] = [
        {
            onyxMethod: Onyx.METHOD.MERGE,
            key: `${ONYXKEYS.COLLECTION.POLICY}${policyID}`,
            value: {
                isLoading: false,
                isChangeOwnerSuccessful: true,
                isChangeOwnerFailed: false,
                owner: sessionEmail,
                ownerAccountID: sessionAccountID,
            },
        },
    ];

    const failureData: OnyxUpdate[] = [
        {
            onyxMethod: Onyx.METHOD.MERGE,
            key: `${ONYXKEYS.COLLECTION.POLICY}${policyID}`,
            value: {
                isLoading: false,
                isChangeOwnerSuccessful: false,
                isChangeOwnerFailed: true,
            },
        },
    ];
    API.write(WRITE_COMMANDS.VERIFY_SETUP_INTENT_AND_REQUEST_POLICY_OWNER_CHANGE, {accountID: sessionAccountID, policyID}, {optimisticData, successData, failureData});
}

/**
 * Optimistically create a chat for each member of the workspace, creates both optimistic and success data for onyx.
 *
 * @returns - object with onyxSuccessData, onyxOptimisticData, and optimisticReportIDs (map login to reportID)
 */
function createPolicyExpenseChats(policyID: string, invitedEmailsToAccountIDs: InvitedEmailsToAccountIDs, hasOutstandingChildRequest = false): WorkspaceMembersChats {
    const workspaceMembersChats: WorkspaceMembersChats = {
        onyxSuccessData: [],
        onyxOptimisticData: [],
        onyxFailureData: [],
        reportCreationData: {},
    };

    Object.keys(invitedEmailsToAccountIDs).forEach((email) => {
        const accountID = invitedEmailsToAccountIDs[email];
        const cleanAccountID = Number(accountID);
        const login = PhoneNumber.addSMSDomainIfPhoneNumber(email);

        const oldChat = ReportUtils.getPolicyExpenseChat(cleanAccountID, policyID);

        // If the chat already exists, we don't want to create a new one - just make sure it's not archived
        if (oldChat) {
            workspaceMembersChats.reportCreationData[login] = {
                reportID: oldChat.reportID,
            };
            workspaceMembersChats.onyxOptimisticData.push({
                onyxMethod: Onyx.METHOD.MERGE,
                key: `${ONYXKEYS.COLLECTION.REPORT}${oldChat.reportID}`,
                value: {
                    stateNum: CONST.REPORT.STATE_NUM.OPEN,
                    statusNum: CONST.REPORT.STATUS_NUM.OPEN,
                },
            });
            workspaceMembersChats.onyxOptimisticData.push({
                onyxMethod: Onyx.METHOD.MERGE,
                key: `${ONYXKEYS.COLLECTION.REPORT_NAME_VALUE_PAIRS}${oldChat.reportID}`,
                value: {
                    private_isArchived: false,
                },
            });
            return;
        }
        const optimisticReport = ReportUtils.buildOptimisticChatReport({
            participantList: [sessionAccountID, cleanAccountID],
            chatType: CONST.REPORT.CHAT_TYPE.POLICY_EXPENSE_CHAT,
            policyID,
            ownerAccountID: cleanAccountID,
        });
        const optimisticCreatedAction = ReportUtils.buildOptimisticCreatedReportAction(login);

        workspaceMembersChats.reportCreationData[login] = {
            reportID: optimisticReport.reportID,
            reportActionID: optimisticCreatedAction.reportActionID,
        };

        workspaceMembersChats.onyxOptimisticData.push(
            {
                onyxMethod: Onyx.METHOD.SET,
                key: `${ONYXKEYS.COLLECTION.REPORT}${optimisticReport.reportID}`,
                value: {
                    ...optimisticReport,
                    pendingFields: {
                        createChat: CONST.RED_BRICK_ROAD_PENDING_ACTION.ADD,
                    },
                    hasOutstandingChildRequest,
                },
            },
            {
                onyxMethod: Onyx.METHOD.MERGE,
                key: `${ONYXKEYS.COLLECTION.REPORT_METADATA}${optimisticReport.reportID}`,
                value: {
                    isOptimisticReport: true,
                    pendingChatMembers: [
                        {
                            accountID: accountID.toString(),
                            pendingAction: CONST.RED_BRICK_ROAD_PENDING_ACTION.ADD,
                        },
                    ],
                },
            },
        );
        workspaceMembersChats.onyxOptimisticData.push({
            onyxMethod: Onyx.METHOD.SET,
            key: `${ONYXKEYS.COLLECTION.REPORT_ACTIONS}${optimisticReport.reportID}`,
            value: {[optimisticCreatedAction.reportActionID]: optimisticCreatedAction},
        });

        workspaceMembersChats.onyxSuccessData.push(
            {
                onyxMethod: Onyx.METHOD.MERGE,
                key: `${ONYXKEYS.COLLECTION.REPORT}${optimisticReport.reportID}`,
                value: {
                    pendingFields: {
                        createChat: null,
                    },
                    errorFields: {
                        createChat: null,
                    },
                    participants: {
                        [accountID]: allPersonalDetails && allPersonalDetails[accountID] ? {} : null,
                    },
                },
            },
            {
                onyxMethod: Onyx.METHOD.MERGE,
                key: `${ONYXKEYS.COLLECTION.REPORT_METADATA}${optimisticReport.reportID}`,
                value: {
                    isOptimisticReport: false,
                    pendingChatMembers: null,
                },
            },
        );
        workspaceMembersChats.onyxSuccessData.push({
            onyxMethod: Onyx.METHOD.MERGE,
            key: `${ONYXKEYS.COLLECTION.REPORT_ACTIONS}${optimisticReport.reportID}`,
            value: {[optimisticCreatedAction.reportActionID]: {pendingAction: null}},
        });

        workspaceMembersChats.onyxFailureData.push({
            onyxMethod: Onyx.METHOD.MERGE,
            key: `${ONYXKEYS.COLLECTION.REPORT_METADATA}${optimisticReport.reportID}`,
            value: {
                isLoadingInitialReportActions: false,
            },
        });

        workspaceMembersChats.onyxFailureData.push({
            onyxMethod: Onyx.METHOD.MERGE,
            key: `${ONYXKEYS.COLLECTION.REPORT}${optimisticReport.reportID}`,
            value: {
                errorFields: {
                    createChat: ErrorUtils.getMicroSecondOnyxErrorWithTranslationKey('report.genericCreateReportFailureMessage'),
                },
            },
        });
    });
    return workspaceMembersChats;
}

/**
 * Updates a workspace avatar image
 */
function updateWorkspaceAvatar(policyID: string, file: File) {
    const optimisticData: OnyxUpdate[] = [
        {
            onyxMethod: Onyx.METHOD.MERGE,
            key: `${ONYXKEYS.COLLECTION.POLICY}${policyID}`,
            value: {
                avatarURL: file.uri,
                originalFileName: file.name,
                errorFields: {
                    avatarURL: null,
                },
                pendingFields: {
                    avatarURL: CONST.RED_BRICK_ROAD_PENDING_ACTION.UPDATE,
                },
            },
        },
    ];
    const finallyData: OnyxUpdate[] = [
        {
            onyxMethod: Onyx.METHOD.MERGE,
            key: `${ONYXKEYS.COLLECTION.POLICY}${policyID}`,
            value: {
                pendingFields: {
                    avatarURL: null,
                },
            },
        },
    ];
    const failureData: OnyxUpdate[] = [
        {
            onyxMethod: Onyx.METHOD.MERGE,
            key: `${ONYXKEYS.COLLECTION.POLICY}${policyID}`,
            value: {
                avatarURL: allPolicies?.[`${ONYXKEYS.COLLECTION.POLICY}${policyID}`]?.avatarURL,
            },
        },
    ];

    const params: UpdateWorkspaceAvatarParams = {
        policyID,
        file,
    };

    API.write(WRITE_COMMANDS.UPDATE_WORKSPACE_AVATAR, params, {optimisticData, finallyData, failureData});
}

/**
 * Deletes the avatar image for the workspace
 */
function deleteWorkspaceAvatar(policyID: string) {
    const policy = getPolicy(policyID);
    const optimisticData: OnyxUpdate[] = [
        {
            onyxMethod: Onyx.METHOD.MERGE,
            key: `${ONYXKEYS.COLLECTION.POLICY}${policyID}`,
            value: {
                pendingFields: {
                    avatarURL: CONST.RED_BRICK_ROAD_PENDING_ACTION.UPDATE,
                },
                errorFields: {
                    avatarURL: null,
                },
                avatarURL: '',
                originalFileName: null,
            },
        },
    ];
    const finallyData: OnyxUpdate[] = [
        {
            onyxMethod: Onyx.METHOD.MERGE,
            key: `${ONYXKEYS.COLLECTION.POLICY}${policyID}`,
            value: {
                pendingFields: {
                    avatarURL: null,
                },
            },
        },
    ];
    const failureData: OnyxUpdate[] = [
        {
            onyxMethod: Onyx.METHOD.MERGE,
            key: `${ONYXKEYS.COLLECTION.POLICY}${policyID}`,
            value: {
                avatarURL: policy?.avatarURL,
                originalFileName: policy?.originalFileName,
                errorFields: {
                    avatarURL: ErrorUtils.getMicroSecondOnyxErrorWithTranslationKey('avatarWithImagePicker.deleteWorkspaceError'),
                },
            },
        },
    ];

    const params: DeleteWorkspaceAvatarParams = {policyID};

    API.write(WRITE_COMMANDS.DELETE_WORKSPACE_AVATAR, params, {optimisticData, finallyData, failureData});
}

/**
 * Clear error and pending fields for the workspace avatar
 */
function clearAvatarErrors(policyID: string) {
    Onyx.merge(`${ONYXKEYS.COLLECTION.POLICY}${policyID}`, {
        errorFields: {
            avatarURL: null,
        },
        pendingFields: {
            avatarURL: null,
        },
    });
}

/**
 * Optimistically update the general settings. Set the general settings as pending until the response succeeds.
 * If the response fails set a general error message. Clear the error message when updating.
 */
function updateGeneralSettings(policyID: string | undefined, name: string, currencyValue?: string) {
    if (!policyID) {
        return;
    }

    const policy = allPolicies?.[`${ONYXKEYS.COLLECTION.POLICY}${policyID}`];
    if (!policy) {
        return;
    }

    const distanceUnit = PolicyUtils.getDistanceRateCustomUnit(policy);
    const customUnitID = distanceUnit?.customUnitID;
    const currency = currencyValue ?? policy?.outputCurrency ?? CONST.CURRENCY.USD;

    const currencyPendingAction = currency !== policy?.outputCurrency ? CONST.RED_BRICK_ROAD_PENDING_ACTION.UPDATE : undefined;
    const namePendingAction = name !== policy?.name ? CONST.RED_BRICK_ROAD_PENDING_ACTION.UPDATE : undefined;

    const currentRates = distanceUnit?.rates ?? {};
    const optimisticRates: Record<string, Rate> = {};
    const finallyRates: Record<string, Rate> = {};
    const failureRates: Record<string, Rate> = {};

    if (customUnitID) {
        for (const rateID of Object.keys(currentRates)) {
            optimisticRates[rateID] = {
                ...currentRates[rateID],
                pendingFields: {currency: CONST.RED_BRICK_ROAD_PENDING_ACTION.UPDATE},
                currency,
            };
            finallyRates[rateID] = {
                ...currentRates[rateID],
                pendingFields: {currency: null},
                currency,
            };
            failureRates[rateID] = {
                ...currentRates[rateID],
                pendingFields: {currency: null},
                errorFields: {currency: ErrorUtils.getMicroSecondOnyxErrorWithTranslationKey('common.genericErrorMessage')},
            };
        }
    }

    const optimisticData: OnyxUpdate[] = [
        {
            // We use SET because it's faster than merge and avoids a race condition when setting the currency and navigating the user to the Bank account page in confirmCurrencyChangeAndHideModal
            onyxMethod: Onyx.METHOD.SET,
            key: `${ONYXKEYS.COLLECTION.POLICY}${policyID}`,
            value: {
                ...policy,

                pendingFields: {
                    ...policy.pendingFields,
                    ...(namePendingAction !== undefined && {name: namePendingAction}),
                    ...(currencyPendingAction !== undefined && {outputCurrency: currencyPendingAction}),
                },

                // Clear errorFields in case the user didn't dismiss the general settings error
                errorFields: {
                    name: null,
                    outputCurrency: null,
                },
                name,
                outputCurrency: currency,
                ...(customUnitID && {
                    customUnits: {
                        ...policy.customUnits,
                        [customUnitID]: {
                            ...distanceUnit,
                            rates: optimisticRates,
                        },
                    },
                }),
            },
        },
    ];
    const finallyData: OnyxUpdate[] = [
        {
            onyxMethod: Onyx.METHOD.MERGE,
            key: `${ONYXKEYS.COLLECTION.POLICY}${policyID}`,
            value: {
                pendingFields: {
                    name: null,
                    outputCurrency: null,
                },
                ...(customUnitID && {
                    customUnits: {
                        [customUnitID]: {
                            ...distanceUnit,
                            rates: finallyRates,
                        },
                    },
                }),
            },
        },
    ];

    const errorFields: Policy['errorFields'] = {
        name: namePendingAction && ErrorUtils.getMicroSecondOnyxErrorWithTranslationKey('workspace.editor.genericFailureMessage'),
    };

    if (!errorFields.name && currencyPendingAction) {
        errorFields.outputCurrency = ErrorUtils.getMicroSecondOnyxErrorWithTranslationKey('workspace.editor.genericFailureMessage');
    }

    const failureData: OnyxUpdate[] = [
        {
            onyxMethod: Onyx.METHOD.MERGE,
            key: `${ONYXKEYS.COLLECTION.POLICY}${policyID}`,
            value: {
                errorFields,
                ...(customUnitID && {
                    customUnits: {
                        [customUnitID]: {
                            ...distanceUnit,
                            rates: failureRates,
                        },
                    },
                }),
            },
        },
    ];

    const params: UpdateWorkspaceGeneralSettingsParams = {
        policyID,
        workspaceName: name,
        currency,
    };

    const persistedRequests = PersistedRequests.getAll();
    const createWorkspaceRequestChangedIndex = persistedRequests.findIndex(
        (request) => request.data?.policyID === policyID && request.command === WRITE_COMMANDS.CREATE_WORKSPACE && request.data?.policyName !== name,
    );

    const createWorkspaceRequest = persistedRequests.at(createWorkspaceRequestChangedIndex);
    if (createWorkspaceRequest && createWorkspaceRequestChangedIndex !== -1) {
        const workspaceRequest: Request = {
            ...createWorkspaceRequest,
            data: {
                ...createWorkspaceRequest.data,
                policyName: name,
            },
        };
        Onyx.merge(`${ONYXKEYS.COLLECTION.POLICY}${policyID}`, {
            name,
        });

        PersistedRequests.update(createWorkspaceRequestChangedIndex, workspaceRequest);
        return;
    }

    API.write(WRITE_COMMANDS.UPDATE_WORKSPACE_GENERAL_SETTINGS, params, {
        optimisticData,
        finallyData,
        failureData,
    });
}

function updateWorkspaceDescription(policyID: string, description: string, currentDescription: string | undefined) {
    if (description === currentDescription) {
        return;
    }
    const parsedDescription = ReportUtils.getParsedComment(description);

    const optimisticData: OnyxUpdate[] = [
        {
            onyxMethod: Onyx.METHOD.MERGE,
            key: `${ONYXKEYS.COLLECTION.POLICY}${policyID}`,
            value: {
                description: parsedDescription,
                pendingFields: {
                    description: CONST.RED_BRICK_ROAD_PENDING_ACTION.UPDATE,
                },
                errorFields: {
                    description: null,
                },
            },
        },
    ];
    const finallyData: OnyxUpdate[] = [
        {
            onyxMethod: Onyx.METHOD.MERGE,
            key: `${ONYXKEYS.COLLECTION.POLICY}${policyID}`,
            value: {
                pendingFields: {
                    description: null,
                },
            },
        },
    ];
    const failureData: OnyxUpdate[] = [
        {
            onyxMethod: Onyx.METHOD.MERGE,
            key: `${ONYXKEYS.COLLECTION.POLICY}${policyID}`,
            value: {
                errorFields: {
                    description: ErrorUtils.getMicroSecondOnyxErrorWithTranslationKey('workspace.editor.genericFailureMessage'),
                },
            },
        },
    ];

    const params: UpdateWorkspaceDescriptionParams = {
        policyID,
        description: parsedDescription,
    };

    API.write(WRITE_COMMANDS.UPDATE_WORKSPACE_DESCRIPTION, params, {
        optimisticData,
        finallyData,
        failureData,
    });
}

function setWorkspaceErrors(policyID: string, errors: Errors) {
    if (!allPolicies?.[policyID]) {
        return;
    }

    Onyx.merge(`${ONYXKEYS.COLLECTION.POLICY}${policyID}`, {errors: null});
    Onyx.merge(`${ONYXKEYS.COLLECTION.POLICY}${policyID}`, {errors});
}

function clearCustomUnitErrors(policyID: string, customUnitID: string, customUnitRateID: string) {
    Onyx.merge(`${ONYXKEYS.COLLECTION.POLICY}${policyID}`, {
        customUnits: {
            [customUnitID]: {
                errors: null,
                pendingAction: null,
                rates: {
                    [customUnitRateID]: {
                        errors: null,
                        pendingAction: null,
                    },
                },
            },
        },
    });
}

function hideWorkspaceAlertMessage(policyID: string) {
    if (!allPolicies?.[policyID]) {
        return;
    }

    Onyx.merge(`${ONYXKEYS.COLLECTION.POLICY}${policyID}`, {alertMessage: ''});
}

function updateAddress(policyID: string, newAddress: CompanyAddress) {
    // TODO: Change API endpoint parameters format to make it possible to follow naming-convention
    const parameters: UpdatePolicyAddressParams = {
        policyID,
        // eslint-disable-next-line @typescript-eslint/naming-convention
        'data[addressStreet]': newAddress.addressStreet,
        // eslint-disable-next-line @typescript-eslint/naming-convention
        'data[city]': newAddress.city,
        // eslint-disable-next-line @typescript-eslint/naming-convention
        'data[country]': newAddress.country,
        // eslint-disable-next-line @typescript-eslint/naming-convention
        'data[state]': newAddress.state,
        // eslint-disable-next-line @typescript-eslint/naming-convention
        'data[zipCode]': newAddress.zipCode,
    };

    const optimisticData: OnyxUpdate[] = [
        {
            onyxMethod: Onyx.METHOD.MERGE,
            key: `${ONYXKEYS.COLLECTION.POLICY}${policyID}`,
            value: {
                address: newAddress,
                pendingFields: {
                    address: CONST.RED_BRICK_ROAD_PENDING_ACTION.UPDATE,
                },
            },
        },
    ];

    const finallyData: OnyxUpdate[] = [
        {
            onyxMethod: Onyx.METHOD.MERGE,
            key: `${ONYXKEYS.COLLECTION.POLICY}${policyID}`,
            value: {
                address: newAddress,
                pendingFields: {
                    address: null,
                },
            },
        },
    ];

    API.write(WRITE_COMMANDS.UPDATE_POLICY_ADDRESS, parameters, {
        optimisticData,
        finallyData,
    });
}

/**
 * Removes an error after trying to delete a workspace
 */
function clearDeleteWorkspaceError(policyID: string) {
    Onyx.merge(`${ONYXKEYS.COLLECTION.POLICY}${policyID}`, {
        pendingAction: null,
        errors: null,
    });
}

/**
 * Removes the workspace after failure to create.
 */
function removeWorkspace(policyID: string) {
    Onyx.set(`${ONYXKEYS.COLLECTION.POLICY}${policyID}`, null);
}

/**
 * Generate a policy name based on an email and policy list.
 * @param [email] the email to base the workspace name on. If not passed, will use the logged-in user's email instead
 */
function generateDefaultWorkspaceName(email = ''): string {
    const emailParts = email ? email.split('@') : sessionEmail.split('@');
    if (!emailParts || emailParts.length !== 2) {
        return '';
    }
    const username = emailParts.at(0) ?? '';
    const domain = emailParts.at(1) ?? '';
    const userDetails = PersonalDetailsUtils.getPersonalDetailByEmail(sessionEmail);
    const displayName = userDetails?.displayName?.trim();
    let displayNameForWorkspace = '';

    if (!PUBLIC_DOMAINS.some((publicDomain) => publicDomain === domain.toLowerCase())) {
        displayNameForWorkspace = Str.UCFirst(domain.split('.').at(0) ?? '');
    } else if (displayName) {
        displayNameForWorkspace = Str.UCFirst(displayName);
    } else if (PUBLIC_DOMAINS.some((publicDomain) => publicDomain === domain.toLowerCase())) {
        displayNameForWorkspace = Str.UCFirst(username);
    } else {
        displayNameForWorkspace = userDetails?.phoneNumber ?? '';
    }

    if (`@${domain}` === CONST.SMS.DOMAIN) {
        return translateLocal('workspace.new.myGroupWorkspace');
    }

    if (isEmptyObject(allPolicies)) {
        return translateLocal('workspace.new.workspaceName', {userName: displayNameForWorkspace});
    }

    // find default named workspaces and increment the last number
    const escapedName = escapeRegExp(displayNameForWorkspace);
    const workspaceTranslations = CONST.LANGUAGES.map((lang) => translate(lang, 'workspace.common.workspace')).join('|');

    const workspaceRegex = new RegExp(`^(?=.*${escapedName})(?:.*(?:${workspaceTranslations})\\s*(\\d+)?)`, 'i');

    const workspaceNumbers = Object.values(allPolicies)
        .map((policy) => workspaceRegex.exec(policy?.name ?? ''))
        .filter(Boolean) // Remove null matches
        .map((match) => Number(match?.[1] ?? '0'));
    const lastWorkspaceNumber = workspaceNumbers.length > 0 ? Math.max(...workspaceNumbers) : undefined;

    return translateLocal('workspace.new.workspaceName', {userName: displayNameForWorkspace, workspaceNumber: lastWorkspaceNumber !== undefined ? lastWorkspaceNumber + 1 : undefined});
}

/**
 * Returns a client generated 16 character hexadecimal value for the policyID
 */
function generatePolicyID(): string {
    return NumberUtils.generateHexadecimalValue(16);
}

/**
 * Returns a client generated 13 character hexadecimal value for a custom unit ID
 */
function generateCustomUnitID(): string {
    return NumberUtils.generateHexadecimalValue(13);
}

function buildOptimisticDistanceRateCustomUnits(reportCurrency?: string): OptimisticCustomUnits {
    // eslint-disable-next-line @typescript-eslint/prefer-nullish-coalescing -- Disabling this line for safeness as nullish coalescing works only if the value is undefined or null
    const currency = reportCurrency || (allPersonalDetails?.[sessionAccountID]?.localCurrencyCode ?? CONST.CURRENCY.USD);
    const customUnitID = generateCustomUnitID();
    const customUnitRateID = generateCustomUnitID();

    const customUnits: Record<string, CustomUnit> = {
        [customUnitID]: {
            customUnitID,
            name: CONST.CUSTOM_UNITS.NAME_DISTANCE,
            attributes: {
                unit: CONST.CUSTOM_UNITS.DISTANCE_UNIT_MILES,
            },
            rates: {
                [customUnitRateID]: {
                    customUnitRateID,
                    name: CONST.CUSTOM_UNITS.DEFAULT_RATE,
                    rate: CONST.CUSTOM_UNITS.MILEAGE_IRS_RATE * CONST.POLICY.CUSTOM_UNIT_RATE_BASE_OFFSET,
                    enabled: true,
                    currency,
                },
            },
        },
    };

    return {
        customUnits,
        customUnitID,
        customUnitRateID,
        outputCurrency: currency,
    };
}

/**
 * Optimistically creates a Policy Draft for a new workspace
 *
 * @param [policyOwnerEmail] the email of the account to make the owner of the policy
 * @param [policyName] custom policy name we will use for created workspace
 * @param [policyID] custom policy id we will use for created workspace
 * @param [makeMeAdmin] leave the calling account as an admin on the policy
 * @param [currency] Optional, selected currency for the workspace
 * @param [file], avatar file for workspace
 */
function createDraftInitialWorkspace(policyOwnerEmail = '', policyName = '', policyID = generatePolicyID(), makeMeAdmin = false, currency = '', file?: File) {
    const workspaceName = policyName || generateDefaultWorkspaceName(policyOwnerEmail);
    const {customUnits, outputCurrency} = buildOptimisticDistanceRateCustomUnits(currency);
    const shouldEnableWorkflowsByDefault =
        !introSelected?.choice || introSelected.choice === CONST.ONBOARDING_CHOICES.MANAGE_TEAM || introSelected.choice === CONST.ONBOARDING_CHOICES.LOOKING_AROUND;

    const optimisticData: OnyxUpdate[] = [
        {
            onyxMethod: Onyx.METHOD.SET,
            key: `${ONYXKEYS.COLLECTION.POLICY_DRAFTS}${policyID}`,
            value: {
                id: policyID,
                type: CONST.POLICY.TYPE.TEAM,
                name: workspaceName,
                role: CONST.POLICY.ROLE.ADMIN,
                owner: sessionEmail,
                ownerAccountID: sessionAccountID,
                isPolicyExpenseChatEnabled: true,
                areCategoriesEnabled: true,
                approver: sessionEmail,
                areCompanyCardsEnabled: true,
                areExpensifyCardsEnabled: false,
                outputCurrency,
                pendingAction: CONST.RED_BRICK_ROAD_PENDING_ACTION.ADD,
                customUnits,
                makeMeAdmin,
                autoReporting: true,
                autoReportingFrequency: shouldEnableWorkflowsByDefault ? CONST.POLICY.AUTO_REPORTING_FREQUENCIES.IMMEDIATE : CONST.POLICY.AUTO_REPORTING_FREQUENCIES.INSTANT,
                avatarURL: file?.uri ?? null,
                harvesting: {
                    enabled: !shouldEnableWorkflowsByDefault,
                },
                originalFileName: file?.name,
                employeeList: {
                    [sessionEmail]: {
                        submitsTo: sessionEmail,
                        email: sessionEmail,
                        role: CONST.POLICY.ROLE.ADMIN,
                        errors: {},
                    },
                },
                approvalMode: CONST.POLICY.APPROVAL_MODE.OPTIONAL,
                pendingFields: {
                    autoReporting: CONST.RED_BRICK_ROAD_PENDING_ACTION.ADD,
                    approvalMode: CONST.RED_BRICK_ROAD_PENDING_ACTION.ADD,
                    reimbursementChoice: CONST.RED_BRICK_ROAD_PENDING_ACTION.ADD,
                },
                areWorkflowsEnabled: shouldEnableWorkflowsByDefault,
                defaultBillable: false,
                disabledFields: {defaultBillable: true},
            },
        },
    ];

    Onyx.update(optimisticData);
}

/**
 * Generates onyx data for creating a new workspace
 *
 * @param [policyOwnerEmail] the email of the account to make the owner of the policy
 * @param [makeMeAdmin] leave the calling account as an admin on the policy
 * @param [policyName] custom policy name we will use for created workspace
 * @param [policyID] custom policy id we will use for created workspace
 * @param [expenseReportId] Optional, Purpose of using application selected by user in guided setup flow
 * @param [engagementChoice] Purpose of using application selected by user in guided setup flow
 * @param [currency] Optional, selected currency for the workspace
 * @param [file] Optional, avatar file for workspace
 * @param [shouldAddOnboardingTasks] whether to add onboarding tasks to the workspace
 */
function buildPolicyData(
    policyOwnerEmail = '',
    makeMeAdmin = false,
    policyName = '',
    policyID = generatePolicyID(),
    expenseReportId?: string,
    engagementChoice?: OnboardingPurpose,
    currency = '',
    file?: File,
    shouldAddOnboardingTasks = true,
) {
    const workspaceName = policyName || generateDefaultWorkspaceName(policyOwnerEmail);

    const {customUnits, customUnitID, customUnitRateID, outputCurrency} = buildOptimisticDistanceRateCustomUnits(currency);

    const {
        adminsChatReportID,
        adminsChatData,
        adminsReportActionData,
        adminsCreatedReportActionID,
        expenseChatReportID,
        expenseChatData,
        expenseReportActionData,
        expenseCreatedReportActionID,
        pendingChatMembers,
    } = ReportUtils.buildOptimisticWorkspaceChats(policyID, workspaceName, expenseReportId);

    const optimisticCategoriesData = buildOptimisticPolicyCategories(policyID, Object.values(CONST.POLICY.DEFAULT_CATEGORIES));
    const optimisticMccGroupData = buildOptimisticMccGroup();

    const shouldEnableWorkflowsByDefault =
        !introSelected?.choice || introSelected.choice === CONST.ONBOARDING_CHOICES.MANAGE_TEAM || introSelected.choice === CONST.ONBOARDING_CHOICES.LOOKING_AROUND;
    const shouldSetCreatedWorkspaceAsActivePolicy = !!activePolicyID && allPolicies?.[`${ONYXKEYS.COLLECTION.POLICY}${activePolicyID}`]?.type === CONST.POLICY.TYPE.PERSONAL;

    const optimisticData: OnyxUpdate[] = [
        {
            onyxMethod: Onyx.METHOD.SET,
            key: `${ONYXKEYS.COLLECTION.POLICY}${policyID}`,
            value: {
                id: policyID,
                type: CONST.POLICY.TYPE.TEAM,
                name: workspaceName,
                role: CONST.POLICY.ROLE.ADMIN,
                owner: sessionEmail,
                ownerAccountID: sessionAccountID,
                isPolicyExpenseChatEnabled: true,
                outputCurrency,
                pendingAction: CONST.RED_BRICK_ROAD_PENDING_ACTION.ADD,
                autoReporting: true,
                approver: sessionEmail,
                autoReportingFrequency: shouldEnableWorkflowsByDefault ? CONST.POLICY.AUTO_REPORTING_FREQUENCIES.IMMEDIATE : CONST.POLICY.AUTO_REPORTING_FREQUENCIES.INSTANT,
                approvalMode: shouldEnableWorkflowsByDefault ? CONST.POLICY.APPROVAL_MODE.BASIC : CONST.POLICY.APPROVAL_MODE.OPTIONAL,
                harvesting: {
                    enabled: !shouldEnableWorkflowsByDefault,
                },
                customUnits,
                areCategoriesEnabled: true,
                areCompanyCardsEnabled: true,
                areTagsEnabled: false,
                areDistanceRatesEnabled: false,
                areWorkflowsEnabled: shouldEnableWorkflowsByDefault,
                areReportFieldsEnabled: false,
                areConnectionsEnabled: false,
                areExpensifyCardsEnabled: false,
                employeeList: {
                    [sessionEmail]: {
                        submitsTo: sessionEmail,
                        email: sessionEmail,
                        role: CONST.POLICY.ROLE.ADMIN,
                        errors: {},
                    },
                },
                chatReportIDAdmins: makeMeAdmin ? Number(adminsChatReportID) : undefined,
                pendingFields: {
                    autoReporting: CONST.RED_BRICK_ROAD_PENDING_ACTION.ADD,
                    approvalMode: CONST.RED_BRICK_ROAD_PENDING_ACTION.ADD,
                    reimbursementChoice: CONST.RED_BRICK_ROAD_PENDING_ACTION.ADD,
                    name: CONST.RED_BRICK_ROAD_PENDING_ACTION.ADD,
                    outputCurrency: CONST.RED_BRICK_ROAD_PENDING_ACTION.ADD,
                    address: CONST.RED_BRICK_ROAD_PENDING_ACTION.ADD,
                    description: CONST.RED_BRICK_ROAD_PENDING_ACTION.ADD,
                    type: CONST.RED_BRICK_ROAD_PENDING_ACTION.ADD,
                },
                defaultBillable: false,
                disabledFields: {defaultBillable: true},
                avatarURL: file?.uri,
                originalFileName: file?.name,
                ...optimisticMccGroupData.optimisticData,
            },
        },
        {
            onyxMethod: Onyx.METHOD.SET,
            key: `${ONYXKEYS.COLLECTION.REPORT}${adminsChatReportID}`,
            value: {
                pendingFields: {
                    addWorkspaceRoom: CONST.RED_BRICK_ROAD_PENDING_ACTION.ADD,
                },
                ...adminsChatData,
            },
        },
        {
            onyxMethod: Onyx.METHOD.SET,
            key: `${ONYXKEYS.COLLECTION.REPORT_METADATA}${adminsChatReportID}`,
            value: {
                pendingChatMembers,
            },
        },
        {
            onyxMethod: Onyx.METHOD.SET,
            key: `${ONYXKEYS.COLLECTION.REPORT_ACTIONS}${adminsChatReportID}`,
            value: adminsReportActionData,
        },
        {
            onyxMethod: Onyx.METHOD.SET,
            key: `${ONYXKEYS.COLLECTION.REPORT}${expenseChatReportID}`,
            value: {
                pendingFields: {
                    addWorkspaceRoom: CONST.RED_BRICK_ROAD_PENDING_ACTION.ADD,
                },
                ...expenseChatData,
            },
        },
        {
            onyxMethod: Onyx.METHOD.SET,
            key: `${ONYXKEYS.COLLECTION.REPORT_ACTIONS}${expenseChatReportID}`,
            value: expenseReportActionData,
        },
        {
            onyxMethod: Onyx.METHOD.SET,
            key: `${ONYXKEYS.COLLECTION.POLICY_DRAFTS}${policyID}`,
            value: null,
        },
        {
            onyxMethod: Onyx.METHOD.SET,
            key: `${ONYXKEYS.COLLECTION.REPORT_DRAFT}${expenseChatReportID}`,
            value: null,
        },
        {
            onyxMethod: Onyx.METHOD.SET,
            key: `${ONYXKEYS.COLLECTION.REPORT_DRAFT}${adminsChatReportID}`,
            value: null,
        },
    ];

    if (shouldSetCreatedWorkspaceAsActivePolicy) {
        optimisticData.push({
            onyxMethod: Onyx.METHOD.SET,
            key: ONYXKEYS.NVP_ACTIVE_POLICY_ID,
            value: policyID,
        });
    }

    const successData: OnyxUpdate[] = [
        {
            onyxMethod: Onyx.METHOD.MERGE,
            key: `${ONYXKEYS.COLLECTION.POLICY}${policyID}`,
            value: {
                pendingAction: null,
                pendingFields: {
                    autoReporting: null,
                    approvalMode: null,
                    reimbursementChoice: null,
                    name: null,
                    outputCurrency: null,
                    address: null,
                    description: null,
                    type: null,
                },
                ...optimisticMccGroupData.successData,
            },
        },
        {
            onyxMethod: Onyx.METHOD.MERGE,
            key: `${ONYXKEYS.COLLECTION.REPORT}${adminsChatReportID}`,
            value: {
                pendingFields: {
                    addWorkspaceRoom: null,
                },
                pendingAction: null,
            },
        },
        {
            onyxMethod: Onyx.METHOD.MERGE,
            key: `${ONYXKEYS.COLLECTION.REPORT_METADATA}${adminsChatReportID}`,
            value: {
                isOptimisticReport: false,
                pendingChatMembers: [],
            },
        },
        {
            onyxMethod: Onyx.METHOD.MERGE,
            key: `${ONYXKEYS.COLLECTION.REPORT_ACTIONS}${adminsChatReportID}`,
            value: {
                [adminsCreatedReportActionID]: {
                    pendingAction: null,
                },
            },
        },
        {
            onyxMethod: Onyx.METHOD.MERGE,
            key: `${ONYXKEYS.COLLECTION.REPORT}${expenseChatReportID}`,
            value: {
                pendingFields: {
                    addWorkspaceRoom: null,
                },
                pendingAction: null,
            },
        },
        {
            onyxMethod: Onyx.METHOD.MERGE,
            key: `${ONYXKEYS.COLLECTION.REPORT_METADATA}${expenseChatReportID}`,
            value: {
                isOptimisticReport: false,
            },
        },
        {
            onyxMethod: Onyx.METHOD.MERGE,
            key: `${ONYXKEYS.COLLECTION.REPORT_ACTIONS}${expenseChatReportID}`,
            value: {
                [expenseCreatedReportActionID]: {
                    pendingAction: null,
                },
            },
        },
    ];

    const failureData: OnyxUpdate[] = [
        {
            onyxMethod: Onyx.METHOD.MERGE,
            key: `${ONYXKEYS.COLLECTION.POLICY}${policyID}`,
            value: {employeeList: null, ...optimisticMccGroupData.failureData},
        },
        {
            onyxMethod: Onyx.METHOD.SET,
            key: `${ONYXKEYS.COLLECTION.REPORT}${adminsChatReportID}`,
            value: null,
        },
        {
            onyxMethod: Onyx.METHOD.SET,
            key: `${ONYXKEYS.COLLECTION.REPORT_ACTIONS}${adminsChatReportID}`,
            value: null,
        },
        {
            onyxMethod: Onyx.METHOD.SET,
            key: `${ONYXKEYS.COLLECTION.REPORT}${expenseChatReportID}`,
            value: null,
        },
        {
            onyxMethod: Onyx.METHOD.SET,
            key: `${ONYXKEYS.COLLECTION.REPORT_ACTIONS}${expenseChatReportID}`,
            value: null,
        },
    ];

    if (shouldSetCreatedWorkspaceAsActivePolicy) {
        failureData.push({
            onyxMethod: Onyx.METHOD.SET,
            key: ONYXKEYS.NVP_ACTIVE_POLICY_ID,
            value: activePolicyID,
        });
    }

    if (optimisticCategoriesData.optimisticData) {
        optimisticData.push(...optimisticCategoriesData.optimisticData);
    }

    if (optimisticCategoriesData.failureData) {
        failureData.push(...optimisticCategoriesData.failureData);
    }

    if (optimisticCategoriesData.successData) {
        successData.push(...optimisticCategoriesData.successData);
    }

    // We need to clone the file to prevent non-indexable errors.
    const clonedFile = file ? (createFile(file) as File) : undefined;

    const params: CreateWorkspaceParams = {
        policyID,
        adminsChatReportID,
        expenseChatReportID,
        ownerEmail: policyOwnerEmail,
        makeMeAdmin,
        policyName: workspaceName,
        type: CONST.POLICY.TYPE.TEAM,
        adminsCreatedReportActionID,
        expenseCreatedReportActionID,
        customUnitID,
        customUnitRateID,
        engagementChoice,
        currency: outputCurrency,
        file: clonedFile,
    };

<<<<<<< HEAD
    if (introSelected !== undefined && !introSelected?.createWorkspace && engagementChoice && shouldAddOnboardingTasks) {
        const onboardingData = ReportUtils.prepareOnboardingOnyxData(engagementChoice, CONST.ONBOARDING_MESSAGES[engagementChoice], adminsChatReportID, policyID);
=======
    if (!introSelected?.createWorkspace && engagementChoice && shouldAddOnboardingTasks) {
        const onboardingData = prepareOnboardingOnyxData(introSelected, engagementChoice, CONST.ONBOARDING_MESSAGES[engagementChoice], adminsChatReportID, policyID);
>>>>>>> bbcf20aa
        if (!onboardingData) {
            return {successData, optimisticData, failureData, params};
        }
        const {guidedSetupData, optimisticData: taskOptimisticData, successData: taskSuccessData, failureData: taskFailureData} = onboardingData;

        params.guidedSetupData = JSON.stringify(guidedSetupData);
        params.engagementChoice = engagementChoice;

        optimisticData.push(...taskOptimisticData);
        successData.push(...taskSuccessData);
        failureData.push(...taskFailureData);
    }

    return {successData, optimisticData, failureData, params};
}

/**
 * Optimistically creates a new workspace and default workspace chats
 *
 * @param [policyOwnerEmail] the email of the account to make the owner of the policy
 * @param [makeMeAdmin] leave the calling account as an admin on the policy
 * @param [policyName] custom policy name we will use for created workspace
 * @param [policyID] custom policy id we will use for created workspace
 * @param [engagementChoice] Purpose of using application selected by user in guided setup flow
 * @param [currency] Optional, selected currency for the workspace
 * @param [file], avatar file for workspace
 */
function createWorkspace(
    policyOwnerEmail = '',
    makeMeAdmin = false,
    policyName = '',
    policyID = generatePolicyID(),
    engagementChoice: OnboardingPurpose = CONST.ONBOARDING_CHOICES.MANAGE_TEAM,
    currency = '',
    file?: File,
    shouldAddOnboardingTasks = true,
): CreateWorkspaceParams {
    const {optimisticData, failureData, successData, params} = buildPolicyData(
        policyOwnerEmail,
        makeMeAdmin,
        policyName,
        policyID,
        undefined,
        engagementChoice,
        currency,
        file,
        shouldAddOnboardingTasks,
    );
    API.write(WRITE_COMMANDS.CREATE_WORKSPACE, params, {optimisticData, successData, failureData});

    // Publish a workspace created event if this is their first policy
    if (getAdminPolicies().length === 0) {
        GoogleTagManager.publishEvent(CONST.ANALYTICS.EVENT.WORKSPACE_CREATED, sessionAccountID);
    }

    return params;
}

/**
 * Creates a draft workspace for various money request flows
 *
 * @param [policyOwnerEmail] the email of the account to make the owner of the policy
 * @param [makeMeAdmin] leave the calling account as an admin on the policy
 * @param [policyName] custom policy name we will use for created workspace
 * @param [policyID] custom policy id we will use for created workspace
 */
function createDraftWorkspace(policyOwnerEmail = '', makeMeAdmin = false, policyName = '', policyID = generatePolicyID(), currency = '', file?: File): CreateWorkspaceParams {
    const workspaceName = policyName || generateDefaultWorkspaceName(policyOwnerEmail);

    const {customUnits, customUnitID, customUnitRateID, outputCurrency} = buildOptimisticDistanceRateCustomUnits(currency);

    const {expenseChatData, adminsChatReportID, adminsCreatedReportActionID, expenseChatReportID, expenseCreatedReportActionID} = ReportUtils.buildOptimisticWorkspaceChats(
        policyID,
        workspaceName,
    );

    const shouldEnableWorkflowsByDefault =
        !introSelected?.choice || introSelected.choice === CONST.ONBOARDING_CHOICES.MANAGE_TEAM || introSelected.choice === CONST.ONBOARDING_CHOICES.LOOKING_AROUND;

    const optimisticData: OnyxUpdate[] = [
        {
            onyxMethod: Onyx.METHOD.SET,
            key: `${ONYXKEYS.COLLECTION.POLICY_DRAFTS}${policyID}`,
            value: {
                id: policyID,
                type: CONST.POLICY.TYPE.TEAM,
                name: workspaceName,
                role: CONST.POLICY.ROLE.ADMIN,
                owner: sessionEmail,
                ownerAccountID: sessionAccountID,
                isPolicyExpenseChatEnabled: true,
                outputCurrency,
                pendingAction: CONST.RED_BRICK_ROAD_PENDING_ACTION.ADD,
                autoReporting: true,
                approver: sessionEmail,
                autoReportingFrequency: shouldEnableWorkflowsByDefault ? CONST.POLICY.AUTO_REPORTING_FREQUENCIES.IMMEDIATE : CONST.POLICY.AUTO_REPORTING_FREQUENCIES.INSTANT,
                harvesting: {
                    enabled: !shouldEnableWorkflowsByDefault,
                },
                approvalMode: shouldEnableWorkflowsByDefault ? CONST.POLICY.APPROVAL_MODE.BASIC : CONST.POLICY.APPROVAL_MODE.OPTIONAL,
                customUnits,
                areCategoriesEnabled: true,
                areWorkflowsEnabled: shouldEnableWorkflowsByDefault,
                areCompanyCardsEnabled: true,
                areTagsEnabled: false,
                areDistanceRatesEnabled: false,
                areReportFieldsEnabled: false,
                areConnectionsEnabled: false,
                areExpensifyCardsEnabled: false,
                employeeList: {
                    [sessionEmail]: {
                        submitsTo: sessionEmail,
                        email: sessionEmail,
                        role: CONST.POLICY.ROLE.ADMIN,
                        errors: {},
                    },
                },
                chatReportIDAdmins: makeMeAdmin ? Number(adminsChatReportID) : undefined,
                pendingFields: {
                    autoReporting: CONST.RED_BRICK_ROAD_PENDING_ACTION.ADD,
                    approvalMode: CONST.RED_BRICK_ROAD_PENDING_ACTION.ADD,
                    reimbursementChoice: CONST.RED_BRICK_ROAD_PENDING_ACTION.ADD,
                },
                defaultBillable: false,
                disabledFields: {defaultBillable: true},
            },
        },
        {
            onyxMethod: Onyx.METHOD.SET,
            key: `${ONYXKEYS.COLLECTION.REPORT_DRAFT}${expenseChatReportID}`,
            value: expenseChatData,
        },
        {
            onyxMethod: Onyx.METHOD.SET,
            key: `${ONYXKEYS.COLLECTION.POLICY_CATEGORIES_DRAFT}${policyID}`,
            value: Object.values(CONST.POLICY.DEFAULT_CATEGORIES).reduce<Record<string, PolicyCategory>>((acc, category) => {
                acc[category] = {
                    name: category,
                    enabled: true,
                    errors: null,
                };
                return acc;
            }, {}),
        },
    ];

    // We need to clone the file to prevent non-indexable errors.
    const clonedFile = file ? (createFile(file) as File) : undefined;

    const params: CreateWorkspaceParams = {
        policyID,
        adminsChatReportID,
        expenseChatReportID,
        ownerEmail: policyOwnerEmail,
        makeMeAdmin,
        policyName: workspaceName,
        type: CONST.POLICY.TYPE.TEAM,
        adminsCreatedReportActionID,
        expenseCreatedReportActionID,
        customUnitID,
        customUnitRateID,
        currency: outputCurrency,
        file: clonedFile,
    };

    Onyx.update(optimisticData);

    return params;
}

function openPolicyWorkflowsPage(policyID: string) {
    if (!policyID) {
        Log.warn('openPolicyWorkflowsPage invalid params', {policyID});
        return;
    }

    const onyxData: OnyxData = {
        optimisticData: [
            {
                onyxMethod: Onyx.METHOD.MERGE,
                key: `${ONYXKEYS.COLLECTION.POLICY}${policyID}`,
                value: {
                    isLoading: true,
                },
            },
        ],
        successData: [
            {
                onyxMethod: Onyx.METHOD.MERGE,
                key: `${ONYXKEYS.COLLECTION.POLICY}${policyID}`,
                value: {
                    isLoading: false,
                },
            },
        ],
        failureData: [
            {
                onyxMethod: Onyx.METHOD.MERGE,
                key: `${ONYXKEYS.COLLECTION.POLICY}${policyID}`,
                value: {
                    isLoading: false,
                },
            },
        ],
    };

    const params: OpenPolicyWorkflowsPageParams = {policyID};

    API.read(READ_COMMANDS.OPEN_POLICY_WORKFLOWS_PAGE, params, onyxData);
}

/**
 * Returns the accountIDs of the members of the policy whose data is passed in the parameters
 */
function openWorkspace(policyID: string, clientMemberAccountIDs: number[]) {
    if (!policyID || !clientMemberAccountIDs) {
        Log.warn('openWorkspace invalid params', {policyID, clientMemberAccountIDs});
        return;
    }

    const params: OpenWorkspaceParams = {
        policyID,
        clientMemberAccountIDs: JSON.stringify(clientMemberAccountIDs),
    };

    API.read(READ_COMMANDS.OPEN_WORKSPACE, params);
}

function openPolicyTaxesPage(policyID: string) {
    if (!policyID) {
        Log.warn('openPolicyTaxesPage invalid params', {policyID});
        return;
    }

    const params: OpenPolicyTaxesPageParams = {
        policyID,
    };

    API.read(READ_COMMANDS.OPEN_POLICY_TAXES_PAGE, params);
}

function openPolicyExpensifyCardsPage(policyID: string, workspaceAccountID: number) {
    const authToken = NetworkStore.getAuthToken();

    const optimisticData: OnyxUpdate[] = [
        {
            onyxMethod: Onyx.METHOD.MERGE,
            key: `${ONYXKEYS.COLLECTION.PRIVATE_EXPENSIFY_CARD_SETTINGS}${workspaceAccountID}`,
            value: {
                isLoading: true,
            },
        },
    ];

    const successData: OnyxUpdate[] = [
        {
            onyxMethod: Onyx.METHOD.MERGE,
            key: `${ONYXKEYS.COLLECTION.PRIVATE_EXPENSIFY_CARD_SETTINGS}${workspaceAccountID}`,
            value: {
                isLoading: false,
            },
        },
    ];

    const failureData: OnyxUpdate[] = [
        {
            onyxMethod: Onyx.METHOD.MERGE,
            key: `${ONYXKEYS.COLLECTION.PRIVATE_EXPENSIFY_CARD_SETTINGS}${workspaceAccountID}`,
            value: {
                isLoading: false,
            },
        },
    ];

    const params: OpenPolicyExpensifyCardsPageParams = {
        policyID,
        authToken,
    };

    API.read(READ_COMMANDS.OPEN_POLICY_EXPENSIFY_CARDS_PAGE, params, {optimisticData, successData, failureData});
}

function openPolicyEditCardLimitTypePage(policyID: string, cardID: number) {
    const authToken = NetworkStore.getAuthToken();

    const params: OpenPolicyEditCardLimitTypePageParams = {
        policyID,
        authToken,
        cardID,
    };

    API.read(READ_COMMANDS.OPEN_POLICY_EDIT_CARD_LIMIT_TYPE_PAGE, params);
}

function openWorkspaceInvitePage(policyID: string, clientMemberEmails: string[]) {
    if (!policyID || !clientMemberEmails) {
        Log.warn('openWorkspaceInvitePage invalid params', {policyID, clientMemberEmails});
        return;
    }

    const params: OpenWorkspaceInvitePageParams = {
        policyID,
        clientMemberEmails: JSON.stringify(clientMemberEmails),
    };

    API.read(READ_COMMANDS.OPEN_WORKSPACE_INVITE_PAGE, params);
}

function openDraftWorkspaceRequest(policyID: string) {
    if (policyID === '-1' || policyID === CONST.POLICY.ID_FAKE) {
        Log.warn('openDraftWorkspaceRequest invalid params', {policyID});
        return;
    }

    const params: OpenDraftWorkspaceRequestParams = {policyID};

    API.read(READ_COMMANDS.OPEN_DRAFT_WORKSPACE_REQUEST, params);
}

function requestExpensifyCardLimitIncrease(settlementBankAccountID?: number) {
    if (!settlementBankAccountID) {
        return;
    }

    const authToken = NetworkStore.getAuthToken();

    const params: RequestExpensifyCardLimitIncreaseParams = {
        authToken,
        settlementBankAccountID,
    };

    API.write(WRITE_COMMANDS.REQUEST_EXPENSIFY_CARD_LIMIT_INCREASE, params);
}

function setWorkspaceInviteMessageDraft(policyID: string, message: string | null) {
    Onyx.set(`${ONYXKEYS.COLLECTION.WORKSPACE_INVITE_MESSAGE_DRAFT}${policyID}`, message);
}

function clearErrors(policyID: string) {
    Onyx.merge(`${ONYXKEYS.COLLECTION.POLICY}${policyID}`, {errors: null});
    hideWorkspaceAlertMessage(policyID);
}

/**
 * Dismiss the informative messages about which policy members were added with primary logins when invited with their secondary login.
 */
function dismissAddedWithPrimaryLoginMessages(policyID: string) {
    Onyx.merge(`${ONYXKEYS.COLLECTION.POLICY}${policyID}`, {primaryLoginsInvited: null});
}

function buildOptimisticRecentlyUsedCurrencies(currency?: string) {
    if (!currency) {
        return [];
    }

    return lodashUnion([currency], allRecentlyUsedCurrencies).slice(0, CONST.IOU.MAX_RECENT_REPORTS_TO_SHOW);
}

/**
 * This flow is used for bottom up flow converting IOU report to an expense report. When user takes this action,
 * we create a Collect type workspace when the person taking the action becomes an owner and an admin, while we
 * add a new member to the workspace as an employee and convert the IOU report passed as a param into an expense report.
 *
 * @returns policyID of the workspace we have created
 */
function createWorkspaceFromIOUPayment(iouReport: OnyxEntry<Report>): WorkspaceFromIOUCreationData | undefined {
    // This flow only works for IOU reports
    if (!ReportUtils.isIOUReportUsingReport(iouReport)) {
        return;
    }

    // Generate new variables for the policy
    const policyID = generatePolicyID();
    const workspaceName = generateDefaultWorkspaceName(sessionEmail);
    const employeeAccountID = iouReport.ownerAccountID;
    const {customUnits, customUnitID, customUnitRateID} = buildOptimisticDistanceRateCustomUnits(iouReport.currency);
    const oldPersonalPolicyID = iouReport.policyID;
    const iouReportID = iouReport.reportID;

    const {
        adminsChatReportID,
        adminsChatData,
        adminsReportActionData,
        adminsCreatedReportActionID,
        expenseChatReportID: workspaceChatReportID,
        expenseChatData: workspaceChatData,
        expenseReportActionData: workspaceChatReportActionData,
        expenseCreatedReportActionID: workspaceChatCreatedReportActionID,
        pendingChatMembers,
    } = ReportUtils.buildOptimisticWorkspaceChats(policyID, workspaceName);

    if (!employeeAccountID || !oldPersonalPolicyID) {
        return;
    }

    const employeeEmail = allPersonalDetails?.[employeeAccountID]?.login ?? '';

    // Create the workspace chat for the employee whose IOU is being paid
    const employeeWorkspaceChat = createPolicyExpenseChats(policyID, {[employeeEmail]: employeeAccountID}, true);
    const newWorkspace = {
        id: policyID,

        // We are creating a collect policy in this case
        type: CONST.POLICY.TYPE.TEAM,
        name: workspaceName,
        role: CONST.POLICY.ROLE.ADMIN,
        owner: sessionEmail,
        ownerAccountID: sessionAccountID,
        isPolicyExpenseChatEnabled: true,

        // Setting the currency to USD as we can only add the VBBA for this policy currency right now
        outputCurrency: CONST.CURRENCY.USD,
        pendingAction: CONST.RED_BRICK_ROAD_PENDING_ACTION.ADD,
        autoReporting: true,
        autoReportingFrequency: CONST.POLICY.AUTO_REPORTING_FREQUENCIES.IMMEDIATE,
        approvalMode: CONST.POLICY.APPROVAL_MODE.BASIC,
        approver: sessionEmail,
        harvesting: {
            enabled: false,
        },
        customUnits,
        areCategoriesEnabled: true,
        areCompanyCardsEnabled: true,
        areTagsEnabled: false,
        areDistanceRatesEnabled: false,
        areWorkflowsEnabled: true,
        areReportFieldsEnabled: false,
        areConnectionsEnabled: false,
        areExpensifyCardsEnabled: false,
        employeeList: {
            [sessionEmail]: {
                email: sessionEmail,
                submitsTo: sessionEmail,
                role: CONST.POLICY.ROLE.ADMIN,
                errors: {},
            },
            ...(employeeEmail
                ? {
                      [employeeEmail]: {
                          email: employeeEmail,
                          submitsTo: sessionEmail,
                          role: CONST.POLICY.ROLE.USER,
                          errors: {},
                      },
                  }
                : {}),
        },
        pendingFields: {
            autoReporting: CONST.RED_BRICK_ROAD_PENDING_ACTION.ADD,
            approvalMode: CONST.RED_BRICK_ROAD_PENDING_ACTION.ADD,
            reimbursementChoice: CONST.RED_BRICK_ROAD_PENDING_ACTION.ADD,
        },
        defaultBillable: false,
        disabledFields: {defaultBillable: true},
    };

    const optimisticData: OnyxUpdate[] = [
        {
            onyxMethod: Onyx.METHOD.SET,
            key: `${ONYXKEYS.COLLECTION.POLICY}${policyID}`,
            value: newWorkspace,
        },
        {
            onyxMethod: Onyx.METHOD.SET,
            key: `${ONYXKEYS.COLLECTION.REPORT}${adminsChatReportID}`,
            value: {
                pendingFields: {
                    addWorkspaceRoom: CONST.RED_BRICK_ROAD_PENDING_ACTION.ADD,
                },
                ...adminsChatData,
            },
        },
        {
            onyxMethod: Onyx.METHOD.SET,
            key: `${ONYXKEYS.COLLECTION.REPORT_METADATA}${adminsChatReportID}`,
            value: {
                pendingChatMembers,
            },
        },
        {
            onyxMethod: Onyx.METHOD.SET,
            key: `${ONYXKEYS.COLLECTION.REPORT_ACTIONS}${adminsChatReportID}`,
            value: adminsReportActionData,
        },
        {
            onyxMethod: Onyx.METHOD.SET,
            key: `${ONYXKEYS.COLLECTION.REPORT}${workspaceChatReportID}`,
            value: {
                pendingFields: {
                    addWorkspaceRoom: CONST.RED_BRICK_ROAD_PENDING_ACTION.ADD,
                },
                ...workspaceChatData,
            },
        },
        {
            onyxMethod: Onyx.METHOD.SET,
            key: `${ONYXKEYS.COLLECTION.REPORT_ACTIONS}${workspaceChatReportID}`,
            value: workspaceChatReportActionData,
        },
        {
            onyxMethod: Onyx.METHOD.MERGE,
            key: `${ONYXKEYS.COLLECTION.POLICY_DRAFTS}${policyID}`,
            value: {
                pendingFields: {
                    addWorkspaceRoom: null,
                },
                pendingAction: null,
            },
        },
    ];
    optimisticData.push(...employeeWorkspaceChat.onyxOptimisticData);

    const successData: OnyxUpdate[] = [
        {
            onyxMethod: Onyx.METHOD.MERGE,
            key: `${ONYXKEYS.COLLECTION.POLICY}${policyID}`,
            value: {
                pendingAction: null,
                pendingFields: {
                    autoReporting: null,
                    approvalMode: null,
                    reimbursementChoice: null,
                },
            },
        },
        {
            onyxMethod: Onyx.METHOD.MERGE,
            key: `${ONYXKEYS.COLLECTION.REPORT}${adminsChatReportID}`,
            value: {
                pendingFields: {
                    addWorkspaceRoom: null,
                },
                pendingAction: null,
            },
        },
        {
            onyxMethod: Onyx.METHOD.MERGE,
            key: `${ONYXKEYS.COLLECTION.REPORT_METADATA}${adminsChatReportID}`,
            value: {
                isOptimisticReport: false,
            },
        },
        {
            onyxMethod: Onyx.METHOD.MERGE,
            key: `${ONYXKEYS.COLLECTION.REPORT_ACTIONS}${adminsChatReportID}`,
            value: {
                [Object.keys(adminsChatData).at(0) ?? '']: {
                    pendingAction: null,
                },
            },
        },
        {
            onyxMethod: Onyx.METHOD.MERGE,
            key: `${ONYXKEYS.COLLECTION.REPORT}${workspaceChatReportID}`,
            value: {
                pendingFields: {
                    addWorkspaceRoom: null,
                },
                pendingAction: null,
            },
        },
        {
            onyxMethod: Onyx.METHOD.MERGE,
            key: `${ONYXKEYS.COLLECTION.REPORT_METADATA}${workspaceChatReportID}`,
            value: {
                isOptimisticReport: false,
            },
        },
        {
            onyxMethod: Onyx.METHOD.MERGE,
            key: `${ONYXKEYS.COLLECTION.REPORT_ACTIONS}${workspaceChatReportID}`,
            value: {
                [Object.keys(workspaceChatData).at(0) ?? '']: {
                    pendingAction: null,
                },
            },
        },
    ];
    successData.push(...employeeWorkspaceChat.onyxSuccessData);

    const failureData: OnyxUpdate[] = [
        {
            onyxMethod: Onyx.METHOD.MERGE,
            key: `${ONYXKEYS.COLLECTION.REPORT}${adminsChatReportID}`,
            value: {
                pendingFields: {
                    addWorkspaceRoom: null,
                },
                pendingAction: null,
            },
        },
        {
            onyxMethod: Onyx.METHOD.MERGE,
            key: `${ONYXKEYS.COLLECTION.REPORT_ACTIONS}${adminsChatReportID}`,
            value: {
                pendingAction: null,
            },
        },
        {
            onyxMethod: Onyx.METHOD.MERGE,
            key: `${ONYXKEYS.COLLECTION.REPORT}${workspaceChatReportID}`,
            value: {
                pendingFields: {
                    addWorkspaceRoom: null,
                },
                pendingAction: null,
            },
        },
        {
            onyxMethod: Onyx.METHOD.MERGE,
            key: `${ONYXKEYS.COLLECTION.REPORT_ACTIONS}${workspaceChatReportID}`,
            value: {
                pendingAction: null,
            },
        },
    ];

    // Compose the memberData object which is used to add the employee to the workspace and
    // optimistically create the workspace chat for them.
    const memberData = {
        accountID: Number(employeeAccountID),
        email: employeeEmail,
        workspaceChatReportID: employeeWorkspaceChat.reportCreationData[employeeEmail].reportID,
        workspaceChatCreatedReportActionID: employeeWorkspaceChat.reportCreationData[employeeEmail].reportActionID,
    };

    const oldChatReportID = iouReport.chatReportID;

    // Next we need to convert the IOU report to Expense report.
    // We need to change:
    // - report type
    // - change the sign of the report total
    // - update its policyID and policyName
    // - update the chatReportID to point to the new workspace chat
    const expenseReport = {
        ...iouReport,
        chatReportID: memberData.workspaceChatReportID,
        policyID,
        policyName: workspaceName,
        type: CONST.REPORT.TYPE.EXPENSE,
        total: -(iouReport?.total ?? 0),
    };
    optimisticData.push({
        onyxMethod: Onyx.METHOD.MERGE,
        key: `${ONYXKEYS.COLLECTION.REPORT}${iouReportID}`,
        value: expenseReport,
    });
    failureData.push({
        onyxMethod: Onyx.METHOD.MERGE,
        key: `${ONYXKEYS.COLLECTION.REPORT}${iouReportID}`,
        value: iouReport,
    });

    // The expense report transactions need to have the amount reversed to negative values
    const reportTransactions = ReportUtils.getReportTransactions(iouReportID);

    // For performance reasons, we are going to compose a merge collection data for transactions
    const transactionsOptimisticData: Record<string, Transaction> = {};
    const transactionFailureData: Record<string, Transaction> = {};
    reportTransactions.forEach((transaction) => {
        transactionsOptimisticData[`${ONYXKEYS.COLLECTION.TRANSACTION}${transaction.transactionID}`] = {
            ...transaction,
            amount: -transaction.amount,
            modifiedAmount: transaction.modifiedAmount ? -transaction.modifiedAmount : 0,
        };

        transactionFailureData[`${ONYXKEYS.COLLECTION.TRANSACTION}${transaction.transactionID}`] = transaction;
    });

    optimisticData.push({
        onyxMethod: Onyx.METHOD.MERGE_COLLECTION,
        key: `${ONYXKEYS.COLLECTION.TRANSACTION}`,
        value: transactionsOptimisticData,
    });
    failureData.push({
        onyxMethod: Onyx.METHOD.MERGE_COLLECTION,
        key: `${ONYXKEYS.COLLECTION.TRANSACTION}`,
        value: transactionFailureData,
    });

    // We need to move the report preview action from the DM to the workspace chat.
    const parentReport = allReportActions?.[`${ONYXKEYS.COLLECTION.REPORT_ACTIONS}${iouReport.parentReportID}`];
    const parentReportActionID = iouReport.parentReportActionID;
    const reportPreview = iouReport?.parentReportID && parentReportActionID ? parentReport?.[parentReportActionID] : undefined;

    if (reportPreview?.reportActionID) {
        optimisticData.push({
            onyxMethod: Onyx.METHOD.MERGE,
            key: `${ONYXKEYS.COLLECTION.REPORT_ACTIONS}${oldChatReportID}`,
            value: {[reportPreview.reportActionID]: null},
        });
        failureData.push({
            onyxMethod: Onyx.METHOD.MERGE,
            key: `${ONYXKEYS.COLLECTION.REPORT_ACTIONS}${oldChatReportID}`,
            value: {[reportPreview.reportActionID]: reportPreview},
        });
    }

    // To optimistically remove the GBR from the DM we need to update the hasOutstandingChildRequest param to false
    optimisticData.push({
        onyxMethod: Onyx.METHOD.MERGE,
        key: `${ONYXKEYS.COLLECTION.REPORT}${oldChatReportID}`,
        value: {
            hasOutstandingChildRequest: false,
        },
    });
    failureData.push({
        onyxMethod: Onyx.METHOD.MERGE,
        key: `${ONYXKEYS.COLLECTION.REPORT}${oldChatReportID}`,
        value: {
            hasOutstandingChildRequest: true,
        },
    });

    if (reportPreview?.reportActionID) {
        // Update the created timestamp of the report preview action to be after the workspace chat created timestamp.
        optimisticData.push({
            onyxMethod: Onyx.METHOD.MERGE,
            key: `${ONYXKEYS.COLLECTION.REPORT_ACTIONS}${memberData.workspaceChatReportID}`,
            value: {
                [reportPreview.reportActionID]: {
                    ...reportPreview,
                    message: [
                        {
                            type: CONST.REPORT.MESSAGE.TYPE.TEXT,
                            text: ReportUtils.getReportPreviewMessage(expenseReport, null, false, false, newWorkspace),
                        },
                    ],
                    created: DateUtils.getDBTime(),
                },
            },
        });
        failureData.push({
            onyxMethod: Onyx.METHOD.MERGE,
            key: `${ONYXKEYS.COLLECTION.REPORT_ACTIONS}${memberData.workspaceChatReportID}`,
            value: {[reportPreview.reportActionID]: null},
        });
    }

    // Create the MOVED report action and add it to the DM chat which indicates to the user where the report has been moved
    const movedReportAction = ReportUtils.buildOptimisticMovedReportAction(oldPersonalPolicyID, policyID, memberData.workspaceChatReportID, iouReportID, workspaceName);
    optimisticData.push({
        onyxMethod: Onyx.METHOD.MERGE,
        key: `${ONYXKEYS.COLLECTION.REPORT_ACTIONS}${oldChatReportID}`,
        value: {[movedReportAction.reportActionID]: movedReportAction},
    });
    successData.push({
        onyxMethod: Onyx.METHOD.MERGE,
        key: `${ONYXKEYS.COLLECTION.REPORT_ACTIONS}${oldChatReportID}`,
        value: {
            [movedReportAction.reportActionID]: {
                ...movedReportAction,
                pendingAction: null,
            },
        },
    });
    failureData.push({
        onyxMethod: Onyx.METHOD.MERGE,
        key: `${ONYXKEYS.COLLECTION.REPORT_ACTIONS}${oldChatReportID}`,
        value: {[movedReportAction.reportActionID]: null},
    });

    // We know that this new workspace has no BankAccount yet, so we can set
    // the reimbursement account to be immediately in the setup state for a new bank account:
    optimisticData.push({
        onyxMethod: Onyx.METHOD.MERGE,
        key: `${ONYXKEYS.REIMBURSEMENT_ACCOUNT}`,
        value: {
            isLoading: false,
            achData: {
                currentStep: CONST.BANK_ACCOUNT.STEP.BANK_ACCOUNT,
                policyID,
                subStep: '',
            },
        },
    });
    failureData.push({
        onyxMethod: Onyx.METHOD.SET,
        key: `${ONYXKEYS.REIMBURSEMENT_ACCOUNT}`,
        value: CONST.REIMBURSEMENT_ACCOUNT.DEFAULT_DATA,
    });

    const params: CreateWorkspaceFromIOUPaymentParams = {
        policyID,
        adminsChatReportID,
        expenseChatReportID: workspaceChatReportID,
        ownerEmail: '',
        makeMeAdmin: false,
        policyName: workspaceName,
        type: CONST.POLICY.TYPE.TEAM,
        adminsCreatedReportActionID,
        expenseCreatedReportActionID: workspaceChatCreatedReportActionID,
        customUnitID,
        customUnitRateID,
        iouReportID,
        memberData: JSON.stringify(memberData),
        reportActionID: movedReportAction.reportActionID,
    };

    API.write(WRITE_COMMANDS.CREATE_WORKSPACE_FROM_IOU_PAYMENT, params, {optimisticData, successData, failureData});

    return {policyID, workspaceChatReportID: memberData.workspaceChatReportID, reportPreviewReportActionID: reportPreview?.reportActionID, adminsChatReportID};
}

function enablePolicyConnections(policyID: string, enabled: boolean) {
    const onyxData: OnyxData = {
        optimisticData: [
            {
                onyxMethod: Onyx.METHOD.MERGE,
                key: `${ONYXKEYS.COLLECTION.POLICY}${policyID}`,
                value: {
                    areConnectionsEnabled: enabled,
                    pendingFields: {
                        areConnectionsEnabled: CONST.RED_BRICK_ROAD_PENDING_ACTION.UPDATE,
                    },
                },
            },
        ],
        successData: [
            {
                onyxMethod: Onyx.METHOD.MERGE,
                key: `${ONYXKEYS.COLLECTION.POLICY}${policyID}`,
                value: {
                    pendingFields: {
                        areConnectionsEnabled: null,
                    },
                },
            },
        ],
        failureData: [
            {
                onyxMethod: Onyx.METHOD.MERGE,
                key: `${ONYXKEYS.COLLECTION.POLICY}${policyID}`,
                value: {
                    areConnectionsEnabled: !enabled,
                    pendingFields: {
                        areConnectionsEnabled: null,
                    },
                },
            },
        ],
    };

    const parameters: EnablePolicyConnectionsParams = {policyID, enabled};

    API.write(WRITE_COMMANDS.ENABLE_POLICY_CONNECTIONS, parameters, onyxData, {
        checkAndFixConflictingRequest: (persistedRequests) => resolveEnableFeatureConflicts(WRITE_COMMANDS.ENABLE_POLICY_CONNECTIONS, persistedRequests, parameters),
    });

    if (enabled && getIsNarrowLayout()) {
        goBackWhenEnableFeature(policyID);
    }
}

/** Save the preferred export method for a policy */
function savePreferredExportMethod(policyID: string, exportMethod: ReportExportType) {
    Onyx.merge(`${ONYXKEYS.LAST_EXPORT_METHOD}`, {[policyID]: exportMethod});
}

function enableExpensifyCard(policyID: string, enabled: boolean, shouldNavigateToExpensifyCardPage = false) {
    const authToken = NetworkStore.getAuthToken();
    if (!authToken) {
        return;
    }
    const onyxData: OnyxData = {
        optimisticData: [
            {
                onyxMethod: Onyx.METHOD.MERGE,
                key: `${ONYXKEYS.COLLECTION.POLICY}${policyID}`,
                value: {
                    areExpensifyCardsEnabled: enabled,
                    pendingFields: {
                        areExpensifyCardsEnabled: CONST.RED_BRICK_ROAD_PENDING_ACTION.UPDATE,
                    },
                },
            },
        ],
        successData: [
            {
                onyxMethod: Onyx.METHOD.MERGE,
                key: `${ONYXKEYS.COLLECTION.POLICY}${policyID}`,
                value: {
                    pendingFields: {
                        areExpensifyCardsEnabled: null,
                    },
                },
            },
        ],
        failureData: [
            {
                onyxMethod: Onyx.METHOD.MERGE,
                key: `${ONYXKEYS.COLLECTION.POLICY}${policyID}`,
                value: {
                    areExpensifyCardsEnabled: !enabled,
                    pendingFields: {
                        areExpensifyCardsEnabled: null,
                    },
                },
            },
        ],
    };

    const parameters: EnablePolicyExpensifyCardsParams = {authToken, policyID, enabled};

    API.write(WRITE_COMMANDS.ENABLE_POLICY_EXPENSIFY_CARDS, parameters, onyxData, {
        checkAndFixConflictingRequest: (persistedRequests) => resolveEnableFeatureConflicts(WRITE_COMMANDS.ENABLE_POLICY_EXPENSIFY_CARDS, persistedRequests, parameters),
    });

    if (enabled && shouldNavigateToExpensifyCardPage) {
        navigateToExpensifyCardPage(policyID);
        return;
    }

    if (enabled && getIsNarrowLayout()) {
        goBackWhenEnableFeature(policyID);
    }
}

function enableCompanyCards(policyID: string, enabled: boolean, shouldGoBack = true) {
    const authToken = NetworkStore.getAuthToken();

    const onyxData: OnyxData = {
        optimisticData: [
            {
                onyxMethod: Onyx.METHOD.MERGE,
                key: `${ONYXKEYS.COLLECTION.POLICY}${policyID}`,
                value: {
                    areCompanyCardsEnabled: enabled,
                    pendingFields: {
                        areCompanyCardsEnabled: CONST.RED_BRICK_ROAD_PENDING_ACTION.UPDATE,
                    },
                },
            },
        ],
        successData: [
            {
                onyxMethod: Onyx.METHOD.MERGE,
                key: `${ONYXKEYS.COLLECTION.POLICY}${policyID}`,
                value: {
                    pendingFields: {
                        areCompanyCardsEnabled: null,
                    },
                },
            },
        ],
        failureData: [
            {
                onyxMethod: Onyx.METHOD.MERGE,
                key: `${ONYXKEYS.COLLECTION.POLICY}${policyID}`,
                value: {
                    areCompanyCardsEnabled: !enabled,
                    pendingFields: {
                        areCompanyCardsEnabled: null,
                    },
                },
            },
        ],
    };

    const parameters: EnablePolicyCompanyCardsParams = {authToken, policyID, enabled};

    API.write(WRITE_COMMANDS.ENABLE_POLICY_COMPANY_CARDS, parameters, onyxData, {
        checkAndFixConflictingRequest: (persistedRequests) => resolveEnableFeatureConflicts(WRITE_COMMANDS.ENABLE_POLICY_COMPANY_CARDS, persistedRequests, parameters),
    });

    if (enabled && getIsNarrowLayout() && shouldGoBack) {
        goBackWhenEnableFeature(policyID);
    }
}

function enablePolicyReportFields(policyID: string, enabled: boolean, shouldGoBack = true) {
    const onyxData: OnyxData = {
        optimisticData: [
            {
                onyxMethod: Onyx.METHOD.MERGE,
                key: `${ONYXKEYS.COLLECTION.POLICY}${policyID}`,
                value: {
                    areReportFieldsEnabled: enabled,
                    pendingFields: {
                        areReportFieldsEnabled: CONST.RED_BRICK_ROAD_PENDING_ACTION.UPDATE,
                    },
                },
            },
        ],
        successData: [
            {
                onyxMethod: Onyx.METHOD.MERGE,
                key: `${ONYXKEYS.COLLECTION.POLICY}${policyID}`,
                value: {
                    pendingFields: {
                        areReportFieldsEnabled: null,
                    },
                },
            },
        ],
        failureData: [
            {
                onyxMethod: Onyx.METHOD.MERGE,
                key: `${ONYXKEYS.COLLECTION.POLICY}${policyID}`,
                value: {
                    areReportFieldsEnabled: !enabled,
                    pendingFields: {
                        areReportFieldsEnabled: null,
                    },
                },
            },
        ],
    };

    const parameters: EnablePolicyReportFieldsParams = {policyID, enabled};

    API.write(WRITE_COMMANDS.ENABLE_POLICY_REPORT_FIELDS, parameters, onyxData, {
        checkAndFixConflictingRequest: (persistedRequests) => resolveEnableFeatureConflicts(WRITE_COMMANDS.ENABLE_POLICY_REPORT_FIELDS, persistedRequests, parameters),
    });

    if (enabled && getIsNarrowLayout() && shouldGoBack) {
        goBackWhenEnableFeature(policyID);
    }
}

function enablePolicyTaxes(policyID: string, enabled: boolean) {
    const defaultTaxRates: TaxRatesWithDefault = CONST.DEFAULT_TAX;
    const taxRatesData: OnyxData = {
        optimisticData: [
            {
                onyxMethod: Onyx.METHOD.MERGE,
                key: `${ONYXKEYS.COLLECTION.POLICY}${policyID}`,
                value: {
                    taxRates: {
                        ...defaultTaxRates,
                        taxes: {
                            ...Object.keys(defaultTaxRates.taxes).reduce((acc, taxKey) => {
                                acc[taxKey] = {
                                    ...defaultTaxRates.taxes[taxKey],
                                    pendingAction: CONST.RED_BRICK_ROAD_PENDING_ACTION.ADD,
                                };
                                return acc;
                            }, {} as Record<string, TaxRate & {pendingAction: typeof CONST.RED_BRICK_ROAD_PENDING_ACTION.ADD}>),
                        },
                    },
                },
            },
        ],
        successData: [
            {
                onyxMethod: Onyx.METHOD.MERGE,
                key: `${ONYXKEYS.COLLECTION.POLICY}${policyID}`,
                value: {
                    taxRates: {
                        taxes: {
                            ...Object.keys(defaultTaxRates.taxes).reduce((acc, taxKey) => {
                                acc[taxKey] = {pendingAction: null};
                                return acc;
                            }, {} as Record<string, {pendingAction: null}>),
                        },
                    },
                },
            },
        ],
        failureData: [
            {
                onyxMethod: Onyx.METHOD.MERGE,
                key: `${ONYXKEYS.COLLECTION.POLICY}${policyID}`,
                value: {
                    taxRates: undefined,
                },
            },
        ],
    };
    const policy = getPolicy(policyID);
    const shouldAddDefaultTaxRatesData = (!policy?.taxRates || isEmptyObject(policy.taxRates)) && enabled;

    const optimisticData: OnyxUpdate[] = [
        {
            onyxMethod: Onyx.METHOD.MERGE,
            key: `${ONYXKEYS.COLLECTION.POLICY}${policyID}`,
            value: {
                tax: {
                    trackingEnabled: enabled,
                },
                pendingFields: {
                    tax: CONST.RED_BRICK_ROAD_PENDING_ACTION.UPDATE,
                },
            },
        },
    ];
    optimisticData.push(...(shouldAddDefaultTaxRatesData ? taxRatesData.optimisticData ?? [] : []));

    const successData: OnyxUpdate[] = [
        {
            onyxMethod: Onyx.METHOD.MERGE,
            key: `${ONYXKEYS.COLLECTION.POLICY}${policyID}`,
            value: {
                pendingFields: {
                    tax: null,
                },
            },
        },
    ];
    successData.push(...(shouldAddDefaultTaxRatesData ? taxRatesData.successData ?? [] : []));

    const failureData: OnyxUpdate[] = [
        {
            onyxMethod: Onyx.METHOD.MERGE,
            key: `${ONYXKEYS.COLLECTION.POLICY}${policyID}`,
            value: {
                tax: {
                    trackingEnabled: !enabled,
                },
                pendingFields: {
                    tax: null,
                },
            },
        },
    ];
    failureData.push(...(shouldAddDefaultTaxRatesData ? taxRatesData.failureData ?? [] : []));

    const onyxData: OnyxData = {
        optimisticData,
        successData,
        failureData,
    };

    const parameters: EnablePolicyTaxesParams = {policyID, enabled};
    if (shouldAddDefaultTaxRatesData) {
        parameters.taxFields = JSON.stringify(defaultTaxRates);
    }
    API.write(WRITE_COMMANDS.ENABLE_POLICY_TAXES, parameters, onyxData, {
        checkAndFixConflictingRequest: (persistedRequests) => resolveEnableFeatureConflicts(WRITE_COMMANDS.ENABLE_POLICY_TAXES, persistedRequests, parameters),
    });

    if (enabled && getIsNarrowLayout()) {
        goBackWhenEnableFeature(policyID);
    }
}

function enablePolicyWorkflows(policyID: string, enabled: boolean) {
    const policy = getPolicy(policyID);
    const onyxData: OnyxData = {
        optimisticData: [
            {
                onyxMethod: Onyx.METHOD.MERGE,
                key: `${ONYXKEYS.COLLECTION.POLICY}${policyID}`,
                value: {
                    areWorkflowsEnabled: enabled,
                    ...(!enabled
                        ? {
                              approvalMode: CONST.POLICY.APPROVAL_MODE.OPTIONAL,
                              autoReporting: false,
                              autoReportingFrequency: CONST.POLICY.AUTO_REPORTING_FREQUENCIES.INSTANT,
                              harvesting: {
                                  enabled: false,
                              },
                              reimbursementChoice: CONST.POLICY.REIMBURSEMENT_CHOICES.REIMBURSEMENT_NO,
                          }
                        : {}),
                    pendingFields: {
                        areWorkflowsEnabled: CONST.RED_BRICK_ROAD_PENDING_ACTION.UPDATE,
                        ...(!enabled
                            ? {
                                  approvalMode: CONST.RED_BRICK_ROAD_PENDING_ACTION.UPDATE,
                                  autoReporting: CONST.RED_BRICK_ROAD_PENDING_ACTION.UPDATE,
                                  autoReportingFrequency: CONST.RED_BRICK_ROAD_PENDING_ACTION.UPDATE,
                                  harvesting: CONST.RED_BRICK_ROAD_PENDING_ACTION.UPDATE,
                                  reimbursementChoice: CONST.RED_BRICK_ROAD_PENDING_ACTION.UPDATE,
                              }
                            : {}),
                    },
                },
            },
        ],
        successData: [
            {
                onyxMethod: Onyx.METHOD.MERGE,
                key: `${ONYXKEYS.COLLECTION.POLICY}${policyID}`,
                value: {
                    pendingFields: {
                        areWorkflowsEnabled: null,
                        ...(!enabled
                            ? {
                                  approvalMode: null,
                                  autoReporting: null,
                                  harvesting: null,
                                  reimbursementChoice: null,
                              }
                            : {}),
                    },
                },
            },
        ],
        failureData: [
            {
                onyxMethod: Onyx.METHOD.MERGE,
                key: `${ONYXKEYS.COLLECTION.POLICY}${policyID}`,
                value: {
                    areWorkflowsEnabled: !enabled,
                    ...(!enabled
                        ? {
                              approvalMode: policy?.approvalMode,
                              autoReporting: policy?.autoReporting,
                              autoReportingFrequency: policy?.autoReportingFrequency,
                              harvesting: policy?.harvesting,
                              reimbursementChoice: policy?.reimbursementChoice,
                          }
                        : {}),
                    pendingFields: {
                        areWorkflowsEnabled: null,
                        ...(!enabled
                            ? {
                                  approvalMode: null,
                                  autoReporting: null,
                                  autoReportingFrequency: null,
                                  harvesting: null,
                                  reimbursementChoice: null,
                              }
                            : {}),
                    },
                },
            },
        ],
    };

    const parameters: EnablePolicyWorkflowsParams = {policyID, enabled};

    // When disabling workflows, set autoreporting back to "immediately"
    if (!enabled) {
        setWorkspaceAutoReportingFrequency(policyID, CONST.POLICY.AUTO_REPORTING_FREQUENCIES.INSTANT);
    }

    API.write(WRITE_COMMANDS.ENABLE_POLICY_WORKFLOWS, parameters, onyxData, {
        checkAndFixConflictingRequest: (persistedRequests) => resolveEnableFeatureConflicts(WRITE_COMMANDS.ENABLE_POLICY_WORKFLOWS, persistedRequests, parameters),
    });

    if (enabled && getIsNarrowLayout()) {
        goBackWhenEnableFeature(policyID);
    }
}

const DISABLED_MAX_EXPENSE_VALUES: Pick<Policy, 'maxExpenseAmountNoReceipt' | 'maxExpenseAmount' | 'maxExpenseAge'> = {
    maxExpenseAmountNoReceipt: CONST.DISABLED_MAX_EXPENSE_VALUE,
    maxExpenseAmount: CONST.DISABLED_MAX_EXPENSE_VALUE,
    maxExpenseAge: CONST.DISABLED_MAX_EXPENSE_VALUE,
};

function enablePolicyRules(policyID: string, enabled: boolean, shouldGoBack = true) {
    const policy = getPolicy(policyID);
    const onyxData: OnyxData = {
        optimisticData: [
            {
                onyxMethod: Onyx.METHOD.MERGE,
                key: `${ONYXKEYS.COLLECTION.POLICY}${policyID}`,
                value: {
                    areRulesEnabled: enabled,
                    preventSelfApproval: false,
                    ...(!enabled ? DISABLED_MAX_EXPENSE_VALUES : {}),
                    pendingFields: {
                        areRulesEnabled: CONST.RED_BRICK_ROAD_PENDING_ACTION.UPDATE,
                    },
                },
            },
        ],
        successData: [
            {
                onyxMethod: Onyx.METHOD.MERGE,
                key: `${ONYXKEYS.COLLECTION.POLICY}${policyID}`,
                value: {
                    pendingFields: {
                        areRulesEnabled: null,
                    },
                },
            },
        ],
        failureData: [
            {
                onyxMethod: Onyx.METHOD.MERGE,
                key: `${ONYXKEYS.COLLECTION.POLICY}${policyID}`,
                value: {
                    areRulesEnabled: !enabled,
                    preventSelfApproval: policy?.preventSelfApproval,
                    ...(!enabled
                        ? {
                              maxExpenseAmountNoReceipt: policy?.maxExpenseAmountNoReceipt,
                              maxExpenseAmount: policy?.maxExpenseAmount,
                              maxExpenseAge: policy?.maxExpenseAge,
                          }
                        : {}),
                    pendingFields: {
                        areRulesEnabled: null,
                    },
                },
            },
        ],
    };

    const parameters: SetPolicyRulesEnabledParams = {policyID, enabled};
    API.write(WRITE_COMMANDS.SET_POLICY_RULES_ENABLED, parameters, onyxData, {
        checkAndFixConflictingRequest: (persistedRequests) => resolveEnableFeatureConflicts(WRITE_COMMANDS.SET_POLICY_RULES_ENABLED, persistedRequests, parameters),
    });

    if (enabled && getIsNarrowLayout() && shouldGoBack) {
        goBackWhenEnableFeature(policyID);
    }
}

function enableDistanceRequestTax(policyID: string, customUnitName: string, customUnitID: string, attributes: Attributes) {
    const policy = getPolicy(policyID);
    const onyxData: OnyxData = {
        optimisticData: [
            {
                onyxMethod: Onyx.METHOD.MERGE,
                key: `${ONYXKEYS.COLLECTION.POLICY}${policyID}`,
                value: {
                    customUnits: {
                        [customUnitID]: {
                            attributes,
                            pendingFields: {
                                taxEnabled: CONST.RED_BRICK_ROAD_PENDING_ACTION.UPDATE,
                            },
                        },
                    },
                },
            },
        ],
        successData: [
            {
                onyxMethod: Onyx.METHOD.MERGE,
                key: `${ONYXKEYS.COLLECTION.POLICY}${policyID}`,
                value: {
                    customUnits: {
                        [customUnitID]: {
                            pendingFields: {
                                taxEnabled: null,
                            },
                        },
                    },
                },
            },
        ],
        failureData: [
            {
                onyxMethod: Onyx.METHOD.MERGE,
                key: `${ONYXKEYS.COLLECTION.POLICY}${policyID}`,
                value: {
                    customUnits: {
                        [customUnitID]: {
                            attributes: policy?.customUnits ? policy?.customUnits[customUnitID].attributes : null,
                            errorFields: {
                                taxEnabled: ErrorUtils.getMicroSecondOnyxErrorWithTranslationKey('common.genericErrorMessage'),
                            },
                        },
                    },
                },
            },
        ],
    };

    const params = {
        policyID,
        customUnit: JSON.stringify({
            customUnitName,
            customUnitID,
            attributes,
        }),
    };
    API.write(WRITE_COMMANDS.ENABLE_DISTANCE_REQUEST_TAX, params, onyxData);
}

function enablePolicyInvoicing(policyID: string, enabled: boolean) {
    const onyxData: OnyxData = {
        optimisticData: [
            {
                onyxMethod: Onyx.METHOD.MERGE,
                key: `${ONYXKEYS.COLLECTION.POLICY}${policyID}`,
                value: {
                    areInvoicesEnabled: enabled,
                    pendingFields: {
                        areInvoicesEnabled: CONST.RED_BRICK_ROAD_PENDING_ACTION.UPDATE,
                    },
                },
            },
        ],
        successData: [
            {
                onyxMethod: Onyx.METHOD.MERGE,
                key: `${ONYXKEYS.COLLECTION.POLICY}${policyID}`,
                value: {
                    pendingFields: {
                        areInvoicesEnabled: null,
                    },
                },
            },
        ],
        failureData: [
            {
                onyxMethod: Onyx.METHOD.MERGE,
                key: `${ONYXKEYS.COLLECTION.POLICY}${policyID}`,
                value: {
                    areInvoicesEnabled: !enabled,
                    pendingFields: {
                        areInvoicesEnabled: null,
                    },
                },
            },
        ],
    };

    const parameters: EnablePolicyInvoicingParams = {policyID, enabled};

    API.write(WRITE_COMMANDS.ENABLE_POLICY_INVOICING, parameters, onyxData, {
        checkAndFixConflictingRequest: (persistedRequests) => resolveEnableFeatureConflicts(WRITE_COMMANDS.ENABLE_POLICY_INVOICING, persistedRequests, parameters),
    });

    if (enabled && getIsNarrowLayout()) {
        goBackWhenEnableFeature(policyID);
    }
}

function openPolicyMoreFeaturesPage(policyID: string) {
    const params: OpenPolicyMoreFeaturesPageParams = {policyID};

    API.read(READ_COMMANDS.OPEN_POLICY_MORE_FEATURES_PAGE, params);
}

function openPolicyProfilePage(policyID: string) {
    const params: OpenPolicyProfilePageParams = {policyID};

    API.read(READ_COMMANDS.OPEN_POLICY_PROFILE_PAGE, params);
}

function openPolicyInitialPage(policyID: string) {
    const params: OpenPolicyInitialPageParams = {policyID};

    API.read(READ_COMMANDS.OPEN_POLICY_INITIAL_PAGE, params);
}

function setPolicyCustomTaxName(policyID: string, customTaxName: string) {
    const policy = getPolicy(policyID);
    const originalCustomTaxName = policy?.taxRates?.name;
    const onyxData: OnyxData = {
        optimisticData: [
            {
                onyxMethod: Onyx.METHOD.MERGE,
                key: `${ONYXKEYS.COLLECTION.POLICY}${policyID}`,
                value: {
                    taxRates: {
                        name: customTaxName,
                        pendingFields: {name: CONST.RED_BRICK_ROAD_PENDING_ACTION.UPDATE},
                        errorFields: null,
                    },
                },
            },
        ],
        successData: [
            {
                onyxMethod: Onyx.METHOD.MERGE,
                key: `${ONYXKEYS.COLLECTION.POLICY}${policyID}`,
                value: {
                    taxRates: {
                        pendingFields: {name: null},
                        errorFields: null,
                    },
                },
            },
        ],
        failureData: [
            {
                onyxMethod: Onyx.METHOD.MERGE,
                key: `${ONYXKEYS.COLLECTION.POLICY}${policyID}`,
                value: {
                    taxRates: {
                        name: originalCustomTaxName,
                        pendingFields: {name: null},
                        errorFields: {name: ErrorUtils.getMicroSecondOnyxErrorWithTranslationKey('common.genericErrorMessage')},
                    },
                },
            },
        ],
    };

    const parameters = {
        policyID,
        customTaxName,
    };

    API.write(WRITE_COMMANDS.SET_POLICY_CUSTOM_TAX_NAME, parameters, onyxData);
}

function setWorkspaceCurrencyDefault(policyID: string, taxCode: string) {
    const policy = getPolicy(policyID);
    const originalDefaultExternalID = policy?.taxRates?.defaultExternalID;
    const onyxData: OnyxData = {
        optimisticData: [
            {
                onyxMethod: Onyx.METHOD.MERGE,
                key: `${ONYXKEYS.COLLECTION.POLICY}${policyID}`,
                value: {
                    taxRates: {
                        defaultExternalID: taxCode,
                        pendingFields: {defaultExternalID: CONST.RED_BRICK_ROAD_PENDING_ACTION.UPDATE},
                        errorFields: null,
                    },
                },
            },
        ],
        successData: [
            {
                onyxMethod: Onyx.METHOD.MERGE,
                key: `${ONYXKEYS.COLLECTION.POLICY}${policyID}`,
                value: {
                    taxRates: {
                        pendingFields: {defaultExternalID: null},
                        errorFields: null,
                    },
                },
            },
        ],
        failureData: [
            {
                onyxMethod: Onyx.METHOD.MERGE,
                key: `${ONYXKEYS.COLLECTION.POLICY}${policyID}`,
                value: {
                    taxRates: {
                        defaultExternalID: originalDefaultExternalID,
                        pendingFields: {defaultExternalID: null},
                        errorFields: {defaultExternalID: ErrorUtils.getMicroSecondOnyxErrorWithTranslationKey('common.genericErrorMessage')},
                    },
                },
            },
        ],
    };

    const parameters = {
        policyID,
        taxCode,
    };

    API.write(WRITE_COMMANDS.SET_POLICY_TAXES_CURRENCY_DEFAULT, parameters, onyxData);
}

function setForeignCurrencyDefault(policyID: string, taxCode: string) {
    const policy = getPolicy(policyID);
    const originalDefaultForeignCurrencyID = policy?.taxRates?.foreignTaxDefault;
    const onyxData: OnyxData = {
        optimisticData: [
            {
                onyxMethod: Onyx.METHOD.MERGE,
                key: `${ONYXKEYS.COLLECTION.POLICY}${policyID}`,
                value: {
                    taxRates: {
                        foreignTaxDefault: taxCode,
                        pendingFields: {foreignTaxDefault: CONST.RED_BRICK_ROAD_PENDING_ACTION.UPDATE},
                        errorFields: null,
                    },
                },
            },
        ],
        successData: [
            {
                onyxMethod: Onyx.METHOD.MERGE,
                key: `${ONYXKEYS.COLLECTION.POLICY}${policyID}`,
                value: {
                    taxRates: {
                        pendingFields: {foreignTaxDefault: null},
                        errorFields: null,
                    },
                },
            },
        ],
        failureData: [
            {
                onyxMethod: Onyx.METHOD.MERGE,
                key: `${ONYXKEYS.COLLECTION.POLICY}${policyID}`,
                value: {
                    taxRates: {
                        foreignTaxDefault: originalDefaultForeignCurrencyID,
                        pendingFields: {foreignTaxDefault: null},
                        errorFields: {foreignTaxDefault: ErrorUtils.getMicroSecondOnyxErrorWithTranslationKey('common.genericErrorMessage')},
                    },
                },
            },
        ],
    };

    const parameters = {
        policyID,
        taxCode,
    };

    API.write(WRITE_COMMANDS.SET_POLICY_TAXES_FOREIGN_CURRENCY_DEFAULT, parameters, onyxData);
}

function upgradeToCorporate(policyID: string, featureName?: string) {
    const policy = getPolicy(policyID);
    const optimisticData: OnyxUpdate[] = [
        {
            onyxMethod: Onyx.METHOD.MERGE,
            key: `policy_${policyID}`,
            value: {
                isPendingUpgrade: true,
                type: CONST.POLICY.TYPE.CORPORATE,
                maxExpenseAge: CONST.POLICY.DEFAULT_MAX_EXPENSE_AGE,
                maxExpenseAmount: CONST.POLICY.DEFAULT_MAX_EXPENSE_AMOUNT,
                maxExpenseAmountNoReceipt: CONST.POLICY.DEFAULT_MAX_AMOUNT_NO_RECEIPT,
                glCodes: true,
                harvesting: {
                    enabled: false,
                },
            },
        },
    ];

    const successData: OnyxUpdate[] = [
        {
            onyxMethod: Onyx.METHOD.MERGE,
            key: `policy_${policyID}`,
            value: {
                isPendingUpgrade: false,
            },
        },
    ];

    const failureData: OnyxUpdate[] = [
        {
            onyxMethod: Onyx.METHOD.MERGE,
            key: `policy_${policyID}`,
            value: {
                isPendingUpgrade: false,
                type: policy?.type,
                maxExpenseAge: policy?.maxExpenseAge ?? null,
                maxExpenseAmount: policy?.maxExpenseAmount ?? null,
                maxExpenseAmountNoReceipt: policy?.maxExpenseAmountNoReceipt ?? null,
                glCodes: policy?.glCodes ?? null,
                harvesting: policy?.harvesting ?? null,
            },
        },
    ];

    const parameters: UpgradeToCorporateParams = {policyID, ...(featureName ? {featureName} : {})};

    API.write(WRITE_COMMANDS.UPGRADE_TO_CORPORATE, parameters, {optimisticData, successData, failureData});
}

function downgradeToTeam(policyID: string) {
    const policy = getPolicy(policyID);
    const optimisticData: OnyxUpdate[] = [
        {
            onyxMethod: Onyx.METHOD.MERGE,
            key: `policy_${policyID}`,
            value: {
                isPendingDowngrade: true,
                type: CONST.POLICY.TYPE.TEAM,
            },
        },
    ];

    const successData: OnyxUpdate[] = [
        {
            onyxMethod: Onyx.METHOD.MERGE,
            key: `policy_${policyID}`,
            value: {
                isPendingDowngrade: false,
            },
        },
    ];

    const failureData: OnyxUpdate[] = [
        {
            onyxMethod: Onyx.METHOD.MERGE,
            key: `policy_${policyID}`,
            value: {
                isPendingDowngrade: false,
                type: policy?.type,
            },
        },
    ];

    const parameters: DowngradeToTeamParams = {policyID};

    API.write(WRITE_COMMANDS.DOWNGRADE_TO_TEAM, parameters, {optimisticData, successData, failureData});
}

function setWorkspaceDefaultSpendCategory(policyID: string, groupID: string, category: string) {
    const policy = getPolicy(policyID);
    if (!policy) {
        return;
    }

    const {mccGroup} = policy;

    const optimisticData: OnyxUpdate[] = mccGroup
        ? [
              {
                  onyxMethod: Onyx.METHOD.MERGE,
                  key: `policy_${policyID}`,
                  value: {
                      mccGroup: {
                          ...mccGroup,
                          [groupID]: {
                              category,
                              groupID,
                              pendingAction: CONST.RED_BRICK_ROAD_PENDING_ACTION.UPDATE,
                          },
                      },
                  },
              },
          ]
        : [];

    const failureData: OnyxUpdate[] = mccGroup
        ? [
              {
                  onyxMethod: Onyx.METHOD.MERGE,
                  key: `policy_${policyID}`,
                  value: {
                      mccGroup: {
                          ...mccGroup,
                          [groupID]: {
                              ...mccGroup[groupID],
                              pendingAction: null,
                          },
                      },
                  },
              },
          ]
        : [];

    const successData: OnyxUpdate[] = mccGroup
        ? [
              {
                  onyxMethod: Onyx.METHOD.MERGE,
                  key: `policy_${policyID}`,
                  value: {
                      mccGroup: {
                          [groupID]: {
                              pendingAction: null,
                          },
                      },
                  },
              },
          ]
        : [];

    API.write(WRITE_COMMANDS.SET_WORKSPACE_DEFAULT_SPEND_CATEGORY, {policyID, groupID, category}, {optimisticData, successData, failureData});
}
/**
 * Call the API to set the receipt required amount for the given policy
 * @param policyID - id of the policy to set the receipt required amount
 * @param maxExpenseAmountNoReceipt - new value of the receipt required amount
 */
function setPolicyMaxExpenseAmountNoReceipt(policyID: string, maxExpenseAmountNoReceipt: string) {
    const policy = getPolicy(policyID);
    const parsedMaxExpenseAmountNoReceipt = maxExpenseAmountNoReceipt === '' ? CONST.DISABLED_MAX_EXPENSE_VALUE : CurrencyUtils.convertToBackendAmount(parseFloat(maxExpenseAmountNoReceipt));
    const originalMaxExpenseAmountNoReceipt = policy?.maxExpenseAmountNoReceipt;

    const onyxData: OnyxData = {
        optimisticData: [
            {
                onyxMethod: Onyx.METHOD.MERGE,
                key: `${ONYXKEYS.COLLECTION.POLICY}${policyID}`,
                value: {
                    maxExpenseAmountNoReceipt: parsedMaxExpenseAmountNoReceipt,
                    pendingFields: {
                        maxExpenseAmountNoReceipt: CONST.RED_BRICK_ROAD_PENDING_ACTION.UPDATE,
                    },
                },
            },
        ],
        successData: [
            {
                onyxMethod: Onyx.METHOD.MERGE,
                key: `${ONYXKEYS.COLLECTION.POLICY}${policyID}`,
                value: {
                    pendingFields: {maxExpenseAmountNoReceipt: null},
                    errorFields: null,
                },
            },
        ],
        failureData: [
            {
                onyxMethod: Onyx.METHOD.MERGE,
                key: `${ONYXKEYS.COLLECTION.POLICY}${policyID}`,
                value: {
                    maxExpenseAmountNoReceipt: originalMaxExpenseAmountNoReceipt,
                    pendingFields: {maxExpenseAmountNoReceipt: null},
                    errorFields: {maxExpenseAmountNoReceipt: ErrorUtils.getMicroSecondOnyxErrorWithTranslationKey('common.genericErrorMessage')},
                },
            },
        ],
    };

    const parameters = {
        policyID,
        maxExpenseAmountNoReceipt: parsedMaxExpenseAmountNoReceipt,
    };

    API.write(WRITE_COMMANDS.SET_POLICY_EXPENSE_MAX_AMOUNT_NO_RECEIPT, parameters, onyxData);
}

/**
 * Call the API to set the max expense amount for the given policy
 * @param policyID - id of the policy to set the max expense amount
 * @param maxExpenseAmount - new value of the max expense amount
 */
function setPolicyMaxExpenseAmount(policyID: string, maxExpenseAmount: string) {
    const policy = getPolicy(policyID);
    const parsedMaxExpenseAmount = maxExpenseAmount === '' ? CONST.DISABLED_MAX_EXPENSE_VALUE : CurrencyUtils.convertToBackendAmount(parseFloat(maxExpenseAmount));
    const originalMaxExpenseAmount = policy?.maxExpenseAmount;

    const onyxData: OnyxData = {
        optimisticData: [
            {
                onyxMethod: Onyx.METHOD.MERGE,
                key: `${ONYXKEYS.COLLECTION.POLICY}${policyID}`,
                value: {
                    maxExpenseAmount: parsedMaxExpenseAmount,
                    pendingFields: {
                        maxExpenseAmount: CONST.RED_BRICK_ROAD_PENDING_ACTION.UPDATE,
                    },
                },
            },
        ],
        successData: [
            {
                onyxMethod: Onyx.METHOD.MERGE,
                key: `${ONYXKEYS.COLLECTION.POLICY}${policyID}`,
                value: {
                    pendingFields: {maxExpenseAmount: null},
                    errorFields: null,
                },
            },
        ],
        failureData: [
            {
                onyxMethod: Onyx.METHOD.MERGE,
                key: `${ONYXKEYS.COLLECTION.POLICY}${policyID}`,
                value: {
                    maxExpenseAmount: originalMaxExpenseAmount,
                    pendingFields: {maxExpenseAmount: null},
                    errorFields: {maxExpenseAmount: ErrorUtils.getMicroSecondOnyxErrorWithTranslationKey('common.genericErrorMessage')},
                },
            },
        ],
    };

    const parameters = {
        policyID,
        maxExpenseAmount: parsedMaxExpenseAmount,
    };

    API.write(WRITE_COMMANDS.SET_POLICY_EXPENSE_MAX_AMOUNT, parameters, onyxData);
}

/**
 *
 * @param policyID
 * @param prohibitedExpenses
 */
function setPolicyProhibitedExpenses(policyID: string, prohibitedExpenses: ProhibitedExpenses) {
    const policy = getPolicy(policyID);
    const originalProhibitedExpenses = policy?.prohibitedExpenses;
    const onyxData: OnyxData = {
        optimisticData: [
            {
                onyxMethod: Onyx.METHOD.MERGE,
                key: `${ONYXKEYS.COLLECTION.POLICY}${policyID}`,
                value: {
                    prohibitedExpenses,
                    pendingFields: {
                        prohibitedExpenses: CONST.RED_BRICK_ROAD_PENDING_ACTION.UPDATE,
                    },
                },
            },
        ],
        successData: [
            {
                onyxMethod: Onyx.METHOD.MERGE,
                key: `${ONYXKEYS.COLLECTION.POLICY}${policyID}`,
                value: {
                    pendingFields: {prohibitedExpenses: null},
                    errorFields: null,
                },
            },
        ],
        failureData: [
            {
                onyxMethod: Onyx.METHOD.MERGE,
                key: `${ONYXKEYS.COLLECTION.POLICY}${policyID}`,
                value: {
                    prohibitedExpenses: originalProhibitedExpenses,
                    pendingFields: {prohibitedExpenses: null},
                    errorFields: {prohibitedExpenses: ErrorUtils.getMicroSecondOnyxErrorWithTranslationKey('common.genericErrorMessage')},
                },
            },
        ],
    };

    const parameters: SetPolicyProhibitedExpensesParams = {
        policyID,
        prohibitedExpenses: JSON.stringify(prohibitedExpenses),
    };

    API.write(WRITE_COMMANDS.SET_POLICY_PROHIBITED_EXPENSES, parameters, onyxData);
}

/**
 * Call the API to set the max expense age for the given policy
 * @param policyID - id of the policy to set the max expense age
 * @param maxExpenseAge - the max expense age value given in days
 */
function setPolicyMaxExpenseAge(policyID: string, maxExpenseAge: string) {
    const policy = getPolicy(policyID);
    const parsedMaxExpenseAge = maxExpenseAge === '' ? CONST.DISABLED_MAX_EXPENSE_VALUE : parseInt(maxExpenseAge, 10);
    const originalMaxExpenseAge = policy?.maxExpenseAge;

    const onyxData: OnyxData = {
        optimisticData: [
            {
                onyxMethod: Onyx.METHOD.MERGE,
                key: `${ONYXKEYS.COLLECTION.POLICY}${policyID}`,
                value: {
                    maxExpenseAge: parsedMaxExpenseAge,
                    pendingFields: {
                        maxExpenseAge: CONST.RED_BRICK_ROAD_PENDING_ACTION.UPDATE,
                    },
                },
            },
        ],
        successData: [
            {
                onyxMethod: Onyx.METHOD.MERGE,
                key: `${ONYXKEYS.COLLECTION.POLICY}${policyID}`,
                value: {
                    pendingFields: {
                        maxExpenseAge: null,
                    },
                },
            },
        ],
        failureData: [
            {
                onyxMethod: Onyx.METHOD.MERGE,
                key: `${ONYXKEYS.COLLECTION.POLICY}${policyID}`,
                value: {
                    maxExpenseAge: originalMaxExpenseAge,
                    pendingFields: {maxExpenseAge: null},
                    errorFields: {maxExpenseAge: ErrorUtils.getMicroSecondOnyxErrorWithTranslationKey('common.genericErrorMessage')},
                },
            },
        ],
    };

    const parameters = {
        policyID,
        maxExpenseAge: parsedMaxExpenseAge,
    };

    API.write(WRITE_COMMANDS.SET_POLICY_EXPENSE_MAX_AGE, parameters, onyxData);
}

/**
 * Call the API to set the custom rules for the given policy
 * @param policyID - id of the policy to set the max expense age
 * @param customRules - the custom rules description in natural language
 */
function updateCustomRules(policyID: string, customRules: string) {
    const policy = getPolicy(policyID);
    const originalCustomRules = policy?.customRules;
    const parsedCustomRules = ReportUtils.getParsedComment(customRules);
    if (parsedCustomRules === originalCustomRules) {
        return;
    }

    const onyxData: OnyxData = {
        optimisticData: [
            {
                onyxMethod: Onyx.METHOD.MERGE,
                key: `${ONYXKEYS.COLLECTION.POLICY}${policyID}`,
                value: {
                    customRules: parsedCustomRules,
                    isLoading: true,
                },
            },
        ],
        successData: [
            {
                onyxMethod: Onyx.METHOD.MERGE,
                key: `${ONYXKEYS.COLLECTION.POLICY}${policyID}`,
                value: {
                    pendingFields: {
                        // TODO
                        // maxExpenseAge: null,
                    },
                    isLoading: false,
                },
            },
        ],
        failureData: [
            {
                onyxMethod: Onyx.METHOD.MERGE,
                key: `${ONYXKEYS.COLLECTION.POLICY}${policyID}`,
                value: {
                    customRules: originalCustomRules,
                    isLoading: false,
                    // TODO
                    // pendingFields: {maxExpenseAge: null},
                    // errorFields: {maxExpenseAge: ErrorUtils.getMicroSecondOnyxErrorWithTranslationKey('common.genericErrorMessage')},
                },
            },
        ],
    };

    const parameters = {
        policyID,
        description: parsedCustomRules,
    };

    API.write(WRITE_COMMANDS.UPDATE_CUSTOM_RULES, parameters, onyxData);
}

/**
 * Call the API to enable or disable the billable mode for the given policy
 * @param policyID - id of the policy to enable or disable the bilable mode
 * @param defaultBillable - whether the billable mode is enabled in the given policy
 */
function setPolicyBillableMode(policyID: string, defaultBillable: boolean) {
    const policy = getPolicy(policyID);

    const originalDefaultBillable = policy?.defaultBillable;
    const originalDefaultBillableDisabled = policy?.disabledFields?.defaultBillable;

    const onyxData: OnyxData = {
        optimisticData: [
            {
                onyxMethod: Onyx.METHOD.MERGE,
                key: `${ONYXKEYS.COLLECTION.POLICY}${policyID}`,
                value: {
                    defaultBillable,
                    disabledFields: {
                        defaultBillable: false,
                    },
                    pendingFields: {
                        defaultBillable: CONST.RED_BRICK_ROAD_PENDING_ACTION.UPDATE,
                        disabledFields: CONST.RED_BRICK_ROAD_PENDING_ACTION.UPDATE,
                    },
                },
            },
        ],
        successData: [
            {
                onyxMethod: Onyx.METHOD.MERGE,
                key: `${ONYXKEYS.COLLECTION.POLICY}${policyID}`,
                value: {
                    pendingFields: {
                        defaultBillable: null,
                        disabledFields: null,
                    },
                    errorFields: null,
                },
            },
        ],
        failureData: [
            {
                onyxMethod: Onyx.METHOD.MERGE,
                key: `${ONYXKEYS.COLLECTION.POLICY}${policyID}`,
                value: {
                    disabledFields: {defaultBillable: originalDefaultBillableDisabled},
                    defaultBillable: originalDefaultBillable,
                    pendingFields: {defaultBillable: null, disabledFields: null},
                    errorFields: {defaultBillable: ErrorUtils.getMicroSecondOnyxErrorWithTranslationKey('common.genericErrorMessage')},
                },
            },
        ],
    };

    const parameters: SetPolicyBillableModeParams = {
        policyID,
        defaultBillable,
        disabledFields: JSON.stringify({
            defaultBillable: false,
        }),
    };

    API.write(WRITE_COMMANDS.SET_POLICY_BILLABLE_MODE, parameters, onyxData);
}

/**
 * Call the API to disable the billable mode for the given policy
 * @param policyID - id of the policy to enable or disable the bilable mode
 */
function disableWorkspaceBillableExpenses(policyID: string) {
    const policy = getPolicy(policyID);
    const originalDefaultBillableDisabled = policy?.disabledFields?.defaultBillable;

    const onyxData: OnyxData = {
        optimisticData: [
            {
                onyxMethod: Onyx.METHOD.MERGE,
                key: `${ONYXKEYS.COLLECTION.POLICY}${policyID}`,
                value: {
                    disabledFields: {
                        defaultBillable: true,
                    },
                    pendingFields: {
                        disabledFields: CONST.RED_BRICK_ROAD_PENDING_ACTION.UPDATE,
                    },
                },
            },
        ],
        successData: [
            {
                onyxMethod: Onyx.METHOD.MERGE,
                key: `${ONYXKEYS.COLLECTION.POLICY}${policyID}`,
                value: {
                    pendingFields: {
                        disabledFields: null,
                    },
                },
            },
        ],
        failureData: [
            {
                onyxMethod: Onyx.METHOD.MERGE,
                key: `${ONYXKEYS.COLLECTION.POLICY}${policyID}`,
                value: {
                    pendingFields: {disabledFields: null},
                    disabledFields: {defaultBillable: originalDefaultBillableDisabled},
                },
            },
        ],
    };

    const parameters: DisablePolicyBillableModeParams = {
        policyID,
    };

    API.write(WRITE_COMMANDS.DISABLE_POLICY_BILLABLE_MODE, parameters, onyxData);
}

function setWorkspaceEReceiptsEnabled(policyID: string, eReceipts: boolean) {
    const policy = getPolicy(policyID);

    const originalEReceipts = policy?.eReceipts;

    const onyxData: OnyxData = {
        optimisticData: [
            {
                onyxMethod: Onyx.METHOD.MERGE,
                key: `${ONYXKEYS.COLLECTION.POLICY}${policyID}`,
                value: {
                    eReceipts,
                    pendingFields: {
                        eReceipts: CONST.RED_BRICK_ROAD_PENDING_ACTION.UPDATE,
                    },
                },
            },
        ],
        successData: [
            {
                onyxMethod: Onyx.METHOD.MERGE,
                key: `${ONYXKEYS.COLLECTION.POLICY}${policyID}`,
                value: {
                    pendingFields: {
                        eReceipts: null,
                    },
                    errorFields: null,
                },
            },
        ],
        failureData: [
            {
                onyxMethod: Onyx.METHOD.MERGE,
                key: `${ONYXKEYS.COLLECTION.POLICY}${policyID}`,
                value: {
                    eReceipts: originalEReceipts,
                    pendingFields: {defaultBillable: null},
                    errorFields: {defaultBillable: ErrorUtils.getMicroSecondOnyxErrorWithTranslationKey('common.genericErrorMessage')},
                },
            },
        ],
    };

    const parameters = {
        policyID,
        eReceipts,
    };

    API.write(WRITE_COMMANDS.SET_WORKSPACE_ERECEIPTS_ENABLED, parameters, onyxData);
}

function getAdminPolicies(): Policy[] {
    return Object.values(allPolicies ?? {}).filter<Policy>((policy): policy is Policy => !!policy && policy.role === CONST.POLICY.ROLE.ADMIN && policy.type !== CONST.POLICY.TYPE.PERSONAL);
}

function getAdminPoliciesConnectedToSageIntacct(): Policy[] {
    return Object.values(allPolicies ?? {}).filter<Policy>((policy): policy is Policy => !!policy && policy.role === CONST.POLICY.ROLE.ADMIN && !!policy?.connections?.intacct);
}

function getAdminPoliciesConnectedToNetSuite(): Policy[] {
    return Object.values(allPolicies ?? {}).filter<Policy>((policy): policy is Policy => !!policy && policy.role === CONST.POLICY.ROLE.ADMIN && !!policy?.connections?.netsuite);
}

/**
 * Call the API to enable custom report title for the reports in the given policy
 * @param policyID - id of the policy to apply the limit to
 * @param enabled - whether custom report title for the reports is enabled in the given policy
 */
function enablePolicyDefaultReportTitle(policyID: string, enabled: boolean) {
    const policy = getPolicy(policyID);

    if (enabled === policy?.shouldShowCustomReportTitleOption) {
        return;
    }

    const previousReportTitleField = policy?.fieldList?.[CONST.POLICY.FIELDS.FIELD_LIST_TITLE] ?? {};
    const titleFieldValues = enabled ? {} : {fieldList: {[CONST.POLICY.FIELDS.FIELD_LIST_TITLE]: {...previousReportTitleField, defaultValue: CONST.POLICY.DEFAULT_REPORT_NAME_PATTERN}}};

    const optimisticData: OnyxUpdate[] = [
        {
            onyxMethod: Onyx.METHOD.MERGE,
            key: `${ONYXKEYS.COLLECTION.POLICY}${policyID}`,
            value: {
                shouldShowCustomReportTitleOption: enabled,
                ...titleFieldValues,
                pendingFields: {
                    shouldShowCustomReportTitleOption: CONST.RED_BRICK_ROAD_PENDING_ACTION.UPDATE,
                },
            },
        },
    ];

    const successData: OnyxUpdate[] = [
        {
            onyxMethod: Onyx.METHOD.MERGE,
            key: `${ONYXKEYS.COLLECTION.POLICY}${policyID}`,
            value: {
                pendingFields: {
                    shouldShowCustomReportTitleOption: null,
                },
                errorFields: null,
            },
        },
    ];

    const failureData: OnyxUpdate[] = [
        {
            onyxMethod: Onyx.METHOD.MERGE,
            key: `${ONYXKEYS.COLLECTION.POLICY}${policyID}`,
            value: {
                shouldShowCustomReportTitleOption: !!policy?.shouldShowCustomReportTitleOption,
                fieldList: {
                    [CONST.POLICY.FIELDS.FIELD_LIST_TITLE]: previousReportTitleField,
                },
                pendingFields: {
                    shouldShowCustomReportTitleOption: null,
                },
                errorFields: {
                    shouldShowCustomReportTitleOption: ErrorUtils.getMicroSecondOnyxErrorWithTranslationKey('common.genericErrorMessage'),
                },
            },
        },
    ];

    const parameters: EnablePolicyDefaultReportTitleParams = {
        enable: enabled,
        policyID,
    };

    API.write(WRITE_COMMANDS.ENABLE_POLICY_DEFAULT_REPORT_TITLE, parameters, {
        optimisticData,
        successData,
        failureData,
    });
}

/**
 * Call the API to set default report title pattern for the given policy
 * @param policyID - id of the policy to apply the naming pattern to
 * @param customName - name pattern to be used for the reports
 */
function setPolicyDefaultReportTitle(policyID: string, customName: string) {
    const policy = getPolicy(policyID);

    if (customName === policy?.fieldList?.[CONST.POLICY.FIELDS.FIELD_LIST_TITLE]?.defaultValue) {
        return;
    }

    const previousReportTitleField = policy?.fieldList?.[CONST.POLICY.FIELDS.FIELD_LIST_TITLE] ?? {};

    const optimisticData: OnyxUpdate[] = [
        {
            onyxMethod: Onyx.METHOD.MERGE,
            key: `${ONYXKEYS.COLLECTION.POLICY}${policyID}`,
            value: {
                fieldList: {
                    [CONST.POLICY.FIELDS.FIELD_LIST_TITLE]: {
                        defaultValue: customName,
                        pendingFields: {defaultValue: CONST.RED_BRICK_ROAD_PENDING_ACTION.UPDATE},
                    },
                },
            },
        },
    ];

    const successData: OnyxUpdate[] = [
        {
            onyxMethod: Onyx.METHOD.MERGE,
            key: `${ONYXKEYS.COLLECTION.POLICY}${policyID}`,
            value: {
                fieldList: {
                    [CONST.POLICY.FIELDS.FIELD_LIST_TITLE]: {pendingFields: {defaultValue: null}},
                },
                errorFields: null,
            },
        },
    ];

    const failureData: OnyxUpdate[] = [
        {
            onyxMethod: Onyx.METHOD.MERGE,
            key: `${ONYXKEYS.COLLECTION.POLICY}${policyID}`,
            value: {
                fieldList: {
                    [CONST.POLICY.FIELDS.FIELD_LIST_TITLE]: {...previousReportTitleField, pendingFields: {defaultValue: null}},
                },
                errorFields: {
                    fieldList: ErrorUtils.getMicroSecondOnyxErrorWithTranslationKey('common.genericErrorMessage'),
                },
            },
        },
    ];

    const parameters: SetPolicyDefaultReportTitleParams = {
        value: customName,
        policyID,
    };

    API.write(WRITE_COMMANDS.SET_POLICY_DEFAULT_REPORT_TITLE, parameters, {
        optimisticData,
        successData,
        failureData,
    });
}

/**
 * Call the API to enable or disable enforcing the naming pattern for member created reports on a policy
 * @param policyID - id of the policy to apply the naming pattern to
 * @param enforced - flag whether to enforce policy name
 */
function setPolicyPreventMemberCreatedTitle(policyID: string, enforced: boolean) {
    const policy = getPolicy(policyID);

    if (!enforced === policy?.fieldList?.[CONST.POLICY.FIELDS.FIELD_LIST_TITLE].deletable) {
        return;
    }

    const previousReportTitleField = policy?.fieldList?.[CONST.POLICY.FIELDS.FIELD_LIST_TITLE] ?? {};

    const optimisticData: OnyxUpdate[] = [
        {
            onyxMethod: Onyx.METHOD.MERGE,
            key: `${ONYXKEYS.COLLECTION.POLICY}${policyID}`,
            value: {
                fieldList: {
                    [CONST.POLICY.FIELDS.FIELD_LIST_TITLE]: {...previousReportTitleField, deletable: !enforced, pendingFields: {deletable: CONST.RED_BRICK_ROAD_PENDING_ACTION.UPDATE}},
                },
            },
        },
    ];

    const successData: OnyxUpdate[] = [
        {
            onyxMethod: Onyx.METHOD.MERGE,
            key: `${ONYXKEYS.COLLECTION.POLICY}${policyID}`,
            value: {
                fieldList: {
                    [CONST.POLICY.FIELDS.FIELD_LIST_TITLE]: {pendingFields: {deletable: null}},
                },
                errorFields: null,
            },
        },
    ];

    const failureData: OnyxUpdate[] = [
        {
            onyxMethod: Onyx.METHOD.MERGE,
            key: `${ONYXKEYS.COLLECTION.POLICY}${policyID}`,
            value: {
                fieldList: {
                    [CONST.POLICY.FIELDS.FIELD_LIST_TITLE]: {...previousReportTitleField, pendingFields: {deletable: null}},
                },
                errorFields: {
                    fieldList: ErrorUtils.getMicroSecondOnyxErrorWithTranslationKey('common.genericErrorMessage'),
                },
            },
        },
    ];

    const parameters: SetPolicyPreventMemberCreatedTitleParams = {
        enforced,
        policyID,
    };

    API.write(WRITE_COMMANDS.SET_POLICY_PREVENT_MEMBER_CREATED_TITLE, parameters, {
        optimisticData,
        successData,
        failureData,
    });
}

/**
 * Call the API to enable or disable self approvals for the reports
 * @param policyID - id of the policy to apply the naming pattern to
 * @param preventSelfApproval - flag whether to prevent workspace members from approving their own expense reports
 */
function setPolicyPreventSelfApproval(policyID: string, preventSelfApproval: boolean) {
    const policy = getPolicy(policyID);

    if (preventSelfApproval === policy?.preventSelfApproval) {
        return;
    }

    const optimisticData: OnyxUpdate[] = [
        {
            onyxMethod: Onyx.METHOD.MERGE,
            key: `${ONYXKEYS.COLLECTION.POLICY}${policyID}`,
            value: {
                preventSelfApproval,
                pendingFields: {
                    preventSelfApproval: CONST.RED_BRICK_ROAD_PENDING_ACTION.UPDATE,
                },
            },
        },
    ];

    const successData: OnyxUpdate[] = [
        {
            onyxMethod: Onyx.METHOD.MERGE,
            key: `${ONYXKEYS.COLLECTION.POLICY}${policyID}`,
            value: {
                pendingFields: {
                    preventSelfApproval: null,
                },
                errorFields: null,
            },
        },
    ];

    const failureData: OnyxUpdate[] = [
        {
            onyxMethod: Onyx.METHOD.MERGE,
            key: `${ONYXKEYS.COLLECTION.POLICY}${policyID}`,
            value: {
                preventSelfApproval: policy?.preventSelfApproval ?? false,
                pendingFields: {
                    preventSelfApproval: null,
                },
                errorFields: {
                    preventSelfApproval: ErrorUtils.getMicroSecondOnyxErrorWithTranslationKey('common.genericErrorMessage'),
                },
            },
        },
    ];

    const parameters: SetPolicyPreventSelfApprovalParams = {
        preventSelfApproval,
        policyID,
    };

    API.write(WRITE_COMMANDS.SET_POLICY_PREVENT_SELF_APPROVAL, parameters, {
        optimisticData,
        successData,
        failureData,
    });
}

/**
 * Call the API to apply automatic approval limit for the given policy
 * @param policyID - id of the policy to apply the limit to
 * @param limit - max amount for auto-approval of the reports in the given policy
 */
function setPolicyAutomaticApprovalLimit(policyID: string, limit: string) {
    const policy = getPolicy(policyID);

    const fallbackLimit = limit === '' ? '0' : limit;
    const parsedLimit = CurrencyUtils.convertToBackendAmount(parseFloat(fallbackLimit));

    if (parsedLimit === (policy?.autoApproval?.limit ?? CONST.POLICY.AUTO_APPROVE_REPORTS_UNDER_DEFAULT_CENTS)) {
        return;
    }

    const optimisticData: OnyxUpdate[] = [
        {
            onyxMethod: Onyx.METHOD.MERGE,
            key: `${ONYXKEYS.COLLECTION.POLICY}${policyID}`,
            value: {
                autoApproval: {
                    limit: parsedLimit,
                    pendingFields: {limit: CONST.RED_BRICK_ROAD_PENDING_ACTION.UPDATE},
                },
            },
        },
    ];

    const successData: OnyxUpdate[] = [
        {
            onyxMethod: Onyx.METHOD.MERGE,
            key: `${ONYXKEYS.COLLECTION.POLICY}${policyID}`,
            value: {
                autoApproval: {
                    pendingFields: {
                        limit: null,
                    },
                },
                errorFields: null,
            },
        },
    ];

    const failureData: OnyxUpdate[] = [
        {
            onyxMethod: Onyx.METHOD.MERGE,
            key: `${ONYXKEYS.COLLECTION.POLICY}${policyID}`,
            value: {
                autoApproval: {
                    limit: policy?.autoApproval?.limit ?? CONST.POLICY.AUTO_APPROVE_REPORTS_UNDER_DEFAULT_CENTS,
                    pendingFields: {
                        limit: null,
                    },
                },
                errorFields: {
                    autoApproval: ErrorUtils.getMicroSecondOnyxErrorWithTranslationKey('common.genericErrorMessage'),
                },
            },
        },
    ];

    const parameters: SetPolicyAutomaticApprovalLimitParams = {
        limit: parsedLimit,
        policyID,
    };

    API.write(WRITE_COMMANDS.SET_POLICY_AUTOMATIC_APPROVAL_LIMIT, parameters, {
        optimisticData,
        successData,
        failureData,
    });
}

/**
 * Call the API to set the audit rate for the given policy
 * @param policyID - id of the policy to apply the limit to
 * @param auditRate - percentage of the reports to be qualified for a random audit
 */
function setPolicyAutomaticApprovalRate(policyID: string, auditRate: string) {
    const policy = getPolicy(policyID);
    const fallbackAuditRate = auditRate === '' ? '0' : auditRate;
    const parsedAuditRate = parseInt(fallbackAuditRate, 10) / 100;

    // The auditRate arrives as an int to this method so we will convert it to a float before sending it to the API.
    if (parsedAuditRate === (policy?.autoApproval?.auditRate ?? CONST.POLICY.RANDOM_AUDIT_DEFAULT_PERCENTAGE)) {
        return;
    }

    const optimisticData: OnyxUpdate[] = [
        {
            onyxMethod: Onyx.METHOD.MERGE,
            key: `${ONYXKEYS.COLLECTION.POLICY}${policyID}`,
            value: {
                autoApproval: {
                    auditRate: parsedAuditRate,
                    pendingFields: {
                        auditRate: CONST.RED_BRICK_ROAD_PENDING_ACTION.UPDATE,
                    },
                },
            },
        },
    ];

    const successData: OnyxUpdate[] = [
        {
            onyxMethod: Onyx.METHOD.MERGE,
            key: `${ONYXKEYS.COLLECTION.POLICY}${policyID}`,
            value: {
                autoApproval: {
                    pendingFields: {
                        auditRate: null,
                    },
                },
                errorFields: null,
            },
        },
    ];

    const failureData: OnyxUpdate[] = [
        {
            onyxMethod: Onyx.METHOD.MERGE,
            key: `${ONYXKEYS.COLLECTION.POLICY}${policyID}`,
            value: {
                autoApproval: {
                    auditRate: policy?.autoApproval?.auditRate ?? CONST.POLICY.RANDOM_AUDIT_DEFAULT_PERCENTAGE,
                    pendingFields: {
                        auditRate: null,
                    },
                },
                errorFields: {
                    autoApproval: ErrorUtils.getMicroSecondOnyxErrorWithTranslationKey('common.genericErrorMessage'),
                },
            },
        },
    ];

    const parameters: SetPolicyAutomaticApprovalRateParams = {
        auditRate: parsedAuditRate,
        policyID,
    };

    API.write(WRITE_COMMANDS.SET_POLICY_AUTOMATIC_APPROVAL_RATE, parameters, {
        optimisticData,
        successData,
        failureData,
    });
}

/**
 * Call the API to enable auto-approval for the reports in the given policy
 * @param policyID - id of the policy to apply the limit to
 * @param enabled - whether auto-approve for the reports is enabled in the given policy
 */
function enableAutoApprovalOptions(policyID: string, enabled: boolean) {
    const policy = getPolicy(policyID);

    if (enabled === policy?.shouldShowAutoApprovalOptions) {
        return;
    }

    const autoApprovalValues = {auditRate: CONST.POLICY.RANDOM_AUDIT_DEFAULT_PERCENTAGE, limit: CONST.POLICY.AUTO_APPROVE_REPORTS_UNDER_DEFAULT_CENTS};
    const autoApprovalFailureValues = {autoApproval: {limit: policy?.autoApproval?.limit, auditRate: policy?.autoApproval?.auditRate, pendingFields: null}};
    const optimisticData: OnyxUpdate[] = [
        {
            onyxMethod: Onyx.METHOD.MERGE,
            key: `${ONYXKEYS.COLLECTION.POLICY}${policyID}`,
            value: {
                autoApproval: {
                    ...autoApprovalValues,
                    pendingFields: {
                        limit: CONST.RED_BRICK_ROAD_PENDING_ACTION.UPDATE,
                        auditRate: CONST.RED_BRICK_ROAD_PENDING_ACTION.UPDATE,
                    },
                },
                shouldShowAutoApprovalOptions: enabled,
                pendingFields: {
                    shouldShowAutoApprovalOptions: CONST.RED_BRICK_ROAD_PENDING_ACTION.UPDATE,
                },
            },
        },
    ];

    const successData: OnyxUpdate[] = [
        {
            onyxMethod: Onyx.METHOD.MERGE,
            key: `${ONYXKEYS.COLLECTION.POLICY}${policyID}`,
            value: {
                autoApproval: {pendingFields: null},
                pendingFields: {
                    shouldShowAutoApprovalOptions: null,
                },
            },
        },
    ];

    const failureData: OnyxUpdate[] = [
        {
            onyxMethod: Onyx.METHOD.MERGE,
            key: `${ONYXKEYS.COLLECTION.POLICY}${policyID}`,
            value: {
                ...autoApprovalFailureValues,
                shouldShowAutoApprovalOptions: policy?.shouldShowAutoApprovalOptions,
                pendingFields: {
                    shouldShowAutoApprovalOptions: null,
                },
            },
        },
    ];

    const parameters: EnablePolicyAutoApprovalOptionsParams = {
        enabled,
        policyID,
    };

    API.write(WRITE_COMMANDS.ENABLE_POLICY_AUTO_APPROVAL_OPTIONS, parameters, {
        optimisticData,
        successData,
        failureData,
    });
}

/**
 * Call the API to set the limit for auto-payments in the given policy
 * @param policyID - id of the policy to apply the limit to
 * @param limit - max amount for auto-payment for the reports in the given policy
 */
function setPolicyAutoReimbursementLimit(policyID: string, limit: string) {
    const policy = getPolicy(policyID);
    const fallbackLimit = limit === '' ? '0' : limit;
    const parsedLimit = CurrencyUtils.convertToBackendAmount(parseFloat(fallbackLimit));

    if (parsedLimit === (policy?.autoReimbursement?.limit ?? CONST.POLICY.AUTO_REIMBURSEMENT_DEFAULT_LIMIT_CENTS)) {
        return;
    }

    const optimisticData: OnyxUpdate[] = [
        {
            onyxMethod: Onyx.METHOD.MERGE,
            key: `${ONYXKEYS.COLLECTION.POLICY}${policyID}`,
            value: {
                autoReimbursement: {
                    limit: parsedLimit,
                    pendingFields: {
                        limit: CONST.RED_BRICK_ROAD_PENDING_ACTION.UPDATE,
                    },
                },
            },
        },
    ];

    const successData: OnyxUpdate[] = [
        {
            onyxMethod: Onyx.METHOD.MERGE,
            key: `${ONYXKEYS.COLLECTION.POLICY}${policyID}`,
            value: {
                autoReimbursement: {
                    limit: parsedLimit,
                    pendingFields: {
                        limit: null,
                    },
                },
                errorFields: null,
            },
        },
    ];

    const failureData: OnyxUpdate[] = [
        {
            onyxMethod: Onyx.METHOD.MERGE,
            key: `${ONYXKEYS.COLLECTION.POLICY}${policyID}`,
            value: {
                autoReimbursement: {limit: policy?.autoReimbursement?.limit ?? policy?.autoReimbursementLimit, pendingFields: {limit: null}},
                errorFields: {
                    autoReimbursement: ErrorUtils.getMicroSecondOnyxErrorWithTranslationKey('common.genericErrorMessage'),
                },
            },
        },
    ];

    const parameters: SetPolicyAutoReimbursementLimitParams = {
        limit: parsedLimit,
        policyID,
    };

    API.write(WRITE_COMMANDS.SET_POLICY_AUTO_REIMBURSEMENT_LIMIT, parameters, {
        optimisticData,
        successData,
        failureData,
    });
}

/**
 * Call the API to enable auto-payment for the reports in the given policy
 *
 * @param policyID - id of the policy to apply the limit to
 * @param enabled - whether auto-payment for the reports is enabled in the given policy
 */
function enablePolicyAutoReimbursementLimit(policyID: string, enabled: boolean) {
    const policy = getPolicy(policyID);

    if (enabled === policy?.shouldShowAutoReimbursementLimitOption) {
        return;
    }

    const autoReimbursementFailureValues = {autoReimbursement: {limit: policy?.autoReimbursement?.limit, pendingFields: null}};
    const autoReimbursementValues = {limit: CONST.POLICY.AUTO_REIMBURSEMENT_DEFAULT_LIMIT_CENTS};
    const optimisticData: OnyxUpdate[] = [
        {
            onyxMethod: Onyx.METHOD.MERGE,
            key: `${ONYXKEYS.COLLECTION.POLICY}${policyID}`,
            value: {
                autoReimbursement: {
                    ...autoReimbursementValues,
                    pendingFields: {
                        limit: CONST.RED_BRICK_ROAD_PENDING_ACTION.UPDATE,
                    },
                },
                shouldShowAutoReimbursementLimitOption: enabled,
                pendingFields: {
                    shouldShowAutoReimbursementLimitOption: CONST.RED_BRICK_ROAD_PENDING_ACTION.UPDATE,
                },
            },
        },
    ];

    const successData: OnyxUpdate[] = [
        {
            onyxMethod: Onyx.METHOD.MERGE,
            key: `${ONYXKEYS.COLLECTION.POLICY}${policyID}`,
            value: {
                autoReimbursement: {pendingFields: null},
                pendingFields: {
                    shouldShowAutoReimbursementLimitOption: null,
                },
                errorFields: null,
            },
        },
    ];

    const failureData: OnyxUpdate[] = [
        {
            onyxMethod: Onyx.METHOD.MERGE,
            key: `${ONYXKEYS.COLLECTION.POLICY}${policyID}`,
            value: {
                ...autoReimbursementFailureValues,
                shouldShowAutoReimbursementLimitOption: policy?.shouldShowAutoReimbursementLimitOption,
                pendingFields: {
                    shouldShowAutoReimbursementLimitOption: null,
                },
            },
        },
    ];

    const parameters: EnablePolicyAutoReimbursementLimitParams = {
        enabled,
        policyID,
    };

    API.write(WRITE_COMMANDS.ENABLE_POLICY_AUTO_REIMBURSEMENT_LIMIT, parameters, {
        optimisticData,
        successData,
        failureData,
    });
}

function clearAllPolicies() {
    if (!allPolicies) {
        return;
    }
    Object.keys(allPolicies).forEach((key) => delete allPolicies[key]);
}

function updateInvoiceCompanyName(policyID: string, companyName: string) {
    const authToken = NetworkStore.getAuthToken();

    if (!authToken) {
        return;
    }

    const policy = getPolicy(policyID);

    const optimisticData: OnyxUpdate[] = [
        {
            onyxMethod: Onyx.METHOD.MERGE,
            key: `${ONYXKEYS.COLLECTION.POLICY}${policyID}`,
            value: {
                invoice: {
                    companyName,
                    pendingFields: {
                        companyName: CONST.RED_BRICK_ROAD_PENDING_ACTION.UPDATE,
                    },
                },
            },
        },
    ];

    const successData: OnyxUpdate[] = [
        {
            onyxMethod: Onyx.METHOD.MERGE,
            key: `${ONYXKEYS.COLLECTION.POLICY}${policyID}`,
            value: {
                invoice: {
                    pendingFields: {
                        companyName: null,
                    },
                },
            },
        },
    ];

    const failureData: OnyxUpdate[] = [
        {
            onyxMethod: Onyx.METHOD.MERGE,
            key: `${ONYXKEYS.COLLECTION.POLICY}${policyID}`,
            value: {
                invoice: {
                    companyName: policy?.invoice?.companyName,
                    pendingFields: {
                        companyName: null,
                    },
                },
            },
        },
    ];

    const parameters: UpdateInvoiceCompanyNameParams = {
        authToken,
        policyID,
        companyName,
    };

    API.write(WRITE_COMMANDS.UPDATE_INVOICE_COMPANY_NAME, parameters, {optimisticData, successData, failureData});
}

function updateInvoiceCompanyWebsite(policyID: string, companyWebsite: string) {
    const authToken = NetworkStore.getAuthToken();

    if (!authToken) {
        return;
    }

    const policy = getPolicy(policyID);

    const optimisticData: OnyxUpdate[] = [
        {
            onyxMethod: Onyx.METHOD.MERGE,
            key: `${ONYXKEYS.COLLECTION.POLICY}${policyID}`,
            value: {
                invoice: {
                    companyWebsite,
                    pendingFields: {
                        companyWebsite: CONST.RED_BRICK_ROAD_PENDING_ACTION.UPDATE,
                    },
                },
            },
        },
    ];

    const successData: OnyxUpdate[] = [
        {
            onyxMethod: Onyx.METHOD.MERGE,
            key: `${ONYXKEYS.COLLECTION.POLICY}${policyID}`,
            value: {
                invoice: {
                    pendingFields: {
                        companyWebsite: null,
                    },
                },
            },
        },
    ];

    const failureData: OnyxUpdate[] = [
        {
            onyxMethod: Onyx.METHOD.MERGE,
            key: `${ONYXKEYS.COLLECTION.POLICY}${policyID}`,
            value: {
                invoice: {
                    companyWebsite: policy?.invoice?.companyWebsite,
                    pendingFields: {
                        companyWebsite: null,
                    },
                },
            },
        },
    ];

    const parameters: UpdateInvoiceCompanyWebsiteParams = {
        authToken,
        policyID,
        companyWebsite,
    };

    API.write(WRITE_COMMANDS.UPDATE_INVOICE_COMPANY_WEBSITE, parameters, {optimisticData, successData, failureData});
}

function getAssignedSupportData(policyID: string) {
    const parameters: GetAssignedSupportDataParams = {
        policyID,
    };
    API.read(READ_COMMANDS.GET_ASSIGNED_SUPPORT_DATA, parameters);
}

export {
    leaveWorkspace,
    addBillingCardAndRequestPolicyOwnerChange,
    hasActiveChatEnabledPolicies,
    setWorkspaceErrors,
    clearCustomUnitErrors,
    hideWorkspaceAlertMessage,
    deleteWorkspace,
    updateAddress,
    updateLastAccessedWorkspace,
    clearDeleteWorkspaceError,
    setWorkspaceDefaultSpendCategory,
    generateDefaultWorkspaceName,
    updateGeneralSettings,
    deleteWorkspaceAvatar,
    updateWorkspaceAvatar,
    clearAvatarErrors,
    generatePolicyID,
    createWorkspace,
    openPolicyTaxesPage,
    openWorkspaceInvitePage,
    openWorkspace,
    removeWorkspace,
    createWorkspaceFromIOUPayment,
    clearErrors,
    dismissAddedWithPrimaryLoginMessages,
    openDraftWorkspaceRequest,
    createDraftInitialWorkspace,
    buildOptimisticRecentlyUsedCurrencies,
    setWorkspaceInviteMessageDraft,
    setWorkspaceApprovalMode,
    setWorkspaceAutoReportingFrequency,
    setWorkspaceAutoReportingMonthlyOffset,
    updateWorkspaceDescription,
    setWorkspacePayer,
    setWorkspaceReimbursement,
    openPolicyWorkflowsPage,
    enableCompanyCards,
    enablePolicyConnections,
    enablePolicyReportFields,
    enablePolicyTaxes,
    enablePolicyWorkflows,
    enableDistanceRequestTax,
    enablePolicyInvoicing,
    openPolicyMoreFeaturesPage,
    openPolicyProfilePage,
    openPolicyInitialPage,
    generateCustomUnitID,
    clearQBOErrorField,
    clearXeroErrorField,
    clearSageIntacctErrorField,
    clearNetSuiteErrorField,
    clearNetSuitePendingField,
    clearNetSuiteAutoSyncErrorField,
    removeNetSuiteCustomFieldByIndex,
    clearWorkspaceReimbursementErrors,
    setWorkspaceCurrencyDefault,
    setForeignCurrencyDefault,
    setPolicyCustomTaxName,
    clearPolicyErrorField,
    isCurrencySupportedForDirectReimbursement,
    getInvoicePrimaryWorkspace,
    createDraftWorkspace,
    savePreferredExportMethod,
    buildPolicyData,
    enableExpensifyCard,
    createPolicyExpenseChats,
    upgradeToCorporate,
    openPolicyExpensifyCardsPage,
    openPolicyEditCardLimitTypePage,
    requestExpensifyCardLimitIncrease,
    getAdminPoliciesConnectedToNetSuite,
    getAdminPoliciesConnectedToSageIntacct,
    hasInvoicingDetails,
    clearAllPolicies,
    enablePolicyRules,
    setPolicyDefaultReportTitle,
    clearQBDErrorField,
    setPolicyPreventMemberCreatedTitle,
    setPolicyPreventSelfApproval,
    setPolicyAutomaticApprovalLimit,
    setPolicyAutomaticApprovalRate,
    setPolicyAutoReimbursementLimit,
    enablePolicyDefaultReportTitle,
    enablePolicyAutoReimbursementLimit,
    enableAutoApprovalOptions,
    setPolicyMaxExpenseAmountNoReceipt,
    setPolicyMaxExpenseAmount,
    setPolicyMaxExpenseAge,
    updateCustomRules,
    setPolicyProhibitedExpenses,
    setPolicyBillableMode,
    disableWorkspaceBillableExpenses,
    setWorkspaceEReceiptsEnabled,
    verifySetupIntentAndRequestPolicyOwnerChange,
    updateInvoiceCompanyName,
    updateInvoiceCompanyWebsite,
    updateDefaultPolicy,
    getAssignedSupportData,
    downgradeToTeam,
};

export type {NewCustomUnit};<|MERGE_RESOLUTION|>--- conflicted
+++ resolved
@@ -2082,13 +2082,8 @@
         file: clonedFile,
     };
 
-<<<<<<< HEAD
     if (introSelected !== undefined && !introSelected?.createWorkspace && engagementChoice && shouldAddOnboardingTasks) {
-        const onboardingData = ReportUtils.prepareOnboardingOnyxData(engagementChoice, CONST.ONBOARDING_MESSAGES[engagementChoice], adminsChatReportID, policyID);
-=======
-    if (!introSelected?.createWorkspace && engagementChoice && shouldAddOnboardingTasks) {
         const onboardingData = prepareOnboardingOnyxData(introSelected, engagementChoice, CONST.ONBOARDING_MESSAGES[engagementChoice], adminsChatReportID, policyID);
->>>>>>> bbcf20aa
         if (!onboardingData) {
             return {successData, optimisticData, failureData, params};
         }
