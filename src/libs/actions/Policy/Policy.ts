import {PUBLIC_DOMAINS} from 'expensify-common/lib/CONST';
import ExpensiMark from 'expensify-common/lib/ExpensiMark';
import Str from 'expensify-common/lib/str';
import {escapeRegExp} from 'lodash';
import lodashClone from 'lodash/clone';
import type {NullishDeep, OnyxCollection, OnyxEntry, OnyxUpdate} from 'react-native-onyx';
import Onyx from 'react-native-onyx';
import type {ValueOf} from 'type-fest';
import * as API from '@libs/API';
import type {
    AddBillingCardAndRequestWorkspaceOwnerChangeParams,
    AddMembersToWorkspaceParams,
    CreateWorkspaceFromIOUPaymentParams,
    CreateWorkspaceParams,
    DeleteMembersFromWorkspaceParams,
    DeleteWorkspaceAvatarParams,
    DeleteWorkspaceParams,
    EnablePolicyConnectionsParams,
    EnablePolicyReportFieldsParams,
    EnablePolicyTaxesParams,
    EnablePolicyWorkflowsParams,
    LeavePolicyParams,
    OpenDraftWorkspaceRequestParams,
    OpenPolicyMoreFeaturesPageParams,
    OpenPolicyTaxesPageParams,
    OpenPolicyWorkflowsPageParams,
    OpenWorkspaceInvitePageParams,
    OpenWorkspaceMembersPageParams,
    OpenWorkspaceParams,
    OpenWorkspaceReimburseViewParams,
    RequestWorkspaceOwnerChangeParams,
    SetWorkspaceApprovalModeParams,
    SetWorkspaceAutoReportingFrequencyParams,
    SetWorkspaceAutoReportingMonthlyOffsetParams,
    SetWorkspaceAutoReportingParams,
    SetWorkspacePayerParams,
    SetWorkspaceReimbursementParams,
    UpdateWorkspaceAvatarParams,
    UpdateWorkspaceCustomUnitAndRateParams,
    UpdateWorkspaceDescriptionParams,
    UpdateWorkspaceGeneralSettingsParams,
    UpdateWorkspaceMembersRoleParams,
} from '@libs/API/parameters';
import type UpdatePolicyAddressParams from '@libs/API/parameters/UpdatePolicyAddressParams';
import {READ_COMMANDS, WRITE_COMMANDS} from '@libs/API/types';
import DateUtils from '@libs/DateUtils';
import * as ErrorUtils from '@libs/ErrorUtils';
import getIsNarrowLayout from '@libs/getIsNarrowLayout';
import Log from '@libs/Log';
import Navigation from '@libs/Navigation/Navigation';
import * as NumberUtils from '@libs/NumberUtils';
import * as PersonalDetailsUtils from '@libs/PersonalDetailsUtils';
import * as PhoneNumber from '@libs/PhoneNumber';
import * as PolicyUtils from '@libs/PolicyUtils';
import * as ReportActionsUtils from '@libs/ReportActionsUtils';
import * as ReportUtils from '@libs/ReportUtils';
import * as TransactionUtils from '@libs/TransactionUtils';
import type {PolicySelector} from '@pages/home/sidebar/SidebarScreen/FloatingActionButtonAndPopover';
import CONST from '@src/CONST';
import ONYXKEYS from '@src/ONYXKEYS';
import ROUTES from '@src/ROUTES';
import type {
    InvitedEmailsToAccountIDs,
    PersonalDetailsList,
    Policy,
    PolicyCategory,
    PolicyEmployee,
    PolicyOwnershipChangeChecks,
    ReimbursementAccount,
    Report,
    ReportAction,
    TaxRatesWithDefault,
    Transaction,
} from '@src/types/onyx';
import type {Errors, PendingAction} from '@src/types/onyx/OnyxCommon';
import type {OriginalMessageJoinPolicyChangeLog} from '@src/types/onyx/OriginalMessage';
import type {Attributes, CompanyAddress, CustomUnit, Rate, TaxRate, Unit} from '@src/types/onyx/Policy';
import type {OnyxData} from '@src/types/onyx/Request';
import type {EmptyObject} from '@src/types/utils/EmptyObject';
import {isEmptyObject} from '@src/types/utils/EmptyObject';

type AnnounceRoomMembersOnyxData = {
    onyxOptimisticData: OnyxUpdate[];
    onyxSuccessData: OnyxUpdate[];
    onyxFailureData: OnyxUpdate[];
};

type ReportCreationData = Record<
    string,
    {
        reportID: string;
        reportActionID?: string;
    }
>;

type WorkspaceMembersChats = {
    onyxSuccessData: OnyxUpdate[];
    onyxOptimisticData: OnyxUpdate[];
    onyxFailureData: OnyxUpdate[];
    reportCreationData: ReportCreationData;
};

type OptimisticCustomUnits = {
    customUnits: Record<string, CustomUnit>;
    customUnitID: string;
    customUnitRateID: string;
    outputCurrency: string;
};

type PoliciesRecord = Record<string, OnyxEntry<Policy>>;

type NewCustomUnit = {
    customUnitID: string;
    name: string;
    attributes: Attributes;
    rates: Rate;
};

type WorkspaceMembersRoleData = {
    accountID: number;
    email: string;
    role: typeof CONST.POLICY.ROLE.ADMIN | typeof CONST.POLICY.ROLE.USER;
};

const allPolicies: OnyxCollection<Policy> = {};
Onyx.connect({
    key: ONYXKEYS.COLLECTION.POLICY,
    callback: (val, key) => {
        if (!key) {
            return;
        }
        if (val === null || val === undefined) {
            // If we are deleting a policy, we have to check every report linked to that policy
            // and unset the draft indicator (pencil icon) alongside removing any draft comments. Clearing these values will keep the newly archived chats from being displayed in the LHN.
            // More info: https://github.com/Expensify/App/issues/14260
            const policyID = key.replace(ONYXKEYS.COLLECTION.POLICY, '');
            const policyReports = ReportUtils.getAllPolicyReports(policyID);
            const cleanUpMergeQueries: Record<`${typeof ONYXKEYS.COLLECTION.REPORT}${string}`, NullishDeep<Report>> = {};
            const cleanUpSetQueries: Record<`${typeof ONYXKEYS.COLLECTION.REPORT_DRAFT_COMMENT}${string}` | `${typeof ONYXKEYS.COLLECTION.REPORT_ACTIONS_DRAFTS}${string}`, null> = {};
            policyReports.forEach((policyReport) => {
                if (!policyReport) {
                    return;
                }
                const {reportID} = policyReport;
                cleanUpSetQueries[`${ONYXKEYS.COLLECTION.REPORT_DRAFT_COMMENT}${reportID}`] = null;
                cleanUpSetQueries[`${ONYXKEYS.COLLECTION.REPORT_ACTIONS_DRAFTS}${reportID}`] = null;
            });
            Onyx.mergeCollection(ONYXKEYS.COLLECTION.REPORT, cleanUpMergeQueries);
            Onyx.multiSet(cleanUpSetQueries);
            delete allPolicies[key];
            return;
        }

        allPolicies[key] = val;
    },
});

let allReports: OnyxCollection<Report> = null;
Onyx.connect({
    key: ONYXKEYS.COLLECTION.REPORT,
    waitForCollectionCallback: true,
    callback: (value) => (allReports = value),
});

let lastAccessedWorkspacePolicyID: OnyxEntry<string> = null;
Onyx.connect({
    key: ONYXKEYS.LAST_ACCESSED_WORKSPACE_POLICY_ID,
    callback: (value) => (lastAccessedWorkspacePolicyID = value),
});

let sessionEmail = '';
let sessionAccountID = 0;
Onyx.connect({
    key: ONYXKEYS.SESSION,
    callback: (val) => {
        sessionEmail = val?.email ?? '';
        sessionAccountID = val?.accountID ?? -1;
    },
});

let allPersonalDetails: OnyxEntry<PersonalDetailsList>;
Onyx.connect({
    key: ONYXKEYS.PERSONAL_DETAILS_LIST,
    callback: (val) => (allPersonalDetails = val),
});

let reimbursementAccount: OnyxEntry<ReimbursementAccount>;
Onyx.connect({
    key: ONYXKEYS.REIMBURSEMENT_ACCOUNT,
    callback: (val) => (reimbursementAccount = val),
});

let policyOwnershipChecks: Record<string, PolicyOwnershipChangeChecks>;
Onyx.connect({
    key: ONYXKEYS.POLICY_OWNERSHIP_CHANGE_CHECKS,
    callback: (value) => {
        policyOwnershipChecks = value ?? {};
    },
});

/**
 * Stores in Onyx the policy ID of the last workspace that was accessed by the user
 */
function updateLastAccessedWorkspace(policyID: OnyxEntry<string>) {
    Onyx.set(ONYXKEYS.LAST_ACCESSED_WORKSPACE_POLICY_ID, policyID);
}

/**
 * Checks if the currency is supported for direct reimbursement
 * USD currency is the only one supported in NewDot for now
 */
function isCurrencySupportedForDirectReimbursement(currency: string) {
    return currency === CONST.CURRENCY.USD;
}

/**
 * Returns the policy of the report
 */
function getPolicy(policyID: string | undefined): Policy | EmptyObject {
    if (!allPolicies || !policyID) {
        return {};
    }
    return allPolicies[`${ONYXKEYS.COLLECTION.POLICY}${policyID}`] ?? {};
}

/**
 * Returns a primary policy for the user
 */
function getPrimaryPolicy(activePolicyID?: OnyxEntry<string>): Policy | undefined {
    const activeAdminWorkspaces = PolicyUtils.getActiveAdminWorkspaces(allPolicies);
    const primaryPolicy: Policy | null | undefined = allPolicies?.[activePolicyID ?? ''];

    return primaryPolicy ?? activeAdminWorkspaces[0];
}

/**
 * Check if the user has any active free policies (aka workspaces)
 */
function hasActiveChatEnabledPolicies(policies: Array<OnyxEntry<PolicySelector>> | OnyxCollection<PolicySelector>, includeOnlyFreePolicies = false): boolean {
    const adminChatEnabledPolicies = Object.values(policies ?? {}).filter(
        (policy) =>
            policy &&
            ((policy.type === CONST.POLICY.TYPE.FREE && policy.role === CONST.POLICY.ROLE.ADMIN) ||
                (!includeOnlyFreePolicies && policy.type !== CONST.POLICY.TYPE.PERSONAL && policy.role === CONST.POLICY.ROLE.ADMIN && policy.isPolicyExpenseChatEnabled)),
    );

    if (adminChatEnabledPolicies.length === 0) {
        return false;
    }

    if (adminChatEnabledPolicies.some((policy) => !policy?.pendingAction)) {
        return true;
    }

    if (adminChatEnabledPolicies.some((policy) => policy?.pendingAction === CONST.RED_BRICK_ROAD_PENDING_ACTION.ADD)) {
        return true;
    }

    if (adminChatEnabledPolicies.some((policy) => policy?.pendingAction === CONST.RED_BRICK_ROAD_PENDING_ACTION.DELETE)) {
        return false;
    }

    // If there are no add or delete pending actions the only option left is an update
    // pendingAction, in which case we should return true.
    return true;
}

/**
 * Delete the workspace
 */
function deleteWorkspace(policyID: string, policyName: string) {
    if (!allPolicies) {
        return;
    }

    const filteredPolicies = Object.values(allPolicies).filter((policy): policy is Policy => policy?.id !== policyID);
    const optimisticData: OnyxUpdate[] = [
        {
            onyxMethod: Onyx.METHOD.MERGE,
            key: `${ONYXKEYS.COLLECTION.POLICY}${policyID}`,
            value: {
                avatarURL: '',
                pendingAction: CONST.RED_BRICK_ROAD_PENDING_ACTION.DELETE,
                errors: null,
            },
        },
        ...(!hasActiveChatEnabledPolicies(filteredPolicies, true)
            ? [
                  {
                      onyxMethod: Onyx.METHOD.MERGE,
                      key: ONYXKEYS.REIMBURSEMENT_ACCOUNT,
                      value: {
                          errors: null,
                      },
                  },
              ]
            : []),
    ];

    const reportsToArchive = Object.values(allReports ?? {}).filter(
        (report) => report?.policyID === policyID && (ReportUtils.isChatRoom(report) || ReportUtils.isPolicyExpenseChat(report) || ReportUtils.isTaskReport(report)),
    );
    const finallyData: OnyxUpdate[] = [];
    reportsToArchive.forEach((report) => {
        const {reportID, ownerAccountID} = report ?? {};
        optimisticData.push({
            onyxMethod: Onyx.METHOD.MERGE,
            key: `${ONYXKEYS.COLLECTION.REPORT}${reportID}`,
            value: {
                stateNum: CONST.REPORT.STATE_NUM.APPROVED,
                statusNum: CONST.REPORT.STATUS_NUM.CLOSED,
                oldPolicyName: allPolicies?.[`${ONYXKEYS.COLLECTION.POLICY}${policyID}`]?.name ?? '',
                policyName: '',
            },
        });

        optimisticData.push({
            onyxMethod: Onyx.METHOD.SET,
            key: `${ONYXKEYS.COLLECTION.REPORT_ACTIONS_DRAFTS}${reportID}`,
            value: null,
        });

        // Add closed actions to all chat reports linked to this policy
        // Announce & admin chats have FAKE owners, but workspace chats w/ users do have owners.
        let emailClosingReport: string = CONST.POLICY.OWNER_EMAIL_FAKE;
        if (!!ownerAccountID && ownerAccountID !== CONST.POLICY.OWNER_ACCOUNT_ID_FAKE) {
            emailClosingReport = allPersonalDetails?.[ownerAccountID]?.login ?? '';
        }
        const optimisticClosedReportAction = ReportUtils.buildOptimisticClosedReportAction(emailClosingReport, policyName, CONST.REPORT.ARCHIVE_REASON.POLICY_DELETED);
        optimisticData.push({
            onyxMethod: Onyx.METHOD.MERGE,
            key: `${ONYXKEYS.COLLECTION.REPORT_ACTIONS}${reportID}`,
            value: {
                [optimisticClosedReportAction.reportActionID]: optimisticClosedReportAction as ReportAction,
            },
        });

        // We are temporarily adding this workaround because 'DeleteWorkspace' doesn't
        // support receiving the optimistic reportActions' ids for the moment.
        finallyData.push({
            onyxMethod: Onyx.METHOD.MERGE,
            key: `${ONYXKEYS.COLLECTION.REPORT_ACTIONS}${reportID}`,
            value: {
                [optimisticClosedReportAction.reportActionID]: null,
            },
        });
    });

    // Restore the old report stateNum and statusNum
    const failureData: OnyxUpdate[] = [
        {
            onyxMethod: Onyx.METHOD.MERGE,
            key: ONYXKEYS.REIMBURSEMENT_ACCOUNT,
            value: {
                errors: reimbursementAccount?.errors ?? null,
            },
        },
    ];

    reportsToArchive.forEach((report) => {
        const {reportID, stateNum, statusNum, oldPolicyName} = report ?? {};
        failureData.push({
            onyxMethod: Onyx.METHOD.MERGE,
            key: `${ONYXKEYS.COLLECTION.REPORT}${reportID}`,
            value: {
                stateNum,
                statusNum,
                oldPolicyName,
                policyName: report?.policyName,
            },
        });
    });

    const params: DeleteWorkspaceParams = {policyID};

    API.write(WRITE_COMMANDS.DELETE_WORKSPACE, params, {optimisticData, finallyData, failureData});

    // Reset the lastAccessedWorkspacePolicyID
    if (policyID === lastAccessedWorkspacePolicyID) {
        updateLastAccessedWorkspace(null);
    }
}

/**
 * Is the user an admin of a free policy (aka workspace)?
 */
function isAdminOfFreePolicy(policies?: PoliciesRecord): boolean {
    return Object.values(policies ?? {}).some((policy) => policy && policy.type === CONST.POLICY.TYPE.FREE && policy.role === CONST.POLICY.ROLE.ADMIN);
}

/**
 * Build optimistic data for adding members to the announcement room
 */
function buildAnnounceRoomMembersOnyxData(policyID: string, accountIDs: number[]): AnnounceRoomMembersOnyxData {
    const announceReport = ReportUtils.getRoom(CONST.REPORT.CHAT_TYPE.POLICY_ANNOUNCE, policyID);
    const announceRoomMembers: AnnounceRoomMembersOnyxData = {
        onyxOptimisticData: [],
        onyxFailureData: [],
        onyxSuccessData: [],
    };

    if (!announceReport) {
        return announceRoomMembers;
    }

    const participantAccountIDs = [...Object.keys(announceReport.participants ?? {}).map(Number), ...accountIDs];
    const pendingChatMembers = ReportUtils.getPendingChatMembers(accountIDs, announceReport?.pendingChatMembers ?? [], CONST.RED_BRICK_ROAD_PENDING_ACTION.ADD);

    announceRoomMembers.onyxOptimisticData.push({
        onyxMethod: Onyx.METHOD.MERGE,
        key: `${ONYXKEYS.COLLECTION.REPORT}${announceReport?.reportID}`,
        value: {
            participants: ReportUtils.buildParticipantsFromAccountIDs(participantAccountIDs),
            pendingChatMembers,
        },
    });

    announceRoomMembers.onyxFailureData.push({
        onyxMethod: Onyx.METHOD.MERGE,
        key: `${ONYXKEYS.COLLECTION.REPORT}${announceReport?.reportID}`,
        value: {
            participants: announceReport?.participants ?? null,
            pendingChatMembers: announceReport?.pendingChatMembers ?? null,
        },
    });
    announceRoomMembers.onyxSuccessData.push({
        onyxMethod: Onyx.METHOD.MERGE,
        key: `${ONYXKEYS.COLLECTION.REPORT}${announceReport?.reportID}`,
        value: {
            pendingChatMembers: announceReport?.pendingChatMembers ?? null,
        },
    });
    return announceRoomMembers;
}

function setWorkspaceAutoReporting(policyID: string, enabled: boolean, frequency: ValueOf<typeof CONST.POLICY.AUTO_REPORTING_FREQUENCIES>) {
    const policy = getPolicy(policyID);
    const optimisticData: OnyxUpdate[] = [
        {
            onyxMethod: Onyx.METHOD.MERGE,
            key: `${ONYXKEYS.COLLECTION.POLICY}${policyID}`,
            value: {
                autoReporting: enabled,
                harvesting: {
                    enabled,
                },
                autoReportingFrequency: frequency,
                pendingFields: {autoReporting: CONST.RED_BRICK_ROAD_PENDING_ACTION.UPDATE},
            },
        },
    ];

    const failureData: OnyxUpdate[] = [
        {
            onyxMethod: Onyx.METHOD.MERGE,
            key: `${ONYXKEYS.COLLECTION.POLICY}${policyID}`,
            value: {
                autoReporting: policy.autoReporting ?? null,
                harvesting: {
                    enabled: policy.harvesting?.enabled ?? null,
                },
                autoReportingFrequency: policy.autoReportingFrequency ?? null,
                pendingFields: {autoReporting: null},
                errorFields: {autoReporting: ErrorUtils.getMicroSecondOnyxError('workflowsDelayedSubmissionPage.autoReportingErrorMessage')},
            },
        },
    ];

    const successData: OnyxUpdate[] = [
        {
            onyxMethod: Onyx.METHOD.MERGE,
            key: `${ONYXKEYS.COLLECTION.POLICY}${policyID}`,
            value: {
                pendingFields: {autoReporting: null},
            },
        },
    ];

    const params: SetWorkspaceAutoReportingParams = {policyID, enabled};

    API.write(WRITE_COMMANDS.SET_WORKSPACE_AUTO_REPORTING, params, {optimisticData, failureData, successData});
}

function setWorkspaceAutoReportingFrequency(policyID: string, frequency: ValueOf<typeof CONST.POLICY.AUTO_REPORTING_FREQUENCIES>) {
    const policy = getPolicy(policyID);

    const optimisticData: OnyxUpdate[] = [
        {
            onyxMethod: Onyx.METHOD.MERGE,
            key: `${ONYXKEYS.COLLECTION.POLICY}${policyID}`,
            value: {
                autoReportingFrequency: frequency,
                pendingFields: {autoReportingFrequency: CONST.RED_BRICK_ROAD_PENDING_ACTION.UPDATE},
            },
        },
    ];

    const failureData: OnyxUpdate[] = [
        {
            onyxMethod: Onyx.METHOD.MERGE,
            key: `${ONYXKEYS.COLLECTION.POLICY}${policyID}`,
            value: {
                autoReportingFrequency: policy.autoReportingFrequency ?? null,
                pendingFields: {autoReportingFrequency: null},
                errorFields: {autoReportingFrequency: ErrorUtils.getMicroSecondOnyxError('workflowsDelayedSubmissionPage.autoReportingFrequencyErrorMessage')},
            },
        },
    ];

    const successData: OnyxUpdate[] = [
        {
            onyxMethod: Onyx.METHOD.MERGE,
            key: `${ONYXKEYS.COLLECTION.POLICY}${policyID}`,
            value: {
                pendingFields: {autoReportingFrequency: null},
            },
        },
    ];

    const params: SetWorkspaceAutoReportingFrequencyParams = {policyID, frequency};
    API.write(WRITE_COMMANDS.SET_WORKSPACE_AUTO_REPORTING_FREQUENCY, params, {optimisticData, failureData, successData});
}

function setWorkspaceAutoReportingMonthlyOffset(policyID: string, autoReportingOffset: number | ValueOf<typeof CONST.POLICY.AUTO_REPORTING_OFFSET>) {
    const value = JSON.stringify({autoReportingOffset: autoReportingOffset.toString()});
    const policy = getPolicy(policyID);

    const optimisticData: OnyxUpdate[] = [
        {
            onyxMethod: Onyx.METHOD.MERGE,
            key: `${ONYXKEYS.COLLECTION.POLICY}${policyID}`,
            value: {
                autoReportingOffset,
                pendingFields: {autoReportingOffset: CONST.RED_BRICK_ROAD_PENDING_ACTION.UPDATE},
            },
        },
    ];

    const failureData: OnyxUpdate[] = [
        {
            onyxMethod: Onyx.METHOD.MERGE,
            key: `${ONYXKEYS.COLLECTION.POLICY}${policyID}`,
            value: {
                autoReportingOffset: policy.autoReportingOffset ?? null,
                pendingFields: {autoReportingOffset: null},
                errorFields: {autoReportingOffset: ErrorUtils.getMicroSecondOnyxError('workflowsDelayedSubmissionPage.monthlyOffsetErrorMessage')},
            },
        },
    ];

    const successData: OnyxUpdate[] = [
        {
            onyxMethod: Onyx.METHOD.MERGE,
            key: `${ONYXKEYS.COLLECTION.POLICY}${policyID}`,
            value: {
                pendingFields: {autoReportingOffset: null},
            },
        },
    ];

    const params: SetWorkspaceAutoReportingMonthlyOffsetParams = {policyID, value};
    API.write(WRITE_COMMANDS.SET_WORKSPACE_AUTO_REPORTING_MONTHLY_OFFSET, params, {optimisticData, failureData, successData});
}

function setWorkspaceApprovalMode(policyID: string, approver: string, approvalMode: ValueOf<typeof CONST.POLICY.APPROVAL_MODE>) {
    const policy = getPolicy(policyID);

    const value = {
        approver,
        approvalMode,
    };

    const optimisticData: OnyxUpdate[] = [
        {
            onyxMethod: Onyx.METHOD.MERGE,
            key: `${ONYXKEYS.COLLECTION.POLICY}${policyID}`,
            value: {
                ...value,
                pendingFields: {approvalMode: CONST.RED_BRICK_ROAD_PENDING_ACTION.UPDATE},
            },
        },
    ];

    const failureData: OnyxUpdate[] = [
        {
            onyxMethod: Onyx.METHOD.MERGE,
            key: `${ONYXKEYS.COLLECTION.POLICY}${policyID}`,
            value: {
                approver: policy.approver ?? null,
                approvalMode: policy.approvalMode ?? null,
                pendingFields: {approvalMode: null},
                errorFields: {approvalMode: ErrorUtils.getMicroSecondOnyxError('workflowsApprovalPage.genericErrorMessage')},
            },
        },
    ];

    const successData: OnyxUpdate[] = [
        {
            onyxMethod: Onyx.METHOD.MERGE,
            key: `${ONYXKEYS.COLLECTION.POLICY}${policyID}`,
            value: {
                pendingFields: {approvalMode: null},
            },
        },
    ];

    const params: SetWorkspaceApprovalModeParams = {
        policyID,
        value: JSON.stringify({
            ...value,
            // This property should now be set to false for all Collect policies
            isAutoApprovalEnabled: false,
        }),
    };
    API.write(WRITE_COMMANDS.SET_WORKSPACE_APPROVAL_MODE, params, {optimisticData, failureData, successData});
}

function setWorkspacePayer(policyID: string, reimburserEmail: string) {
    const policy = getPolicy(policyID);

    const optimisticData: OnyxUpdate[] = [
        {
            onyxMethod: Onyx.METHOD.MERGE,
            key: `${ONYXKEYS.COLLECTION.POLICY}${policyID}`,
            value: {
                achAccount: {reimburser: reimburserEmail},
                errorFields: {reimburser: null},
                pendingFields: {reimburser: CONST.RED_BRICK_ROAD_PENDING_ACTION.UPDATE},
            },
        },
    ];

    const successData: OnyxUpdate[] = [
        {
            onyxMethod: Onyx.METHOD.MERGE,
            key: `${ONYXKEYS.COLLECTION.POLICY}${policyID}`,
            value: {
                errorFields: {reimburser: null},
                pendingFields: {reimburser: null},
            },
        },
    ];

    const failureData: OnyxUpdate[] = [
        {
            onyxMethod: Onyx.METHOD.MERGE,
            key: `${ONYXKEYS.COLLECTION.POLICY}${policyID}`,
            value: {
                achAccount: {reimburser: policy.achAccount?.reimburser ?? null},
                errorFields: {reimburser: ErrorUtils.getMicroSecondOnyxError('workflowsPayerPage.genericErrorMessage')},
                pendingFields: {reimburser: null},
            },
        },
    ];

    const params: SetWorkspacePayerParams = {policyID, reimburserEmail};

    API.write(WRITE_COMMANDS.SET_WORKSPACE_PAYER, params, {optimisticData, failureData, successData});
}

function clearPolicyErrorField(policyID: string, fieldName: string) {
    Onyx.merge(`${ONYXKEYS.COLLECTION.POLICY}${policyID}`, {errorFields: {[fieldName]: null}});
}

function clearQBOErrorField(policyID: string, fieldName: string) {
    Onyx.merge(`${ONYXKEYS.COLLECTION.POLICY}${policyID}`, {connections: {quickbooksOnline: {config: {errorFields: {[fieldName]: null}}}}});
}

function clearXeroErrorField(policyID: string, fieldName: string) {
    Onyx.merge(`${ONYXKEYS.COLLECTION.POLICY}${policyID}`, {connections: {xero: {config: {errorFields: {[fieldName]: null}}}}});
}

function setWorkspaceReimbursement(policyID: string, reimbursementChoice: ValueOf<typeof CONST.POLICY.REIMBURSEMENT_CHOICES>, reimburserEmail: string) {
    const policy = getPolicy(policyID);

    const optimisticData: OnyxUpdate[] = [
        {
            onyxMethod: Onyx.METHOD.MERGE,
            key: `${ONYXKEYS.COLLECTION.POLICY}${policyID}`,
            value: {
                reimbursementChoice,
                isLoadingWorkspaceReimbursement: true,
                achAccount: {reimburser: reimburserEmail},
                errorFields: {reimbursementChoice: null},
                pendingFields: {reimbursementChoice: CONST.RED_BRICK_ROAD_PENDING_ACTION.UPDATE},
            },
        },
    ];

    const successData: OnyxUpdate[] = [
        {
            onyxMethod: Onyx.METHOD.MERGE,
            key: `${ONYXKEYS.COLLECTION.POLICY}${policyID}`,
            value: {
                isLoadingWorkspaceReimbursement: false,
                errorFields: {reimbursementChoice: null},
                pendingFields: {reimbursementChoice: null},
            },
        },
    ];

    const failureData: OnyxUpdate[] = [
        {
            onyxMethod: Onyx.METHOD.MERGE,
            key: `${ONYXKEYS.COLLECTION.POLICY}${policyID}`,
            value: {
                isLoadingWorkspaceReimbursement: false,
                reimbursementChoice: policy.reimbursementChoice ?? null,
                achAccount: {reimburser: policy.achAccount?.reimburser ?? null},
                errorFields: {reimbursementChoice: ErrorUtils.getMicroSecondOnyxError('common.genericErrorMessage')},
                pendingFields: {reimbursementChoice: null},
            },
        },
    ];

    const params: SetWorkspaceReimbursementParams = {policyID, reimbursementChoice};

    API.write(WRITE_COMMANDS.SET_WORKSPACE_REIMBURSEMENT, params, {optimisticData, failureData, successData});
}

function clearWorkspaceReimbursementErrors(policyID: string) {
    Onyx.merge(`${ONYXKEYS.COLLECTION.POLICY}${policyID}`, {errorFields: {reimbursementChoice: null}});
}

/**
 * Build optimistic data for removing users from the announcement room
 */
function removeOptimisticAnnounceRoomMembers(policyID: string, policyName: string, accountIDs: number[]): AnnounceRoomMembersOnyxData {
    const announceReport = ReportUtils.getRoom(CONST.REPORT.CHAT_TYPE.POLICY_ANNOUNCE, policyID);
    const announceRoomMembers: AnnounceRoomMembersOnyxData = {
        onyxOptimisticData: [],
        onyxFailureData: [],
        onyxSuccessData: [],
    };

    if (!announceReport) {
        return announceRoomMembers;
    }

    const pendingChatMembers = ReportUtils.getPendingChatMembers(accountIDs, announceReport?.pendingChatMembers ?? [], CONST.RED_BRICK_ROAD_PENDING_ACTION.DELETE);

    announceRoomMembers.onyxOptimisticData.push({
        onyxMethod: Onyx.METHOD.MERGE,
        key: `${ONYXKEYS.COLLECTION.REPORT}${announceReport.reportID}`,
        value: {
            pendingChatMembers,
            ...(accountIDs.includes(sessionAccountID)
                ? {
                      statusNum: CONST.REPORT.STATUS_NUM.CLOSED,
                      stateNum: CONST.REPORT.STATE_NUM.APPROVED,
                      oldPolicyName: policyName,
                  }
                : {}),
        },
    });
    announceRoomMembers.onyxFailureData.push({
        onyxMethod: Onyx.METHOD.MERGE,
        key: `${ONYXKEYS.COLLECTION.REPORT}${announceReport.reportID}`,
        value: {
            pendingChatMembers: announceReport?.pendingChatMembers ?? null,
            ...(accountIDs.includes(sessionAccountID)
                ? {
                      statusNum: announceReport.statusNum,
                      stateNum: announceReport.stateNum,
                      oldPolicyName: announceReport.oldPolicyName,
                  }
                : {}),
        },
    });
    announceRoomMembers.onyxSuccessData.push({
        onyxMethod: Onyx.METHOD.MERGE,
        key: `${ONYXKEYS.COLLECTION.REPORT}${announceReport.reportID}`,
        value: {
            pendingChatMembers: announceReport?.pendingChatMembers ?? null,
        },
    });

    return announceRoomMembers;
}

/**
 * Remove the passed members from the policy employeeList
 * Please see https://github.com/Expensify/App/blob/main/README.md#Security for more details
 */
function removeMembers(accountIDs: number[], policyID: string) {
    // In case user selects only themselves (admin), their email will be filtered out and the members
    // array passed will be empty, prevent the function from proceeding in that case as there is no one to remove
    if (accountIDs.length === 0) {
        return;
    }

    const policyKey = `${ONYXKEYS.COLLECTION.POLICY}${policyID}` as const;
    const policy = getPolicy(policyID);

    const workspaceChats = ReportUtils.getWorkspaceChats(policyID, accountIDs);
    const emailList = accountIDs.map((accountID) => allPersonalDetails?.[accountID]?.login).filter((login) => !!login) as string[];
    const optimisticClosedReportActions = workspaceChats.map(() => ReportUtils.buildOptimisticClosedReportAction(sessionEmail, policy.name, CONST.REPORT.ARCHIVE_REASON.REMOVED_FROM_POLICY));

    const announceRoomMembers = removeOptimisticAnnounceRoomMembers(policy.id, policy.name, accountIDs);

    const optimisticMembersState: OnyxCollection<PolicyEmployee> = {};
    const successMembersState: OnyxCollection<PolicyEmployee> = {};
    const failureMembersState: OnyxCollection<PolicyEmployee> = {};
    emailList.forEach((email) => {
        optimisticMembersState[email] = {pendingAction: CONST.RED_BRICK_ROAD_PENDING_ACTION.DELETE};
        successMembersState[email] = null;
        failureMembersState[email] = {errors: ErrorUtils.getMicroSecondOnyxError('workspace.people.error.genericRemove')};
    });

    const optimisticData: OnyxUpdate[] = [
        {
            onyxMethod: Onyx.METHOD.MERGE,
            key: policyKey,
            value: {employeeList: optimisticMembersState},
        },
        ...announceRoomMembers.onyxOptimisticData,
    ];

    const successData: OnyxUpdate[] = [
        {
            onyxMethod: Onyx.METHOD.MERGE,
            key: policyKey,
            value: {employeeList: successMembersState},
        },
        ...announceRoomMembers.onyxSuccessData,
    ];

    const failureData: OnyxUpdate[] = [
        {
            onyxMethod: Onyx.METHOD.MERGE,
            key: policyKey,
            value: {employeeList: failureMembersState},
        },
        ...announceRoomMembers.onyxFailureData,
    ];

    const pendingChatMembers = ReportUtils.getPendingChatMembers(accountIDs, [], CONST.RED_BRICK_ROAD_PENDING_ACTION.DELETE);

    workspaceChats.forEach((report) => {
        optimisticData.push({
            onyxMethod: Onyx.METHOD.MERGE,
            key: `${ONYXKEYS.COLLECTION.REPORT}${report?.reportID}`,
            value: {
                statusNum: CONST.REPORT.STATUS_NUM.CLOSED,
                stateNum: CONST.REPORT.STATE_NUM.APPROVED,
                oldPolicyName: policy.name,
                pendingChatMembers,
            },
        });
        successData.push({
            onyxMethod: Onyx.METHOD.MERGE,
            key: `${ONYXKEYS.COLLECTION.REPORT}${report?.reportID}`,
            value: {
                pendingChatMembers: null,
            },
        });
        failureData.push({
            onyxMethod: Onyx.METHOD.MERGE,
            key: `${ONYXKEYS.COLLECTION.REPORT}${report?.reportID}`,
            value: {
                pendingChatMembers: null,
            },
        });
    });
    // comment out for time this issue would be resolved https://github.com/Expensify/App/issues/35952
    // optimisticClosedReportActions.forEach((reportAction, index) => {
    //     optimisticData.push({
    //         onyxMethod: Onyx.METHOD.MERGE,
    //         key: `${ONYXKEYS.COLLECTION.REPORT_ACTIONS}${workspaceChats?.[index]?.reportID}`,
    //         value: {[reportAction.reportActionID]: reportAction as ReportAction},
    //     });
    // });

    // If the policy has primaryLoginsInvited, then it displays informative messages on the members page about which primary logins were added by secondary logins.
    // If we delete all these logins then we should clear the informative messages since they are no longer relevant.
    if (!isEmptyObject(policy?.primaryLoginsInvited ?? {})) {
        // Take the current policy members and remove them optimistically
        const employeeListEmails = Object.keys(allPolicies?.[`${ONYXKEYS.COLLECTION.POLICY}${policyID}`]?.employeeList ?? {});
        const remainingLogins = employeeListEmails.filter((email) => !emailList.includes(email));
        const invitedPrimaryToSecondaryLogins: Record<string, string> = {};

        if (policy.primaryLoginsInvited) {
            Object.keys(policy.primaryLoginsInvited).forEach((key) => (invitedPrimaryToSecondaryLogins[policy.primaryLoginsInvited?.[key] ?? ''] = key));
        }

        // Then, if no remaining members exist that were invited by a secondary login, clear the informative messages
        if (!remainingLogins.some((remainingLogin) => !!invitedPrimaryToSecondaryLogins[remainingLogin])) {
            optimisticData.push({
                onyxMethod: Onyx.METHOD.MERGE,
                key: policyKey,
                value: {
                    primaryLoginsInvited: null,
                },
            });
        }
    }

    const filteredWorkspaceChats = workspaceChats.filter((report): report is Report => report !== null);

    filteredWorkspaceChats.forEach(({reportID, stateNum, statusNum, oldPolicyName = null}) => {
        failureData.push({
            onyxMethod: Onyx.METHOD.MERGE,
            key: `${ONYXKEYS.COLLECTION.REPORT}${reportID}`,
            value: {
                stateNum,
                statusNum,
                oldPolicyName,
            },
        });
    });
    optimisticClosedReportActions.forEach((reportAction, index) => {
        failureData.push({
            onyxMethod: Onyx.METHOD.MERGE,
            key: `${ONYXKEYS.COLLECTION.REPORT_ACTIONS}${workspaceChats?.[index]?.reportID}`,
            value: {[reportAction.reportActionID]: null},
        });
    });

    const params: DeleteMembersFromWorkspaceParams = {
        emailList: emailList.join(','),
        policyID,
    };

    API.write(WRITE_COMMANDS.DELETE_MEMBERS_FROM_WORKSPACE, params, {optimisticData, successData, failureData});
}

function leaveWorkspace(policyID: string) {
    const policy = allPolicies?.[`${ONYXKEYS.COLLECTION.POLICY}${policyID}`];
    const workspaceChats = ReportUtils.getAllWorkspaceReports(policyID);

    const optimisticData: OnyxUpdate[] = [
        {
            onyxMethod: Onyx.METHOD.MERGE,
            key: `${ONYXKEYS.COLLECTION.POLICY}${policyID}`,
            value: {
                pendingAction: CONST.RED_BRICK_ROAD_PENDING_ACTION.DELETE,
                employeeList: {
                    [sessionEmail]: {
                        pendingAction: CONST.RED_BRICK_ROAD_PENDING_ACTION.DELETE,
                    },
                },
            },
        },
    ];

    const successData: OnyxUpdate[] = [
        {
            onyxMethod: Onyx.METHOD.MERGE,
            key: `${ONYXKEYS.COLLECTION.POLICY}${policyID}`,
            value: {
                pendingAction: CONST.RED_BRICK_ROAD_PENDING_ACTION.DELETE,
                employeeList: {
                    [sessionEmail]: null,
                },
            },
        },
    ];
    const failureData: OnyxUpdate[] = [
        {
            onyxMethod: Onyx.METHOD.MERGE,
            key: `${ONYXKEYS.COLLECTION.POLICY}${policyID}`,
            value: {
                pendingAction: policy?.pendingAction,
                employeeList: {
                    [sessionEmail]: {
                        errors: ErrorUtils.getMicroSecondOnyxError('workspace.people.error.genericRemove'),
                    },
                },
            },
        },
    ];

    const pendingChatMembers = ReportUtils.getPendingChatMembers([sessionAccountID], [], CONST.RED_BRICK_ROAD_PENDING_ACTION.DELETE);

    workspaceChats.forEach((report) => {
        const parentReport = ReportUtils.getRootParentReport(report);
        const reportToCheckOwner = isEmptyObject(parentReport) ? report : parentReport;

        if (ReportUtils.isPolicyExpenseChat(report) && !ReportUtils.isReportOwner(reportToCheckOwner)) {
            return;
        }

        optimisticData.push({
            onyxMethod: Onyx.METHOD.MERGE,
            key: `${ONYXKEYS.COLLECTION.REPORT}${report?.reportID}`,
            value: {
                statusNum: CONST.REPORT.STATUS_NUM.CLOSED,
                stateNum: CONST.REPORT.STATE_NUM.APPROVED,
                oldPolicyName: policy?.name ?? '',
                pendingChatMembers,
            },
        });
        successData.push({
            onyxMethod: Onyx.METHOD.MERGE,
            key: `${ONYXKEYS.COLLECTION.REPORT}${report?.reportID}`,
            value: {
                pendingChatMembers: null,
            },
        });
        failureData.push({
            onyxMethod: Onyx.METHOD.MERGE,
            key: `${ONYXKEYS.COLLECTION.REPORT}${report?.reportID}`,
            value: {
                pendingChatMembers: null,
            },
        });
    });

    const params: LeavePolicyParams = {
        policyID,
        email: sessionEmail,
    };
    API.write(WRITE_COMMANDS.LEAVE_POLICY, params, {optimisticData, successData, failureData});
}

function updateWorkspaceMembersRole(policyID: string, accountIDs: number[], newRole: typeof CONST.POLICY.ROLE.ADMIN | typeof CONST.POLICY.ROLE.USER) {
    const previousEmployeeList = {...allPolicies?.[policyID]?.employeeList};
    const memberRoles: WorkspaceMembersRoleData[] = accountIDs.reduce((result: WorkspaceMembersRoleData[], accountID: number) => {
        if (!allPersonalDetails?.[accountID]?.login) {
            return result;
        }

        result.push({
            accountID,
            email: allPersonalDetails?.[accountID]?.login ?? '',
            role: newRole,
        });

        return result;
    }, []);

    const optimisticData: OnyxUpdate[] = [
        {
            onyxMethod: Onyx.METHOD.MERGE,
            key: `${ONYXKEYS.COLLECTION.POLICY}${policyID}`,
            value: {
                employeeList: {
                    ...memberRoles.reduce((member: Record<string, {role: string; pendingAction: PendingAction}>, current) => {
                        // eslint-disable-next-line no-param-reassign
                        member[current.email] = {role: current?.role, pendingAction: CONST.RED_BRICK_ROAD_PENDING_ACTION.UPDATE};
                        return member;
                    }, {}),
                },
                errors: null,
            },
        },
    ];

    const successData: OnyxUpdate[] = [
        {
            onyxMethod: Onyx.METHOD.MERGE,
            key: `${ONYXKEYS.COLLECTION.POLICY}${policyID}`,
            value: {
                employeeList: {
                    ...memberRoles.reduce((member: Record<string, {role: string; pendingAction: PendingAction}>, current) => {
                        // eslint-disable-next-line no-param-reassign
                        member[current.email] = {role: current?.role, pendingAction: null};
                        return member;
                    }, {}),
                },
                errors: null,
            },
        },
    ];

    const failureData: OnyxUpdate[] = [
        {
            onyxMethod: Onyx.METHOD.MERGE,
            key: `${ONYXKEYS.COLLECTION.POLICY}${policyID}`,
            value: {
                employeeList: previousEmployeeList,
                errors: ErrorUtils.getMicroSecondOnyxError('workspace.editor.genericFailureMessage'),
            },
        },
    ];

    const params: UpdateWorkspaceMembersRoleParams = {
        policyID,
        employees: JSON.stringify(memberRoles.map((item) => ({email: item.email, role: item.role}))),
    };

    API.write(WRITE_COMMANDS.UPDATE_WORKSPACE_MEMBERS_ROLE, params, {optimisticData, successData, failureData});
}

function requestWorkspaceOwnerChange(policyID: string) {
    const policy = getPolicy(policyID);
    const ownershipChecks = {...policyOwnershipChecks?.[policyID]} ?? {};

    const changeOwnerErrors = Object.keys(policy?.errorFields?.changeOwner ?? {});

    if (changeOwnerErrors && changeOwnerErrors.length > 0) {
        const currentError = changeOwnerErrors[0];
        if (currentError === CONST.POLICY.OWNERSHIP_ERRORS.AMOUNT_OWED) {
            ownershipChecks.shouldClearOutstandingBalance = true;
        }

        if (currentError === CONST.POLICY.OWNERSHIP_ERRORS.OWNER_OWES_AMOUNT) {
            ownershipChecks.shouldTransferAmountOwed = true;
        }

        if (currentError === CONST.POLICY.OWNERSHIP_ERRORS.SUBSCRIPTION) {
            ownershipChecks.shouldTransferSubscription = true;
        }

        if (currentError === CONST.POLICY.OWNERSHIP_ERRORS.DUPLICATE_SUBSCRIPTION) {
            ownershipChecks.shouldTransferSingleSubscription = true;
        }

        Onyx.merge(ONYXKEYS.POLICY_OWNERSHIP_CHANGE_CHECKS, {
            [policyID]: ownershipChecks,
        });
    }

    const optimisticData: OnyxUpdate[] = [
        {
            onyxMethod: Onyx.METHOD.MERGE,
            key: `${ONYXKEYS.COLLECTION.POLICY}${policyID}`,
            value: {
                errorFields: null,
                isLoading: true,
                isChangeOwnerSuccessful: false,
                isChangeOwnerFailed: false,
            },
        },
    ];

    const successData: OnyxUpdate[] = [
        {
            onyxMethod: Onyx.METHOD.MERGE,
            key: `${ONYXKEYS.COLLECTION.POLICY}${policyID}`,
            value: {
                isLoading: false,
                isChangeOwnerSuccessful: true,
                isChangeOwnerFailed: false,
                owner: sessionEmail,
                ownerAccountID: sessionAccountID,
            },
        },
    ];

    const failureData: OnyxUpdate[] = [
        {
            onyxMethod: Onyx.METHOD.MERGE,
            key: `${ONYXKEYS.COLLECTION.POLICY}${policyID}`,
            value: {
                isLoading: false,
                isChangeOwnerSuccessful: false,
                isChangeOwnerFailed: true,
            },
        },
    ];

    const params: RequestWorkspaceOwnerChangeParams = {
        policyID,
        ...ownershipChecks,
    };

    API.write(WRITE_COMMANDS.REQUEST_WORKSPACE_OWNER_CHANGE, params, {optimisticData, successData, failureData});
}

function clearWorkspaceOwnerChangeFlow(policyID: string) {
    Onyx.merge(ONYXKEYS.POLICY_OWNERSHIP_CHANGE_CHECKS, null);
    Onyx.merge(`${ONYXKEYS.COLLECTION.POLICY}${policyID}`, {
        errorFields: null,
        isLoading: false,
        isChangeOwnerSuccessful: false,
        isChangeOwnerFailed: false,
    });
}

function addBillingCardAndRequestPolicyOwnerChange(
    policyID: string,
    cardData: {
        cardNumber: string;
        cardYear: string;
        cardMonth: string;
        cardCVV: string;
        addressName: string;
        addressZip: string;
        currency: string;
    },
) {
    const {cardNumber, cardYear, cardMonth, cardCVV, addressName, addressZip, currency} = cardData;

    const optimisticData: OnyxUpdate[] = [
        {
            onyxMethod: Onyx.METHOD.MERGE,
            key: `${ONYXKEYS.COLLECTION.POLICY}${policyID}`,
            value: {
                errorFields: null,
                isLoading: true,
                isChangeOwnerSuccessful: false,
                isChangeOwnerFailed: false,
            },
        },
    ];

    const successData: OnyxUpdate[] = [
        {
            onyxMethod: Onyx.METHOD.MERGE,
            key: `${ONYXKEYS.COLLECTION.POLICY}${policyID}`,
            value: {
                isLoading: false,
                isChangeOwnerSuccessful: true,
                isChangeOwnerFailed: false,
                owner: sessionEmail,
                ownerAccountID: sessionAccountID,
            },
        },
    ];

    const failureData: OnyxUpdate[] = [
        {
            onyxMethod: Onyx.METHOD.MERGE,
            key: `${ONYXKEYS.COLLECTION.POLICY}${policyID}`,
            value: {
                isLoading: false,
                isChangeOwnerSuccessful: false,
                isChangeOwnerFailed: true,
            },
        },
    ];

    const params: AddBillingCardAndRequestWorkspaceOwnerChangeParams = {
        policyID,
        cardNumber,
        cardYear,
        cardMonth,
        cardCVV,
        addressName,
        addressZip,
        currency,
    };

    API.write(WRITE_COMMANDS.ADD_BILLING_CARD_AND_REQUEST_WORKSPACE_OWNER_CHANGE, params, {optimisticData, successData, failureData});
}

/**
 * Optimistically create a chat for each member of the workspace, creates both optimistic and success data for onyx.
 *
 * @returns - object with onyxSuccessData, onyxOptimisticData, and optimisticReportIDs (map login to reportID)
 */
function createPolicyExpenseChats(policyID: string, invitedEmailsToAccountIDs: InvitedEmailsToAccountIDs, hasOutstandingChildRequest = false): WorkspaceMembersChats {
    const workspaceMembersChats: WorkspaceMembersChats = {
        onyxSuccessData: [],
        onyxOptimisticData: [],
        onyxFailureData: [],
        reportCreationData: {},
    };

    Object.keys(invitedEmailsToAccountIDs).forEach((email) => {
        const accountID = invitedEmailsToAccountIDs[email];
        const cleanAccountID = Number(accountID);
        const login = PhoneNumber.addSMSDomainIfPhoneNumber(email);

        const oldChat = ReportUtils.getPolicyExpenseChat(cleanAccountID, policyID);

        // If the chat already exists, we don't want to create a new one - just make sure it's not archived
        if (oldChat) {
            workspaceMembersChats.reportCreationData[login] = {
                reportID: oldChat.reportID,
            };
            workspaceMembersChats.onyxOptimisticData.push({
                onyxMethod: Onyx.METHOD.MERGE,
                key: `${ONYXKEYS.COLLECTION.REPORT}${oldChat.reportID}`,
                value: {
                    stateNum: CONST.REPORT.STATE_NUM.OPEN,
                    statusNum: CONST.REPORT.STATUS_NUM.OPEN,
                },
            });
            return;
        }
        const optimisticReport = ReportUtils.buildOptimisticChatReport([sessionAccountID, cleanAccountID], undefined, CONST.REPORT.CHAT_TYPE.POLICY_EXPENSE_CHAT, policyID, cleanAccountID);
        const optimisticCreatedAction = ReportUtils.buildOptimisticCreatedReportAction(login);

        workspaceMembersChats.reportCreationData[login] = {
            reportID: optimisticReport.reportID,
            reportActionID: optimisticCreatedAction.reportActionID,
        };

        workspaceMembersChats.onyxOptimisticData.push({
            onyxMethod: Onyx.METHOD.SET,
            key: `${ONYXKEYS.COLLECTION.REPORT}${optimisticReport.reportID}`,
            value: {
                ...optimisticReport,
                pendingFields: {
                    createChat: CONST.RED_BRICK_ROAD_PENDING_ACTION.ADD,
                },
                isOptimisticReport: true,
                hasOutstandingChildRequest,
                pendingChatMembers: [
                    {
                        accountID: accountID.toString(),
                        pendingAction: CONST.RED_BRICK_ROAD_PENDING_ACTION.ADD,
                    },
                ],
            },
        });
        workspaceMembersChats.onyxOptimisticData.push({
            onyxMethod: Onyx.METHOD.SET,
            key: `${ONYXKEYS.COLLECTION.REPORT_ACTIONS}${optimisticReport.reportID}`,
            value: {[optimisticCreatedAction.reportActionID]: optimisticCreatedAction},
        });

        workspaceMembersChats.onyxSuccessData.push({
            onyxMethod: Onyx.METHOD.MERGE,
            key: `${ONYXKEYS.COLLECTION.REPORT}${optimisticReport.reportID}`,
            value: {
                pendingFields: {
                    createChat: null,
                },
                errorFields: {
                    createChat: null,
                },
                isOptimisticReport: false,
                pendingChatMembers: null,
            },
        });
        workspaceMembersChats.onyxSuccessData.push({
            onyxMethod: Onyx.METHOD.MERGE,
            key: `${ONYXKEYS.COLLECTION.REPORT_ACTIONS}${optimisticReport.reportID}`,
            value: {[optimisticCreatedAction.reportActionID]: {pendingAction: null}},
        });

        workspaceMembersChats.onyxFailureData.push({
            onyxMethod: Onyx.METHOD.MERGE,
            key: `${ONYXKEYS.COLLECTION.REPORT_METADATA}${optimisticReport.reportID}`,
            value: {
                isLoadingInitialReportActions: false,
            },
        });
    });
    return workspaceMembersChats;
}

/**
 * Adds members to the specified workspace/policyID
 * Please see https://github.com/Expensify/App/blob/main/README.md#Security for more details
 */
function addMembersToWorkspace(invitedEmailsToAccountIDs: InvitedEmailsToAccountIDs, welcomeNote: string, policyID: string) {
    const policyKey = `${ONYXKEYS.COLLECTION.POLICY}${policyID}` as const;
    const logins = Object.keys(invitedEmailsToAccountIDs).map((memberLogin) => PhoneNumber.addSMSDomainIfPhoneNumber(memberLogin));
    const accountIDs = Object.values(invitedEmailsToAccountIDs);

    const {newAccountIDs, newLogins} = PersonalDetailsUtils.getNewAccountIDsAndLogins(logins, accountIDs);
    const newPersonalDetailsOnyxData = PersonalDetailsUtils.getPersonalDetailsOnyxDataForOptimisticUsers(newLogins, newAccountIDs);

    const announceRoomMembers = buildAnnounceRoomMembersOnyxData(policyID, accountIDs);

    // create onyx data for policy expense chats for each new member
    const membersChats = createPolicyExpenseChats(policyID, invitedEmailsToAccountIDs);

    const optimisticMembersState: OnyxCollection<PolicyEmployee> = {};
    const successMembersState: OnyxCollection<PolicyEmployee> = {};
    const failureMembersState: OnyxCollection<PolicyEmployee> = {};
    logins.forEach((email) => {
        optimisticMembersState[email] = {pendingAction: CONST.RED_BRICK_ROAD_PENDING_ACTION.ADD, role: CONST.POLICY.ROLE.USER};
        successMembersState[email] = {pendingAction: null};
        failureMembersState[email] = {
            errors: ErrorUtils.getMicroSecondOnyxError('workspace.people.error.genericAdd'),
        };
    });

    const optimisticData: OnyxUpdate[] = [
        {
            onyxMethod: Onyx.METHOD.MERGE,
            key: policyKey,

            // Convert to object with each key containing {pendingAction: ‘add’}
            value: {
                employeeList: optimisticMembersState,
            },
        },
        ...newPersonalDetailsOnyxData.optimisticData,
        ...membersChats.onyxOptimisticData,
        ...announceRoomMembers.onyxOptimisticData,
    ];

    const successData: OnyxUpdate[] = [
        {
            onyxMethod: Onyx.METHOD.MERGE,
            key: policyKey,
            value: {
                employeeList: successMembersState,
            },
        },
        ...newPersonalDetailsOnyxData.finallyData,
        ...membersChats.onyxSuccessData,
        ...announceRoomMembers.onyxSuccessData,
    ];

    const failureData: OnyxUpdate[] = [
        {
            onyxMethod: Onyx.METHOD.MERGE,
            key: policyKey,

            // Convert to object with each key containing the error. We don’t
            // need to remove the members since that is handled by onClose of OfflineWithFeedback.
            value: {
                employeeList: failureMembersState,
            },
        },
        ...membersChats.onyxFailureData,
        ...announceRoomMembers.onyxFailureData,
    ];

    const params: AddMembersToWorkspaceParams = {
        employees: JSON.stringify(logins.map((login) => ({email: login}))),
        welcomeNote: new ExpensiMark().replace(welcomeNote),
        policyID,
    };
    if (!isEmptyObject(membersChats.reportCreationData)) {
        params.reportCreationData = JSON.stringify(membersChats.reportCreationData);
    }
    API.write(WRITE_COMMANDS.ADD_MEMBERS_TO_WORKSPACE, params, {optimisticData, successData, failureData});
}

/**
 * Invite member to the specified policyID
 * Please see https://github.com/Expensify/App/blob/main/README.md#Security for more details
 */
function inviteMemberToWorkspace(policyID: string, inviterEmail: string) {
    const memberJoinKey = `${ONYXKEYS.COLLECTION.POLICY_JOIN_MEMBER}${policyID}` as const;

    const optimisticMembersState = {policyID, inviterEmail};
    const failureMembersState = {policyID, inviterEmail};

    const optimisticData: OnyxUpdate[] = [
        {
            onyxMethod: Onyx.METHOD.MERGE,
            key: memberJoinKey,
            value: optimisticMembersState,
        },
    ];

    const failureData: OnyxUpdate[] = [
        {
            onyxMethod: Onyx.METHOD.MERGE,
            key: memberJoinKey,
            value: {...failureMembersState, errors: ErrorUtils.getMicroSecondOnyxError('common.genericEditFailureMessage')},
        },
    ];

    const params = {policyID, inviterEmail};

    API.write(WRITE_COMMANDS.JOIN_POLICY_VIA_INVITE_LINK, params, {optimisticData, failureData});
}

/**
 * Updates a workspace avatar image
 */
function updateWorkspaceAvatar(policyID: string, file: File) {
    const optimisticData: OnyxUpdate[] = [
        {
            onyxMethod: Onyx.METHOD.MERGE,
            key: `${ONYXKEYS.COLLECTION.POLICY}${policyID}`,
            value: {
                avatarURL: file.uri,
                originalFileName: file.name,
                errorFields: {
                    avatarURL: null,
                },
                pendingFields: {
                    avatarURL: CONST.RED_BRICK_ROAD_PENDING_ACTION.UPDATE,
                },
            },
        },
    ];
    const finallyData: OnyxUpdate[] = [
        {
            onyxMethod: Onyx.METHOD.MERGE,
            key: `${ONYXKEYS.COLLECTION.POLICY}${policyID}`,
            value: {
                pendingFields: {
                    avatarURL: null,
                },
            },
        },
    ];
    const failureData: OnyxUpdate[] = [
        {
            onyxMethod: Onyx.METHOD.MERGE,
            key: `${ONYXKEYS.COLLECTION.POLICY}${policyID}`,
            value: {
                avatarURL: allPolicies?.[`${ONYXKEYS.COLLECTION.POLICY}${policyID}`]?.avatarURL,
            },
        },
    ];

    const params: UpdateWorkspaceAvatarParams = {
        policyID,
        file,
    };

    API.write(WRITE_COMMANDS.UPDATE_WORKSPACE_AVATAR, params, {optimisticData, finallyData, failureData});
}

/**
 * Deletes the avatar image for the workspace
 */
function deleteWorkspaceAvatar(policyID: string) {
    const optimisticData: OnyxUpdate[] = [
        {
            onyxMethod: Onyx.METHOD.MERGE,
            key: `${ONYXKEYS.COLLECTION.POLICY}${policyID}`,
            value: {
                pendingFields: {
                    avatarURL: CONST.RED_BRICK_ROAD_PENDING_ACTION.UPDATE,
                },
                errorFields: {
                    avatarURL: null,
                },
                avatarURL: '',
            },
        },
    ];
    const finallyData: OnyxUpdate[] = [
        {
            onyxMethod: Onyx.METHOD.MERGE,
            key: `${ONYXKEYS.COLLECTION.POLICY}${policyID}`,
            value: {
                pendingFields: {
                    avatarURL: null,
                },
            },
        },
    ];
    const failureData: OnyxUpdate[] = [
        {
            onyxMethod: Onyx.METHOD.MERGE,
            key: `${ONYXKEYS.COLLECTION.POLICY}${policyID}`,
            value: {
                errorFields: {
                    avatarURL: ErrorUtils.getMicroSecondOnyxError('avatarWithImagePicker.deleteWorkspaceError'),
                },
            },
        },
    ];

    const params: DeleteWorkspaceAvatarParams = {policyID};

    API.write(WRITE_COMMANDS.DELETE_WORKSPACE_AVATAR, params, {optimisticData, finallyData, failureData});
}

/**
 * Clear error and pending fields for the workspace avatar
 */
function clearAvatarErrors(policyID: string) {
    Onyx.merge(`${ONYXKEYS.COLLECTION.POLICY}${policyID}`, {
        errorFields: {
            avatarURL: null,
        },
        pendingFields: {
            avatarURL: null,
        },
    });
}

/**
 * Optimistically update the general settings. Set the general settings as pending until the response succeeds.
 * If the response fails set a general error message. Clear the error message when updating.
 */
function updateGeneralSettings(policyID: string, name: string, currencyValue?: string) {
    const policy = allPolicies?.[`${ONYXKEYS.COLLECTION.POLICY}${policyID}`];
    if (!policy) {
        return;
    }

    const distanceUnit = PolicyUtils.getCustomUnit(policy);
    const customUnitID = distanceUnit?.customUnitID;
    const currency = currencyValue ?? policy?.outputCurrency ?? CONST.CURRENCY.USD;

    const currentRates = distanceUnit?.rates ?? {};
    const optimisticRates: Record<string, Rate> = {};
    const finallyRates: Record<string, Rate> = {};
    const failureRates: Record<string, Rate> = {};

    if (customUnitID) {
        for (const rateID of Object.keys(currentRates)) {
            optimisticRates[rateID] = {
                ...currentRates[rateID],
                pendingFields: {currency: CONST.RED_BRICK_ROAD_PENDING_ACTION.UPDATE},
                currency,
            };
            finallyRates[rateID] = {
                ...currentRates[rateID],
                pendingFields: {currency: null},
                currency,
            };
            failureRates[rateID] = {
                ...currentRates[rateID],
                pendingFields: {currency: null},
                errorFields: {currency: ErrorUtils.getMicroSecondOnyxError('common.genericErrorMessage')},
            };
        }
    }

    const optimisticData: OnyxUpdate[] = [
        {
            // We use SET because it's faster than merge and avoids a race condition when setting the currency and navigating the user to the Bank account page in confirmCurrencyChangeAndHideModal
            onyxMethod: Onyx.METHOD.SET,
            key: `${ONYXKEYS.COLLECTION.POLICY}${policyID}`,
            value: {
                ...policy,

                pendingFields: {
                    ...policy.pendingFields,
                    generalSettings: CONST.RED_BRICK_ROAD_PENDING_ACTION.UPDATE,
                },

                // Clear errorFields in case the user didn't dismiss the general settings error
                errorFields: {
                    generalSettings: null,
                },
                name,
                outputCurrency: currency,
                ...(customUnitID && {
                    customUnits: {
                        [customUnitID]: {
                            ...distanceUnit,
                            rates: optimisticRates,
                        },
                    },
                }),
            },
        },
    ];
    const finallyData: OnyxUpdate[] = [
        {
            onyxMethod: Onyx.METHOD.MERGE,
            key: `${ONYXKEYS.COLLECTION.POLICY}${policyID}`,
            value: {
                pendingFields: {
                    generalSettings: null,
                },
                ...(customUnitID && {
                    customUnits: {
                        [customUnitID]: {
                            ...distanceUnit,
                            rates: finallyRates,
                        },
                    },
                }),
            },
        },
    ];

    const failureData: OnyxUpdate[] = [
        {
            onyxMethod: Onyx.METHOD.MERGE,
            key: `${ONYXKEYS.COLLECTION.POLICY}${policyID}`,
            value: {
                errorFields: {
                    generalSettings: ErrorUtils.getMicroSecondOnyxError('workspace.editor.genericFailureMessage'),
                },
                ...(customUnitID && {
                    customUnits: {
                        [customUnitID]: {
                            ...distanceUnit,
                            rates: failureRates,
                        },
                    },
                }),
            },
        },
    ];

    const params: UpdateWorkspaceGeneralSettingsParams = {
        policyID,
        workspaceName: name,
        currency,
    };

    API.write(WRITE_COMMANDS.UPDATE_WORKSPACE_GENERAL_SETTINGS, params, {
        optimisticData,
        finallyData,
        failureData,
    });
}

function updateWorkspaceDescription(policyID: string, description: string, currentDescription: string) {
    if (description === currentDescription) {
        return;
    }
    const parsedDescription = ReportUtils.getParsedComment(description);

    const optimisticData: OnyxUpdate[] = [
        {
            onyxMethod: Onyx.METHOD.MERGE,
            key: `${ONYXKEYS.COLLECTION.POLICY}${policyID}`,
            value: {
                description: parsedDescription,
                pendingFields: {
                    description: CONST.RED_BRICK_ROAD_PENDING_ACTION.UPDATE,
                },
                errorFields: {
                    description: null,
                },
            },
        },
    ];
    const finallyData: OnyxUpdate[] = [
        {
            onyxMethod: Onyx.METHOD.MERGE,
            key: `${ONYXKEYS.COLLECTION.POLICY}${policyID}`,
            value: {
                pendingFields: {
                    description: null,
                },
            },
        },
    ];
    const failureData: OnyxUpdate[] = [
        {
            onyxMethod: Onyx.METHOD.MERGE,
            key: `${ONYXKEYS.COLLECTION.POLICY}${policyID}`,
            value: {
                errorFields: {
                    description: ErrorUtils.getMicroSecondOnyxError('workspace.editor.genericFailureMessage'),
                },
            },
        },
    ];

    const params: UpdateWorkspaceDescriptionParams = {
        policyID,
        description: parsedDescription,
    };

    API.write(WRITE_COMMANDS.UPDATE_WORKSPACE_DESCRIPTION, params, {
        optimisticData,
        finallyData,
        failureData,
    });
}

function clearWorkspaceGeneralSettingsErrors(policyID: string) {
    Onyx.merge(`${ONYXKEYS.COLLECTION.POLICY}${policyID}`, {
        errorFields: {
            generalSettings: null,
        },
    });
}

function setWorkspaceErrors(policyID: string, errors: Errors) {
    if (!allPolicies?.[policyID]) {
        return;
    }

    Onyx.merge(`${ONYXKEYS.COLLECTION.POLICY}${policyID}`, {errors: null});
    Onyx.merge(`${ONYXKEYS.COLLECTION.POLICY}${policyID}`, {errors});
}

function clearCustomUnitErrors(policyID: string, customUnitID: string, customUnitRateID: string) {
    Onyx.merge(`${ONYXKEYS.COLLECTION.POLICY}${policyID}`, {
        customUnits: {
            [customUnitID]: {
                errors: null,
                pendingAction: null,
                rates: {
                    [customUnitRateID]: {
                        errors: null,
                        pendingAction: null,
                    },
                },
            },
        },
    });
}

function hideWorkspaceAlertMessage(policyID: string) {
    if (!allPolicies?.[policyID]) {
        return;
    }

    Onyx.merge(`${ONYXKEYS.COLLECTION.POLICY}${policyID}`, {alertMessage: ''});
}

function updateAddress(policyID: string, newAddress: CompanyAddress) {
    // TODO: Change API endpoint parameters format to make it possible to follow naming-convention
    const parameters: UpdatePolicyAddressParams = {
        policyID,
        // eslint-disable-next-line @typescript-eslint/naming-convention
        'data[addressStreet]': newAddress.addressStreet,
        // eslint-disable-next-line @typescript-eslint/naming-convention
        'data[city]': newAddress.city,
        // eslint-disable-next-line @typescript-eslint/naming-convention
        'data[country]': newAddress.country,
        // eslint-disable-next-line @typescript-eslint/naming-convention
        'data[state]': newAddress.state,
        // eslint-disable-next-line @typescript-eslint/naming-convention
        'data[zipCode]': newAddress.zipCode,
    };

    const optimisticData: OnyxUpdate[] = [
        {
            onyxMethod: Onyx.METHOD.MERGE,
            key: `${ONYXKEYS.COLLECTION.POLICY}${policyID}`,
            value: {
                address: newAddress,
            },
        },
    ];

    API.write(WRITE_COMMANDS.UPDATE_POLICY_ADDRESS, parameters, {
        optimisticData,
    });
}

function updateWorkspaceCustomUnitAndRate(policyID: string, currentCustomUnit: CustomUnit, newCustomUnit: NewCustomUnit, lastModified?: string) {
    if (!currentCustomUnit.customUnitID || !newCustomUnit?.customUnitID || !newCustomUnit.rates?.customUnitRateID) {
        return;
    }

    const optimisticData: OnyxUpdate[] = [
        {
            onyxMethod: Onyx.METHOD.MERGE,
            key: `${ONYXKEYS.COLLECTION.POLICY}${policyID}`,
            value: {
                customUnits: {
                    [newCustomUnit.customUnitID]: {
                        ...newCustomUnit,
                        rates: {
                            [newCustomUnit.rates.customUnitRateID]: {
                                ...newCustomUnit.rates,
                                errors: null,
                                pendingAction: CONST.RED_BRICK_ROAD_PENDING_ACTION.UPDATE,
                            },
                        },
                        pendingAction: CONST.RED_BRICK_ROAD_PENDING_ACTION.UPDATE,
                    },
                },
            },
        },
    ];

    const successData: OnyxUpdate[] = [
        {
            onyxMethod: Onyx.METHOD.MERGE,
            key: `${ONYXKEYS.COLLECTION.POLICY}${policyID}`,
            value: {
                customUnits: {
                    [newCustomUnit.customUnitID]: {
                        pendingAction: null,
                        errors: null,
                        rates: {
                            [newCustomUnit.rates.customUnitRateID]: {
                                pendingAction: null,
                            },
                        },
                    },
                },
            },
        },
    ];

    const failureData: OnyxUpdate[] = [
        {
            onyxMethod: Onyx.METHOD.MERGE,
            key: `${ONYXKEYS.COLLECTION.POLICY}${policyID}`,
            value: {
                customUnits: {
                    [currentCustomUnit.customUnitID]: {
                        customUnitID: currentCustomUnit.customUnitID,
                        rates: {
                            [newCustomUnit.rates.customUnitRateID]: {
                                ...currentCustomUnit.rates,
                                errors: ErrorUtils.getMicroSecondOnyxError('workspace.reimburse.updateCustomUnitError'),
                            },
                        },
                    },
                },
            },
        },
    ];

    const newCustomUnitParam = lodashClone(newCustomUnit);
    const {pendingAction, errors, ...newRates} = newCustomUnitParam.rates ?? {};
    newCustomUnitParam.rates = newRates;

    const params: UpdateWorkspaceCustomUnitAndRateParams = {
        policyID,
        lastModified,
        customUnit: JSON.stringify(newCustomUnitParam),
        customUnitRate: JSON.stringify(newCustomUnitParam.rates),
    };

    API.write(WRITE_COMMANDS.UPDATE_WORKSPACE_CUSTOM_UNIT_AND_RATE, params, {optimisticData, successData, failureData});
}

/**
 * Removes an error after trying to delete a member
 */
function clearDeleteMemberError(policyID: string, accountID: number) {
    const email = allPersonalDetails?.[accountID]?.login ?? '';
    Onyx.merge(`${ONYXKEYS.COLLECTION.POLICY}${policyID}`, {
        employeeList: {
            [email]: {
                pendingAction: null,
                errors: null,
            },
        },
    });
}

/**
 * Removes an error after trying to add a member
 */
function clearAddMemberError(policyID: string, accountID: number) {
    const email = allPersonalDetails?.[accountID]?.login ?? '';
    Onyx.merge(`${ONYXKEYS.COLLECTION.POLICY}${policyID}`, {
        employeeList: {
            [email]: null,
        },
    });
    Onyx.merge(`${ONYXKEYS.PERSONAL_DETAILS_LIST}`, {
        [accountID]: null,
    });
}

/**
 * Removes an error after trying to delete a workspace
 */
function clearDeleteWorkspaceError(policyID: string) {
    Onyx.merge(`${ONYXKEYS.COLLECTION.POLICY}${policyID}`, {
        pendingAction: null,
        errors: null,
    });
}

/**
 * Removes the workspace after failure to create.
 */
function removeWorkspace(policyID: string) {
    Onyx.set(`${ONYXKEYS.COLLECTION.POLICY}${policyID}`, null);
}

/**
 * Generate a policy name based on an email and policy list.
 * @param [email] the email to base the workspace name on. If not passed, will use the logged-in user's email instead
 */
function generateDefaultWorkspaceName(email = ''): string {
    const emailParts = email ? email.split('@') : sessionEmail.split('@');
    let defaultWorkspaceName = '';
    if (!emailParts || emailParts.length !== 2) {
        return defaultWorkspaceName;
    }
    const username = emailParts[0];
    const domain = emailParts[1];

    if (PUBLIC_DOMAINS.some((publicDomain) => publicDomain === domain.toLowerCase())) {
        defaultWorkspaceName = `${Str.UCFirst(username)}'s Workspace`;
    } else {
        defaultWorkspaceName = `${Str.UCFirst(domain.split('.')[0])}'s Workspace`;
    }

    if (`@${domain.toLowerCase()}` === CONST.SMS.DOMAIN) {
        defaultWorkspaceName = 'My Group Workspace';
    }

    if (isEmptyObject(allPolicies)) {
        return defaultWorkspaceName;
    }

    // find default named workspaces and increment the last number
    const numberRegEx = new RegExp(`${escapeRegExp(defaultWorkspaceName)} ?(\\d*)`, 'i');
    const parsedWorkspaceNumbers = Object.values(allPolicies ?? {})
        .filter((policy) => policy?.name && numberRegEx.test(policy.name))
        .map((policy) => Number(numberRegEx.exec(policy?.name ?? '')?.[1] ?? '1')); // parse the number at the end
    const lastWorkspaceNumber = Math.max(...parsedWorkspaceNumbers);
    return lastWorkspaceNumber !== -Infinity ? `${defaultWorkspaceName} ${lastWorkspaceNumber + 1}` : defaultWorkspaceName;
}

/**
 * Returns a client generated 16 character hexadecimal value for the policyID
 */
function generatePolicyID(): string {
    return NumberUtils.generateHexadecimalValue(16);
}

/**
 * Returns a client generated 13 character hexadecimal value for a custom unit ID
 */
function generateCustomUnitID(): string {
    return NumberUtils.generateHexadecimalValue(13);
}

function buildOptimisticCustomUnits(): OptimisticCustomUnits {
    const currency = allPersonalDetails?.[sessionAccountID]?.localCurrencyCode ?? CONST.CURRENCY.USD;
    const customUnitID = generateCustomUnitID();
    const customUnitRateID = generateCustomUnitID();

    const customUnits: Record<string, CustomUnit> = {
        [customUnitID]: {
            customUnitID,
            name: CONST.CUSTOM_UNITS.NAME_DISTANCE,
            attributes: {
                unit: CONST.CUSTOM_UNITS.DISTANCE_UNIT_MILES,
            },
            rates: {
                [customUnitRateID]: {
                    customUnitRateID,
                    name: CONST.CUSTOM_UNITS.DEFAULT_RATE,
                    rate: CONST.CUSTOM_UNITS.MILEAGE_IRS_RATE * CONST.POLICY.CUSTOM_UNIT_RATE_BASE_OFFSET,
                    currency,
                },
            },
        },
    };

    return {
        customUnits,
        customUnitID,
        customUnitRateID,
        outputCurrency: currency,
    };
}

/**
 * Optimistically creates a Policy Draft for a new workspace
 *
 * @param [policyOwnerEmail] the email of the account to make the owner of the policy
 * @param [policyName] custom policy name we will use for created workspace
 * @param [policyID] custom policy id we will use for created workspace
 * @param [makeMeAdmin] leave the calling account as an admin on the policy
 */
function createDraftInitialWorkspace(policyOwnerEmail = '', policyName = '', policyID = generatePolicyID(), makeMeAdmin = false) {
    const workspaceName = policyName || generateDefaultWorkspaceName(policyOwnerEmail);
    const {customUnits, outputCurrency} = buildOptimisticCustomUnits();

    const optimisticData: OnyxUpdate[] = [
        {
            onyxMethod: Onyx.METHOD.SET,
            key: `${ONYXKEYS.COLLECTION.POLICY_DRAFTS}${policyID}`,
            value: {
                id: policyID,
                type: CONST.POLICY.TYPE.TEAM,
                name: workspaceName,
                role: CONST.POLICY.ROLE.ADMIN,
                owner: sessionEmail,
                ownerAccountID: sessionAccountID,
                isPolicyExpenseChatEnabled: true,
                areCategoriesEnabled: true,
                outputCurrency,
                pendingAction: CONST.RED_BRICK_ROAD_PENDING_ACTION.ADD,
                customUnits,
                makeMeAdmin,
                autoReporting: true,
                employeeList: {
                    [sessionEmail]: {
                        role: CONST.POLICY.ROLE.ADMIN,
                        errors: {},
                    },
                },
                approvalMode: CONST.POLICY.APPROVAL_MODE.OPTIONAL,
                harvesting: {
                    enabled: true,
                },
            },
        },
    ];

    Onyx.update(optimisticData);
}

function buildOptimisticPolicyCategories(policyID: string, categories: readonly string[]) {
    const optimisticCategoryMap = categories.reduce<Record<string, Partial<PolicyCategory>>>((acc, category) => {
        acc[category] = {
            name: category,
            enabled: true,
            errors: null,
            pendingAction: CONST.RED_BRICK_ROAD_PENDING_ACTION.ADD,
        };
        return acc;
    }, {});

    const successCategoryMap = categories.reduce<Record<string, Partial<PolicyCategory>>>((acc, category) => {
        acc[category] = {
            errors: null,
            pendingAction: null,
        };
        return acc;
    }, {});

    const failureCategoryMap = categories.reduce<Record<string, Partial<PolicyCategory>>>((acc, category) => {
        acc[category] = {
            errors: ErrorUtils.getMicroSecondOnyxError('workspace.categories.createFailureMessage'),
            pendingAction: null,
        };
        return acc;
    }, {});

    const onyxData: OnyxData = {
        optimisticData: [
            {
                onyxMethod: Onyx.METHOD.MERGE,
                key: `${ONYXKEYS.COLLECTION.POLICY_CATEGORIES}${policyID}`,
                value: optimisticCategoryMap,
            },
            {
                onyxMethod: Onyx.METHOD.SET,
                key: `${ONYXKEYS.COLLECTION.POLICY_CATEGORIES_DRAFT}${policyID}`,
                value: null,
            },
        ],
        successData: [
            {
                onyxMethod: Onyx.METHOD.MERGE,
                key: `${ONYXKEYS.COLLECTION.POLICY_CATEGORIES}${policyID}`,
                value: successCategoryMap,
            },
        ],
        failureData: [
            {
                onyxMethod: Onyx.METHOD.MERGE,
                key: `${ONYXKEYS.COLLECTION.POLICY_CATEGORIES}${policyID}`,
                value: failureCategoryMap,
            },
        ],
    };

    return onyxData;
}

/**
 * Generates onyx data for creating a new workspace
 *
 * @param [policyOwnerEmail] the email of the account to make the owner of the policy
 * @param [makeMeAdmin] leave the calling account as an admin on the policy
 * @param [policyName] custom policy name we will use for created workspace
 * @param [policyID] custom policy id we will use for created workspace
 * @param [expenseReportId] the reportID of the expense report that is being used to create the workspace
 */
function buildPolicyData(policyOwnerEmail = '', makeMeAdmin = false, policyName = '', policyID = generatePolicyID(), expenseReportId?: string) {
    const workspaceName = policyName || generateDefaultWorkspaceName(policyOwnerEmail);

    const {customUnits, customUnitID, customUnitRateID, outputCurrency} = buildOptimisticCustomUnits();

    const {
        announceChatReportID,
        announceChatData,
        announceReportActionData,
        announceCreatedReportActionID,
        adminsChatReportID,
        adminsChatData,
        adminsReportActionData,
        adminsCreatedReportActionID,
        expenseChatReportID,
        expenseChatData,
        expenseReportActionData,
        expenseCreatedReportActionID,
    } = ReportUtils.buildOptimisticWorkspaceChats(policyID, workspaceName, expenseReportId);

    const optimisticCategoriesData = buildOptimisticPolicyCategories(policyID, CONST.POLICY.DEFAULT_CATEGORIES);

    const optimisticData: OnyxUpdate[] = [
        {
            onyxMethod: Onyx.METHOD.SET,
            key: `${ONYXKEYS.COLLECTION.POLICY}${policyID}`,
            value: {
                id: policyID,
                type: CONST.POLICY.TYPE.TEAM,
                name: workspaceName,
                role: CONST.POLICY.ROLE.ADMIN,
                owner: sessionEmail,
                ownerAccountID: sessionAccountID,
                isPolicyExpenseChatEnabled: true,
                outputCurrency,
                pendingAction: CONST.RED_BRICK_ROAD_PENDING_ACTION.ADD,
                autoReporting: true,
                approvalMode: CONST.POLICY.APPROVAL_MODE.OPTIONAL,
                harvesting: {
                    enabled: true,
                },
                customUnits,
                areCategoriesEnabled: true,
                areTagsEnabled: false,
                areDistanceRatesEnabled: false,
                areWorkflowsEnabled: false,
                areReportFieldsEnabled: false,
                areConnectionsEnabled: false,
                employeeList: {
                    [sessionEmail]: {
                        role: CONST.POLICY.ROLE.ADMIN,
                        errors: {},
                    },
                },
                chatReportIDAdmins: makeMeAdmin ? Number(adminsChatReportID) : undefined,
            },
        },
        {
            onyxMethod: Onyx.METHOD.SET,
            key: `${ONYXKEYS.COLLECTION.REPORT}${announceChatReportID}`,
            value: {
                pendingFields: {
                    addWorkspaceRoom: CONST.RED_BRICK_ROAD_PENDING_ACTION.ADD,
                },
                ...announceChatData,
            },
        },
        {
            onyxMethod: Onyx.METHOD.SET,
            key: `${ONYXKEYS.COLLECTION.REPORT_DRAFT}${announceChatReportID}`,
            value: null,
        },
        {
            onyxMethod: Onyx.METHOD.SET,
            key: `${ONYXKEYS.COLLECTION.REPORT_ACTIONS}${announceChatReportID}`,
            value: announceReportActionData,
        },
        {
            onyxMethod: Onyx.METHOD.SET,
            key: `${ONYXKEYS.COLLECTION.REPORT}${adminsChatReportID}`,
            value: {
                pendingFields: {
                    addWorkspaceRoom: CONST.RED_BRICK_ROAD_PENDING_ACTION.ADD,
                },
                ...adminsChatData,
            },
        },
        {
            onyxMethod: Onyx.METHOD.SET,
            key: `${ONYXKEYS.COLLECTION.REPORT_ACTIONS}${adminsChatReportID}`,
            value: adminsReportActionData,
        },
        {
            onyxMethod: Onyx.METHOD.SET,
            key: `${ONYXKEYS.COLLECTION.REPORT}${expenseChatReportID}`,
            value: {
                pendingFields: {
                    addWorkspaceRoom: CONST.RED_BRICK_ROAD_PENDING_ACTION.ADD,
                },
                ...expenseChatData,
            },
        },
        {
            onyxMethod: Onyx.METHOD.SET,
            key: `${ONYXKEYS.COLLECTION.REPORT_ACTIONS}${expenseChatReportID}`,
            value: expenseReportActionData,
        },
        {
            onyxMethod: Onyx.METHOD.SET,
            key: `${ONYXKEYS.COLLECTION.POLICY_DRAFTS}${policyID}`,
            value: null,
        },
        {
            onyxMethod: Onyx.METHOD.SET,
            key: `${ONYXKEYS.COLLECTION.REPORT_DRAFT}${expenseChatReportID}`,
            value: null,
        },
    ];

    const successData: OnyxUpdate[] = [
        {
            onyxMethod: Onyx.METHOD.MERGE,
            key: `${ONYXKEYS.COLLECTION.POLICY}${policyID}`,
            value: {pendingAction: null},
        },
        {
            onyxMethod: Onyx.METHOD.MERGE,
            key: `${ONYXKEYS.COLLECTION.REPORT}${announceChatReportID}`,
            value: {
                pendingFields: {
                    addWorkspaceRoom: null,
                },
                pendingAction: null,
            },
        },
        {
            onyxMethod: Onyx.METHOD.MERGE,
            key: `${ONYXKEYS.COLLECTION.REPORT_ACTIONS}${announceChatReportID}`,
            value: {
                [announceCreatedReportActionID]: {
                    pendingAction: null,
                },
            },
        },
        {
            onyxMethod: Onyx.METHOD.MERGE,
            key: `${ONYXKEYS.COLLECTION.REPORT}${adminsChatReportID}`,
            value: {
                pendingFields: {
                    addWorkspaceRoom: null,
                },
                pendingAction: null,
                pendingChatMembers: [],
            },
        },
        {
            onyxMethod: Onyx.METHOD.MERGE,
            key: `${ONYXKEYS.COLLECTION.REPORT_ACTIONS}${adminsChatReportID}`,
            value: {
                [adminsCreatedReportActionID]: {
                    pendingAction: null,
                },
            },
        },
        {
            onyxMethod: Onyx.METHOD.MERGE,
            key: `${ONYXKEYS.COLLECTION.REPORT}${expenseChatReportID}`,
            value: {
                pendingFields: {
                    addWorkspaceRoom: null,
                },
                pendingAction: null,
            },
        },
        {
            onyxMethod: Onyx.METHOD.MERGE,
            key: `${ONYXKEYS.COLLECTION.REPORT_ACTIONS}${expenseChatReportID}`,
            value: {
                [expenseCreatedReportActionID]: {
                    pendingAction: null,
                },
            },
        },
    ];

    const failureData: OnyxUpdate[] = [
        {
            onyxMethod: Onyx.METHOD.MERGE,
            key: `${ONYXKEYS.COLLECTION.POLICY}${policyID}`,
            value: {employeeList: null},
        },
        {
            onyxMethod: Onyx.METHOD.SET,
            key: `${ONYXKEYS.COLLECTION.REPORT}${announceChatReportID}`,
            value: null,
        },
        {
            onyxMethod: Onyx.METHOD.SET,
            key: `${ONYXKEYS.COLLECTION.REPORT_ACTIONS}${announceChatReportID}`,
            value: null,
        },
        {
            onyxMethod: Onyx.METHOD.SET,
            key: `${ONYXKEYS.COLLECTION.REPORT}${adminsChatReportID}`,
            value: null,
        },
        {
            onyxMethod: Onyx.METHOD.SET,
            key: `${ONYXKEYS.COLLECTION.REPORT_ACTIONS}${adminsChatReportID}`,
            value: null,
        },
        {
            onyxMethod: Onyx.METHOD.SET,
            key: `${ONYXKEYS.COLLECTION.REPORT}${expenseChatReportID}`,
            value: null,
        },
        {
            onyxMethod: Onyx.METHOD.SET,
            key: `${ONYXKEYS.COLLECTION.REPORT_ACTIONS}${expenseChatReportID}`,
            value: null,
        },
    ];

    if (optimisticCategoriesData.optimisticData) {
        optimisticData.push(...optimisticCategoriesData.optimisticData);
    }

    if (optimisticCategoriesData.failureData) {
        failureData.push(...optimisticCategoriesData.failureData);
    }

    if (optimisticCategoriesData.successData) {
        successData.push(...optimisticCategoriesData.successData);
    }

    const params: CreateWorkspaceParams = {
        policyID,
        announceChatReportID,
        adminsChatReportID,
        expenseChatReportID,
        ownerEmail: policyOwnerEmail,
        makeMeAdmin,
        policyName: workspaceName,
        type: CONST.POLICY.TYPE.TEAM,
        announceCreatedReportActionID,
        adminsCreatedReportActionID,
        expenseCreatedReportActionID,
        customUnitID,
        customUnitRateID,
    };

    return {successData, optimisticData, failureData, params};
}

/**
 * Optimistically creates a new workspace and default workspace chats
 *
 * @param [policyOwnerEmail] the email of the account to make the owner of the policy
 * @param [makeMeAdmin] leave the calling account as an admin on the policy
 * @param [policyName] custom policy name we will use for created workspace
 * @param [policyID] custom policy id we will use for created workspace
 */
function createWorkspace(policyOwnerEmail = '', makeMeAdmin = false, policyName = '', policyID = generatePolicyID()): CreateWorkspaceParams {
    const {optimisticData, failureData, successData, params} = buildPolicyData(policyOwnerEmail, makeMeAdmin, policyName, policyID);
    API.write(WRITE_COMMANDS.CREATE_WORKSPACE, params, {optimisticData, successData, failureData});

    return params;
}

/**
 * Creates a draft workspace for various money request flows
 *
 * @param [policyOwnerEmail] the email of the account to make the owner of the policy
 * @param [makeMeAdmin] leave the calling account as an admin on the policy
 * @param [policyName] custom policy name we will use for created workspace
 * @param [policyID] custom policy id we will use for created workspace
 */
function createDraftWorkspace(policyOwnerEmail = '', makeMeAdmin = false, policyName = '', policyID = generatePolicyID()): CreateWorkspaceParams {
    const workspaceName = policyName || generateDefaultWorkspaceName(policyOwnerEmail);

    const {customUnits, customUnitID, customUnitRateID, outputCurrency} = buildOptimisticCustomUnits();

    const {expenseChatData, announceChatReportID, announceCreatedReportActionID, adminsChatReportID, adminsCreatedReportActionID, expenseChatReportID, expenseCreatedReportActionID} =
        ReportUtils.buildOptimisticWorkspaceChats(policyID, workspaceName);

    const optimisticData: OnyxUpdate[] = [
        {
            onyxMethod: Onyx.METHOD.SET,
            key: `${ONYXKEYS.COLLECTION.POLICY_DRAFTS}${policyID}`,
            value: {
                id: policyID,
                type: CONST.POLICY.TYPE.TEAM,
                name: workspaceName,
                role: CONST.POLICY.ROLE.ADMIN,
                owner: sessionEmail,
                ownerAccountID: sessionAccountID,
                isPolicyExpenseChatEnabled: true,
                outputCurrency,
                pendingAction: CONST.RED_BRICK_ROAD_PENDING_ACTION.ADD,
                autoReporting: true,
                approvalMode: CONST.POLICY.APPROVAL_MODE.OPTIONAL,
                harvesting: {
                    enabled: true,
                },
                customUnits,
                areCategoriesEnabled: true,
                areTagsEnabled: false,
                areDistanceRatesEnabled: false,
                areWorkflowsEnabled: false,
                areReportFieldsEnabled: false,
                areConnectionsEnabled: false,
                employeeList: {
                    [sessionEmail]: {
                        role: CONST.POLICY.ROLE.ADMIN,
                        errors: {},
                    },
                },
                chatReportIDAdmins: makeMeAdmin ? Number(adminsChatReportID) : undefined,
            },
        },
        {
            onyxMethod: Onyx.METHOD.SET,
            key: `${ONYXKEYS.COLLECTION.REPORT_DRAFT}${expenseChatReportID}`,
            value: expenseChatData,
        },
        {
            onyxMethod: Onyx.METHOD.SET,
            key: `${ONYXKEYS.COLLECTION.POLICY_CATEGORIES_DRAFT}${policyID}`,
            value: CONST.POLICY.DEFAULT_CATEGORIES.reduce<Record<string, PolicyCategory>>((acc, category) => {
                acc[category] = {
                    name: category,
                    enabled: true,
                    errors: null,
                };
                return acc;
            }, {}),
        },
    ];

    const params: CreateWorkspaceParams = {
        policyID,
        announceChatReportID,
        adminsChatReportID,
        expenseChatReportID,
        ownerEmail: policyOwnerEmail,
        makeMeAdmin,
        policyName: workspaceName,
        type: CONST.POLICY.TYPE.TEAM,
        announceCreatedReportActionID,
        adminsCreatedReportActionID,
        expenseCreatedReportActionID,
        customUnitID,
        customUnitRateID,
    };

    Onyx.update(optimisticData);

    return params;
}

function openWorkspaceReimburseView(policyID: string) {
    if (!policyID) {
        Log.warn('openWorkspaceReimburseView invalid params', {policyID});
        return;
    }

    const successData: OnyxUpdate[] = [
        {
            onyxMethod: Onyx.METHOD.MERGE,
            key: ONYXKEYS.REIMBURSEMENT_ACCOUNT,
            value: {
                isLoading: false,
            },
        },
    ];

    const failureData: OnyxUpdate[] = [
        {
            onyxMethod: Onyx.METHOD.MERGE,
            key: ONYXKEYS.REIMBURSEMENT_ACCOUNT,
            value: {
                isLoading: false,
            },
        },
    ];

    const params: OpenWorkspaceReimburseViewParams = {policyID};

    API.read(READ_COMMANDS.OPEN_WORKSPACE_REIMBURSE_VIEW, params, {successData, failureData});
}

function openPolicyWorkflowsPage(policyID: string) {
    if (!policyID) {
        Log.warn('openPolicyWorkflowsPage invalid params', {policyID});
        return;
    }

    const onyxData: OnyxData = {
        optimisticData: [
            {
                onyxMethod: Onyx.METHOD.MERGE,
                key: `${ONYXKEYS.COLLECTION.POLICY}${policyID}`,
                value: {
                    isLoading: true,
                },
            },
        ],
        successData: [
            {
                onyxMethod: Onyx.METHOD.MERGE,
                key: `${ONYXKEYS.COLLECTION.POLICY}${policyID}`,
                value: {
                    isLoading: false,
                },
            },
        ],
        failureData: [
            {
                onyxMethod: Onyx.METHOD.MERGE,
                key: `${ONYXKEYS.COLLECTION.POLICY}${policyID}`,
                value: {
                    isLoading: false,
                },
            },
        ],
    };

    const params: OpenPolicyWorkflowsPageParams = {policyID};

    API.read(READ_COMMANDS.OPEN_POLICY_WORKFLOWS_PAGE, params, onyxData);
}

function setPolicyIDForReimburseView(policyID: string) {
    Onyx.merge(ONYXKEYS.WORKSPACE_RATE_AND_UNIT, {policyID, rate: null, unit: null});
}

function clearOnyxDataForReimburseView() {
    Onyx.merge(ONYXKEYS.WORKSPACE_RATE_AND_UNIT, null);
}

function setRateForReimburseView(rate: string) {
    Onyx.merge(ONYXKEYS.WORKSPACE_RATE_AND_UNIT, {rate});
}

function setUnitForReimburseView(unit: Unit) {
    Onyx.merge(ONYXKEYS.WORKSPACE_RATE_AND_UNIT, {unit});
}

/**
 * Returns the accountIDs of the members of the policy whose data is passed in the parameters
 */
function openWorkspace(policyID: string, clientMemberAccountIDs: number[]) {
    if (!policyID || !clientMemberAccountIDs) {
        Log.warn('openWorkspace invalid params', {policyID, clientMemberAccountIDs});
        return;
    }

    const params: OpenWorkspaceParams = {
        policyID,
        clientMemberAccountIDs: JSON.stringify(clientMemberAccountIDs),
    };

    API.read(READ_COMMANDS.OPEN_WORKSPACE, params);
}

function openWorkspaceMembersPage(policyID: string, clientMemberEmails: string[]) {
    if (!policyID || !clientMemberEmails) {
        Log.warn('openWorkspaceMembersPage invalid params', {policyID, clientMemberEmails});
        return;
    }

    const params: OpenWorkspaceMembersPageParams = {
        policyID,
        clientMemberEmails: JSON.stringify(clientMemberEmails),
    };

    API.read(READ_COMMANDS.OPEN_WORKSPACE_MEMBERS_PAGE, params);
}

function openPolicyTaxesPage(policyID: string) {
    if (!policyID) {
        Log.warn('openPolicyTaxesPage invalid params', {policyID});
        return;
    }

    const params: OpenPolicyTaxesPageParams = {
        policyID,
    };

    API.read(READ_COMMANDS.OPEN_POLICY_TAXES_PAGE, params);
}

function openWorkspaceInvitePage(policyID: string, clientMemberEmails: string[]) {
    if (!policyID || !clientMemberEmails) {
        Log.warn('openWorkspaceInvitePage invalid params', {policyID, clientMemberEmails});
        return;
    }

    const params: OpenWorkspaceInvitePageParams = {
        policyID,
        clientMemberEmails: JSON.stringify(clientMemberEmails),
    };

    API.read(READ_COMMANDS.OPEN_WORKSPACE_INVITE_PAGE, params);
}

function openDraftWorkspaceRequest(policyID: string) {
    const params: OpenDraftWorkspaceRequestParams = {policyID};

    API.read(READ_COMMANDS.OPEN_DRAFT_WORKSPACE_REQUEST, params);
}

function setWorkspaceInviteMembersDraft(policyID: string, invitedEmailsToAccountIDs: InvitedEmailsToAccountIDs) {
    Onyx.set(`${ONYXKEYS.COLLECTION.WORKSPACE_INVITE_MEMBERS_DRAFT}${policyID}`, invitedEmailsToAccountIDs);
}

function setWorkspaceInviteMessageDraft(policyID: string, message: string | null) {
    Onyx.set(`${ONYXKEYS.COLLECTION.WORKSPACE_INVITE_MESSAGE_DRAFT}${policyID}`, message);
}

function clearErrors(policyID: string) {
    Onyx.merge(`${ONYXKEYS.COLLECTION.POLICY}${policyID}`, {errors: null});
    hideWorkspaceAlertMessage(policyID);
}

/**
 * Dismiss the informative messages about which policy members were added with primary logins when invited with their secondary login.
 */
function dismissAddedWithPrimaryLoginMessages(policyID: string) {
    Onyx.merge(`${ONYXKEYS.COLLECTION.POLICY}${policyID}`, {primaryLoginsInvited: null});
}

/**
 * This flow is used for bottom up flow converting IOU report to an expense report. When user takes this action,
 * we create a Collect type workspace when the person taking the action becomes an owner and an admin, while we
 * add a new member to the workspace as an employee and convert the IOU report passed as a param into an expense report.
 *
 * @returns policyID of the workspace we have created
 */
function createWorkspaceFromIOUPayment(iouReport: Report | EmptyObject): string | undefined {
    // This flow only works for IOU reports
    if (!ReportUtils.isIOUReportUsingReport(iouReport)) {
        return;
    }

    // Generate new variables for the policy
    const policyID = generatePolicyID();
    const workspaceName = generateDefaultWorkspaceName(sessionEmail);
    const employeeAccountID = iouReport.ownerAccountID;
    const employeeEmail = iouReport.ownerEmail ?? '';
    const {customUnits, customUnitID, customUnitRateID} = buildOptimisticCustomUnits();
    const oldPersonalPolicyID = iouReport.policyID;
    const iouReportID = iouReport.reportID;

    const {
        announceChatReportID,
        announceChatData,
        announceReportActionData,
        announceCreatedReportActionID,
        adminsChatReportID,
        adminsChatData,
        adminsReportActionData,
        adminsCreatedReportActionID,
        expenseChatReportID: workspaceChatReportID,
        expenseChatData: workspaceChatData,
        expenseReportActionData: workspaceChatReportActionData,
        expenseCreatedReportActionID: workspaceChatCreatedReportActionID,
    } = ReportUtils.buildOptimisticWorkspaceChats(policyID, workspaceName);

    if (!employeeAccountID) {
        return;
    }

    // Create the workspace chat for the employee whose IOU is being paid
    const employeeWorkspaceChat = createPolicyExpenseChats(policyID, {[employeeEmail]: employeeAccountID}, true);
    const newWorkspace = {
        id: policyID,

        // We are creating a collect policy in this case
        type: CONST.POLICY.TYPE.TEAM,
        name: workspaceName,
        role: CONST.POLICY.ROLE.ADMIN,
        owner: sessionEmail,
        ownerAccountID: sessionAccountID,
        isPolicyExpenseChatEnabled: true,

        // Setting the currency to USD as we can only add the VBBA for this policy currency right now
        outputCurrency: CONST.CURRENCY.USD,
        pendingAction: CONST.RED_BRICK_ROAD_PENDING_ACTION.ADD,
        autoReporting: true,
        approvalMode: CONST.POLICY.APPROVAL_MODE.OPTIONAL,
        harvesting: {
            enabled: true,
        },
        customUnits,
        areCategoriesEnabled: true,
        areTagsEnabled: false,
        areDistanceRatesEnabled: false,
        areWorkflowsEnabled: false,
        areReportFieldsEnabled: false,
        areConnectionsEnabled: false,
        employeeList: {
            [sessionEmail]: {
                role: CONST.POLICY.ROLE.ADMIN,
                errors: {},
            },
            [employeeEmail]: {
                role: CONST.POLICY.ROLE.USER,
                errors: {},
            },
        },
    };

    const optimisticData: OnyxUpdate[] = [
        {
            onyxMethod: Onyx.METHOD.SET,
            key: `${ONYXKEYS.COLLECTION.POLICY}${policyID}`,
            value: newWorkspace,
        },
        {
            onyxMethod: Onyx.METHOD.SET,
            key: `${ONYXKEYS.COLLECTION.REPORT}${announceChatReportID}`,
            value: {
                pendingFields: {
                    addWorkspaceRoom: CONST.RED_BRICK_ROAD_PENDING_ACTION.ADD,
                },
                ...announceChatData,
            },
        },
        {
            onyxMethod: Onyx.METHOD.SET,
            key: `${ONYXKEYS.COLLECTION.REPORT_ACTIONS}${announceChatReportID}`,
            value: announceReportActionData,
        },
        {
            onyxMethod: Onyx.METHOD.SET,
            key: `${ONYXKEYS.COLLECTION.REPORT}${adminsChatReportID}`,
            value: {
                pendingFields: {
                    addWorkspaceRoom: CONST.RED_BRICK_ROAD_PENDING_ACTION.ADD,
                },
                ...adminsChatData,
            },
        },
        {
            onyxMethod: Onyx.METHOD.SET,
            key: `${ONYXKEYS.COLLECTION.REPORT_ACTIONS}${adminsChatReportID}`,
            value: adminsReportActionData,
        },
        {
            onyxMethod: Onyx.METHOD.SET,
            key: `${ONYXKEYS.COLLECTION.REPORT}${workspaceChatReportID}`,
            value: {
                pendingFields: {
                    addWorkspaceRoom: CONST.RED_BRICK_ROAD_PENDING_ACTION.ADD,
                },
                ...workspaceChatData,
            },
        },
        {
            onyxMethod: Onyx.METHOD.SET,
            key: `${ONYXKEYS.COLLECTION.REPORT_ACTIONS}${workspaceChatReportID}`,
            value: workspaceChatReportActionData,
        },
        {
            onyxMethod: Onyx.METHOD.MERGE,
            key: `${ONYXKEYS.COLLECTION.POLICY_DRAFTS}${policyID}`,
            value: {
                pendingFields: {
                    addWorkspaceRoom: null,
                },
                pendingAction: null,
            },
        },
        ...employeeWorkspaceChat.onyxOptimisticData,
    ];

    const successData: OnyxUpdate[] = [
        {
            onyxMethod: Onyx.METHOD.MERGE,
            key: `${ONYXKEYS.COLLECTION.POLICY}${policyID}`,
            value: {pendingAction: null},
        },
        {
            onyxMethod: Onyx.METHOD.MERGE,
            key: `${ONYXKEYS.COLLECTION.REPORT}${announceChatReportID}`,
            value: {
                pendingFields: {
                    addWorkspaceRoom: null,
                },
                pendingAction: null,
            },
        },
        {
            onyxMethod: Onyx.METHOD.MERGE,
            key: `${ONYXKEYS.COLLECTION.REPORT_ACTIONS}${announceChatReportID}`,
            value: {
                [Object.keys(announceChatData)[0]]: {
                    pendingAction: null,
                },
            },
        },
        {
            onyxMethod: Onyx.METHOD.MERGE,
            key: `${ONYXKEYS.COLLECTION.REPORT}${adminsChatReportID}`,
            value: {
                pendingFields: {
                    addWorkspaceRoom: null,
                },
                pendingAction: null,
            },
        },
        {
            onyxMethod: Onyx.METHOD.MERGE,
            key: `${ONYXKEYS.COLLECTION.REPORT_ACTIONS}${adminsChatReportID}`,
            value: {
                [Object.keys(adminsChatData)[0]]: {
                    pendingAction: null,
                },
            },
        },
        {
            onyxMethod: Onyx.METHOD.MERGE,
            key: `${ONYXKEYS.COLLECTION.REPORT}${workspaceChatReportID}`,
            value: {
                pendingFields: {
                    addWorkspaceRoom: null,
                },
                pendingAction: null,
            },
        },
        {
            onyxMethod: Onyx.METHOD.MERGE,
            key: `${ONYXKEYS.COLLECTION.REPORT_ACTIONS}${workspaceChatReportID}`,
            value: {
                [Object.keys(workspaceChatData)[0]]: {
                    pendingAction: null,
                },
            },
        },
        ...employeeWorkspaceChat.onyxSuccessData,
    ];

    const failureData: OnyxUpdate[] = [
        {
            onyxMethod: Onyx.METHOD.MERGE,
            key: `${ONYXKEYS.COLLECTION.REPORT}${announceChatReportID}`,
            value: {
                pendingFields: {
                    addWorkspaceRoom: null,
                },
                pendingAction: null,
            },
        },
        {
            onyxMethod: Onyx.METHOD.MERGE,
            key: `${ONYXKEYS.COLLECTION.REPORT_ACTIONS}${announceChatReportID}`,
            value: {
                pendingAction: null,
            },
        },
        {
            onyxMethod: Onyx.METHOD.MERGE,
            key: `${ONYXKEYS.COLLECTION.REPORT}${adminsChatReportID}`,
            value: {
                pendingFields: {
                    addWorkspaceRoom: null,
                },
                pendingAction: null,
            },
        },
        {
            onyxMethod: Onyx.METHOD.MERGE,
            key: `${ONYXKEYS.COLLECTION.REPORT_ACTIONS}${adminsChatReportID}`,
            value: {
                pendingAction: null,
            },
        },
        {
            onyxMethod: Onyx.METHOD.MERGE,
            key: `${ONYXKEYS.COLLECTION.REPORT}${workspaceChatReportID}`,
            value: {
                pendingFields: {
                    addWorkspaceRoom: null,
                },
                pendingAction: null,
            },
        },
        {
            onyxMethod: Onyx.METHOD.MERGE,
            key: `${ONYXKEYS.COLLECTION.REPORT_ACTIONS}${workspaceChatReportID}`,
            value: {
                pendingAction: null,
            },
        },
    ];

    // Compose the memberData object which is used to add the employee to the workspace and
    // optimistically create the workspace chat for them.
    const memberData = {
        accountID: Number(employeeAccountID),
        email: employeeEmail,
        workspaceChatReportID: employeeWorkspaceChat.reportCreationData[employeeEmail].reportID,
        workspaceChatCreatedReportActionID: employeeWorkspaceChat.reportCreationData[employeeEmail].reportActionID,
    };

    const oldChatReportID = iouReport.chatReportID;

    // Next we need to convert the IOU report to Expense report.
    // We need to change:
    // - report type
    // - change the sign of the report total
    // - update its policyID and policyName
    // - update the chatReportID to point to the new workspace chat
    const expenseReport = {
        ...iouReport,
        chatReportID: memberData.workspaceChatReportID,
        policyID,
        policyName: workspaceName,
        type: CONST.REPORT.TYPE.EXPENSE,
        total: -(iouReport?.total ?? 0),
    };
    optimisticData.push({
        onyxMethod: Onyx.METHOD.MERGE,
        key: `${ONYXKEYS.COLLECTION.REPORT}${iouReportID}`,
        value: expenseReport,
    });
    failureData.push({
        onyxMethod: Onyx.METHOD.MERGE,
        key: `${ONYXKEYS.COLLECTION.REPORT}${iouReportID}`,
        value: iouReport,
    });

    // The expense report transactions need to have the amount reversed to negative values
    const reportTransactions = TransactionUtils.getAllReportTransactions(iouReportID);

    // For performance reasons, we are going to compose a merge collection data for transactions
    const transactionsOptimisticData: Record<string, Transaction> = {};
    const transactionFailureData: Record<string, Transaction> = {};
    reportTransactions.forEach((transaction) => {
        transactionsOptimisticData[`${ONYXKEYS.COLLECTION.TRANSACTION}${transaction.transactionID}`] = {
            ...transaction,
            amount: -transaction.amount,
            modifiedAmount: transaction.modifiedAmount ? -transaction.modifiedAmount : 0,
        };

        transactionFailureData[`${ONYXKEYS.COLLECTION.TRANSACTION}${transaction.transactionID}`] = transaction;
    });

    optimisticData.push({
        onyxMethod: Onyx.METHOD.MERGE_COLLECTION,
        key: `${ONYXKEYS.COLLECTION.TRANSACTION}`,
        value: transactionsOptimisticData,
    });
    failureData.push({
        onyxMethod: Onyx.METHOD.MERGE_COLLECTION,
        key: `${ONYXKEYS.COLLECTION.TRANSACTION}`,
        value: transactionFailureData,
    });

    // We need to move the report preview action from the DM to the workspace chat.
    const reportPreview = ReportActionsUtils.getParentReportAction(iouReport);
    optimisticData.push({
        onyxMethod: Onyx.METHOD.MERGE,
        key: `${ONYXKEYS.COLLECTION.REPORT_ACTIONS}${oldChatReportID}`,
        value: {[reportPreview.reportActionID]: null},
    });
    failureData.push({
        onyxMethod: Onyx.METHOD.MERGE,
        key: `${ONYXKEYS.COLLECTION.REPORT_ACTIONS}${oldChatReportID}`,
        value: {[reportPreview.reportActionID]: reportPreview},
    });

    // To optimistically remove the GBR from the DM we need to update the hasOutstandingChildRequest param to false
    optimisticData.push({
        onyxMethod: Onyx.METHOD.MERGE,
        key: `${ONYXKEYS.COLLECTION.REPORT}${oldChatReportID}`,
        value: {
            hasOutstandingChildRequest: false,
        },
    });
    failureData.push({
        onyxMethod: Onyx.METHOD.MERGE,
        key: `${ONYXKEYS.COLLECTION.REPORT}${oldChatReportID}`,
        value: {
            hasOutstandingChildRequest: true,
        },
    });

    if (reportPreview?.reportActionID) {
        // Update the created timestamp of the report preview action to be after the workspace chat created timestamp.
        optimisticData.push({
            onyxMethod: Onyx.METHOD.MERGE,
            key: `${ONYXKEYS.COLLECTION.REPORT_ACTIONS}${memberData.workspaceChatReportID}`,
            value: {
                [reportPreview.reportActionID]: {
                    ...reportPreview,
                    message: [
                        {
                            type: CONST.REPORT.MESSAGE.TYPE.TEXT,
                            text: ReportUtils.getReportPreviewMessage(expenseReport, {}, false, false, newWorkspace),
                        },
                    ],
                    created: DateUtils.getDBTime(),
                },
            },
        });
    }

    failureData.push({
        onyxMethod: Onyx.METHOD.MERGE,
        key: `${ONYXKEYS.COLLECTION.REPORT_ACTIONS}${memberData.workspaceChatReportID}`,
        value: {[reportPreview.reportActionID]: null},
    });

    // Create the MOVED report action and add it to the DM chat which indicates to the user where the report has been moved
    const movedReportAction = ReportUtils.buildOptimisticMovedReportAction(oldPersonalPolicyID ?? '', policyID, memberData.workspaceChatReportID, iouReportID, workspaceName);
    optimisticData.push({
        onyxMethod: Onyx.METHOD.MERGE,
        key: `${ONYXKEYS.COLLECTION.REPORT_ACTIONS}${oldChatReportID}`,
        value: {[movedReportAction.reportActionID]: movedReportAction},
    });
    successData.push({
        onyxMethod: Onyx.METHOD.MERGE,
        key: `${ONYXKEYS.COLLECTION.REPORT_ACTIONS}${oldChatReportID}`,
        value: {
            [movedReportAction.reportActionID]: {
                ...movedReportAction,
                pendingAction: null,
            },
        },
    });
    failureData.push({
        onyxMethod: Onyx.METHOD.MERGE,
        key: `${ONYXKEYS.COLLECTION.REPORT_ACTIONS}${oldChatReportID}`,
        value: {[movedReportAction.reportActionID]: null},
    });

    const params: CreateWorkspaceFromIOUPaymentParams = {
        policyID,
        announceChatReportID,
        adminsChatReportID,
        expenseChatReportID: workspaceChatReportID,
        ownerEmail: '',
        makeMeAdmin: false,
        policyName: workspaceName,
        type: CONST.POLICY.TYPE.TEAM,
        announceCreatedReportActionID,
        adminsCreatedReportActionID,
        expenseCreatedReportActionID: workspaceChatCreatedReportActionID,
        customUnitID,
        customUnitRateID,
        iouReportID,
        memberData: JSON.stringify(memberData),
        reportActionID: movedReportAction.reportActionID,
    };

    API.write(WRITE_COMMANDS.CREATE_WORKSPACE_FROM_IOU_PAYMENT, params, {optimisticData, successData, failureData});

    return policyID;
}

/**
 * Accept user join request to a workspace
 */
function acceptJoinRequest(reportID: string, reportAction: OnyxEntry<ReportAction>) {
    const choice = CONST.REPORT.ACTIONABLE_MENTION_JOIN_WORKSPACE_RESOLUTION.ACCEPT;
    if (!reportAction) {
        return;
    }

    const optimisticData: OnyxUpdate[] = [
        {
            onyxMethod: Onyx.METHOD.MERGE,
            key: `${ONYXKEYS.COLLECTION.REPORT_ACTIONS}${reportID}`,
            value: {
                [reportAction.reportActionID]: {
                    originalMessage: {choice},
                    pendingAction: CONST.RED_BRICK_ROAD_PENDING_ACTION.UPDATE,
                },
            },
        },
    ];

    const successData: OnyxUpdate[] = [
        {
            onyxMethod: Onyx.METHOD.MERGE,
            key: `${ONYXKEYS.COLLECTION.REPORT_ACTIONS}${reportID}`,
            value: {
                [reportAction.reportActionID]: {
                    originalMessage: {choice},
                    pendingAction: null,
                },
            },
        },
    ];

    const failureData: OnyxUpdate[] = [
        {
            onyxMethod: Onyx.METHOD.MERGE,
            key: `${ONYXKEYS.COLLECTION.REPORT_ACTIONS}${reportID}`,
            value: {
                [reportAction.reportActionID]: {
                    originalMessage: {choice: ''},
                    pendingAction: null,
                },
            },
        },
    ];

    const parameters = {
        requests: JSON.stringify({
            [(reportAction.originalMessage as OriginalMessageJoinPolicyChangeLog['originalMessage']).policyID]: {
                requests: [{accountID: reportAction?.actorAccountID, adminsRoomMessageReportActionID: reportAction.reportActionID}],
            },
        }),
    };

    API.write(WRITE_COMMANDS.ACCEPT_JOIN_REQUEST, parameters, {optimisticData, failureData, successData});
}

/**
 * Decline user join request to a workspace
 */
function declineJoinRequest(reportID: string, reportAction: OnyxEntry<ReportAction>) {
    if (!reportAction) {
        return;
    }
    const choice = CONST.REPORT.ACTIONABLE_MENTION_JOIN_WORKSPACE_RESOLUTION.DECLINE;
    const optimisticData: OnyxUpdate[] = [
        {
            onyxMethod: Onyx.METHOD.MERGE,
            key: `${ONYXKEYS.COLLECTION.REPORT_ACTIONS}${reportID}`,
            value: {
                [reportAction.reportActionID]: {
                    originalMessage: {choice},
                    pendingAction: CONST.RED_BRICK_ROAD_PENDING_ACTION.UPDATE,
                },
            },
        },
    ];

    const successData: OnyxUpdate[] = [
        {
            onyxMethod: Onyx.METHOD.MERGE,
            key: `${ONYXKEYS.COLLECTION.REPORT_ACTIONS}${reportID}`,
            value: {
                [reportAction.reportActionID]: {
                    originalMessage: {choice},
                    pendingAction: null,
                },
            },
        },
    ];

    const failureData: OnyxUpdate[] = [
        {
            onyxMethod: Onyx.METHOD.MERGE,
            key: `${ONYXKEYS.COLLECTION.REPORT_ACTIONS}${reportID}`,
            value: {
                [reportAction.reportActionID]: {
                    originalMessage: {choice: ''},
                    pendingAction: null,
                },
            },
        },
    ];

    const parameters = {
        requests: JSON.stringify({
            [(reportAction.originalMessage as OriginalMessageJoinPolicyChangeLog['originalMessage']).policyID]: {
                requests: [{accountID: reportAction?.actorAccountID, adminsRoomMessageReportActionID: reportAction.reportActionID}],
            },
        }),
    };

    API.write(WRITE_COMMANDS.DECLINE_JOIN_REQUEST, parameters, {optimisticData, failureData, successData});
}

function navigateWhenEnableFeature(policyID: string) {
    setTimeout(() => {
        Navigation.navigate(ROUTES.WORKSPACE_INITIAL.getRoute(policyID));
    }, CONST.WORKSPACE_ENABLE_FEATURE_REDIRECT_DELAY);
}

function enablePolicyConnections(policyID: string, enabled: boolean) {
    const onyxData: OnyxData = {
        optimisticData: [
            {
                onyxMethod: Onyx.METHOD.MERGE,
                key: `${ONYXKEYS.COLLECTION.POLICY}${policyID}`,
                value: {
                    areConnectionsEnabled: enabled,
                    pendingFields: {
                        areConnectionsEnabled: CONST.RED_BRICK_ROAD_PENDING_ACTION.UPDATE,
                    },
                },
            },
        ],
        successData: [
            {
                onyxMethod: Onyx.METHOD.MERGE,
                key: `${ONYXKEYS.COLLECTION.POLICY}${policyID}`,
                value: {
                    pendingFields: {
                        areConnectionsEnabled: null,
                    },
                },
            },
        ],
        failureData: [
            {
                onyxMethod: Onyx.METHOD.MERGE,
                key: `${ONYXKEYS.COLLECTION.POLICY}${policyID}`,
                value: {
                    areConnectionsEnabled: !enabled,
                    pendingFields: {
                        areConnectionsEnabled: null,
                    },
                },
            },
        ],
    };

    const parameters: EnablePolicyConnectionsParams = {policyID, enabled};

    API.write(WRITE_COMMANDS.ENABLE_POLICY_CONNECTIONS, parameters, onyxData);
}

function enablePolicyReportFields(policyID: string, enabled: boolean) {
    const onyxData: OnyxData = {
        optimisticData: [
            {
                onyxMethod: Onyx.METHOD.MERGE,
                key: `${ONYXKEYS.COLLECTION.POLICY}${policyID}`,
                value: {
                    areReportFieldsEnabled: enabled,
                    pendingFields: {
                        areReportFieldsEnabled: CONST.RED_BRICK_ROAD_PENDING_ACTION.UPDATE,
                    },
                },
            },
        ],
        successData: [
            {
                onyxMethod: Onyx.METHOD.MERGE,
                key: `${ONYXKEYS.COLLECTION.POLICY}${policyID}`,
                value: {
                    pendingFields: {
                        areReportFieldsEnabled: null,
                    },
                },
            },
        ],
        failureData: [
            {
                onyxMethod: Onyx.METHOD.MERGE,
                key: `${ONYXKEYS.COLLECTION.POLICY}${policyID}`,
                value: {
                    areReportFieldsEnabled: !enabled,
                    pendingFields: {
                        areReportFieldsEnabled: null,
                    },
                },
            },
        ],
    };

    const parameters: EnablePolicyReportFieldsParams = {policyID, enabled};

    API.write(WRITE_COMMANDS.ENABLE_POLICY_REPORT_FIELDS, parameters, onyxData);
}

function enablePolicyTaxes(policyID: string, enabled: boolean) {
    const defaultTaxRates: TaxRatesWithDefault = CONST.DEFAULT_TAX;
    const taxRatesData: OnyxData = {
        optimisticData: [
            {
                onyxMethod: Onyx.METHOD.MERGE,
                key: `${ONYXKEYS.COLLECTION.POLICY}${policyID}`,
                value: {
                    taxRates: {
                        ...defaultTaxRates,
                        taxes: {
                            ...Object.keys(defaultTaxRates.taxes).reduce((acc, taxKey) => {
                                acc[taxKey] = {
                                    ...defaultTaxRates.taxes[taxKey],
                                    pendingAction: CONST.RED_BRICK_ROAD_PENDING_ACTION.ADD,
                                };
                                return acc;
                            }, {} as Record<string, TaxRate & {pendingAction: typeof CONST.RED_BRICK_ROAD_PENDING_ACTION.ADD}>),
                        },
                    },
                },
            },
        ],
        successData: [
            {
                onyxMethod: Onyx.METHOD.MERGE,
                key: `${ONYXKEYS.COLLECTION.POLICY}${policyID}`,
                value: {
                    taxRates: {
                        taxes: {
                            ...Object.keys(defaultTaxRates.taxes).reduce((acc, taxKey) => {
                                acc[taxKey] = {pendingAction: null};
                                return acc;
                            }, {} as Record<string, {pendingAction: null}>),
                        },
                    },
                },
            },
        ],
        failureData: [
            {
                onyxMethod: Onyx.METHOD.MERGE,
                key: `${ONYXKEYS.COLLECTION.POLICY}${policyID}`,
                value: {
                    taxRates: undefined,
                },
            },
        ],
    };
    const policy = getPolicy(policyID);
    const shouldAddDefaultTaxRatesData = (!policy?.taxRates || isEmptyObject(policy.taxRates)) && enabled;
    const onyxData: OnyxData = {
        optimisticData: [
            {
                onyxMethod: Onyx.METHOD.MERGE,
                key: `${ONYXKEYS.COLLECTION.POLICY}${policyID}`,
                value: {
                    tax: {
                        trackingEnabled: enabled,
                    },
                    pendingFields: {
                        tax: CONST.RED_BRICK_ROAD_PENDING_ACTION.UPDATE,
                    },
                },
            },
            ...(shouldAddDefaultTaxRatesData ? taxRatesData.optimisticData ?? [] : []),
        ],
        successData: [
            {
                onyxMethod: Onyx.METHOD.MERGE,
                key: `${ONYXKEYS.COLLECTION.POLICY}${policyID}`,
                value: {
                    pendingFields: {
                        tax: null,
                    },
                },
            },
            ...(shouldAddDefaultTaxRatesData ? taxRatesData.successData ?? [] : []),
        ],
        failureData: [
            {
                onyxMethod: Onyx.METHOD.MERGE,
                key: `${ONYXKEYS.COLLECTION.POLICY}${policyID}`,
                value: {
                    tax: {
                        trackingEnabled: !enabled,
                    },
                    pendingFields: {
                        tax: null,
                    },
                },
            },
            ...(shouldAddDefaultTaxRatesData ? taxRatesData.failureData ?? [] : []),
        ],
    };

    const parameters: EnablePolicyTaxesParams = {policyID, enabled};
    if (shouldAddDefaultTaxRatesData) {
        parameters.taxFields = JSON.stringify(defaultTaxRates);
    }
    API.write(WRITE_COMMANDS.ENABLE_POLICY_TAXES, parameters, onyxData);

    if (enabled && getIsNarrowLayout()) {
        navigateWhenEnableFeature(policyID);
    }
}

function enablePolicyWorkflows(policyID: string, enabled: boolean) {
    const policy = getPolicy(policyID);
    const onyxData: OnyxData = {
        optimisticData: [
            {
                onyxMethod: Onyx.METHOD.MERGE,
                key: `${ONYXKEYS.COLLECTION.POLICY}${policyID}`,
                value: {
                    areWorkflowsEnabled: enabled,
                    ...(!enabled
                        ? {
                              approvalMode: CONST.POLICY.APPROVAL_MODE.OPTIONAL,
                              autoReporting: false,
                              harvesting: {
                                  enabled: false,
                              },
                              reimbursementChoice: CONST.POLICY.REIMBURSEMENT_CHOICES.REIMBURSEMENT_NO,
                          }
                        : {}),
                    pendingFields: {
                        areWorkflowsEnabled: CONST.RED_BRICK_ROAD_PENDING_ACTION.UPDATE,
                        ...(!enabled
                            ? {
                                  approvalMode: CONST.RED_BRICK_ROAD_PENDING_ACTION.UPDATE,
                                  autoReporting: CONST.RED_BRICK_ROAD_PENDING_ACTION.UPDATE,
                                  harvesting: CONST.RED_BRICK_ROAD_PENDING_ACTION.UPDATE,
                                  reimbursementChoice: CONST.RED_BRICK_ROAD_PENDING_ACTION.UPDATE,
                              }
                            : {}),
                    },
                },
            },
        ],
        successData: [
            {
                onyxMethod: Onyx.METHOD.MERGE,
                key: `${ONYXKEYS.COLLECTION.POLICY}${policyID}`,
                value: {
                    pendingFields: {
                        areWorkflowsEnabled: null,
                        ...(!enabled
                            ? {
                                  approvalMode: null,
                                  autoReporting: null,
                                  harvesting: null,
                                  reimbursementChoice: null,
                              }
                            : {}),
                    },
                },
            },
        ],
        failureData: [
            {
                onyxMethod: Onyx.METHOD.MERGE,
                key: `${ONYXKEYS.COLLECTION.POLICY}${policyID}`,
                value: {
                    areWorkflowsEnabled: !enabled,
                    ...(!enabled
                        ? {
                              approvalMode: policy.approvalMode,
                              autoReporting: policy.autoReporting,
                              harvesting: policy.harvesting,
                              reimbursementChoice: policy.reimbursementChoice,
                          }
                        : {}),
                    pendingFields: {
                        areWorkflowsEnabled: null,
                        ...(!enabled
                            ? {
                                  approvalMode: null,
                                  autoReporting: null,
                                  harvesting: null,
                                  reimbursementChoice: null,
                              }
                            : {}),
                    },
                },
            },
        ],
    };

    const parameters: EnablePolicyWorkflowsParams = {policyID, enabled};

    API.write(WRITE_COMMANDS.ENABLE_POLICY_WORKFLOWS, parameters, onyxData);

    if (enabled && getIsNarrowLayout()) {
        navigateWhenEnableFeature(policyID);
    }
}

function enableDistanceRequestTax(policyID: string, customUnitName: string, customUnitID: string, attributes: Attributes) {
    const policy = getPolicy(policyID);
    const onyxData: OnyxData = {
        optimisticData: [
            {
                onyxMethod: Onyx.METHOD.MERGE,
                key: `${ONYXKEYS.COLLECTION.POLICY}${policyID}`,
                value: {
                    customUnits: {
                        [customUnitID]: {
                            attributes,
                        },
                    },
                    pendingFields: {
                        customUnits: CONST.RED_BRICK_ROAD_PENDING_ACTION.UPDATE,
                    },
                },
            },
        ],
        successData: [
            {
                onyxMethod: Onyx.METHOD.MERGE,
                key: `${ONYXKEYS.COLLECTION.POLICY}${policyID}`,
                value: {
                    pendingFields: {
                        customUnits: null,
                    },
                },
            },
        ],
        failureData: [
            {
                onyxMethod: Onyx.METHOD.MERGE,
                key: `${ONYXKEYS.COLLECTION.POLICY}${policyID}`,
                value: {
                    customUnits: {
                        [customUnitID]: {
                            attributes: policy.customUnits ? policy.customUnits[customUnitID].attributes : null,
                        },
                    },
                },
            },
        ],
    };

    const params = {
        policyID,
        customUnit: JSON.stringify({
            customUnitName,
            customUnitID,
            attributes,
        }),
    };
    API.write(WRITE_COMMANDS.ENABLE_DISTANCE_REQUEST_TAX, params, onyxData);
}

function openPolicyMoreFeaturesPage(policyID: string) {
    const params: OpenPolicyMoreFeaturesPageParams = {policyID};

    API.read(READ_COMMANDS.OPEN_POLICY_MORE_FEATURES_PAGE, params);
}

/**
 * Takes removes pendingFields and errorFields from a customUnit
 */
function removePendingFieldsFromCustomUnit(customUnit: CustomUnit): CustomUnit {
    const cleanedCustomUnit = {...customUnit};

    delete cleanedCustomUnit.pendingFields;
    delete cleanedCustomUnit.errorFields;

    return cleanedCustomUnit;
}

<<<<<<< HEAD
function setPolicyDistanceRatesUnit(policyID: string, currentCustomUnit: CustomUnit, newCustomUnit: CustomUnit) {
    const optimisticData: OnyxUpdate[] = [
        {
            onyxMethod: Onyx.METHOD.MERGE,
            key: `${ONYXKEYS.COLLECTION.POLICY}${policyID}`,
            value: {
                customUnits: {
                    [newCustomUnit.customUnitID]: {
                        ...newCustomUnit,
                        pendingFields: {attributes: CONST.RED_BRICK_ROAD_PENDING_ACTION.UPDATE},
                    },
                },
            },
        },
    ];

    const successData: OnyxUpdate[] = [
        {
            onyxMethod: Onyx.METHOD.MERGE,
            key: `${ONYXKEYS.COLLECTION.POLICY}${policyID}`,
            value: {
                customUnits: {
                    [newCustomUnit.customUnitID]: {
                        pendingFields: {attributes: null},
                    },
                },
            },
        },
    ];

    const failureData: OnyxUpdate[] = [
        {
            onyxMethod: Onyx.METHOD.MERGE,
            key: `${ONYXKEYS.COLLECTION.POLICY}${policyID}`,
            value: {
                customUnits: {
                    [currentCustomUnit.customUnitID]: {
                        ...currentCustomUnit,
                        errorFields: {attributes: ErrorUtils.getMicroSecondOnyxError('common.genericErrorMessage')},
                        pendingFields: {attributes: null},
                    },
                },
            },
        },
    ];

    const params: SetPolicyDistanceRatesUnitParams = {
        policyID,
        customUnit: JSON.stringify(removePendingFieldsFromCustomUnit(newCustomUnit)),
    };

    API.write(WRITE_COMMANDS.SET_POLICY_DISTANCE_RATES_UNIT, params, {optimisticData, successData, failureData});
}

/**
 * Takes array of customUnitRates and removes pendingFields and errorFields from each rate - we don't want to send those via API
 */
function prepareCustomUnitRatesArray(customUnitRates: Rate[]): Rate[] {
    const customUnitRateArray: Rate[] = [];
    customUnitRates.forEach((rate) => {
        const cleanedRate = {...rate};
        delete cleanedRate.pendingFields;
        delete cleanedRate.errorFields;
        customUnitRateArray.push(cleanedRate);
    });

    return customUnitRateArray;
}

function updatePolicyDistanceRateValue(policyID: string, customUnit: CustomUnit, customUnitRates: Rate[]) {
    const currentRates = customUnit.rates;
    const optimisticRates: Record<string, Rate> = {};
    const successRates: Record<string, Rate> = {};
    const failureRates: Record<string, Rate> = {};
    const rateIDs = customUnitRates.map((rate) => rate.customUnitRateID);

    for (const rateID of Object.keys(customUnit.rates)) {
        if (!rateIDs.includes(rateID)) {
            return;
        }
        const foundRate = customUnitRates.find((rate) => rate.customUnitRateID === rateID);
        optimisticRates[rateID] = {...foundRate, pendingFields: {rate: CONST.RED_BRICK_ROAD_PENDING_ACTION.UPDATE}};
        successRates[rateID] = {...foundRate, pendingFields: {rate: null}};
        failureRates[rateID] = {
            ...currentRates[rateID],
            pendingFields: {rate: null},
            errorFields: {rate: ErrorUtils.getMicroSecondOnyxError('common.genericErrorMessage')},
        };
    }

    const optimisticData: OnyxUpdate[] = [
        {
            onyxMethod: Onyx.METHOD.MERGE,
            key: `${ONYXKEYS.COLLECTION.POLICY}${policyID}`,
            value: {
                customUnits: {
                    [customUnit.customUnitID]: {
                        rates: optimisticRates,
                    },
                },
            },
        },
    ];

    const successData: OnyxUpdate[] = [
        {
            onyxMethod: Onyx.METHOD.MERGE,
            key: `${ONYXKEYS.COLLECTION.POLICY}${policyID}`,
            value: {
                customUnits: {
                    [customUnit.customUnitID]: {
                        rates: successRates,
                    },
                },
            },
        },
    ];

    const failureData: OnyxUpdate[] = [
        {
            onyxMethod: Onyx.METHOD.MERGE,
            key: `${ONYXKEYS.COLLECTION.POLICY}${policyID}`,
            value: {
                customUnits: {
                    [customUnit.customUnitID]: {
                        rates: failureRates,
                    },
                },
            },
        },
    ];

    const params: UpdatePolicyDistanceRateValueParams = {
        policyID,
        customUnitID: customUnit.customUnitID,
        customUnitRateArray: JSON.stringify(prepareCustomUnitRatesArray(customUnitRates)),
    };

    API.write(WRITE_COMMANDS.UPDATE_POLICY_DISTANCE_RATE_VALUE, params, {optimisticData, successData, failureData});
}

function updateDistanceTaxClaimableValue(policyID: string, customUnit: CustomUnit, customUnitRates: Rate[]) {
    const currentRates = customUnit.rates;
    const optimisticRates: Record<string, Rate> = {};
    const successRates: Record<string, Rate> = {};
    const failureRates: Record<string, Rate> = {};
    const rateIDs = customUnitRates.map((rate) => rate.customUnitRateID);

    for (const rateID of Object.keys(customUnit.rates)) {
        if (!rateIDs.includes(rateID)) {
            return;
        }
        const foundRate = customUnitRates.find((rate) => rate.customUnitRateID === rateID);
        optimisticRates[rateID] = {...foundRate, pendingFields: {rate: CONST.RED_BRICK_ROAD_PENDING_ACTION.UPDATE}};
        successRates[rateID] = {...foundRate, pendingFields: {rate: null}};
        failureRates[rateID] = {
            ...currentRates[rateID],
            pendingFields: {rate: null},
            errorFields: {rate: ErrorUtils.getMicroSecondOnyxError('common.genericErrorMessage')},
        };
    }

    const optimisticData: OnyxUpdate[] = [
        {
            onyxMethod: Onyx.METHOD.MERGE,
            key: `${ONYXKEYS.COLLECTION.POLICY}${policyID}`,
            value: {
                customUnits: {
                    [customUnit.customUnitID]: {
                        rates: optimisticRates,
                    },
                },
            },
        },
    ];

    const successData: OnyxUpdate[] = [
        {
            onyxMethod: Onyx.METHOD.MERGE,
            key: `${ONYXKEYS.COLLECTION.POLICY}${policyID}`,
            value: {
                customUnits: {
                    [customUnit.customUnitID]: {
                        rates: successRates,
                    },
                },
            },
        },
    ];

    const failureData: OnyxUpdate[] = [
        {
            onyxMethod: Onyx.METHOD.MERGE,
            key: `${ONYXKEYS.COLLECTION.POLICY}${policyID}`,
            value: {
                customUnits: {
                    [customUnit.customUnitID]: {
                        rates: failureRates,
                    },
                },
            },
        },
    ];

    const params: UpdatePolicyDistanceRateValueParams = {
        policyID,
        customUnitID: customUnit.customUnitID,
        customUnitRateArray: JSON.stringify(prepareCustomUnitRatesArray(customUnitRates)),
    };

    API.write(WRITE_COMMANDS.UPDATE_DISTANCE_TAX_CLAIMABLE_VALUE, params, {optimisticData, successData, failureData});
}

function updateDistanceTaxRate(policyID: string, customUnit: CustomUnit, customUnitRates: Rate[]) {
    const currentRates = customUnit.rates;
    const optimisticRates: Record<string, Rate> = {};
    const successRates: Record<string, Rate> = {};
    const failureRates: Record<string, Rate> = {};
    const rateIDs = customUnitRates.map((rate) => rate.customUnitRateID);

    for (const rateID of Object.keys(customUnit.rates)) {
        if (!rateIDs.includes(rateID)) {
            return;
        }
        const foundRate = customUnitRates.find((rate) => rate.customUnitRateID === rateID);
        optimisticRates[rateID] = {...foundRate, pendingFields: {rate: CONST.RED_BRICK_ROAD_PENDING_ACTION.UPDATE}};
        successRates[rateID] = {...foundRate, pendingFields: {rate: null}};
        failureRates[rateID] = {
            ...currentRates[rateID],
            pendingFields: {rate: null},
            errorFields: {rate: ErrorUtils.getMicroSecondOnyxError('common.genericErrorMessage')},
        };
    }

    const optimisticData: OnyxUpdate[] = [
        {
            onyxMethod: Onyx.METHOD.MERGE,
            key: `${ONYXKEYS.COLLECTION.POLICY}${policyID}`,
            value: {
                customUnits: {
                    [customUnit.customUnitID]: {
                        rates: optimisticRates,
                    },
                },
            },
        },
    ];

    const successData: OnyxUpdate[] = [
        {
            onyxMethod: Onyx.METHOD.MERGE,
            key: `${ONYXKEYS.COLLECTION.POLICY}${policyID}`,
            value: {
                customUnits: {
                    [customUnit.customUnitID]: {
                        rates: successRates,
                    },
                },
            },
        },
    ];

    const failureData: OnyxUpdate[] = [
        {
            onyxMethod: Onyx.METHOD.MERGE,
            key: `${ONYXKEYS.COLLECTION.POLICY}${policyID}`,
            value: {
                customUnits: {
                    [customUnit.customUnitID]: {
                        rates: failureRates,
                    },
                },
            },
        },
    ];

    const params: UpdatePolicyDistanceRateValueParams = {
        policyID,
        customUnitID: customUnit.customUnitID,
        customUnitRateArray: JSON.stringify(prepareCustomUnitRatesArray(customUnitRates)),
    };

    API.write(WRITE_COMMANDS.UPDATE_POLICY_DISTANCE_TAX_RATE_VALUE, params, {optimisticData, successData, failureData});
}

function setPolicyDistanceRatesEnabled(policyID: string, customUnit: CustomUnit, customUnitRates: Rate[]) {
    const currentRates = customUnit.rates;
    const optimisticRates: Record<string, Rate> = {};
    const successRates: Record<string, Rate> = {};
    const failureRates: Record<string, Rate> = {};
    const rateIDs = customUnitRates.map((rate) => rate.customUnitRateID);

    for (const rateID of Object.keys(currentRates)) {
        if (!rateIDs.includes(rateID)) {
            return;
        }
        const foundRate = customUnitRates.find((rate) => rate.customUnitRateID === rateID);
        optimisticRates[rateID] = {...foundRate, pendingFields: {enabled: CONST.RED_BRICK_ROAD_PENDING_ACTION.UPDATE}};
        successRates[rateID] = {...foundRate, pendingFields: {enabled: null}};
        failureRates[rateID] = {
            ...currentRates[rateID],
            pendingFields: {enabled: null},
            errorFields: {enabled: ErrorUtils.getMicroSecondOnyxError('common.genericErrorMessage')},
        };
    }

    const optimisticData: OnyxUpdate[] = [
        {
            onyxMethod: Onyx.METHOD.MERGE,
            key: `${ONYXKEYS.COLLECTION.POLICY}${policyID}`,
            value: {
                customUnits: {
                    [customUnit.customUnitID]: {
                        rates: optimisticRates,
                    },
                },
            },
        },
    ];

    const successData: OnyxUpdate[] = [
        {
            onyxMethod: Onyx.METHOD.MERGE,
            key: `${ONYXKEYS.COLLECTION.POLICY}${policyID}`,
            value: {
                customUnits: {
                    [customUnit.customUnitID]: {
                        rates: successRates,
                    },
                },
            },
        },
    ];

    const failureData: OnyxUpdate[] = [
        {
            onyxMethod: Onyx.METHOD.MERGE,
            key: `${ONYXKEYS.COLLECTION.POLICY}${policyID}`,
            value: {
                customUnits: {
                    [customUnit.customUnitID]: {
                        rates: failureRates,
                    },
                },
            },
        },
    ];

    const params: SetPolicyDistanceRatesEnabledParams = {
        policyID,
        customUnitID: customUnit.customUnitID,
        customUnitRateArray: JSON.stringify(prepareCustomUnitRatesArray(customUnitRates)),
    };

    API.write(WRITE_COMMANDS.SET_POLICY_DISTANCE_RATES_ENABLED, params, {optimisticData, successData, failureData});
}

function deletePolicyDistanceRates(policyID: string, customUnit: CustomUnit, rateIDsToDelete: string[]) {
    const currentRates = customUnit.rates;
    const optimisticRates: Record<string, Rate> = {};
    const successRates: Record<string, Rate> = {};
    const failureRates: Record<string, Rate> = {};

    for (const rateID of Object.keys(currentRates)) {
        if (rateIDsToDelete.includes(rateID)) {
            optimisticRates[rateID] = {
                ...currentRates[rateID],
                pendingAction: CONST.RED_BRICK_ROAD_PENDING_ACTION.DELETE,
            };
            failureRates[rateID] = {
                ...currentRates[rateID],
                pendingAction: null,
                errors: ErrorUtils.getMicroSecondOnyxError('common.genericErrorMessage'),
            };
        } else {
            optimisticRates[rateID] = currentRates[rateID];
            successRates[rateID] = currentRates[rateID];
        }
    }

    const optimisticData: OnyxUpdate[] = [
        {
            onyxMethod: Onyx.METHOD.MERGE,
            key: `${ONYXKEYS.COLLECTION.POLICY}${policyID}`,
            value: {
                customUnits: {
                    [customUnit.customUnitID]: {
                        rates: optimisticRates,
                    },
                },
            },
        },
    ];

    const successData: OnyxUpdate[] = [
        {
            onyxMethod: Onyx.METHOD.MERGE,
            key: `${ONYXKEYS.COLLECTION.POLICY}${policyID}`,
            value: {
                customUnits: {
                    [customUnit.customUnitID]: {
                        rates: successRates,
                    },
                },
            },
        },
    ];

    const failureData: OnyxUpdate[] = [
        {
            onyxMethod: Onyx.METHOD.MERGE,
            key: `${ONYXKEYS.COLLECTION.POLICY}${policyID}`,
            value: {
                customUnits: {
                    [customUnit.customUnitID]: {
                        rates: failureRates,
                    },
                },
            },
        },
    ];

    const params: DeletePolicyDistanceRatesParams = {
        policyID,
        customUnitID: customUnit.customUnitID,
        customUnitRateID: rateIDsToDelete,
    };

    API.write(WRITE_COMMANDS.DELETE_POLICY_DISTANCE_RATES, params, {optimisticData, successData, failureData});
}

=======
>>>>>>> 3c04b02d
function setPolicyCustomTaxName(policyID: string, customTaxName: string) {
    const policy = getPolicy(policyID);
    const originalCustomTaxName = policy?.taxRates?.name;
    const onyxData: OnyxData = {
        optimisticData: [
            {
                onyxMethod: Onyx.METHOD.MERGE,
                key: `${ONYXKEYS.COLLECTION.POLICY}${policyID}`,
                value: {
                    taxRates: {
                        name: customTaxName,
                        pendingFields: {name: CONST.RED_BRICK_ROAD_PENDING_ACTION.UPDATE},
                        errorFields: null,
                    },
                },
            },
        ],
        successData: [
            {
                onyxMethod: Onyx.METHOD.MERGE,
                key: `${ONYXKEYS.COLLECTION.POLICY}${policyID}`,
                value: {
                    taxRates: {
                        pendingFields: {name: null},
                        errorFields: null,
                    },
                },
            },
        ],
        failureData: [
            {
                onyxMethod: Onyx.METHOD.MERGE,
                key: `${ONYXKEYS.COLLECTION.POLICY}${policyID}`,
                value: {
                    taxRates: {
                        name: originalCustomTaxName,
                        pendingFields: {name: null},
                        errorFields: {name: ErrorUtils.getMicroSecondOnyxError('common.genericErrorMessage')},
                    },
                },
            },
        ],
    };

    const parameters = {
        policyID,
        customTaxName,
    };

    API.write(WRITE_COMMANDS.SET_POLICY_CUSTOM_TAX_NAME, parameters, onyxData);
}

function setWorkspaceCurrencyDefault(policyID: string, taxCode: string) {
    const policy = getPolicy(policyID);
    const originalDefaultExternalID = policy?.taxRates?.defaultExternalID;
    const onyxData: OnyxData = {
        optimisticData: [
            {
                onyxMethod: Onyx.METHOD.MERGE,
                key: `${ONYXKEYS.COLLECTION.POLICY}${policyID}`,
                value: {
                    taxRates: {
                        defaultExternalID: taxCode,
                        pendingFields: {defaultExternalID: CONST.RED_BRICK_ROAD_PENDING_ACTION.UPDATE},
                        errorFields: null,
                    },
                },
            },
        ],
        successData: [
            {
                onyxMethod: Onyx.METHOD.MERGE,
                key: `${ONYXKEYS.COLLECTION.POLICY}${policyID}`,
                value: {
                    taxRates: {
                        pendingFields: {defaultExternalID: null},
                        errorFields: null,
                    },
                },
            },
        ],
        failureData: [
            {
                onyxMethod: Onyx.METHOD.MERGE,
                key: `${ONYXKEYS.COLLECTION.POLICY}${policyID}`,
                value: {
                    taxRates: {
                        defaultExternalID: originalDefaultExternalID,
                        pendingFields: {defaultExternalID: null},
                        errorFields: {defaultExternalID: ErrorUtils.getMicroSecondOnyxError('common.genericErrorMessage')},
                    },
                },
            },
        ],
    };

    const parameters = {
        policyID,
        taxCode,
    };

    API.write(WRITE_COMMANDS.SET_POLICY_TAXES_CURRENCY_DEFAULT, parameters, onyxData);
}

function setForeignCurrencyDefault(policyID: string, taxCode: string) {
    const policy = getPolicy(policyID);
    const originalDefaultForeignCurrencyID = policy?.taxRates?.foreignTaxDefault;
    const onyxData: OnyxData = {
        optimisticData: [
            {
                onyxMethod: Onyx.METHOD.MERGE,
                key: `${ONYXKEYS.COLLECTION.POLICY}${policyID}`,
                value: {
                    taxRates: {
                        foreignTaxDefault: taxCode,
                        pendingFields: {foreignTaxDefault: CONST.RED_BRICK_ROAD_PENDING_ACTION.UPDATE},
                        errorFields: null,
                    },
                },
            },
        ],
        successData: [
            {
                onyxMethod: Onyx.METHOD.MERGE,
                key: `${ONYXKEYS.COLLECTION.POLICY}${policyID}`,
                value: {
                    taxRates: {
                        pendingFields: {foreignTaxDefault: null},
                        errorFields: null,
                    },
                },
            },
        ],
        failureData: [
            {
                onyxMethod: Onyx.METHOD.MERGE,
                key: `${ONYXKEYS.COLLECTION.POLICY}${policyID}`,
                value: {
                    taxRates: {
                        foreignTaxDefault: originalDefaultForeignCurrencyID,
                        pendingFields: {foreignTaxDefault: null},
                        errorFields: {foreignTaxDefault: ErrorUtils.getMicroSecondOnyxError('common.genericErrorMessage')},
                    },
                },
            },
        ],
    };

    const parameters = {
        policyID,
        taxCode,
    };

    API.write(WRITE_COMMANDS.SET_POLICY_TAXES_FOREIGN_CURRENCY_DEFAULT, parameters, onyxData);
}

export {
    removeMembers,
    leaveWorkspace,
    updateWorkspaceMembersRole,
    requestWorkspaceOwnerChange,
    clearWorkspaceOwnerChangeFlow,
    addBillingCardAndRequestPolicyOwnerChange,
    addMembersToWorkspace,
    isAdminOfFreePolicy,
    hasActiveChatEnabledPolicies,
    setWorkspaceErrors,
    clearCustomUnitErrors,
    hideWorkspaceAlertMessage,
    deleteWorkspace,
    updateAddress,
    updateWorkspaceCustomUnitAndRate,
    updateLastAccessedWorkspace,
    clearDeleteMemberError,
    clearAddMemberError,
    clearDeleteWorkspaceError,
    openWorkspaceReimburseView,
    setPolicyIDForReimburseView,
    clearOnyxDataForReimburseView,
    setRateForReimburseView,
    setUnitForReimburseView,
    generateDefaultWorkspaceName,
    updateGeneralSettings,
    clearWorkspaceGeneralSettingsErrors,
    deleteWorkspaceAvatar,
    updateWorkspaceAvatar,
    clearAvatarErrors,
    generatePolicyID,
    createWorkspace,
    openWorkspaceMembersPage,
    openPolicyTaxesPage,
    openWorkspaceInvitePage,
    openWorkspace,
    removeWorkspace,
    createWorkspaceFromIOUPayment,
    setWorkspaceInviteMembersDraft,
    clearErrors,
    dismissAddedWithPrimaryLoginMessages,
    openDraftWorkspaceRequest,
    createDraftInitialWorkspace,
    setWorkspaceInviteMessageDraft,
    setWorkspaceAutoReporting,
    setWorkspaceApprovalMode,
    setWorkspaceAutoReportingFrequency,
    setWorkspaceAutoReportingMonthlyOffset,
    updateWorkspaceDescription,
    inviteMemberToWorkspace,
    acceptJoinRequest,
    declineJoinRequest,
    setWorkspacePayer,
    setWorkspaceReimbursement,
    openPolicyWorkflowsPage,
    enablePolicyConnections,
    enablePolicyReportFields,
    enablePolicyTaxes,
    enablePolicyWorkflows,
<<<<<<< HEAD
    enableDistanceRequestTax,
    openPolicyDistanceRatesPage,
=======
>>>>>>> 3c04b02d
    openPolicyMoreFeaturesPage,
    generateCustomUnitID,
    clearQBOErrorField,
    clearXeroErrorField,
    clearWorkspaceReimbursementErrors,
    setWorkspaceCurrencyDefault,
    setForeignCurrencyDefault,
    setPolicyCustomTaxName,
    clearPolicyErrorField,
    isCurrencySupportedForDirectReimbursement,
<<<<<<< HEAD
    clearPolicyDistanceRatesErrorFields,
    clearPolicyDistanceRateErrorFields,
    updatePolicyDistanceRateValue,
    updateDistanceTaxClaimableValue,
    updateDistanceTaxRate,
    setPolicyDistanceRatesEnabled,
    deletePolicyDistanceRates,
=======
>>>>>>> 3c04b02d
    getPrimaryPolicy,
    createDraftWorkspace,
    buildPolicyData,
    navigateWhenEnableFeature,
    removePendingFieldsFromCustomUnit,
};

export type {NewCustomUnit};<|MERGE_RESOLUTION|>--- conflicted
+++ resolved
@@ -3576,440 +3576,6 @@
     return cleanedCustomUnit;
 }
 
-<<<<<<< HEAD
-function setPolicyDistanceRatesUnit(policyID: string, currentCustomUnit: CustomUnit, newCustomUnit: CustomUnit) {
-    const optimisticData: OnyxUpdate[] = [
-        {
-            onyxMethod: Onyx.METHOD.MERGE,
-            key: `${ONYXKEYS.COLLECTION.POLICY}${policyID}`,
-            value: {
-                customUnits: {
-                    [newCustomUnit.customUnitID]: {
-                        ...newCustomUnit,
-                        pendingFields: {attributes: CONST.RED_BRICK_ROAD_PENDING_ACTION.UPDATE},
-                    },
-                },
-            },
-        },
-    ];
-
-    const successData: OnyxUpdate[] = [
-        {
-            onyxMethod: Onyx.METHOD.MERGE,
-            key: `${ONYXKEYS.COLLECTION.POLICY}${policyID}`,
-            value: {
-                customUnits: {
-                    [newCustomUnit.customUnitID]: {
-                        pendingFields: {attributes: null},
-                    },
-                },
-            },
-        },
-    ];
-
-    const failureData: OnyxUpdate[] = [
-        {
-            onyxMethod: Onyx.METHOD.MERGE,
-            key: `${ONYXKEYS.COLLECTION.POLICY}${policyID}`,
-            value: {
-                customUnits: {
-                    [currentCustomUnit.customUnitID]: {
-                        ...currentCustomUnit,
-                        errorFields: {attributes: ErrorUtils.getMicroSecondOnyxError('common.genericErrorMessage')},
-                        pendingFields: {attributes: null},
-                    },
-                },
-            },
-        },
-    ];
-
-    const params: SetPolicyDistanceRatesUnitParams = {
-        policyID,
-        customUnit: JSON.stringify(removePendingFieldsFromCustomUnit(newCustomUnit)),
-    };
-
-    API.write(WRITE_COMMANDS.SET_POLICY_DISTANCE_RATES_UNIT, params, {optimisticData, successData, failureData});
-}
-
-/**
- * Takes array of customUnitRates and removes pendingFields and errorFields from each rate - we don't want to send those via API
- */
-function prepareCustomUnitRatesArray(customUnitRates: Rate[]): Rate[] {
-    const customUnitRateArray: Rate[] = [];
-    customUnitRates.forEach((rate) => {
-        const cleanedRate = {...rate};
-        delete cleanedRate.pendingFields;
-        delete cleanedRate.errorFields;
-        customUnitRateArray.push(cleanedRate);
-    });
-
-    return customUnitRateArray;
-}
-
-function updatePolicyDistanceRateValue(policyID: string, customUnit: CustomUnit, customUnitRates: Rate[]) {
-    const currentRates = customUnit.rates;
-    const optimisticRates: Record<string, Rate> = {};
-    const successRates: Record<string, Rate> = {};
-    const failureRates: Record<string, Rate> = {};
-    const rateIDs = customUnitRates.map((rate) => rate.customUnitRateID);
-
-    for (const rateID of Object.keys(customUnit.rates)) {
-        if (!rateIDs.includes(rateID)) {
-            return;
-        }
-        const foundRate = customUnitRates.find((rate) => rate.customUnitRateID === rateID);
-        optimisticRates[rateID] = {...foundRate, pendingFields: {rate: CONST.RED_BRICK_ROAD_PENDING_ACTION.UPDATE}};
-        successRates[rateID] = {...foundRate, pendingFields: {rate: null}};
-        failureRates[rateID] = {
-            ...currentRates[rateID],
-            pendingFields: {rate: null},
-            errorFields: {rate: ErrorUtils.getMicroSecondOnyxError('common.genericErrorMessage')},
-        };
-    }
-
-    const optimisticData: OnyxUpdate[] = [
-        {
-            onyxMethod: Onyx.METHOD.MERGE,
-            key: `${ONYXKEYS.COLLECTION.POLICY}${policyID}`,
-            value: {
-                customUnits: {
-                    [customUnit.customUnitID]: {
-                        rates: optimisticRates,
-                    },
-                },
-            },
-        },
-    ];
-
-    const successData: OnyxUpdate[] = [
-        {
-            onyxMethod: Onyx.METHOD.MERGE,
-            key: `${ONYXKEYS.COLLECTION.POLICY}${policyID}`,
-            value: {
-                customUnits: {
-                    [customUnit.customUnitID]: {
-                        rates: successRates,
-                    },
-                },
-            },
-        },
-    ];
-
-    const failureData: OnyxUpdate[] = [
-        {
-            onyxMethod: Onyx.METHOD.MERGE,
-            key: `${ONYXKEYS.COLLECTION.POLICY}${policyID}`,
-            value: {
-                customUnits: {
-                    [customUnit.customUnitID]: {
-                        rates: failureRates,
-                    },
-                },
-            },
-        },
-    ];
-
-    const params: UpdatePolicyDistanceRateValueParams = {
-        policyID,
-        customUnitID: customUnit.customUnitID,
-        customUnitRateArray: JSON.stringify(prepareCustomUnitRatesArray(customUnitRates)),
-    };
-
-    API.write(WRITE_COMMANDS.UPDATE_POLICY_DISTANCE_RATE_VALUE, params, {optimisticData, successData, failureData});
-}
-
-function updateDistanceTaxClaimableValue(policyID: string, customUnit: CustomUnit, customUnitRates: Rate[]) {
-    const currentRates = customUnit.rates;
-    const optimisticRates: Record<string, Rate> = {};
-    const successRates: Record<string, Rate> = {};
-    const failureRates: Record<string, Rate> = {};
-    const rateIDs = customUnitRates.map((rate) => rate.customUnitRateID);
-
-    for (const rateID of Object.keys(customUnit.rates)) {
-        if (!rateIDs.includes(rateID)) {
-            return;
-        }
-        const foundRate = customUnitRates.find((rate) => rate.customUnitRateID === rateID);
-        optimisticRates[rateID] = {...foundRate, pendingFields: {rate: CONST.RED_BRICK_ROAD_PENDING_ACTION.UPDATE}};
-        successRates[rateID] = {...foundRate, pendingFields: {rate: null}};
-        failureRates[rateID] = {
-            ...currentRates[rateID],
-            pendingFields: {rate: null},
-            errorFields: {rate: ErrorUtils.getMicroSecondOnyxError('common.genericErrorMessage')},
-        };
-    }
-
-    const optimisticData: OnyxUpdate[] = [
-        {
-            onyxMethod: Onyx.METHOD.MERGE,
-            key: `${ONYXKEYS.COLLECTION.POLICY}${policyID}`,
-            value: {
-                customUnits: {
-                    [customUnit.customUnitID]: {
-                        rates: optimisticRates,
-                    },
-                },
-            },
-        },
-    ];
-
-    const successData: OnyxUpdate[] = [
-        {
-            onyxMethod: Onyx.METHOD.MERGE,
-            key: `${ONYXKEYS.COLLECTION.POLICY}${policyID}`,
-            value: {
-                customUnits: {
-                    [customUnit.customUnitID]: {
-                        rates: successRates,
-                    },
-                },
-            },
-        },
-    ];
-
-    const failureData: OnyxUpdate[] = [
-        {
-            onyxMethod: Onyx.METHOD.MERGE,
-            key: `${ONYXKEYS.COLLECTION.POLICY}${policyID}`,
-            value: {
-                customUnits: {
-                    [customUnit.customUnitID]: {
-                        rates: failureRates,
-                    },
-                },
-            },
-        },
-    ];
-
-    const params: UpdatePolicyDistanceRateValueParams = {
-        policyID,
-        customUnitID: customUnit.customUnitID,
-        customUnitRateArray: JSON.stringify(prepareCustomUnitRatesArray(customUnitRates)),
-    };
-
-    API.write(WRITE_COMMANDS.UPDATE_DISTANCE_TAX_CLAIMABLE_VALUE, params, {optimisticData, successData, failureData});
-}
-
-function updateDistanceTaxRate(policyID: string, customUnit: CustomUnit, customUnitRates: Rate[]) {
-    const currentRates = customUnit.rates;
-    const optimisticRates: Record<string, Rate> = {};
-    const successRates: Record<string, Rate> = {};
-    const failureRates: Record<string, Rate> = {};
-    const rateIDs = customUnitRates.map((rate) => rate.customUnitRateID);
-
-    for (const rateID of Object.keys(customUnit.rates)) {
-        if (!rateIDs.includes(rateID)) {
-            return;
-        }
-        const foundRate = customUnitRates.find((rate) => rate.customUnitRateID === rateID);
-        optimisticRates[rateID] = {...foundRate, pendingFields: {rate: CONST.RED_BRICK_ROAD_PENDING_ACTION.UPDATE}};
-        successRates[rateID] = {...foundRate, pendingFields: {rate: null}};
-        failureRates[rateID] = {
-            ...currentRates[rateID],
-            pendingFields: {rate: null},
-            errorFields: {rate: ErrorUtils.getMicroSecondOnyxError('common.genericErrorMessage')},
-        };
-    }
-
-    const optimisticData: OnyxUpdate[] = [
-        {
-            onyxMethod: Onyx.METHOD.MERGE,
-            key: `${ONYXKEYS.COLLECTION.POLICY}${policyID}`,
-            value: {
-                customUnits: {
-                    [customUnit.customUnitID]: {
-                        rates: optimisticRates,
-                    },
-                },
-            },
-        },
-    ];
-
-    const successData: OnyxUpdate[] = [
-        {
-            onyxMethod: Onyx.METHOD.MERGE,
-            key: `${ONYXKEYS.COLLECTION.POLICY}${policyID}`,
-            value: {
-                customUnits: {
-                    [customUnit.customUnitID]: {
-                        rates: successRates,
-                    },
-                },
-            },
-        },
-    ];
-
-    const failureData: OnyxUpdate[] = [
-        {
-            onyxMethod: Onyx.METHOD.MERGE,
-            key: `${ONYXKEYS.COLLECTION.POLICY}${policyID}`,
-            value: {
-                customUnits: {
-                    [customUnit.customUnitID]: {
-                        rates: failureRates,
-                    },
-                },
-            },
-        },
-    ];
-
-    const params: UpdatePolicyDistanceRateValueParams = {
-        policyID,
-        customUnitID: customUnit.customUnitID,
-        customUnitRateArray: JSON.stringify(prepareCustomUnitRatesArray(customUnitRates)),
-    };
-
-    API.write(WRITE_COMMANDS.UPDATE_POLICY_DISTANCE_TAX_RATE_VALUE, params, {optimisticData, successData, failureData});
-}
-
-function setPolicyDistanceRatesEnabled(policyID: string, customUnit: CustomUnit, customUnitRates: Rate[]) {
-    const currentRates = customUnit.rates;
-    const optimisticRates: Record<string, Rate> = {};
-    const successRates: Record<string, Rate> = {};
-    const failureRates: Record<string, Rate> = {};
-    const rateIDs = customUnitRates.map((rate) => rate.customUnitRateID);
-
-    for (const rateID of Object.keys(currentRates)) {
-        if (!rateIDs.includes(rateID)) {
-            return;
-        }
-        const foundRate = customUnitRates.find((rate) => rate.customUnitRateID === rateID);
-        optimisticRates[rateID] = {...foundRate, pendingFields: {enabled: CONST.RED_BRICK_ROAD_PENDING_ACTION.UPDATE}};
-        successRates[rateID] = {...foundRate, pendingFields: {enabled: null}};
-        failureRates[rateID] = {
-            ...currentRates[rateID],
-            pendingFields: {enabled: null},
-            errorFields: {enabled: ErrorUtils.getMicroSecondOnyxError('common.genericErrorMessage')},
-        };
-    }
-
-    const optimisticData: OnyxUpdate[] = [
-        {
-            onyxMethod: Onyx.METHOD.MERGE,
-            key: `${ONYXKEYS.COLLECTION.POLICY}${policyID}`,
-            value: {
-                customUnits: {
-                    [customUnit.customUnitID]: {
-                        rates: optimisticRates,
-                    },
-                },
-            },
-        },
-    ];
-
-    const successData: OnyxUpdate[] = [
-        {
-            onyxMethod: Onyx.METHOD.MERGE,
-            key: `${ONYXKEYS.COLLECTION.POLICY}${policyID}`,
-            value: {
-                customUnits: {
-                    [customUnit.customUnitID]: {
-                        rates: successRates,
-                    },
-                },
-            },
-        },
-    ];
-
-    const failureData: OnyxUpdate[] = [
-        {
-            onyxMethod: Onyx.METHOD.MERGE,
-            key: `${ONYXKEYS.COLLECTION.POLICY}${policyID}`,
-            value: {
-                customUnits: {
-                    [customUnit.customUnitID]: {
-                        rates: failureRates,
-                    },
-                },
-            },
-        },
-    ];
-
-    const params: SetPolicyDistanceRatesEnabledParams = {
-        policyID,
-        customUnitID: customUnit.customUnitID,
-        customUnitRateArray: JSON.stringify(prepareCustomUnitRatesArray(customUnitRates)),
-    };
-
-    API.write(WRITE_COMMANDS.SET_POLICY_DISTANCE_RATES_ENABLED, params, {optimisticData, successData, failureData});
-}
-
-function deletePolicyDistanceRates(policyID: string, customUnit: CustomUnit, rateIDsToDelete: string[]) {
-    const currentRates = customUnit.rates;
-    const optimisticRates: Record<string, Rate> = {};
-    const successRates: Record<string, Rate> = {};
-    const failureRates: Record<string, Rate> = {};
-
-    for (const rateID of Object.keys(currentRates)) {
-        if (rateIDsToDelete.includes(rateID)) {
-            optimisticRates[rateID] = {
-                ...currentRates[rateID],
-                pendingAction: CONST.RED_BRICK_ROAD_PENDING_ACTION.DELETE,
-            };
-            failureRates[rateID] = {
-                ...currentRates[rateID],
-                pendingAction: null,
-                errors: ErrorUtils.getMicroSecondOnyxError('common.genericErrorMessage'),
-            };
-        } else {
-            optimisticRates[rateID] = currentRates[rateID];
-            successRates[rateID] = currentRates[rateID];
-        }
-    }
-
-    const optimisticData: OnyxUpdate[] = [
-        {
-            onyxMethod: Onyx.METHOD.MERGE,
-            key: `${ONYXKEYS.COLLECTION.POLICY}${policyID}`,
-            value: {
-                customUnits: {
-                    [customUnit.customUnitID]: {
-                        rates: optimisticRates,
-                    },
-                },
-            },
-        },
-    ];
-
-    const successData: OnyxUpdate[] = [
-        {
-            onyxMethod: Onyx.METHOD.MERGE,
-            key: `${ONYXKEYS.COLLECTION.POLICY}${policyID}`,
-            value: {
-                customUnits: {
-                    [customUnit.customUnitID]: {
-                        rates: successRates,
-                    },
-                },
-            },
-        },
-    ];
-
-    const failureData: OnyxUpdate[] = [
-        {
-            onyxMethod: Onyx.METHOD.MERGE,
-            key: `${ONYXKEYS.COLLECTION.POLICY}${policyID}`,
-            value: {
-                customUnits: {
-                    [customUnit.customUnitID]: {
-                        rates: failureRates,
-                    },
-                },
-            },
-        },
-    ];
-
-    const params: DeletePolicyDistanceRatesParams = {
-        policyID,
-        customUnitID: customUnit.customUnitID,
-        customUnitRateID: rateIDsToDelete,
-    };
-
-    API.write(WRITE_COMMANDS.DELETE_POLICY_DISTANCE_RATES, params, {optimisticData, successData, failureData});
-}
-
-=======
->>>>>>> 3c04b02d
 function setPolicyCustomTaxName(policyID: string, customTaxName: string) {
     const policy = getPolicy(policyID);
     const originalCustomTaxName = policy?.taxRates?.name;
@@ -4226,11 +3792,7 @@
     enablePolicyReportFields,
     enablePolicyTaxes,
     enablePolicyWorkflows,
-<<<<<<< HEAD
     enableDistanceRequestTax,
-    openPolicyDistanceRatesPage,
-=======
->>>>>>> 3c04b02d
     openPolicyMoreFeaturesPage,
     generateCustomUnitID,
     clearQBOErrorField,
@@ -4241,16 +3803,6 @@
     setPolicyCustomTaxName,
     clearPolicyErrorField,
     isCurrencySupportedForDirectReimbursement,
-<<<<<<< HEAD
-    clearPolicyDistanceRatesErrorFields,
-    clearPolicyDistanceRateErrorFields,
-    updatePolicyDistanceRateValue,
-    updateDistanceTaxClaimableValue,
-    updateDistanceTaxRate,
-    setPolicyDistanceRatesEnabled,
-    deletePolicyDistanceRates,
-=======
->>>>>>> 3c04b02d
     getPrimaryPolicy,
     createDraftWorkspace,
     buildPolicyData,
