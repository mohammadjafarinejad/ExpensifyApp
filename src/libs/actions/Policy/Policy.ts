--- conflicted
+++ resolved
@@ -3454,7 +3454,6 @@
     API.write(WRITE_COMMANDS.UPGRADE_TO_CORPORATE, parameters, {optimisticData, successData, failureData});
 }
 
-<<<<<<< HEAD
 function setWorkspaceDefaultSpendCategory(policyID: string, groupID: string, category: string) {
     const policy = getPolicy(policyID);
     if (!policy) {
@@ -3508,7 +3507,7 @@
         : [];
 
     API.write(WRITE_COMMANDS.SET_WORKSPACE_DEFAULT_SPEND_CATEGORY, {policyID, groupID, category}, {optimisticData, successData, failureData});
-=======
+}
 /**
  * Call the API to set the receipt required amount for the given policy
  * @param policyID - id of the policy to set the receipt required amount
@@ -3785,7 +3784,6 @@
     };
 
     API.write(WRITE_COMMANDS.SET_WORKSPACE_ERECEIPTS_ENABLED, parameters, onyxData);
->>>>>>> e60b8210
 }
 
 function getAdminPoliciesConnectedToSageIntacct(): Policy[] {
