--- conflicted
+++ resolved
@@ -2190,12 +2190,6 @@
             },
         },
     ];
-<<<<<<< HEAD
-    successData.push(...employeeWorkspaceChat.onyxOptimisticData);
-=======
-    successData.push(...employeeWorkspaceChat.onyxSuccessData);
->>>>>>> 4ee43a3a
-
     successData.push(...employeeWorkspaceChat.onyxSuccessData);
 
     const failureData: OnyxUpdate[] = [
