import {PUBLIC_DOMAINS, Str} from 'expensify-common';
import escapeRegExp from 'lodash/escapeRegExp';
import lodashUnion from 'lodash/union';
import type {NullishDeep, OnyxCollection, OnyxEntry, OnyxUpdate} from 'react-native-onyx';
import Onyx from 'react-native-onyx';
import type {TupleToUnion, ValueOf} from 'type-fest';
import type {ReportExportType} from '@components/ButtonWithDropdownMenu/types';
import * as API from '@libs/API';
import type {
    AddBillingCardAndRequestWorkspaceOwnerChangeParams,
    AddPaymentCardParams,
    CreateWorkspaceFromIOUPaymentParams,
    CreateWorkspaceParams,
    DeleteWorkspaceAvatarParams,
    DeleteWorkspaceParams,
    DisablePolicyBillableModeParams,
    DowngradeToTeamParams,
    EnablePolicyAutoApprovalOptionsParams,
    EnablePolicyAutoReimbursementLimitParams,
    EnablePolicyCompanyCardsParams,
    EnablePolicyConnectionsParams,
    EnablePolicyDefaultReportTitleParams,
    EnablePolicyExpensifyCardsParams,
    EnablePolicyInvoicingParams,
    EnablePolicyReportFieldsParams,
    EnablePolicyTaxesParams,
    EnablePolicyWorkflowsParams,
    GetAssignedSupportDataParams,
    LeavePolicyParams,
    OpenDraftWorkspaceRequestParams,
    OpenPolicyEditCardLimitTypePageParams,
    OpenPolicyExpensifyCardsPageParams,
    OpenPolicyInitialPageParams,
    OpenPolicyMoreFeaturesPageParams,
    OpenPolicyProfilePageParams,
    OpenPolicyTaxesPageParams,
    OpenPolicyWorkflowsPageParams,
    OpenWorkspaceInvitePageParams,
    OpenWorkspaceParams,
    RequestExpensifyCardLimitIncreaseParams,
    SetNameValuePairParams,
    SetPolicyAutomaticApprovalLimitParams,
    SetPolicyAutomaticApprovalRateParams,
    SetPolicyAutoReimbursementLimitParams,
    SetPolicyBillableModeParams,
    SetPolicyDefaultReportTitleParams,
    SetPolicyPreventMemberCreatedTitleParams,
    SetPolicyPreventSelfApprovalParams,
    SetPolicyProhibitedExpensesParams,
    SetPolicyRulesEnabledParams,
    SetWorkspaceApprovalModeParams,
    SetWorkspaceAutoReportingFrequencyParams,
    SetWorkspaceAutoReportingMonthlyOffsetParams,
    SetWorkspacePayerParams,
    SetWorkspaceReimbursementParams,
    UpdateInvoiceCompanyNameParams,
    UpdateInvoiceCompanyWebsiteParams,
    UpdatePolicyAddressParams,
    UpdateWorkspaceAvatarParams,
    UpdateWorkspaceDescriptionParams,
    UpdateWorkspaceGeneralSettingsParams,
    UpgradeToCorporateParams,
} from '@libs/API/parameters';
import {READ_COMMANDS, WRITE_COMMANDS} from '@libs/API/types';
import * as CurrencyUtils from '@libs/CurrencyUtils';
import DateUtils from '@libs/DateUtils';
import * as ErrorUtils from '@libs/ErrorUtils';
import {createFile} from '@libs/fileDownload/FileUtils';
import getIsNarrowLayout from '@libs/getIsNarrowLayout';
import GoogleTagManager from '@libs/GoogleTagManager';
import {translate, translateLocal} from '@libs/Localize';
import Log from '@libs/Log';
import * as NetworkStore from '@libs/Network/NetworkStore';
import * as NumberUtils from '@libs/NumberUtils';
import * as PersonalDetailsUtils from '@libs/PersonalDetailsUtils';
import * as PhoneNumber from '@libs/PhoneNumber';
import * as PolicyUtils from '@libs/PolicyUtils';
import {goBackWhenEnableFeature, navigateToExpensifyCardPage} from '@libs/PolicyUtils';
import * as ReportUtils from '@libs/ReportUtils';
import type {PolicySelector} from '@pages/home/sidebar/FloatingActionButtonAndPopover';
import * as PaymentMethods from '@userActions/PaymentMethods';
import * as PersistedRequests from '@userActions/PersistedRequests';
import {resolveEnableFeatureConflicts} from '@userActions/RequestConflictUtils';
import type {OnboardingCompanySize, OnboardingPurpose} from '@src/CONST';
import CONST from '@src/CONST';
import ONYXKEYS from '@src/ONYXKEYS';
import type {
    IntroSelected,
    InvitedEmailsToAccountIDs,
    PersonalDetailsList,
    Policy,
    PolicyCategory,
    ReimbursementAccount,
    Report,
    ReportAction,
    ReportActions,
    Request,
    TaxRatesWithDefault,
    Transaction,
    TransactionViolations,
} from '@src/types/onyx';
import type {Errors} from '@src/types/onyx/OnyxCommon';
import type {Attributes, CompanyAddress, CustomUnit, NetSuiteCustomList, NetSuiteCustomSegment, ProhibitedExpenses, Rate, TaxRate} from '@src/types/onyx/Policy';
import type {OnyxData} from '@src/types/onyx/Request';
import {isEmptyObject} from '@src/types/utils/EmptyObject';
import {buildOptimisticMccGroup, buildOptimisticPolicyCategories} from './Category';

type ReportCreationData = Record<
    string,
    {
        reportID: string;
        reportActionID?: string;
    }
>;

type WorkspaceMembersChats = {
    onyxSuccessData: OnyxUpdate[];
    onyxOptimisticData: OnyxUpdate[];
    onyxFailureData: OnyxUpdate[];
    reportCreationData: ReportCreationData;
};

type OptimisticCustomUnits = {
    customUnits: Record<string, CustomUnit>;
    customUnitID: string;
    customUnitRateID: string;
    outputCurrency: string;
};

type NewCustomUnit = {
    customUnitID: string;
    name: string;
    attributes: Attributes;
    rates: Rate;
};

type WorkspaceFromIOUCreationData = {
    policyID: string;
    workspaceChatReportID: string;
    reportPreviewReportActionID?: string;
    adminsChatReportID: string;
};

const allPolicies: OnyxCollection<Policy> = {};
Onyx.connect({
    key: ONYXKEYS.COLLECTION.POLICY,
    callback: (val, key) => {
        if (!key) {
            return;
        }
        if (val === null || val === undefined) {
            // If we are deleting a policy, we have to check every report linked to that policy
            // and unset the draft indicator (pencil icon) alongside removing any draft comments. Clearing these values will keep the newly archived chats from being displayed in the LHN.
            // More info: https://github.com/Expensify/App/issues/14260
            const policyID = key.replace(ONYXKEYS.COLLECTION.POLICY, '');
            const policyReports = ReportUtils.getAllPolicyReports(policyID);
            const cleanUpMergeQueries: Record<`${typeof ONYXKEYS.COLLECTION.REPORT}${string}`, NullishDeep<Report>> = {};
            const cleanUpSetQueries: Record<`${typeof ONYXKEYS.COLLECTION.REPORT_DRAFT_COMMENT}${string}` | `${typeof ONYXKEYS.COLLECTION.REPORT_ACTIONS_DRAFTS}${string}`, null> = {};
            policyReports.forEach((policyReport) => {
                if (!policyReport) {
                    return;
                }
                const {reportID} = policyReport;
                cleanUpSetQueries[`${ONYXKEYS.COLLECTION.REPORT_DRAFT_COMMENT}${reportID}`] = null;
                cleanUpSetQueries[`${ONYXKEYS.COLLECTION.REPORT_ACTIONS_DRAFTS}${reportID}`] = null;
            });
            Onyx.mergeCollection(ONYXKEYS.COLLECTION.REPORT, cleanUpMergeQueries);
            Onyx.multiSet(cleanUpSetQueries);
            delete allPolicies[key];
            return;
        }

        allPolicies[key] = val;
    },
});

let lastAccessedWorkspacePolicyID: OnyxEntry<string>;
Onyx.connect({
    key: ONYXKEYS.LAST_ACCESSED_WORKSPACE_POLICY_ID,
    callback: (value) => (lastAccessedWorkspacePolicyID = value),
});

let allReports: OnyxCollection<Report>;
Onyx.connect({
    key: ONYXKEYS.COLLECTION.REPORT,
    waitForCollectionCallback: true,
    callback: (value) => {
        allReports = value;
    },
});

let allReportActions: OnyxCollection<ReportActions>;
Onyx.connect({
    key: ONYXKEYS.COLLECTION.REPORT_ACTIONS,
    waitForCollectionCallback: true,
    callback: (actions) => {
        allReportActions = actions;
    },
});

let sessionEmail = '';
let sessionAccountID = 0;
Onyx.connect({
    key: ONYXKEYS.SESSION,
    callback: (val) => {
        sessionEmail = val?.email ?? '';
        sessionAccountID = val?.accountID ?? CONST.DEFAULT_NUMBER_ID;
    },
});

let allPersonalDetails: OnyxEntry<PersonalDetailsList>;
Onyx.connect({
    key: ONYXKEYS.PERSONAL_DETAILS_LIST,
    callback: (val) => (allPersonalDetails = val),
});

let reimbursementAccount: OnyxEntry<ReimbursementAccount>;
Onyx.connect({
    key: ONYXKEYS.REIMBURSEMENT_ACCOUNT,
    callback: (val) => (reimbursementAccount = val),
});

let allRecentlyUsedCurrencies: string[];
Onyx.connect({
    key: ONYXKEYS.RECENTLY_USED_CURRENCIES,
    callback: (val) => (allRecentlyUsedCurrencies = val ?? []),
});

let activePolicyID: OnyxEntry<string>;
Onyx.connect({
    key: ONYXKEYS.NVP_ACTIVE_POLICY_ID,
    callback: (value) => (activePolicyID = value),
});

let allTransactionViolations: OnyxCollection<TransactionViolations> = {};
Onyx.connect({
    key: ONYXKEYS.COLLECTION.TRANSACTION_VIOLATIONS,
    waitForCollectionCallback: true,
    callback: (value) => (allTransactionViolations = value),
});

let introSelected: OnyxEntry<IntroSelected>;
Onyx.connect({
    key: ONYXKEYS.NVP_INTRO_SELECTED,
    callback: (value) => (introSelected = value),
});

/**
 * Stores in Onyx the policy ID of the last workspace that was accessed by the user
 */
function updateLastAccessedWorkspace(policyID: OnyxEntry<string>) {
    Onyx.set(ONYXKEYS.LAST_ACCESSED_WORKSPACE_POLICY_ID, policyID ?? null);
}

/**
 * Stores in Onyx the policy ID of the last workspace that was accessed by the user via workspace switcher
 */
function updateLastAccessedWorkspaceSwitcher(policyID: OnyxEntry<string>) {
    Onyx.set(ONYXKEYS.LAST_ACCESSED_WORKSPACE_SWITCHER_ID, policyID ?? null);
}

/**
 * Checks if the currency is supported for direct reimbursement
 * USD currency is the only one supported in NewDot for now
 */
function isCurrencySupportedForDirectReimbursement(currency: string) {
    return currency === CONST.CURRENCY.USD;
}

/**
 * Checks if the currency is supported for global reimbursement
 */
function isCurrencySupportedForGlobalReimbursement(currency: TupleToUnion<typeof CONST.DIRECT_REIMBURSEMENT_CURRENCIES>, canUseGlobalReimbursementsOnND: boolean) {
    return canUseGlobalReimbursementsOnND ? CONST.DIRECT_REIMBURSEMENT_CURRENCIES.includes(currency) : currency === CONST.CURRENCY.USD;
}

/**
 * Returns the policy of the report
 */
function getPolicy(policyID: string | undefined): OnyxEntry<Policy> {
    if (!allPolicies || !policyID) {
        return undefined;
    }
    return allPolicies[`${ONYXKEYS.COLLECTION.POLICY}${policyID}`];
}

/** Check if the policy has invoicing company details */
function hasInvoicingDetails(policy: OnyxEntry<Policy>): boolean {
    return !!policy?.invoice?.companyName && !!policy?.invoice?.companyWebsite;
}

/**
 * Returns a primary invoice workspace for the user
 */
function getInvoicePrimaryWorkspace(currentUserLogin: string | undefined): Policy | undefined {
    if (PolicyUtils.canSendInvoiceFromWorkspace(activePolicyID)) {
        return allPolicies?.[`${ONYXKEYS.COLLECTION.POLICY}${activePolicyID}`];
    }
    const activeAdminWorkspaces = PolicyUtils.getActiveAdminWorkspaces(allPolicies, currentUserLogin);
    return activeAdminWorkspaces.find((policy) => PolicyUtils.canSendInvoiceFromWorkspace(policy.id));
}

/**
 * Check if the user has any active free policies (aka workspaces)
 */
function hasActiveChatEnabledPolicies(policies: Array<OnyxEntry<PolicySelector>> | OnyxCollection<PolicySelector>, includeOnlyAdminPolicies = false): boolean {
    const chatEnabledPolicies = Object.values(policies ?? {}).filter(
        (policy) => policy?.isPolicyExpenseChatEnabled && (!includeOnlyAdminPolicies || policy.role === CONST.POLICY.ROLE.ADMIN),
    );

    if (chatEnabledPolicies.length === 0) {
        return false;
    }

    if (chatEnabledPolicies.some((policy) => !policy?.pendingAction)) {
        return true;
    }

    if (chatEnabledPolicies.some((policy) => policy?.pendingAction === CONST.RED_BRICK_ROAD_PENDING_ACTION.ADD)) {
        return true;
    }

    if (chatEnabledPolicies.some((policy) => policy?.pendingAction === CONST.RED_BRICK_ROAD_PENDING_ACTION.DELETE)) {
        return false;
    }

    // If there are no add or delete pending actions the only option left is an update
    // pendingAction, in which case we should return true.
    return true;
}

/**
 * Delete the workspace
 */
function deleteWorkspace(policyID: string, policyName: string) {
    if (!allPolicies) {
        return;
    }

    const filteredPolicies = Object.values(allPolicies).filter((policy): policy is Policy => policy?.id !== policyID);
    const optimisticData: OnyxUpdate[] = [
        {
            onyxMethod: Onyx.METHOD.MERGE,
            key: `${ONYXKEYS.COLLECTION.POLICY}${policyID}`,
            value: {
                avatarURL: '',
                pendingAction: CONST.RED_BRICK_ROAD_PENDING_ACTION.DELETE,
                errors: null,
            },
        },
        ...(!hasActiveChatEnabledPolicies(filteredPolicies, true)
            ? [
                  {
                      onyxMethod: Onyx.METHOD.MERGE,
                      key: ONYXKEYS.REIMBURSEMENT_ACCOUNT,
                      value: {
                          errors: null,
                      },
                  },
              ]
            : []),
    ];

    const policy = getPolicy(policyID);
    // Restore the old report stateNum and statusNum
    const failureData: OnyxUpdate[] = [
        {
            onyxMethod: Onyx.METHOD.MERGE,
            key: ONYXKEYS.REIMBURSEMENT_ACCOUNT,
            value: {
                errors: reimbursementAccount?.errors ?? null,
            },
        },
        {
            onyxMethod: Onyx.METHOD.MERGE,
            key: `${ONYXKEYS.COLLECTION.POLICY}${policyID}`,
            value: {
                avatarURL: policy?.avatarURL,
                pendingAction: null,
            },
        },
    ];

    const reportsToArchive = Object.values(allReports ?? {}).filter(
        (report) => ReportUtils.isPolicyRelatedReport(report, policyID) && (ReportUtils.isChatRoom(report) || ReportUtils.isPolicyExpenseChat(report) || ReportUtils.isTaskReport(report)),
    );
    const finallyData: OnyxUpdate[] = [];
    const currentTime = DateUtils.getDBTime();
    reportsToArchive.forEach((report) => {
        const {reportID, ownerAccountID, oldPolicyName} = report ?? {};
        const isInvoiceReceiverReport = report?.invoiceReceiver && 'policyID' in report.invoiceReceiver && report.invoiceReceiver.policyID === policyID;
        optimisticData.push({
            onyxMethod: Onyx.METHOD.MERGE,
            key: `${ONYXKEYS.COLLECTION.REPORT}${reportID}`,
            value: {
                ...(!isInvoiceReceiverReport && {
                    oldPolicyName: allPolicies?.[`${ONYXKEYS.COLLECTION.POLICY}${policyID}`]?.name,
                    policyName: '',
                }),
                isPinned: false,
            },
        });

        optimisticData.push({
            onyxMethod: Onyx.METHOD.MERGE,
            key: `${ONYXKEYS.COLLECTION.REPORT_NAME_VALUE_PAIRS}${reportID}`,
            value: {
                private_isArchived: currentTime,
            },
        });

        optimisticData.push({
            onyxMethod: Onyx.METHOD.SET,
            key: `${ONYXKEYS.COLLECTION.REPORT_ACTIONS_DRAFTS}${reportID}`,
            value: null,
        });

        // Add closed actions to all chat reports linked to this policy
        // Announce & admin chats have FAKE owners, but workspace chats w/ users do have owners.
        let emailClosingReport: string = CONST.POLICY.OWNER_EMAIL_FAKE;
        if (!!ownerAccountID && ownerAccountID !== CONST.POLICY.OWNER_ACCOUNT_ID_FAKE) {
            emailClosingReport = allPersonalDetails?.[ownerAccountID]?.login ?? '';
        }
        const optimisticClosedReportAction = ReportUtils.buildOptimisticClosedReportAction(emailClosingReport, policyName, CONST.REPORT.ARCHIVE_REASON.POLICY_DELETED);
        optimisticData.push({
            onyxMethod: Onyx.METHOD.MERGE,
            key: `${ONYXKEYS.COLLECTION.REPORT_ACTIONS}${reportID}`,
            value: {
                [optimisticClosedReportAction.reportActionID]: optimisticClosedReportAction as ReportAction,
            },
        });

        failureData.push({
            onyxMethod: Onyx.METHOD.MERGE,
            key: `${ONYXKEYS.COLLECTION.REPORT}${reportID}`,
            value: {
                oldPolicyName,
                policyName: report?.policyName,
                isPinned: report?.isPinned,
            },
        });

        failureData.push({
            onyxMethod: Onyx.METHOD.MERGE,
            key: `${ONYXKEYS.COLLECTION.REPORT_NAME_VALUE_PAIRS}${reportID}`,
            value: {
                private_isArchived: null,
            },
        });

        // We are temporarily adding this workaround because 'DeleteWorkspace' doesn't
        // support receiving the optimistic reportActions' ids for the moment.
        finallyData.push({
            onyxMethod: Onyx.METHOD.MERGE,
            key: `${ONYXKEYS.COLLECTION.REPORT_ACTIONS}${reportID}`,
            value: {
                [optimisticClosedReportAction.reportActionID]: null,
            },
        });

        if (report?.iouReportID) {
            const reportTransactions = ReportUtils.getReportTransactions(report.iouReportID);
            for (const transaction of reportTransactions) {
                const violations = allTransactionViolations?.[`${ONYXKEYS.COLLECTION.TRANSACTION_VIOLATIONS}${transaction.transactionID}`];
                optimisticData.push({
                    onyxMethod: Onyx.METHOD.MERGE,
                    key: `${ONYXKEYS.COLLECTION.TRANSACTION_VIOLATIONS}${transaction.transactionID}`,
                    value: violations?.filter((violation) => violation.type !== CONST.VIOLATION_TYPES.VIOLATION),
                });
                failureData.push({
                    onyxMethod: Onyx.METHOD.MERGE,
                    key: `${ONYXKEYS.COLLECTION.TRANSACTION}${transaction.transactionID}`,
                    value: violations,
                });
            }
        }
    });

    const params: DeleteWorkspaceParams = {policyID};

    API.write(WRITE_COMMANDS.DELETE_WORKSPACE, params, {optimisticData, finallyData, failureData});

    // Reset the lastAccessedWorkspacePolicyID
    if (policyID === lastAccessedWorkspacePolicyID) {
        updateLastAccessedWorkspace(undefined);
    }
}

function setWorkspaceAutoReportingFrequency(policyID: string, frequency: ValueOf<typeof CONST.POLICY.AUTO_REPORTING_FREQUENCIES>) {
    const policy = getPolicy(policyID);

    const wasPolicyOnManualReporting = PolicyUtils.getCorrectedAutoReportingFrequency(policy) === CONST.POLICY.AUTO_REPORTING_FREQUENCIES.MANUAL;

    const optimisticData: OnyxUpdate[] = [
        {
            onyxMethod: Onyx.METHOD.MERGE,
            key: `${ONYXKEYS.COLLECTION.POLICY}${policyID}`,
            value: {
                // Recall that the "daily" and "manual" frequencies don't actually exist in Onyx or the DB (see PolicyUtils.getCorrectedAutoReportingFrequency)
                autoReportingFrequency: frequency === CONST.POLICY.AUTO_REPORTING_FREQUENCIES.MANUAL ? CONST.POLICY.AUTO_REPORTING_FREQUENCIES.IMMEDIATE : frequency,
                pendingFields: {autoReportingFrequency: CONST.RED_BRICK_ROAD_PENDING_ACTION.UPDATE},

                // To set the frequency to "manual", we really must set it to "immediate" with harvesting disabled
                ...(frequency === CONST.POLICY.AUTO_REPORTING_FREQUENCIES.MANUAL && {
                    harvesting: {
                        enabled: false,
                    },
                }),

                // If the policy was on manual reporting before, and now will be auto-reported,
                // then we must re-enable harvesting
                ...(wasPolicyOnManualReporting &&
                    frequency !== CONST.POLICY.AUTO_REPORTING_FREQUENCIES.MANUAL && {
                        harvesting: {
                            enabled: true,
                        },
                    }),
            },
        },
    ];

    const failureData: OnyxUpdate[] = [
        {
            onyxMethod: Onyx.METHOD.MERGE,
            key: `${ONYXKEYS.COLLECTION.POLICY}${policyID}`,
            value: {
                autoReportingFrequency: policy?.autoReportingFrequency ?? null,
                harvesting: policy?.harvesting ?? null,
                pendingFields: {autoReportingFrequency: null},
                errorFields: {autoReportingFrequency: ErrorUtils.getMicroSecondOnyxErrorWithTranslationKey('workflowsDelayedSubmissionPage.autoReportingFrequencyErrorMessage')},
            },
        },
    ];

    const successData: OnyxUpdate[] = [
        {
            onyxMethod: Onyx.METHOD.MERGE,
            key: `${ONYXKEYS.COLLECTION.POLICY}${policyID}`,
            value: {
                pendingFields: {autoReportingFrequency: null},
            },
        },
    ];

    const params: SetWorkspaceAutoReportingFrequencyParams = {policyID, frequency};
    API.write(WRITE_COMMANDS.SET_WORKSPACE_AUTO_REPORTING_FREQUENCY, params, {optimisticData, failureData, successData});
}

function setWorkspaceAutoReportingMonthlyOffset(policyID: string, autoReportingOffset: number | ValueOf<typeof CONST.POLICY.AUTO_REPORTING_OFFSET>) {
    const value = JSON.stringify({autoReportingOffset});
    const policy = getPolicy(policyID);

    const optimisticData: OnyxUpdate[] = [
        {
            onyxMethod: Onyx.METHOD.MERGE,
            key: `${ONYXKEYS.COLLECTION.POLICY}${policyID}`,
            value: {
                autoReportingOffset,
                pendingFields: {autoReportingOffset: CONST.RED_BRICK_ROAD_PENDING_ACTION.UPDATE},
            },
        },
    ];

    const failureData: OnyxUpdate[] = [
        {
            onyxMethod: Onyx.METHOD.MERGE,
            key: `${ONYXKEYS.COLLECTION.POLICY}${policyID}`,
            value: {
                autoReportingOffset: policy?.autoReportingOffset ?? null,
                pendingFields: {autoReportingOffset: null},
                errorFields: {autoReportingOffset: ErrorUtils.getMicroSecondOnyxErrorWithTranslationKey('workflowsDelayedSubmissionPage.monthlyOffsetErrorMessage')},
            },
        },
    ];

    const successData: OnyxUpdate[] = [
        {
            onyxMethod: Onyx.METHOD.MERGE,
            key: `${ONYXKEYS.COLLECTION.POLICY}${policyID}`,
            value: {
                pendingFields: {autoReportingOffset: null},
            },
        },
    ];

    const params: SetWorkspaceAutoReportingMonthlyOffsetParams = {policyID, value};
    API.write(WRITE_COMMANDS.SET_WORKSPACE_AUTO_REPORTING_MONTHLY_OFFSET, params, {optimisticData, failureData, successData});
}

function setWorkspaceApprovalMode(policyID: string, approver: string, approvalMode: ValueOf<typeof CONST.POLICY.APPROVAL_MODE>) {
    const policy = getPolicy(policyID);

    const value = {
        approver,
        approvalMode,
    };

    const optimisticData: OnyxUpdate[] = [
        {
            onyxMethod: Onyx.METHOD.MERGE,
            key: `${ONYXKEYS.COLLECTION.POLICY}${policyID}`,
            value: {
                ...value,
                pendingFields: {approvalMode: CONST.RED_BRICK_ROAD_PENDING_ACTION.UPDATE},
            },
        },
    ];

    const failureData: OnyxUpdate[] = [
        {
            onyxMethod: Onyx.METHOD.MERGE,
            key: `${ONYXKEYS.COLLECTION.POLICY}${policyID}`,
            value: {
                approver: policy?.approver,
                approvalMode: policy?.approvalMode,
                pendingFields: {approvalMode: null},
                errorFields: {approvalMode: ErrorUtils.getMicroSecondOnyxErrorWithTranslationKey('workflowsApproverPage.genericErrorMessage')},
            },
        },
    ];

    const successData: OnyxUpdate[] = [
        {
            onyxMethod: Onyx.METHOD.MERGE,
            key: `${ONYXKEYS.COLLECTION.POLICY}${policyID}`,
            value: {
                pendingFields: {approvalMode: null},
            },
        },
    ];

    const params: SetWorkspaceApprovalModeParams = {
        policyID,
        value: JSON.stringify({
            ...value,
            // This property should now be set to false for all Collect policies
            isAutoApprovalEnabled: false,
        }),
    };
    API.write(WRITE_COMMANDS.SET_WORKSPACE_APPROVAL_MODE, params, {optimisticData, failureData, successData});
}

function setWorkspacePayer(policyID: string, reimburserEmail: string) {
    const policy = getPolicy(policyID);

    const optimisticData: OnyxUpdate[] = [
        {
            onyxMethod: Onyx.METHOD.MERGE,
            key: `${ONYXKEYS.COLLECTION.POLICY}${policyID}`,
            value: {
                achAccount: {reimburser: reimburserEmail},
                errorFields: {reimburser: null},
                pendingFields: {reimburser: CONST.RED_BRICK_ROAD_PENDING_ACTION.UPDATE},
            },
        },
    ];

    const successData: OnyxUpdate[] = [
        {
            onyxMethod: Onyx.METHOD.MERGE,
            key: `${ONYXKEYS.COLLECTION.POLICY}${policyID}`,
            value: {
                errorFields: {reimburser: null},
                pendingFields: {reimburser: null},
            },
        },
    ];

    const failureData: OnyxUpdate[] = [
        {
            onyxMethod: Onyx.METHOD.MERGE,
            key: `${ONYXKEYS.COLLECTION.POLICY}${policyID}`,
            value: {
                achAccount: {reimburser: policy?.achAccount?.reimburser ?? null},
                errorFields: {reimburser: ErrorUtils.getMicroSecondOnyxErrorWithTranslationKey('workflowsPayerPage.genericErrorMessage')},
                pendingFields: {reimburser: null},
            },
        },
    ];

    const params: SetWorkspacePayerParams = {policyID, reimburserEmail};

    API.write(WRITE_COMMANDS.SET_WORKSPACE_PAYER, params, {optimisticData, failureData, successData});
}

function clearPolicyErrorField(policyID: string | undefined, fieldName: string) {
    if (!policyID) {
        return;
    }
    Onyx.merge(`${ONYXKEYS.COLLECTION.POLICY}${policyID}`, {errorFields: {[fieldName]: null}});
}

function clearQBOErrorField(policyID: string | undefined, fieldName: string) {
    if (!policyID) {
        return;
    }
    Onyx.merge(`${ONYXKEYS.COLLECTION.POLICY}${policyID}`, {connections: {quickbooksOnline: {config: {errorFields: {[fieldName]: null}}}}});
}

function clearQBDErrorField(policyID: string | undefined, fieldName: string) {
    if (!policyID) {
        return;
    }
    Onyx.merge(`${ONYXKEYS.COLLECTION.POLICY}${policyID}`, {connections: {quickbooksDesktop: {config: {errorFields: {[fieldName]: null}}}}});
}

function clearXeroErrorField(policyID: string | undefined, fieldName: string) {
    if (!policyID) {
        return;
    }
    Onyx.merge(`${ONYXKEYS.COLLECTION.POLICY}${policyID}`, {connections: {xero: {config: {errorFields: {[fieldName]: null}}}}});
}

function clearNetSuiteErrorField(policyID: string | undefined, fieldName: string) {
    if (!policyID) {
        return;
    }
    Onyx.merge(`${ONYXKEYS.COLLECTION.POLICY}${policyID}`, {connections: {netsuite: {options: {config: {errorFields: {[fieldName]: null}}}}}});
}

function clearNetSuitePendingField(policyID: string, fieldName: string) {
    Onyx.merge(`${ONYXKEYS.COLLECTION.POLICY}${policyID}`, {connections: {netsuite: {options: {config: {pendingFields: {[fieldName]: null}}}}}});
}

function removeNetSuiteCustomFieldByIndex(allRecords: NetSuiteCustomSegment[] | NetSuiteCustomList[], policyID: string, importCustomField: string, valueIndex: number) {
    // We allow multiple custom list records with the same internalID. Hence it is safe to remove by index.
    const filteredRecords = allRecords.filter((_, index) => index !== Number(valueIndex));
    Onyx.merge(`${ONYXKEYS.COLLECTION.POLICY}${policyID}`, {
        connections: {
            netsuite: {
                options: {
                    config: {
                        syncOptions: {
                            [importCustomField]: filteredRecords,
                        },
                    },
                },
            },
        },
    });
}

function clearSageIntacctErrorField(policyID: string | undefined, fieldName: string) {
    if (!policyID) {
        return;
    }
    Onyx.merge(`${ONYXKEYS.COLLECTION.POLICY}${policyID}`, {connections: {intacct: {config: {errorFields: {[fieldName]: null}}}}});
}

function clearNetSuiteAutoSyncErrorField(policyID: string | undefined) {
    Onyx.merge(`${ONYXKEYS.COLLECTION.POLICY}${policyID}`, {connections: {netsuite: {config: {errorFields: {autoSync: null}}}}});
}

function clearQuickbooksOnlineAutoSyncErrorField(policyID: string | undefined) {
    Onyx.merge(`${ONYXKEYS.COLLECTION.POLICY}${policyID}`, {connections: {quickbooksOnline: {config: {errorFields: {autoSync: null}}}}});
}

function setWorkspaceReimbursement(policyID: string, reimbursementChoice: ValueOf<typeof CONST.POLICY.REIMBURSEMENT_CHOICES>, reimburserEmail: string) {
    const policy = getPolicy(policyID);

    const optimisticData: OnyxUpdate[] = [
        {
            onyxMethod: Onyx.METHOD.MERGE,
            key: `${ONYXKEYS.COLLECTION.POLICY}${policyID}`,
            value: {
                reimbursementChoice,
                isLoadingWorkspaceReimbursement: true,
                achAccount: {reimburser: reimburserEmail},
                errorFields: {reimbursementChoice: null},
                pendingFields: {reimbursementChoice: CONST.RED_BRICK_ROAD_PENDING_ACTION.UPDATE},
            },
        },
    ];

    const successData: OnyxUpdate[] = [
        {
            onyxMethod: Onyx.METHOD.MERGE,
            key: `${ONYXKEYS.COLLECTION.POLICY}${policyID}`,
            value: {
                isLoadingWorkspaceReimbursement: false,
                errorFields: {reimbursementChoice: null},
                pendingFields: {reimbursementChoice: null},
            },
        },
    ];

    const failureData: OnyxUpdate[] = [
        {
            onyxMethod: Onyx.METHOD.MERGE,
            key: `${ONYXKEYS.COLLECTION.POLICY}${policyID}`,
            value: {
                isLoadingWorkspaceReimbursement: false,
                reimbursementChoice: policy?.reimbursementChoice ?? null,
                achAccount: {reimburser: policy?.achAccount?.reimburser ?? null},
                errorFields: {reimbursementChoice: ErrorUtils.getMicroSecondOnyxErrorWithTranslationKey('common.genericErrorMessage')},
                pendingFields: {reimbursementChoice: null},
            },
        },
    ];

    const params: SetWorkspaceReimbursementParams = {policyID, reimbursementChoice};

    API.write(WRITE_COMMANDS.SET_WORKSPACE_REIMBURSEMENT, params, {optimisticData, failureData, successData});
}

function leaveWorkspace(policyID?: string) {
    if (!policyID) {
        return;
    }
    const policy = allPolicies?.[`${ONYXKEYS.COLLECTION.POLICY}${policyID}`];
    const workspaceChats = ReportUtils.getAllWorkspaceReports(policyID);

    const optimisticData: OnyxUpdate[] = [
        {
            onyxMethod: Onyx.METHOD.MERGE,
            key: `${ONYXKEYS.COLLECTION.POLICY}${policyID}`,
            value: {
                pendingAction: CONST.RED_BRICK_ROAD_PENDING_ACTION.DELETE,
                employeeList: {
                    [sessionEmail]: {
                        pendingAction: CONST.RED_BRICK_ROAD_PENDING_ACTION.DELETE,
                    },
                },
            },
        },
    ];

    const successData: OnyxUpdate[] = [
        {
            onyxMethod: Onyx.METHOD.MERGE,
            key: `${ONYXKEYS.COLLECTION.POLICY}${policyID}`,
            value: null,
        },
    ];
    const failureData: OnyxUpdate[] = [
        {
            onyxMethod: Onyx.METHOD.MERGE,
            key: `${ONYXKEYS.COLLECTION.POLICY}${policyID}`,
            value: {
                pendingAction: policy?.pendingAction ?? null,
                employeeList: {
                    [sessionEmail]: {
                        errors: ErrorUtils.getMicroSecondOnyxErrorWithTranslationKey('workspace.people.error.genericRemove'),
                    },
                },
            },
        },
    ];

    const pendingChatMembers = ReportUtils.getPendingChatMembers([sessionAccountID], [], CONST.RED_BRICK_ROAD_PENDING_ACTION.DELETE);

    workspaceChats.forEach((report) => {
        const parentReport = ReportUtils.getRootParentReport({report});
        const reportToCheckOwner = isEmptyObject(parentReport) ? report : parentReport;

        if (ReportUtils.isPolicyExpenseChat(report) && !ReportUtils.isReportOwner(reportToCheckOwner)) {
            return;
        }

        optimisticData.push(
            {
                onyxMethod: Onyx.METHOD.MERGE,
                key: `${ONYXKEYS.COLLECTION.REPORT}${report?.reportID}`,
                value: {
                    statusNum: CONST.REPORT.STATUS_NUM.CLOSED,
                    stateNum: CONST.REPORT.STATE_NUM.APPROVED,
                    oldPolicyName: policy?.name ?? '',
                },
            },
            {
                onyxMethod: Onyx.METHOD.MERGE,
                key: `${ONYXKEYS.COLLECTION.REPORT_METADATA}${report?.reportID}`,
                value: {
                    pendingChatMembers,
                },
            },
        );
        successData.push({
            onyxMethod: Onyx.METHOD.MERGE,
            key: `${ONYXKEYS.COLLECTION.REPORT_METADATA}${report?.reportID}`,
            value: {
                pendingChatMembers: null,
            },
        });
        failureData.push({
            onyxMethod: Onyx.METHOD.MERGE,
            key: `${ONYXKEYS.COLLECTION.REPORT_METADATA}${report?.reportID}`,
            value: {
                pendingChatMembers: null,
            },
        });
    });

    const params: LeavePolicyParams = {
        policyID,
        email: sessionEmail,
    };
    API.write(WRITE_COMMANDS.LEAVE_POLICY, params, {optimisticData, successData, failureData});
}

function updateDefaultPolicy(newPolicyID?: string, oldPolicyID?: string) {
    if (!newPolicyID) {
        return;
    }
    const optimisticData: OnyxUpdate[] = [
        {
            onyxMethod: Onyx.METHOD.MERGE,
            key: ONYXKEYS.NVP_ACTIVE_POLICY_ID,
            value: newPolicyID,
        },
    ];

    const failureData: OnyxUpdate[] = [
        {
            onyxMethod: Onyx.METHOD.MERGE,
            key: ONYXKEYS.NVP_ACTIVE_POLICY_ID,
            value: oldPolicyID,
        },
    ];

    const parameters: SetNameValuePairParams = {
        name: ONYXKEYS.NVP_ACTIVE_POLICY_ID,
        value: newPolicyID,
    };

    API.write(WRITE_COMMANDS.SET_NAME_VALUE_PAIR, parameters, {
        optimisticData,
        failureData,
    });
}

function addBillingCardAndRequestPolicyOwnerChange(
    policyID: string | undefined,
    cardData: {
        cardNumber: string;
        cardYear: string;
        cardMonth: string;
        cardCVV: string;
        addressName: string;
        addressZip: string;
        currency: string;
    },
) {
    if (!policyID) {
        return;
    }

    const {cardNumber, cardYear, cardMonth, cardCVV, addressName, addressZip, currency} = cardData;

    const optimisticData: OnyxUpdate[] = [
        {
            onyxMethod: Onyx.METHOD.MERGE,
            key: `${ONYXKEYS.COLLECTION.POLICY}${policyID}`,
            value: {
                errorFields: null,
                isLoading: true,
                isChangeOwnerSuccessful: false,
                isChangeOwnerFailed: false,
            },
        },
    ];

    const successData: OnyxUpdate[] = [
        {
            onyxMethod: Onyx.METHOD.MERGE,
            key: `${ONYXKEYS.COLLECTION.POLICY}${policyID}`,
            value: {
                isLoading: false,
                isChangeOwnerSuccessful: true,
                isChangeOwnerFailed: false,
                owner: sessionEmail,
                ownerAccountID: sessionAccountID,
            },
        },
    ];

    const failureData: OnyxUpdate[] = [
        {
            onyxMethod: Onyx.METHOD.MERGE,
            key: `${ONYXKEYS.COLLECTION.POLICY}${policyID}`,
            value: {
                isLoading: false,
                isChangeOwnerSuccessful: false,
                isChangeOwnerFailed: true,
            },
        },
    ];

    if (currency === CONST.PAYMENT_CARD_CURRENCY.GBP) {
        const params: AddPaymentCardParams = {
            cardNumber,
            cardYear,
            cardMonth,
            cardCVV,
            addressName,
            addressZip,
            currency,
            isP2PDebitCard: false,
        };
        PaymentMethods.addPaymentCardGBP(params);
    } else {
        const params: AddBillingCardAndRequestWorkspaceOwnerChangeParams = {
            policyID,
            cardNumber,
            cardYear,
            cardMonth,
            cardCVV,
            addressName,
            addressZip,
            currency,
        };
        // eslint-disable-next-line rulesdir/no-multiple-api-calls
        API.write(WRITE_COMMANDS.ADD_BILLING_CARD_AND_REQUEST_WORKSPACE_OWNER_CHANGE, params, {optimisticData, successData, failureData});
    }
}

/**
 * Properly updates the nvp_privateStripeCustomerID onyx data for 3DS payment
 *
 */
function verifySetupIntentAndRequestPolicyOwnerChange(policyID: string) {
    const optimisticData: OnyxUpdate[] = [
        {
            onyxMethod: Onyx.METHOD.MERGE,
            key: `${ONYXKEYS.COLLECTION.POLICY}${policyID}`,
            value: {
                errorFields: null,
                isLoading: true,
                isChangeOwnerSuccessful: false,
                isChangeOwnerFailed: false,
            },
        },
    ];

    const successData: OnyxUpdate[] = [
        {
            onyxMethod: Onyx.METHOD.MERGE,
            key: `${ONYXKEYS.COLLECTION.POLICY}${policyID}`,
            value: {
                isLoading: false,
                isChangeOwnerSuccessful: true,
                isChangeOwnerFailed: false,
                owner: sessionEmail,
                ownerAccountID: sessionAccountID,
            },
        },
    ];

    const failureData: OnyxUpdate[] = [
        {
            onyxMethod: Onyx.METHOD.MERGE,
            key: `${ONYXKEYS.COLLECTION.POLICY}${policyID}`,
            value: {
                isLoading: false,
                isChangeOwnerSuccessful: false,
                isChangeOwnerFailed: true,
            },
        },
    ];
    API.write(WRITE_COMMANDS.VERIFY_SETUP_INTENT_AND_REQUEST_POLICY_OWNER_CHANGE, {accountID: sessionAccountID, policyID}, {optimisticData, successData, failureData});
}

/**
 * Optimistically create a chat for each member of the workspace, creates both optimistic and success data for onyx.
 *
 * @returns - object with onyxSuccessData, onyxOptimisticData, and optimisticReportIDs (map login to reportID)
 */
function createPolicyExpenseChats(policyID: string, invitedEmailsToAccountIDs: InvitedEmailsToAccountIDs, hasOutstandingChildRequest = false): WorkspaceMembersChats {
    const workspaceMembersChats: WorkspaceMembersChats = {
        onyxSuccessData: [],
        onyxOptimisticData: [],
        onyxFailureData: [],
        reportCreationData: {},
    };

    Object.keys(invitedEmailsToAccountIDs).forEach((email) => {
        const accountID = invitedEmailsToAccountIDs[email];
        const cleanAccountID = Number(accountID);
        const login = PhoneNumber.addSMSDomainIfPhoneNumber(email);

        const oldChat = ReportUtils.getPolicyExpenseChat(cleanAccountID, policyID);

        // If the chat already exists, we don't want to create a new one - just make sure it's not archived
        if (oldChat) {
            workspaceMembersChats.reportCreationData[login] = {
                reportID: oldChat.reportID,
            };
            workspaceMembersChats.onyxOptimisticData.push({
                onyxMethod: Onyx.METHOD.MERGE,
                key: `${ONYXKEYS.COLLECTION.REPORT}${oldChat.reportID}`,
                value: {
                    stateNum: CONST.REPORT.STATE_NUM.OPEN,
                    statusNum: CONST.REPORT.STATUS_NUM.OPEN,
                },
            });
            workspaceMembersChats.onyxOptimisticData.push({
                onyxMethod: Onyx.METHOD.MERGE,
                key: `${ONYXKEYS.COLLECTION.REPORT_NAME_VALUE_PAIRS}${oldChat.reportID}`,
                value: {
                    private_isArchived: false,
                },
            });
            return;
        }
        const optimisticReport = ReportUtils.buildOptimisticChatReport({
            participantList: [sessionAccountID, cleanAccountID],
            chatType: CONST.REPORT.CHAT_TYPE.POLICY_EXPENSE_CHAT,
            policyID,
            ownerAccountID: cleanAccountID,
        });
        const optimisticCreatedAction = ReportUtils.buildOptimisticCreatedReportAction(login);

        workspaceMembersChats.reportCreationData[login] = {
            reportID: optimisticReport.reportID,
            reportActionID: optimisticCreatedAction.reportActionID,
        };

        workspaceMembersChats.onyxOptimisticData.push(
            {
                onyxMethod: Onyx.METHOD.SET,
                key: `${ONYXKEYS.COLLECTION.REPORT}${optimisticReport.reportID}`,
                value: {
                    ...optimisticReport,
                    pendingFields: {
                        createChat: CONST.RED_BRICK_ROAD_PENDING_ACTION.ADD,
                    },
                    hasOutstandingChildRequest,
                },
            },
            {
                onyxMethod: Onyx.METHOD.MERGE,
                key: `${ONYXKEYS.COLLECTION.REPORT_METADATA}${optimisticReport.reportID}`,
                value: {
                    isOptimisticReport: true,
                    pendingChatMembers: [
                        {
                            accountID: accountID.toString(),
                            pendingAction: CONST.RED_BRICK_ROAD_PENDING_ACTION.ADD,
                        },
                    ],
                },
            },
        );
        workspaceMembersChats.onyxOptimisticData.push({
            onyxMethod: Onyx.METHOD.SET,
            key: `${ONYXKEYS.COLLECTION.REPORT_ACTIONS}${optimisticReport.reportID}`,
            value: {[optimisticCreatedAction.reportActionID]: optimisticCreatedAction},
        });

        workspaceMembersChats.onyxSuccessData.push(
            {
                onyxMethod: Onyx.METHOD.MERGE,
                key: `${ONYXKEYS.COLLECTION.REPORT}${optimisticReport.reportID}`,
                value: {
                    pendingFields: {
                        createChat: null,
                    },
                    errorFields: {
                        createChat: null,
                    },
                    participants: {
                        [accountID]: allPersonalDetails && allPersonalDetails[accountID] ? {} : null,
                    },
                },
            },
            {
                onyxMethod: Onyx.METHOD.MERGE,
                key: `${ONYXKEYS.COLLECTION.REPORT_METADATA}${optimisticReport.reportID}`,
                value: {
                    isOptimisticReport: false,
                    pendingChatMembers: null,
                },
            },
        );
        workspaceMembersChats.onyxSuccessData.push({
            onyxMethod: Onyx.METHOD.MERGE,
            key: `${ONYXKEYS.COLLECTION.REPORT_ACTIONS}${optimisticReport.reportID}`,
            value: {[optimisticCreatedAction.reportActionID]: {pendingAction: null}},
        });

        workspaceMembersChats.onyxFailureData.push({
            onyxMethod: Onyx.METHOD.MERGE,
            key: `${ONYXKEYS.COLLECTION.REPORT_METADATA}${optimisticReport.reportID}`,
            value: {
                isLoadingInitialReportActions: false,
            },
        });

        workspaceMembersChats.onyxFailureData.push({
            onyxMethod: Onyx.METHOD.MERGE,
            key: `${ONYXKEYS.COLLECTION.REPORT}${optimisticReport.reportID}`,
            value: {
                errorFields: {
                    createChat: ErrorUtils.getMicroSecondOnyxErrorWithTranslationKey('report.genericCreateReportFailureMessage'),
                },
            },
        });
    });
    return workspaceMembersChats;
}

/**
 * Updates a workspace avatar image
 */
function updateWorkspaceAvatar(policyID: string, file: File) {
    const optimisticData: OnyxUpdate[] = [
        {
            onyxMethod: Onyx.METHOD.MERGE,
            key: `${ONYXKEYS.COLLECTION.POLICY}${policyID}`,
            value: {
                avatarURL: file.uri,
                originalFileName: file.name,
                errorFields: {
                    avatarURL: null,
                },
                pendingFields: {
                    avatarURL: CONST.RED_BRICK_ROAD_PENDING_ACTION.UPDATE,
                },
            },
        },
    ];
    const finallyData: OnyxUpdate[] = [
        {
            onyxMethod: Onyx.METHOD.MERGE,
            key: `${ONYXKEYS.COLLECTION.POLICY}${policyID}`,
            value: {
                pendingFields: {
                    avatarURL: null,
                },
            },
        },
    ];
    const failureData: OnyxUpdate[] = [
        {
            onyxMethod: Onyx.METHOD.MERGE,
            key: `${ONYXKEYS.COLLECTION.POLICY}${policyID}`,
            value: {
                avatarURL: allPolicies?.[`${ONYXKEYS.COLLECTION.POLICY}${policyID}`]?.avatarURL,
            },
        },
    ];

    const params: UpdateWorkspaceAvatarParams = {
        policyID,
        file,
    };

    API.write(WRITE_COMMANDS.UPDATE_WORKSPACE_AVATAR, params, {optimisticData, finallyData, failureData});
}

/**
 * Deletes the avatar image for the workspace
 */
function deleteWorkspaceAvatar(policyID: string) {
    const policy = getPolicy(policyID);
    const optimisticData: OnyxUpdate[] = [
        {
            onyxMethod: Onyx.METHOD.MERGE,
            key: `${ONYXKEYS.COLLECTION.POLICY}${policyID}`,
            value: {
                pendingFields: {
                    avatarURL: CONST.RED_BRICK_ROAD_PENDING_ACTION.UPDATE,
                },
                errorFields: {
                    avatarURL: null,
                },
                avatarURL: '',
                originalFileName: null,
            },
        },
    ];
    const finallyData: OnyxUpdate[] = [
        {
            onyxMethod: Onyx.METHOD.MERGE,
            key: `${ONYXKEYS.COLLECTION.POLICY}${policyID}`,
            value: {
                pendingFields: {
                    avatarURL: null,
                },
            },
        },
    ];
    const failureData: OnyxUpdate[] = [
        {
            onyxMethod: Onyx.METHOD.MERGE,
            key: `${ONYXKEYS.COLLECTION.POLICY}${policyID}`,
            value: {
                avatarURL: policy?.avatarURL,
                originalFileName: policy?.originalFileName,
                errorFields: {
                    avatarURL: ErrorUtils.getMicroSecondOnyxErrorWithTranslationKey('avatarWithImagePicker.deleteWorkspaceError'),
                },
            },
        },
    ];

    const params: DeleteWorkspaceAvatarParams = {policyID};

    API.write(WRITE_COMMANDS.DELETE_WORKSPACE_AVATAR, params, {optimisticData, finallyData, failureData});
}

/**
 * Clear error and pending fields for the workspace avatar
 */
function clearAvatarErrors(policyID: string) {
    Onyx.merge(`${ONYXKEYS.COLLECTION.POLICY}${policyID}`, {
        errorFields: {
            avatarURL: null,
        },
        pendingFields: {
            avatarURL: null,
        },
    });
}

/**
 * Optimistically update the general settings. Set the general settings as pending until the response succeeds.
 * If the response fails set a general error message. Clear the error message when updating.
 */
function updateGeneralSettings(policyID: string | undefined, name: string, currencyValue?: string) {
    if (!policyID) {
        return;
    }

    const policy = allPolicies?.[`${ONYXKEYS.COLLECTION.POLICY}${policyID}`];
    if (!policy) {
        return;
    }

    const distanceUnit = PolicyUtils.getDistanceRateCustomUnit(policy);
    const customUnitID = distanceUnit?.customUnitID;
    const currency = currencyValue ?? policy?.outputCurrency ?? CONST.CURRENCY.USD;

    const currencyPendingAction = currency !== policy?.outputCurrency ? CONST.RED_BRICK_ROAD_PENDING_ACTION.UPDATE : undefined;
    const namePendingAction = name !== policy?.name ? CONST.RED_BRICK_ROAD_PENDING_ACTION.UPDATE : undefined;

    const currentRates = distanceUnit?.rates ?? {};
    const optimisticRates: Record<string, Rate> = {};
    const finallyRates: Record<string, Rate> = {};
    const failureRates: Record<string, Rate> = {};

    if (customUnitID) {
        for (const rateID of Object.keys(currentRates)) {
            optimisticRates[rateID] = {
                ...currentRates[rateID],
                pendingFields: {currency: CONST.RED_BRICK_ROAD_PENDING_ACTION.UPDATE},
                currency,
            };
            finallyRates[rateID] = {
                ...currentRates[rateID],
                pendingFields: {currency: null},
                currency,
            };
            failureRates[rateID] = {
                ...currentRates[rateID],
                pendingFields: {currency: null},
                errorFields: {currency: ErrorUtils.getMicroSecondOnyxErrorWithTranslationKey('common.genericErrorMessage')},
            };
        }
    }

    const optimisticData: OnyxUpdate[] = [
        {
            // We use SET because it's faster than merge and avoids a race condition when setting the currency and navigating the user to the Bank account page in confirmCurrencyChangeAndHideModal
            onyxMethod: Onyx.METHOD.SET,
            key: `${ONYXKEYS.COLLECTION.POLICY}${policyID}`,
            value: {
                ...policy,

                pendingFields: {
                    ...policy.pendingFields,
                    ...(namePendingAction !== undefined && {name: namePendingAction}),
                    ...(currencyPendingAction !== undefined && {outputCurrency: currencyPendingAction}),
                },

                // Clear errorFields in case the user didn't dismiss the general settings error
                errorFields: {
                    name: null,
                    outputCurrency: null,
                },
                name,
                outputCurrency: currency,
                ...(customUnitID && {
                    customUnits: {
                        ...policy.customUnits,
                        [customUnitID]: {
                            ...distanceUnit,
                            rates: optimisticRates,
                        },
                    },
                }),
            },
        },
    ];
    const finallyData: OnyxUpdate[] = [
        {
            onyxMethod: Onyx.METHOD.MERGE,
            key: `${ONYXKEYS.COLLECTION.POLICY}${policyID}`,
            value: {
                pendingFields: {
                    name: null,
                    outputCurrency: null,
                },
                ...(customUnitID && {
                    customUnits: {
                        [customUnitID]: {
                            ...distanceUnit,
                            rates: finallyRates,
                        },
                    },
                }),
            },
        },
    ];

    const errorFields: Policy['errorFields'] = {
        name: namePendingAction && ErrorUtils.getMicroSecondOnyxErrorWithTranslationKey('workspace.editor.genericFailureMessage'),
    };

    if (!errorFields.name && currencyPendingAction) {
        errorFields.outputCurrency = ErrorUtils.getMicroSecondOnyxErrorWithTranslationKey('workspace.editor.genericFailureMessage');
    }

    const failureData: OnyxUpdate[] = [
        {
            onyxMethod: Onyx.METHOD.MERGE,
            key: `${ONYXKEYS.COLLECTION.POLICY}${policyID}`,
            value: {
                errorFields,
                ...(customUnitID && {
                    customUnits: {
                        [customUnitID]: {
                            ...distanceUnit,
                            rates: failureRates,
                        },
                    },
                }),
            },
        },
    ];

    const params: UpdateWorkspaceGeneralSettingsParams = {
        policyID,
        workspaceName: name,
        currency,
    };

    const persistedRequests = PersistedRequests.getAll();
    const createWorkspaceRequestChangedIndex = persistedRequests.findIndex(
        (request) => request.data?.policyID === policyID && request.command === WRITE_COMMANDS.CREATE_WORKSPACE && request.data?.policyName !== name,
    );

    const createWorkspaceRequest = persistedRequests.at(createWorkspaceRequestChangedIndex);
    if (createWorkspaceRequest && createWorkspaceRequestChangedIndex !== -1) {
        const workspaceRequest: Request = {
            ...createWorkspaceRequest,
            data: {
                ...createWorkspaceRequest.data,
                policyName: name,
            },
        };
        Onyx.merge(`${ONYXKEYS.COLLECTION.POLICY}${policyID}`, {
            name,
        });

        PersistedRequests.update(createWorkspaceRequestChangedIndex, workspaceRequest);
        return;
    }

    API.write(WRITE_COMMANDS.UPDATE_WORKSPACE_GENERAL_SETTINGS, params, {
        optimisticData,
        finallyData,
        failureData,
    });
}

function updateWorkspaceDescription(policyID: string, description: string, currentDescription: string | undefined) {
    if (description === currentDescription) {
        return;
    }
    const parsedDescription = ReportUtils.getParsedComment(description);

    const optimisticData: OnyxUpdate[] = [
        {
            onyxMethod: Onyx.METHOD.MERGE,
            key: `${ONYXKEYS.COLLECTION.POLICY}${policyID}`,
            value: {
                description: parsedDescription,
                pendingFields: {
                    description: CONST.RED_BRICK_ROAD_PENDING_ACTION.UPDATE,
                },
                errorFields: {
                    description: null,
                },
            },
        },
    ];
    const finallyData: OnyxUpdate[] = [
        {
            onyxMethod: Onyx.METHOD.MERGE,
            key: `${ONYXKEYS.COLLECTION.POLICY}${policyID}`,
            value: {
                pendingFields: {
                    description: null,
                },
            },
        },
    ];
    const failureData: OnyxUpdate[] = [
        {
            onyxMethod: Onyx.METHOD.MERGE,
            key: `${ONYXKEYS.COLLECTION.POLICY}${policyID}`,
            value: {
                errorFields: {
                    description: ErrorUtils.getMicroSecondOnyxErrorWithTranslationKey('workspace.editor.genericFailureMessage'),
                },
            },
        },
    ];

    const params: UpdateWorkspaceDescriptionParams = {
        policyID,
        description: parsedDescription,
    };

    API.write(WRITE_COMMANDS.UPDATE_WORKSPACE_DESCRIPTION, params, {
        optimisticData,
        finallyData,
        failureData,
    });
}

function setWorkspaceErrors(policyID: string, errors: Errors) {
    if (!allPolicies?.[policyID]) {
        return;
    }

    Onyx.merge(`${ONYXKEYS.COLLECTION.POLICY}${policyID}`, {errors: null});
    Onyx.merge(`${ONYXKEYS.COLLECTION.POLICY}${policyID}`, {errors});
}

function hideWorkspaceAlertMessage(policyID: string) {
    if (!allPolicies?.[policyID]) {
        return;
    }

    Onyx.merge(`${ONYXKEYS.COLLECTION.POLICY}${policyID}`, {alertMessage: ''});
}

function updateAddress(policyID: string, newAddress: CompanyAddress) {
    // TODO: Change API endpoint parameters format to make it possible to follow naming-convention
    const parameters: UpdatePolicyAddressParams = {
        policyID,
        // eslint-disable-next-line @typescript-eslint/naming-convention
        'data[addressStreet]': newAddress.addressStreet,
        // eslint-disable-next-line @typescript-eslint/naming-convention
        'data[city]': newAddress.city,
        // eslint-disable-next-line @typescript-eslint/naming-convention
        'data[country]': newAddress.country,
        // eslint-disable-next-line @typescript-eslint/naming-convention
        'data[state]': newAddress.state,
        // eslint-disable-next-line @typescript-eslint/naming-convention
        'data[zipCode]': newAddress.zipCode,
    };

    const optimisticData: OnyxUpdate[] = [
        {
            onyxMethod: Onyx.METHOD.MERGE,
            key: `${ONYXKEYS.COLLECTION.POLICY}${policyID}`,
            value: {
                address: newAddress,
                pendingFields: {
                    address: CONST.RED_BRICK_ROAD_PENDING_ACTION.UPDATE,
                },
            },
        },
    ];

    const finallyData: OnyxUpdate[] = [
        {
            onyxMethod: Onyx.METHOD.MERGE,
            key: `${ONYXKEYS.COLLECTION.POLICY}${policyID}`,
            value: {
                address: newAddress,
                pendingFields: {
                    address: null,
                },
            },
        },
    ];

    API.write(WRITE_COMMANDS.UPDATE_POLICY_ADDRESS, parameters, {
        optimisticData,
        finallyData,
    });
}

/**
 * Removes an error after trying to delete a workspace
 */
function clearDeleteWorkspaceError(policyID: string) {
    Onyx.merge(`${ONYXKEYS.COLLECTION.POLICY}${policyID}`, {
        pendingAction: null,
        errors: null,
    });
}

/**
 * Removes the workspace after failure to create.
 */
function removeWorkspace(policyID: string) {
    Onyx.set(`${ONYXKEYS.COLLECTION.POLICY}${policyID}`, null);
}

/**
 * Generate a policy name based on an email and policy list.
 * @param [email] the email to base the workspace name on. If not passed, will use the logged-in user's email instead
 */
function generateDefaultWorkspaceName(email = ''): string {
    const emailParts = email ? email.split('@') : sessionEmail.split('@');
    if (!emailParts || emailParts.length !== 2) {
        return '';
    }
    const username = emailParts.at(0) ?? '';
    const domain = emailParts.at(1) ?? '';
    const userDetails = PersonalDetailsUtils.getPersonalDetailByEmail(sessionEmail);
    const displayName = userDetails?.displayName?.trim();
    let displayNameForWorkspace = '';

    if (!PUBLIC_DOMAINS.some((publicDomain) => publicDomain === domain.toLowerCase())) {
        displayNameForWorkspace = Str.UCFirst(domain.split('.').at(0) ?? '');
    } else if (displayName) {
        displayNameForWorkspace = Str.UCFirst(displayName);
    } else if (PUBLIC_DOMAINS.some((publicDomain) => publicDomain === domain.toLowerCase())) {
        displayNameForWorkspace = Str.UCFirst(username);
    } else {
        displayNameForWorkspace = userDetails?.phoneNumber ?? '';
    }

    if (`@${domain}` === CONST.SMS.DOMAIN) {
        return translateLocal('workspace.new.myGroupWorkspace');
    }

    if (isEmptyObject(allPolicies)) {
        return translateLocal('workspace.new.workspaceName', {userName: displayNameForWorkspace});
    }

    // find default named workspaces and increment the last number
    const escapedName = escapeRegExp(displayNameForWorkspace);
    const workspaceTranslations = CONST.LANGUAGES.map((lang) => translate(lang, 'workspace.common.workspace')).join('|');

    const workspaceRegex = new RegExp(`^(?=.*${escapedName})(?:.*(?:${workspaceTranslations})\\s*(\\d+)?)`, 'i');

    const workspaceNumbers = Object.values(allPolicies)
        .map((policy) => workspaceRegex.exec(policy?.name ?? ''))
        .filter(Boolean) // Remove null matches
        .map((match) => Number(match?.[1] ?? '0'));
    const lastWorkspaceNumber = workspaceNumbers.length > 0 ? Math.max(...workspaceNumbers) : undefined;

    return translateLocal('workspace.new.workspaceName', {userName: displayNameForWorkspace, workspaceNumber: lastWorkspaceNumber !== undefined ? lastWorkspaceNumber + 1 : undefined});
}

/**
 * Returns a client generated 16 character hexadecimal value for the policyID
 */
function generatePolicyID(): string {
    return NumberUtils.generateHexadecimalValue(16);
}

/**
 * Returns a client generated 13 character hexadecimal value for a custom unit ID
 */
function generateCustomUnitID(): string {
    return NumberUtils.generateHexadecimalValue(13);
}

function buildOptimisticDistanceRateCustomUnits(reportCurrency?: string): OptimisticCustomUnits {
    // eslint-disable-next-line @typescript-eslint/prefer-nullish-coalescing -- Disabling this line for safeness as nullish coalescing works only if the value is undefined or null
    const currency = reportCurrency || (allPersonalDetails?.[sessionAccountID]?.localCurrencyCode ?? CONST.CURRENCY.USD);
    const customUnitID = generateCustomUnitID();
    const customUnitRateID = generateCustomUnitID();

    const customUnits: Record<string, CustomUnit> = {
        [customUnitID]: {
            customUnitID,
            name: CONST.CUSTOM_UNITS.NAME_DISTANCE,
            attributes: {
                unit: CONST.CUSTOM_UNITS.DISTANCE_UNIT_MILES,
            },
            rates: {
                [customUnitRateID]: {
                    customUnitRateID,
                    name: CONST.CUSTOM_UNITS.DEFAULT_RATE,
                    rate: CONST.CUSTOM_UNITS.MILEAGE_IRS_RATE * CONST.POLICY.CUSTOM_UNIT_RATE_BASE_OFFSET,
                    enabled: true,
                    currency,
                },
            },
        },
    };

    return {
        customUnits,
        customUnitID,
        customUnitRateID,
        outputCurrency: currency,
    };
}

/**
 * Optimistically creates a Policy Draft for a new workspace
 *
 * @param [policyOwnerEmail] the email of the account to make the owner of the policy
 * @param [policyName] custom policy name we will use for created workspace
 * @param [policyID] custom policy id we will use for created workspace
 * @param [makeMeAdmin] leave the calling account as an admin on the policy
 * @param [currency] Optional, selected currency for the workspace
 * @param [file], avatar file for workspace
 */
function createDraftInitialWorkspace(policyOwnerEmail = '', policyName = '', policyID = generatePolicyID(), makeMeAdmin = false, currency = '', file?: File) {
    const workspaceName = policyName || generateDefaultWorkspaceName(policyOwnerEmail);
    const {customUnits, outputCurrency} = buildOptimisticDistanceRateCustomUnits(currency);
    const shouldEnableWorkflowsByDefault =
        !introSelected?.choice || introSelected.choice === CONST.ONBOARDING_CHOICES.MANAGE_TEAM || introSelected.choice === CONST.ONBOARDING_CHOICES.LOOKING_AROUND;

    const optimisticData: OnyxUpdate[] = [
        {
            onyxMethod: Onyx.METHOD.SET,
            key: `${ONYXKEYS.COLLECTION.POLICY_DRAFTS}${policyID}`,
            value: {
                id: policyID,
                type: CONST.POLICY.TYPE.TEAM,
                name: workspaceName,
                role: CONST.POLICY.ROLE.ADMIN,
                owner: sessionEmail,
                ownerAccountID: sessionAccountID,
                isPolicyExpenseChatEnabled: true,
                areCategoriesEnabled: true,
                approver: sessionEmail,
                areCompanyCardsEnabled: true,
                areExpensifyCardsEnabled: false,
                outputCurrency,
                pendingAction: CONST.RED_BRICK_ROAD_PENDING_ACTION.ADD,
                customUnits,
                makeMeAdmin,
                autoReporting: true,
                autoReportingFrequency: shouldEnableWorkflowsByDefault ? CONST.POLICY.AUTO_REPORTING_FREQUENCIES.IMMEDIATE : CONST.POLICY.AUTO_REPORTING_FREQUENCIES.INSTANT,
                avatarURL: file?.uri ?? null,
                harvesting: {
                    enabled: !shouldEnableWorkflowsByDefault,
                },
                originalFileName: file?.name,
                employeeList: {
                    [sessionEmail]: {
                        submitsTo: sessionEmail,
                        email: sessionEmail,
                        role: CONST.POLICY.ROLE.ADMIN,
                        errors: {},
                    },
                },
                approvalMode: CONST.POLICY.APPROVAL_MODE.OPTIONAL,
                pendingFields: {
                    autoReporting: CONST.RED_BRICK_ROAD_PENDING_ACTION.ADD,
                    approvalMode: CONST.RED_BRICK_ROAD_PENDING_ACTION.ADD,
                    reimbursementChoice: CONST.RED_BRICK_ROAD_PENDING_ACTION.ADD,
                },
                areWorkflowsEnabled: shouldEnableWorkflowsByDefault,
                defaultBillable: false,
                disabledFields: {defaultBillable: true},
                requiresCategory: true,
            },
        },
    ];

    Onyx.update(optimisticData);
}

/**
 * Generates onyx data for creating a new workspace
 *
 * @param [policyOwnerEmail] the email of the account to make the owner of the policy
 * @param [makeMeAdmin] leave the calling account as an admin on the policy
 * @param [policyName] custom policy name we will use for created workspace
 * @param [policyID] custom policy id we will use for created workspace
 * @param [expenseReportId] Optional, Purpose of using application selected by user in guided setup flow
 * @param [engagementChoice] Purpose of using application selected by user in guided setup flow
 * @param [currency] Optional, selected currency for the workspace
 * @param [file] Optional, avatar file for workspace
 * @param [shouldAddOnboardingTasks] whether to add onboarding tasks to the workspace
 */
function buildPolicyData(
    policyOwnerEmail = '',
    makeMeAdmin = false,
    policyName = '',
    policyID = generatePolicyID(),
    expenseReportId?: string,
    engagementChoice?: OnboardingPurpose,
    currency = '',
    file?: File,
    shouldAddOnboardingTasks = true,
    companySize?: OnboardingCompanySize,
) {
    const workspaceName = policyName || generateDefaultWorkspaceName(policyOwnerEmail);

    const {customUnits, customUnitID, customUnitRateID, outputCurrency} = buildOptimisticDistanceRateCustomUnits(currency);

    const {
        adminsChatReportID,
        adminsChatData,
        adminsReportActionData,
        adminsCreatedReportActionID,
        expenseChatReportID,
        expenseChatData,
        expenseReportActionData,
        expenseCreatedReportActionID,
        pendingChatMembers,
    } = ReportUtils.buildOptimisticWorkspaceChats(policyID, workspaceName, expenseReportId);

    const optimisticCategoriesData = buildOptimisticPolicyCategories(policyID, Object.values(CONST.POLICY.DEFAULT_CATEGORIES));
    const optimisticMccGroupData = buildOptimisticMccGroup();

    const shouldEnableWorkflowsByDefault =
        !introSelected?.choice || introSelected.choice === CONST.ONBOARDING_CHOICES.MANAGE_TEAM || introSelected.choice === CONST.ONBOARDING_CHOICES.LOOKING_AROUND;
    const shouldSetCreatedWorkspaceAsActivePolicy = !!activePolicyID && allPolicies?.[`${ONYXKEYS.COLLECTION.POLICY}${activePolicyID}`]?.type === CONST.POLICY.TYPE.PERSONAL;

    const optimisticData: OnyxUpdate[] = [
        {
            onyxMethod: Onyx.METHOD.SET,
            key: `${ONYXKEYS.COLLECTION.POLICY}${policyID}`,
            value: {
                id: policyID,
                type: CONST.POLICY.TYPE.TEAM,
                name: workspaceName,
                role: CONST.POLICY.ROLE.ADMIN,
                owner: sessionEmail,
                ownerAccountID: sessionAccountID,
                isPolicyExpenseChatEnabled: true,
                outputCurrency,
                pendingAction: CONST.RED_BRICK_ROAD_PENDING_ACTION.ADD,
                autoReporting: true,
                approver: sessionEmail,
                autoReportingFrequency: shouldEnableWorkflowsByDefault ? CONST.POLICY.AUTO_REPORTING_FREQUENCIES.IMMEDIATE : CONST.POLICY.AUTO_REPORTING_FREQUENCIES.INSTANT,
                approvalMode: shouldEnableWorkflowsByDefault ? CONST.POLICY.APPROVAL_MODE.BASIC : CONST.POLICY.APPROVAL_MODE.OPTIONAL,
                harvesting: {
                    enabled: !shouldEnableWorkflowsByDefault,
                },
                customUnits,
                areCategoriesEnabled: true,
                areCompanyCardsEnabled: true,
                areTagsEnabled: false,
                areDistanceRatesEnabled: false,
                areWorkflowsEnabled: shouldEnableWorkflowsByDefault,
                areReportFieldsEnabled: false,
                areConnectionsEnabled: false,
                areExpensifyCardsEnabled: false,
                employeeList: {
                    [sessionEmail]: {
                        submitsTo: sessionEmail,
                        email: sessionEmail,
                        role: CONST.POLICY.ROLE.ADMIN,
                        errors: {},
                    },
                },
                chatReportIDAdmins: makeMeAdmin ? Number(adminsChatReportID) : undefined,
                pendingFields: {
                    autoReporting: CONST.RED_BRICK_ROAD_PENDING_ACTION.ADD,
                    approvalMode: CONST.RED_BRICK_ROAD_PENDING_ACTION.ADD,
                    reimbursementChoice: CONST.RED_BRICK_ROAD_PENDING_ACTION.ADD,
                    name: CONST.RED_BRICK_ROAD_PENDING_ACTION.ADD,
                    outputCurrency: CONST.RED_BRICK_ROAD_PENDING_ACTION.ADD,
                    address: CONST.RED_BRICK_ROAD_PENDING_ACTION.ADD,
                    description: CONST.RED_BRICK_ROAD_PENDING_ACTION.ADD,
                    type: CONST.RED_BRICK_ROAD_PENDING_ACTION.ADD,
                },
                defaultBillable: false,
                disabledFields: {defaultBillable: true},
                avatarURL: file?.uri,
                originalFileName: file?.name,
                ...optimisticMccGroupData.optimisticData,
                requiresCategory: true,
            },
        },
        {
            onyxMethod: Onyx.METHOD.SET,
            key: `${ONYXKEYS.COLLECTION.REPORT}${adminsChatReportID}`,
            value: {
                pendingFields: {
                    addWorkspaceRoom: CONST.RED_BRICK_ROAD_PENDING_ACTION.ADD,
                },
                ...adminsChatData,
            },
        },
        {
            onyxMethod: Onyx.METHOD.SET,
            key: `${ONYXKEYS.COLLECTION.REPORT_METADATA}${adminsChatReportID}`,
            value: {
                pendingChatMembers,
            },
        },
        {
            onyxMethod: Onyx.METHOD.SET,
            key: `${ONYXKEYS.COLLECTION.REPORT_ACTIONS}${adminsChatReportID}`,
            value: adminsReportActionData,
        },
        {
            onyxMethod: Onyx.METHOD.SET,
            key: `${ONYXKEYS.COLLECTION.REPORT}${expenseChatReportID}`,
            value: {
                pendingFields: {
                    addWorkspaceRoom: CONST.RED_BRICK_ROAD_PENDING_ACTION.ADD,
                },
                ...expenseChatData,
            },
        },
        {
            onyxMethod: Onyx.METHOD.SET,
            key: `${ONYXKEYS.COLLECTION.REPORT_ACTIONS}${expenseChatReportID}`,
            value: expenseReportActionData,
        },
        {
            onyxMethod: Onyx.METHOD.SET,
            key: `${ONYXKEYS.COLLECTION.POLICY_DRAFTS}${policyID}`,
            value: null,
        },
        {
            onyxMethod: Onyx.METHOD.SET,
            key: `${ONYXKEYS.COLLECTION.REPORT_DRAFT}${expenseChatReportID}`,
            value: null,
        },
        {
            onyxMethod: Onyx.METHOD.SET,
            key: `${ONYXKEYS.COLLECTION.REPORT_DRAFT}${adminsChatReportID}`,
            value: null,
        },
    ];

    if (shouldSetCreatedWorkspaceAsActivePolicy) {
        optimisticData.push({
            onyxMethod: Onyx.METHOD.SET,
            key: ONYXKEYS.NVP_ACTIVE_POLICY_ID,
            value: policyID,
        });
    }

    const successData: OnyxUpdate[] = [
        {
            onyxMethod: Onyx.METHOD.MERGE,
            key: `${ONYXKEYS.COLLECTION.POLICY}${policyID}`,
            value: {
                pendingAction: null,
                pendingFields: {
                    autoReporting: null,
                    approvalMode: null,
                    reimbursementChoice: null,
                    name: null,
                    outputCurrency: null,
                    address: null,
                    description: null,
                    type: null,
                },
                ...optimisticMccGroupData.successData,
            },
        },
        {
            onyxMethod: Onyx.METHOD.MERGE,
            key: `${ONYXKEYS.COLLECTION.REPORT}${adminsChatReportID}`,
            value: {
                pendingFields: {
                    addWorkspaceRoom: null,
                },
                pendingAction: null,
            },
        },
        {
            onyxMethod: Onyx.METHOD.MERGE,
            key: `${ONYXKEYS.COLLECTION.REPORT_METADATA}${adminsChatReportID}`,
            value: {
                isOptimisticReport: false,
                pendingChatMembers: [],
            },
        },
        {
            onyxMethod: Onyx.METHOD.MERGE,
            key: `${ONYXKEYS.COLLECTION.REPORT_ACTIONS}${adminsChatReportID}`,
            value: {
                [adminsCreatedReportActionID]: {
                    pendingAction: null,
                },
            },
        },
        {
            onyxMethod: Onyx.METHOD.MERGE,
            key: `${ONYXKEYS.COLLECTION.REPORT}${expenseChatReportID}`,
            value: {
                pendingFields: {
                    addWorkspaceRoom: null,
                },
                pendingAction: null,
            },
        },
        {
            onyxMethod: Onyx.METHOD.MERGE,
            key: `${ONYXKEYS.COLLECTION.REPORT_METADATA}${expenseChatReportID}`,
            value: {
                isOptimisticReport: false,
            },
        },
        {
            onyxMethod: Onyx.METHOD.MERGE,
            key: `${ONYXKEYS.COLLECTION.REPORT_ACTIONS}${expenseChatReportID}`,
            value: {
                [expenseCreatedReportActionID]: {
                    pendingAction: null,
                },
            },
        },
    ];

    const failureData: OnyxUpdate[] = [
        {
            onyxMethod: Onyx.METHOD.MERGE,
            key: `${ONYXKEYS.COLLECTION.POLICY}${policyID}`,
            value: {employeeList: null, ...optimisticMccGroupData.failureData},
        },
        {
            onyxMethod: Onyx.METHOD.SET,
            key: `${ONYXKEYS.COLLECTION.REPORT}${adminsChatReportID}`,
            value: null,
        },
        {
            onyxMethod: Onyx.METHOD.SET,
            key: `${ONYXKEYS.COLLECTION.REPORT_ACTIONS}${adminsChatReportID}`,
            value: null,
        },
        {
            onyxMethod: Onyx.METHOD.SET,
            key: `${ONYXKEYS.COLLECTION.REPORT}${expenseChatReportID}`,
            value: null,
        },
        {
            onyxMethod: Onyx.METHOD.SET,
            key: `${ONYXKEYS.COLLECTION.REPORT_ACTIONS}${expenseChatReportID}`,
            value: null,
        },
    ];

    if (shouldSetCreatedWorkspaceAsActivePolicy) {
        failureData.push({
            onyxMethod: Onyx.METHOD.SET,
            key: ONYXKEYS.NVP_ACTIVE_POLICY_ID,
            value: activePolicyID,
        });
    }

    if (optimisticCategoriesData.optimisticData) {
        optimisticData.push(...optimisticCategoriesData.optimisticData);
    }

    if (optimisticCategoriesData.failureData) {
        failureData.push(...optimisticCategoriesData.failureData);
    }

    if (optimisticCategoriesData.successData) {
        successData.push(...optimisticCategoriesData.successData);
    }

    // We need to clone the file to prevent non-indexable errors.
    const clonedFile = file ? (createFile(file) as File) : undefined;

    const params: CreateWorkspaceParams = {
        policyID,
        adminsChatReportID,
        expenseChatReportID,
        ownerEmail: policyOwnerEmail,
        makeMeAdmin,
        policyName: workspaceName,
        type: CONST.POLICY.TYPE.TEAM,
        adminsCreatedReportActionID,
        expenseCreatedReportActionID,
        customUnitID,
        customUnitRateID,
        engagementChoice,
        currency: outputCurrency,
        file: clonedFile,
        companySize,
    };

<<<<<<< HEAD
    if (!introSelected?.createWorkspace && engagementChoice && shouldAddOnboardingTasks) {
        const onboardingData = ReportUtils.prepareOnboardingOnyxData(introSelected, engagementChoice, CONST.ONBOARDING_MESSAGES[engagementChoice], adminsChatReportID, policyID);
=======
    if (introSelected !== undefined && !introSelected?.createWorkspace && engagementChoice && shouldAddOnboardingTasks) {
        const onboardingData = prepareOnboardingOnyxData(introSelected, engagementChoice, CONST.ONBOARDING_MESSAGES[engagementChoice], adminsChatReportID, policyID);
>>>>>>> 1d2dda7f
        if (!onboardingData) {
            return {successData, optimisticData, failureData, params};
        }
        const {guidedSetupData, optimisticData: taskOptimisticData, successData: taskSuccessData, failureData: taskFailureData} = onboardingData;

        params.guidedSetupData = JSON.stringify(guidedSetupData);
        params.engagementChoice = engagementChoice;

        optimisticData.push(...taskOptimisticData);
        successData.push(...taskSuccessData);
        failureData.push(...taskFailureData);
    }

    return {successData, optimisticData, failureData, params};
}

function createWorkspace(
    policyOwnerEmail = '',
    makeMeAdmin = false,
    policyName = '',
    policyID = generatePolicyID(),
    engagementChoice: OnboardingPurpose = CONST.ONBOARDING_CHOICES.MANAGE_TEAM,
    currency = '',
    file?: File,
    shouldAddOnboardingTasks = true,
    companySize?: OnboardingCompanySize,
): CreateWorkspaceParams {
    const {optimisticData, failureData, successData, params} = buildPolicyData(
        policyOwnerEmail,
        makeMeAdmin,
        policyName,
        policyID,
        undefined,
        engagementChoice,
        currency,
        file,
        shouldAddOnboardingTasks,
        companySize,
    );
    API.write(WRITE_COMMANDS.CREATE_WORKSPACE, params, {optimisticData, successData, failureData});

    // Publish a workspace created event if this is their first policy
    if (getAdminPolicies().length === 0) {
        GoogleTagManager.publishEvent(CONST.ANALYTICS.EVENT.WORKSPACE_CREATED, sessionAccountID);
    }

    return params;
}

/**
 * Creates a draft workspace for various money request flows
 *
 * @param [policyOwnerEmail] the email of the account to make the owner of the policy
 * @param [makeMeAdmin] leave the calling account as an admin on the policy
 * @param [policyName] custom policy name we will use for created workspace
 * @param [policyID] custom policy id we will use for created workspace
 */
function createDraftWorkspace(policyOwnerEmail = '', makeMeAdmin = false, policyName = '', policyID = generatePolicyID(), currency = '', file?: File): CreateWorkspaceParams {
    const workspaceName = policyName || generateDefaultWorkspaceName(policyOwnerEmail);

    const {customUnits, customUnitID, customUnitRateID, outputCurrency} = buildOptimisticDistanceRateCustomUnits(currency);

    const {expenseChatData, adminsChatReportID, adminsCreatedReportActionID, expenseChatReportID, expenseCreatedReportActionID} = ReportUtils.buildOptimisticWorkspaceChats(
        policyID,
        workspaceName,
    );

    const shouldEnableWorkflowsByDefault =
        !introSelected?.choice || introSelected.choice === CONST.ONBOARDING_CHOICES.MANAGE_TEAM || introSelected.choice === CONST.ONBOARDING_CHOICES.LOOKING_AROUND;

    const optimisticData: OnyxUpdate[] = [
        {
            onyxMethod: Onyx.METHOD.SET,
            key: `${ONYXKEYS.COLLECTION.POLICY_DRAFTS}${policyID}`,
            value: {
                id: policyID,
                type: CONST.POLICY.TYPE.TEAM,
                name: workspaceName,
                role: CONST.POLICY.ROLE.ADMIN,
                owner: sessionEmail,
                ownerAccountID: sessionAccountID,
                isPolicyExpenseChatEnabled: true,
                outputCurrency,
                pendingAction: CONST.RED_BRICK_ROAD_PENDING_ACTION.ADD,
                autoReporting: true,
                approver: sessionEmail,
                autoReportingFrequency: shouldEnableWorkflowsByDefault ? CONST.POLICY.AUTO_REPORTING_FREQUENCIES.IMMEDIATE : CONST.POLICY.AUTO_REPORTING_FREQUENCIES.INSTANT,
                harvesting: {
                    enabled: !shouldEnableWorkflowsByDefault,
                },
                approvalMode: shouldEnableWorkflowsByDefault ? CONST.POLICY.APPROVAL_MODE.BASIC : CONST.POLICY.APPROVAL_MODE.OPTIONAL,
                customUnits,
                areCategoriesEnabled: true,
                areWorkflowsEnabled: shouldEnableWorkflowsByDefault,
                areCompanyCardsEnabled: true,
                areTagsEnabled: false,
                areDistanceRatesEnabled: false,
                areReportFieldsEnabled: false,
                areConnectionsEnabled: false,
                areExpensifyCardsEnabled: false,
                employeeList: {
                    [sessionEmail]: {
                        submitsTo: sessionEmail,
                        email: sessionEmail,
                        role: CONST.POLICY.ROLE.ADMIN,
                        errors: {},
                    },
                },
                chatReportIDAdmins: makeMeAdmin ? Number(adminsChatReportID) : undefined,
                pendingFields: {
                    autoReporting: CONST.RED_BRICK_ROAD_PENDING_ACTION.ADD,
                    approvalMode: CONST.RED_BRICK_ROAD_PENDING_ACTION.ADD,
                    reimbursementChoice: CONST.RED_BRICK_ROAD_PENDING_ACTION.ADD,
                },
                defaultBillable: false,
                disabledFields: {defaultBillable: true},
                requiresCategory: true,
            },
        },
        {
            onyxMethod: Onyx.METHOD.SET,
            key: `${ONYXKEYS.COLLECTION.REPORT_DRAFT}${expenseChatReportID}`,
            value: expenseChatData,
        },
        {
            onyxMethod: Onyx.METHOD.SET,
            key: `${ONYXKEYS.COLLECTION.POLICY_CATEGORIES_DRAFT}${policyID}`,
            value: Object.values(CONST.POLICY.DEFAULT_CATEGORIES).reduce<Record<string, PolicyCategory>>((acc, category) => {
                acc[category] = {
                    name: category,
                    enabled: true,
                    errors: null,
                };
                return acc;
            }, {}),
        },
    ];

    // We need to clone the file to prevent non-indexable errors.
    const clonedFile = file ? (createFile(file) as File) : undefined;

    const params: CreateWorkspaceParams = {
        policyID,
        adminsChatReportID,
        expenseChatReportID,
        ownerEmail: policyOwnerEmail,
        makeMeAdmin,
        policyName: workspaceName,
        type: CONST.POLICY.TYPE.TEAM,
        adminsCreatedReportActionID,
        expenseCreatedReportActionID,
        customUnitID,
        customUnitRateID,
        currency: outputCurrency,
        file: clonedFile,
    };

    Onyx.update(optimisticData);

    return params;
}

function openPolicyWorkflowsPage(policyID: string) {
    if (!policyID) {
        Log.warn('openPolicyWorkflowsPage invalid params', {policyID});
        return;
    }

    const onyxData: OnyxData = {
        optimisticData: [
            {
                onyxMethod: Onyx.METHOD.MERGE,
                key: `${ONYXKEYS.COLLECTION.POLICY}${policyID}`,
                value: {
                    isLoading: true,
                },
            },
        ],
        successData: [
            {
                onyxMethod: Onyx.METHOD.MERGE,
                key: `${ONYXKEYS.COLLECTION.POLICY}${policyID}`,
                value: {
                    isLoading: false,
                },
            },
        ],
        failureData: [
            {
                onyxMethod: Onyx.METHOD.MERGE,
                key: `${ONYXKEYS.COLLECTION.POLICY}${policyID}`,
                value: {
                    isLoading: false,
                },
            },
        ],
    };

    const params: OpenPolicyWorkflowsPageParams = {policyID};

    API.read(READ_COMMANDS.OPEN_POLICY_WORKFLOWS_PAGE, params, onyxData);
}

/**
 * Returns the accountIDs of the members of the policy whose data is passed in the parameters
 */
function openWorkspace(policyID: string, clientMemberAccountIDs: number[]) {
    if (!policyID || !clientMemberAccountIDs) {
        Log.warn('openWorkspace invalid params', {policyID, clientMemberAccountIDs});
        return;
    }

    const params: OpenWorkspaceParams = {
        policyID,
        clientMemberAccountIDs: JSON.stringify(clientMemberAccountIDs),
    };

    API.read(READ_COMMANDS.OPEN_WORKSPACE, params);
}

function openPolicyTaxesPage(policyID: string) {
    if (!policyID) {
        Log.warn('openPolicyTaxesPage invalid params', {policyID});
        return;
    }

    const params: OpenPolicyTaxesPageParams = {
        policyID,
    };

    API.read(READ_COMMANDS.OPEN_POLICY_TAXES_PAGE, params);
}

function openPolicyExpensifyCardsPage(policyID: string, workspaceAccountID: number) {
    const authToken = NetworkStore.getAuthToken();

    const optimisticData: OnyxUpdate[] = [
        {
            onyxMethod: Onyx.METHOD.MERGE,
            key: `${ONYXKEYS.COLLECTION.PRIVATE_EXPENSIFY_CARD_SETTINGS}${workspaceAccountID}`,
            value: {
                isLoading: true,
            },
        },
    ];

    const successData: OnyxUpdate[] = [
        {
            onyxMethod: Onyx.METHOD.MERGE,
            key: `${ONYXKEYS.COLLECTION.PRIVATE_EXPENSIFY_CARD_SETTINGS}${workspaceAccountID}`,
            value: {
                isLoading: false,
            },
        },
    ];

    const failureData: OnyxUpdate[] = [
        {
            onyxMethod: Onyx.METHOD.MERGE,
            key: `${ONYXKEYS.COLLECTION.PRIVATE_EXPENSIFY_CARD_SETTINGS}${workspaceAccountID}`,
            value: {
                isLoading: false,
            },
        },
    ];

    const params: OpenPolicyExpensifyCardsPageParams = {
        policyID,
        authToken,
    };

    API.read(READ_COMMANDS.OPEN_POLICY_EXPENSIFY_CARDS_PAGE, params, {optimisticData, successData, failureData});
}

function openPolicyEditCardLimitTypePage(policyID: string, cardID: number) {
    const authToken = NetworkStore.getAuthToken();

    const params: OpenPolicyEditCardLimitTypePageParams = {
        policyID,
        authToken,
        cardID,
    };

    API.read(READ_COMMANDS.OPEN_POLICY_EDIT_CARD_LIMIT_TYPE_PAGE, params);
}

function openWorkspaceInvitePage(policyID: string, clientMemberEmails: string[]) {
    if (!policyID || !clientMemberEmails) {
        Log.warn('openWorkspaceInvitePage invalid params', {policyID, clientMemberEmails});
        return;
    }

    const params: OpenWorkspaceInvitePageParams = {
        policyID,
        clientMemberEmails: JSON.stringify(clientMemberEmails),
    };

    API.read(READ_COMMANDS.OPEN_WORKSPACE_INVITE_PAGE, params);
}

function openDraftWorkspaceRequest(policyID: string) {
    if (policyID === '-1' || policyID === CONST.POLICY.ID_FAKE) {
        Log.warn('openDraftWorkspaceRequest invalid params', {policyID});
        return;
    }

    const params: OpenDraftWorkspaceRequestParams = {policyID};

    API.read(READ_COMMANDS.OPEN_DRAFT_WORKSPACE_REQUEST, params);
}

function requestExpensifyCardLimitIncrease(settlementBankAccountID?: number) {
    if (!settlementBankAccountID) {
        return;
    }

    const authToken = NetworkStore.getAuthToken();

    const params: RequestExpensifyCardLimitIncreaseParams = {
        authToken,
        settlementBankAccountID,
    };

    API.write(WRITE_COMMANDS.REQUEST_EXPENSIFY_CARD_LIMIT_INCREASE, params);
}

function setWorkspaceInviteMessageDraft(policyID: string, message: string | null) {
    Onyx.set(`${ONYXKEYS.COLLECTION.WORKSPACE_INVITE_MESSAGE_DRAFT}${policyID}`, message);
}

function clearErrors(policyID: string) {
    Onyx.merge(`${ONYXKEYS.COLLECTION.POLICY}${policyID}`, {errors: null});
    hideWorkspaceAlertMessage(policyID);
}

/**
 * Dismiss the informative messages about which policy members were added with primary logins when invited with their secondary login.
 */
function dismissAddedWithPrimaryLoginMessages(policyID: string) {
    Onyx.merge(`${ONYXKEYS.COLLECTION.POLICY}${policyID}`, {primaryLoginsInvited: null});
}

function buildOptimisticRecentlyUsedCurrencies(currency?: string) {
    if (!currency) {
        return [];
    }

    return lodashUnion([currency], allRecentlyUsedCurrencies).slice(0, CONST.IOU.MAX_RECENT_REPORTS_TO_SHOW);
}

/**
 * This flow is used for bottom up flow converting IOU report to an expense report. When user takes this action,
 * we create a Collect type workspace when the person taking the action becomes an owner and an admin, while we
 * add a new member to the workspace as an employee and convert the IOU report passed as a param into an expense report.
 *
 * @returns policyID of the workspace we have created
 */
// eslint-disable-next-line rulesdir/no-call-actions-from-actions
function createWorkspaceFromIOUPayment(iouReport: OnyxEntry<Report>): WorkspaceFromIOUCreationData | undefined {
    // This flow only works for IOU reports
    if (!ReportUtils.isIOUReportUsingReport(iouReport)) {
        return;
    }

    // Generate new variables for the policy
    const policyID = generatePolicyID();
    const workspaceName = generateDefaultWorkspaceName(sessionEmail);
    const employeeAccountID = iouReport.ownerAccountID;
    const {customUnits, customUnitID, customUnitRateID} = buildOptimisticDistanceRateCustomUnits(iouReport.currency);
    const oldPersonalPolicyID = iouReport.policyID;
    const iouReportID = iouReport.reportID;

    const {
        adminsChatReportID,
        adminsChatData,
        adminsReportActionData,
        adminsCreatedReportActionID,
        expenseChatReportID: workspaceChatReportID,
        expenseChatData: workspaceChatData,
        expenseReportActionData: workspaceChatReportActionData,
        expenseCreatedReportActionID: workspaceChatCreatedReportActionID,
        pendingChatMembers,
    } = ReportUtils.buildOptimisticWorkspaceChats(policyID, workspaceName);

    if (!employeeAccountID || !oldPersonalPolicyID) {
        return;
    }

    const employeeEmail = allPersonalDetails?.[employeeAccountID]?.login ?? '';

    // Create the workspace chat for the employee whose IOU is being paid
    const employeeWorkspaceChat = createPolicyExpenseChats(policyID, {[employeeEmail]: employeeAccountID}, true);
    const newWorkspace = {
        id: policyID,

        // We are creating a collect policy in this case
        type: CONST.POLICY.TYPE.TEAM,
        name: workspaceName,
        role: CONST.POLICY.ROLE.ADMIN,
        owner: sessionEmail,
        ownerAccountID: sessionAccountID,
        isPolicyExpenseChatEnabled: true,

        // Setting the currency to USD as we can only add the VBBA for this policy currency right now
        outputCurrency: CONST.CURRENCY.USD,
        pendingAction: CONST.RED_BRICK_ROAD_PENDING_ACTION.ADD,
        autoReporting: true,
        autoReportingFrequency: CONST.POLICY.AUTO_REPORTING_FREQUENCIES.IMMEDIATE,
        approvalMode: CONST.POLICY.APPROVAL_MODE.BASIC,
        approver: sessionEmail,
        harvesting: {
            enabled: false,
        },
        customUnits,
        areCategoriesEnabled: true,
        areCompanyCardsEnabled: true,
        areTagsEnabled: false,
        areDistanceRatesEnabled: false,
        areWorkflowsEnabled: true,
        areReportFieldsEnabled: false,
        areConnectionsEnabled: false,
        areExpensifyCardsEnabled: false,
        employeeList: {
            [sessionEmail]: {
                email: sessionEmail,
                submitsTo: sessionEmail,
                role: CONST.POLICY.ROLE.ADMIN,
                errors: {},
            },
            ...(employeeEmail
                ? {
                      [employeeEmail]: {
                          email: employeeEmail,
                          submitsTo: sessionEmail,
                          role: CONST.POLICY.ROLE.USER,
                          errors: {},
                      },
                  }
                : {}),
        },
        pendingFields: {
            autoReporting: CONST.RED_BRICK_ROAD_PENDING_ACTION.ADD,
            approvalMode: CONST.RED_BRICK_ROAD_PENDING_ACTION.ADD,
            reimbursementChoice: CONST.RED_BRICK_ROAD_PENDING_ACTION.ADD,
        },
        defaultBillable: false,
        disabledFields: {defaultBillable: true},
        requiresCategory: true,
    };

    const optimisticData: OnyxUpdate[] = [
        {
            onyxMethod: Onyx.METHOD.SET,
            key: `${ONYXKEYS.COLLECTION.POLICY}${policyID}`,
            value: newWorkspace,
        },
        {
            onyxMethod: Onyx.METHOD.SET,
            key: `${ONYXKEYS.COLLECTION.REPORT}${adminsChatReportID}`,
            value: {
                pendingFields: {
                    addWorkspaceRoom: CONST.RED_BRICK_ROAD_PENDING_ACTION.ADD,
                },
                ...adminsChatData,
            },
        },
        {
            onyxMethod: Onyx.METHOD.SET,
            key: `${ONYXKEYS.COLLECTION.REPORT_METADATA}${adminsChatReportID}`,
            value: {
                pendingChatMembers,
            },
        },
        {
            onyxMethod: Onyx.METHOD.SET,
            key: `${ONYXKEYS.COLLECTION.REPORT_ACTIONS}${adminsChatReportID}`,
            value: adminsReportActionData,
        },
        {
            onyxMethod: Onyx.METHOD.SET,
            key: `${ONYXKEYS.COLLECTION.REPORT}${workspaceChatReportID}`,
            value: {
                pendingFields: {
                    addWorkspaceRoom: CONST.RED_BRICK_ROAD_PENDING_ACTION.ADD,
                },
                ...workspaceChatData,
            },
        },
        {
            onyxMethod: Onyx.METHOD.SET,
            key: `${ONYXKEYS.COLLECTION.REPORT_ACTIONS}${workspaceChatReportID}`,
            value: workspaceChatReportActionData,
        },
        {
            onyxMethod: Onyx.METHOD.MERGE,
            key: `${ONYXKEYS.COLLECTION.POLICY_DRAFTS}${policyID}`,
            value: {
                pendingFields: {
                    addWorkspaceRoom: null,
                },
                pendingAction: null,
            },
        },
    ];
    optimisticData.push(...employeeWorkspaceChat.onyxOptimisticData);

    const successData: OnyxUpdate[] = [
        {
            onyxMethod: Onyx.METHOD.MERGE,
            key: `${ONYXKEYS.COLLECTION.POLICY}${policyID}`,
            value: {
                pendingAction: null,
                pendingFields: {
                    autoReporting: null,
                    approvalMode: null,
                    reimbursementChoice: null,
                },
            },
        },
        {
            onyxMethod: Onyx.METHOD.MERGE,
            key: `${ONYXKEYS.COLLECTION.REPORT}${adminsChatReportID}`,
            value: {
                pendingFields: {
                    addWorkspaceRoom: null,
                },
                pendingAction: null,
            },
        },
        {
            onyxMethod: Onyx.METHOD.MERGE,
            key: `${ONYXKEYS.COLLECTION.REPORT_METADATA}${adminsChatReportID}`,
            value: {
                isOptimisticReport: false,
            },
        },
        {
            onyxMethod: Onyx.METHOD.MERGE,
            key: `${ONYXKEYS.COLLECTION.REPORT_ACTIONS}${adminsChatReportID}`,
            value: {
                [Object.keys(adminsChatData).at(0) ?? '']: {
                    pendingAction: null,
                },
            },
        },
        {
            onyxMethod: Onyx.METHOD.MERGE,
            key: `${ONYXKEYS.COLLECTION.REPORT}${workspaceChatReportID}`,
            value: {
                pendingFields: {
                    addWorkspaceRoom: null,
                },
                pendingAction: null,
            },
        },
        {
            onyxMethod: Onyx.METHOD.MERGE,
            key: `${ONYXKEYS.COLLECTION.REPORT_METADATA}${workspaceChatReportID}`,
            value: {
                isOptimisticReport: false,
            },
        },
        {
            onyxMethod: Onyx.METHOD.MERGE,
            key: `${ONYXKEYS.COLLECTION.REPORT_ACTIONS}${workspaceChatReportID}`,
            value: {
                [Object.keys(workspaceChatData).at(0) ?? '']: {
                    pendingAction: null,
                },
            },
        },
    ];
    successData.push(...employeeWorkspaceChat.onyxSuccessData);

    const failureData: OnyxUpdate[] = [
        {
            onyxMethod: Onyx.METHOD.MERGE,
            key: `${ONYXKEYS.COLLECTION.REPORT}${adminsChatReportID}`,
            value: {
                pendingFields: {
                    addWorkspaceRoom: null,
                },
                pendingAction: null,
            },
        },
        {
            onyxMethod: Onyx.METHOD.MERGE,
            key: `${ONYXKEYS.COLLECTION.REPORT_ACTIONS}${adminsChatReportID}`,
            value: {
                pendingAction: null,
            },
        },
        {
            onyxMethod: Onyx.METHOD.MERGE,
            key: `${ONYXKEYS.COLLECTION.REPORT}${workspaceChatReportID}`,
            value: {
                pendingFields: {
                    addWorkspaceRoom: null,
                },
                pendingAction: null,
            },
        },
        {
            onyxMethod: Onyx.METHOD.MERGE,
            key: `${ONYXKEYS.COLLECTION.REPORT_ACTIONS}${workspaceChatReportID}`,
            value: {
                pendingAction: null,
            },
        },
    ];

    // Compose the memberData object which is used to add the employee to the workspace and
    // optimistically create the workspace chat for them.
    const memberData = {
        accountID: Number(employeeAccountID),
        email: employeeEmail,
        workspaceChatReportID: employeeWorkspaceChat.reportCreationData[employeeEmail].reportID,
        workspaceChatCreatedReportActionID: employeeWorkspaceChat.reportCreationData[employeeEmail].reportActionID,
    };

    const oldChatReportID = iouReport.chatReportID;

    // Next we need to convert the IOU report to Expense report.
    // We need to change:
    // - report type
    // - change the sign of the report total
    // - update its policyID and policyName
    // - update the chatReportID to point to the new workspace chat
    const expenseReport = {
        ...iouReport,
        chatReportID: memberData.workspaceChatReportID,
        policyID,
        policyName: workspaceName,
        type: CONST.REPORT.TYPE.EXPENSE,
        total: -(iouReport?.total ?? 0),
    };
    optimisticData.push({
        onyxMethod: Onyx.METHOD.MERGE,
        key: `${ONYXKEYS.COLLECTION.REPORT}${iouReportID}`,
        value: expenseReport,
    });
    failureData.push({
        onyxMethod: Onyx.METHOD.MERGE,
        key: `${ONYXKEYS.COLLECTION.REPORT}${iouReportID}`,
        value: iouReport,
    });

    // The expense report transactions need to have the amount reversed to negative values
    const reportTransactions = ReportUtils.getReportTransactions(iouReportID);

    // For performance reasons, we are going to compose a merge collection data for transactions
    const transactionsOptimisticData: Record<string, Transaction> = {};
    const transactionFailureData: Record<string, Transaction> = {};
    reportTransactions.forEach((transaction) => {
        transactionsOptimisticData[`${ONYXKEYS.COLLECTION.TRANSACTION}${transaction.transactionID}`] = {
            ...transaction,
            amount: -transaction.amount,
            modifiedAmount: transaction.modifiedAmount ? -transaction.modifiedAmount : 0,
        };

        transactionFailureData[`${ONYXKEYS.COLLECTION.TRANSACTION}${transaction.transactionID}`] = transaction;
    });

    optimisticData.push({
        onyxMethod: Onyx.METHOD.MERGE_COLLECTION,
        key: `${ONYXKEYS.COLLECTION.TRANSACTION}`,
        value: transactionsOptimisticData,
    });
    failureData.push({
        onyxMethod: Onyx.METHOD.MERGE_COLLECTION,
        key: `${ONYXKEYS.COLLECTION.TRANSACTION}`,
        value: transactionFailureData,
    });

    // We need to move the report preview action from the DM to the workspace chat.
    const parentReport = allReportActions?.[`${ONYXKEYS.COLLECTION.REPORT_ACTIONS}${iouReport.parentReportID}`];
    const parentReportActionID = iouReport.parentReportActionID;
    const reportPreview = iouReport?.parentReportID && parentReportActionID ? parentReport?.[parentReportActionID] : undefined;

    if (reportPreview?.reportActionID) {
        optimisticData.push({
            onyxMethod: Onyx.METHOD.MERGE,
            key: `${ONYXKEYS.COLLECTION.REPORT_ACTIONS}${oldChatReportID}`,
            value: {[reportPreview.reportActionID]: null},
        });
        failureData.push({
            onyxMethod: Onyx.METHOD.MERGE,
            key: `${ONYXKEYS.COLLECTION.REPORT_ACTIONS}${oldChatReportID}`,
            value: {[reportPreview.reportActionID]: reportPreview},
        });
    }

    // To optimistically remove the GBR from the DM we need to update the hasOutstandingChildRequest param to false
    optimisticData.push({
        onyxMethod: Onyx.METHOD.MERGE,
        key: `${ONYXKEYS.COLLECTION.REPORT}${oldChatReportID}`,
        value: {
            hasOutstandingChildRequest: false,
        },
    });
    failureData.push({
        onyxMethod: Onyx.METHOD.MERGE,
        key: `${ONYXKEYS.COLLECTION.REPORT}${oldChatReportID}`,
        value: {
            hasOutstandingChildRequest: true,
        },
    });

    if (reportPreview?.reportActionID) {
        // Update the created timestamp of the report preview action to be after the workspace chat created timestamp.
        optimisticData.push({
            onyxMethod: Onyx.METHOD.MERGE,
            key: `${ONYXKEYS.COLLECTION.REPORT_ACTIONS}${memberData.workspaceChatReportID}`,
            value: {
                [reportPreview.reportActionID]: {
                    ...reportPreview,
                    message: [
                        {
                            type: CONST.REPORT.MESSAGE.TYPE.TEXT,
                            text: ReportUtils.getReportPreviewMessage(expenseReport, null, false, false, newWorkspace),
                        },
                    ],
                    created: DateUtils.getDBTime(),
                },
            },
        });
        failureData.push({
            onyxMethod: Onyx.METHOD.MERGE,
            key: `${ONYXKEYS.COLLECTION.REPORT_ACTIONS}${memberData.workspaceChatReportID}`,
            value: {[reportPreview.reportActionID]: null},
        });
    }

    // Create the MOVED report action and add it to the DM chat which indicates to the user where the report has been moved
    const movedReportAction = ReportUtils.buildOptimisticMovedReportAction(oldPersonalPolicyID, policyID, memberData.workspaceChatReportID, iouReportID, workspaceName);
    optimisticData.push({
        onyxMethod: Onyx.METHOD.MERGE,
        key: `${ONYXKEYS.COLLECTION.REPORT_ACTIONS}${oldChatReportID}`,
        value: {[movedReportAction.reportActionID]: movedReportAction},
    });
    successData.push({
        onyxMethod: Onyx.METHOD.MERGE,
        key: `${ONYXKEYS.COLLECTION.REPORT_ACTIONS}${oldChatReportID}`,
        value: {
            [movedReportAction.reportActionID]: {
                ...movedReportAction,
                pendingAction: null,
            },
        },
    });
    failureData.push({
        onyxMethod: Onyx.METHOD.MERGE,
        key: `${ONYXKEYS.COLLECTION.REPORT_ACTIONS}${oldChatReportID}`,
        value: {[movedReportAction.reportActionID]: null},
    });

    // We know that this new workspace has no BankAccount yet, so we can set
    // the reimbursement account to be immediately in the setup state for a new bank account:
    optimisticData.push({
        onyxMethod: Onyx.METHOD.MERGE,
        key: `${ONYXKEYS.REIMBURSEMENT_ACCOUNT}`,
        value: {
            isLoading: false,
            achData: {
                currentStep: CONST.BANK_ACCOUNT.STEP.BANK_ACCOUNT,
                policyID,
                subStep: '',
            },
        },
    });
    failureData.push({
        onyxMethod: Onyx.METHOD.SET,
        key: `${ONYXKEYS.REIMBURSEMENT_ACCOUNT}`,
        value: CONST.REIMBURSEMENT_ACCOUNT.DEFAULT_DATA,
    });

    const params: CreateWorkspaceFromIOUPaymentParams = {
        policyID,
        adminsChatReportID,
        expenseChatReportID: workspaceChatReportID,
        ownerEmail: '',
        makeMeAdmin: false,
        policyName: workspaceName,
        type: CONST.POLICY.TYPE.TEAM,
        adminsCreatedReportActionID,
        expenseCreatedReportActionID: workspaceChatCreatedReportActionID,
        customUnitID,
        customUnitRateID,
        iouReportID,
        memberData: JSON.stringify(memberData),
        reportActionID: movedReportAction.reportActionID,
    };

    API.write(WRITE_COMMANDS.CREATE_WORKSPACE_FROM_IOU_PAYMENT, params, {optimisticData, successData, failureData});

    return {policyID, workspaceChatReportID: memberData.workspaceChatReportID, reportPreviewReportActionID: reportPreview?.reportActionID, adminsChatReportID};
}

function enablePolicyConnections(policyID: string, enabled: boolean) {
    const onyxData: OnyxData = {
        optimisticData: [
            {
                onyxMethod: Onyx.METHOD.MERGE,
                key: `${ONYXKEYS.COLLECTION.POLICY}${policyID}`,
                value: {
                    areConnectionsEnabled: enabled,
                    pendingFields: {
                        areConnectionsEnabled: CONST.RED_BRICK_ROAD_PENDING_ACTION.UPDATE,
                    },
                },
            },
        ],
        successData: [
            {
                onyxMethod: Onyx.METHOD.MERGE,
                key: `${ONYXKEYS.COLLECTION.POLICY}${policyID}`,
                value: {
                    pendingFields: {
                        areConnectionsEnabled: null,
                    },
                },
            },
        ],
        failureData: [
            {
                onyxMethod: Onyx.METHOD.MERGE,
                key: `${ONYXKEYS.COLLECTION.POLICY}${policyID}`,
                value: {
                    areConnectionsEnabled: !enabled,
                    pendingFields: {
                        areConnectionsEnabled: null,
                    },
                },
            },
        ],
    };

    const parameters: EnablePolicyConnectionsParams = {policyID, enabled};

    API.write(WRITE_COMMANDS.ENABLE_POLICY_CONNECTIONS, parameters, onyxData, {
        checkAndFixConflictingRequest: (persistedRequests) => resolveEnableFeatureConflicts(WRITE_COMMANDS.ENABLE_POLICY_CONNECTIONS, persistedRequests, parameters),
    });

    if (enabled && getIsNarrowLayout()) {
        goBackWhenEnableFeature(policyID);
    }
}

/** Save the preferred export method for a policy */
function savePreferredExportMethod(policyID: string, exportMethod: ReportExportType) {
    Onyx.merge(`${ONYXKEYS.LAST_EXPORT_METHOD}`, {[policyID]: exportMethod});
}

function enableExpensifyCard(policyID: string, enabled: boolean, shouldNavigateToExpensifyCardPage = false) {
    const authToken = NetworkStore.getAuthToken();
    if (!authToken) {
        return;
    }
    const onyxData: OnyxData = {
        optimisticData: [
            {
                onyxMethod: Onyx.METHOD.MERGE,
                key: `${ONYXKEYS.COLLECTION.POLICY}${policyID}`,
                value: {
                    areExpensifyCardsEnabled: enabled,
                    pendingFields: {
                        areExpensifyCardsEnabled: CONST.RED_BRICK_ROAD_PENDING_ACTION.UPDATE,
                    },
                },
            },
        ],
        successData: [
            {
                onyxMethod: Onyx.METHOD.MERGE,
                key: `${ONYXKEYS.COLLECTION.POLICY}${policyID}`,
                value: {
                    pendingFields: {
                        areExpensifyCardsEnabled: null,
                    },
                },
            },
        ],
        failureData: [
            {
                onyxMethod: Onyx.METHOD.MERGE,
                key: `${ONYXKEYS.COLLECTION.POLICY}${policyID}`,
                value: {
                    areExpensifyCardsEnabled: !enabled,
                    pendingFields: {
                        areExpensifyCardsEnabled: null,
                    },
                },
            },
        ],
    };

    const parameters: EnablePolicyExpensifyCardsParams = {authToken, policyID, enabled};

    API.write(WRITE_COMMANDS.ENABLE_POLICY_EXPENSIFY_CARDS, parameters, onyxData, {
        checkAndFixConflictingRequest: (persistedRequests) => resolveEnableFeatureConflicts(WRITE_COMMANDS.ENABLE_POLICY_EXPENSIFY_CARDS, persistedRequests, parameters),
    });

    if (enabled && shouldNavigateToExpensifyCardPage) {
        navigateToExpensifyCardPage(policyID);
        return;
    }

    if (enabled && getIsNarrowLayout()) {
        goBackWhenEnableFeature(policyID);
    }
}

function enableCompanyCards(policyID: string, enabled: boolean, shouldGoBack = true) {
    const authToken = NetworkStore.getAuthToken();

    const onyxData: OnyxData = {
        optimisticData: [
            {
                onyxMethod: Onyx.METHOD.MERGE,
                key: `${ONYXKEYS.COLLECTION.POLICY}${policyID}`,
                value: {
                    areCompanyCardsEnabled: enabled,
                    pendingFields: {
                        areCompanyCardsEnabled: CONST.RED_BRICK_ROAD_PENDING_ACTION.UPDATE,
                    },
                },
            },
        ],
        successData: [
            {
                onyxMethod: Onyx.METHOD.MERGE,
                key: `${ONYXKEYS.COLLECTION.POLICY}${policyID}`,
                value: {
                    pendingFields: {
                        areCompanyCardsEnabled: null,
                    },
                },
            },
        ],
        failureData: [
            {
                onyxMethod: Onyx.METHOD.MERGE,
                key: `${ONYXKEYS.COLLECTION.POLICY}${policyID}`,
                value: {
                    areCompanyCardsEnabled: !enabled,
                    pendingFields: {
                        areCompanyCardsEnabled: null,
                    },
                },
            },
        ],
    };

    const parameters: EnablePolicyCompanyCardsParams = {authToken, policyID, enabled};

    API.write(WRITE_COMMANDS.ENABLE_POLICY_COMPANY_CARDS, parameters, onyxData, {
        checkAndFixConflictingRequest: (persistedRequests) => resolveEnableFeatureConflicts(WRITE_COMMANDS.ENABLE_POLICY_COMPANY_CARDS, persistedRequests, parameters),
    });

    if (enabled && getIsNarrowLayout() && shouldGoBack) {
        goBackWhenEnableFeature(policyID);
    }
}

function enablePolicyReportFields(policyID: string, enabled: boolean, shouldGoBack = true) {
    const onyxData: OnyxData = {
        optimisticData: [
            {
                onyxMethod: Onyx.METHOD.MERGE,
                key: `${ONYXKEYS.COLLECTION.POLICY}${policyID}`,
                value: {
                    areReportFieldsEnabled: enabled,
                    pendingFields: {
                        areReportFieldsEnabled: CONST.RED_BRICK_ROAD_PENDING_ACTION.UPDATE,
                    },
                },
            },
        ],
        successData: [
            {
                onyxMethod: Onyx.METHOD.MERGE,
                key: `${ONYXKEYS.COLLECTION.POLICY}${policyID}`,
                value: {
                    pendingFields: {
                        areReportFieldsEnabled: null,
                    },
                },
            },
        ],
        failureData: [
            {
                onyxMethod: Onyx.METHOD.MERGE,
                key: `${ONYXKEYS.COLLECTION.POLICY}${policyID}`,
                value: {
                    areReportFieldsEnabled: !enabled,
                    pendingFields: {
                        areReportFieldsEnabled: null,
                    },
                },
            },
        ],
    };

    const parameters: EnablePolicyReportFieldsParams = {policyID, enabled};

    API.write(WRITE_COMMANDS.ENABLE_POLICY_REPORT_FIELDS, parameters, onyxData, {
        checkAndFixConflictingRequest: (persistedRequests) => resolveEnableFeatureConflicts(WRITE_COMMANDS.ENABLE_POLICY_REPORT_FIELDS, persistedRequests, parameters),
    });

    if (enabled && getIsNarrowLayout() && shouldGoBack) {
        goBackWhenEnableFeature(policyID);
    }
}

function enablePolicyTaxes(policyID: string, enabled: boolean) {
    const defaultTaxRates: TaxRatesWithDefault = CONST.DEFAULT_TAX;
    const taxRatesData: OnyxData = {
        optimisticData: [
            {
                onyxMethod: Onyx.METHOD.MERGE,
                key: `${ONYXKEYS.COLLECTION.POLICY}${policyID}`,
                value: {
                    taxRates: {
                        ...defaultTaxRates,
                        taxes: {
                            ...Object.keys(defaultTaxRates.taxes).reduce((acc, taxKey) => {
                                acc[taxKey] = {
                                    ...defaultTaxRates.taxes[taxKey],
                                    pendingAction: CONST.RED_BRICK_ROAD_PENDING_ACTION.ADD,
                                };
                                return acc;
                            }, {} as Record<string, TaxRate & {pendingAction: typeof CONST.RED_BRICK_ROAD_PENDING_ACTION.ADD}>),
                        },
                    },
                },
            },
        ],
        successData: [
            {
                onyxMethod: Onyx.METHOD.MERGE,
                key: `${ONYXKEYS.COLLECTION.POLICY}${policyID}`,
                value: {
                    taxRates: {
                        taxes: {
                            ...Object.keys(defaultTaxRates.taxes).reduce((acc, taxKey) => {
                                acc[taxKey] = {pendingAction: null};
                                return acc;
                            }, {} as Record<string, {pendingAction: null}>),
                        },
                    },
                },
            },
        ],
        failureData: [
            {
                onyxMethod: Onyx.METHOD.MERGE,
                key: `${ONYXKEYS.COLLECTION.POLICY}${policyID}`,
                value: {
                    taxRates: undefined,
                },
            },
        ],
    };
    const policy = getPolicy(policyID);
    const shouldAddDefaultTaxRatesData = (!policy?.taxRates || isEmptyObject(policy.taxRates)) && enabled;

    const optimisticData: OnyxUpdate[] = [
        {
            onyxMethod: Onyx.METHOD.MERGE,
            key: `${ONYXKEYS.COLLECTION.POLICY}${policyID}`,
            value: {
                tax: {
                    trackingEnabled: enabled,
                },
                pendingFields: {
                    tax: CONST.RED_BRICK_ROAD_PENDING_ACTION.UPDATE,
                },
            },
        },
    ];
    optimisticData.push(...(shouldAddDefaultTaxRatesData ? taxRatesData.optimisticData ?? [] : []));

    const successData: OnyxUpdate[] = [
        {
            onyxMethod: Onyx.METHOD.MERGE,
            key: `${ONYXKEYS.COLLECTION.POLICY}${policyID}`,
            value: {
                pendingFields: {
                    tax: null,
                },
            },
        },
    ];
    successData.push(...(shouldAddDefaultTaxRatesData ? taxRatesData.successData ?? [] : []));

    const failureData: OnyxUpdate[] = [
        {
            onyxMethod: Onyx.METHOD.MERGE,
            key: `${ONYXKEYS.COLLECTION.POLICY}${policyID}`,
            value: {
                tax: {
                    trackingEnabled: !enabled,
                },
                pendingFields: {
                    tax: null,
                },
            },
        },
    ];
    failureData.push(...(shouldAddDefaultTaxRatesData ? taxRatesData.failureData ?? [] : []));

    const onyxData: OnyxData = {
        optimisticData,
        successData,
        failureData,
    };

    const parameters: EnablePolicyTaxesParams = {policyID, enabled};
    if (shouldAddDefaultTaxRatesData) {
        parameters.taxFields = JSON.stringify(defaultTaxRates);
    }
    API.write(WRITE_COMMANDS.ENABLE_POLICY_TAXES, parameters, onyxData, {
        checkAndFixConflictingRequest: (persistedRequests) => resolveEnableFeatureConflicts(WRITE_COMMANDS.ENABLE_POLICY_TAXES, persistedRequests, parameters),
    });

    if (enabled && getIsNarrowLayout()) {
        goBackWhenEnableFeature(policyID);
    }
}

function enablePolicyWorkflows(policyID: string, enabled: boolean) {
    const policy = getPolicy(policyID);
    const onyxData: OnyxData = {
        optimisticData: [
            {
                onyxMethod: Onyx.METHOD.MERGE,
                key: `${ONYXKEYS.COLLECTION.POLICY}${policyID}`,
                value: {
                    areWorkflowsEnabled: enabled,
                    ...(!enabled
                        ? {
                              approvalMode: CONST.POLICY.APPROVAL_MODE.OPTIONAL,
                              autoReporting: false,
                              autoReportingFrequency: CONST.POLICY.AUTO_REPORTING_FREQUENCIES.INSTANT,
                              harvesting: {
                                  enabled: false,
                              },
                              reimbursementChoice: CONST.POLICY.REIMBURSEMENT_CHOICES.REIMBURSEMENT_NO,
                          }
                        : {}),
                    pendingFields: {
                        areWorkflowsEnabled: CONST.RED_BRICK_ROAD_PENDING_ACTION.UPDATE,
                        ...(!enabled
                            ? {
                                  approvalMode: CONST.RED_BRICK_ROAD_PENDING_ACTION.UPDATE,
                                  autoReporting: CONST.RED_BRICK_ROAD_PENDING_ACTION.UPDATE,
                                  autoReportingFrequency: CONST.RED_BRICK_ROAD_PENDING_ACTION.UPDATE,
                                  harvesting: CONST.RED_BRICK_ROAD_PENDING_ACTION.UPDATE,
                                  reimbursementChoice: CONST.RED_BRICK_ROAD_PENDING_ACTION.UPDATE,
                              }
                            : {}),
                    },
                },
            },
        ],
        successData: [
            {
                onyxMethod: Onyx.METHOD.MERGE,
                key: `${ONYXKEYS.COLLECTION.POLICY}${policyID}`,
                value: {
                    pendingFields: {
                        areWorkflowsEnabled: null,
                        ...(!enabled
                            ? {
                                  approvalMode: null,
                                  autoReporting: null,
                                  harvesting: null,
                                  reimbursementChoice: null,
                              }
                            : {}),
                    },
                },
            },
        ],
        failureData: [
            {
                onyxMethod: Onyx.METHOD.MERGE,
                key: `${ONYXKEYS.COLLECTION.POLICY}${policyID}`,
                value: {
                    areWorkflowsEnabled: !enabled,
                    ...(!enabled
                        ? {
                              approvalMode: policy?.approvalMode,
                              autoReporting: policy?.autoReporting,
                              autoReportingFrequency: policy?.autoReportingFrequency,
                              harvesting: policy?.harvesting,
                              reimbursementChoice: policy?.reimbursementChoice,
                          }
                        : {}),
                    pendingFields: {
                        areWorkflowsEnabled: null,
                        ...(!enabled
                            ? {
                                  approvalMode: null,
                                  autoReporting: null,
                                  autoReportingFrequency: null,
                                  harvesting: null,
                                  reimbursementChoice: null,
                              }
                            : {}),
                    },
                },
            },
        ],
    };

    const parameters: EnablePolicyWorkflowsParams = {policyID, enabled};

    // When disabling workflows, set autoreporting back to "immediately"
    if (!enabled) {
        setWorkspaceAutoReportingFrequency(policyID, CONST.POLICY.AUTO_REPORTING_FREQUENCIES.INSTANT);
    }

    API.write(WRITE_COMMANDS.ENABLE_POLICY_WORKFLOWS, parameters, onyxData, {
        checkAndFixConflictingRequest: (persistedRequests) => resolveEnableFeatureConflicts(WRITE_COMMANDS.ENABLE_POLICY_WORKFLOWS, persistedRequests, parameters),
    });

    if (enabled && getIsNarrowLayout()) {
        goBackWhenEnableFeature(policyID);
    }
}

const DISABLED_MAX_EXPENSE_VALUES: Pick<Policy, 'maxExpenseAmountNoReceipt' | 'maxExpenseAmount' | 'maxExpenseAge'> = {
    maxExpenseAmountNoReceipt: CONST.DISABLED_MAX_EXPENSE_VALUE,
    maxExpenseAmount: CONST.DISABLED_MAX_EXPENSE_VALUE,
    maxExpenseAge: CONST.DISABLED_MAX_EXPENSE_VALUE,
};

function enablePolicyRules(policyID: string, enabled: boolean, shouldGoBack = true) {
    const policy = getPolicy(policyID);
    const onyxData: OnyxData = {
        optimisticData: [
            {
                onyxMethod: Onyx.METHOD.MERGE,
                key: `${ONYXKEYS.COLLECTION.POLICY}${policyID}`,
                value: {
                    areRulesEnabled: enabled,
                    preventSelfApproval: false,
                    ...(!enabled ? DISABLED_MAX_EXPENSE_VALUES : {}),
                    pendingFields: {
                        areRulesEnabled: CONST.RED_BRICK_ROAD_PENDING_ACTION.UPDATE,
                    },
                },
            },
        ],
        successData: [
            {
                onyxMethod: Onyx.METHOD.MERGE,
                key: `${ONYXKEYS.COLLECTION.POLICY}${policyID}`,
                value: {
                    pendingFields: {
                        areRulesEnabled: null,
                    },
                },
            },
        ],
        failureData: [
            {
                onyxMethod: Onyx.METHOD.MERGE,
                key: `${ONYXKEYS.COLLECTION.POLICY}${policyID}`,
                value: {
                    areRulesEnabled: !enabled,
                    preventSelfApproval: policy?.preventSelfApproval,
                    ...(!enabled
                        ? {
                              maxExpenseAmountNoReceipt: policy?.maxExpenseAmountNoReceipt,
                              maxExpenseAmount: policy?.maxExpenseAmount,
                              maxExpenseAge: policy?.maxExpenseAge,
                          }
                        : {}),
                    pendingFields: {
                        areRulesEnabled: null,
                    },
                },
            },
        ],
    };

    const parameters: SetPolicyRulesEnabledParams = {policyID, enabled};
    API.write(WRITE_COMMANDS.SET_POLICY_RULES_ENABLED, parameters, onyxData, {
        checkAndFixConflictingRequest: (persistedRequests) => resolveEnableFeatureConflicts(WRITE_COMMANDS.SET_POLICY_RULES_ENABLED, persistedRequests, parameters),
    });

    if (enabled && getIsNarrowLayout() && shouldGoBack) {
        goBackWhenEnableFeature(policyID);
    }
}

function enableDistanceRequestTax(policyID: string, customUnitName: string, customUnitID: string, attributes: Attributes) {
    const policy = getPolicy(policyID);
    const onyxData: OnyxData = {
        optimisticData: [
            {
                onyxMethod: Onyx.METHOD.MERGE,
                key: `${ONYXKEYS.COLLECTION.POLICY}${policyID}`,
                value: {
                    customUnits: {
                        [customUnitID]: {
                            attributes,
                            pendingFields: {
                                taxEnabled: CONST.RED_BRICK_ROAD_PENDING_ACTION.UPDATE,
                            },
                        },
                    },
                },
            },
        ],
        successData: [
            {
                onyxMethod: Onyx.METHOD.MERGE,
                key: `${ONYXKEYS.COLLECTION.POLICY}${policyID}`,
                value: {
                    customUnits: {
                        [customUnitID]: {
                            pendingFields: {
                                taxEnabled: null,
                            },
                        },
                    },
                },
            },
        ],
        failureData: [
            {
                onyxMethod: Onyx.METHOD.MERGE,
                key: `${ONYXKEYS.COLLECTION.POLICY}${policyID}`,
                value: {
                    customUnits: {
                        [customUnitID]: {
                            attributes: policy?.customUnits ? policy?.customUnits[customUnitID].attributes : null,
                            errorFields: {
                                taxEnabled: ErrorUtils.getMicroSecondOnyxErrorWithTranslationKey('common.genericErrorMessage'),
                            },
                        },
                    },
                },
            },
        ],
    };

    const params = {
        policyID,
        customUnit: JSON.stringify({
            customUnitName,
            customUnitID,
            attributes,
        }),
    };
    API.write(WRITE_COMMANDS.ENABLE_DISTANCE_REQUEST_TAX, params, onyxData);
}

function enablePolicyInvoicing(policyID: string, enabled: boolean) {
    const onyxData: OnyxData = {
        optimisticData: [
            {
                onyxMethod: Onyx.METHOD.MERGE,
                key: `${ONYXKEYS.COLLECTION.POLICY}${policyID}`,
                value: {
                    areInvoicesEnabled: enabled,
                    pendingFields: {
                        areInvoicesEnabled: CONST.RED_BRICK_ROAD_PENDING_ACTION.UPDATE,
                    },
                },
            },
        ],
        successData: [
            {
                onyxMethod: Onyx.METHOD.MERGE,
                key: `${ONYXKEYS.COLLECTION.POLICY}${policyID}`,
                value: {
                    pendingFields: {
                        areInvoicesEnabled: null,
                    },
                },
            },
        ],
        failureData: [
            {
                onyxMethod: Onyx.METHOD.MERGE,
                key: `${ONYXKEYS.COLLECTION.POLICY}${policyID}`,
                value: {
                    areInvoicesEnabled: !enabled,
                    pendingFields: {
                        areInvoicesEnabled: null,
                    },
                },
            },
        ],
    };

    const parameters: EnablePolicyInvoicingParams = {policyID, enabled};

    API.write(WRITE_COMMANDS.ENABLE_POLICY_INVOICING, parameters, onyxData, {
        checkAndFixConflictingRequest: (persistedRequests) => resolveEnableFeatureConflicts(WRITE_COMMANDS.ENABLE_POLICY_INVOICING, persistedRequests, parameters),
    });

    if (enabled && getIsNarrowLayout()) {
        goBackWhenEnableFeature(policyID);
    }
}

function openPolicyMoreFeaturesPage(policyID: string) {
    const params: OpenPolicyMoreFeaturesPageParams = {policyID};

    API.read(READ_COMMANDS.OPEN_POLICY_MORE_FEATURES_PAGE, params);
}

function openPolicyProfilePage(policyID: string) {
    const params: OpenPolicyProfilePageParams = {policyID};

    API.read(READ_COMMANDS.OPEN_POLICY_PROFILE_PAGE, params);
}

function openPolicyInitialPage(policyID: string) {
    const params: OpenPolicyInitialPageParams = {policyID};

    API.read(READ_COMMANDS.OPEN_POLICY_INITIAL_PAGE, params);
}

function setPolicyCustomTaxName(policyID: string, customTaxName: string) {
    const policy = getPolicy(policyID);
    const originalCustomTaxName = policy?.taxRates?.name;
    const onyxData: OnyxData = {
        optimisticData: [
            {
                onyxMethod: Onyx.METHOD.MERGE,
                key: `${ONYXKEYS.COLLECTION.POLICY}${policyID}`,
                value: {
                    taxRates: {
                        name: customTaxName,
                        pendingFields: {name: CONST.RED_BRICK_ROAD_PENDING_ACTION.UPDATE},
                        errorFields: null,
                    },
                },
            },
        ],
        successData: [
            {
                onyxMethod: Onyx.METHOD.MERGE,
                key: `${ONYXKEYS.COLLECTION.POLICY}${policyID}`,
                value: {
                    taxRates: {
                        pendingFields: {name: null},
                        errorFields: null,
                    },
                },
            },
        ],
        failureData: [
            {
                onyxMethod: Onyx.METHOD.MERGE,
                key: `${ONYXKEYS.COLLECTION.POLICY}${policyID}`,
                value: {
                    taxRates: {
                        name: originalCustomTaxName,
                        pendingFields: {name: null},
                        errorFields: {name: ErrorUtils.getMicroSecondOnyxErrorWithTranslationKey('common.genericErrorMessage')},
                    },
                },
            },
        ],
    };

    const parameters = {
        policyID,
        customTaxName,
    };

    API.write(WRITE_COMMANDS.SET_POLICY_CUSTOM_TAX_NAME, parameters, onyxData);
}

function setWorkspaceCurrencyDefault(policyID: string, taxCode: string) {
    const policy = getPolicy(policyID);
    const originalDefaultExternalID = policy?.taxRates?.defaultExternalID;
    const onyxData: OnyxData = {
        optimisticData: [
            {
                onyxMethod: Onyx.METHOD.MERGE,
                key: `${ONYXKEYS.COLLECTION.POLICY}${policyID}`,
                value: {
                    taxRates: {
                        defaultExternalID: taxCode,
                        pendingFields: {defaultExternalID: CONST.RED_BRICK_ROAD_PENDING_ACTION.UPDATE},
                        errorFields: null,
                    },
                },
            },
        ],
        successData: [
            {
                onyxMethod: Onyx.METHOD.MERGE,
                key: `${ONYXKEYS.COLLECTION.POLICY}${policyID}`,
                value: {
                    taxRates: {
                        pendingFields: {defaultExternalID: null},
                        errorFields: null,
                    },
                },
            },
        ],
        failureData: [
            {
                onyxMethod: Onyx.METHOD.MERGE,
                key: `${ONYXKEYS.COLLECTION.POLICY}${policyID}`,
                value: {
                    taxRates: {
                        defaultExternalID: originalDefaultExternalID,
                        pendingFields: {defaultExternalID: null},
                        errorFields: {defaultExternalID: ErrorUtils.getMicroSecondOnyxErrorWithTranslationKey('common.genericErrorMessage')},
                    },
                },
            },
        ],
    };

    const parameters = {
        policyID,
        taxCode,
    };

    API.write(WRITE_COMMANDS.SET_POLICY_TAXES_CURRENCY_DEFAULT, parameters, onyxData);
}

function setForeignCurrencyDefault(policyID: string, taxCode: string) {
    const policy = getPolicy(policyID);
    const originalDefaultForeignCurrencyID = policy?.taxRates?.foreignTaxDefault;
    const onyxData: OnyxData = {
        optimisticData: [
            {
                onyxMethod: Onyx.METHOD.MERGE,
                key: `${ONYXKEYS.COLLECTION.POLICY}${policyID}`,
                value: {
                    taxRates: {
                        foreignTaxDefault: taxCode,
                        pendingFields: {foreignTaxDefault: CONST.RED_BRICK_ROAD_PENDING_ACTION.UPDATE},
                        errorFields: null,
                    },
                },
            },
        ],
        successData: [
            {
                onyxMethod: Onyx.METHOD.MERGE,
                key: `${ONYXKEYS.COLLECTION.POLICY}${policyID}`,
                value: {
                    taxRates: {
                        pendingFields: {foreignTaxDefault: null},
                        errorFields: null,
                    },
                },
            },
        ],
        failureData: [
            {
                onyxMethod: Onyx.METHOD.MERGE,
                key: `${ONYXKEYS.COLLECTION.POLICY}${policyID}`,
                value: {
                    taxRates: {
                        foreignTaxDefault: originalDefaultForeignCurrencyID,
                        pendingFields: {foreignTaxDefault: null},
                        errorFields: {foreignTaxDefault: ErrorUtils.getMicroSecondOnyxErrorWithTranslationKey('common.genericErrorMessage')},
                    },
                },
            },
        ],
    };

    const parameters = {
        policyID,
        taxCode,
    };

    API.write(WRITE_COMMANDS.SET_POLICY_TAXES_FOREIGN_CURRENCY_DEFAULT, parameters, onyxData);
}

function upgradeToCorporate(policyID: string, featureName?: string) {
    const policy = getPolicy(policyID);
    const optimisticData: OnyxUpdate[] = [
        {
            onyxMethod: Onyx.METHOD.MERGE,
            key: `policy_${policyID}`,
            value: {
                isPendingUpgrade: true,
                type: CONST.POLICY.TYPE.CORPORATE,
                maxExpenseAge: CONST.POLICY.DEFAULT_MAX_EXPENSE_AGE,
                maxExpenseAmount: CONST.POLICY.DEFAULT_MAX_EXPENSE_AMOUNT,
                maxExpenseAmountNoReceipt: CONST.POLICY.DEFAULT_MAX_AMOUNT_NO_RECEIPT,
                glCodes: true,
                harvesting: {
                    enabled: false,
                },
            },
        },
    ];

    const successData: OnyxUpdate[] = [
        {
            onyxMethod: Onyx.METHOD.MERGE,
            key: `policy_${policyID}`,
            value: {
                isPendingUpgrade: false,
            },
        },
    ];

    const failureData: OnyxUpdate[] = [
        {
            onyxMethod: Onyx.METHOD.MERGE,
            key: `policy_${policyID}`,
            value: {
                isPendingUpgrade: false,
                type: policy?.type,
                maxExpenseAge: policy?.maxExpenseAge ?? null,
                maxExpenseAmount: policy?.maxExpenseAmount ?? null,
                maxExpenseAmountNoReceipt: policy?.maxExpenseAmountNoReceipt ?? null,
                glCodes: policy?.glCodes ?? null,
                harvesting: policy?.harvesting ?? null,
            },
        },
    ];

    const parameters: UpgradeToCorporateParams = {policyID, ...(featureName ? {featureName} : {})};

    API.write(WRITE_COMMANDS.UPGRADE_TO_CORPORATE, parameters, {optimisticData, successData, failureData});
}

function downgradeToTeam(policyID: string) {
    const policy = getPolicy(policyID);
    const optimisticData: OnyxUpdate[] = [
        {
            onyxMethod: Onyx.METHOD.MERGE,
            key: `policy_${policyID}`,
            value: {
                isPendingDowngrade: true,
                type: CONST.POLICY.TYPE.TEAM,
            },
        },
    ];

    const successData: OnyxUpdate[] = [
        {
            onyxMethod: Onyx.METHOD.MERGE,
            key: `policy_${policyID}`,
            value: {
                isPendingDowngrade: false,
            },
        },
    ];

    const failureData: OnyxUpdate[] = [
        {
            onyxMethod: Onyx.METHOD.MERGE,
            key: `policy_${policyID}`,
            value: {
                isPendingDowngrade: false,
                type: policy?.type,
            },
        },
    ];

    const parameters: DowngradeToTeamParams = {policyID};

    API.write(WRITE_COMMANDS.DOWNGRADE_TO_TEAM, parameters, {optimisticData, successData, failureData});
}

function setWorkspaceDefaultSpendCategory(policyID: string, groupID: string, category: string) {
    const policy = getPolicy(policyID);
    if (!policy) {
        return;
    }

    const {mccGroup} = policy;

    const optimisticData: OnyxUpdate[] = mccGroup
        ? [
              {
                  onyxMethod: Onyx.METHOD.MERGE,
                  key: `policy_${policyID}`,
                  value: {
                      mccGroup: {
                          ...mccGroup,
                          [groupID]: {
                              category,
                              groupID,
                              pendingAction: CONST.RED_BRICK_ROAD_PENDING_ACTION.UPDATE,
                          },
                      },
                  },
              },
          ]
        : [];

    const failureData: OnyxUpdate[] = mccGroup
        ? [
              {
                  onyxMethod: Onyx.METHOD.MERGE,
                  key: `policy_${policyID}`,
                  value: {
                      mccGroup: {
                          ...mccGroup,
                          [groupID]: {
                              ...mccGroup[groupID],
                              pendingAction: null,
                          },
                      },
                  },
              },
          ]
        : [];

    const successData: OnyxUpdate[] = mccGroup
        ? [
              {
                  onyxMethod: Onyx.METHOD.MERGE,
                  key: `policy_${policyID}`,
                  value: {
                      mccGroup: {
                          [groupID]: {
                              pendingAction: null,
                          },
                      },
                  },
              },
          ]
        : [];

    API.write(WRITE_COMMANDS.SET_WORKSPACE_DEFAULT_SPEND_CATEGORY, {policyID, groupID, category}, {optimisticData, successData, failureData});
}
/**
 * Call the API to set the receipt required amount for the given policy
 * @param policyID - id of the policy to set the receipt required amount
 * @param maxExpenseAmountNoReceipt - new value of the receipt required amount
 */
function setPolicyMaxExpenseAmountNoReceipt(policyID: string, maxExpenseAmountNoReceipt: string) {
    const policy = getPolicy(policyID);
    const parsedMaxExpenseAmountNoReceipt = maxExpenseAmountNoReceipt === '' ? CONST.DISABLED_MAX_EXPENSE_VALUE : CurrencyUtils.convertToBackendAmount(parseFloat(maxExpenseAmountNoReceipt));
    const originalMaxExpenseAmountNoReceipt = policy?.maxExpenseAmountNoReceipt;

    const onyxData: OnyxData = {
        optimisticData: [
            {
                onyxMethod: Onyx.METHOD.MERGE,
                key: `${ONYXKEYS.COLLECTION.POLICY}${policyID}`,
                value: {
                    maxExpenseAmountNoReceipt: parsedMaxExpenseAmountNoReceipt,
                    pendingFields: {
                        maxExpenseAmountNoReceipt: CONST.RED_BRICK_ROAD_PENDING_ACTION.UPDATE,
                    },
                },
            },
        ],
        successData: [
            {
                onyxMethod: Onyx.METHOD.MERGE,
                key: `${ONYXKEYS.COLLECTION.POLICY}${policyID}`,
                value: {
                    pendingFields: {maxExpenseAmountNoReceipt: null},
                    errorFields: null,
                },
            },
        ],
        failureData: [
            {
                onyxMethod: Onyx.METHOD.MERGE,
                key: `${ONYXKEYS.COLLECTION.POLICY}${policyID}`,
                value: {
                    maxExpenseAmountNoReceipt: originalMaxExpenseAmountNoReceipt,
                    pendingFields: {maxExpenseAmountNoReceipt: null},
                    errorFields: {maxExpenseAmountNoReceipt: ErrorUtils.getMicroSecondOnyxErrorWithTranslationKey('common.genericErrorMessage')},
                },
            },
        ],
    };

    const parameters = {
        policyID,
        maxExpenseAmountNoReceipt: parsedMaxExpenseAmountNoReceipt,
    };

    API.write(WRITE_COMMANDS.SET_POLICY_EXPENSE_MAX_AMOUNT_NO_RECEIPT, parameters, onyxData);
}

/**
 * Call the API to set the max expense amount for the given policy
 * @param policyID - id of the policy to set the max expense amount
 * @param maxExpenseAmount - new value of the max expense amount
 */
function setPolicyMaxExpenseAmount(policyID: string, maxExpenseAmount: string) {
    const policy = getPolicy(policyID);
    const parsedMaxExpenseAmount = maxExpenseAmount === '' ? CONST.DISABLED_MAX_EXPENSE_VALUE : CurrencyUtils.convertToBackendAmount(parseFloat(maxExpenseAmount));
    const originalMaxExpenseAmount = policy?.maxExpenseAmount;

    const onyxData: OnyxData = {
        optimisticData: [
            {
                onyxMethod: Onyx.METHOD.MERGE,
                key: `${ONYXKEYS.COLLECTION.POLICY}${policyID}`,
                value: {
                    maxExpenseAmount: parsedMaxExpenseAmount,
                    pendingFields: {
                        maxExpenseAmount: CONST.RED_BRICK_ROAD_PENDING_ACTION.UPDATE,
                    },
                },
            },
        ],
        successData: [
            {
                onyxMethod: Onyx.METHOD.MERGE,
                key: `${ONYXKEYS.COLLECTION.POLICY}${policyID}`,
                value: {
                    pendingFields: {maxExpenseAmount: null},
                    errorFields: null,
                },
            },
        ],
        failureData: [
            {
                onyxMethod: Onyx.METHOD.MERGE,
                key: `${ONYXKEYS.COLLECTION.POLICY}${policyID}`,
                value: {
                    maxExpenseAmount: originalMaxExpenseAmount,
                    pendingFields: {maxExpenseAmount: null},
                    errorFields: {maxExpenseAmount: ErrorUtils.getMicroSecondOnyxErrorWithTranslationKey('common.genericErrorMessage')},
                },
            },
        ],
    };

    const parameters = {
        policyID,
        maxExpenseAmount: parsedMaxExpenseAmount,
    };

    API.write(WRITE_COMMANDS.SET_POLICY_EXPENSE_MAX_AMOUNT, parameters, onyxData);
}

/**
 *
 * @param policyID
 * @param prohibitedExpenses
 */
function setPolicyProhibitedExpenses(policyID: string, prohibitedExpenses: ProhibitedExpenses) {
    const policy = getPolicy(policyID);
    const originalProhibitedExpenses = policy?.prohibitedExpenses;
    const onyxData: OnyxData = {
        optimisticData: [
            {
                onyxMethod: Onyx.METHOD.MERGE,
                key: `${ONYXKEYS.COLLECTION.POLICY}${policyID}`,
                value: {
                    prohibitedExpenses,
                    pendingFields: {
                        prohibitedExpenses: CONST.RED_BRICK_ROAD_PENDING_ACTION.UPDATE,
                    },
                },
            },
        ],
        successData: [
            {
                onyxMethod: Onyx.METHOD.MERGE,
                key: `${ONYXKEYS.COLLECTION.POLICY}${policyID}`,
                value: {
                    pendingFields: {prohibitedExpenses: null},
                    errorFields: null,
                },
            },
        ],
        failureData: [
            {
                onyxMethod: Onyx.METHOD.MERGE,
                key: `${ONYXKEYS.COLLECTION.POLICY}${policyID}`,
                value: {
                    prohibitedExpenses: originalProhibitedExpenses,
                    pendingFields: {prohibitedExpenses: null},
                    errorFields: {prohibitedExpenses: ErrorUtils.getMicroSecondOnyxErrorWithTranslationKey('common.genericErrorMessage')},
                },
            },
        ],
    };

    const parameters: SetPolicyProhibitedExpensesParams = {
        policyID,
        prohibitedExpenses: JSON.stringify(prohibitedExpenses),
    };

    API.write(WRITE_COMMANDS.SET_POLICY_PROHIBITED_EXPENSES, parameters, onyxData);
}

/**
 * Call the API to set the max expense age for the given policy
 * @param policyID - id of the policy to set the max expense age
 * @param maxExpenseAge - the max expense age value given in days
 */
function setPolicyMaxExpenseAge(policyID: string, maxExpenseAge: string) {
    const policy = getPolicy(policyID);
    const parsedMaxExpenseAge = maxExpenseAge === '' ? CONST.DISABLED_MAX_EXPENSE_VALUE : parseInt(maxExpenseAge, 10);
    const originalMaxExpenseAge = policy?.maxExpenseAge;

    const onyxData: OnyxData = {
        optimisticData: [
            {
                onyxMethod: Onyx.METHOD.MERGE,
                key: `${ONYXKEYS.COLLECTION.POLICY}${policyID}`,
                value: {
                    maxExpenseAge: parsedMaxExpenseAge,
                    pendingFields: {
                        maxExpenseAge: CONST.RED_BRICK_ROAD_PENDING_ACTION.UPDATE,
                    },
                },
            },
        ],
        successData: [
            {
                onyxMethod: Onyx.METHOD.MERGE,
                key: `${ONYXKEYS.COLLECTION.POLICY}${policyID}`,
                value: {
                    pendingFields: {
                        maxExpenseAge: null,
                    },
                },
            },
        ],
        failureData: [
            {
                onyxMethod: Onyx.METHOD.MERGE,
                key: `${ONYXKEYS.COLLECTION.POLICY}${policyID}`,
                value: {
                    maxExpenseAge: originalMaxExpenseAge,
                    pendingFields: {maxExpenseAge: null},
                    errorFields: {maxExpenseAge: ErrorUtils.getMicroSecondOnyxErrorWithTranslationKey('common.genericErrorMessage')},
                },
            },
        ],
    };

    const parameters = {
        policyID,
        maxExpenseAge: parsedMaxExpenseAge,
    };

    API.write(WRITE_COMMANDS.SET_POLICY_EXPENSE_MAX_AGE, parameters, onyxData);
}

/**
 * Call the API to set the custom rules for the given policy
 * @param policyID - id of the policy to set the max expense age
 * @param customRules - the custom rules description in natural language
 */
function updateCustomRules(policyID: string, customRules: string) {
    const policy = getPolicy(policyID);
    const originalCustomRules = policy?.customRules;
    const parsedCustomRules = ReportUtils.getParsedComment(customRules);
    if (parsedCustomRules === originalCustomRules) {
        return;
    }

    const onyxData: OnyxData = {
        optimisticData: [
            {
                onyxMethod: Onyx.METHOD.MERGE,
                key: `${ONYXKEYS.COLLECTION.POLICY}${policyID}`,
                value: {
                    customRules: parsedCustomRules,
                    isLoading: true,
                },
            },
        ],
        successData: [
            {
                onyxMethod: Onyx.METHOD.MERGE,
                key: `${ONYXKEYS.COLLECTION.POLICY}${policyID}`,
                value: {
                    pendingFields: {
                        // TODO
                        // maxExpenseAge: null,
                    },
                    isLoading: false,
                },
            },
        ],
        failureData: [
            {
                onyxMethod: Onyx.METHOD.MERGE,
                key: `${ONYXKEYS.COLLECTION.POLICY}${policyID}`,
                value: {
                    customRules: originalCustomRules,
                    isLoading: false,
                    // TODO
                    // pendingFields: {maxExpenseAge: null},
                    // errorFields: {maxExpenseAge: ErrorUtils.getMicroSecondOnyxErrorWithTranslationKey('common.genericErrorMessage')},
                },
            },
        ],
    };

    const parameters = {
        policyID,
        description: parsedCustomRules,
    };

    API.write(WRITE_COMMANDS.UPDATE_CUSTOM_RULES, parameters, onyxData);
}

/**
 * Call the API to enable or disable the billable mode for the given policy
 * @param policyID - id of the policy to enable or disable the bilable mode
 * @param defaultBillable - whether the billable mode is enabled in the given policy
 */
function setPolicyBillableMode(policyID: string, defaultBillable: boolean) {
    const policy = getPolicy(policyID);

    const originalDefaultBillable = policy?.defaultBillable;
    const originalDefaultBillableDisabled = policy?.disabledFields?.defaultBillable;

    const onyxData: OnyxData = {
        optimisticData: [
            {
                onyxMethod: Onyx.METHOD.MERGE,
                key: `${ONYXKEYS.COLLECTION.POLICY}${policyID}`,
                value: {
                    defaultBillable,
                    disabledFields: {
                        defaultBillable: false,
                    },
                    pendingFields: {
                        defaultBillable: CONST.RED_BRICK_ROAD_PENDING_ACTION.UPDATE,
                        disabledFields: CONST.RED_BRICK_ROAD_PENDING_ACTION.UPDATE,
                    },
                },
            },
        ],
        successData: [
            {
                onyxMethod: Onyx.METHOD.MERGE,
                key: `${ONYXKEYS.COLLECTION.POLICY}${policyID}`,
                value: {
                    pendingFields: {
                        defaultBillable: null,
                        disabledFields: null,
                    },
                    errorFields: null,
                },
            },
        ],
        failureData: [
            {
                onyxMethod: Onyx.METHOD.MERGE,
                key: `${ONYXKEYS.COLLECTION.POLICY}${policyID}`,
                value: {
                    disabledFields: {defaultBillable: originalDefaultBillableDisabled},
                    defaultBillable: originalDefaultBillable,
                    pendingFields: {defaultBillable: null, disabledFields: null},
                    errorFields: {defaultBillable: ErrorUtils.getMicroSecondOnyxErrorWithTranslationKey('common.genericErrorMessage')},
                },
            },
        ],
    };

    const parameters: SetPolicyBillableModeParams = {
        policyID,
        defaultBillable,
        disabledFields: JSON.stringify({
            defaultBillable: false,
        }),
    };

    API.write(WRITE_COMMANDS.SET_POLICY_BILLABLE_MODE, parameters, onyxData);
}

/**
 * Call the API to disable the billable mode for the given policy
 * @param policyID - id of the policy to enable or disable the bilable mode
 */
function disableWorkspaceBillableExpenses(policyID: string) {
    const policy = getPolicy(policyID);
    const originalDefaultBillableDisabled = policy?.disabledFields?.defaultBillable;

    const onyxData: OnyxData = {
        optimisticData: [
            {
                onyxMethod: Onyx.METHOD.MERGE,
                key: `${ONYXKEYS.COLLECTION.POLICY}${policyID}`,
                value: {
                    disabledFields: {
                        defaultBillable: true,
                    },
                    pendingFields: {
                        disabledFields: CONST.RED_BRICK_ROAD_PENDING_ACTION.UPDATE,
                    },
                },
            },
        ],
        successData: [
            {
                onyxMethod: Onyx.METHOD.MERGE,
                key: `${ONYXKEYS.COLLECTION.POLICY}${policyID}`,
                value: {
                    pendingFields: {
                        disabledFields: null,
                    },
                },
            },
        ],
        failureData: [
            {
                onyxMethod: Onyx.METHOD.MERGE,
                key: `${ONYXKEYS.COLLECTION.POLICY}${policyID}`,
                value: {
                    pendingFields: {disabledFields: null},
                    disabledFields: {defaultBillable: originalDefaultBillableDisabled},
                },
            },
        ],
    };

    const parameters: DisablePolicyBillableModeParams = {
        policyID,
    };

    API.write(WRITE_COMMANDS.DISABLE_POLICY_BILLABLE_MODE, parameters, onyxData);
}

function setWorkspaceEReceiptsEnabled(policyID: string, eReceipts: boolean) {
    const policy = getPolicy(policyID);

    const originalEReceipts = policy?.eReceipts;

    const onyxData: OnyxData = {
        optimisticData: [
            {
                onyxMethod: Onyx.METHOD.MERGE,
                key: `${ONYXKEYS.COLLECTION.POLICY}${policyID}`,
                value: {
                    eReceipts,
                    pendingFields: {
                        eReceipts: CONST.RED_BRICK_ROAD_PENDING_ACTION.UPDATE,
                    },
                },
            },
        ],
        successData: [
            {
                onyxMethod: Onyx.METHOD.MERGE,
                key: `${ONYXKEYS.COLLECTION.POLICY}${policyID}`,
                value: {
                    pendingFields: {
                        eReceipts: null,
                    },
                    errorFields: null,
                },
            },
        ],
        failureData: [
            {
                onyxMethod: Onyx.METHOD.MERGE,
                key: `${ONYXKEYS.COLLECTION.POLICY}${policyID}`,
                value: {
                    eReceipts: originalEReceipts,
                    pendingFields: {defaultBillable: null},
                    errorFields: {defaultBillable: ErrorUtils.getMicroSecondOnyxErrorWithTranslationKey('common.genericErrorMessage')},
                },
            },
        ],
    };

    const parameters = {
        policyID,
        eReceipts,
    };

    API.write(WRITE_COMMANDS.SET_WORKSPACE_ERECEIPTS_ENABLED, parameters, onyxData);
}

function getAdminPolicies(): Policy[] {
    return Object.values(allPolicies ?? {}).filter<Policy>((policy): policy is Policy => !!policy && policy.role === CONST.POLICY.ROLE.ADMIN && policy.type !== CONST.POLICY.TYPE.PERSONAL);
}

function getAdminPoliciesConnectedToSageIntacct(): Policy[] {
    return Object.values(allPolicies ?? {}).filter<Policy>((policy): policy is Policy => !!policy && policy.role === CONST.POLICY.ROLE.ADMIN && !!policy?.connections?.intacct);
}

function getAdminPoliciesConnectedToNetSuite(): Policy[] {
    return Object.values(allPolicies ?? {}).filter<Policy>((policy): policy is Policy => !!policy && policy.role === CONST.POLICY.ROLE.ADMIN && !!policy?.connections?.netsuite);
}

/**
 * Call the API to enable custom report title for the reports in the given policy
 * @param policyID - id of the policy to apply the limit to
 * @param enabled - whether custom report title for the reports is enabled in the given policy
 */
function enablePolicyDefaultReportTitle(policyID: string, enabled: boolean) {
    const policy = getPolicy(policyID);

    if (enabled === policy?.shouldShowCustomReportTitleOption) {
        return;
    }

    const previousReportTitleField = policy?.fieldList?.[CONST.POLICY.FIELDS.FIELD_LIST_TITLE] ?? {};
    const titleFieldValues = enabled ? {} : {fieldList: {[CONST.POLICY.FIELDS.FIELD_LIST_TITLE]: {...previousReportTitleField, defaultValue: CONST.POLICY.DEFAULT_REPORT_NAME_PATTERN}}};

    const optimisticData: OnyxUpdate[] = [
        {
            onyxMethod: Onyx.METHOD.MERGE,
            key: `${ONYXKEYS.COLLECTION.POLICY}${policyID}`,
            value: {
                shouldShowCustomReportTitleOption: enabled,
                ...titleFieldValues,
                pendingFields: {
                    shouldShowCustomReportTitleOption: CONST.RED_BRICK_ROAD_PENDING_ACTION.UPDATE,
                },
            },
        },
    ];

    const successData: OnyxUpdate[] = [
        {
            onyxMethod: Onyx.METHOD.MERGE,
            key: `${ONYXKEYS.COLLECTION.POLICY}${policyID}`,
            value: {
                pendingFields: {
                    shouldShowCustomReportTitleOption: null,
                },
                errorFields: null,
            },
        },
    ];

    const failureData: OnyxUpdate[] = [
        {
            onyxMethod: Onyx.METHOD.MERGE,
            key: `${ONYXKEYS.COLLECTION.POLICY}${policyID}`,
            value: {
                shouldShowCustomReportTitleOption: !!policy?.shouldShowCustomReportTitleOption,
                fieldList: {
                    [CONST.POLICY.FIELDS.FIELD_LIST_TITLE]: previousReportTitleField,
                },
                pendingFields: {
                    shouldShowCustomReportTitleOption: null,
                },
                errorFields: {
                    shouldShowCustomReportTitleOption: ErrorUtils.getMicroSecondOnyxErrorWithTranslationKey('common.genericErrorMessage'),
                },
            },
        },
    ];

    const parameters: EnablePolicyDefaultReportTitleParams = {
        enable: enabled,
        policyID,
    };

    API.write(WRITE_COMMANDS.ENABLE_POLICY_DEFAULT_REPORT_TITLE, parameters, {
        optimisticData,
        successData,
        failureData,
    });
}

/**
 * Call the API to set default report title pattern for the given policy
 * @param policyID - id of the policy to apply the naming pattern to
 * @param customName - name pattern to be used for the reports
 */
function setPolicyDefaultReportTitle(policyID: string, customName: string) {
    const policy = getPolicy(policyID);

    if (customName === policy?.fieldList?.[CONST.POLICY.FIELDS.FIELD_LIST_TITLE]?.defaultValue) {
        return;
    }

    const previousReportTitleField = policy?.fieldList?.[CONST.POLICY.FIELDS.FIELD_LIST_TITLE] ?? {};

    const optimisticData: OnyxUpdate[] = [
        {
            onyxMethod: Onyx.METHOD.MERGE,
            key: `${ONYXKEYS.COLLECTION.POLICY}${policyID}`,
            value: {
                fieldList: {
                    [CONST.POLICY.FIELDS.FIELD_LIST_TITLE]: {
                        defaultValue: customName,
                        pendingFields: {defaultValue: CONST.RED_BRICK_ROAD_PENDING_ACTION.UPDATE},
                    },
                },
            },
        },
    ];

    const successData: OnyxUpdate[] = [
        {
            onyxMethod: Onyx.METHOD.MERGE,
            key: `${ONYXKEYS.COLLECTION.POLICY}${policyID}`,
            value: {
                fieldList: {
                    [CONST.POLICY.FIELDS.FIELD_LIST_TITLE]: {pendingFields: {defaultValue: null}},
                },
                errorFields: null,
            },
        },
    ];

    const failureData: OnyxUpdate[] = [
        {
            onyxMethod: Onyx.METHOD.MERGE,
            key: `${ONYXKEYS.COLLECTION.POLICY}${policyID}`,
            value: {
                fieldList: {
                    [CONST.POLICY.FIELDS.FIELD_LIST_TITLE]: {...previousReportTitleField, pendingFields: {defaultValue: null}},
                },
                errorFields: {
                    fieldList: ErrorUtils.getMicroSecondOnyxErrorWithTranslationKey('common.genericErrorMessage'),
                },
            },
        },
    ];

    const parameters: SetPolicyDefaultReportTitleParams = {
        value: customName,
        policyID,
    };

    API.write(WRITE_COMMANDS.SET_POLICY_DEFAULT_REPORT_TITLE, parameters, {
        optimisticData,
        successData,
        failureData,
    });
}

/**
 * Call the API to enable or disable enforcing the naming pattern for member created reports on a policy
 * @param policyID - id of the policy to apply the naming pattern to
 * @param enforced - flag whether to enforce policy name
 */
function setPolicyPreventMemberCreatedTitle(policyID: string, enforced: boolean) {
    const policy = getPolicy(policyID);

    if (!enforced === policy?.fieldList?.[CONST.POLICY.FIELDS.FIELD_LIST_TITLE].deletable) {
        return;
    }

    const previousReportTitleField = policy?.fieldList?.[CONST.POLICY.FIELDS.FIELD_LIST_TITLE] ?? {};

    const optimisticData: OnyxUpdate[] = [
        {
            onyxMethod: Onyx.METHOD.MERGE,
            key: `${ONYXKEYS.COLLECTION.POLICY}${policyID}`,
            value: {
                fieldList: {
                    [CONST.POLICY.FIELDS.FIELD_LIST_TITLE]: {...previousReportTitleField, deletable: !enforced, pendingFields: {deletable: CONST.RED_BRICK_ROAD_PENDING_ACTION.UPDATE}},
                },
            },
        },
    ];

    const successData: OnyxUpdate[] = [
        {
            onyxMethod: Onyx.METHOD.MERGE,
            key: `${ONYXKEYS.COLLECTION.POLICY}${policyID}`,
            value: {
                fieldList: {
                    [CONST.POLICY.FIELDS.FIELD_LIST_TITLE]: {pendingFields: {deletable: null}},
                },
                errorFields: null,
            },
        },
    ];

    const failureData: OnyxUpdate[] = [
        {
            onyxMethod: Onyx.METHOD.MERGE,
            key: `${ONYXKEYS.COLLECTION.POLICY}${policyID}`,
            value: {
                fieldList: {
                    [CONST.POLICY.FIELDS.FIELD_LIST_TITLE]: {...previousReportTitleField, pendingFields: {deletable: null}},
                },
                errorFields: {
                    fieldList: ErrorUtils.getMicroSecondOnyxErrorWithTranslationKey('common.genericErrorMessage'),
                },
            },
        },
    ];

    const parameters: SetPolicyPreventMemberCreatedTitleParams = {
        enforced,
        policyID,
    };

    API.write(WRITE_COMMANDS.SET_POLICY_PREVENT_MEMBER_CREATED_TITLE, parameters, {
        optimisticData,
        successData,
        failureData,
    });
}

/**
 * Call the API to enable or disable self approvals for the reports
 * @param policyID - id of the policy to apply the naming pattern to
 * @param preventSelfApproval - flag whether to prevent workspace members from approving their own expense reports
 */
function setPolicyPreventSelfApproval(policyID: string, preventSelfApproval: boolean) {
    const policy = getPolicy(policyID);

    if (preventSelfApproval === policy?.preventSelfApproval) {
        return;
    }

    const optimisticData: OnyxUpdate[] = [
        {
            onyxMethod: Onyx.METHOD.MERGE,
            key: `${ONYXKEYS.COLLECTION.POLICY}${policyID}`,
            value: {
                preventSelfApproval,
                pendingFields: {
                    preventSelfApproval: CONST.RED_BRICK_ROAD_PENDING_ACTION.UPDATE,
                },
            },
        },
    ];

    const successData: OnyxUpdate[] = [
        {
            onyxMethod: Onyx.METHOD.MERGE,
            key: `${ONYXKEYS.COLLECTION.POLICY}${policyID}`,
            value: {
                pendingFields: {
                    preventSelfApproval: null,
                },
                errorFields: null,
            },
        },
    ];

    const failureData: OnyxUpdate[] = [
        {
            onyxMethod: Onyx.METHOD.MERGE,
            key: `${ONYXKEYS.COLLECTION.POLICY}${policyID}`,
            value: {
                preventSelfApproval: policy?.preventSelfApproval ?? false,
                pendingFields: {
                    preventSelfApproval: null,
                },
                errorFields: {
                    preventSelfApproval: ErrorUtils.getMicroSecondOnyxErrorWithTranslationKey('common.genericErrorMessage'),
                },
            },
        },
    ];

    const parameters: SetPolicyPreventSelfApprovalParams = {
        preventSelfApproval,
        policyID,
    };

    API.write(WRITE_COMMANDS.SET_POLICY_PREVENT_SELF_APPROVAL, parameters, {
        optimisticData,
        successData,
        failureData,
    });
}

/**
 * Call the API to apply automatic approval limit for the given policy
 * @param policyID - id of the policy to apply the limit to
 * @param limit - max amount for auto-approval of the reports in the given policy
 */
function setPolicyAutomaticApprovalLimit(policyID: string, limit: string) {
    const policy = getPolicy(policyID);

    const fallbackLimit = limit === '' ? '0' : limit;
    const parsedLimit = CurrencyUtils.convertToBackendAmount(parseFloat(fallbackLimit));

    if (parsedLimit === (policy?.autoApproval?.limit ?? CONST.POLICY.AUTO_APPROVE_REPORTS_UNDER_DEFAULT_CENTS)) {
        return;
    }

    const optimisticData: OnyxUpdate[] = [
        {
            onyxMethod: Onyx.METHOD.MERGE,
            key: `${ONYXKEYS.COLLECTION.POLICY}${policyID}`,
            value: {
                autoApproval: {
                    limit: parsedLimit,
                    pendingFields: {limit: CONST.RED_BRICK_ROAD_PENDING_ACTION.UPDATE},
                },
            },
        },
    ];

    const successData: OnyxUpdate[] = [
        {
            onyxMethod: Onyx.METHOD.MERGE,
            key: `${ONYXKEYS.COLLECTION.POLICY}${policyID}`,
            value: {
                autoApproval: {
                    pendingFields: {
                        limit: null,
                    },
                },
                errorFields: null,
            },
        },
    ];

    const failureData: OnyxUpdate[] = [
        {
            onyxMethod: Onyx.METHOD.MERGE,
            key: `${ONYXKEYS.COLLECTION.POLICY}${policyID}`,
            value: {
                autoApproval: {
                    limit: policy?.autoApproval?.limit ?? CONST.POLICY.AUTO_APPROVE_REPORTS_UNDER_DEFAULT_CENTS,
                    pendingFields: {
                        limit: null,
                    },
                },
                errorFields: {
                    autoApproval: ErrorUtils.getMicroSecondOnyxErrorWithTranslationKey('common.genericErrorMessage'),
                },
            },
        },
    ];

    const parameters: SetPolicyAutomaticApprovalLimitParams = {
        limit: parsedLimit,
        policyID,
    };

    API.write(WRITE_COMMANDS.SET_POLICY_AUTOMATIC_APPROVAL_LIMIT, parameters, {
        optimisticData,
        successData,
        failureData,
    });
}

/**
 * Call the API to set the audit rate for the given policy
 * @param policyID - id of the policy to apply the limit to
 * @param auditRate - percentage of the reports to be qualified for a random audit
 */
function setPolicyAutomaticApprovalRate(policyID: string, auditRate: string) {
    const policy = getPolicy(policyID);
    const fallbackAuditRate = auditRate === '' ? '0' : auditRate;
    const parsedAuditRate = parseInt(fallbackAuditRate, 10) / 100;

    // The auditRate arrives as an int to this method so we will convert it to a float before sending it to the API.
    if (parsedAuditRate === (policy?.autoApproval?.auditRate ?? CONST.POLICY.RANDOM_AUDIT_DEFAULT_PERCENTAGE)) {
        return;
    }

    const optimisticData: OnyxUpdate[] = [
        {
            onyxMethod: Onyx.METHOD.MERGE,
            key: `${ONYXKEYS.COLLECTION.POLICY}${policyID}`,
            value: {
                autoApproval: {
                    auditRate: parsedAuditRate,
                    pendingFields: {
                        auditRate: CONST.RED_BRICK_ROAD_PENDING_ACTION.UPDATE,
                    },
                },
            },
        },
    ];

    const successData: OnyxUpdate[] = [
        {
            onyxMethod: Onyx.METHOD.MERGE,
            key: `${ONYXKEYS.COLLECTION.POLICY}${policyID}`,
            value: {
                autoApproval: {
                    pendingFields: {
                        auditRate: null,
                    },
                },
                errorFields: null,
            },
        },
    ];

    const failureData: OnyxUpdate[] = [
        {
            onyxMethod: Onyx.METHOD.MERGE,
            key: `${ONYXKEYS.COLLECTION.POLICY}${policyID}`,
            value: {
                autoApproval: {
                    auditRate: policy?.autoApproval?.auditRate ?? CONST.POLICY.RANDOM_AUDIT_DEFAULT_PERCENTAGE,
                    pendingFields: {
                        auditRate: null,
                    },
                },
                errorFields: {
                    autoApproval: ErrorUtils.getMicroSecondOnyxErrorWithTranslationKey('common.genericErrorMessage'),
                },
            },
        },
    ];

    const parameters: SetPolicyAutomaticApprovalRateParams = {
        auditRate: parsedAuditRate,
        policyID,
    };

    API.write(WRITE_COMMANDS.SET_POLICY_AUTOMATIC_APPROVAL_RATE, parameters, {
        optimisticData,
        successData,
        failureData,
    });
}

/**
 * Call the API to enable auto-approval for the reports in the given policy
 * @param policyID - id of the policy to apply the limit to
 * @param enabled - whether auto-approve for the reports is enabled in the given policy
 */
function enableAutoApprovalOptions(policyID: string, enabled: boolean) {
    const policy = getPolicy(policyID);

    if (enabled === policy?.shouldShowAutoApprovalOptions) {
        return;
    }

    const autoApprovalValues = {auditRate: CONST.POLICY.RANDOM_AUDIT_DEFAULT_PERCENTAGE, limit: CONST.POLICY.AUTO_APPROVE_REPORTS_UNDER_DEFAULT_CENTS};
    const autoApprovalFailureValues = {autoApproval: {limit: policy?.autoApproval?.limit, auditRate: policy?.autoApproval?.auditRate, pendingFields: null}};
    const optimisticData: OnyxUpdate[] = [
        {
            onyxMethod: Onyx.METHOD.MERGE,
            key: `${ONYXKEYS.COLLECTION.POLICY}${policyID}`,
            value: {
                autoApproval: {
                    ...autoApprovalValues,
                    pendingFields: {
                        limit: CONST.RED_BRICK_ROAD_PENDING_ACTION.UPDATE,
                        auditRate: CONST.RED_BRICK_ROAD_PENDING_ACTION.UPDATE,
                    },
                },
                shouldShowAutoApprovalOptions: enabled,
                pendingFields: {
                    shouldShowAutoApprovalOptions: CONST.RED_BRICK_ROAD_PENDING_ACTION.UPDATE,
                },
            },
        },
    ];

    const successData: OnyxUpdate[] = [
        {
            onyxMethod: Onyx.METHOD.MERGE,
            key: `${ONYXKEYS.COLLECTION.POLICY}${policyID}`,
            value: {
                autoApproval: {pendingFields: null},
                pendingFields: {
                    shouldShowAutoApprovalOptions: null,
                },
            },
        },
    ];

    const failureData: OnyxUpdate[] = [
        {
            onyxMethod: Onyx.METHOD.MERGE,
            key: `${ONYXKEYS.COLLECTION.POLICY}${policyID}`,
            value: {
                ...autoApprovalFailureValues,
                shouldShowAutoApprovalOptions: policy?.shouldShowAutoApprovalOptions,
                pendingFields: {
                    shouldShowAutoApprovalOptions: null,
                },
            },
        },
    ];

    const parameters: EnablePolicyAutoApprovalOptionsParams = {
        enabled,
        policyID,
    };

    API.write(WRITE_COMMANDS.ENABLE_POLICY_AUTO_APPROVAL_OPTIONS, parameters, {
        optimisticData,
        successData,
        failureData,
    });
}

/**
 * Call the API to set the limit for auto-payments in the given policy
 * @param policyID - id of the policy to apply the limit to
 * @param limit - max amount for auto-payment for the reports in the given policy
 */
function setPolicyAutoReimbursementLimit(policyID: string, limit: string) {
    const policy = getPolicy(policyID);
    const fallbackLimit = limit === '' ? '0' : limit;
    const parsedLimit = CurrencyUtils.convertToBackendAmount(parseFloat(fallbackLimit));

    if (parsedLimit === (policy?.autoReimbursement?.limit ?? CONST.POLICY.AUTO_REIMBURSEMENT_DEFAULT_LIMIT_CENTS)) {
        return;
    }

    const optimisticData: OnyxUpdate[] = [
        {
            onyxMethod: Onyx.METHOD.MERGE,
            key: `${ONYXKEYS.COLLECTION.POLICY}${policyID}`,
            value: {
                autoReimbursement: {
                    limit: parsedLimit,
                    pendingFields: {
                        limit: CONST.RED_BRICK_ROAD_PENDING_ACTION.UPDATE,
                    },
                },
            },
        },
    ];

    const successData: OnyxUpdate[] = [
        {
            onyxMethod: Onyx.METHOD.MERGE,
            key: `${ONYXKEYS.COLLECTION.POLICY}${policyID}`,
            value: {
                autoReimbursement: {
                    limit: parsedLimit,
                    pendingFields: {
                        limit: null,
                    },
                },
                errorFields: null,
            },
        },
    ];

    const failureData: OnyxUpdate[] = [
        {
            onyxMethod: Onyx.METHOD.MERGE,
            key: `${ONYXKEYS.COLLECTION.POLICY}${policyID}`,
            value: {
                autoReimbursement: {limit: policy?.autoReimbursement?.limit ?? policy?.autoReimbursementLimit, pendingFields: {limit: null}},
                errorFields: {
                    autoReimbursement: ErrorUtils.getMicroSecondOnyxErrorWithTranslationKey('common.genericErrorMessage'),
                },
            },
        },
    ];

    const parameters: SetPolicyAutoReimbursementLimitParams = {
        limit: parsedLimit,
        policyID,
    };

    API.write(WRITE_COMMANDS.SET_POLICY_AUTO_REIMBURSEMENT_LIMIT, parameters, {
        optimisticData,
        successData,
        failureData,
    });
}

/**
 * Call the API to enable auto-payment for the reports in the given policy
 *
 * @param policyID - id of the policy to apply the limit to
 * @param enabled - whether auto-payment for the reports is enabled in the given policy
 */
function enablePolicyAutoReimbursementLimit(policyID: string, enabled: boolean) {
    const policy = getPolicy(policyID);

    if (enabled === policy?.shouldShowAutoReimbursementLimitOption) {
        return;
    }

    const autoReimbursementFailureValues = {autoReimbursement: {limit: policy?.autoReimbursement?.limit, pendingFields: null}};
    const autoReimbursementValues = {limit: CONST.POLICY.AUTO_REIMBURSEMENT_DEFAULT_LIMIT_CENTS};
    const optimisticData: OnyxUpdate[] = [
        {
            onyxMethod: Onyx.METHOD.MERGE,
            key: `${ONYXKEYS.COLLECTION.POLICY}${policyID}`,
            value: {
                autoReimbursement: {
                    ...autoReimbursementValues,
                    pendingFields: {
                        limit: CONST.RED_BRICK_ROAD_PENDING_ACTION.UPDATE,
                    },
                },
                shouldShowAutoReimbursementLimitOption: enabled,
                pendingFields: {
                    shouldShowAutoReimbursementLimitOption: CONST.RED_BRICK_ROAD_PENDING_ACTION.UPDATE,
                },
            },
        },
    ];

    const successData: OnyxUpdate[] = [
        {
            onyxMethod: Onyx.METHOD.MERGE,
            key: `${ONYXKEYS.COLLECTION.POLICY}${policyID}`,
            value: {
                autoReimbursement: {pendingFields: null},
                pendingFields: {
                    shouldShowAutoReimbursementLimitOption: null,
                },
                errorFields: null,
            },
        },
    ];

    const failureData: OnyxUpdate[] = [
        {
            onyxMethod: Onyx.METHOD.MERGE,
            key: `${ONYXKEYS.COLLECTION.POLICY}${policyID}`,
            value: {
                ...autoReimbursementFailureValues,
                shouldShowAutoReimbursementLimitOption: policy?.shouldShowAutoReimbursementLimitOption,
                pendingFields: {
                    shouldShowAutoReimbursementLimitOption: null,
                },
            },
        },
    ];

    const parameters: EnablePolicyAutoReimbursementLimitParams = {
        enabled,
        policyID,
    };

    API.write(WRITE_COMMANDS.ENABLE_POLICY_AUTO_REIMBURSEMENT_LIMIT, parameters, {
        optimisticData,
        successData,
        failureData,
    });
}

function clearAllPolicies() {
    if (!allPolicies) {
        return;
    }
    Object.keys(allPolicies).forEach((key) => delete allPolicies[key]);
}

function updateInvoiceCompanyName(policyID: string, companyName: string) {
    const authToken = NetworkStore.getAuthToken();

    if (!authToken) {
        return;
    }

    const policy = getPolicy(policyID);

    const optimisticData: OnyxUpdate[] = [
        {
            onyxMethod: Onyx.METHOD.MERGE,
            key: `${ONYXKEYS.COLLECTION.POLICY}${policyID}`,
            value: {
                invoice: {
                    companyName,
                    pendingFields: {
                        companyName: CONST.RED_BRICK_ROAD_PENDING_ACTION.UPDATE,
                    },
                },
            },
        },
    ];

    const successData: OnyxUpdate[] = [
        {
            onyxMethod: Onyx.METHOD.MERGE,
            key: `${ONYXKEYS.COLLECTION.POLICY}${policyID}`,
            value: {
                invoice: {
                    pendingFields: {
                        companyName: null,
                    },
                },
            },
        },
    ];

    const failureData: OnyxUpdate[] = [
        {
            onyxMethod: Onyx.METHOD.MERGE,
            key: `${ONYXKEYS.COLLECTION.POLICY}${policyID}`,
            value: {
                invoice: {
                    companyName: policy?.invoice?.companyName,
                    pendingFields: {
                        companyName: null,
                    },
                },
            },
        },
    ];

    const parameters: UpdateInvoiceCompanyNameParams = {
        authToken,
        policyID,
        companyName,
    };

    API.write(WRITE_COMMANDS.UPDATE_INVOICE_COMPANY_NAME, parameters, {optimisticData, successData, failureData});
}

function updateInvoiceCompanyWebsite(policyID: string, companyWebsite: string) {
    const authToken = NetworkStore.getAuthToken();

    if (!authToken) {
        return;
    }

    const policy = getPolicy(policyID);

    const optimisticData: OnyxUpdate[] = [
        {
            onyxMethod: Onyx.METHOD.MERGE,
            key: `${ONYXKEYS.COLLECTION.POLICY}${policyID}`,
            value: {
                invoice: {
                    companyWebsite,
                    pendingFields: {
                        companyWebsite: CONST.RED_BRICK_ROAD_PENDING_ACTION.UPDATE,
                    },
                },
            },
        },
    ];

    const successData: OnyxUpdate[] = [
        {
            onyxMethod: Onyx.METHOD.MERGE,
            key: `${ONYXKEYS.COLLECTION.POLICY}${policyID}`,
            value: {
                invoice: {
                    pendingFields: {
                        companyWebsite: null,
                    },
                },
            },
        },
    ];

    const failureData: OnyxUpdate[] = [
        {
            onyxMethod: Onyx.METHOD.MERGE,
            key: `${ONYXKEYS.COLLECTION.POLICY}${policyID}`,
            value: {
                invoice: {
                    companyWebsite: policy?.invoice?.companyWebsite,
                    pendingFields: {
                        companyWebsite: null,
                    },
                },
            },
        },
    ];

    const parameters: UpdateInvoiceCompanyWebsiteParams = {
        authToken,
        policyID,
        companyWebsite,
    };

    API.write(WRITE_COMMANDS.UPDATE_INVOICE_COMPANY_WEBSITE, parameters, {optimisticData, successData, failureData});
}

function getAssignedSupportData(policyID: string) {
    const parameters: GetAssignedSupportDataParams = {
        policyID,
    };
    API.read(READ_COMMANDS.GET_ASSIGNED_SUPPORT_DATA, parameters);
}

/**
 * Validates user account and returns a list of accessible policies.
 */
function getAccessiblePolicies(validateCode?: string) {
    const optimisticData: OnyxUpdate[] = [
        {
            onyxMethod: Onyx.METHOD.MERGE,
            key: ONYXKEYS.VALIDATE_USER_AND_GET_ACCESSIBLE_POLICIES,
            value: {
                loading: true,
                errors: null,
            },
        },
    ];

    const successData: OnyxUpdate[] = [
        {
            onyxMethod: Onyx.METHOD.MERGE,
            key: ONYXKEYS.VALIDATE_USER_AND_GET_ACCESSIBLE_POLICIES,
            value: {
                loading: false,
                errors: null,
            },
        },
    ];

    const failureData: OnyxUpdate[] = [
        {
            onyxMethod: Onyx.METHOD.MERGE,
            key: ONYXKEYS.VALIDATE_USER_AND_GET_ACCESSIBLE_POLICIES,
            value: {
                loading: false,
            },
        },
    ];

    const command = validateCode ? WRITE_COMMANDS.VALIDATE_USER_AND_GET_ACCESSIBLE_POLICIES : WRITE_COMMANDS.GET_ACCESSIBLE_POLICIES;

    API.write(command, validateCode ? {validateCode} : null, {optimisticData, successData, failureData});
}

/**
 * Clear the errors from the get accessible policies request
 */
function clearGetAccessiblePoliciesErrors() {
    Onyx.merge(ONYXKEYS.VALIDATE_USER_AND_GET_ACCESSIBLE_POLICIES, {errors: null});
}

/**
 * Call the API to calculate the bill for the new dot
 */
function calculateBillNewDot() {
    const optimisticData: OnyxUpdate[] = [
        {
            onyxMethod: Onyx.METHOD.MERGE,
            key: ONYXKEYS.IS_LOADING_BILL_WHEN_DOWNGRADE,
            value: true,
        },
    ];
    const successData: OnyxUpdate[] = [
        {
            onyxMethod: Onyx.METHOD.MERGE,
            key: ONYXKEYS.IS_LOADING_BILL_WHEN_DOWNGRADE,
            value: false,
        },
    ];
    const failureData: OnyxUpdate[] = [
        {
            onyxMethod: Onyx.METHOD.MERGE,
            key: ONYXKEYS.IS_LOADING_BILL_WHEN_DOWNGRADE,
            value: false,
        },
    ];
    API.read(READ_COMMANDS.CALCULATE_BILL_NEW_DOT, null, {
        optimisticData,
        successData,
        failureData,
    });
}

/**
 * Call the API to pay and downgrade
 */
function payAndDowngrade() {
    const optimisticData: OnyxUpdate[] = [
        {
            onyxMethod: Onyx.METHOD.MERGE,
            key: ONYXKEYS.BILLING_RECEIPT_DETAILS,
            value: {
                errors: null,
                isLoading: true,
            },
        },
    ];
    const successData: OnyxUpdate[] = [
        {
            onyxMethod: Onyx.METHOD.MERGE,
            key: ONYXKEYS.BILLING_RECEIPT_DETAILS,
            value: {
                isLoading: false,
            },
        },
    ];

    const failureData: OnyxUpdate[] = [
        {
            onyxMethod: Onyx.METHOD.MERGE,
            key: ONYXKEYS.BILLING_RECEIPT_DETAILS,
            value: {
                isLoading: false,
            },
        },
    ];
    API.write(WRITE_COMMANDS.PAY_AND_DOWNGRADE, null, {optimisticData, successData, failureData});
}

function clearBillingReceiptDetailsErrors() {
    Onyx.merge(ONYXKEYS.BILLING_RECEIPT_DETAILS, {errors: null});
}

export {
    leaveWorkspace,
    addBillingCardAndRequestPolicyOwnerChange,
    hasActiveChatEnabledPolicies,
    setWorkspaceErrors,
    hideWorkspaceAlertMessage,
    deleteWorkspace,
    updateAddress,
    updateLastAccessedWorkspace,
    clearDeleteWorkspaceError,
    setWorkspaceDefaultSpendCategory,
    generateDefaultWorkspaceName,
    updateGeneralSettings,
    deleteWorkspaceAvatar,
    updateWorkspaceAvatar,
    clearAvatarErrors,
    generatePolicyID,
    createWorkspace,
    openPolicyTaxesPage,
    openWorkspaceInvitePage,
    openWorkspace,
    removeWorkspace,
    createWorkspaceFromIOUPayment,
    clearErrors,
    dismissAddedWithPrimaryLoginMessages,
    openDraftWorkspaceRequest,
    createDraftInitialWorkspace,
    buildOptimisticRecentlyUsedCurrencies,
    setWorkspaceInviteMessageDraft,
    setWorkspaceApprovalMode,
    setWorkspaceAutoReportingFrequency,
    setWorkspaceAutoReportingMonthlyOffset,
    updateWorkspaceDescription,
    setWorkspacePayer,
    setWorkspaceReimbursement,
    openPolicyWorkflowsPage,
    enableCompanyCards,
    enablePolicyConnections,
    enablePolicyReportFields,
    enablePolicyTaxes,
    enablePolicyWorkflows,
    enableDistanceRequestTax,
    enablePolicyInvoicing,
    openPolicyMoreFeaturesPage,
    openPolicyProfilePage,
    openPolicyInitialPage,
    generateCustomUnitID,
    clearQBOErrorField,
    clearXeroErrorField,
    clearSageIntacctErrorField,
    clearNetSuiteErrorField,
    clearNetSuitePendingField,
    clearNetSuiteAutoSyncErrorField,
    removeNetSuiteCustomFieldByIndex,
    setWorkspaceCurrencyDefault,
    setForeignCurrencyDefault,
    setPolicyCustomTaxName,
    clearPolicyErrorField,
    isCurrencySupportedForDirectReimbursement,
    isCurrencySupportedForGlobalReimbursement,
    getInvoicePrimaryWorkspace,
    createDraftWorkspace,
    savePreferredExportMethod,
    buildPolicyData,
    enableExpensifyCard,
    createPolicyExpenseChats,
    upgradeToCorporate,
    openPolicyExpensifyCardsPage,
    openPolicyEditCardLimitTypePage,
    requestExpensifyCardLimitIncrease,
    getAdminPoliciesConnectedToNetSuite,
    getAdminPoliciesConnectedToSageIntacct,
    hasInvoicingDetails,
    clearAllPolicies,
    enablePolicyRules,
    setPolicyDefaultReportTitle,
    clearQBDErrorField,
    setPolicyPreventMemberCreatedTitle,
    setPolicyPreventSelfApproval,
    setPolicyAutomaticApprovalLimit,
    setPolicyAutomaticApprovalRate,
    setPolicyAutoReimbursementLimit,
    enablePolicyDefaultReportTitle,
    enablePolicyAutoReimbursementLimit,
    enableAutoApprovalOptions,
    setPolicyMaxExpenseAmountNoReceipt,
    setPolicyMaxExpenseAmount,
    setPolicyMaxExpenseAge,
    updateCustomRules,
    setPolicyProhibitedExpenses,
    setPolicyBillableMode,
    disableWorkspaceBillableExpenses,
    setWorkspaceEReceiptsEnabled,
    verifySetupIntentAndRequestPolicyOwnerChange,
    updateInvoiceCompanyName,
    updateInvoiceCompanyWebsite,
    updateDefaultPolicy,
    getAssignedSupportData,
    downgradeToTeam,
    getAccessiblePolicies,
    clearGetAccessiblePoliciesErrors,
    calculateBillNewDot,
    payAndDowngrade,
    clearBillingReceiptDetailsErrors,
    clearQuickbooksOnlineAutoSyncErrorField,
    updateLastAccessedWorkspaceSwitcher,
};

export type {NewCustomUnit};<|MERGE_RESOLUTION|>--- conflicted
+++ resolved
@@ -2085,13 +2085,8 @@
         companySize,
     };
 
-<<<<<<< HEAD
-    if (!introSelected?.createWorkspace && engagementChoice && shouldAddOnboardingTasks) {
+    if (introSelected !== undefined && !introSelected?.createWorkspace && engagementChoice && shouldAddOnboardingTasks) {
         const onboardingData = ReportUtils.prepareOnboardingOnyxData(introSelected, engagementChoice, CONST.ONBOARDING_MESSAGES[engagementChoice], adminsChatReportID, policyID);
-=======
-    if (introSelected !== undefined && !introSelected?.createWorkspace && engagementChoice && shouldAddOnboardingTasks) {
-        const onboardingData = prepareOnboardingOnyxData(introSelected, engagementChoice, CONST.ONBOARDING_MESSAGES[engagementChoice], adminsChatReportID, policyID);
->>>>>>> 1d2dda7f
         if (!onboardingData) {
             return {successData, optimisticData, failureData, params};
         }
