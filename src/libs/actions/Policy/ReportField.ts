--- conflicted
+++ resolved
@@ -1,9 +1,5 @@
 import cloneDeep from 'lodash/cloneDeep';
-<<<<<<< HEAD
-import type {OnyxEntry, OnyxUpdate} from 'react-native-onyx';
-=======
 import type {NullishDeep, OnyxCollection, OnyxUpdate} from 'react-native-onyx';
->>>>>>> 39212822
 import Onyx from 'react-native-onyx';
 import * as API from '@libs/API';
 import type {
@@ -55,43 +51,8 @@
 type CreateReportFieldParams = Pick<WorkspaceReportFieldForm, 'name' | 'type' | 'initialValue'> & {
     listValues: string[];
     disabledListValues: boolean[];
-<<<<<<< HEAD
-    policyExpenseReports: Array<OnyxEntry<Report>> | undefined;
-    policy: OnyxEntry<Policy>;
-};
-
-type DeleteReportFieldsParams = {
-    reportFieldsToUpdate: string[];
-    policy: OnyxEntry<Policy>;
-};
-
-type RemoveReportFieldListValueParams = {
-    valueIndexes: number[];
-    reportFieldID: string;
-    policy: OnyxEntry<Policy>;
-};
-
-type AddReportFieldListValueParams = {
-    valueName: string;
-    reportFieldID: string;
-    policy: OnyxEntry<Policy>;
-};
-
-type UpdateReportFieldListValueEnabledParams = {
-    valueIndexes: number[];
-    enabled: boolean;
-    reportFieldID: string;
-    policy: OnyxEntry<Policy>;
-};
-
-type UpdateReportFieldInitialValueParams = {
-    newInitialValue: string;
-    reportFieldID: string;
-    policy: OnyxEntry<Policy>;
-=======
     policyID: string;
     policyExpenseReportIDs: Array<string | undefined> | undefined;
->>>>>>> 39212822
 };
 
 function openPolicyReportFieldsPage(policyID: string) {
@@ -176,13 +137,8 @@
 /**
  * Creates a new report field.
  */
-<<<<<<< HEAD
 function createReportField({name, type, initialValue, listValues, disabledListValues, policyExpenseReports, policy}: CreateReportFieldParams) {
     const previousFieldList = policy?.fieldList ?? {};
-=======
-function createReportField({name, type, initialValue, listValues, disabledListValues, policyID, policyExpenseReportIDs}: CreateReportFieldParams) {
-    const previousFieldList = allPolicies?.[`${ONYXKEYS.COLLECTION.POLICY}${policyID}`]?.fieldList ?? {};
->>>>>>> 39212822
     const fieldID = WorkspaceReportFieldUtils.generateFieldID(name);
     const fieldKey = ReportUtils.getReportFieldKey(fieldID);
     const optimisticReportFieldDataForPolicy: Omit<OnyxValueWithOfflineFeedback<PolicyReportField>, 'value'> = {
