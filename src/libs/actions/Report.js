import {InteractionManager} from 'react-native';
import _ from 'underscore';
import lodashGet from 'lodash/get';
import ExpensiMark from 'expensify-common/lib/ExpensiMark';
import Onyx from 'react-native-onyx';
import Str from 'expensify-common/lib/str';
import moment from 'moment';
import ONYXKEYS from '../../ONYXKEYS';
import * as Pusher from '../Pusher/pusher';
import LocalNotification from '../Notification/LocalNotification';
import Navigation from '../Navigation/Navigation';
import * as ActiveClientManager from '../ActiveClientManager';
import Visibility from '../Visibility';
import ROUTES from '../../ROUTES';
import * as API from '../API';
import CONFIG from '../../CONFIG';
import CONST from '../../CONST';
import Log from '../Log';
import * as ReportUtils from '../ReportUtils';
import DateUtils from '../DateUtils';
import * as ReportActionsUtils from '../ReportActionsUtils';
import * as CollectionUtils from '../CollectionUtils';
import * as EmojiUtils from '../EmojiUtils';
import * as ErrorUtils from '../ErrorUtils';
import * as UserUtils from '../UserUtils';
import * as Welcome from './Welcome';
import * as PersonalDetailsUtils from '../PersonalDetailsUtils';
import * as Environment from '../Environment/Environment';
import * as Session from './Session';

let currentUserAccountID;
Onyx.connect({
    key: ONYXKEYS.SESSION,
    callback: (val) => {
        // When signed out, val is undefined
        if (!val) {
            return;
        }

        currentUserAccountID = val.accountID;
    },
});

let preferredSkinTone;
Onyx.connect({
    key: ONYXKEYS.PREFERRED_EMOJI_SKIN_TONE,
    callback: (val) => {
        preferredSkinTone = EmojiUtils.getPreferredSkinToneIndex(val);
    },
});

const allReportActions = {};
Onyx.connect({
    key: ONYXKEYS.COLLECTION.REPORT_ACTIONS,
    callback: (actions, key) => {
        if (!key || !actions) {
            return;
        }
        const reportID = CollectionUtils.extractCollectionItemID(key);
        allReportActions[reportID] = actions;
    },
});

const currentReportData = {};
Onyx.connect({
    key: ONYXKEYS.COLLECTION.REPORT,
    callback: (data, key) => {
        if (!key || !data) {
            return;
        }
        const reportID = CollectionUtils.extractCollectionItemID(key);
        currentReportData[reportID] = data;
    },
});

let isNetworkOffline = false;
Onyx.connect({
    key: ONYXKEYS.NETWORK,
    callback: (val) => (isNetworkOffline = lodashGet(val, 'isOffline', false)),
});

let allPersonalDetails;
Onyx.connect({
    key: ONYXKEYS.PERSONAL_DETAILS_LIST,
    callback: (val) => {
        allPersonalDetails = val || {};
    },
});

const allReports = {};
let conciergeChatReportID;
const typingWatchTimers = {};

/**
 * Get the private pusher channel name for a Report.
 *
 * @param {String} reportID
 * @returns {String}
 */
function getReportChannelName(reportID) {
    return `${CONST.PUSHER.PRIVATE_REPORT_CHANNEL_PREFIX}${reportID}${CONFIG.PUSHER.SUFFIX}`;
}

/**
 * There are 2 possibilities that we can receive via pusher for a user's typing/leaving status:
 * 1. The "new" way from New Expensify is passed as {[login]: Boolean} (e.g. {yuwen@expensify.com: true}), where the value
 * is whether the user with that login is typing/leaving on the report or not.
 * 2. The "old" way from e.com which is passed as {userLogin: login} (e.g. {userLogin: bstites@expensify.com})
 *
 * This method makes sure that no matter which we get, we return the "new" format
 *
 * @param {Object} status
 * @returns {Object}
 */
function getNormalizedStatus(status) {
    let normalizedStatus = status;

    if (_.first(_.keys(status)) === 'userLogin') {
        normalizedStatus = {[status.userLogin]: true};
    }

    return normalizedStatus;
}

/**
 * Initialize our pusher subscriptions to listen for someone typing in a report.
 *
 * @param {String} reportID
 */
function subscribeToReportTypingEvents(reportID) {
    if (!reportID) {
        return;
    }

    // Make sure we have a clean Typing indicator before subscribing to typing events
    Onyx.set(`${ONYXKEYS.COLLECTION.REPORT_USER_IS_TYPING}${reportID}`, {});

    const pusherChannelName = getReportChannelName(reportID);
    Pusher.subscribe(pusherChannelName, Pusher.TYPE.USER_IS_TYPING, (typingStatus) => {
        // If the pusher message comes from OldDot, we expect the typing status to be keyed by user
        // login OR by 'Concierge'. If the pusher message comes from NewDot, it is keyed by accountID
        // since personal details are keyed by accountID.
        const normalizedTypingStatus = getNormalizedStatus(typingStatus);
        const accountIDOrLogin = _.first(_.keys(normalizedTypingStatus));

        if (!accountIDOrLogin) {
            return;
        }

        // Don't show the typing indicator if the user is typing on another platform
        if (Number(accountIDOrLogin) === currentUserAccountID) {
            return;
        }

        // Use a combo of the reportID and the accountID or login as a key for holding our timers.
        const reportUserIdentifier = `${reportID}-${accountIDOrLogin}`;
        clearTimeout(typingWatchTimers[reportUserIdentifier]);
        Onyx.merge(`${ONYXKEYS.COLLECTION.REPORT_USER_IS_TYPING}${reportID}`, normalizedTypingStatus);

        // Wait for 1.5s of no additional typing events before setting the status back to false.
        typingWatchTimers[reportUserIdentifier] = setTimeout(() => {
            const typingStoppedStatus = {};
            typingStoppedStatus[accountIDOrLogin] = false;
            Onyx.merge(`${ONYXKEYS.COLLECTION.REPORT_USER_IS_TYPING}${reportID}`, typingStoppedStatus);
            delete typingWatchTimers[reportUserIdentifier];
        }, 1500);
    }).catch((error) => {
        Log.hmmm('[Report] Failed to initially subscribe to Pusher channel', false, {errorType: error.type, pusherChannelName});
    });
}

/**
 * Initialize our pusher subscriptions to listen for someone leaving a room.
 *
 * @param {String} reportID
 */
function subscribeToReportLeavingEvents(reportID) {
    if (!reportID) {
        return;
    }

    // Make sure we have a clean Leaving indicator before subscribing to leaving events
    Onyx.set(`${ONYXKEYS.COLLECTION.REPORT_USER_IS_LEAVING_ROOM}${reportID}`, false);

    const pusherChannelName = getReportChannelName(reportID);
    Pusher.subscribe(pusherChannelName, Pusher.TYPE.USER_IS_LEAVING_ROOM, (leavingStatus) => {
        // If the pusher message comes from OldDot, we expect the leaving status to be keyed by user
        // login OR by 'Concierge'. If the pusher message comes from NewDot, it is keyed by accountID
        // since personal details are keyed by accountID.
        const normalizedLeavingStatus = getNormalizedStatus(leavingStatus);
        const accountIDOrLogin = _.first(_.keys(normalizedLeavingStatus));

        if (!accountIDOrLogin) {
            return;
        }

        if (Number(accountIDOrLogin) !== currentUserAccountID) {
            return;
        }

        Onyx.merge(`${ONYXKEYS.COLLECTION.REPORT_USER_IS_LEAVING_ROOM}${reportID}`, true);
    }).catch((error) => {
        Log.hmmm('[Report] Failed to initially subscribe to Pusher channel', false, {errorType: error.type, pusherChannelName});
    });
}

/**
 * Remove our pusher subscriptions to listen for someone typing in a report.
 *
 * @param {String} reportID
 */
function unsubscribeFromReportChannel(reportID) {
    if (!reportID) {
        return;
    }

    const pusherChannelName = getReportChannelName(reportID);
    Onyx.set(`${ONYXKEYS.COLLECTION.REPORT_USER_IS_TYPING}${reportID}`, {});
    Pusher.unsubscribe(pusherChannelName, Pusher.TYPE.USER_IS_TYPING);
}

/**
 * Remove our pusher subscriptions to listen for someone leaving a report.
 *
 * @param {String} reportID
 */
function unsubscribeFromLeavingRoomReportChannel(reportID) {
    if (!reportID) {
        return;
    }

    const pusherChannelName = getReportChannelName(reportID);
    Onyx.set(`${ONYXKEYS.COLLECTION.REPORT_USER_IS_LEAVING_ROOM}${reportID}`, false);
    Pusher.unsubscribe(pusherChannelName, Pusher.TYPE.USER_IS_LEAVING_ROOM);
}

// New action subscriber array for report pages
let newActionSubscribers = [];

/**
 * Enables the Report actions file to let the ReportActionsView know that a new comment has arrived in realtime for the current report
 * Add subscriber for report id
 * @param {String} reportID
 * @param {Function} callback
 * @returns {Function} Remove subscriber for report id
 */
function subscribeToNewActionEvent(reportID, callback) {
    newActionSubscribers.push({callback, reportID});
    return () => {
        newActionSubscribers = _.filter(newActionSubscribers, (subscriber) => subscriber.reportID !== reportID);
    };
}

/**
 * Notify the ReportActionsView that a new comment has arrived
 *
 * @param {String} reportID
 * @param {Number} accountID
 * @param {String} reportActionID
 */
function notifyNewAction(reportID, accountID, reportActionID) {
    const actionSubscriber = _.find(newActionSubscribers, (subscriber) => subscriber.reportID === reportID);
    if (!actionSubscriber) {
        return;
    }
    const isFromCurrentUser = accountID === currentUserAccountID;
    actionSubscriber.callback(isFromCurrentUser, reportActionID);
}

/**
 * Add up to two report actions to a report. This method can be called for the following situations:
 *
 * - Adding one comment
 * - Adding one attachment
 * - Add both a comment and attachment simultaneously
 *
 * @param {String} reportID
 * @param {String} [text]
 * @param {Object} [file]
 */
function addActions(reportID, text = '', file) {
    let reportCommentText = '';
    let reportCommentAction;
    let attachmentAction;
    let commandName = 'AddComment';

    if (text) {
        const reportComment = ReportUtils.buildOptimisticAddCommentReportAction(text);
        reportCommentAction = reportComment.reportAction;
        reportCommentText = reportComment.commentText;
    }

    if (file) {
        // When we are adding an attachment we will call AddAttachment.
        // It supports sending an attachment with an optional comment and AddComment supports adding a single text comment only.
        commandName = 'AddAttachment';
        const attachment = ReportUtils.buildOptimisticAddCommentReportAction('', file);
        attachmentAction = attachment.reportAction;
    }

    // Always prefer the file as the last action over text
    const lastAction = attachmentAction || reportCommentAction;

    const currentTime = DateUtils.getDBTime();

    const lastCommentText = ReportUtils.formatReportLastMessageText(lastAction.message[0].text);

    const optimisticReport = {
        lastVisibleActionCreated: currentTime,
        lastMessageTranslationKey: lodashGet(lastAction, 'message[0].translationKey', ''),
        lastMessageText: lastCommentText,
        lastMessageHtml: lastCommentText,
        lastActorAccountID: currentUserAccountID,
        lastReadTime: currentTime,
        isLastMessageDeletedParentAction: null,
    };

    // Optimistically add the new actions to the store before waiting to save them to the server
    const optimisticReportActions = {};
    if (text) {
        optimisticReportActions[reportCommentAction.reportActionID] = reportCommentAction;
    }
    if (file) {
        optimisticReportActions[attachmentAction.reportActionID] = attachmentAction;
    }

    const parameters = {
        reportID,
        reportActionID: file ? attachmentAction.reportActionID : reportCommentAction.reportActionID,
        commentReportActionID: file && reportCommentAction ? reportCommentAction.reportActionID : null,
        reportComment: reportCommentText,
        file,
    };

    const optimisticData = [
        {
            onyxMethod: Onyx.METHOD.MERGE,
            key: `${ONYXKEYS.COLLECTION.REPORT}${reportID}`,
            value: optimisticReport,
        },
        {
            onyxMethod: Onyx.METHOD.MERGE,
            key: `${ONYXKEYS.COLLECTION.REPORT_ACTIONS}${reportID}`,
            value: optimisticReportActions,
        },
    ];

    const successData = [
        {
            onyxMethod: Onyx.METHOD.MERGE,
            key: `${ONYXKEYS.COLLECTION.REPORT_ACTIONS}${reportID}`,
            value: _.mapObject(optimisticReportActions, () => ({pendingAction: null})),
        },
    ];

    let failureReport = {
        lastMessageTranslationKey: '',
        lastMessageText: '',
        lastVisibleActionCreated: '',
    };
    const {lastMessageText = '', lastMessageTranslationKey = ''} = ReportActionsUtils.getLastVisibleMessage(reportID);
    if (lastMessageText || lastMessageTranslationKey) {
        const lastVisibleAction = ReportActionsUtils.getLastVisibleAction(reportID);
        const lastVisibleActionCreated = lastVisibleAction.created;
        const lastActorAccountID = lastVisibleAction.actorAccountID;
        failureReport = {
            lastMessageTranslationKey,
            lastMessageText,
            lastVisibleActionCreated,
            lastActorAccountID,
        };
    }
    const failureData = [
        {
            onyxMethod: Onyx.METHOD.MERGE,
            key: `${ONYXKEYS.COLLECTION.REPORT}${reportID}`,
            value: failureReport,
        },
        {
            onyxMethod: Onyx.METHOD.MERGE,
            key: `${ONYXKEYS.COLLECTION.REPORT_ACTIONS}${reportID}`,
            value: _.mapObject(optimisticReportActions, (action) => ({
                ...action,
                errors: ErrorUtils.getMicroSecondOnyxError('report.genericAddCommentFailureMessage'),
            })),
        },
    ];

    // Update optimistic data for parent report action if the report is a child report
    const optimisticParentReportData = ReportUtils.getOptimisticDataForParentReportAction(reportID, currentTime, CONST.RED_BRICK_ROAD_PENDING_ACTION.ADD);
    if (!_.isEmpty(optimisticParentReportData)) {
        optimisticData.push(optimisticParentReportData);
    }

    // Update the timezone if it's been 5 minutes from the last time the user added a comment
    if (DateUtils.canUpdateTimezone()) {
        const timezone = DateUtils.getCurrentTimezone();
        parameters.timezone = JSON.stringify(timezone);
        optimisticData.push({
            onyxMethod: Onyx.METHOD.MERGE,
            key: ONYXKEYS.PERSONAL_DETAILS_LIST,
            value: {[currentUserAccountID]: {timezone}},
        });
        DateUtils.setTimezoneUpdated();
    }

    API.write(commandName, parameters, {
        optimisticData,
        successData,
        failureData,
    });
    notifyNewAction(reportID, lastAction.actorAccountID, lastAction.reportActionID);
}

/**
 *
 * Add an attachment and optional comment.
 *
 * @param {String} reportID
 * @param {File} file
 * @param {String} [text]
 */
function addAttachment(reportID, file, text = '') {
    addActions(reportID, text, file);
}

/**
 * Add a single comment to a report
 *
 * @param {String} reportID
 * @param {String} text
 */
function addComment(reportID, text) {
    addActions(reportID, text);
}

function reportActionsExist(reportID) {
    return allReportActions[reportID] !== undefined;
}

/**
 * Gets the latest page of report actions and updates the last read message
 * If a chat with the passed reportID is not found, we will create a chat based on the passed participantList
 *
 * @param {String} reportID
 * @param {Array} participantLoginList The list of users that are included in a new chat, not including the user creating it
 * @param {Object} newReportObject The optimistic report object created when making a new chat, saved as optimistic data
 * @param {String} parentReportActionID The parent report action that a thread was created from (only passed for new threads)
 * @param {Boolean} isFromDeepLink Whether or not this report is being opened from a deep link
 * @param {Array} participantAccountIDList The list of accountIDs that are included in a new chat, not including the user creating it
 */
function openReport(reportID, participantLoginList = [], newReportObject = {}, parentReportActionID = '0', isFromDeepLink = false, participantAccountIDList = []) {
<<<<<<< HEAD
    const optimisticReportData = {
        onyxMethod: Onyx.METHOD.MERGE,
        key: `${ONYXKEYS.COLLECTION.REPORT}${reportID}`,
        value: reportActionsExist(reportID)
            ? {}
            : {
                  isLoadingInitialReportActions: true,
                  isLoadingOlderReportActions: false,
                  isLoadingNewerReportActions: false,
                  reportName: lodashGet(allReports, [reportID, 'reportName'], CONST.REPORT.DEFAULT_REPORT_NAME),
              },
    };
    const reportSuccessData = {
        onyxMethod: Onyx.METHOD.MERGE,
        key: `${ONYXKEYS.COLLECTION.REPORT}${reportID}`,
        value: {
            isLoadingInitialReportActions: false,
            pendingFields: {
                createChat: null,
=======
    const optimisticReportData = [
        {
            onyxMethod: Onyx.METHOD.MERGE,
            key: `${ONYXKEYS.COLLECTION.REPORT}${reportID}`,
            value: reportActionsExist(reportID)
                ? {}
                : {
                      reportName: lodashGet(allReports, [reportID, 'reportName'], CONST.REPORT.DEFAULT_REPORT_NAME),
                  },
        },
        {
            onyxMethod: Onyx.METHOD.MERGE,
            key: `${ONYXKEYS.COLLECTION.REPORT_METADATA}${reportID}`,
            value: {
                isLoadingReportActions: true,
                isLoadingMoreReportActions: false,
>>>>>>> 67d4a7ac
            },
        },
    ];

    const reportSuccessData = [
        {
            onyxMethod: Onyx.METHOD.MERGE,
            key: `${ONYXKEYS.COLLECTION.REPORT}${reportID}`,
            value: {
                pendingFields: {
                    createChat: null,
                },
                errorFields: {
                    createChat: null,
                },
                isOptimisticReport: false,
            },
        },
<<<<<<< HEAD
    };
    const reportFailureData = {
        onyxMethod: Onyx.METHOD.MERGE,
        key: `${ONYXKEYS.COLLECTION.REPORT}${reportID}`,
        value: {
            isLoadingInitialReportActions: false,
=======
        {
            onyxMethod: Onyx.METHOD.MERGE,
            key: `${ONYXKEYS.COLLECTION.REPORT_METADATA}${reportID}`,
            value: {
                isLoadingReportActions: false,
            },
>>>>>>> 67d4a7ac
        },
    ];

    const reportFailureData = [
        {
            onyxMethod: Onyx.METHOD.MERGE,
            key: `${ONYXKEYS.COLLECTION.REPORT_METADATA}${reportID}`,
            value: {
                isLoadingReportActions: false,
            },
        },
    ];

    const onyxData = {
        optimisticData: optimisticReportData,
        successData: reportSuccessData,
        failureData: reportFailureData,
    };

    const params = {
        reportID,
        emailList: participantLoginList ? participantLoginList.join(',') : '',
        accountIDList: participantAccountIDList ? participantAccountIDList.join(',') : '',
        parentReportActionID,
    };

    if (isFromDeepLink) {
        params.shouldRetry = false;
    }

    // If we open an exist report, but it is not present in Onyx yet, we should change the method to set for this report
    // and we need data to be available when we navigate to the chat page
    if (_.isEmpty(ReportUtils.getReport(reportID))) {
        onyxData.optimisticData[0].onyxMethod = Onyx.METHOD.SET;
    }

    // If we are creating a new report, we need to add the optimistic report data and a report action
    if (!_.isEmpty(newReportObject)) {
        // Change the method to set for new reports because it doesn't exist yet, is faster,
        // and we need the data to be available when we navigate to the chat page
        onyxData.optimisticData[0].onyxMethod = Onyx.METHOD.SET;
        onyxData.optimisticData[0].value = {
            reportName: CONST.REPORT.DEFAULT_REPORT_NAME,
            ...onyxData.optimisticData[0].value,
            ...newReportObject,
            pendingFields: {
                createChat: CONST.RED_BRICK_ROAD_PENDING_ACTION.ADD,
            },
            isOptimisticReport: true,
        };

        let reportOwnerEmail = CONST.REPORT.OWNER_EMAIL_FAKE;
        if (newReportObject.ownerAccountID && newReportObject.ownerAccountID !== CONST.REPORT.OWNER_ACCOUNT_ID_FAKE) {
            reportOwnerEmail = lodashGet(allPersonalDetails, [newReportObject.ownerAccountID, 'login'], '');
        }
        const optimisticCreatedAction = ReportUtils.buildOptimisticCreatedReportAction(reportOwnerEmail);
        onyxData.optimisticData.push({
            onyxMethod: Onyx.METHOD.SET,
            key: `${ONYXKEYS.COLLECTION.REPORT_ACTIONS}${reportID}`,
            value: {[optimisticCreatedAction.reportActionID]: optimisticCreatedAction},
        });
        onyxData.successData.push({
            onyxMethod: Onyx.METHOD.MERGE,
            key: `${ONYXKEYS.COLLECTION.REPORT_ACTIONS}${reportID}`,
            value: {[optimisticCreatedAction.reportActionID]: {pendingAction: null}},
        });

        // Add optimistic personal details for new participants
        const optimisticPersonalDetails = {};
        const settledPersonalDetails = {};
        _.map(participantLoginList, (login, index) => {
            const accountID = newReportObject.participantAccountIDs[index];
            optimisticPersonalDetails[accountID] = allPersonalDetails[accountID] || {
                login,
                accountID,
                avatar: UserUtils.getDefaultAvatarURL(accountID),
                displayName: login,
                isOptimisticPersonalDetail: true,
            };

            settledPersonalDetails[accountID] = allPersonalDetails[accountID] || null;
        });
        onyxData.optimisticData.push({
            onyxMethod: Onyx.METHOD.MERGE,
            key: ONYXKEYS.PERSONAL_DETAILS_LIST,
            value: optimisticPersonalDetails,
        });

        onyxData.successData.push({
            onyxMethod: Onyx.METHOD.MERGE,
            key: ONYXKEYS.PERSONAL_DETAILS_LIST,
            value: settledPersonalDetails,
        });
        onyxData.failureData.push({
            onyxMethod: Onyx.METHOD.MERGE,
            key: ONYXKEYS.PERSONAL_DETAILS_LIST,
            value: settledPersonalDetails,
        });

        // Add the createdReportActionID parameter to the API call
        params.createdReportActionID = optimisticCreatedAction.reportActionID;

        // If we are creating a thread, ensure the report action has childReportID property added
        if (newReportObject.parentReportID && parentReportActionID) {
            onyxData.optimisticData.push({
                onyxMethod: Onyx.METHOD.MERGE,
                key: `${ONYXKEYS.COLLECTION.REPORT_ACTIONS}${newReportObject.parentReportID}`,
                value: {[parentReportActionID]: {childReportID: reportID, childType: CONST.REPORT.TYPE.CHAT}},
            });
            onyxData.failureData.push({
                onyxMethod: Onyx.METHOD.MERGE,
                key: `${ONYXKEYS.COLLECTION.REPORT_ACTIONS}${newReportObject.parentReportID}`,
                value: {[parentReportActionID]: {childReportID: '0', childType: ''}},
            });
        }
    }

    params.clientLastReadTime = lodashGet(currentReportData, [reportID, 'lastReadTime'], '');

    if (isFromDeepLink) {
        // eslint-disable-next-line rulesdir/no-api-side-effects-method
        API.makeRequestWithSideEffects('OpenReport', params, onyxData).finally(() => {
            Onyx.set(ONYXKEYS.IS_CHECKING_PUBLIC_ROOM, false);
        });
    } else {
        // eslint-disable-next-line rulesdir/no-multiple-api-calls
        API.write('OpenReport', params, onyxData);
    }
}

/**
 * This will find an existing chat, or create a new one if none exists, for the given user or set of users. It will then navigate to this chat.
 *
 * @param {Array} userLogins list of user logins to start a chat report with.
 * @param {Boolean} shouldDismissModal a flag to determine if we should dismiss modal before navigate to report or navigate to report directly.
 */
function navigateToAndOpenReport(userLogins, shouldDismissModal = true) {
    let newChat = {};

    const participantAccountIDs = PersonalDetailsUtils.getAccountIDsByLogins(userLogins);
    const chat = ReportUtils.getChatByParticipants(participantAccountIDs);

    if (!chat) {
        newChat = ReportUtils.buildOptimisticChatReport(participantAccountIDs);
    }
    const reportID = chat ? chat.reportID : newChat.reportID;

    // We want to pass newChat here because if anything is passed in that param (even an existing chat), we will try to create a chat on the server
    openReport(reportID, userLogins, newChat);
    if (shouldDismissModal) {
        Navigation.dismissModal(reportID);
    } else {
        Navigation.navigate(ROUTES.REPORT_WITH_ID.getRoute(reportID));
    }
}

/**
 * This will find an existing chat, or create a new one if none exists, for the given accountID or set of accountIDs. It will then navigate to this chat.
 *
 * @param {Array} participantAccountIDs of user logins to start a chat report with.
 */
function navigateToAndOpenReportWithAccountIDs(participantAccountIDs) {
    let newChat = {};
    const chat = ReportUtils.getChatByParticipants(participantAccountIDs);
    if (!chat) {
        newChat = ReportUtils.buildOptimisticChatReport(participantAccountIDs);
    }
    const reportID = chat ? chat.reportID : newChat.reportID;

    // We want to pass newChat here because if anything is passed in that param (even an existing chat), we will try to create a chat on the server
    openReport(reportID, [], newChat, '0', false, participantAccountIDs);
    Navigation.dismissModal(reportID);
}

/**
 * This will navigate to an existing thread, or create a new one if necessary
 *
 * @param {String} childReportID The reportID we are trying to open
 * @param {Object} parentReportAction the parent comment of a thread
 * @param {String} parentReportID The reportID of the parent
 *
 */
function navigateToAndOpenChildReport(childReportID = '0', parentReportAction = {}, parentReportID = '0') {
    if (childReportID !== '0') {
        openReport(childReportID);
        Navigation.navigate(ROUTES.REPORT_WITH_ID.getRoute(childReportID));
    } else {
        const participantAccountIDs = _.uniq([currentUserAccountID, Number(parentReportAction.actorAccountID)]);
        const parentReport = allReports[parentReportID];
        const newChat = ReportUtils.buildOptimisticChatReport(
            participantAccountIDs,
            lodashGet(parentReportAction, ['message', 0, 'text']),
            lodashGet(parentReport, 'chatType', ''),
            lodashGet(parentReport, 'policyID', CONST.POLICY.OWNER_EMAIL_FAKE),
            CONST.POLICY.OWNER_ACCOUNT_ID_FAKE,
            false,
            '',
            undefined,
            undefined,
            CONST.REPORT.NOTIFICATION_PREFERENCE.ALWAYS,
            parentReportAction.reportActionID,
            parentReportID,
        );

        const participantLogins = PersonalDetailsUtils.getLoginsByAccountIDs(newChat.participantAccountIDs);
        openReport(newChat.reportID, participantLogins, newChat, parentReportAction.reportActionID);
        Navigation.navigate(ROUTES.REPORT_WITH_ID.getRoute(newChat.reportID));
    }
}

/**
 * Get the latest report history without marking the report as read.
 *
 * @param {String} reportID
 */
function reconnect(reportID) {
    API.write(
        'ReconnectToReport',
        {
            reportID,
        },
        {
            optimisticData: [
                {
                    onyxMethod: Onyx.METHOD.MERGE,
                    key: `${ONYXKEYS.COLLECTION.REPORT}${reportID}`,
                    value: {
<<<<<<< HEAD
                        isLoadingInitialReportActions: true,
                        isLoadingNewerReportActions: false,
                        isLoadingOlderReportActions: false,
                        reportName: lodashGet(allReports, [reportID, 'reportName'], CONST.REPORT.DEFAULT_REPORT_NAME),
=======
                        reportName: lodashGet(allReports, [reportID, 'reportName'], CONST.REPORT.DEFAULT_REPORT_NAME),
                    },
                },
                {
                    onyxMethod: Onyx.METHOD.MERGE,
                    key: `${ONYXKEYS.COLLECTION.REPORT_METADATA}${reportID}`,
                    value: {
                        isLoadingReportActions: true,
                        isLoadingMoreReportActions: false,
>>>>>>> 67d4a7ac
                    },
                },
            ],
            successData: [
                {
                    onyxMethod: Onyx.METHOD.MERGE,
                    key: `${ONYXKEYS.COLLECTION.REPORT_METADATA}${reportID}`,
                    value: {
                        isLoadingInitialReportActions: false,
                    },
                },
            ],
            failureData: [
                {
                    onyxMethod: Onyx.METHOD.MERGE,
                    key: `${ONYXKEYS.COLLECTION.REPORT_METADATA}${reportID}`,
                    value: {
                        isLoadingInitialReportActions: false,
                    },
                },
            ],
        },
    );
}

/**
 * Gets the older actions that have not been read yet.
 * Normally happens when you scroll up on a chat, and the actions have not been read yet.
 *
 * @param {String} reportID
 * @param {String} reportActionID
 */
function readOldestAction(reportID, reportActionID) {
    API.read(
        'ReadOldestAction',
        {
            reportID,
            reportActionID,
        },
        {
            optimisticData: [
                {
                    onyxMethod: Onyx.METHOD.MERGE,
                    key: `${ONYXKEYS.COLLECTION.REPORT}${reportID}`,
                    value: {
                        isLoadingOlderReportActions: true,
                    },
                },
            ],
            successData: [
                {
                    onyxMethod: Onyx.METHOD.MERGE,
                    key: `${ONYXKEYS.COLLECTION.REPORT}${reportID}`,
                    value: {
                        isLoadingOlderReportActions: false,
                    },
                },
            ],
            failureData: [
                {
                    onyxMethod: Onyx.METHOD.MERGE,
                    key: `${ONYXKEYS.COLLECTION.REPORT}${reportID}`,
                    value: {
                        isLoadingOlderReportActions: false,
                    },
                },
            ],
        },
    );
}

/**
 * Gets the older actions that have not been read yet.
 * Normally happens when you scroll up on a chat, and the actions have not been read yet.
 *
 * @param {String} reportID
 * @param {String} reportActionID
 */
function getOlderActions(reportID, reportActionID) {
    API.read(
        'GetOlderActions',
        {
            reportID,
            reportActionID,
        },
        {
            optimisticData: [
                {
                    onyxMethod: Onyx.METHOD.MERGE,
                    key: `${ONYXKEYS.COLLECTION.REPORT}${reportID}`,
                    value: {
                        isLoadingOlderReportActions: true,
                    },
                },
            ],
            successData: [
                {
                    onyxMethod: Onyx.METHOD.MERGE,
                    key: `${ONYXKEYS.COLLECTION.REPORT}${reportID}`,
                    value: {
                        isLoadingOlderReportActions: false,
                    },
                },
            ],
            failureData: [
                {
                    onyxMethod: Onyx.METHOD.MERGE,
                    key: `${ONYXKEYS.COLLECTION.REPORT}${reportID}`,
                    value: {
                        isLoadingOlderReportActions: false,
                    },
                },
            ],
        },
    );
}

/**
 * Gets the newer actions that have not been read yet.
 * Normally happens when you located not in the edge of the list and scroll down on a chat.
 *
 * @param {String} reportID
 * @param {String} reportActionID
 */
function getNewerActions(reportID, reportActionID) {
    API.read(
        'GetNewerActions',
        {
            reportID,
            reportActionID,
        },
        {
            optimisticData: [
                {
                    onyxMethod: Onyx.METHOD.MERGE,
                    key: `${ONYXKEYS.COLLECTION.REPORT}${reportID}`,
                    value: {
                        isLoadingNewerReportActions: true,
                    },
                },
            ],
            successData: [
                {
                    onyxMethod: Onyx.METHOD.MERGE,
                    key: `${ONYXKEYS.COLLECTION.REPORT}${reportID}`,
                    value: {
                        isLoadingNewerReportActions: false,
                    },
                },
            ],
            failureData: [
                {
                    onyxMethod: Onyx.METHOD.MERGE,
                    key: `${ONYXKEYS.COLLECTION.REPORT}${reportID}`,
                    value: {
                        isLoadingNewerReportActions: false,
                    },
                },
            ],
        },
    );
}

/**
 * Gets metadata info about links in the provided report action
 *
 * @param {String} reportID
 * @param {String} reportActionID
 */
function expandURLPreview(reportID, reportActionID) {
    API.read('ExpandURLPreview', {
        reportID,
        reportActionID,
    });
}

/**
 * Marks the new report actions as read
 *
 * @param {String} reportID
 */
function readNewestAction(reportID) {
    const lastReadTime = DateUtils.getDBTime();
    API.write(
        'ReadNewestAction',
        {
            reportID,
            lastReadTime,
        },
        {
            optimisticData: [
                {
                    onyxMethod: Onyx.METHOD.MERGE,
                    key: `${ONYXKEYS.COLLECTION.REPORT}${reportID}`,
                    value: {
                        lastReadTime,
                    },
                },
            ],
        },
    );
}

/**
 * Sets the last read time on a report
 *
 * @param {String} reportID
 * @param {String} reportActionCreated
 */
function markCommentAsUnread(reportID, reportActionCreated) {
    // If no action created date is provided, use the last action's
    const actionCreationTime = reportActionCreated || lodashGet(allReports, [reportID, 'lastVisibleActionCreated'], DateUtils.getDBTime(new Date(0)));

    // We subtract 1 millisecond so that the lastReadTime is updated to just before a given reportAction's created date
    // For example, if we want to mark a report action with ID 100 and created date '2014-04-01 16:07:02.999' unread, we set the lastReadTime to '2014-04-01 16:07:02.998'
    // Since the report action with ID 100 will be the first with a timestamp above '2014-04-01 16:07:02.998', it's the first one that will be shown as unread
    const lastReadTime = DateUtils.subtractMillisecondsFromDateTime(actionCreationTime, 1);
    API.write(
        'MarkAsUnread',
        {
            reportID,
            lastReadTime,
        },
        {
            optimisticData: [
                {
                    onyxMethod: Onyx.METHOD.MERGE,
                    key: `${ONYXKEYS.COLLECTION.REPORT}${reportID}`,
                    value: {
                        lastReadTime,
                    },
                },
            ],
        },
    );
}

/**
 * Toggles the pinned state of the report.
 *
 * @param {Object} reportID
 * @param {Boolean} isPinnedChat
 */
function togglePinnedState(reportID, isPinnedChat) {
    const pinnedValue = !isPinnedChat;

    // Optimistically pin/unpin the report before we send out the command
    const optimisticData = [
        {
            onyxMethod: Onyx.METHOD.MERGE,
            key: `${ONYXKEYS.COLLECTION.REPORT}${reportID}`,
            value: {isPinned: pinnedValue},
        },
    ];

    API.write(
        'TogglePinnedChat',
        {
            reportID,
            pinnedValue,
        },
        {optimisticData},
    );
}

/**
 * Saves the comment left by the user as they are typing. By saving this data the user can switch between chats, close
 * tab, refresh etc without worrying about loosing what they typed out.
 *
 * @param {String} reportID
 * @param {String} comment
 */
function saveReportComment(reportID, comment) {
    Onyx.merge(`${ONYXKEYS.COLLECTION.REPORT_DRAFT_COMMENT}${reportID}`, comment);
}

/**
 * Saves the number of lines for the comment
 * @param {String} reportID
 * @param {Number} numberOfLines
 */
function saveReportCommentNumberOfLines(reportID, numberOfLines) {
    Onyx.merge(`${ONYXKEYS.COLLECTION.REPORT_DRAFT_COMMENT_NUMBER_OF_LINES}${reportID}`, numberOfLines);
}

/**
 * Immediate indication whether the report has a draft comment.
 *
 * @param {String} reportID
 * @param {Boolean} hasDraft
 * @returns {Promise}
 */
function setReportWithDraft(reportID, hasDraft) {
    return Onyx.merge(`${ONYXKEYS.COLLECTION.REPORT}${reportID}`, {hasDraft});
}

/**
 * Broadcasts whether or not a user is typing on a report over the report's private pusher channel.
 *
 * @param {String} reportID
 */
function broadcastUserIsTyping(reportID) {
    const privateReportChannelName = getReportChannelName(reportID);
    const typingStatus = {};
    typingStatus[currentUserAccountID] = true;
    Pusher.sendEvent(privateReportChannelName, Pusher.TYPE.USER_IS_TYPING, typingStatus);
}
/**
 * Broadcasts to the report's private pusher channel whether a user is leaving a report
 *
 * @param {String} reportID
 */
function broadcastUserIsLeavingRoom(reportID) {
    const privateReportChannelName = getReportChannelName(reportID);
    const leavingStatus = {};
    leavingStatus[currentUserAccountID] = true;
    Pusher.sendEvent(privateReportChannelName, Pusher.TYPE.USER_IS_LEAVING_ROOM, leavingStatus);
}

/**
 * When a report changes in Onyx, this fetches the report from the API if the report doesn't have a name
 *
 * @param {Object} report
 */
function handleReportChanged(report) {
    if (!report) {
        return;
    }

    // It is possible that we optimistically created a DM/group-DM for a set of users for which a report already exists.
    // In this case, the API will let us know by returning a preexistingReportID.
    // We should clear out the optimistically created report and re-route the user to the preexisting report.
    if (report && report.reportID && report.preexistingReportID) {
        Onyx.set(`${ONYXKEYS.COLLECTION.REPORT}${report.reportID}`, null);

        // Only re-route them if they are still looking at the optimistically created report
        if (Navigation.getActiveRoute().includes(`/r/${report.reportID}`)) {
            // Pass 'FORCED_UP' type to replace new report on second login with proper one in the Navigation
            Navigation.navigate(ROUTES.REPORT_WITH_ID.getRoute(report.preexistingReportID), CONST.NAVIGATION.TYPE.FORCED_UP);
        }
        return;
    }

    if (report && report.reportID) {
        allReports[report.reportID] = report;

        if (ReportUtils.isConciergeChatReport(report)) {
            conciergeChatReportID = report.reportID;
        }
    }

    // A report can be missing a name if a comment is received via pusher event and the report does not yet exist in Onyx (eg. a new DM created with the logged in person)
    // In this case, we call reconnect so that we can fetch the report data without marking it as read
    if (report.reportID && report.reportName === undefined) {
        reconnect(report.reportID);
    }
}

Onyx.connect({
    key: ONYXKEYS.COLLECTION.REPORT,
    callback: handleReportChanged,
});

/**
 * Deletes a comment from the report, basically sets it as empty string
 *
 * @param {String} reportID
 * @param {Object} reportAction
 */
function deleteReportComment(reportID, reportAction) {
    const originalReportID = ReportUtils.getOriginalReportID(reportID, reportAction);
    const reportActionID = reportAction.reportActionID;
    const deletedMessage = [
        {
            translationKey: '',
            type: 'COMMENT',
            html: '',
            text: '',
            isEdited: true,
            isDeletedParentAction: ReportActionsUtils.isThreadParentMessage(reportAction, reportID),
        },
    ];
    const optimisticReportActions = {
        [reportActionID]: {
            pendingAction: CONST.RED_BRICK_ROAD_PENDING_ACTION.DELETE,
            previousMessage: reportAction.message,
            message: deletedMessage,
            errors: null,
            linkMetadata: [],
        },
    };

    // If we are deleting the last visible message, let's find the previous visible one (or set an empty one if there are none) and update the lastMessageText in the LHN.
    // Similarly, if we are deleting the last read comment we will want to update the lastVisibleActionCreated to use the previous visible message.
    let optimisticReport = {
        lastMessageTranslationKey: '',
        lastMessageText: '',
        lastVisibleActionCreated: '',
    };
    if (reportAction.childVisibleActionCount === 0) {
        optimisticReport = {
            lastMessageTranslationKey: '',
            lastMessageText: '',
            isLastMessageDeletedParentAction: true,
        };
    } else {
        const {lastMessageText = '', lastMessageTranslationKey = ''} = ReportActionsUtils.getLastVisibleMessage(originalReportID, optimisticReportActions);
        if (lastMessageText || lastMessageTranslationKey) {
            const lastVisibleAction = ReportActionsUtils.getLastVisibleAction(originalReportID, optimisticReportActions);
            const lastVisibleActionCreated = lastVisibleAction.created;
            const lastActorAccountID = lastVisibleAction.actorAccountID;
            optimisticReport = {
                lastMessageTranslationKey,
                lastMessageText,
                lastVisibleActionCreated,
                lastActorAccountID,
            };
        }
    }

    // If the API call fails we must show the original message again, so we revert the message content back to how it was
    // and and remove the pendingAction so the strike-through clears
    const failureData = [
        {
            onyxMethod: Onyx.METHOD.MERGE,
            key: `${ONYXKEYS.COLLECTION.REPORT_ACTIONS}${originalReportID}`,
            value: {
                [reportActionID]: {
                    message: reportAction.message,
                    pendingAction: null,
                    previousMessage: null,
                },
            },
        },
    ];

    const successData = [
        {
            onyxMethod: Onyx.METHOD.MERGE,
            key: `${ONYXKEYS.COLLECTION.REPORT_ACTIONS}${originalReportID}`,
            value: {
                [reportActionID]: {
                    pendingAction: null,
                    previousMessage: null,
                },
            },
        },
    ];

    const optimisticData = [
        {
            onyxMethod: Onyx.METHOD.MERGE,
            key: `${ONYXKEYS.COLLECTION.REPORT_ACTIONS}${originalReportID}`,
            value: optimisticReportActions,
        },
        {
            onyxMethod: Onyx.METHOD.MERGE,
            key: `${ONYXKEYS.COLLECTION.REPORT}${originalReportID}`,
            value: optimisticReport,
        },
    ];

    // Update optimistic data for parent report action if the report is a child report
    const optimisticParentReportData = ReportUtils.getOptimisticDataForParentReportAction(
        originalReportID,
        optimisticReport.lastVisibleActionCreated,
        CONST.RED_BRICK_ROAD_PENDING_ACTION.DELETE,
    );
    if (!_.isEmpty(optimisticParentReportData)) {
        optimisticData.push(optimisticParentReportData);
    }

    // Check to see if the report action we are deleting is the first comment on a thread report. In this case, we need to trigger
    // an update to let the LHN know that the parentReportAction is now deleted.
    if (ReportUtils.isThreadFirstChat(reportAction, reportID)) {
        optimisticData.push({
            onyxMethod: Onyx.METHOD.MERGE,
            key: `${ONYXKEYS.COLLECTION.REPORT}${reportID}`,
            value: {updateReportInLHN: true},
        });
    }

    const parameters = {
        reportID: originalReportID,
        reportActionID,
    };
    API.write('DeleteComment', parameters, {optimisticData, successData, failureData});
}

/**
 * Removes the links in html of a comment.
 * example:
 *      html="test <a href="https://www.google.com" target="_blank" rel="noreferrer noopener">https://www.google.com</a> test"
 *      links=["https://www.google.com"]
 * returns: "test https://www.google.com test"
 *
 * @param {String} html
 * @param {Array} links
 * @returns {String}
 */
const removeLinksFromHtml = (html, links) => {
    let htmlCopy = html.slice();
    _.forEach(links, (link) => {
        // We want to match the anchor tag of the link and replace the whole anchor tag with the text of the anchor tag
        const regex = new RegExp(`<(a)[^><]*href\\s*=\\s*(['"])(${Str.escapeForRegExp(link)})\\2(?:".*?"|'.*?'|[^'"><])*>([\\s\\S]*?)<\\/\\1>(?![^<]*(<\\/pre>|<\\/code>))`, 'g');
        htmlCopy = htmlCopy.replace(regex, '$4');
    });
    return htmlCopy;
};

/**
 * This function will handle removing only links that were purposely removed by the user while editing.
 *
 * @param {String} newCommentText text of the comment after editing.
 * @param {String} originalHtml original html of the comment before editing.
 * @returns {String}
 */
const handleUserDeletedLinksInHtml = (newCommentText, originalHtml) => {
    const parser = new ExpensiMark();
    if (newCommentText.length > CONST.MAX_MARKUP_LENGTH) {
        return newCommentText;
    }
    const markdownOriginalComment = parser.htmlToMarkdown(originalHtml).trim();
    const htmlForNewComment = parser.replace(newCommentText);
    const removedLinks = parser.getRemovedMarkdownLinks(markdownOriginalComment, newCommentText);
    return removeLinksFromHtml(htmlForNewComment, removedLinks);
};

/**
 * Saves a new message for a comment. Marks the comment as edited, which will be reflected in the UI.
 *
 * @param {String} reportID
 * @param {Object} originalReportAction
 * @param {String} textForNewComment
 */
function editReportComment(reportID, originalReportAction, textForNewComment) {
    const parser = new ExpensiMark();
    const originalReportID = ReportUtils.getOriginalReportID(reportID, originalReportAction);

    // Do not autolink if someone explicitly tries to remove a link from message.
    // https://github.com/Expensify/App/issues/9090
    // https://github.com/Expensify/App/issues/13221
    const originalCommentHTML = lodashGet(originalReportAction, 'message[0].html');
    const htmlForNewComment = handleUserDeletedLinksInHtml(textForNewComment, originalCommentHTML);
    const reportComment = parser.htmlToText(htmlForNewComment);

    // For comments shorter than or equal to 10k chars, convert the comment from MD into HTML because that's how it is stored in the database
    // For longer comments, skip parsing and display plaintext for performance reasons. It takes over 40s to parse a 100k long string!!
    let parsedOriginalCommentHTML = originalCommentHTML;
    if (textForNewComment.length <= CONST.MAX_MARKUP_LENGTH) {
        const autolinkFilter = {filterRules: _.filter(_.pluck(parser.rules, 'name'), (name) => name !== 'autolink')};
        parsedOriginalCommentHTML = parser.replace(parser.htmlToMarkdown(originalCommentHTML).trim(), autolinkFilter);
    }

    //  Delete the comment if it's empty
    if (_.isEmpty(htmlForNewComment)) {
        deleteReportComment(originalReportID, originalReportAction);
        return;
    }

    // Skip the Edit if message is not changed
    if (parsedOriginalCommentHTML === htmlForNewComment.trim() || originalCommentHTML === htmlForNewComment.trim()) {
        return;
    }

    // Optimistically update the reportAction with the new message
    const reportActionID = originalReportAction.reportActionID;
    const originalMessage = lodashGet(originalReportAction, ['message', 0]);
    const optimisticReportActions = {
        [reportActionID]: {
            pendingAction: CONST.RED_BRICK_ROAD_PENDING_ACTION.UPDATE,
            message: [
                {
                    ...originalMessage,
                    isEdited: true,
                    html: htmlForNewComment,
                    text: reportComment,
                },
            ],
        },
    };

    const optimisticData = [
        {
            onyxMethod: Onyx.METHOD.MERGE,
            key: `${ONYXKEYS.COLLECTION.REPORT_ACTIONS}${originalReportID}`,
            value: optimisticReportActions,
        },
    ];

    const lastVisibleAction = ReportActionsUtils.getLastVisibleAction(originalReportID, optimisticReportActions);
    if (reportActionID === lastVisibleAction.reportActionID) {
        const lastMessageText = ReportUtils.formatReportLastMessageText(reportComment);
        const optimisticReport = {
            lastMessageTranslationKey: '',
            lastMessageText,
        };
        optimisticData.push({
            onyxMethod: Onyx.METHOD.MERGE,
            key: `${ONYXKEYS.COLLECTION.REPORT}${originalReportID}`,
            value: optimisticReport,
        });
    }

    const failureData = [
        {
            onyxMethod: Onyx.METHOD.MERGE,
            key: `${ONYXKEYS.COLLECTION.REPORT_ACTIONS}${originalReportID}`,
            value: {
                [reportActionID]: {
                    ...originalReportAction,
                    pendingAction: null,
                },
            },
        },
    ];

    const successData = [
        {
            onyxMethod: Onyx.METHOD.MERGE,
            key: `${ONYXKEYS.COLLECTION.REPORT_ACTIONS}${originalReportID}`,
            value: {
                [reportActionID]: {
                    pendingAction: null,
                },
            },
        },
    ];

    const parameters = {
        reportID: originalReportID,
        reportComment: htmlForNewComment,
        reportActionID,
    };
    API.write('UpdateComment', parameters, {optimisticData, successData, failureData});
}

/**
 * Saves the draft for a comment report action. This will put the comment into "edit mode"
 *
 * @param {String} reportID
 * @param {Object} reportAction
 * @param {String} draftMessage
 */
function saveReportActionDraft(reportID, reportAction, draftMessage) {
    const originalReportID = ReportUtils.getOriginalReportID(reportID, reportAction);
    Onyx.set(`${ONYXKEYS.COLLECTION.REPORT_ACTIONS_DRAFTS}${originalReportID}_${reportAction.reportActionID}`, draftMessage);
}

/**
 * Saves the number of lines for the report action draft
 * @param {String} reportID
 * @param {Number} reportActionID
 * @param {Number} numberOfLines
 */
function saveReportActionDraftNumberOfLines(reportID, reportActionID, numberOfLines) {
    Onyx.merge(`${ONYXKEYS.COLLECTION.REPORT_DRAFT_COMMENT_NUMBER_OF_LINES}${reportID}_${reportActionID}`, numberOfLines);
}

/**
 * @param {String} reportID
 * @param {String} previousValue
 * @param {String} newValue
 */
function updateNotificationPreferenceAndNavigate(reportID, previousValue, newValue) {
    if (previousValue === newValue) {
        Navigation.goBack(ROUTES.REPORT_SETTINGS.getRoute(reportID));
        return;
    }
    const optimisticData = [
        {
            onyxMethod: Onyx.METHOD.MERGE,
            key: `${ONYXKEYS.COLLECTION.REPORT}${reportID}`,
            value: {notificationPreference: newValue},
        },
    ];
    const failureData = [
        {
            onyxMethod: Onyx.METHOD.MERGE,
            key: `${ONYXKEYS.COLLECTION.REPORT}${reportID}`,
            value: {notificationPreference: previousValue},
        },
    ];
    API.write('UpdateReportNotificationPreference', {reportID, notificationPreference: newValue}, {optimisticData, failureData});
    Navigation.goBack(ROUTES.REPORT_SETTINGS.getRoute(reportID));
}

/**
 * @param {String} reportID
 * @param {String} previousValue
 * @param {String} newValue
 */
function updateWelcomeMessage(reportID, previousValue, newValue) {
    // No change needed, navigate back
    if (previousValue === newValue) {
        Navigation.goBack(ROUTES.HOME);
        return;
    }

    const parsedWelcomeMessage = ReportUtils.getParsedComment(newValue);
    const optimisticData = [
        {
            onyxMethod: Onyx.METHOD.MERGE,
            key: `${ONYXKEYS.COLLECTION.REPORT}${reportID}`,
            value: {welcomeMessage: parsedWelcomeMessage},
        },
    ];
    const failureData = [
        {
            onyxMethod: Onyx.METHOD.MERGE,
            key: `${ONYXKEYS.COLLECTION.REPORT}${reportID}`,
            value: {welcomeMessage: previousValue},
        },
    ];
    API.write('UpdateWelcomeMessage', {reportID, welcomeMessage: parsedWelcomeMessage}, {optimisticData, failureData});
    Navigation.goBack(ROUTES.HOME);
}

/**
 * @param {Object} report
 * @param {String} newValue
 */
function updateWriteCapabilityAndNavigate(report, newValue) {
    if (report.writeCapability === newValue) {
        Navigation.goBack(ROUTES.REPORT_SETTINGS.getRoute(report.reportID));
        return;
    }

    const optimisticData = [
        {
            onyxMethod: Onyx.METHOD.MERGE,
            key: `${ONYXKEYS.COLLECTION.REPORT}${report.reportID}`,
            value: {writeCapability: newValue},
        },
    ];
    const failureData = [
        {
            onyxMethod: Onyx.METHOD.MERGE,
            key: `${ONYXKEYS.COLLECTION.REPORT}${report.reportID}`,
            value: {writeCapability: report.writeCapability},
        },
    ];
    API.write('UpdateReportWriteCapability', {reportID: report.reportID, writeCapability: newValue}, {optimisticData, failureData});
    // Return to the report settings page since this field utilizes push-to-page
    Navigation.goBack(ROUTES.REPORT_SETTINGS.getRoute(report.reportID));
}

/**
 * Navigates to the 1:1 report with Concierge
 */
function navigateToConciergeChat() {
    if (!conciergeChatReportID) {
        // In order to avoid creating concierge repeatedly,
        // we need to ensure that the server data has been successfully pulled
        Welcome.serverDataIsReadyPromise().then(() => {
            // If we don't have a chat with Concierge then create it
            navigateToAndOpenReport([CONST.EMAIL.CONCIERGE], false);
        });
    } else {
        Navigation.navigate(ROUTES.REPORT_WITH_ID.getRoute(conciergeChatReportID));
    }
}

/**
 * Add a policy report (workspace room) optimistically and navigate to it.
 *
 * @param {String} policyID
 * @param {String} reportName
 * @param {String} visibility
 * @param {Array<Number>} policyMembersAccountIDs
 * @param {String} writeCapability
 */
function addPolicyReport(policyID, reportName, visibility, policyMembersAccountIDs, writeCapability = CONST.REPORT.WRITE_CAPABILITIES.ALL) {
    // The participants include the current user (admin), and for restricted rooms, the policy members. Participants must not be empty.
    const members = visibility === CONST.REPORT.VISIBILITY.RESTRICTED ? policyMembersAccountIDs : [];
    const participants = _.unique([currentUserAccountID, ...members]);
    const policyReport = ReportUtils.buildOptimisticChatReport(
        participants,
        reportName,
        CONST.REPORT.CHAT_TYPE.POLICY_ROOM,
        policyID,
        CONST.REPORT.OWNER_ACCOUNT_ID_FAKE,
        false,
        '',
        visibility,
        writeCapability,

        // The room might contain all policy members so notifying always should be opt-in only.
        CONST.REPORT.NOTIFICATION_PREFERENCE.DAILY,
    );
    const createdReportAction = ReportUtils.buildOptimisticCreatedReportAction(CONST.POLICY.OWNER_EMAIL_FAKE);

    // Onyx.set is used on the optimistic data so that it is present before navigating to the workspace room. With Onyx.merge the workspace room reportID is not present when
    // fetchReportIfNeeded is called on the ReportScreen, so openReport is called which is unnecessary since the optimistic data will be stored in Onyx.
    // Therefore, Onyx.set is used instead of Onyx.merge.
    const optimisticData = [
        {
            onyxMethod: Onyx.METHOD.SET,
            key: `${ONYXKEYS.COLLECTION.REPORT}${policyReport.reportID}`,
            value: {
                pendingFields: {
                    addWorkspaceRoom: CONST.RED_BRICK_ROAD_PENDING_ACTION.ADD,
                },
                ...policyReport,
            },
        },
        {
            onyxMethod: Onyx.METHOD.SET,
            key: `${ONYXKEYS.COLLECTION.REPORT_ACTIONS}${policyReport.reportID}`,
            value: {[createdReportAction.reportActionID]: createdReportAction},
        },
    ];
    const successData = [
        {
            onyxMethod: Onyx.METHOD.MERGE,
            key: `${ONYXKEYS.COLLECTION.REPORT}${policyReport.reportID}`,
            value: {
                pendingFields: {
                    addWorkspaceRoom: null,
                },
            },
        },
        {
            onyxMethod: Onyx.METHOD.MERGE,
            key: `${ONYXKEYS.COLLECTION.REPORT_ACTIONS}${policyReport.reportID}`,
            value: {
                [createdReportAction.reportActionID]: {
                    pendingAction: null,
                },
            },
        },
    ];
    const failureData = [
        {
            onyxMethod: Onyx.METHOD.MERGE,
            key: `${ONYXKEYS.COLLECTION.REPORT}${policyReport.reportID}`,
            value: {
                errorFields: {
                    addWorkspaceRoom: ErrorUtils.getMicroSecondOnyxError('report.genericCreateReportFailureMessage'),
                },
            },
        },
    ];

    API.write(
        'AddWorkspaceRoom',
        {
            policyID: policyReport.policyID,
            reportName,
            visibility,
            reportID: policyReport.reportID,
            createdReportActionID: createdReportAction.reportActionID,
            writeCapability,
        },
        {optimisticData, successData, failureData},
    );
    Navigation.dismissModal(policyReport.reportID);
}

/**
 * Deletes a report, along with its reportActions, any linked reports, and any linked IOU report.
 *
 * @param {String} reportID
 */
function deleteReport(reportID) {
    const report = allReports[reportID];
    const onyxData = {
        [`${ONYXKEYS.COLLECTION.REPORT}${reportID}`]: null,
        [`${ONYXKEYS.COLLECTION.REPORT_ACTIONS}${reportID}`]: null,
    };

    // Delete linked transactions
    const reportActionsForReport = allReportActions[reportID];
    _.chain(reportActionsForReport)
        .filter((reportAction) => reportAction.actionName === CONST.REPORT.ACTIONS.TYPE.IOU)
        .map((reportAction) => reportAction.originalMessage.IOUTransactionID)
        .uniq()
        .each((transactionID) => (onyxData[`${ONYXKEYS.COLLECTION.TRANSACTION}${transactionID}`] = null));

    Onyx.multiSet(onyxData);

    // Delete linked IOU report
    if (report && report.iouReportID) {
        deleteReport(report.iouReportID);
    }
}

/**
 * @param {String} reportID The reportID of the policy report (workspace room)
 */
function navigateToConciergeChatAndDeleteReport(reportID) {
    // Dismiss the current report screen and replace it with Concierge Chat
    Navigation.goBack(ROUTES.HOME);
    navigateToConciergeChat();
    deleteReport(reportID);
}

/**
 * @param {Object} policyRoomReport
 * @param {Number} policyRoomReport.reportID
 * @param {String} policyRoomReport.reportName
 * @param {String} policyRoomName The updated name for the policy room
 */
function updatePolicyRoomNameAndNavigate(policyRoomReport, policyRoomName) {
    const reportID = policyRoomReport.reportID;
    const previousName = policyRoomReport.reportName;

    // No change needed, navigate back
    if (previousName === policyRoomName) {
        Navigation.goBack(ROUTES.REPORT_SETTINGS.getRoute(reportID));
        return;
    }
    const optimisticData = [
        {
            onyxMethod: Onyx.METHOD.MERGE,
            key: `${ONYXKEYS.COLLECTION.REPORT}${reportID}`,
            value: {
                reportName: policyRoomName,
                pendingFields: {
                    reportName: CONST.RED_BRICK_ROAD_PENDING_ACTION.UPDATE,
                },
                errorFields: {
                    reportName: null,
                },
            },
        },
    ];
    const successData = [
        {
            onyxMethod: Onyx.METHOD.MERGE,
            key: `${ONYXKEYS.COLLECTION.REPORT}${reportID}`,
            value: {
                pendingFields: {
                    reportName: null,
                },
            },
        },
    ];
    const failureData = [
        {
            onyxMethod: Onyx.METHOD.MERGE,
            key: `${ONYXKEYS.COLLECTION.REPORT}${reportID}`,
            value: {
                reportName: previousName,
            },
        },
    ];
    API.write('UpdatePolicyRoomName', {reportID, policyRoomName}, {optimisticData, successData, failureData});
    Navigation.goBack(ROUTES.REPORT_SETTINGS.getRoute(reportID));
}

/**
 * @param {String} reportID The reportID of the policy room.
 */
function clearPolicyRoomNameErrors(reportID) {
    Onyx.merge(`${ONYXKEYS.COLLECTION.REPORT}${reportID}`, {
        errorFields: {
            reportName: null,
        },
        pendingFields: {
            reportName: null,
        },
    });
}

/**
 * @param {String} reportID
 * @param {Boolean} isComposerFullSize
 */
function setIsComposerFullSize(reportID, isComposerFullSize) {
    Onyx.merge(`${ONYXKEYS.COLLECTION.REPORT_IS_COMPOSER_FULL_SIZE}${reportID}`, isComposerFullSize);
}

/**
 * @param {String} reportID
 * @param {Object} action the associated report action (optional)
 * @param {Boolean} isRemote whether or not this notification is a remote push notification
 * @returns {Boolean}
 */
function shouldShowReportActionNotification(reportID, action = null, isRemote = false) {
    const tag = isRemote ? '[PushNotification]' : '[LocalNotification]';

    // Due to payload size constraints, some push notifications may have their report action stripped
    // so we must double check that we were provided an action before using it in these checks.
    if (action && ReportActionsUtils.isDeletedAction(action)) {
        Log.info(`${tag} Skipping notification because the action was deleted`, false, {reportID, action});
        return false;
    }

    if (!ActiveClientManager.isClientTheLeader()) {
        Log.info(`${tag} Skipping notification because this client is not the leader`);
        return false;
    }

    // We don't want to send a local notification if the user preference is daily, mute or hidden.
    const notificationPreference = lodashGet(allReports, [reportID, 'notificationPreference'], CONST.REPORT.NOTIFICATION_PREFERENCE.ALWAYS);
    if (notificationPreference !== CONST.REPORT.NOTIFICATION_PREFERENCE.ALWAYS) {
        Log.info(`${tag} No notification because user preference is to be notified: ${notificationPreference}`);
        return false;
    }

    // If this comment is from the current user we don't want to parrot whatever they wrote back to them.
    if (action && action.actorAccountID === currentUserAccountID) {
        Log.info(`${tag} No notification because comment is from the currently logged in user`);
        return false;
    }

    // If we are currently viewing this report do not show a notification.
    if (reportID === Navigation.getTopmostReportId() && Visibility.isVisible() && Visibility.hasFocus()) {
        Log.info(`${tag} No notification because it was a comment for the current report`);
        return false;
    }

    // If this notification was delayed and the user saw the message already, don't show it
    const report = allReports[reportID];
    if (action && report && report.lastReadTime >= action.created) {
        Log.info(`${tag} No notification because the comment was already read`, false, {created: action.created, lastReadTime: report.lastReadTime});
        return false;
    }

    // Only show notifications for supported types of report actions
    if (!ReportActionsUtils.isNotifiableReportAction(action)) {
        Log.info(`${tag} No notification because this action type is not supported`, false, {actionName: action.actionName});
        return false;
    }

    return true;
}

/**
 * @param {String} reportID
 * @param {Object} reportAction
 */
function showReportActionNotification(reportID, reportAction) {
    if (!shouldShowReportActionNotification(reportID, reportAction)) {
        return;
    }

    Log.info('[LocalNotification] Creating notification');
    const report = allReports[reportID];

    const notificationParams = {
        report,
        reportAction,
        onClick: () => Navigation.navigate(ROUTES.getReportRoute(reportID)),
    };
    if (reportAction.actionName === CONST.REPORT.ACTIONS.TYPE.MODIFIEDEXPENSE) {
        LocalNotification.showModifiedExpenseNotification(notificationParams);
    } else {
        LocalNotification.showCommentNotification(notificationParams);
    }

    notifyNewAction(reportID, reportAction.actorAccountID, reportAction.reportActionID);
}

/**
 * Clear the errors associated with the IOUs of a given report.
 *
 * @param {String} reportID
 */
function clearIOUError(reportID) {
    Onyx.merge(`${ONYXKEYS.COLLECTION.REPORT}${reportID}`, {errorFields: {iou: null}});
}

/**
 * Returns true if the accountID has reacted to the report action (with the given skin tone).
 * Uses the NEW FORMAT for "emojiReactions"
 * @param {String} accountID
 * @param {Array<Object | String | number>} users
 * @param {Number} [skinTone]
 * @returns {boolean}
 */
function hasAccountIDEmojiReacted(accountID, users, skinTone) {
    if (_.isUndefined(skinTone)) {
        return Boolean(users[accountID]);
    }
    const usersReaction = users[accountID];
    if (!usersReaction || !usersReaction.skinTones || !_.size(usersReaction.skinTones)) {
        return false;
    }
    return Boolean(usersReaction.skinTones[skinTone]);
}

/**
 * Adds a reaction to the report action.
 * Uses the NEW FORMAT for "emojiReactions"
 * @param {String} reportID
 * @param {String} reportActionID
 * @param {Object} emoji
 * @param {String} emoji.name
 * @param {String} emoji.code
 * @param {String[]} [emoji.types]
 * @param {Number} [skinTone]
 */
function addEmojiReaction(reportID, reportActionID, emoji, skinTone = preferredSkinTone) {
    const createdAt = moment().utc().format(CONST.DATE.SQL_DATE_TIME);
    const optimisticData = [
        {
            onyxMethod: Onyx.METHOD.MERGE,
            key: `${ONYXKEYS.COLLECTION.REPORT_ACTIONS_REACTIONS}${reportActionID}`,
            value: {
                [emoji.name]: {
                    createdAt,
                    users: {
                        [currentUserAccountID]: {
                            skinTones: {
                                [!_.isUndefined(skinTone) ? skinTone : -1]: createdAt,
                            },
                        },
                    },
                },
            },
        },
    ];

    const parameters = {
        reportID,
        skinTone,
        emojiCode: emoji.name,
        reportActionID,
        createdAt,
        // This will be removed as part of https://github.com/Expensify/App/issues/19535
        useEmojiReactions: true,
    };
    API.write('AddEmojiReaction', parameters, {optimisticData});
}

/**
 * Removes a reaction to the report action.
 * Uses the NEW FORMAT for "emojiReactions"
 * @param {String} reportID
 * @param {String} reportActionID
 * @param {Object} emoji
 * @param {String} emoji.name
 * @param {String} emoji.code
 * @param {String[]} [emoji.types]
 */
function removeEmojiReaction(reportID, reportActionID, emoji) {
    const optimisticData = [
        {
            onyxMethod: Onyx.METHOD.MERGE,
            key: `${ONYXKEYS.COLLECTION.REPORT_ACTIONS_REACTIONS}${reportActionID}`,
            value: {
                [emoji.name]: {
                    users: {
                        [currentUserAccountID]: null,
                    },
                },
            },
        },
    ];

    const parameters = {
        reportID,
        reportActionID,
        emojiCode: emoji.name,
        // This will be removed as part of https://github.com/Expensify/App/issues/19535
        useEmojiReactions: true,
    };
    API.write('RemoveEmojiReaction', parameters, {optimisticData});
}

/**
 * Calls either addEmojiReaction or removeEmojiReaction depending on if the current user has reacted to the report action.
 * Uses the NEW FORMAT for "emojiReactions"
 * @param {String} reportID
 * @param {Object} reportAction
 * @param {Object} reactionObject
 * @param {Object} existingReactions
 * @param {Number} [paramSkinTone]
 */
function toggleEmojiReaction(reportID, reportAction, reactionObject, existingReactions, paramSkinTone = preferredSkinTone) {
    const originalReportID = ReportUtils.getOriginalReportID(reportID, reportAction);
    const originalReportAction = ReportActionsUtils.getReportAction(originalReportID, reportAction.reportActionID);

    if (_.isEmpty(originalReportAction)) {
        return;
    }

    // This will get cleaned up as part of https://github.com/Expensify/App/issues/16506 once the old emoji
    // format is no longer being used
    const emoji = EmojiUtils.findEmojiByCode(reactionObject.code);
    const existingReactionObject = lodashGet(existingReactions, [emoji.name]);

    // Only use skin tone if emoji supports it
    const skinTone = emoji.types === undefined ? -1 : paramSkinTone;

    if (existingReactionObject && hasAccountIDEmojiReacted(currentUserAccountID, existingReactionObject.users, skinTone)) {
        removeEmojiReaction(reportID, reportAction.reportActionID, emoji);
        return;
    }

    addEmojiReaction(reportID, reportAction.reportActionID, emoji, skinTone);
}

/**
 * @param {String|null} url
 * @param {Boolean} isAuthenticated
 */
function openReportFromDeepLink(url, isAuthenticated) {
    const route = ReportUtils.getRouteFromLink(url);
    const reportID = ReportUtils.getReportIDFromLink(url);

    if (reportID && !isAuthenticated) {
        // Call the OpenReport command to check in the server if it's a public room. If so, we'll open it as an anonymous user
        openReport(reportID, [], {}, '0', true);

        // Show the sign-in page if the app is offline
        if (isNetworkOffline) {
            Onyx.set(ONYXKEYS.IS_CHECKING_PUBLIC_ROOM, false);
        }
    } else {
        // If we're not opening a public room (no reportID) or the user is authenticated, we unblock the UI (hide splash screen)
        Onyx.set(ONYXKEYS.IS_CHECKING_PUBLIC_ROOM, false);
    }

    // Navigate to the report after sign-in/sign-up.
    InteractionManager.runAfterInteractions(() => {
        Session.waitForUserSignIn().then(() => {
            if (route === ROUTES.CONCIERGE) {
                navigateToConciergeChat();
                return;
            }
            Navigation.navigate(route, CONST.NAVIGATION.TYPE.PUSH);
        });
    });
}

function getCurrentUserAccountID() {
    return currentUserAccountID;
}

/**
 * Leave a report by setting the state to submitted and closed
 *
 * @param {String} reportID
 */
function leaveRoom(reportID) {
    const report = lodashGet(allReports, [reportID], {});
    const reportKeys = _.keys(report);

    // Pusher's leavingStatus should be sent earlier.
    // Place the broadcast before calling the LeaveRoom API to prevent a race condition
    // between Onyx report being null and Pusher's leavingStatus becoming true.
    broadcastUserIsLeavingRoom(reportID);

    API.write(
        'LeaveRoom',
        {
            reportID,
        },
        {
            optimisticData: [
                {
                    onyxMethod: Onyx.METHOD.SET,
                    key: `${ONYXKEYS.COLLECTION.REPORT}${reportID}`,
                    value: {
                        stateNum: CONST.REPORT.STATE_NUM.SUBMITTED,
                        statusNum: CONST.REPORT.STATUS.CLOSED,
                    },
                },
            ],
            // Manually clear the report using merge. Should not use set here since it would cause race condition
            // if it was called right after a merge.
            successData: [
                {
                    onyxMethod: Onyx.METHOD.MERGE,
                    key: `${ONYXKEYS.COLLECTION.REPORT}${reportID}`,
                    value: _.object(reportKeys, Array(reportKeys.length).fill(null)),
                },
            ],
            failureData: [
                {
                    onyxMethod: Onyx.METHOD.SET,
                    key: `${ONYXKEYS.COLLECTION.REPORT}${reportID}`,
                    value: {
                        stateNum: CONST.REPORT.STATE_NUM.OPEN,
                        statusNum: CONST.REPORT.STATUS.OPEN,
                    },
                },
            ],
        },
    );
    Navigation.dismissModal();
    if (Navigation.getTopmostReportId() === reportID) {
        Navigation.goBack(ROUTES.HOME);
    }
    if (report.parentReportID) {
        Navigation.navigate(ROUTES.REPORT_WITH_ID.getRoute(report.parentReportID), CONST.NAVIGATION.TYPE.FORCED_UP);
        return;
    }
    navigateToConciergeChat();
}

/**
 * @param {String} reportID
 */
function setLastOpenedPublicRoom(reportID) {
    Onyx.set(ONYXKEYS.LAST_OPENED_PUBLIC_ROOM_ID, reportID);
}

/**
 * Navigates to the last opened public room
 *
 * @param {String} lastOpenedPublicRoomID
 */
function openLastOpenedPublicRoom(lastOpenedPublicRoomID) {
    Navigation.isNavigationReady().then(() => {
        setLastOpenedPublicRoom('');
        Navigation.navigate(ROUTES.REPORT_WITH_ID.getRoute(lastOpenedPublicRoomID));
    });
}

/**
 * Flag a comment as offensive
 *
 * @param {String} reportID
 * @param {Object} reportAction
 * @param {String} severity
 */
function flagComment(reportID, reportAction, severity) {
    const originalReportID = ReportUtils.getOriginalReportID(reportID, reportAction);
    const message = reportAction.message[0];
    let updatedDecision;
    if (severity === CONST.MODERATION.FLAG_SEVERITY_SPAM || severity === CONST.MODERATION.FLAG_SEVERITY_INCONSIDERATE) {
        if (!message.moderationDecision) {
            updatedDecision = {
                decision: CONST.MODERATION.MODERATOR_DECISION_PENDING,
            };
        } else {
            updatedDecision = message.moderationDecision;
        }
    } else if (severity === CONST.MODERATION.FLAG_SEVERITY_ASSAULT || severity === CONST.MODERATION.FLAG_SEVERITY_HARASSMENT) {
        updatedDecision = {
            decision: CONST.MODERATION.MODERATOR_DECISION_PENDING_REMOVE,
        };
    } else {
        updatedDecision = {
            decision: CONST.MODERATION.MODERATOR_DECISION_PENDING_HIDE,
        };
    }

    const reportActionID = reportAction.reportActionID;

    const updatedMessage = {
        ...message,
        moderationDecision: updatedDecision,
    };

    const optimisticData = [
        {
            onyxMethod: Onyx.METHOD.MERGE,
            key: `${ONYXKEYS.COLLECTION.REPORT_ACTIONS}${originalReportID}`,
            value: {
                [reportActionID]: {
                    pendingAction: CONST.RED_BRICK_ROAD_PENDING_ACTION.UPDATE,
                    message: [updatedMessage],
                },
            },
        },
    ];

    const failureData = [
        {
            onyxMethod: Onyx.METHOD.MERGE,
            key: `${ONYXKEYS.COLLECTION.REPORT_ACTIONS}${originalReportID}`,
            value: {
                [reportActionID]: {
                    ...reportAction,
                    pendingAction: null,
                },
            },
        },
    ];

    const successData = [
        {
            onyxMethod: Onyx.METHOD.MERGE,
            key: `${ONYXKEYS.COLLECTION.REPORT_ACTIONS}${originalReportID}`,
            value: {
                [reportActionID]: {
                    pendingAction: null,
                },
            },
        },
    ];

    const parameters = {
        severity,
        reportActionID,
        // This check is to prevent flooding Concierge with test flags
        // If you need to test moderation responses from Concierge on dev, set this to false!
        isDevRequest: Environment.isDevelopment(),
    };

    API.write('FlagComment', parameters, {optimisticData, successData, failureData});
}

/**
 * Updates a given user's private notes on a report
 *
 * @param {String} reportID
 * @param {Number} accountID
 * @param {String} note
 */
const updatePrivateNotes = (reportID, accountID, note) => {
    const optimisticData = [
        {
            onyxMethod: Onyx.METHOD.MERGE,
            key: `${ONYXKEYS.COLLECTION.REPORT}${reportID}`,
            value: {
                privateNotes: {
                    [accountID]: {
                        pendingAction: CONST.RED_BRICK_ROAD_PENDING_ACTION.UPDATE,
                        errors: null,
                        note,
                    },
                },
            },
        },
    ];

    const successData = [
        {
            onyxMethod: Onyx.METHOD.MERGE,
            key: `${ONYXKEYS.COLLECTION.REPORT}${reportID}`,
            value: {
                privateNotes: {
                    [accountID]: {
                        pendingAction: null,
                        errors: null,
                    },
                },
            },
        },
    ];

    const failureData = [
        {
            onyxMethod: Onyx.METHOD.MERGE,
            key: `${ONYXKEYS.COLLECTION.REPORT}${reportID}`,
            value: {
                privateNotes: {
                    [accountID]: {
                        errors: ErrorUtils.getMicroSecondOnyxError("Private notes couldn't be saved"),
                    },
                },
            },
        },
    ];

    API.write(
        'UpdateReportPrivateNote',
        {
            reportID,
            privateNotes: note,
        },
        {optimisticData, successData, failureData},
    );
};

/**
 * Fetches all the private notes for a given report
 *
 * @param {String} reportID
 */
function getReportPrivateNote(reportID) {
    if (_.isEmpty(reportID)) {
        return;
    }
    API.read(
        'GetReportPrivateNote',
        {
            reportID,
        },
        {
            optimisticData: [
                {
                    onyxMethod: Onyx.METHOD.MERGE,
                    key: `${ONYXKEYS.COLLECTION.REPORT}${reportID}`,
                    value: {
                        isLoadingPrivateNotes: true,
                    },
                },
            ],
            successData: [
                {
                    onyxMethod: Onyx.METHOD.MERGE,
                    key: `${ONYXKEYS.COLLECTION.REPORT}${reportID}`,
                    value: {
                        isLoadingPrivateNotes: false,
                    },
                },
            ],
            failureData: [
                {
                    onyxMethod: Onyx.METHOD.MERGE,
                    key: `${ONYXKEYS.COLLECTION.REPORT}${reportID}`,
                    value: {
                        isLoadingPrivateNotes: false,
                    },
                },
            ],
        },
    );
}

/**
 * Checks if there are any errors in the private notes for a given report
 *
 * @param {Object} report
 * @returns {Boolean} Returns true if there are errors in any of the private notes on the report
 */
function hasErrorInPrivateNotes(report) {
    const privateNotes = lodashGet(report, 'privateNotes', {});
    return _.some(privateNotes, (privateNote) => !_.isEmpty(privateNote.errors));
}

/**
 * Clears all errors associated with a given private note
 *
 * @param {String} reportID
 * @param {Number} accountID
 */
function clearPrivateNotesError(reportID, accountID) {
    Onyx.merge(`${ONYXKEYS.COLLECTION.REPORT}${reportID}`, {privateNotes: {[accountID]: {errors: null}}});
}

export {
    addComment,
    addAttachment,
    reconnect,
    updateWelcomeMessage,
    updateWriteCapabilityAndNavigate,
    updateNotificationPreferenceAndNavigate,
    subscribeToReportTypingEvents,
    subscribeToReportLeavingEvents,
    unsubscribeFromReportChannel,
    unsubscribeFromLeavingRoomReportChannel,
    saveReportComment,
    saveReportCommentNumberOfLines,
    broadcastUserIsTyping,
    broadcastUserIsLeavingRoom,
    togglePinnedState,
    editReportComment,
    handleUserDeletedLinksInHtml,
    saveReportActionDraft,
    saveReportActionDraftNumberOfLines,
    deleteReportComment,
    navigateToConciergeChat,
    setReportWithDraft,
    addPolicyReport,
    deleteReport,
    navigateToConciergeChatAndDeleteReport,
    setIsComposerFullSize,
    expandURLPreview,
    markCommentAsUnread,
    readNewestAction,
    readOldestAction,
    openReport,
    openReportFromDeepLink,
    navigateToAndOpenReport,
    navigateToAndOpenReportWithAccountIDs,
    navigateToAndOpenChildReport,
    updatePolicyRoomNameAndNavigate,
    clearPolicyRoomNameErrors,
    clearIOUError,
    subscribeToNewActionEvent,
    notifyNewAction,
    showReportActionNotification,
    toggleEmojiReaction,
    hasAccountIDEmojiReacted,
    shouldShowReportActionNotification,
    leaveRoom,
    getCurrentUserAccountID,
    setLastOpenedPublicRoom,
    flagComment,
    openLastOpenedPublicRoom,
    updatePrivateNotes,
    getReportPrivateNote,
    clearPrivateNotesError,
    hasErrorInPrivateNotes,
    getOlderActions,
    getNewerActions,
};<|MERGE_RESOLUTION|>--- conflicted
+++ resolved
@@ -450,27 +450,6 @@
  * @param {Array} participantAccountIDList The list of accountIDs that are included in a new chat, not including the user creating it
  */
 function openReport(reportID, participantLoginList = [], newReportObject = {}, parentReportActionID = '0', isFromDeepLink = false, participantAccountIDList = []) {
-<<<<<<< HEAD
-    const optimisticReportData = {
-        onyxMethod: Onyx.METHOD.MERGE,
-        key: `${ONYXKEYS.COLLECTION.REPORT}${reportID}`,
-        value: reportActionsExist(reportID)
-            ? {}
-            : {
-                  isLoadingInitialReportActions: true,
-                  isLoadingOlderReportActions: false,
-                  isLoadingNewerReportActions: false,
-                  reportName: lodashGet(allReports, [reportID, 'reportName'], CONST.REPORT.DEFAULT_REPORT_NAME),
-              },
-    };
-    const reportSuccessData = {
-        onyxMethod: Onyx.METHOD.MERGE,
-        key: `${ONYXKEYS.COLLECTION.REPORT}${reportID}`,
-        value: {
-            isLoadingInitialReportActions: false,
-            pendingFields: {
-                createChat: null,
-=======
     const optimisticReportData = [
         {
             onyxMethod: Onyx.METHOD.MERGE,
@@ -485,10 +464,11 @@
             onyxMethod: Onyx.METHOD.MERGE,
             key: `${ONYXKEYS.COLLECTION.REPORT_METADATA}${reportID}`,
             value: {
-                isLoadingReportActions: true,
-                isLoadingMoreReportActions: false,
->>>>>>> 67d4a7ac
+                isLoadingInitialReportActions: true,
+                isLoadingOlderReportActions: false,
+                isLoadingNewerReportActions: false,
             },
+
         },
     ];
 
@@ -506,21 +486,12 @@
                 isOptimisticReport: false,
             },
         },
-<<<<<<< HEAD
-    };
-    const reportFailureData = {
-        onyxMethod: Onyx.METHOD.MERGE,
-        key: `${ONYXKEYS.COLLECTION.REPORT}${reportID}`,
-        value: {
-            isLoadingInitialReportActions: false,
-=======
         {
             onyxMethod: Onyx.METHOD.MERGE,
             key: `${ONYXKEYS.COLLECTION.REPORT_METADATA}${reportID}`,
             value: {
-                isLoadingReportActions: false,
+                isLoadingInitialReportActions: false,
             },
->>>>>>> 67d4a7ac
         },
     ];
 
@@ -529,7 +500,7 @@
             onyxMethod: Onyx.METHOD.MERGE,
             key: `${ONYXKEYS.COLLECTION.REPORT_METADATA}${reportID}`,
             value: {
-                isLoadingReportActions: false,
+                isLoadingInitialReportActions: false,
             },
         },
     ];
@@ -748,22 +719,16 @@
                     onyxMethod: Onyx.METHOD.MERGE,
                     key: `${ONYXKEYS.COLLECTION.REPORT}${reportID}`,
                     value: {
-<<<<<<< HEAD
+                        reportName: lodashGet(allReports, [reportID, 'reportName'], CONST.REPORT.DEFAULT_REPORT_NAME),
+                      },
+                    },
+                    {
+                      onyxMethod: Onyx.METHOD.MERGE,
+                      key: `${ONYXKEYS.COLLECTION.REPORT_METADATA}${reportID}`,
+                      value: {
                         isLoadingInitialReportActions: true,
                         isLoadingNewerReportActions: false,
                         isLoadingOlderReportActions: false,
-                        reportName: lodashGet(allReports, [reportID, 'reportName'], CONST.REPORT.DEFAULT_REPORT_NAME),
-=======
-                        reportName: lodashGet(allReports, [reportID, 'reportName'], CONST.REPORT.DEFAULT_REPORT_NAME),
-                    },
-                },
-                {
-                    onyxMethod: Onyx.METHOD.MERGE,
-                    key: `${ONYXKEYS.COLLECTION.REPORT_METADATA}${reportID}`,
-                    value: {
-                        isLoadingReportActions: true,
-                        isLoadingMoreReportActions: false,
->>>>>>> 67d4a7ac
                     },
                 },
             ],
@@ -812,6 +777,16 @@
                         isLoadingOlderReportActions: true,
                     },
                 },
+              //   {
+              //     onyxMethod: Onyx.METHOD.MERGE,
+              //     key: `${ONYXKEYS.COLLECTION.REPORT_METADATA}${reportID}`,
+              //     value: {
+              //         isLoadingInitialReportActions: true,
+              //         isLoadingOlderReportActions: false,
+              //         isLoadingNewerReportActions: false,
+              //     },
+      
+              // },
             ],
             successData: [
                 {
