--- conflicted
+++ resolved
@@ -58,18 +58,6 @@
     },
 });
 
-const currentReportData = {};
-Onyx.connect({
-    key: ONYXKEYS.COLLECTION.REPORT,
-    callback: (data, key) => {
-        if (!data || !key) {
-            return;
-        }
-        const reportID = CollectionUtils.extractCollectionItemID(key);
-        currentReportData[reportID] = data;
-    },
-});
-
 const allReports = {};
 let conciergeChatReportID;
 const typingWatchTimers = {};
@@ -326,10 +314,6 @@
     addActions(reportID, text);
 }
 
-function reportActionsExist(reportID) {
-    return allReportActions[reportID] !== undefined;
-}
-
 /**
  * Gets the latest page of report actions and updates the last read message
  * If a chat with the passed reportID is not found, we will create a chat based on the passed participantList
@@ -343,13 +327,12 @@
     const optimisticReportData = {
         onyxMethod: Onyx.METHOD.MERGE,
         key: `${ONYXKEYS.COLLECTION.REPORT}${reportID}`,
-        value: reportActionsExist(reportID)
-            ? {}
-            : {
-                  isLoadingReportActions: true,
-                  isLoadingMoreReportActions: false,
-                  reportName: lodashGet(allReports, [reportID, 'reportName'], CONST.REPORT.DEFAULT_REPORT_NAME),
-              },
+        value: {
+            isLoadingReportActions: true,
+            isLoadingMoreReportActions: false,
+            lastReadTime: DateUtils.getDBTime(),
+            reportName: lodashGet(allReports, [reportID, 'reportName'], CONST.REPORT.DEFAULT_REPORT_NAME),
+        },
     };
     const reportSuccessData = {
         onyxMethod: Onyx.METHOD.MERGE,
@@ -431,9 +414,6 @@
             });
         }
     }
-    console.log(JSON.stringify(currentReportData));
-    params.currentLastReadTime = currentReportData[reportID].lastReadTime || '';
-    console.log(`~~Monil openReport params ${JSON.stringify(params)}`);
 
     API.write('OpenReport', params, onyxData);
 }
@@ -678,7 +658,6 @@
  * @param {String} reportID
  */
 function readNewestAction(reportID) {
-    console.log(`~~Monil marking comment as read ${reportID}`);
     API.write(
         'ReadNewestAction',
         {
@@ -1617,53 +1596,6 @@
             }
         });
     });
-}
-
-/**
- * Leave a report by setting the state to submitted and closed
- *
- * @param {String} reportID
- */
-function leaveRoom(reportID) {
-    API.write(
-        'LeaveRoom',
-        {
-            reportID,
-        },
-        {
-            optimisticData: [
-                {
-                    onyxMethod: Onyx.METHOD.SET,
-                    key: `${ONYXKEYS.COLLECTION.REPORT}${reportID}`,
-                    value: {
-                        stateNum: CONST.REPORT.STATE_NUM.SUBMITTED,
-                        statusNum: CONST.REPORT.STATUS.CLOSED,
-                    },
-                },
-            ],
-            failureData: [
-                {
-                    onyxMethod: Onyx.METHOD.SET,
-                    key: `${ONYXKEYS.COLLECTION.REPORT}${reportID}`,
-                    value: {
-                        stateNum: CONST.REPORT.STATE_NUM.OPEN,
-                        statusNum: CONST.REPORT.STATUS.OPEN,
-                    },
-                },
-            ],
-        },
-    );
-    navigateToConciergeChat();
-}
-
-/**
- * @param {String|null} reportID
- */
-function getAllReportActions(reportID) {
-    if (reportID) {
-        return allReportActions[reportID];
-    }
-    return allReportActions;
 }
 
 /**
@@ -1744,9 +1676,5 @@
     toggleEmojiReaction,
     hasAccountIDReacted,
     shouldShowReportActionNotification,
-<<<<<<< HEAD
-    getAllReportActions,
-=======
->>>>>>> d17562e1
     leaveRoom,
 };