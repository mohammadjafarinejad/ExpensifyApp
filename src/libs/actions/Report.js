import {InteractionManager} from 'react-native';
import _ from 'underscore';
import lodashGet from 'lodash/get';
import ExpensiMark from 'expensify-common/lib/ExpensiMark';
import Onyx from 'react-native-onyx';
import Str from 'expensify-common/lib/str';
import ONYXKEYS from '../../ONYXKEYS';
import * as Pusher from '../Pusher/pusher';
import LocalNotification from '../Notification/LocalNotification';
import Navigation from '../Navigation/Navigation';
import * as ActiveClientManager from '../ActiveClientManager';
import Visibility from '../Visibility';
import ROUTES from '../../ROUTES';
import * as API from '../API';
import CONFIG from '../../CONFIG';
import CONST from '../../CONST';
import Log from '../Log';
import * as ReportUtils from '../ReportUtils';
import DateUtils from '../DateUtils';
import * as ReportActionsUtils from '../ReportActionsUtils';
import * as CollectionUtils from '../CollectionUtils';
import * as EmojiUtils from '../EmojiUtils';
import * as ErrorUtils from '../ErrorUtils';
import * as UserUtils from '../UserUtils';
import * as Welcome from './Welcome';
import * as PersonalDetailsUtils from '../PersonalDetailsUtils';
import SidebarUtils from '../SidebarUtils';
import * as OptionsListUtils from '../OptionsListUtils';

let currentUserEmail;
let currentUserAccountID;
Onyx.connect({
    key: ONYXKEYS.SESSION,
    callback: (val) => {
        // When signed out, val is undefined
        if (!val) {
            return;
        }

        currentUserEmail = val.email;
        currentUserAccountID = val.accountID;
    },
});

let preferredSkinTone;
Onyx.connect({
    key: ONYXKEYS.PREFERRED_EMOJI_SKIN_TONE,
    callback: (val) => {
        preferredSkinTone = EmojiUtils.getPreferredSkinToneIndex(val);
    },
});

const allReportActions = {};
Onyx.connect({
    key: ONYXKEYS.COLLECTION.REPORT_ACTIONS,
    callback: (actions, key) => {
        if (!key || !actions) {
            return;
        }
        const reportID = CollectionUtils.extractCollectionItemID(key);
        allReportActions[reportID] = actions;
    },
});

let isNetworkOffline = false;
Onyx.connect({
    key: ONYXKEYS.NETWORK,
    callback: (val) => (isNetworkOffline = lodashGet(val, 'isOffline', false)),
});

let allPersonalDetails;
Onyx.connect({
    key: ONYXKEYS.PERSONAL_DETAILS_LIST,
    callback: (val) => {
        allPersonalDetails = val || {};
    },
});

const allReports = {};
let conciergeChatReportID;
const typingWatchTimers = {};

/**
 * Get the private pusher channel name for a Report.
 *
 * @param {String} reportID
 * @returns {String}
 */
function getReportChannelName(reportID) {
    return `${CONST.PUSHER.PRIVATE_REPORT_CHANNEL_PREFIX}${reportID}${CONFIG.PUSHER.SUFFIX}`;
}

/**
 * There are 2 possibilities that we can receive via pusher for a user's typing status:
 * 1. The "new" way from New Expensify is passed as {[login]: Boolean} (e.g. {yuwen@expensify.com: true}), where the value
 * is whether the user with that login is typing on the report or not.
 * 2. The "old" way from e.com which is passed as {userLogin: login} (e.g. {userLogin: bstites@expensify.com})
 *
 * This method makes sure that no matter which we get, we return the "new" format
 *
 * @param {Object} typingStatus
 * @returns {Object}
 */
function getNormalizedTypingStatus(typingStatus) {
    let normalizedTypingStatus = typingStatus;

    if (_.first(_.keys(typingStatus)) === 'userLogin') {
        normalizedTypingStatus = {[typingStatus.userLogin]: true};
    }

    return normalizedTypingStatus;
}

/**
 * Initialize our pusher subscriptions to listen for someone typing in a report.
 *
 * @param {String} reportID
 */
function subscribeToReportTypingEvents(reportID) {
    if (!reportID) {
        return;
    }

    // Make sure we have a clean Typing indicator before subscribing to typing events
    Onyx.set(`${ONYXKEYS.COLLECTION.REPORT_USER_IS_TYPING}${reportID}`, {});

    const pusherChannelName = getReportChannelName(reportID);
    Pusher.subscribe(pusherChannelName, Pusher.TYPE.USER_IS_TYPING, (typingStatus) => {
        // If the pusher message comes from OldDot, we expect the typing status to be keyed by user
        // login OR by 'Concierge'. If the pusher message comes from NewDot, it is keyed by accountID
        // since personal details are keyed by accountID.
        const normalizedTypingStatus = getNormalizedTypingStatus(typingStatus);
        const accountIDOrLogin = _.first(_.keys(normalizedTypingStatus));

        if (!accountIDOrLogin) {
            return;
        }

        // Don't show the typing indicator if the user is typing on another platform
        if (Number(accountIDOrLogin) === currentUserAccountID) {
            return;
        }

        // Use a combo of the reportID and the accountID or login as a key for holding our timers.
        const reportUserIdentifier = `${reportID}-${accountIDOrLogin}`;
        clearTimeout(typingWatchTimers[reportUserIdentifier]);
        Onyx.merge(`${ONYXKEYS.COLLECTION.REPORT_USER_IS_TYPING}${reportID}`, normalizedTypingStatus);

        // Wait for 1.5s of no additional typing events before setting the status back to false.
        typingWatchTimers[reportUserIdentifier] = setTimeout(() => {
            const typingStoppedStatus = {};
            typingStoppedStatus[accountIDOrLogin] = false;
            Onyx.merge(`${ONYXKEYS.COLLECTION.REPORT_USER_IS_TYPING}${reportID}`, typingStoppedStatus);
            delete typingWatchTimers[reportUserIdentifier];
        }, 1500);
    }).catch((error) => {
        Log.hmmm('[Report] Failed to initially subscribe to Pusher channel', false, {errorType: error.type, pusherChannelName});
    });
}

/**
 * Remove our pusher subscriptions to listen for someone typing in a report.
 *
 * @param {String} reportID
 */
function unsubscribeFromReportChannel(reportID) {
    if (!reportID) {
        return;
    }

    const pusherChannelName = getReportChannelName(reportID);
    Onyx.set(`${ONYXKEYS.COLLECTION.REPORT_USER_IS_TYPING}${reportID}`, {});
    Pusher.unsubscribe(pusherChannelName, Pusher.TYPE.USER_IS_TYPING);
}

const defaultNewActionSubscriber = {
    reportID: '',
    callback: () => {},
};

let newActionSubscriber = defaultNewActionSubscriber;

/**
 * Enables the Report actions file to let the ReportActionsView know that a new comment has arrived in realtime for the current report
 *
 * @param {String} reportID
 * @param {Function} callback
 * @returns {Function}
 */
function subscribeToNewActionEvent(reportID, callback) {
    newActionSubscriber = {callback, reportID};
    return () => {
        newActionSubscriber = defaultNewActionSubscriber;
    };
}

/**
 * Notify the ReportActionsView that a new comment has arrived
 *
 * @param {String} reportID
 * @param {Number} accountID
 * @param {String} reportActionID
 */
function notifyNewAction(reportID, accountID, reportActionID) {
    if (reportID !== newActionSubscriber.reportID) {
        return;
    }
    const isFromCurrentUser = accountID === currentUserAccountID;
    newActionSubscriber.callback(isFromCurrentUser, reportActionID);
}

/**
 * Add up to two report actions to a report. This method can be called for the following situations:
 *
 * - Adding one comment
 * - Adding one attachment
 * - Add both a comment and attachment simultaneously
 *
 * @param {String} reportID
 * @param {String} [text]
 * @param {Object} [file]
 */
function addActions(reportID, text = '', file) {
    let reportCommentText = '';
    let reportCommentAction;
    let attachmentAction;
    let commandName = 'AddComment';

    if (text) {
        const reportComment = ReportUtils.buildOptimisticAddCommentReportAction(text);
        reportCommentAction = reportComment.reportAction;
        reportCommentText = reportComment.commentText;
    }

    if (file) {
        // When we are adding an attachment we will call AddAttachment.
        // It supports sending an attachment with an optional comment and AddComment supports adding a single text comment only.
        commandName = 'AddAttachment';
        const attachment = ReportUtils.buildOptimisticAddCommentReportAction('', file);
        attachmentAction = attachment.reportAction;
    }

    // Always prefer the file as the last action over text
    const lastAction = attachmentAction || reportCommentAction;

    const currentTime = DateUtils.getDBTime();

    const lastCommentText = ReportUtils.formatReportLastMessageText(lastAction.message[0].text);

    const optimisticReport = {
        lastVisibleActionCreated: currentTime,
        lastMessageText: lastCommentText,
        lastMessageHtml: lastCommentText,
        lastActorEmail: currentUserEmail,
        lastActorAccountID: currentUserAccountID,
        lastReadTime: currentTime,
    };

    // Optimistically add the new actions to the store before waiting to save them to the server
    const optimisticReportActions = {};
    if (text) {
        optimisticReportActions[reportCommentAction.reportActionID] = reportCommentAction;
    }
    if (file) {
        optimisticReportActions[attachmentAction.reportActionID] = attachmentAction;
    }

    const parameters = {
        reportID,
        reportActionID: file ? attachmentAction.reportActionID : reportCommentAction.reportActionID,
        commentReportActionID: file && reportCommentAction ? reportCommentAction.reportActionID : null,
        reportComment: reportCommentText,
        file,
    };

    const optimisticData = [
        {
            onyxMethod: Onyx.METHOD.MERGE,
            key: `${ONYXKEYS.COLLECTION.REPORT}${reportID}`,
            value: optimisticReport,
        },
        {
            onyxMethod: Onyx.METHOD.MERGE,
            key: `${ONYXKEYS.COLLECTION.REPORT_ACTIONS}${reportID}`,
            value: optimisticReportActions,
        },
    ];

    const successData = [
        {
            onyxMethod: Onyx.METHOD.MERGE,
            key: `${ONYXKEYS.COLLECTION.REPORT_ACTIONS}${reportID}`,
            value: _.mapObject(optimisticReportActions, () => ({pendingAction: null})),
        },
    ];

    const failureData = [
        {
            onyxMethod: Onyx.METHOD.MERGE,
            key: `${ONYXKEYS.COLLECTION.REPORT_ACTIONS}${reportID}`,
            value: _.mapObject(optimisticReportActions, (action) => ({
                ...action,
                errors: ErrorUtils.getMicroSecondOnyxError('report.genericAddCommentFailureMessage'),
            })),
        },
    ];

    // Update the timezone if it's been 5 minutes from the last time the user added a comment
    if (DateUtils.canUpdateTimezone()) {
        const timezone = DateUtils.getCurrentTimezone();
        parameters.timezone = JSON.stringify(timezone);
        optimisticData.push({
            onyxMethod: Onyx.METHOD.MERGE,
            key: ONYXKEYS.PERSONAL_DETAILS_LIST,
            value: {[currentUserAccountID]: {timezone}},
        });
        DateUtils.setTimezoneUpdated();
    }

    API.write(commandName, parameters, {
        optimisticData,
        successData,
        failureData,
    });
    notifyNewAction(reportID, lastAction.actorAccountID, lastAction.reportActionID);
}

/**
 *
 * Add an attachment and optional comment.
 *
 * @param {String} reportID
 * @param {File} file
 * @param {String} [text]
 */
function addAttachment(reportID, file, text = '') {
    addActions(reportID, text, file);
}

/**
 * Add a single comment to a report
 *
 * @param {String} reportID
 * @param {String} text
 */
function addComment(reportID, text) {
    addActions(reportID, text);
}

/**
 * Gets the latest page of report actions and updates the last read message
 * If a chat with the passed reportID is not found, we will create a chat based on the passed participantList
 *
 * @param {String} reportID
 * @param {Array} participantLoginList The list of users that are included in a new chat, not including the user creating it
 * @param {Object} newReportObject The optimistic report object created when making a new chat, saved as optimistic data
 * @param {String} parentReportActionID The parent report action that a thread was created from (only passed for new threads)
 * @param {Boolean} isFromDeepLink Whether or not this report is being opened from a deep link
 * @param {Array} participantAccountIDList The list of accountIDs that are included in a new chat, not including the user creating it
 */
function openReport(reportID, participantLoginList = [], newReportObject = {}, parentReportActionID = '0', isFromDeepLink = false, participantAccountIDList = []) {
    const optimisticReportData = {
        onyxMethod: Onyx.METHOD.MERGE,
        key: `${ONYXKEYS.COLLECTION.REPORT}${reportID}`,
        value: {
            isLoadingReportActions: true,
            isLoadingMoreReportActions: false,
            lastReadTime: DateUtils.getDBTime(),
        },
    };
    const reportSuccessData = {
        onyxMethod: Onyx.METHOD.MERGE,
        key: `${ONYXKEYS.COLLECTION.REPORT}${reportID}`,
        value: {
            isLoadingReportActions: false,
            pendingFields: {
                createChat: null,
            },
            errorFields: {
                createChat: null,
            },
            isOptimisticReport: false,
        },
    };
    const reportFailureData = {
        onyxMethod: Onyx.METHOD.MERGE,
        key: `${ONYXKEYS.COLLECTION.REPORT}${reportID}`,
        value: {
            isLoadingReportActions: false,
        },
    };

    const onyxData = {
        optimisticData: [optimisticReportData],
        successData: [reportSuccessData],
        failureData: [reportFailureData],
    };

    const params = {
        reportID,
        emailList: participantLoginList ? participantLoginList.join(',') : '',
        accountIDList: participantAccountIDList ? participantAccountIDList.join(',') : '',
        parentReportActionID,
    };

    if (isFromDeepLink) {
        params.shouldRetry = false;
    }

    // If we open an exist report, but it is not present in Onyx yet, we should change the method to set for this report
    // and we need data to be available when we navigate to the chat page
    if (_.isEmpty(ReportUtils.getReport(reportID))) {
        optimisticReportData.onyxMethod = Onyx.METHOD.SET;
    }

    // If we are creating a new report, we need to add the optimistic report data and a report action
    if (!_.isEmpty(newReportObject)) {
        // Change the method to set for new reports because it doesn't exist yet, is faster,
        // and we need the data to be available when we navigate to the chat page
        optimisticReportData.onyxMethod = Onyx.METHOD.SET;
        optimisticReportData.value = {
            reportName: CONST.REPORT.DEFAULT_REPORT_NAME,
            ...optimisticReportData.value,
            ...newReportObject,
            pendingFields: {
                createChat: CONST.RED_BRICK_ROAD_PENDING_ACTION.ADD,
            },
            isOptimisticReport: true,
        };

        const optimisticCreatedAction = ReportUtils.buildOptimisticCreatedReportAction(newReportObject.ownerEmail);
        onyxData.optimisticData.push({
            onyxMethod: Onyx.METHOD.SET,
            key: `${ONYXKEYS.COLLECTION.REPORT_ACTIONS}${reportID}`,
            value: {[optimisticCreatedAction.reportActionID]: optimisticCreatedAction},
        });
        onyxData.successData.push({
            onyxMethod: Onyx.METHOD.MERGE,
            key: `${ONYXKEYS.COLLECTION.REPORT_ACTIONS}${reportID}`,
            value: {[optimisticCreatedAction.reportActionID]: {pendingAction: null}},
        });

        // Add optimistic personal details for new participants
        const optimisticPersonalDetails = {};
        _.map(participantLoginList, (login, index) => {
            const accountID = newReportObject.participantAccountIDs[index];
            optimisticPersonalDetails[accountID] = allPersonalDetails[accountID] || {
                login,
                accountID,
                avatar: UserUtils.getDefaultAvatarURL(accountID),
                displayName: login,
            };
        });
        onyxData.optimisticData.push({
            onyxMethod: Onyx.METHOD.MERGE,
            key: ONYXKEYS.PERSONAL_DETAILS_LIST,
            value: optimisticPersonalDetails,
        });

        // Add the createdReportActionID parameter to the API call
        params.createdReportActionID = optimisticCreatedAction.reportActionID;

        // If we are creating a thread, ensure the report action has childReportID property added
        if (newReportObject.parentReportID && parentReportActionID) {
            onyxData.optimisticData.push({
                onyxMethod: Onyx.METHOD.MERGE,
                key: `${ONYXKEYS.COLLECTION.REPORT_ACTIONS}${newReportObject.parentReportID}`,
                value: {[parentReportActionID]: {childReportID: reportID}},
            });
            onyxData.failureData.push({
                onyxMethod: Onyx.METHOD.MERGE,
                key: `${ONYXKEYS.COLLECTION.REPORT_ACTIONS}${newReportObject.parentReportID}`,
                value: {[parentReportActionID]: {childReportID: '0'}},
            });
        }
    }

    if (isFromDeepLink) {
        // eslint-disable-next-line rulesdir/no-api-side-effects-method
        API.makeRequestWithSideEffects('OpenReport', params, onyxData).finally(() => {
            Onyx.set(ONYXKEYS.IS_CHECKING_PUBLIC_ROOM, false);
        });
    } else {
        // eslint-disable-next-line rulesdir/no-multiple-api-calls
        API.write('OpenReport', params, onyxData);
    }
}

/**
 * This will find an existing chat, or create a new one if none exists, for the given user or set of users. It will then navigate to this chat.
 *
 * @param {Array} userLogins list of user logins to start a chat report with.
 */
function navigateToAndOpenReport(userLogins) {
    let newChat = {};
    const formattedUserLogins = _.map(userLogins, (login) => OptionsListUtils.addSMSDomainIfPhoneNumber(login).toLowerCase());
    const chat = ReportUtils.getChatByParticipantsByLoginList(formattedUserLogins);
    if (!chat) {
        const participantAccountIDs = PersonalDetailsUtils.getAccountIDsByLogins(userLogins);
        newChat = ReportUtils.buildOptimisticChatReport(participantAccountIDs);
    }
    const reportID = chat ? chat.reportID : newChat.reportID;

    // We want to pass newChat here because if anything is passed in that param (even an existing chat), we will try to create a chat on the server
    openReport(reportID, userLogins, newChat);
    Navigation.dismissModal(reportID);
}

/**
 * This will find an existing chat, or create a new one if none exists, for the given accountID or set of accountIDs. It will then navigate to this chat.
 *
 * @param {Array} participantAccountIDs of user logins to start a chat report with.
 */
function navigateToAndOpenReportWithAccountIDs(participantAccountIDs) {
    let newChat = {};
    const chat = ReportUtils.getChatByParticipants(participantAccountIDs);
    if (!chat) {
        newChat = ReportUtils.buildOptimisticChatReport(participantAccountIDs);
    }
    const reportID = chat ? chat.reportID : newChat.reportID;

    // We want to pass newChat here because if anything is passed in that param (even an existing chat), we will try to create a chat on the server
    openReport(reportID, [], newChat, '0', false, participantAccountIDs);
    Navigation.dismissModal(reportID);
}

/**
 * This will navigate to an existing thread, or create a new one if necessary
 *
 * @param {String} childReportID The reportID we are trying to open
 * @param {Object} parentReportAction the parent comment of a thread
 * @param {String} parentReportID The reportID of the parent
 *
 */
function navigateToAndOpenChildReport(childReportID = '0', parentReportAction = {}, parentReportID = '0') {
    if (childReportID !== '0') {
        openReport(childReportID);
        Navigation.navigate(ROUTES.getReportRoute(childReportID));
    } else {
        const participantAccountIDs = _.uniq([currentUserAccountID, Number(parentReportAction.actorAccountID)]);
        const parentReport = allReports[parentReportID];
        const newChat = ReportUtils.buildOptimisticChatReport(
            participantAccountIDs,
            lodashGet(parentReportAction, ['message', 0, 'text']),
            lodashGet(parentReport, 'chatType', ''),
            lodashGet(parentReport, 'policyID', CONST.POLICY.OWNER_EMAIL_FAKE),
            CONST.POLICY.OWNER_EMAIL_FAKE,
            CONST.POLICY.OWNER_ACCOUNT_ID_FAKE,
            false,
            '',
            undefined,
            CONST.REPORT.NOTIFICATION_PREFERENCE.ALWAYS,
            parentReportAction.reportActionID,
            parentReportID,
        );

        const participantLogins = PersonalDetailsUtils.getLoginsByAccountIDs(newChat.participantAccountIDs);
        openReport(newChat.reportID, participantLogins, newChat, parentReportAction.reportActionID);
        Navigation.navigate(ROUTES.getReportRoute(newChat.reportID));
    }
}

/**
 * Get the latest report history without marking the report as read.
 *
 * @param {String} reportID
 */
function reconnect(reportID) {
    API.write(
        'ReconnectToReport',
        {
            reportID,
        },
        {
            optimisticData: [
                {
                    onyxMethod: Onyx.METHOD.MERGE,
                    key: `${ONYXKEYS.COLLECTION.REPORT}${reportID}`,
                    value: {
                        isLoadingReportActions: true,
                        isLoadingMoreReportActions: false,
                        reportName: lodashGet(allReports, [reportID, 'reportName'], CONST.REPORT.DEFAULT_REPORT_NAME),
                    },
                },
            ],
            successData: [
                {
                    onyxMethod: Onyx.METHOD.MERGE,
                    key: `${ONYXKEYS.COLLECTION.REPORT}${reportID}`,
                    value: {
                        isLoadingReportActions: false,
                    },
                },
            ],
            failureData: [
                {
                    onyxMethod: Onyx.METHOD.MERGE,
                    key: `${ONYXKEYS.COLLECTION.REPORT}${reportID}`,
                    value: {
                        isLoadingReportActions: false,
                    },
                },
            ],
        },
    );
}

/**
 * Gets the older actions that have not been read yet.
 * Normally happens when you scroll up on a chat, and the actions have not been read yet.
 *
 * @param {String} reportID
 * @param {String} reportActionID
 */
function readOldestAction(reportID, reportActionID) {
    API.read(
        'ReadOldestAction',
        {
            reportID,
            reportActionID,
        },
        {
            optimisticData: [
                {
                    onyxMethod: Onyx.METHOD.MERGE,
                    key: `${ONYXKEYS.COLLECTION.REPORT}${reportID}`,
                    value: {
                        isLoadingMoreReportActions: true,
                    },
                },
            ],
            successData: [
                {
                    onyxMethod: Onyx.METHOD.MERGE,
                    key: `${ONYXKEYS.COLLECTION.REPORT}${reportID}`,
                    value: {
                        isLoadingMoreReportActions: false,
                    },
                },
            ],
            failureData: [
                {
                    onyxMethod: Onyx.METHOD.MERGE,
                    key: `${ONYXKEYS.COLLECTION.REPORT}${reportID}`,
                    value: {
                        isLoadingMoreReportActions: false,
                    },
                },
            ],
        },
    );
}

/**
 * Gets metadata info about links in the provided report action
 *
 * @param {String} reportID
 * @param {String} reportActionID
 */
function expandURLPreview(reportID, reportActionID) {
    API.read('ExpandURLPreview', {
        reportID,
        reportActionID,
    });
}

/**
 * Marks the new report actions as read
 *
 * @param {String} reportID
 */
function readNewestAction(reportID) {
    API.write(
        'ReadNewestAction',
        {
            reportID,
        },
        {
            optimisticData: [
                {
                    onyxMethod: Onyx.METHOD.MERGE,
                    key: `${ONYXKEYS.COLLECTION.REPORT}${reportID}`,
                    value: {
                        lastReadTime: DateUtils.getDBTime(),
                    },
                },
            ],
        },
    );
}

/**
 * Sets the last read time on a report
 *
 * @param {String} reportID
 * @param {String} reportActionCreated
 */
function markCommentAsUnread(reportID, reportActionCreated) {
    // If no action created date is provided, use the last action's
    const actionCreationTime = reportActionCreated || lodashGet(allReports, [reportID, 'lastVisibleActionCreated'], '0');

    // We subtract 1 millisecond so that the lastReadTime is updated to just before a given reportAction's created date
    // For example, if we want to mark a report action with ID 100 and created date '2014-04-01 16:07:02.999' unread, we set the lastReadTime to '2014-04-01 16:07:02.998'
    // Since the report action with ID 100 will be the first with a timestamp above '2014-04-01 16:07:02.998', it's the first one that will be shown as unread
    const lastReadTime = DateUtils.subtractMillisecondsFromDateTime(actionCreationTime, 1);
    API.write(
        'MarkAsUnread',
        {
            reportID,
            lastReadTime,
        },
        {
            optimisticData: [
                {
                    onyxMethod: Onyx.METHOD.MERGE,
                    key: `${ONYXKEYS.COLLECTION.REPORT}${reportID}`,
                    value: {
                        lastReadTime,
                    },
                },
            ],
        },
    );
}

/**
 * Toggles the pinned state of the report.
 *
 * @param {Object} reportID
 * @param {Boolean} isPinnedChat
 */
function togglePinnedState(reportID, isPinnedChat) {
    const pinnedValue = !isPinnedChat;

    // Optimistically pin/unpin the report before we send out the command
    const optimisticData = [
        {
            onyxMethod: Onyx.METHOD.MERGE,
            key: `${ONYXKEYS.COLLECTION.REPORT}${reportID}`,
            value: {isPinned: pinnedValue},
        },
    ];

    API.write(
        'TogglePinnedChat',
        {
            reportID,
            pinnedValue,
        },
        {optimisticData},
    );
}

/**
 * Saves the comment left by the user as they are typing. By saving this data the user can switch between chats, close
 * tab, refresh etc without worrying about loosing what they typed out.
 *
 * @param {String} reportID
 * @param {String} comment
 */
function saveReportComment(reportID, comment) {
    Onyx.merge(`${ONYXKEYS.COLLECTION.REPORT_DRAFT_COMMENT}${reportID}`, comment);
}

/**
 * Saves the number of lines for the comment
 * @param {String} reportID
 * @param {Number} numberOfLines
 */
function saveReportCommentNumberOfLines(reportID, numberOfLines) {
    Onyx.merge(`${ONYXKEYS.COLLECTION.REPORT_DRAFT_COMMENT_NUMBER_OF_LINES}${reportID}`, numberOfLines);
}

/**
 * Immediate indication whether the report has a draft comment.
 *
 * @param {String} reportID
 * @param {Boolean} hasDraft
 * @returns {Promise}
 */
function setReportWithDraft(reportID, hasDraft) {
    return Onyx.merge(`${ONYXKEYS.COLLECTION.REPORT}${reportID}`, {hasDraft});
}

/**
 * Broadcasts whether or not a user is typing on a report over the report's private pusher channel.
 *
 * @param {String} reportID
 */
function broadcastUserIsTyping(reportID) {
    const privateReportChannelName = getReportChannelName(reportID);
    const typingStatus = {};
    typingStatus[currentUserAccountID] = true;
    Pusher.sendEvent(privateReportChannelName, Pusher.TYPE.USER_IS_TYPING, typingStatus);
}

/**
 * When a report changes in Onyx, this fetches the report from the API if the report doesn't have a name
 *
 * @param {Object} report
 */
function handleReportChanged(report) {
    if (!report || ReportUtils.isIOUReport(report)) {
        return;
    }

    if (report && report.reportID) {
        allReports[report.reportID] = report;

        if (ReportUtils.isConciergeChatReport(report)) {
            conciergeChatReportID = report.reportID;
        }
    }

    // A report can be missing a name if a comment is received via pusher event and the report does not yet exist in Onyx (eg. a new DM created with the logged in person)
    // In this case, we call reconnect so that we can fetch the report data without marking it as read
    if (report.reportID && report.reportName === undefined) {
        reconnect(report.reportID);
    }
}

Onyx.connect({
    key: ONYXKEYS.COLLECTION.REPORT,
    callback: handleReportChanged,
});

/**
 * Deletes a comment from the report, basically sets it as empty string
 *
 * @param {String} reportID
 * @param {Object} reportAction
 */
function deleteReportComment(reportID, reportAction) {
    const originalReportID = ReportUtils.getOriginalReportID(reportID, reportAction);
    const reportActionID = reportAction.reportActionID;
    const deletedMessage = [
        {
            type: 'COMMENT',
            html: '',
            text: '',
            isEdited: true,
            isDeletedParentAction: true,
        },
    ];
    const optimisticReportActions = {
        [reportActionID]: {
            pendingAction: CONST.RED_BRICK_ROAD_PENDING_ACTION.DELETE,
            previousMessage: reportAction.message,
            message: deletedMessage,
            errors: null,
        },
    };

    // If we are deleting the last visible message, let's find the previous visible one (or set an empty one if there are none) and update the lastMessageText in the LHN.
    // Similarly, if we are deleting the last read comment we will want to update the lastVisibleActionCreated to use the previous visible message.
    let optimisticReport = {
        lastMessageText: '',
        lastVisibleActionCreated: '',
    };
    const lastMessageText = ReportActionsUtils.getLastVisibleMessageText(originalReportID, optimisticReportActions);
    if (lastMessageText.length > 0) {
        const lastVisibleActionCreated = ReportActionsUtils.getLastVisibleAction(originalReportID, optimisticReportActions).created;
        optimisticReport = {
            lastMessageText,
            lastVisibleActionCreated,
        };
    }

    // If the API call fails we must show the original message again, so we revert the message content back to how it was
    // and and remove the pendingAction so the strike-through clears
    const failureData = [
        {
            onyxMethod: Onyx.METHOD.MERGE,
            key: `${ONYXKEYS.COLLECTION.REPORT_ACTIONS}${originalReportID}`,
            value: {
                [reportActionID]: {
                    message: reportAction.message,
                    pendingAction: null,
                    previousMessage: null,
                },
            },
        },
    ];

    const successData = [
        {
            onyxMethod: Onyx.METHOD.MERGE,
            key: `${ONYXKEYS.COLLECTION.REPORT_ACTIONS}${originalReportID}`,
            value: {
                [reportActionID]: {
                    pendingAction: null,
                    previousMessage: null,
                },
            },
        },
    ];

    const optimisticData = [
        {
            onyxMethod: Onyx.METHOD.MERGE,
            key: `${ONYXKEYS.COLLECTION.REPORT_ACTIONS}${originalReportID}`,
            value: optimisticReportActions,
        },
        {
            onyxMethod: Onyx.METHOD.MERGE,
            key: `${ONYXKEYS.COLLECTION.REPORT}${originalReportID}`,
            value: optimisticReport,
        },
    ];

    const parameters = {
        reportID: originalReportID,
        reportActionID,
    };
    API.write('DeleteComment', parameters, {optimisticData, successData, failureData});
}

/**
 * Removes the links in html of a comment.
 * example:
 *      html="test <a href="https://www.google.com" target="_blank" rel="noreferrer noopener">https://www.google.com</a> test"
 *      links=["https://www.google.com"]
 * returns: "test https://www.google.com test"
 *
 * @param {String} html
 * @param {Array} links
 * @returns {String}
 */
const removeLinksFromHtml = (html, links) => {
    let htmlCopy = html.slice();
    _.forEach(links, (link) => {
        // We want to match the anchor tag of the link and replace the whole anchor tag with the text of the anchor tag
        const regex = new RegExp(`<(a)[^><]*href\\s*=\\s*(['"])(${Str.escapeForRegExp(link)})\\2(?:".*?"|'.*?'|[^'"><])*>([\\s\\S]*?)<\\/\\1>(?![^<]*(<\\/pre>|<\\/code>))`, 'g');
        htmlCopy = htmlCopy.replace(regex, '$4');
    });
    return htmlCopy;
};

/**
 * This function will handle removing only links that were purposely removed by the user while editing.
 *
 * @param {String} newCommentText text of the comment after editing.
 * @param {String} originalHtml original html of the comment before editing.
 * @returns {String}
 */
const handleUserDeletedLinksInHtml = (newCommentText, originalHtml) => {
    const parser = new ExpensiMark();
    if (newCommentText.length >= CONST.MAX_MARKUP_LENGTH) {
        return newCommentText;
    }
    const markdownOriginalComment = parser.htmlToMarkdown(originalHtml).trim();
    const htmlForNewComment = parser.replace(newCommentText);
    const removedLinks = parser.getRemovedMarkdownLinks(markdownOriginalComment, newCommentText);
    return removeLinksFromHtml(htmlForNewComment, removedLinks);
};

/**
 * Saves a new message for a comment. Marks the comment as edited, which will be reflected in the UI.
 *
 * @param {String} reportID
 * @param {Object} originalReportAction
 * @param {String} textForNewComment
 */
function editReportComment(reportID, originalReportAction, textForNewComment) {
    const parser = new ExpensiMark();
    const originalReportID = ReportUtils.getOriginalReportID(reportID, originalReportAction);

    // Do not autolink if someone explicitly tries to remove a link from message.
    // https://github.com/Expensify/App/issues/9090
    // https://github.com/Expensify/App/issues/13221
    const originalCommentHTML = lodashGet(originalReportAction, 'message[0].html');
    const htmlForNewComment = handleUserDeletedLinksInHtml(textForNewComment, originalCommentHTML);
    const reportComment = parser.htmlToText(htmlForNewComment);

    // For comments shorter than 10k chars, convert the comment from MD into HTML because that's how it is stored in the database
    // For longer comments, skip parsing and display plaintext for performance reasons. It takes over 40s to parse a 100k long string!!
    let parsedOriginalCommentHTML = originalCommentHTML;
    if (textForNewComment.length < CONST.MAX_MARKUP_LENGTH) {
        const autolinkFilter = {filterRules: _.filter(_.pluck(parser.rules, 'name'), (name) => name !== 'autolink')};
        parsedOriginalCommentHTML = parser.replace(parser.htmlToMarkdown(originalCommentHTML).trim(), autolinkFilter);
    }

    //  Delete the comment if it's empty
    if (_.isEmpty(htmlForNewComment)) {
        deleteReportComment(originalReportID, originalReportAction);
        return;
    }

    // Skip the Edit if message is not changed
    if (parsedOriginalCommentHTML === htmlForNewComment.trim()) {
        return;
    }

    // Optimistically update the reportAction with the new message
    const reportActionID = originalReportAction.reportActionID;
    const originalMessage = lodashGet(originalReportAction, ['message', 0]);
    const optimisticReportActions = {
        [reportActionID]: {
            pendingAction: CONST.RED_BRICK_ROAD_PENDING_ACTION.UPDATE,
            message: [
                {
                    ...originalMessage,
                    isEdited: true,
                    html: htmlForNewComment,
                    text: reportComment,
                },
            ],
        },
    };

    const optimisticData = [
        {
            onyxMethod: Onyx.METHOD.MERGE,
            key: `${ONYXKEYS.COLLECTION.REPORT_ACTIONS}${originalReportID}`,
            value: optimisticReportActions,
        },
    ];

    const lastVisibleAction = ReportActionsUtils.getLastVisibleAction(originalReportID, optimisticReportActions);
    if (reportActionID === lastVisibleAction.reportActionID) {
        const lastMessageText = ReportUtils.formatReportLastMessageText(reportComment);
        const optimisticReport = {
            lastMessageText,
        };
        optimisticData.push({
            onyxMethod: Onyx.METHOD.MERGE,
            key: `${ONYXKEYS.COLLECTION.REPORT}${originalReportID}`,
            value: optimisticReport,
        });
    }

    const failureData = [
        {
            onyxMethod: Onyx.METHOD.MERGE,
            key: `${ONYXKEYS.COLLECTION.REPORT_ACTIONS}${originalReportID}`,
            value: {
                [reportActionID]: {
                    ...originalReportAction,
                    pendingAction: null,
                },
            },
        },
    ];

    const successData = [
        {
            onyxMethod: Onyx.METHOD.MERGE,
            key: `${ONYXKEYS.COLLECTION.REPORT_ACTIONS}${originalReportID}`,
            value: {
                [reportActionID]: {
                    pendingAction: null,
                },
            },
        },
    ];

    const parameters = {
        reportID: originalReportID,
        reportComment: htmlForNewComment,
        reportActionID,
    };
    API.write('UpdateComment', parameters, {optimisticData, successData, failureData});
}

/**
 * Saves the draft for a comment report action. This will put the comment into "edit mode"
 *
 * @param {String} reportID
 * @param {Number} reportActionID
 * @param {String} draftMessage
 */
function saveReportActionDraft(reportID, reportActionID, draftMessage) {
    Onyx.set(`${ONYXKEYS.COLLECTION.REPORT_ACTIONS_DRAFTS}${reportID}_${reportActionID}`, draftMessage);
}

/**
 * Saves the number of lines for the report action draft
 * @param {String} reportID
 * @param {Number} reportActionID
 * @param {Number} numberOfLines
 */
function saveReportActionDraftNumberOfLines(reportID, reportActionID, numberOfLines) {
    Onyx.merge(`${ONYXKEYS.COLLECTION.REPORT_DRAFT_COMMENT_NUMBER_OF_LINES}${reportID}_${reportActionID}`, numberOfLines);
}

/**
 * @param {String} reportID
 * @param {String} previousValue
 * @param {String} newValue
 */
function updateNotificationPreferenceAndNavigate(reportID, previousValue, newValue) {
    if (previousValue === newValue) {
        Navigation.navigate(ROUTES.getReportSettingsRoute(reportID));
        return;
    }
    const optimisticData = [
        {
            onyxMethod: Onyx.METHOD.MERGE,
            key: `${ONYXKEYS.COLLECTION.REPORT}${reportID}`,
            value: {notificationPreference: newValue},
        },
    ];
    const failureData = [
        {
            onyxMethod: Onyx.METHOD.MERGE,
            key: `${ONYXKEYS.COLLECTION.REPORT}${reportID}`,
            value: {notificationPreference: previousValue},
        },
    ];
    API.write('UpdateReportNotificationPreference', {reportID, notificationPreference: newValue}, {optimisticData, failureData});
    Navigation.navigate(ROUTES.getReportSettingsRoute(reportID));
}

/**
 * @param {String} reportID
 * @param {String} previousValue
 * @param {String} newValue
 */
function updateWelcomeMessage(reportID, previousValue, newValue) {
    // No change needed, navigate back
    if (previousValue === newValue) {
        Navigation.goBack();
        return;
    }

    const parsedWelcomeMessage = ReportUtils.getParsedComment(newValue);
    const optimisticData = [
        {
            onyxMethod: Onyx.METHOD.MERGE,
            key: `${ONYXKEYS.COLLECTION.REPORT}${reportID}`,
            value: {welcomeMessage: parsedWelcomeMessage},
        },
    ];
    const failureData = [
        {
            onyxMethod: Onyx.METHOD.MERGE,
            key: `${ONYXKEYS.COLLECTION.REPORT}${reportID}`,
            value: {welcomeMessage: previousValue},
        },
    ];
    API.write('UpdateWelcomeMessage', {reportID, welcomeMessage: parsedWelcomeMessage}, {optimisticData, failureData});
    Navigation.goBack();
}

/**
 * @param {Object} report
 * @param {String} newValue
 */
function updateWriteCapabilityAndNavigate(report, newValue) {
    if (report.writeCapability === newValue) {
        Navigation.navigate(ROUTES.getReportSettingsRoute(report.reportID));
        return;
    }

    const optimisticData = [
        {
            onyxMethod: Onyx.METHOD.MERGE,
            key: `${ONYXKEYS.COLLECTION.REPORT}${report.reportID}`,
            value: {writeCapability: newValue},
        },
    ];
    const failureData = [
        {
            onyxMethod: Onyx.METHOD.MERGE,
            key: `${ONYXKEYS.COLLECTION.REPORT}${report.reportID}`,
            value: {writeCapability: report.writeCapability},
        },
    ];
    API.write('UpdateReportWriteCapability', {reportID: report.reportID, writeCapability: newValue}, {optimisticData, failureData});
    // Return to the report settings page since this field utilizes push-to-page
    Navigation.navigate(ROUTES.getReportSettingsRoute(report.reportID));
}

/**
 * Navigates to the 1:1 report with Concierge
 */
function navigateToConciergeChat() {
    if (!conciergeChatReportID) {
        // In order not to delay the report life cycle, we first navigate to the unknown report
        if (_.isEmpty(Navigation.getReportIDFromRoute())) {
            Navigation.navigate(ROUTES.REPORT);
        }
        // In order to avoid creating concierge repeatedly,
        // we need to ensure that the server data has been successfully pulled
        Welcome.serverDataIsReadyPromise().then(() => {
            // If we don't have a chat with Concierge then create it
            navigateToAndOpenReport([CONST.EMAIL.CONCIERGE]);
        });
    } else {
        Navigation.navigate(ROUTES.getReportRoute(conciergeChatReportID));
    }
}

/**
 * Add a policy report (workspace room) optimistically and navigate to it.
 *
 * @param {String} policyID
 * @param {String} reportName
 * @param {String} visibility
 * @param {Array} policyMembers
 */
function addPolicyReport(policyID, reportName, visibility, policyMembers) {
    // The participants include the current user (admin) and the employees. Participants must not be empty.
    const participants = _.unique([currentUserAccountID, ...policyMembers]);
    const policyReport = ReportUtils.buildOptimisticChatReport(
        participants,
        reportName,
        CONST.REPORT.CHAT_TYPE.POLICY_ROOM,
        policyID,
        CONST.REPORT.OWNER_EMAIL_FAKE,
        CONST.REPORT.OWNER_ACCOUNT_ID_FAKE,
        false,
        '',
        visibility,

        // The room might contain all policy members so notifying always should be opt-in only.
        CONST.REPORT.NOTIFICATION_PREFERENCE.DAILY,
    );
    const createdReportAction = ReportUtils.buildOptimisticCreatedReportAction(policyReport.ownerEmail);

    // Onyx.set is used on the optimistic data so that it is present before navigating to the workspace room. With Onyx.merge the workspace room reportID is not present when
    // fetchReportIfNeeded is called on the ReportScreen, so openReport is called which is unnecessary since the optimistic data will be stored in Onyx.
    // Therefore, Onyx.set is used instead of Onyx.merge.
    const optimisticData = [
        {
            onyxMethod: Onyx.METHOD.SET,
            key: `${ONYXKEYS.COLLECTION.REPORT}${policyReport.reportID}`,
            value: {
                pendingFields: {
                    addWorkspaceRoom: CONST.RED_BRICK_ROAD_PENDING_ACTION.ADD,
                },
                ...policyReport,
            },
        },
        {
            onyxMethod: Onyx.METHOD.SET,
            key: `${ONYXKEYS.COLLECTION.REPORT_ACTIONS}${policyReport.reportID}`,
            value: {[createdReportAction.reportActionID]: createdReportAction},
        },
    ];
    const successData = [
        {
            onyxMethod: Onyx.METHOD.MERGE,
            key: `${ONYXKEYS.COLLECTION.REPORT}${policyReport.reportID}`,
            value: {
                pendingFields: {
                    addWorkspaceRoom: null,
                },
            },
        },
        {
            onyxMethod: Onyx.METHOD.MERGE,
            key: `${ONYXKEYS.COLLECTION.REPORT_ACTIONS}${policyReport.reportID}`,
            value: {
                [createdReportAction.reportActionID]: {
                    pendingAction: null,
                },
            },
        },
    ];
    const failureData = [
        {
            onyxMethod: Onyx.METHOD.MERGE,
            key: `${ONYXKEYS.COLLECTION.REPORT}${policyReport.reportID}`,
            value: {
                errorFields: {
                    addWorkspaceRoom: ErrorUtils.getMicroSecondOnyxError('report.genericCreateReportFailureMessage'),
                },
            },
        },
    ];

    API.write(
        'AddWorkspaceRoom',
        {
            policyID: policyReport.policyID,
            reportName,
            visibility,
            reportID: policyReport.reportID,
            createdReportActionID: createdReportAction.reportActionID,
        },
        {optimisticData, successData, failureData},
    );
    Navigation.dismissModal(policyReport.reportID);
}

/**
 * Deletes a report, along with its reportActions, any linked reports, and any linked IOU report.
 *
 * @param {String} reportID
 */
function deleteReport(reportID) {
    const report = allReports[reportID];
    const onyxData = {
        [`${ONYXKEYS.COLLECTION.REPORT}${reportID}`]: null,
        [`${ONYXKEYS.COLLECTION.REPORT_ACTIONS}${reportID}`]: null,
    };

    // Delete linked transactions
    const reportActionsForReport = allReportActions[reportID];
    _.chain(reportActionsForReport)
        .filter((reportAction) => reportAction.actionName === CONST.REPORT.ACTIONS.TYPE.IOU)
        .map((reportAction) => reportAction.originalMessage.IOUTransactionID)
        .uniq()
        .each((transactionID) => (onyxData[`${ONYXKEYS.COLLECTION.TRANSACTION}${transactionID}`] = null));

    Onyx.multiSet(onyxData);

    // Delete linked IOU report
    if (report && report.iouReportID) {
        deleteReport(report.iouReportID);
    }
}

/**
 * @param {String} reportID The reportID of the policy report (workspace room)
 */
function navigateToConciergeChatAndDeleteReport(reportID) {
    // Dismiss the current report screen and replace it with Concierge Chat
    Navigation.goBack();
    navigateToConciergeChat();
    deleteReport(reportID);
}

/**
 * @param {Object} policyRoomReport
 * @param {Number} policyRoomReport.reportID
 * @param {String} policyRoomReport.reportName
 * @param {String} policyRoomName The updated name for the policy room
 */
function updatePolicyRoomNameAndNavigate(policyRoomReport, policyRoomName) {
    const reportID = policyRoomReport.reportID;
    const previousName = policyRoomReport.reportName;

    // No change needed, navigate back
    if (previousName === policyRoomName) {
        Navigation.navigate(ROUTES.getReportSettingsRoute(reportID));
        return;
    }
    const optimisticData = [
        {
            onyxMethod: Onyx.METHOD.MERGE,
            key: `${ONYXKEYS.COLLECTION.REPORT}${reportID}`,
            value: {
                reportName: policyRoomName,
                pendingFields: {
                    reportName: CONST.RED_BRICK_ROAD_PENDING_ACTION.UPDATE,
                },
                errorFields: {
                    reportName: null,
                },
            },
        },
    ];
    const successData = [
        {
            onyxMethod: Onyx.METHOD.MERGE,
            key: `${ONYXKEYS.COLLECTION.REPORT}${reportID}`,
            value: {
                pendingFields: {
                    reportName: null,
                },
            },
        },
    ];
    const failureData = [
        {
            onyxMethod: Onyx.METHOD.MERGE,
            key: `${ONYXKEYS.COLLECTION.REPORT}${reportID}`,
            value: {
                reportName: previousName,
            },
        },
    ];
    API.write('UpdatePolicyRoomName', {reportID, policyRoomName}, {optimisticData, successData, failureData});
    Navigation.navigate(ROUTES.getReportSettingsRoute(reportID));
}

/**
 * @param {String} reportID The reportID of the policy room.
 */
function clearPolicyRoomNameErrors(reportID) {
    Onyx.merge(`${ONYXKEYS.COLLECTION.REPORT}${reportID}`, {
        errorFields: {
            reportName: null,
        },
        pendingFields: {
            reportName: null,
        },
    });
}

/**
 * @param {String} reportID
 * @param {Boolean} isComposerFullSize
 */
function setIsComposerFullSize(reportID, isComposerFullSize) {
    Onyx.merge(`${ONYXKEYS.COLLECTION.REPORT_IS_COMPOSER_FULL_SIZE}${reportID}`, isComposerFullSize);
}

/**
 * @param {String} reportID
 * @param {Object} action the associated report action (optional)
 * @param {Boolean} isRemote whether or not this notification is a remote push notification
 * @returns {Boolean}
 */
function shouldShowReportActionNotification(reportID, action = null, isRemote = false) {
    const tag = isRemote ? '[PushNotification]' : '[LocalNotification]';

    // Due to payload size constraints, some push notifications may have their report action stripped
    // so we must double check that we were provided an action before using it in these checks.
    if (action && ReportActionsUtils.isDeletedAction(action)) {
        Log.info(`${tag} Skipping notification because the action was deleted`, false, {reportID, action});
        return false;
    }

    if (!ActiveClientManager.isClientTheLeader()) {
        Log.info(`${tag} Skipping notification because this client is not the leader`);
        return false;
    }

    // We don't want to send a local notification if the user preference is daily or mute
    const notificationPreference = lodashGet(allReports, [reportID, 'notificationPreference'], CONST.REPORT.NOTIFICATION_PREFERENCE.ALWAYS);
    if (notificationPreference === CONST.REPORT.NOTIFICATION_PREFERENCE.MUTE || notificationPreference === CONST.REPORT.NOTIFICATION_PREFERENCE.DAILY) {
        Log.info(`${tag} No notification because user preference is to be notified: ${notificationPreference}`);
        return false;
    }

    // If this comment is from the current user we don't want to parrot whatever they wrote back to them.
    if (action && action.actorAccountID === currentUserAccountID) {
        Log.info(`${tag} No notification because comment is from the currently logged in user`);
        return false;
    }

    // If we are currently viewing this report do not show a notification.
    if (reportID === Navigation.getReportIDFromRoute() && Visibility.isVisible() && Visibility.hasFocus()) {
        Log.info(`${tag} No notification because it was a comment for the current report`);
        return false;
    }

    // If this notification was delayed and the user saw the message already, don't show it
    const report = allReports[reportID];
    if (action && report && report.lastReadTime >= action.created) {
        Log.info(`${tag} No notification because the comment was already read`, false, {created: action.created, lastReadTime: report.lastReadTime});
        return false;
    }

    // Don't show a notification if no comment exists
    if (action && !_.some(action.message, (f) => f.type === 'COMMENT')) {
        Log.info(`${tag} No notification because no comments exist for the current action`);
        return false;
    }

    return true;
}

/**
 * @param {String} reportID
 * @param {Object} action
 */
function showReportActionNotification(reportID, action) {
    if (!shouldShowReportActionNotification(reportID, action)) {
        return;
    }

    Log.info('[LocalNotification] Creating notification');
    LocalNotification.showCommentNotification({
        report: allReports[reportID],
        reportAction: action,
        onClick: () => {
            // Navigate to this report onClick
            Navigation.navigate(ROUTES.getReportRoute(reportID));
        },
    });
    notifyNewAction(reportID, action.actorAccountID, action.reportActionID);
}

/**
 * Clear the errors associated with the IOUs of a given report.
 *
 * @param {String} reportID
 */
function clearIOUError(reportID) {
    Onyx.merge(`${ONYXKEYS.COLLECTION.REPORT}${reportID}`, {errorFields: {iou: null}});
}

/**
 * Internal function to help with updating the onyx state of a message of a report action.
 * @param {Object} originalReportAction
 * @param {Object} message
 * @param {String} reportID
 * @return {Object[]}
 */
function getOptimisticDataForReportActionUpdate(originalReportAction, message, reportID) {
    const reportActionID = originalReportAction.reportActionID;

    return [
        {
            onyxMethod: Onyx.METHOD.MERGE,
            key: `${ONYXKEYS.COLLECTION.REPORT_ACTIONS}${reportID}`,
            value: {
                [reportActionID]: {
                    message: [message],
                },
            },
        },
    ];
}

/**
 * Returns true if the accountID has reacted to the report action (with the given skin tone).
 * @param {Number} accountID
 * @param {Array<Object | Number>} users
 * @param {Number} [skinTone]
 * @returns {boolean}
 */
function hasAccountIDReacted(accountID, users, skinTone) {
    return (
        _.find(users, (user) => {
            let userAccountID;
            if (typeof user === 'object') {
                userAccountID = user.accountID;
            } else {
                userAccountID = user;
            }

            return userAccountID === accountID && (skinTone == null ? true : user.skinTone === skinTone);
        }) !== undefined
    );
}

/**
 * Adds a reaction to the report action.
 * @param {String} reportID
 * @param {Object} originalReportAction
 * @param {{ name: string, code: string, types: string[] }} emoji
 * @param {number} [skinTone] Optional.
 */
function addEmojiReaction(reportID, originalReportAction, emoji, skinTone = preferredSkinTone) {
    const originalReportID = ReportUtils.getOriginalReportID(reportID, originalReportAction);
    const message = originalReportAction.message[0];
    let reactionObject = message.reactions && _.find(message.reactions, (reaction) => reaction.emoji === emoji.name);
    const needToInsertReactionObject = !reactionObject;
    if (needToInsertReactionObject) {
        reactionObject = {
            emoji: emoji.name,
            users: [],
        };
    } else {
        // Make a copy of the reaction object so that we can modify it without mutating the original
        reactionObject = {...reactionObject};
    }

    if (hasAccountIDReacted(currentUserAccountID, reactionObject.users, skinTone)) {
        return;
    }

    reactionObject.users = [...reactionObject.users, {accountID: currentUserAccountID, skinTone}];
    let updatedReactions = [...(message.reactions || [])];
    if (needToInsertReactionObject) {
        updatedReactions = [...updatedReactions, reactionObject];
    } else {
        updatedReactions = _.map(updatedReactions, (reaction) => (reaction.emoji === emoji.name ? reactionObject : reaction));
    }

    const updatedMessage = {
        ...message,
        reactions: updatedReactions,
    };

    // Optimistically update the reportAction with the reaction
    const optimisticData = getOptimisticDataForReportActionUpdate(originalReportAction, updatedMessage, originalReportID);

    const parameters = {
        reportID: originalReportID,
        skinTone,
        emojiCode: emoji.name,
        sequenceNumber: originalReportAction.sequenceNumber,
        reportActionID: originalReportAction.reportActionID,
    };
    API.write('AddEmojiReaction', parameters, {optimisticData});
}

/**
 * Removes a reaction to the report action.
 * @param {String} reportID
 * @param {Object} originalReportAction
 * @param {{ name: string, code: string, types: string[] }} emoji
 */
function removeEmojiReaction(reportID, originalReportAction, emoji) {
    const originalReportID = ReportUtils.getOriginalReportID(reportID, originalReportAction);
    const message = originalReportAction.message[0];
    const reactionObject = message.reactions && _.find(message.reactions, (reaction) => reaction.emoji === emoji.name);
    if (!reactionObject) {
        return;
    }

    const updatedReactionObject = {
        ...reactionObject,
    };
    updatedReactionObject.users = _.filter(reactionObject.users, (sender) => sender.accountID !== currentUserAccountID);
    const updatedReactions = _.filter(
        // Replace the reaction object either with the updated one or null if there are no users
        _.map(message.reactions, (reaction) => {
            if (reaction.emoji === emoji.name) {
                if (updatedReactionObject.users.length === 0) {
                    return null;
                }
                return updatedReactionObject;
            }
            return reaction;
        }),

        // Remove any null reactions
        (reportObject) => reportObject !== null,
    );

    const updatedMessage = {
        ...message,
        reactions: updatedReactions,
    };

    // Optimistically update the reportAction with the reaction
    const optimisticData = getOptimisticDataForReportActionUpdate(originalReportAction, updatedMessage, originalReportID);

    const parameters = {
        reportID: originalReportID,
        sequenceNumber: originalReportAction.sequenceNumber,
        reportActionID: originalReportAction.reportActionID,
        emojiCode: emoji.name,
    };
    API.write('RemoveEmojiReaction', parameters, {optimisticData});
}

/**
 * Calls either addEmojiReaction or removeEmojiReaction depending on if the current user has reacted to the report action.
 * @param {String} reportID
<<<<<<< HEAD
 * @param {Object} reportAction
 * @param {Object} emojiToReact
 * @param {number} paramSkinTone
 * @returns {Promise}
 */
function toggleEmojiReaction(reportID, reportAction, emojiToReact, paramSkinTone = preferredSkinTone) {
    const emoji = EmojiUtils.findEmojiByCode(emojiToReact.code);
=======
 * @param {String} reportActionID
 * @param {Object} emoji
 * @param {number} paramSkinTone
 * @returns {Promise}
 */
function toggleEmojiReaction(reportID, reportActionID, emoji, paramSkinTone = preferredSkinTone) {
    const reportAction = ReportActionsUtils.getReportAction(reportID, reportActionID);

    if (_.isEmpty(reportAction)) {
        return;
    }

>>>>>>> e7a17f8d
    const message = reportAction.message[0];
    const reactionObject = message.reactions && _.find(message.reactions, (reaction) => reaction.emoji === emoji.name);
    const skinTone = emoji.types === undefined ? null : paramSkinTone; // only use skin tone if emoji supports it
    if (reactionObject) {
        if (hasAccountIDReacted(currentUserAccountID, reactionObject.users, skinTone)) {
            return removeEmojiReaction(reportID, reportAction, emoji, skinTone);
        }
    }
    return addEmojiReaction(reportID, reportAction, emoji, skinTone);
}

/**
 * @param {String|null} url
 * @param {Boolean} isAuthenticated
 */
function openReportFromDeepLink(url, isAuthenticated) {
    const route = ReportUtils.getRouteFromLink(url);
    const reportID = ReportUtils.getReportIDFromLink(url);

    if (reportID && !isAuthenticated) {
        // Call the OpenReport command to check in the server if it's a public room. If so, we'll open it as an anonymous user
        openReport(reportID, [], {}, '0', true);

        // Show the sign-in page if the app is offline
        if (isNetworkOffline) {
            Onyx.set(ONYXKEYS.IS_CHECKING_PUBLIC_ROOM, false);
        }
    } else {
        // If we're not opening a public room (no reportID) or the user is authenticated, we unblock the UI (hide splash screen)
        Onyx.set(ONYXKEYS.IS_CHECKING_PUBLIC_ROOM, false);
    }

    // Navigate to the report after sign-in/sign-up.
    InteractionManager.runAfterInteractions(() => {
        SidebarUtils.isSidebarLoadedReady().then(() => {
            if (reportID) {
                Navigation.navigate(ROUTES.getReportRoute(reportID));
            }
            if (route === ROUTES.CONCIERGE) {
                navigateToConciergeChat();
            }
        });
    });
}

/**
 * Leave a report by setting the state to submitted and closed
 *
 * @param {String} reportID
 */
function leaveRoom(reportID) {
    API.write(
        'LeaveRoom',
        {
            reportID,
        },
        {
            optimisticData: [
                {
                    onyxMethod: Onyx.METHOD.SET,
                    key: `${ONYXKEYS.COLLECTION.REPORT}${reportID}`,
                    value: {
                        stateNum: CONST.REPORT.STATE_NUM.SUBMITTED,
                        statusNum: CONST.REPORT.STATUS.CLOSED,
                    },
                },
            ],
            failureData: [
                {
                    onyxMethod: Onyx.METHOD.SET,
                    key: `${ONYXKEYS.COLLECTION.REPORT}${reportID}`,
                    value: {
                        stateNum: CONST.REPORT.STATE_NUM.OPEN,
                        statusNum: CONST.REPORT.STATUS.OPEN,
                    },
                },
            ],
        },
    );
    navigateToConciergeChat();
}

/**
 * @param {String} reportID
 */
function setLastOpenedPublicRoom(reportID) {
    Onyx.set(ONYXKEYS.LAST_OPENED_PUBLIC_ROOM_ID, reportID);
}

/**
 * Navigates to the last opened public room
 *
 * @param {String} lastOpenedPublicRoomID
 */
function openLastOpenedPublicRoom(lastOpenedPublicRoomID) {
    Navigation.isNavigationReady().then(() => {
        setLastOpenedPublicRoom('');
        Navigation.navigate(ROUTES.getReportRoute(lastOpenedPublicRoomID));
    });
}

/**
 * Flag a comment as offensive
 *
 * @param {String} reportID
 * @param {Object} reportAction
 * @param {String} severity
 */
function flagComment(reportID, reportAction, severity) {
    const originalReportID = ReportUtils.getOriginalReportID(reportID, reportAction);
    const message = reportAction.message[0];
    let updatedDecision;
    if (severity === CONST.MODERATION.FLAG_SEVERITY_SPAM || severity === CONST.MODERATION.FLAG_SEVERITY_INCONSIDERATE) {
        if (_.isEmpty(message.moderationDecisions) || message.moderationDecisions[message.moderationDecisions.length - 1].decision !== CONST.MODERATION.MODERATOR_DECISION_PENDING_HIDE) {
            updatedDecision = [
                {
                    decision: CONST.MODERATION.MODERATOR_DECISION_PENDING,
                },
            ];
        }
    } else if (severity === CONST.MODERATION.FLAG_SEVERITY_ASSAULT || severity === CONST.MODERATION.FLAG_SEVERITY_HARASSMENT) {
        updatedDecision = [
            {
                decision: CONST.MODERATION.MODERATOR_DECISION_PENDING_REMOVE,
            },
        ];
    } else {
        updatedDecision = [
            {
                decision: CONST.MODERATION.MODERATOR_DECISION_PENDING_HIDE,
            },
        ];
    }

    const reportActionID = reportAction.reportActionID;

    const updatedMessage = {
        ...message,
        moderationDecisions: updatedDecision,
    };

    const optimisticData = [
        {
            onyxMethod: Onyx.METHOD.MERGE,
            key: `${ONYXKEYS.COLLECTION.REPORT_ACTIONS}${originalReportID}`,
            value: {
                [reportActionID]: {
                    pendingAction: CONST.RED_BRICK_ROAD_PENDING_ACTION.UPDATE,
                    message: [updatedMessage],
                },
            },
        },
    ];

    const failureData = [
        {
            onyxMethod: Onyx.METHOD.MERGE,
            key: `${ONYXKEYS.COLLECTION.REPORT_ACTIONS}${originalReportID}`,
            value: {
                [reportActionID]: {
                    ...reportAction,
                    pendingAction: null,
                },
            },
        },
    ];

    const successData = [
        {
            onyxMethod: Onyx.METHOD.MERGE,
            key: `${ONYXKEYS.COLLECTION.REPORT_ACTIONS}${originalReportID}`,
            value: {
                [reportActionID]: {
                    pendingAction: null,
                },
            },
        },
    ];

    const parameters = {
        severity,
        reportActionID,
    };

    API.write('FlagComment', parameters, {optimisticData, successData, failureData});
}

export {
    addComment,
    addAttachment,
    reconnect,
    updateWelcomeMessage,
    updateWriteCapabilityAndNavigate,
    updateNotificationPreferenceAndNavigate,
    subscribeToReportTypingEvents,
    unsubscribeFromReportChannel,
    saveReportComment,
    saveReportCommentNumberOfLines,
    broadcastUserIsTyping,
    togglePinnedState,
    editReportComment,
    handleUserDeletedLinksInHtml,
    saveReportActionDraft,
    saveReportActionDraftNumberOfLines,
    deleteReportComment,
    navigateToConciergeChat,
    setReportWithDraft,
    addPolicyReport,
    deleteReport,
    navigateToConciergeChatAndDeleteReport,
    setIsComposerFullSize,
    expandURLPreview,
    markCommentAsUnread,
    readNewestAction,
    readOldestAction,
    openReport,
    openReportFromDeepLink,
    navigateToAndOpenReport,
    navigateToAndOpenReportWithAccountIDs,
    navigateToAndOpenChildReport,
    updatePolicyRoomNameAndNavigate,
    clearPolicyRoomNameErrors,
    clearIOUError,
    subscribeToNewActionEvent,
    notifyNewAction,
    showReportActionNotification,
    addEmojiReaction,
    removeEmojiReaction,
    toggleEmojiReaction,
    hasAccountIDReacted,
    shouldShowReportActionNotification,
    leaveRoom,
    setLastOpenedPublicRoom,
    flagComment,
    openLastOpenedPublicRoom,
};<|MERGE_RESOLUTION|>--- conflicted
+++ resolved
@@ -1635,28 +1635,19 @@
 /**
  * Calls either addEmojiReaction or removeEmojiReaction depending on if the current user has reacted to the report action.
  * @param {String} reportID
-<<<<<<< HEAD
- * @param {Object} reportAction
+ * @param {String} reportActionID
  * @param {Object} emojiToReact
  * @param {number} paramSkinTone
  * @returns {Promise}
  */
-function toggleEmojiReaction(reportID, reportAction, emojiToReact, paramSkinTone = preferredSkinTone) {
-    const emoji = EmojiUtils.findEmojiByCode(emojiToReact.code);
-=======
- * @param {String} reportActionID
- * @param {Object} emoji
- * @param {number} paramSkinTone
- * @returns {Promise}
- */
-function toggleEmojiReaction(reportID, reportActionID, emoji, paramSkinTone = preferredSkinTone) {
+function toggleEmojiReaction(reportID, reportActionID, emojiToReact, paramSkinTone = preferredSkinTone) {
     const reportAction = ReportActionsUtils.getReportAction(reportID, reportActionID);
 
     if (_.isEmpty(reportAction)) {
         return;
     }
 
->>>>>>> e7a17f8d
+    const emoji = EmojiUtils.findEmojiByCode(emojiToReact.code);
     const message = reportAction.message[0];
     const reactionObject = message.reactions && _.find(message.reactions, (reaction) => reaction.emoji === emoji.name);
     const skinTone = emoji.types === undefined ? null : paramSkinTone; // only use skin tone if emoji supports it
