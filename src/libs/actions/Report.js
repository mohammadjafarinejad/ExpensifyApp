import {InteractionManager} from 'react-native';
import _ from 'underscore';
import lodashGet from 'lodash/get';
import ExpensiMark from 'expensify-common/lib/ExpensiMark';
import Onyx from 'react-native-onyx';
import Str from 'expensify-common/lib/str';
import ONYXKEYS from '../../ONYXKEYS';
import * as Pusher from '../Pusher/pusher';
import LocalNotification from '../Notification/LocalNotification';
import Navigation from '../Navigation/Navigation';
import * as ActiveClientManager from '../ActiveClientManager';
import Visibility from '../Visibility';
import ROUTES from '../../ROUTES';
import * as API from '../API';
import CONFIG from '../../CONFIG';
import CONST from '../../CONST';
import Log from '../Log';
import * as ReportUtils from '../ReportUtils';
import DateUtils from '../DateUtils';
import * as ReportActionsUtils from '../ReportActionsUtils';
import * as CollectionUtils from '../CollectionUtils';
import * as EmojiUtils from '../EmojiUtils';
import * as ErrorUtils from '../ErrorUtils';
import * as UserUtils from '../UserUtils';
import * as Welcome from './Welcome';
import * as PersonalDetailsUtils from '../PersonalDetailsUtils';
import SidebarUtils from '../SidebarUtils';
import * as OptionsListUtils from '../OptionsListUtils';
<<<<<<< HEAD
import * as Environment from '../Environment/Environment';
=======
import * as Localize from '../Localize';
>>>>>>> 29ae9421

let currentUserAccountID;
Onyx.connect({
    key: ONYXKEYS.SESSION,
    callback: (val) => {
        // When signed out, val is undefined
        if (!val) {
            return;
        }

        currentUserAccountID = val.accountID;
    },
});

let preferredSkinTone;
Onyx.connect({
    key: ONYXKEYS.PREFERRED_EMOJI_SKIN_TONE,
    callback: (val) => {
        preferredSkinTone = EmojiUtils.getPreferredSkinToneIndex(val);
    },
});

const allReportActions = {};
Onyx.connect({
    key: ONYXKEYS.COLLECTION.REPORT_ACTIONS,
    callback: (actions, key) => {
        if (!key || !actions) {
            return;
        }
        const reportID = CollectionUtils.extractCollectionItemID(key);
        allReportActions[reportID] = actions;
    },
});

let isNetworkOffline = false;
Onyx.connect({
    key: ONYXKEYS.NETWORK,
    callback: (val) => (isNetworkOffline = lodashGet(val, 'isOffline', false)),
});

let allPersonalDetails;
Onyx.connect({
    key: ONYXKEYS.PERSONAL_DETAILS_LIST,
    callback: (val) => {
        allPersonalDetails = val || {};
    },
});

const allReports = {};
let conciergeChatReportID;
const typingWatchTimers = {};

/**
 * Get the private pusher channel name for a Report.
 *
 * @param {String} reportID
 * @returns {String}
 */
function getReportChannelName(reportID) {
    return `${CONST.PUSHER.PRIVATE_REPORT_CHANNEL_PREFIX}${reportID}${CONFIG.PUSHER.SUFFIX}`;
}

/**
 * There are 2 possibilities that we can receive via pusher for a user's typing status:
 * 1. The "new" way from New Expensify is passed as {[login]: Boolean} (e.g. {yuwen@expensify.com: true}), where the value
 * is whether the user with that login is typing on the report or not.
 * 2. The "old" way from e.com which is passed as {userLogin: login} (e.g. {userLogin: bstites@expensify.com})
 *
 * This method makes sure that no matter which we get, we return the "new" format
 *
 * @param {Object} typingStatus
 * @returns {Object}
 */
function getNormalizedTypingStatus(typingStatus) {
    let normalizedTypingStatus = typingStatus;

    if (_.first(_.keys(typingStatus)) === 'userLogin') {
        normalizedTypingStatus = {[typingStatus.userLogin]: true};
    }

    return normalizedTypingStatus;
}

/**
 * Initialize our pusher subscriptions to listen for someone typing in a report.
 *
 * @param {String} reportID
 */
function subscribeToReportTypingEvents(reportID) {
    if (!reportID) {
        return;
    }

    // Make sure we have a clean Typing indicator before subscribing to typing events
    Onyx.set(`${ONYXKEYS.COLLECTION.REPORT_USER_IS_TYPING}${reportID}`, {});

    const pusherChannelName = getReportChannelName(reportID);
    Pusher.subscribe(pusherChannelName, Pusher.TYPE.USER_IS_TYPING, (typingStatus) => {
        // If the pusher message comes from OldDot, we expect the typing status to be keyed by user
        // login OR by 'Concierge'. If the pusher message comes from NewDot, it is keyed by accountID
        // since personal details are keyed by accountID.
        const normalizedTypingStatus = getNormalizedTypingStatus(typingStatus);
        const accountIDOrLogin = _.first(_.keys(normalizedTypingStatus));

        if (!accountIDOrLogin) {
            return;
        }

        // Don't show the typing indicator if the user is typing on another platform
        if (Number(accountIDOrLogin) === currentUserAccountID) {
            return;
        }

        // Use a combo of the reportID and the accountID or login as a key for holding our timers.
        const reportUserIdentifier = `${reportID}-${accountIDOrLogin}`;
        clearTimeout(typingWatchTimers[reportUserIdentifier]);
        Onyx.merge(`${ONYXKEYS.COLLECTION.REPORT_USER_IS_TYPING}${reportID}`, normalizedTypingStatus);

        // Wait for 1.5s of no additional typing events before setting the status back to false.
        typingWatchTimers[reportUserIdentifier] = setTimeout(() => {
            const typingStoppedStatus = {};
            typingStoppedStatus[accountIDOrLogin] = false;
            Onyx.merge(`${ONYXKEYS.COLLECTION.REPORT_USER_IS_TYPING}${reportID}`, typingStoppedStatus);
            delete typingWatchTimers[reportUserIdentifier];
        }, 1500);
    }).catch((error) => {
        Log.hmmm('[Report] Failed to initially subscribe to Pusher channel', false, {errorType: error.type, pusherChannelName});
    });
}

/**
 * Remove our pusher subscriptions to listen for someone typing in a report.
 *
 * @param {String} reportID
 */
function unsubscribeFromReportChannel(reportID) {
    if (!reportID) {
        return;
    }

    const pusherChannelName = getReportChannelName(reportID);
    Onyx.set(`${ONYXKEYS.COLLECTION.REPORT_USER_IS_TYPING}${reportID}`, {});
    Pusher.unsubscribe(pusherChannelName, Pusher.TYPE.USER_IS_TYPING);
}

const defaultNewActionSubscriber = {
    reportID: '',
    callback: () => {},
};

let newActionSubscriber = defaultNewActionSubscriber;

/**
 * Enables the Report actions file to let the ReportActionsView know that a new comment has arrived in realtime for the current report
 *
 * @param {String} reportID
 * @param {Function} callback
 * @returns {Function}
 */
function subscribeToNewActionEvent(reportID, callback) {
    newActionSubscriber = {callback, reportID};
    return () => {
        newActionSubscriber = defaultNewActionSubscriber;
    };
}

/**
 * Notify the ReportActionsView that a new comment has arrived
 *
 * @param {String} reportID
 * @param {Number} accountID
 * @param {String} reportActionID
 */
function notifyNewAction(reportID, accountID, reportActionID) {
    if (reportID !== newActionSubscriber.reportID) {
        return;
    }
    const isFromCurrentUser = accountID === currentUserAccountID;
    newActionSubscriber.callback(isFromCurrentUser, reportActionID);
}

/**
 * Add up to two report actions to a report. This method can be called for the following situations:
 *
 * - Adding one comment
 * - Adding one attachment
 * - Add both a comment and attachment simultaneously
 *
 * @param {String} reportID
 * @param {String} [text]
 * @param {Object} [file]
 */
function addActions(reportID, text = '', file) {
    let reportCommentText = '';
    let reportCommentAction;
    let attachmentAction;
    let commandName = 'AddComment';

    if (text) {
        const reportComment = ReportUtils.buildOptimisticAddCommentReportAction(text);
        reportCommentAction = reportComment.reportAction;
        reportCommentText = reportComment.commentText;
    }

    if (file) {
        // When we are adding an attachment we will call AddAttachment.
        // It supports sending an attachment with an optional comment and AddComment supports adding a single text comment only.
        commandName = 'AddAttachment';
        const attachment = ReportUtils.buildOptimisticAddCommentReportAction('', file);
        attachmentAction = attachment.reportAction;
    }

    // Always prefer the file as the last action over text
    const lastAction = attachmentAction || reportCommentAction;

    const currentTime = DateUtils.getDBTime();

    const lastVisibleMessage = ReportActionsUtils.getLastVisibleMessage(reportID);
    let prevVisibleMessageText;
    if (lastVisibleMessage.lastMessageTranslationKey) {
        prevVisibleMessageText = Localize.translateLocal(prevVisibleMessageText);
    } else {
        prevVisibleMessageText = lastVisibleMessage.lastMessageText;
    }

    const lastCommentText = ReportUtils.formatReportLastMessageText(lastAction.message[0].text);

    const optimisticReport = {
        lastVisibleActionCreated: currentTime,
        lastMessageTranslationKey: lodashGet(lastAction, 'message[0].translationKey', ''),
        lastMessageText: lastCommentText,
        lastMessageHtml: lastCommentText,
        lastActorAccountID: currentUserAccountID,
        lastReadTime: currentTime,
    };

    // Optimistically add the new actions to the store before waiting to save them to the server
    const optimisticReportActions = {};
    if (text) {
        optimisticReportActions[reportCommentAction.reportActionID] = reportCommentAction;
    }
    if (file) {
        optimisticReportActions[attachmentAction.reportActionID] = attachmentAction;
    }

    const parameters = {
        reportID,
        reportActionID: file ? attachmentAction.reportActionID : reportCommentAction.reportActionID,
        commentReportActionID: file && reportCommentAction ? reportCommentAction.reportActionID : null,
        reportComment: reportCommentText,
        file,
    };

    const optimisticData = [
        {
            onyxMethod: Onyx.METHOD.MERGE,
            key: `${ONYXKEYS.COLLECTION.REPORT}${reportID}`,
            value: optimisticReport,
        },
        {
            onyxMethod: Onyx.METHOD.MERGE,
            key: `${ONYXKEYS.COLLECTION.REPORT_ACTIONS}${reportID}`,
            value: optimisticReportActions,
        },
    ];

    const successData = [
        {
            onyxMethod: Onyx.METHOD.MERGE,
            key: `${ONYXKEYS.COLLECTION.REPORT_ACTIONS}${reportID}`,
            value: _.mapObject(optimisticReportActions, () => ({pendingAction: null})),
        },
    ];

    const failureReport = {
        lastMessageText: prevVisibleMessageText,
    };
    const failureData = [
        {
            onyxMethod: Onyx.METHOD.MERGE,
            key: `${ONYXKEYS.COLLECTION.REPORT}${reportID}`,
            value: failureReport,
        },
        {
            onyxMethod: Onyx.METHOD.MERGE,
            key: `${ONYXKEYS.COLLECTION.REPORT_ACTIONS}${reportID}`,
            value: _.mapObject(optimisticReportActions, (action) => ({
                ...action,
                errors: ErrorUtils.getMicroSecondOnyxError('report.genericAddCommentFailureMessage'),
            })),
        },
    ];

    // Update the timezone if it's been 5 minutes from the last time the user added a comment
    if (DateUtils.canUpdateTimezone()) {
        const timezone = DateUtils.getCurrentTimezone();
        parameters.timezone = JSON.stringify(timezone);
        optimisticData.push({
            onyxMethod: Onyx.METHOD.MERGE,
            key: ONYXKEYS.PERSONAL_DETAILS_LIST,
            value: {[currentUserAccountID]: {timezone}},
        });
        DateUtils.setTimezoneUpdated();
    }

    API.write(commandName, parameters, {
        optimisticData,
        successData,
        failureData,
    });
    notifyNewAction(reportID, lastAction.actorAccountID, lastAction.reportActionID);
}

/**
 *
 * Add an attachment and optional comment.
 *
 * @param {String} reportID
 * @param {File} file
 * @param {String} [text]
 */
function addAttachment(reportID, file, text = '') {
    addActions(reportID, text, file);
}

/**
 * Add a single comment to a report
 *
 * @param {String} reportID
 * @param {String} text
 */
function addComment(reportID, text) {
    addActions(reportID, text);
}

/**
 * Gets the latest page of report actions and updates the last read message
 * If a chat with the passed reportID is not found, we will create a chat based on the passed participantList
 *
 * @param {String} reportID
 * @param {Array} participantLoginList The list of users that are included in a new chat, not including the user creating it
 * @param {Object} newReportObject The optimistic report object created when making a new chat, saved as optimistic data
 * @param {String} parentReportActionID The parent report action that a thread was created from (only passed for new threads)
 * @param {Boolean} isFromDeepLink Whether or not this report is being opened from a deep link
 * @param {Array} participantAccountIDList The list of accountIDs that are included in a new chat, not including the user creating it
 */
function openReport(reportID, participantLoginList = [], newReportObject = {}, parentReportActionID = '0', isFromDeepLink = false, participantAccountIDList = []) {
    const optimisticReportData = {
        onyxMethod: Onyx.METHOD.MERGE,
        key: `${ONYXKEYS.COLLECTION.REPORT}${reportID}`,
        value: {
            isLoadingReportActions: true,
            isLoadingMoreReportActions: false,
            lastReadTime: DateUtils.getDBTime(),
        },
    };
    const reportSuccessData = {
        onyxMethod: Onyx.METHOD.MERGE,
        key: `${ONYXKEYS.COLLECTION.REPORT}${reportID}`,
        value: {
            isLoadingReportActions: false,
            pendingFields: {
                createChat: null,
            },
            errorFields: {
                createChat: null,
            },
            isOptimisticReport: false,
        },
    };
    const reportFailureData = {
        onyxMethod: Onyx.METHOD.MERGE,
        key: `${ONYXKEYS.COLLECTION.REPORT}${reportID}`,
        value: {
            isLoadingReportActions: false,
        },
    };

    const onyxData = {
        optimisticData: [optimisticReportData],
        successData: [reportSuccessData],
        failureData: [reportFailureData],
    };

    const params = {
        reportID,
        emailList: participantLoginList ? participantLoginList.join(',') : '',
        accountIDList: participantAccountIDList ? participantAccountIDList.join(',') : '',
        parentReportActionID,
    };

    if (isFromDeepLink) {
        params.shouldRetry = false;
    }

    // If we open an exist report, but it is not present in Onyx yet, we should change the method to set for this report
    // and we need data to be available when we navigate to the chat page
    if (_.isEmpty(ReportUtils.getReport(reportID))) {
        optimisticReportData.onyxMethod = Onyx.METHOD.SET;
    }

    // If we are creating a new report, we need to add the optimistic report data and a report action
    if (!_.isEmpty(newReportObject)) {
        // Change the method to set for new reports because it doesn't exist yet, is faster,
        // and we need the data to be available when we navigate to the chat page
        optimisticReportData.onyxMethod = Onyx.METHOD.SET;
        optimisticReportData.value = {
            reportName: CONST.REPORT.DEFAULT_REPORT_NAME,
            ...optimisticReportData.value,
            ...newReportObject,
            pendingFields: {
                createChat: CONST.RED_BRICK_ROAD_PENDING_ACTION.ADD,
            },
            isOptimisticReport: true,
        };

        const optimisticCreatedAction = ReportUtils.buildOptimisticCreatedReportAction(newReportObject.ownerEmail);
        onyxData.optimisticData.push({
            onyxMethod: Onyx.METHOD.SET,
            key: `${ONYXKEYS.COLLECTION.REPORT_ACTIONS}${reportID}`,
            value: {[optimisticCreatedAction.reportActionID]: optimisticCreatedAction},
        });
        onyxData.successData.push({
            onyxMethod: Onyx.METHOD.MERGE,
            key: `${ONYXKEYS.COLLECTION.REPORT_ACTIONS}${reportID}`,
            value: {[optimisticCreatedAction.reportActionID]: {pendingAction: null}},
        });

        // Add optimistic personal details for new participants
        const optimisticPersonalDetails = {};
        _.map(participantLoginList, (login, index) => {
            const accountID = newReportObject.participantAccountIDs[index];
            optimisticPersonalDetails[accountID] = allPersonalDetails[accountID] || {
                login,
                accountID,
                avatar: UserUtils.getDefaultAvatarURL(accountID),
                displayName: login,
            };
        });
        onyxData.optimisticData.push({
            onyxMethod: Onyx.METHOD.MERGE,
            key: ONYXKEYS.PERSONAL_DETAILS_LIST,
            value: optimisticPersonalDetails,
        });

        // Add the createdReportActionID parameter to the API call
        params.createdReportActionID = optimisticCreatedAction.reportActionID;

        // If we are creating a thread, ensure the report action has childReportID property added
        if (newReportObject.parentReportID && parentReportActionID) {
            onyxData.optimisticData.push({
                onyxMethod: Onyx.METHOD.MERGE,
                key: `${ONYXKEYS.COLLECTION.REPORT_ACTIONS}${newReportObject.parentReportID}`,
                value: {[parentReportActionID]: {childReportID: reportID}},
            });
            onyxData.failureData.push({
                onyxMethod: Onyx.METHOD.MERGE,
                key: `${ONYXKEYS.COLLECTION.REPORT_ACTIONS}${newReportObject.parentReportID}`,
                value: {[parentReportActionID]: {childReportID: '0'}},
            });
        }
    }

    if (isFromDeepLink) {
        // eslint-disable-next-line rulesdir/no-api-side-effects-method
        API.makeRequestWithSideEffects('OpenReport', params, onyxData).finally(() => {
            Onyx.set(ONYXKEYS.IS_CHECKING_PUBLIC_ROOM, false);
        });
    } else {
        // eslint-disable-next-line rulesdir/no-multiple-api-calls
        API.write('OpenReport', params, onyxData);
    }
}

/**
 * This will find an existing chat, or create a new one if none exists, for the given user or set of users. It will then navigate to this chat.
 *
 * @param {Array} userLogins list of user logins to start a chat report with.
 */
function navigateToAndOpenReport(userLogins) {
    let newChat = {};
    const formattedUserLogins = _.map(userLogins, (login) => OptionsListUtils.addSMSDomainIfPhoneNumber(login).toLowerCase());
    const chat = ReportUtils.getChatByParticipantsByLoginList(formattedUserLogins);
    if (!chat) {
        const participantAccountIDs = PersonalDetailsUtils.getAccountIDsByLogins(userLogins);
        newChat = ReportUtils.buildOptimisticChatReport(participantAccountIDs);
    }
    const reportID = chat ? chat.reportID : newChat.reportID;

    // We want to pass newChat here because if anything is passed in that param (even an existing chat), we will try to create a chat on the server
    openReport(reportID, userLogins, newChat);
    Navigation.dismissModal(reportID);
}

/**
 * This will find an existing chat, or create a new one if none exists, for the given accountID or set of accountIDs. It will then navigate to this chat.
 *
 * @param {Array} participantAccountIDs of user logins to start a chat report with.
 */
function navigateToAndOpenReportWithAccountIDs(participantAccountIDs) {
    let newChat = {};
    const chat = ReportUtils.getChatByParticipants(participantAccountIDs);
    if (!chat) {
        newChat = ReportUtils.buildOptimisticChatReport(participantAccountIDs);
    }
    const reportID = chat ? chat.reportID : newChat.reportID;

    // We want to pass newChat here because if anything is passed in that param (even an existing chat), we will try to create a chat on the server
    openReport(reportID, [], newChat, '0', false, participantAccountIDs);
    Navigation.dismissModal(reportID);
}

/**
 * This will navigate to an existing thread, or create a new one if necessary
 *
 * @param {String} childReportID The reportID we are trying to open
 * @param {Object} parentReportAction the parent comment of a thread
 * @param {String} parentReportID The reportID of the parent
 *
 */
function navigateToAndOpenChildReport(childReportID = '0', parentReportAction = {}, parentReportID = '0') {
    if (childReportID !== '0') {
        openReport(childReportID);
        Navigation.navigate(ROUTES.getReportRoute(childReportID));
    } else {
        const participantAccountIDs = _.uniq([currentUserAccountID, Number(parentReportAction.actorAccountID)]);
        const parentReport = allReports[parentReportID];
        const newChat = ReportUtils.buildOptimisticChatReport(
            participantAccountIDs,
            lodashGet(parentReportAction, ['message', 0, 'text']),
            lodashGet(parentReport, 'chatType', ''),
            lodashGet(parentReport, 'policyID', CONST.POLICY.OWNER_EMAIL_FAKE),
            CONST.POLICY.OWNER_EMAIL_FAKE,
            CONST.POLICY.OWNER_ACCOUNT_ID_FAKE,
            false,
            '',
            undefined,
            CONST.REPORT.NOTIFICATION_PREFERENCE.ALWAYS,
            parentReportAction.reportActionID,
            parentReportID,
        );

        const participantLogins = PersonalDetailsUtils.getLoginsByAccountIDs(newChat.participantAccountIDs);
        openReport(newChat.reportID, participantLogins, newChat, parentReportAction.reportActionID);
        Navigation.navigate(ROUTES.getReportRoute(newChat.reportID));
    }
}

/**
 * Get the latest report history without marking the report as read.
 *
 * @param {String} reportID
 */
function reconnect(reportID) {
    API.write(
        'ReconnectToReport',
        {
            reportID,
        },
        {
            optimisticData: [
                {
                    onyxMethod: Onyx.METHOD.MERGE,
                    key: `${ONYXKEYS.COLLECTION.REPORT}${reportID}`,
                    value: {
                        isLoadingReportActions: true,
                        isLoadingMoreReportActions: false,
                        reportName: lodashGet(allReports, [reportID, 'reportName'], CONST.REPORT.DEFAULT_REPORT_NAME),
                    },
                },
            ],
            successData: [
                {
                    onyxMethod: Onyx.METHOD.MERGE,
                    key: `${ONYXKEYS.COLLECTION.REPORT}${reportID}`,
                    value: {
                        isLoadingReportActions: false,
                    },
                },
            ],
            failureData: [
                {
                    onyxMethod: Onyx.METHOD.MERGE,
                    key: `${ONYXKEYS.COLLECTION.REPORT}${reportID}`,
                    value: {
                        isLoadingReportActions: false,
                    },
                },
            ],
        },
    );
}

/**
 * Gets the older actions that have not been read yet.
 * Normally happens when you scroll up on a chat, and the actions have not been read yet.
 *
 * @param {String} reportID
 * @param {String} reportActionID
 */
function readOldestAction(reportID, reportActionID) {
    API.read(
        'ReadOldestAction',
        {
            reportID,
            reportActionID,
        },
        {
            optimisticData: [
                {
                    onyxMethod: Onyx.METHOD.MERGE,
                    key: `${ONYXKEYS.COLLECTION.REPORT}${reportID}`,
                    value: {
                        isLoadingMoreReportActions: true,
                    },
                },
            ],
            successData: [
                {
                    onyxMethod: Onyx.METHOD.MERGE,
                    key: `${ONYXKEYS.COLLECTION.REPORT}${reportID}`,
                    value: {
                        isLoadingMoreReportActions: false,
                    },
                },
            ],
            failureData: [
                {
                    onyxMethod: Onyx.METHOD.MERGE,
                    key: `${ONYXKEYS.COLLECTION.REPORT}${reportID}`,
                    value: {
                        isLoadingMoreReportActions: false,
                    },
                },
            ],
        },
    );
}

/**
 * Gets metadata info about links in the provided report action
 *
 * @param {String} reportID
 * @param {String} reportActionID
 */
function expandURLPreview(reportID, reportActionID) {
    API.read('ExpandURLPreview', {
        reportID,
        reportActionID,
    });
}

/**
 * Marks the new report actions as read
 *
 * @param {String} reportID
 */
function readNewestAction(reportID) {
    API.write(
        'ReadNewestAction',
        {
            reportID,
        },
        {
            optimisticData: [
                {
                    onyxMethod: Onyx.METHOD.MERGE,
                    key: `${ONYXKEYS.COLLECTION.REPORT}${reportID}`,
                    value: {
                        lastReadTime: DateUtils.getDBTime(),
                    },
                },
            ],
        },
    );
}

/**
 * Sets the last read time on a report
 *
 * @param {String} reportID
 * @param {String} reportActionCreated
 */
function markCommentAsUnread(reportID, reportActionCreated) {
    // If no action created date is provided, use the last action's
    const actionCreationTime = reportActionCreated || lodashGet(allReports, [reportID, 'lastVisibleActionCreated'], '0');

    // We subtract 1 millisecond so that the lastReadTime is updated to just before a given reportAction's created date
    // For example, if we want to mark a report action with ID 100 and created date '2014-04-01 16:07:02.999' unread, we set the lastReadTime to '2014-04-01 16:07:02.998'
    // Since the report action with ID 100 will be the first with a timestamp above '2014-04-01 16:07:02.998', it's the first one that will be shown as unread
    const lastReadTime = DateUtils.subtractMillisecondsFromDateTime(actionCreationTime, 1);
    API.write(
        'MarkAsUnread',
        {
            reportID,
            lastReadTime,
        },
        {
            optimisticData: [
                {
                    onyxMethod: Onyx.METHOD.MERGE,
                    key: `${ONYXKEYS.COLLECTION.REPORT}${reportID}`,
                    value: {
                        lastReadTime,
                    },
                },
            ],
        },
    );
}

/**
 * Toggles the pinned state of the report.
 *
 * @param {Object} reportID
 * @param {Boolean} isPinnedChat
 */
function togglePinnedState(reportID, isPinnedChat) {
    const pinnedValue = !isPinnedChat;

    // Optimistically pin/unpin the report before we send out the command
    const optimisticData = [
        {
            onyxMethod: Onyx.METHOD.MERGE,
            key: `${ONYXKEYS.COLLECTION.REPORT}${reportID}`,
            value: {isPinned: pinnedValue},
        },
    ];

    API.write(
        'TogglePinnedChat',
        {
            reportID,
            pinnedValue,
        },
        {optimisticData},
    );
}

/**
 * Saves the comment left by the user as they are typing. By saving this data the user can switch between chats, close
 * tab, refresh etc without worrying about loosing what they typed out.
 *
 * @param {String} reportID
 * @param {String} comment
 */
function saveReportComment(reportID, comment) {
    Onyx.merge(`${ONYXKEYS.COLLECTION.REPORT_DRAFT_COMMENT}${reportID}`, comment);
}

/**
 * Saves the number of lines for the comment
 * @param {String} reportID
 * @param {Number} numberOfLines
 */
function saveReportCommentNumberOfLines(reportID, numberOfLines) {
    Onyx.merge(`${ONYXKEYS.COLLECTION.REPORT_DRAFT_COMMENT_NUMBER_OF_LINES}${reportID}`, numberOfLines);
}

/**
 * Immediate indication whether the report has a draft comment.
 *
 * @param {String} reportID
 * @param {Boolean} hasDraft
 * @returns {Promise}
 */
function setReportWithDraft(reportID, hasDraft) {
    return Onyx.merge(`${ONYXKEYS.COLLECTION.REPORT}${reportID}`, {hasDraft});
}

/**
 * Broadcasts whether or not a user is typing on a report over the report's private pusher channel.
 *
 * @param {String} reportID
 */
function broadcastUserIsTyping(reportID) {
    const privateReportChannelName = getReportChannelName(reportID);
    const typingStatus = {};
    typingStatus[currentUserAccountID] = true;
    Pusher.sendEvent(privateReportChannelName, Pusher.TYPE.USER_IS_TYPING, typingStatus);
}

/**
 * When a report changes in Onyx, this fetches the report from the API if the report doesn't have a name
 *
 * @param {Object} report
 */
function handleReportChanged(report) {
    if (!report || ReportUtils.isIOUReport(report)) {
        return;
    }

    if (report && report.reportID) {
        allReports[report.reportID] = report;

        if (ReportUtils.isConciergeChatReport(report)) {
            conciergeChatReportID = report.reportID;
        }
    }

    // A report can be missing a name if a comment is received via pusher event and the report does not yet exist in Onyx (eg. a new DM created with the logged in person)
    // In this case, we call reconnect so that we can fetch the report data without marking it as read
    if (report.reportID && report.reportName === undefined) {
        reconnect(report.reportID);
    }
}

Onyx.connect({
    key: ONYXKEYS.COLLECTION.REPORT,
    callback: handleReportChanged,
});

/**
 * Deletes a comment from the report, basically sets it as empty string
 *
 * @param {String} reportID
 * @param {Object} reportAction
 */
function deleteReportComment(reportID, reportAction) {
    const originalReportID = ReportUtils.getOriginalReportID(reportID, reportAction);
    const reportActionID = reportAction.reportActionID;
    const deletedMessage = [
        {
            translationKey: '',
            type: 'COMMENT',
            html: '',
            text: '',
            isEdited: true,
            isDeletedParentAction: true,
        },
    ];
    const optimisticReportActions = {
        [reportActionID]: {
            pendingAction: CONST.RED_BRICK_ROAD_PENDING_ACTION.DELETE,
            previousMessage: reportAction.message,
            message: deletedMessage,
            errors: null,
        },
    };

    // If we are deleting the last visible message, let's find the previous visible one (or set an empty one if there are none) and update the lastMessageText in the LHN.
    // Similarly, if we are deleting the last read comment we will want to update the lastVisibleActionCreated to use the previous visible message.
    let optimisticReport = {
        lastMessageTranslationKey: '',
        lastMessageText: '',
        lastVisibleActionCreated: '',
    };
    const {lastMessageText = '', lastMessageTranslationKey = ''} = ReportActionsUtils.getLastVisibleMessage(originalReportID, optimisticReportActions);
    if (lastMessageText || lastMessageTranslationKey) {
        const lastVisibleActionCreated = ReportActionsUtils.getLastVisibleAction(originalReportID, optimisticReportActions).created;
        optimisticReport = {
            lastMessageTranslationKey,
            lastMessageText,
            lastVisibleActionCreated,
        };
    }

    // If the API call fails we must show the original message again, so we revert the message content back to how it was
    // and and remove the pendingAction so the strike-through clears
    const failureData = [
        {
            onyxMethod: Onyx.METHOD.MERGE,
            key: `${ONYXKEYS.COLLECTION.REPORT_ACTIONS}${originalReportID}`,
            value: {
                [reportActionID]: {
                    message: reportAction.message,
                    pendingAction: null,
                    previousMessage: null,
                },
            },
        },
    ];

    const successData = [
        {
            onyxMethod: Onyx.METHOD.MERGE,
            key: `${ONYXKEYS.COLLECTION.REPORT_ACTIONS}${originalReportID}`,
            value: {
                [reportActionID]: {
                    pendingAction: null,
                    previousMessage: null,
                },
            },
        },
    ];

    const optimisticData = [
        {
            onyxMethod: Onyx.METHOD.MERGE,
            key: `${ONYXKEYS.COLLECTION.REPORT_ACTIONS}${originalReportID}`,
            value: optimisticReportActions,
        },
        {
            onyxMethod: Onyx.METHOD.MERGE,
            key: `${ONYXKEYS.COLLECTION.REPORT}${originalReportID}`,
            value: optimisticReport,
        },
    ];

    const parameters = {
        reportID: originalReportID,
        reportActionID,
    };
    API.write('DeleteComment', parameters, {optimisticData, successData, failureData});
}

/**
 * Removes the links in html of a comment.
 * example:
 *      html="test <a href="https://www.google.com" target="_blank" rel="noreferrer noopener">https://www.google.com</a> test"
 *      links=["https://www.google.com"]
 * returns: "test https://www.google.com test"
 *
 * @param {String} html
 * @param {Array} links
 * @returns {String}
 */
const removeLinksFromHtml = (html, links) => {
    let htmlCopy = html.slice();
    _.forEach(links, (link) => {
        // We want to match the anchor tag of the link and replace the whole anchor tag with the text of the anchor tag
        const regex = new RegExp(`<(a)[^><]*href\\s*=\\s*(['"])(${Str.escapeForRegExp(link)})\\2(?:".*?"|'.*?'|[^'"><])*>([\\s\\S]*?)<\\/\\1>(?![^<]*(<\\/pre>|<\\/code>))`, 'g');
        htmlCopy = htmlCopy.replace(regex, '$4');
    });
    return htmlCopy;
};

/**
 * This function will handle removing only links that were purposely removed by the user while editing.
 *
 * @param {String} newCommentText text of the comment after editing.
 * @param {String} originalHtml original html of the comment before editing.
 * @returns {String}
 */
const handleUserDeletedLinksInHtml = (newCommentText, originalHtml) => {
    const parser = new ExpensiMark();
    if (newCommentText.length >= CONST.MAX_MARKUP_LENGTH) {
        return newCommentText;
    }
    const markdownOriginalComment = parser.htmlToMarkdown(originalHtml).trim();
    const htmlForNewComment = parser.replace(newCommentText);
    const removedLinks = parser.getRemovedMarkdownLinks(markdownOriginalComment, newCommentText);
    return removeLinksFromHtml(htmlForNewComment, removedLinks);
};

/**
 * Saves a new message for a comment. Marks the comment as edited, which will be reflected in the UI.
 *
 * @param {String} reportID
 * @param {Object} originalReportAction
 * @param {String} textForNewComment
 */
function editReportComment(reportID, originalReportAction, textForNewComment) {
    const parser = new ExpensiMark();
    const originalReportID = ReportUtils.getOriginalReportID(reportID, originalReportAction);

    // Do not autolink if someone explicitly tries to remove a link from message.
    // https://github.com/Expensify/App/issues/9090
    // https://github.com/Expensify/App/issues/13221
    const originalCommentHTML = lodashGet(originalReportAction, 'message[0].html');
    const htmlForNewComment = handleUserDeletedLinksInHtml(textForNewComment, originalCommentHTML);
    const reportComment = parser.htmlToText(htmlForNewComment);

    // For comments shorter than 10k chars, convert the comment from MD into HTML because that's how it is stored in the database
    // For longer comments, skip parsing and display plaintext for performance reasons. It takes over 40s to parse a 100k long string!!
    let parsedOriginalCommentHTML = originalCommentHTML;
    if (textForNewComment.length < CONST.MAX_MARKUP_LENGTH) {
        const autolinkFilter = {filterRules: _.filter(_.pluck(parser.rules, 'name'), (name) => name !== 'autolink')};
        parsedOriginalCommentHTML = parser.replace(parser.htmlToMarkdown(originalCommentHTML).trim(), autolinkFilter);
    }

    //  Delete the comment if it's empty
    if (_.isEmpty(htmlForNewComment)) {
        deleteReportComment(originalReportID, originalReportAction);
        return;
    }

    // Skip the Edit if message is not changed
    if (parsedOriginalCommentHTML === htmlForNewComment.trim()) {
        return;
    }

    // Optimistically update the reportAction with the new message
    const reportActionID = originalReportAction.reportActionID;
    const originalMessage = lodashGet(originalReportAction, ['message', 0]);
    const optimisticReportActions = {
        [reportActionID]: {
            pendingAction: CONST.RED_BRICK_ROAD_PENDING_ACTION.UPDATE,
            message: [
                {
                    ...originalMessage,
                    isEdited: true,
                    html: htmlForNewComment,
                    text: reportComment,
                },
            ],
        },
    };

    const optimisticData = [
        {
            onyxMethod: Onyx.METHOD.MERGE,
            key: `${ONYXKEYS.COLLECTION.REPORT_ACTIONS}${originalReportID}`,
            value: optimisticReportActions,
        },
    ];

    const lastVisibleAction = ReportActionsUtils.getLastVisibleAction(originalReportID, optimisticReportActions);
    if (reportActionID === lastVisibleAction.reportActionID) {
        const lastMessageText = ReportUtils.formatReportLastMessageText(reportComment);
        const optimisticReport = {
            lastMessageTranslationKey: '',
            lastMessageText,
        };
        optimisticData.push({
            onyxMethod: Onyx.METHOD.MERGE,
            key: `${ONYXKEYS.COLLECTION.REPORT}${originalReportID}`,
            value: optimisticReport,
        });
    }

    const failureData = [
        {
            onyxMethod: Onyx.METHOD.MERGE,
            key: `${ONYXKEYS.COLLECTION.REPORT_ACTIONS}${originalReportID}`,
            value: {
                [reportActionID]: {
                    ...originalReportAction,
                    pendingAction: null,
                },
            },
        },
    ];

    const successData = [
        {
            onyxMethod: Onyx.METHOD.MERGE,
            key: `${ONYXKEYS.COLLECTION.REPORT_ACTIONS}${originalReportID}`,
            value: {
                [reportActionID]: {
                    pendingAction: null,
                },
            },
        },
    ];

    const parameters = {
        reportID: originalReportID,
        reportComment: htmlForNewComment,
        reportActionID,
    };
    API.write('UpdateComment', parameters, {optimisticData, successData, failureData});
}

/**
 * Saves the draft for a comment report action. This will put the comment into "edit mode"
 *
 * @param {String} reportID
 * @param {Number} reportActionID
 * @param {String} draftMessage
 */
function saveReportActionDraft(reportID, reportActionID, draftMessage) {
    Onyx.set(`${ONYXKEYS.COLLECTION.REPORT_ACTIONS_DRAFTS}${reportID}_${reportActionID}`, draftMessage);
}

/**
 * Saves the number of lines for the report action draft
 * @param {String} reportID
 * @param {Number} reportActionID
 * @param {Number} numberOfLines
 */
function saveReportActionDraftNumberOfLines(reportID, reportActionID, numberOfLines) {
    Onyx.merge(`${ONYXKEYS.COLLECTION.REPORT_DRAFT_COMMENT_NUMBER_OF_LINES}${reportID}_${reportActionID}`, numberOfLines);
}

/**
 * @param {String} reportID
 * @param {String} previousValue
 * @param {String} newValue
 */
function updateNotificationPreferenceAndNavigate(reportID, previousValue, newValue) {
    if (previousValue === newValue) {
        Navigation.navigate(ROUTES.getReportSettingsRoute(reportID));
        return;
    }
    const optimisticData = [
        {
            onyxMethod: Onyx.METHOD.MERGE,
            key: `${ONYXKEYS.COLLECTION.REPORT}${reportID}`,
            value: {notificationPreference: newValue},
        },
    ];
    const failureData = [
        {
            onyxMethod: Onyx.METHOD.MERGE,
            key: `${ONYXKEYS.COLLECTION.REPORT}${reportID}`,
            value: {notificationPreference: previousValue},
        },
    ];
    API.write('UpdateReportNotificationPreference', {reportID, notificationPreference: newValue}, {optimisticData, failureData});
    Navigation.navigate(ROUTES.getReportSettingsRoute(reportID));
}

/**
 * @param {String} reportID
 * @param {String} previousValue
 * @param {String} newValue
 */
function updateWelcomeMessage(reportID, previousValue, newValue) {
    // No change needed, navigate back
    if (previousValue === newValue) {
        Navigation.goBack();
        return;
    }

    const parsedWelcomeMessage = ReportUtils.getParsedComment(newValue);
    const optimisticData = [
        {
            onyxMethod: Onyx.METHOD.MERGE,
            key: `${ONYXKEYS.COLLECTION.REPORT}${reportID}`,
            value: {welcomeMessage: parsedWelcomeMessage},
        },
    ];
    const failureData = [
        {
            onyxMethod: Onyx.METHOD.MERGE,
            key: `${ONYXKEYS.COLLECTION.REPORT}${reportID}`,
            value: {welcomeMessage: previousValue},
        },
    ];
    API.write('UpdateWelcomeMessage', {reportID, welcomeMessage: parsedWelcomeMessage}, {optimisticData, failureData});
    Navigation.goBack();
}

/**
 * @param {Object} report
 * @param {String} newValue
 */
function updateWriteCapabilityAndNavigate(report, newValue) {
    if (report.writeCapability === newValue) {
        Navigation.navigate(ROUTES.getReportSettingsRoute(report.reportID));
        return;
    }

    const optimisticData = [
        {
            onyxMethod: Onyx.METHOD.MERGE,
            key: `${ONYXKEYS.COLLECTION.REPORT}${report.reportID}`,
            value: {writeCapability: newValue},
        },
    ];
    const failureData = [
        {
            onyxMethod: Onyx.METHOD.MERGE,
            key: `${ONYXKEYS.COLLECTION.REPORT}${report.reportID}`,
            value: {writeCapability: report.writeCapability},
        },
    ];
    API.write('UpdateReportWriteCapability', {reportID: report.reportID, writeCapability: newValue}, {optimisticData, failureData});
    // Return to the report settings page since this field utilizes push-to-page
    Navigation.navigate(ROUTES.getReportSettingsRoute(report.reportID));
}

/**
 * Navigates to the 1:1 report with Concierge
 */
function navigateToConciergeChat() {
    if (!conciergeChatReportID) {
        // In order not to delay the report life cycle, we first navigate to the unknown report
        if (!Navigation.getTopmostReportId()) {
            Navigation.navigate(ROUTES.REPORT);
        }
        // In order to avoid creating concierge repeatedly,
        // we need to ensure that the server data has been successfully pulled
        Welcome.serverDataIsReadyPromise().then(() => {
            // If we don't have a chat with Concierge then create it
            navigateToAndOpenReport([CONST.EMAIL.CONCIERGE]);
        });
    } else {
        Navigation.navigate(ROUTES.getReportRoute(conciergeChatReportID));
    }
}

/**
 * Add a policy report (workspace room) optimistically and navigate to it.
 *
 * @param {String} policyID
 * @param {String} reportName
 * @param {String} visibility
 * @param {Array} policyMembers
 */
function addPolicyReport(policyID, reportName, visibility, policyMembers) {
    // The participants include the current user (admin), and for restricted rooms, the policy members. Participants must not be empty.
    const members = visibility === CONST.REPORT.VISIBILITY.RESTRICTED ? policyMembers : [];
    const participants = _.unique([currentUserAccountID, ...members]);
    const policyReport = ReportUtils.buildOptimisticChatReport(
        participants,
        reportName,
        CONST.REPORT.CHAT_TYPE.POLICY_ROOM,
        policyID,
        CONST.REPORT.OWNER_EMAIL_FAKE,
        CONST.REPORT.OWNER_ACCOUNT_ID_FAKE,
        false,
        '',
        visibility,

        // The room might contain all policy members so notifying always should be opt-in only.
        CONST.REPORT.NOTIFICATION_PREFERENCE.DAILY,
    );
    const createdReportAction = ReportUtils.buildOptimisticCreatedReportAction(policyReport.ownerEmail);

    // Onyx.set is used on the optimistic data so that it is present before navigating to the workspace room. With Onyx.merge the workspace room reportID is not present when
    // fetchReportIfNeeded is called on the ReportScreen, so openReport is called which is unnecessary since the optimistic data will be stored in Onyx.
    // Therefore, Onyx.set is used instead of Onyx.merge.
    const optimisticData = [
        {
            onyxMethod: Onyx.METHOD.SET,
            key: `${ONYXKEYS.COLLECTION.REPORT}${policyReport.reportID}`,
            value: {
                pendingFields: {
                    addWorkspaceRoom: CONST.RED_BRICK_ROAD_PENDING_ACTION.ADD,
                },
                ...policyReport,
            },
        },
        {
            onyxMethod: Onyx.METHOD.SET,
            key: `${ONYXKEYS.COLLECTION.REPORT_ACTIONS}${policyReport.reportID}`,
            value: {[createdReportAction.reportActionID]: createdReportAction},
        },
    ];
    const successData = [
        {
            onyxMethod: Onyx.METHOD.MERGE,
            key: `${ONYXKEYS.COLLECTION.REPORT}${policyReport.reportID}`,
            value: {
                pendingFields: {
                    addWorkspaceRoom: null,
                },
            },
        },
        {
            onyxMethod: Onyx.METHOD.MERGE,
            key: `${ONYXKEYS.COLLECTION.REPORT_ACTIONS}${policyReport.reportID}`,
            value: {
                [createdReportAction.reportActionID]: {
                    pendingAction: null,
                },
            },
        },
    ];
    const failureData = [
        {
            onyxMethod: Onyx.METHOD.MERGE,
            key: `${ONYXKEYS.COLLECTION.REPORT}${policyReport.reportID}`,
            value: {
                errorFields: {
                    addWorkspaceRoom: ErrorUtils.getMicroSecondOnyxError('report.genericCreateReportFailureMessage'),
                },
            },
        },
    ];

    API.write(
        'AddWorkspaceRoom',
        {
            policyID: policyReport.policyID,
            reportName,
            visibility,
            reportID: policyReport.reportID,
            createdReportActionID: createdReportAction.reportActionID,
        },
        {optimisticData, successData, failureData},
    );
    Navigation.dismissModal(policyReport.reportID);
}

/**
 * Deletes a report, along with its reportActions, any linked reports, and any linked IOU report.
 *
 * @param {String} reportID
 */
function deleteReport(reportID) {
    const report = allReports[reportID];
    const onyxData = {
        [`${ONYXKEYS.COLLECTION.REPORT}${reportID}`]: null,
        [`${ONYXKEYS.COLLECTION.REPORT_ACTIONS}${reportID}`]: null,
    };

    // Delete linked transactions
    const reportActionsForReport = allReportActions[reportID];
    _.chain(reportActionsForReport)
        .filter((reportAction) => reportAction.actionName === CONST.REPORT.ACTIONS.TYPE.IOU)
        .map((reportAction) => reportAction.originalMessage.IOUTransactionID)
        .uniq()
        .each((transactionID) => (onyxData[`${ONYXKEYS.COLLECTION.TRANSACTION}${transactionID}`] = null));

    Onyx.multiSet(onyxData);

    // Delete linked IOU report
    if (report && report.iouReportID) {
        deleteReport(report.iouReportID);
    }
}

/**
 * @param {String} reportID The reportID of the policy report (workspace room)
 */
function navigateToConciergeChatAndDeleteReport(reportID) {
    // Dismiss the current report screen and replace it with Concierge Chat
    Navigation.goBack();
    navigateToConciergeChat();
    deleteReport(reportID);
}

/**
 * @param {Object} policyRoomReport
 * @param {Number} policyRoomReport.reportID
 * @param {String} policyRoomReport.reportName
 * @param {String} policyRoomName The updated name for the policy room
 */
function updatePolicyRoomNameAndNavigate(policyRoomReport, policyRoomName) {
    const reportID = policyRoomReport.reportID;
    const previousName = policyRoomReport.reportName;

    // No change needed, navigate back
    if (previousName === policyRoomName) {
        Navigation.navigate(ROUTES.getReportSettingsRoute(reportID));
        return;
    }
    const optimisticData = [
        {
            onyxMethod: Onyx.METHOD.MERGE,
            key: `${ONYXKEYS.COLLECTION.REPORT}${reportID}`,
            value: {
                reportName: policyRoomName,
                pendingFields: {
                    reportName: CONST.RED_BRICK_ROAD_PENDING_ACTION.UPDATE,
                },
                errorFields: {
                    reportName: null,
                },
            },
        },
    ];
    const successData = [
        {
            onyxMethod: Onyx.METHOD.MERGE,
            key: `${ONYXKEYS.COLLECTION.REPORT}${reportID}`,
            value: {
                pendingFields: {
                    reportName: null,
                },
            },
        },
    ];
    const failureData = [
        {
            onyxMethod: Onyx.METHOD.MERGE,
            key: `${ONYXKEYS.COLLECTION.REPORT}${reportID}`,
            value: {
                reportName: previousName,
            },
        },
    ];
    API.write('UpdatePolicyRoomName', {reportID, policyRoomName}, {optimisticData, successData, failureData});
    Navigation.navigate(ROUTES.getReportSettingsRoute(reportID));
}

/**
 * @param {String} reportID The reportID of the policy room.
 */
function clearPolicyRoomNameErrors(reportID) {
    Onyx.merge(`${ONYXKEYS.COLLECTION.REPORT}${reportID}`, {
        errorFields: {
            reportName: null,
        },
        pendingFields: {
            reportName: null,
        },
    });
}

/**
 * @param {String} reportID
 * @param {Boolean} isComposerFullSize
 */
function setIsComposerFullSize(reportID, isComposerFullSize) {
    Onyx.merge(`${ONYXKEYS.COLLECTION.REPORT_IS_COMPOSER_FULL_SIZE}${reportID}`, isComposerFullSize);
}

/**
 * @param {String} reportID
 * @param {Object} action the associated report action (optional)
 * @param {Boolean} isRemote whether or not this notification is a remote push notification
 * @returns {Boolean}
 */
function shouldShowReportActionNotification(reportID, action = null, isRemote = false) {
    const tag = isRemote ? '[PushNotification]' : '[LocalNotification]';

    // Due to payload size constraints, some push notifications may have their report action stripped
    // so we must double check that we were provided an action before using it in these checks.
    if (action && ReportActionsUtils.isDeletedAction(action)) {
        Log.info(`${tag} Skipping notification because the action was deleted`, false, {reportID, action});
        return false;
    }

    if (!ActiveClientManager.isClientTheLeader()) {
        Log.info(`${tag} Skipping notification because this client is not the leader`);
        return false;
    }

    // We don't want to send a local notification if the user preference is daily or mute
    const notificationPreference = lodashGet(allReports, [reportID, 'notificationPreference'], CONST.REPORT.NOTIFICATION_PREFERENCE.ALWAYS);
    if (notificationPreference === CONST.REPORT.NOTIFICATION_PREFERENCE.MUTE || notificationPreference === CONST.REPORT.NOTIFICATION_PREFERENCE.DAILY) {
        Log.info(`${tag} No notification because user preference is to be notified: ${notificationPreference}`);
        return false;
    }

    // If this comment is from the current user we don't want to parrot whatever they wrote back to them.
    if (action && action.actorAccountID === currentUserAccountID) {
        Log.info(`${tag} No notification because comment is from the currently logged in user`);
        return false;
    }

    // If we are currently viewing this report do not show a notification.
    if (reportID === Navigation.getTopmostReportId() && Visibility.isVisible() && Visibility.hasFocus()) {
        Log.info(`${tag} No notification because it was a comment for the current report`);
        return false;
    }

    // If this notification was delayed and the user saw the message already, don't show it
    const report = allReports[reportID];
    if (action && report && report.lastReadTime >= action.created) {
        Log.info(`${tag} No notification because the comment was already read`, false, {created: action.created, lastReadTime: report.lastReadTime});
        return false;
    }

    // Don't show a notification if no comment exists
    if (action && !_.some(action.message, (f) => f.type === 'COMMENT')) {
        Log.info(`${tag} No notification because no comments exist for the current action`);
        return false;
    }

    return true;
}

/**
 * @param {String} reportID
 * @param {Object} action
 */
function showReportActionNotification(reportID, action) {
    if (!shouldShowReportActionNotification(reportID, action)) {
        return;
    }

    Log.info('[LocalNotification] Creating notification');
    LocalNotification.showCommentNotification({
        report: allReports[reportID],
        reportAction: action,
        onClick: () => {
            // Navigate to this report onClick
            Navigation.navigate(ROUTES.getReportRoute(reportID));
        },
    });
    notifyNewAction(reportID, action.actorAccountID, action.reportActionID);
}

/**
 * Clear the errors associated with the IOUs of a given report.
 *
 * @param {String} reportID
 */
function clearIOUError(reportID) {
    Onyx.merge(`${ONYXKEYS.COLLECTION.REPORT}${reportID}`, {errorFields: {iou: null}});
}

/**
 * Internal function to help with updating the onyx state of a message of a report action.
 * @param {Object} originalReportAction
 * @param {Object} message
 * @param {String} reportID
 * @return {Object[]}
 */
function getOptimisticDataForReportActionUpdate(originalReportAction, message, reportID) {
    const reportActionID = originalReportAction.reportActionID;

    return [
        {
            onyxMethod: Onyx.METHOD.MERGE,
            key: `${ONYXKEYS.COLLECTION.REPORT_ACTIONS}${reportID}`,
            value: {
                [reportActionID]: {
                    message: [message],
                },
            },
        },
    ];
}

/**
 * Returns true if the accountID has reacted to the report action (with the given skin tone).
 * @param {Number} accountID
 * @param {Array<Object | Number>} users
 * @param {Number} [skinTone]
 * @returns {boolean}
 */
function hasAccountIDReacted(accountID, users, skinTone) {
    return (
        _.find(users, (user) => {
            let userAccountID;
            if (typeof user === 'object') {
                userAccountID = user.accountID;
            } else {
                userAccountID = user;
            }

            return userAccountID === accountID && (skinTone == null ? true : user.skinTone === skinTone);
        }) !== undefined
    );
}

/**
 * Adds a reaction to the report action.
 * @param {String} reportID
 * @param {Object} originalReportAction
 * @param {{ name: string, code: string, types: string[] }} emoji
 * @param {number} [skinTone] Optional.
 */
function addEmojiReaction(reportID, originalReportAction, emoji, skinTone = preferredSkinTone) {
    const originalReportID = ReportUtils.getOriginalReportID(reportID, originalReportAction);
    const message = originalReportAction.message[0];
    let reactionObject = message.reactions && _.find(message.reactions, (reaction) => reaction.emoji === emoji.name);
    const needToInsertReactionObject = !reactionObject;
    if (needToInsertReactionObject) {
        reactionObject = {
            emoji: emoji.name,
            users: [],
        };
    } else {
        // Make a copy of the reaction object so that we can modify it without mutating the original
        reactionObject = {...reactionObject};
    }

    if (hasAccountIDReacted(currentUserAccountID, reactionObject.users, skinTone)) {
        return;
    }

    reactionObject.users = [...reactionObject.users, {accountID: currentUserAccountID, skinTone}];
    let updatedReactions = [...(message.reactions || [])];
    if (needToInsertReactionObject) {
        updatedReactions = [...updatedReactions, reactionObject];
    } else {
        updatedReactions = _.map(updatedReactions, (reaction) => (reaction.emoji === emoji.name ? reactionObject : reaction));
    }

    const updatedMessage = {
        ...message,
        reactions: updatedReactions,
    };

    // Optimistically update the reportAction with the reaction
    const optimisticData = getOptimisticDataForReportActionUpdate(originalReportAction, updatedMessage, originalReportID);

    const parameters = {
        reportID: originalReportID,
        skinTone,
        emojiCode: emoji.name,
        sequenceNumber: originalReportAction.sequenceNumber,
        reportActionID: originalReportAction.reportActionID,
    };
    API.write('AddEmojiReaction', parameters, {optimisticData});
}

/**
 * Removes a reaction to the report action.
 * @param {String} reportID
 * @param {Object} originalReportAction
 * @param {{ name: string, code: string, types: string[] }} emoji
 */
function removeEmojiReaction(reportID, originalReportAction, emoji) {
    const originalReportID = ReportUtils.getOriginalReportID(reportID, originalReportAction);
    const message = originalReportAction.message[0];
    const reactionObject = message.reactions && _.find(message.reactions, (reaction) => reaction.emoji === emoji.name);
    if (!reactionObject) {
        return;
    }

    const updatedReactionObject = {
        ...reactionObject,
    };
    updatedReactionObject.users = _.filter(reactionObject.users, (sender) => sender.accountID !== currentUserAccountID);
    const updatedReactions = _.filter(
        // Replace the reaction object either with the updated one or null if there are no users
        _.map(message.reactions, (reaction) => {
            if (reaction.emoji === emoji.name) {
                if (updatedReactionObject.users.length === 0) {
                    return null;
                }
                return updatedReactionObject;
            }
            return reaction;
        }),

        // Remove any null reactions
        (reportObject) => reportObject !== null,
    );

    const updatedMessage = {
        ...message,
        reactions: updatedReactions,
    };

    // Optimistically update the reportAction with the reaction
    const optimisticData = getOptimisticDataForReportActionUpdate(originalReportAction, updatedMessage, originalReportID);

    const parameters = {
        reportID: originalReportID,
        sequenceNumber: originalReportAction.sequenceNumber,
        reportActionID: originalReportAction.reportActionID,
        emojiCode: emoji.name,
    };
    API.write('RemoveEmojiReaction', parameters, {optimisticData});
}

/**
 * Calls either addEmojiReaction or removeEmojiReaction depending on if the current user has reacted to the report action.
 * @param {String} reportID
 * @param {String} reportActionID
 * @param {Object} reactionEmoji
 * @param {number} paramSkinTone
 * @returns {Promise}
 */
function toggleEmojiReaction(reportID, reportActionID, reactionEmoji, paramSkinTone = preferredSkinTone) {
    const reportAction = ReportActionsUtils.getReportAction(reportID, reportActionID);

    if (_.isEmpty(reportAction)) {
        return;
    }

    const emoji = EmojiUtils.findEmojiByCode(reactionEmoji.code);
    const message = reportAction.message[0];
    const reactionObject = message.reactions && _.find(message.reactions, (reaction) => reaction.emoji === emoji.name);
    const skinTone = emoji.types === undefined ? null : paramSkinTone; // only use skin tone if emoji supports it
    if (reactionObject) {
        if (hasAccountIDReacted(currentUserAccountID, reactionObject.users, skinTone)) {
            return removeEmojiReaction(reportID, reportAction, emoji, skinTone);
        }
    }
    return addEmojiReaction(reportID, reportAction, emoji, skinTone);
}

/**
 * @param {String|null} url
 * @param {Boolean} isAuthenticated
 */
function openReportFromDeepLink(url, isAuthenticated) {
    const route = ReportUtils.getRouteFromLink(url);
    const reportID = ReportUtils.getReportIDFromLink(url);

    if (reportID && !isAuthenticated) {
        // Call the OpenReport command to check in the server if it's a public room. If so, we'll open it as an anonymous user
        openReport(reportID, [], {}, '0', true);

        // Show the sign-in page if the app is offline
        if (isNetworkOffline) {
            Onyx.set(ONYXKEYS.IS_CHECKING_PUBLIC_ROOM, false);
        }
    } else {
        // If we're not opening a public room (no reportID) or the user is authenticated, we unblock the UI (hide splash screen)
        Onyx.set(ONYXKEYS.IS_CHECKING_PUBLIC_ROOM, false);
    }

    // Navigate to the report after sign-in/sign-up.
    InteractionManager.runAfterInteractions(() => {
        SidebarUtils.isSidebarLoadedReady().then(() => {
            if (reportID) {
                Navigation.navigate(ROUTES.getReportRoute(reportID));
            }
            if (route === ROUTES.CONCIERGE) {
                navigateToConciergeChat();
            }
        });
    });
}

/**
 * Leave a report by setting the state to submitted and closed
 *
 * @param {String} reportID
 */
function leaveRoom(reportID) {
    API.write(
        'LeaveRoom',
        {
            reportID,
        },
        {
            optimisticData: [
                {
                    onyxMethod: Onyx.METHOD.SET,
                    key: `${ONYXKEYS.COLLECTION.REPORT}${reportID}`,
                    value: {
                        stateNum: CONST.REPORT.STATE_NUM.SUBMITTED,
                        statusNum: CONST.REPORT.STATUS.CLOSED,
                    },
                },
            ],
            failureData: [
                {
                    onyxMethod: Onyx.METHOD.SET,
                    key: `${ONYXKEYS.COLLECTION.REPORT}${reportID}`,
                    value: {
                        stateNum: CONST.REPORT.STATE_NUM.OPEN,
                        statusNum: CONST.REPORT.STATUS.OPEN,
                    },
                },
            ],
        },
    );
    navigateToConciergeChat();
}

/**
 * @param {String} reportID
 */
function setLastOpenedPublicRoom(reportID) {
    Onyx.set(ONYXKEYS.LAST_OPENED_PUBLIC_ROOM_ID, reportID);
}

/**
 * Navigates to the last opened public room
 *
 * @param {String} lastOpenedPublicRoomID
 */
function openLastOpenedPublicRoom(lastOpenedPublicRoomID) {
    Navigation.isNavigationReady().then(() => {
        setLastOpenedPublicRoom('');
        Navigation.navigate(ROUTES.getReportRoute(lastOpenedPublicRoomID));
    });
}

/**
 * Flag a comment as offensive
 *
 * @param {String} reportID
 * @param {Object} reportAction
 * @param {String} severity
 */
function flagComment(reportID, reportAction, severity) {
    const originalReportID = ReportUtils.getOriginalReportID(reportID, reportAction);
    const message = reportAction.message[0];
    let updatedDecision;
    if (severity === CONST.MODERATION.FLAG_SEVERITY_SPAM || severity === CONST.MODERATION.FLAG_SEVERITY_INCONSIDERATE) {
        if (_.isEmpty(message.moderationDecisions) || message.moderationDecisions[message.moderationDecisions.length - 1].decision !== CONST.MODERATION.MODERATOR_DECISION_PENDING_HIDE) {
            updatedDecision = [
                {
                    decision: CONST.MODERATION.MODERATOR_DECISION_PENDING,
                },
            ];
        }
    } else if (severity === CONST.MODERATION.FLAG_SEVERITY_ASSAULT || severity === CONST.MODERATION.FLAG_SEVERITY_HARASSMENT) {
        updatedDecision = [
            {
                decision: CONST.MODERATION.MODERATOR_DECISION_PENDING_REMOVE,
            },
        ];
    } else {
        updatedDecision = [
            {
                decision: CONST.MODERATION.MODERATOR_DECISION_PENDING_HIDE,
            },
        ];
    }

    const reportActionID = reportAction.reportActionID;

    const updatedMessage = {
        ...message,
        moderationDecisions: updatedDecision,
    };

    const optimisticData = [
        {
            onyxMethod: Onyx.METHOD.MERGE,
            key: `${ONYXKEYS.COLLECTION.REPORT_ACTIONS}${originalReportID}`,
            value: {
                [reportActionID]: {
                    pendingAction: CONST.RED_BRICK_ROAD_PENDING_ACTION.UPDATE,
                    message: [updatedMessage],
                },
            },
        },
    ];

    const failureData = [
        {
            onyxMethod: Onyx.METHOD.MERGE,
            key: `${ONYXKEYS.COLLECTION.REPORT_ACTIONS}${originalReportID}`,
            value: {
                [reportActionID]: {
                    ...reportAction,
                    pendingAction: null,
                },
            },
        },
    ];

    const successData = [
        {
            onyxMethod: Onyx.METHOD.MERGE,
            key: `${ONYXKEYS.COLLECTION.REPORT_ACTIONS}${originalReportID}`,
            value: {
                [reportActionID]: {
                    pendingAction: null,
                },
            },
        },
    ];

    const parameters = {
        severity,
        reportActionID,
        // This check is to prevent flooding Concierge with test flags
        // If you need to test moderation responses from Concierge on dev, set this to false!
        isDevRequest: Environment.isDevelopment(),
    };

    API.write('FlagComment', parameters, {optimisticData, successData, failureData});
}

export {
    addComment,
    addAttachment,
    reconnect,
    updateWelcomeMessage,
    updateWriteCapabilityAndNavigate,
    updateNotificationPreferenceAndNavigate,
    subscribeToReportTypingEvents,
    unsubscribeFromReportChannel,
    saveReportComment,
    saveReportCommentNumberOfLines,
    broadcastUserIsTyping,
    togglePinnedState,
    editReportComment,
    handleUserDeletedLinksInHtml,
    saveReportActionDraft,
    saveReportActionDraftNumberOfLines,
    deleteReportComment,
    navigateToConciergeChat,
    setReportWithDraft,
    addPolicyReport,
    deleteReport,
    navigateToConciergeChatAndDeleteReport,
    setIsComposerFullSize,
    expandURLPreview,
    markCommentAsUnread,
    readNewestAction,
    readOldestAction,
    openReport,
    openReportFromDeepLink,
    navigateToAndOpenReport,
    navigateToAndOpenReportWithAccountIDs,
    navigateToAndOpenChildReport,
    updatePolicyRoomNameAndNavigate,
    clearPolicyRoomNameErrors,
    clearIOUError,
    subscribeToNewActionEvent,
    notifyNewAction,
    showReportActionNotification,
    addEmojiReaction,
    removeEmojiReaction,
    toggleEmojiReaction,
    hasAccountIDReacted,
    shouldShowReportActionNotification,
    leaveRoom,
    setLastOpenedPublicRoom,
    flagComment,
    openLastOpenedPublicRoom,
};<|MERGE_RESOLUTION|>--- conflicted
+++ resolved
@@ -26,11 +26,8 @@
 import * as PersonalDetailsUtils from '../PersonalDetailsUtils';
 import SidebarUtils from '../SidebarUtils';
 import * as OptionsListUtils from '../OptionsListUtils';
-<<<<<<< HEAD
 import * as Environment from '../Environment/Environment';
-=======
 import * as Localize from '../Localize';
->>>>>>> 29ae9421
 
 let currentUserAccountID;
 Onyx.connect({
