import moment from 'moment';
import _ from 'underscore';
import lodashGet from 'lodash/get';
import ExpensiMark from 'expensify-common/lib/ExpensiMark';
import Str from 'expensify-common/lib/str';
import Onyx from 'react-native-onyx';
import ONYXKEYS from '../../ONYXKEYS';
import * as Pusher from '../Pusher/pusher';
import LocalNotification from '../Notification/LocalNotification';
import PushNotification from '../Notification/PushNotification';
import * as PersonalDetails from './PersonalDetails';
import Navigation from '../Navigation/Navigation';
import * as ActiveClientManager from '../ActiveClientManager';
import Visibility from '../Visibility';
import ROUTES from '../../ROUTES';
import NetworkConnection from '../NetworkConnection';
import Timing from './Timing';
import * as API from '../API';
import CONST from '../../CONST';
import Log from '../Log';
import {isReportMessageAttachment} from '../reportUtils';
import Timers from '../Timers';
import {dangerouslyGetReportActionsMaxSequenceNumber, isReportMissingActions} from './ReportActions';

let currentUserEmail;
let currentUserAccountID;
Onyx.connect({
    key: ONYXKEYS.SESSION,
    callback: (val) => {
        // When signed out, val is undefined
        if (val) {
            currentUserEmail = val.email;
            currentUserAccountID = val.accountID;
        }
    },
});

let lastViewedReportID;
Onyx.connect({
    key: ONYXKEYS.CURRENTLY_VIEWED_REPORTID,
    callback: val => lastViewedReportID = val ? Number(val) : null,
});

let myPersonalDetails;
Onyx.connect({
    key: ONYXKEYS.MY_PERSONAL_DETAILS,
    callback: val => myPersonalDetails = val,
});

const allReports = {};
Onyx.connect({
    key: ONYXKEYS.COLLECTION.REPORT,
    callback: (val) => {
        if (val && val.reportID) {
            allReports[val.reportID] = val;
        }
    },
});

const typingWatchTimers = {};

/**
 * Map of the most recent sequenceNumber for a reports_* key in Onyx by reportID.
 *
 * There are several sources that can set the most recent reportAction's sequenceNumber for a report:
 *
 *     - Fetching the report object
 *     - Fetching the report history
 *     - Optimistically creating a report action
 *     - Handling a report action via Pusher
 *
 * Those values are stored in reportMaxSequenceNumbers and treated as the main source of truth for each report's max
 * sequenceNumber.
 */
const reportMaxSequenceNumbers = {};

// Keeps track of the last read for each report
const lastReadSequenceNumbers = {};

// Map of optimistic report action IDs. These should be cleared when replaced by a recent fetch of report history
// since we will then be up to date and any optimistic actions that are still waiting to be replaced can be removed.
const optimisticReportActionIDs = {};

/**
 * Checks the report to see if there are any unread action items
 *
 * @param {Object} report
 * @returns {Boolean}
 */
function getUnreadActionCount(report) {
    const lastReadSequenceNumber = lodashGet(report, [
        'reportNameValuePairs',
        `lastRead_${currentUserAccountID}`,
        'sequenceNumber',
    ]);

    // Save the lastReadActionID locally so we can access this later
    lastReadSequenceNumbers[report.reportID] = lastReadSequenceNumber;

    if (report.reportActionList.length === 0) {
        return 0;
    }

    if (!lastReadSequenceNumber) {
        return report.reportActionList.length;
    }

    // There are unread items if the last one the user has read is less
    // than the highest sequence number we have
    const unreadActionCount = report.reportActionList.length - lastReadSequenceNumber;
    return Math.max(0, unreadActionCount);
}

/**
 * @param {Object} report
 * @return {String[]}
 */
function getParticipantEmailsFromReport({sharedReportList}) {
    const emailArray = _.map(sharedReportList, participant => participant.email);
    return _.without(emailArray, currentUserEmail);
}

/**
 * Returns a generated report title based on the participants
 *
 * @param {Array} sharedReportList
 * @return {String}
 */
function getChatReportName(sharedReportList) {
    return _.chain(sharedReportList)
        .map(participant => participant.email)
        .filter(participant => participant !== currentUserEmail)
        .map(participant => PersonalDetails.getDisplayName(participant))
        .value()
        .join(', ');
}

/**
 * Only store the minimal amount of data in Onyx that needs to be stored
 * because space is limited
 *
 * @param {Object} report
 * @param {Number} report.reportID
 * @param {String} report.reportName
 * @param {Object} report.reportNameValuePairs
 * @returns {Object}
 */
function getSimplifiedReportObject(report) {
    const reportActionList = lodashGet(report, ['reportActionList'], []);
    const lastReportAction = !_.isEmpty(reportActionList) ? _.last(reportActionList) : null;
    const createTimestamp = lastReportAction ? lastReportAction.created : 0;
    const lastMessageTimestamp = moment.utc(createTimestamp).unix();
    const isLastMessageAttachment = /<img([^>]+)\/>/gi.test(lodashGet(lastReportAction, ['message', 'html'], ''));

    // We are removing any html tags from the message html since we cannot access the text version of any comments as
    // the report only has the raw reportActionList and not the processed version returned by Report_GetHistory
    const lastMessageText = lodashGet(lastReportAction, ['message', 'html'], '').replace(/(<([^>]+)>)/gi, '');
    const reportName = lodashGet(report, 'reportNameValuePairs.type') === 'chat'
        ? getChatReportName(report.sharedReportList)
        : report.reportName;
    const lastActorEmail = lodashGet(lastReportAction, 'accountEmail', '');

    return {
        reportID: report.reportID,
        reportName,
        unreadActionCount: getUnreadActionCount(report),
        maxSequenceNumber: report.reportActionList.length,
        participants: getParticipantEmailsFromReport(report),
        isPinned: report.isPinned,
        lastVisitedTimestamp: lodashGet(report, [
            'reportNameValuePairs',
            `lastRead_${currentUserAccountID}`,
            'timestamp',
        ], 0),
        lastMessageTimestamp,
        lastMessageText: isLastMessageAttachment ? '[Attachment]' : lastMessageText,
        lastActorEmail,
        hasOutstandingIOU: false,
    };
}

/**
 * Get a simplified version of an IOU report
 *
 * @param {Object} reportData
 * @param {Number} reportData.transactionID
 * @param {Number} reportData.amount
 * @param {String} reportData.currency
 * @param {String} reportData.created
 * @param {String} reportData.comment
 * @param {Object[]} reportData.transactionList
 * @param {String} reportData.ownerEmail
 * @param {String} reportData.managerEmail
 * @param {Number} reportData.reportID
 * @param {Number|String} chatReportID
 * @returns {Object}
 */
function getSimplifiedIOUReport(reportData, chatReportID) {
    const transactions = _.map(reportData.transactionList, transaction => ({
        transactionID: transaction.transactionID,
        amount: transaction.amount,
        currency: transaction.currency,
        created: transaction.created,
        comment: transaction.comment,
    }));

    return {
        reportID: reportData.reportID,
        ownerEmail: reportData.ownerEmail,
        managerEmail: reportData.managerEmail,
        currency: reportData.currency,
        transactions,
        chatReportID: Number(chatReportID),
        state: reportData.state,
        cachedTotal: reportData.cachedTotal,
        total: reportData.total,
        status: reportData.status,
        stateNum: reportData.stateNum,
        hasOutstandingIOU: reportData.stateNum === 1 && reportData.total !== 0,
    };
}

/**
 * Given IOU and chat report ID fetches most recent IOU data from API.
 *
 * @param {Number} iouReportID
 * @param {Number} chatReportID
 * @returns {Promise}
 */
function fetchIOUReport(iouReportID, chatReportID) {
    return API.Get({
        returnValueList: 'reportStuff',
        reportIDList: iouReportID,
        shouldLoadOptionalKeys: true,
        includePinnedReports: true,
    }).then((response) => {
        if (!response) {
            return;
        }
        if (response.jsonCode !== 200) {
            console.error(response.message);
            return;
        }
        const iouReportData = response.reports[iouReportID];
        if (!iouReportData) {
            console.error(`No iouReportData found for reportID ${iouReportID}`);
            return;
        }
        return getSimplifiedIOUReport(iouReportData, chatReportID);
    }).catch((error) => {
        console.debug(`[Report] Failed to populate IOU Collection: ${error.message}`);
    });
}

/**
 * Given debtorEmail finds active IOU report ID via GetIOUReport API call
 *
 * @param {String} debtorEmail
 * @returns {Promise}
 */
function fetchIOUReportID(debtorEmail) {
    return API.GetIOUReport({
        debtorEmail,
    }).then((response) => {
        const iouReportID = response.reportID || 0;
        if (response.jsonCode !== 200) {
            console.error(response.message);
            return;
        }
        if (iouReportID === 0) {
            // If there is no IOU report for this user then we will assume it has been paid and do nothing here.
            // All reports are initialized with hasOutstandingIOU: false. Since the IOU report we were looking for has
            // been settled then there's nothing more to do.
            console.debug('GetIOUReport returned a reportID of 0, not fetching IOU report data');
            return;
        }
        return iouReportID;
    });
}

/**
 * Fetches chat reports when provided a list of
 * chat report IDs
 *
 * @param {Array} chatList
 * @returns {Promise<Number[]>} only used internally when fetchAllReports() is called
 */
function fetchChatReportsByIDs(chatList) {
    let fetchedReports;
    const simplifiedReports = {};
    return API.Get({
        returnValueList: 'reportStuff',
        reportIDList: chatList.join(','),
        shouldLoadOptionalKeys: true,
        includePinnedReports: true,
    })
        .then(({reports}) => {
            Log.info('[Report] successfully fetched report data', true);
            fetchedReports = reports;
            return Promise.all(_.map(fetchedReports, (chatReport) => {
                const reportActionList = chatReport.reportActionList || [];
                const containsIOUAction = _.any(reportActionList,
                    reportAction => reportAction.action === CONST.REPORT.ACTIONS.TYPE.IOU);

                // If there aren't any IOU actions, we don't need to fetch any additional data
                if (!containsIOUAction) {
                    return;
                }

                // Group chat reports cannot and should not be associated with a specific IOU report
                const participants = getParticipantEmailsFromReport(chatReport);
                if (participants.length > 1) {
                    return;
                }
                if (participants.length === 0) {
                    Log.alert('[Report] Report with IOU action but does not have any participant.', true, {
                        reportID: chatReport.reportID,
                        participants,
                    });
                    return;
                }

                return fetchIOUReportID(participants[0])
                    .then(iouReportID => fetchIOUReport(iouReportID, chatReport.reportID));
            }));
        })
        .then((iouReportObjects) => {
            // Process the reports and store them in Onyx. At the same time we'll save the simplified reports in this
            // variable called simplifiedReports which hold the participants (minus the current user) for each report.
            // Using this simplifiedReport we can call PersonalDetails.getFromReportParticipants to get the
            // personal details of all the participants and even link up their avatars to report icons.
            const reportIOUData = {};
            _.each(fetchedReports, (report) => {
                const simplifiedReport = getSimplifiedReportObject(report);
                simplifiedReports[`${ONYXKEYS.COLLECTION.REPORT}${report.reportID}`] = simplifiedReport;
            });

            _.each(iouReportObjects, (iouReportObject) => {
                if (!iouReportObject) {
                    return;
                }

                const iouReportKey = `${ONYXKEYS.COLLECTION.REPORT_IOUS}${iouReportObject.reportID}`;
                const reportKey = `${ONYXKEYS.COLLECTION.REPORT}${iouReportObject.chatReportID}`;
                reportIOUData[iouReportKey] = iouReportObject;
                simplifiedReports[reportKey].iouReportID = iouReportObject.reportID;
                simplifiedReports[reportKey].hasOutstandingIOU = iouReportObject.stateNum === 1
                    && iouReportObject.total !== 0;
            });

            // We use mergeCollection such that it updates the collection in one go.
            // Any withOnyx subscribers to this key will also receive the complete updated props just once
            // than updating props for each report and re-rendering had merge been used.
            Onyx.mergeCollection(ONYXKEYS.COLLECTION.REPORT_IOUS, reportIOUData);
            Onyx.mergeCollection(ONYXKEYS.COLLECTION.REPORT, simplifiedReports);

            // Fetch the personal details if there are any
            PersonalDetails.getFromReportParticipants(Object.values(simplifiedReports));

            return _.map(fetchedReports, report => report.reportID);
        });
}

/**
 * Given IOU object and chat report ID save the data to Onyx.
 *
 * @param {Object} iouReportObject
 * @param {Number} iouReportObject.stateNum
 * @param {Number} iouReportObject.total
 * @param {Number} iouReportObject.reportID
 * @param {Number} chatReportID
 */
function setLocalIOUReportData(iouReportObject, chatReportID) {
    const chatReportObject = {
        hasOutstandingIOU: iouReportObject.stateNum === 1 && iouReportObject.total !== 0,
        iouReportID: iouReportObject.reportID,
    };
    if (!chatReportObject.hasOutstandingIOU) {
        chatReportObject.iouReportID = null;
    }
    const iouReportKey = `${ONYXKEYS.COLLECTION.REPORT_IOUS}${iouReportObject.reportID}`;
    const reportKey = `${ONYXKEYS.COLLECTION.REPORT}${chatReportID}`;
    Onyx.merge(iouReportKey, iouReportObject);
    Onyx.merge(reportKey, chatReportObject);
}

/**
 * Update the lastRead actionID and timestamp in local memory and Onyx
 *
 * @param {Number} reportID
 * @param {Number} lastReadSequenceNumber
 */
function setLocalLastRead(reportID, lastReadSequenceNumber) {
    lastReadSequenceNumbers[reportID] = lastReadSequenceNumber;
    const reportMaxSequenceNumber = reportMaxSequenceNumbers[reportID];

    // Determine the number of unread actions by deducting the last read sequence from the total. If, for some reason,
    // the last read sequence is higher than the actual last sequence, let's just assume all actions are read
    const unreadActionCount = Math.max(reportMaxSequenceNumber - lastReadSequenceNumber, 0);

    // Update the report optimistically.
    Onyx.merge(`${ONYXKEYS.COLLECTION.REPORT}${reportID}`, {
        unreadActionCount,
        lastVisitedTimestamp: Date.now(),
    });
}

/**
 * Remove all optimistic actions from report actions and reset the optimisticReportActionsIDs array. We do this
 * to clear any stuck optimistic actions that have not be updated for whatever reason.
 *
 * @param {Number} reportID
 */
function removeOptimisticActions(reportID) {
    const actionIDs = optimisticReportActionIDs[reportID] || [];
    const actionsToRemove = _.reduce(actionIDs, (actions, actionID) => ({
        ...actions,
        [actionID]: null,
    }), {});
    Onyx.merge(`${ONYXKEYS.COLLECTION.REPORT_ACTIONS}${reportID}`, actionsToRemove);

    // Reset the optimistic report action IDs to an empty array
    Onyx.merge(`${ONYXKEYS.COLLECTION.REPORT}${reportID}`, {
        optimisticReportActionIDs: [],
    });
}

/**
 * @param {Number} reportID
 * @param {Number} sequenceNumber
 */
function setNewMarkerPosition(reportID, sequenceNumber) {
    Onyx.merge(`${ONYXKEYS.COLLECTION.REPORT}${reportID}`, {
        newMarkerSequenceNumber: sequenceNumber,
    });
}

/**
 * Updates a report action's message to be a new value.
 *
 * @param {Number} reportID
 * @param {Number} sequenceNumber
 * @param {Object} message
 */
function updateReportActionMessage(reportID, sequenceNumber, message) {
    const actionToMerge = {};
    actionToMerge[sequenceNumber] = {message: [message]};
    Onyx.merge(`${ONYXKEYS.COLLECTION.REPORT_ACTIONS}${reportID}`, actionToMerge);
}

/**
 * Updates a report in the store with a new report action
 *
 * @param {Number} reportID
 * @param {Object} reportAction
 */
function updateReportWithNewAction(reportID, reportAction) {
    const newMaxSequenceNumber = reportAction.sequenceNumber;
    const isFromCurrentUser = reportAction.actorAccountID === currentUserAccountID;
    const initialLastReadSequenceNumber = lastReadSequenceNumbers[reportID] || 0;

    // When handling an action from the current users we can assume that their
    // last read actionID has been updated in the server but not necessarily reflected
    // locally so we must first update it and then calculate the unread (which should be 0)
    if (isFromCurrentUser) {
        setLocalLastRead(reportID, newMaxSequenceNumber);
    }

    const messageText = lodashGet(reportAction, ['message', 0, 'text'], '');

    // Always merge the reportID into Onyx
    // If the report doesn't exist in Onyx yet, then all the rest of the data will be filled out
    // by handleReportChanged
    const updatedReportObject = {
        reportID,

        // Use updated lastReadSequenceNumber, value may have been modified by setLocalLastRead
        unreadActionCount: newMaxSequenceNumber - (lastReadSequenceNumbers[reportID] || 0),
        maxSequenceNumber: reportAction.sequenceNumber,
    };

    // If the report action from pusher is a higher sequence number than we know about (meaning it has come from
    // a chat participant in another application), then the last message text and author needs to be updated as well
    if (newMaxSequenceNumber > initialLastReadSequenceNumber) {
        updatedReportObject.lastMessageTimestamp = reportAction.timestamp;
        updatedReportObject.lastMessageText = messageText;
        updatedReportObject.lastActorEmail = reportAction.actorEmail;
    }

    Onyx.merge(`${ONYXKEYS.COLLECTION.REPORT}${reportID}`, updatedReportObject);

    const reportActionsToMerge = {};
    if (reportAction.clientID) {
        // Remove the optimistic action from the report since we are about to replace it with the real one (which has
        // the true sequenceNumber)
        reportActionsToMerge[reportAction.clientID] = null;
    }

    // Add the action into Onyx
    reportActionsToMerge[reportAction.sequenceNumber] = {
        ...reportAction,
        isAttachment: isReportMessageAttachment(messageText),
        loading: false,
    };

    Onyx.merge(`${ONYXKEYS.COLLECTION.REPORT_ACTIONS}${reportID}`, reportActionsToMerge);

    // If chat report receives an action with IOU, update IOU object
    if (reportAction.actionName === CONST.REPORT.ACTIONS.TYPE.IOU) {
        const chatReport = lodashGet(allReports, reportID);
        const iouReportID = lodashGet(chatReport, 'iouReportID');
        if (iouReportID) {
            fetchIOUReport(iouReportID, reportID)
                .then(iouReportObject => setLocalIOUReportData(iouReportObject, reportID));
        } else if (!chatReport || chatReport.participants.length === 1) {
            fetchIOUReportID(chatReport ? chatReport.participants[0] : reportAction.actorEmail)
                .then(iouID => fetchIOUReport(iouID, reportID))
                .then(iouReportObject => setLocalIOUReportData(iouReportObject, reportID));
        }
    }

    if (!ActiveClientManager.isClientTheLeader()) {
        console.debug('[LOCAL_NOTIFICATION] Skipping notification because this client is not the leader');
        return;
    }

    // If this comment is from the current user we don't want to parrot whatever they wrote back to them.
    if (isFromCurrentUser) {
        console.debug('[LOCAL_NOTIFICATION] No notification because comment is from the currently logged in user');
        return;
    }

    // If we are currently viewing this report do not show a notification.
    if (reportID === lastViewedReportID && Visibility.isVisible()) {
        console.debug('[LOCAL_NOTIFICATION] No notification because it was a comment for the current report');
        return;
    }

    // If the comment came from Concierge let's not show a notification since we already show one for expensify.com
    if (lodashGet(reportAction, 'actorEmail') === 'concierge@expensify.com') {
        return;
    }

    // When a new message comes in, if the New marker is not already set (newMarkerSequenceNumber === 0), set the
    // marker above the incoming message.
    if (lodashGet(allReports, [reportID, 'newMarkerSequenceNumber'], 0) === 0
        && updatedReportObject.unreadActionCount > 0) {
        const oldestUnreadSeq = (updatedReportObject.maxSequenceNumber - updatedReportObject.unreadActionCount) + 1;
        setNewMarkerPosition(reportID, oldestUnreadSeq);
    }
    console.debug('[LOCAL_NOTIFICATION] Creating notification');
    LocalNotification.showCommentNotification({
        reportAction,
        onClick: () => {
            // Navigate to this report onClick
            Navigation.navigate(ROUTES.getReportRoute(reportID));
        },
    });
}

/**
 * Updates a report in Onyx with a new pinned state.
 *
 * @param {Number} reportID
 * @param {Boolean} isPinned
 */
function updateReportPinnedState(reportID, isPinned) {
    Onyx.merge(`${ONYXKEYS.COLLECTION.REPORT}${reportID}`, {isPinned});
}

/**
 * Get the private pusher channel name for a Report.
 *
 * @param {Number} reportID
 * @returns {String}
 */
function getReportChannelName(reportID) {
    return `private-report-reportID-${reportID}`;
}

/**
 * Initialize our pusher subscriptions to listen for new report comments and pin toggles
 */
function subscribeToUserEvents() {
    // If we don't have the user's accountID yet we can't subscribe so return early
    if (!currentUserAccountID) {
        return;
    }

    const pusherChannelName = `private-user-accountID-${currentUserAccountID}`;
    if (Pusher.isSubscribed(pusherChannelName) || Pusher.isAlreadySubscribing(pusherChannelName)) {
        return;
    }

    // Live-update a report's actions when a 'report comment' event is received.
    Pusher.subscribe(pusherChannelName, Pusher.TYPE.REPORT_COMMENT, (pushJSON) => {
        Log.info(
            `[Report] Handled ${Pusher.TYPE.REPORT_COMMENT} event sent by Pusher`, true, {reportID: pushJSON.reportID},
        );
        updateReportWithNewAction(pushJSON.reportID, pushJSON.reportAction);
    }, false,
    () => {
        NetworkConnection.triggerReconnectionCallbacks('pusher re-subscribed to private user channel');
    })
        .catch((error) => {
            Log.info(
                '[Report] Failed to subscribe to Pusher channel',
                true,
                {error, pusherChannelName, eventName: Pusher.TYPE.REPORT_COMMENT},
            );
        });

    // Live-update a report's actions when an 'edit comment' event is received.
    Pusher.subscribe(pusherChannelName, Pusher.TYPE.REPORT_COMMENT_EDIT, (pushJSON) => {
        Log.info(
            `[Report] Handled ${Pusher.TYPE.REPORT_COMMENT_EDIT} event sent by Pusher`, true, {
                reportActionID: pushJSON.reportActionID,
            },
        );
        updateReportActionMessage(pushJSON.reportID, pushJSON.sequenceNumber, pushJSON.message);
    }, false,
    () => {
        NetworkConnection.triggerReconnectionCallbacks('pusher re-subscribed to private user channel');
    })
        .catch((error) => {
            Log.info(
                '[Report] Failed to subscribe to Pusher channel',
                true,
                {error, pusherChannelName, eventName: Pusher.TYPE.REPORT_COMMENT_EDIT},
            );
        });

    // Live-update a report's pinned state when a 'report toggle pinned' event is received.
    Pusher.subscribe(pusherChannelName, Pusher.TYPE.REPORT_TOGGLE_PINNED, (pushJSON) => {
        Log.info(
            `[Report] Handled ${Pusher.TYPE.REPORT_TOGGLE_PINNED} event sent by Pusher`,
            true,
            {reportID: pushJSON.reportID},
        );
        updateReportPinnedState(pushJSON.reportID, pushJSON.isPinned);
    }, false,
    () => {
        NetworkConnection.triggerReconnectionCallbacks('pusher re-subscribed to private user channel');
    })
        .catch((error) => {
            Log.info(
                '[Report] Failed to subscribe to Pusher channel',
                true,
                {error, pusherChannelName, eventName: Pusher.TYPE.REPORT_TOGGLE_PINNED},
            );
        });

    PushNotification.onReceived(PushNotification.TYPE.REPORT_COMMENT, ({reportID, reportAction}) => {
        Log.info('[Report] Handled event sent by Airship', true, {reportID});
        updateReportWithNewAction(reportID, reportAction);
    });

    // Open correct report when push notification is clicked
    PushNotification.onSelected(PushNotification.TYPE.REPORT_COMMENT, ({reportID}) => {
        Navigation.navigate(ROUTES.getReportRoute(reportID));
    });
}

/**
 * There are 2 possibilities that we can receive via pusher for a user's typing status:
 * 1. The "new" way from e.cash is passed as {[login]: Boolean} (e.g. {yuwen@expensify.com: true}), where the value
 * is whether the user with that login is typing on the report or not.
 * 2. The "old" way from e.com which is passed as {userLogin: login} (e.g. {userLogin: bstites@expensify.com})
 *
 * This method makes sure that no matter which we get, we return the "new" format
 *
 * @param {Object} typingStatus
 * @returns {Object}
 */
function getNormalizedTypingStatus(typingStatus) {
    let normalizedTypingStatus = typingStatus;

    if (_.first(_.keys(typingStatus)) === 'userLogin') {
        normalizedTypingStatus = {[typingStatus.userLogin]: true};
    }

    return normalizedTypingStatus;
}

/**
 * Initialize our pusher subscriptions to listen for someone typing in a report.
 *
 * @param {Number} reportID
 */
function subscribeToReportTypingEvents(reportID) {
    if (!reportID) {
        return;
    }

    // Make sure we have a clean Typing indicator before subscribing to typing events
    Onyx.set(`${ONYXKEYS.COLLECTION.REPORT_USER_IS_TYPING}${reportID}`, {});

    const pusherChannelName = getReportChannelName(reportID);
    Pusher.subscribe(pusherChannelName, 'client-userIsTyping', (typingStatus) => {
        const normalizedTypingStatus = getNormalizedTypingStatus(typingStatus);
        const login = _.first(_.keys(normalizedTypingStatus));

        if (!login) {
            return;
        }

        // Don't show the typing indicator if a user is typing on another platform
        if (login === currentUserEmail) {
            return;
        }

        // Use a combo of the reportID and the login as a key for holding our timers.
        const reportUserIdentifier = `${reportID}-${login}`;
        clearTimeout(typingWatchTimers[reportUserIdentifier]);
        Onyx.merge(`${ONYXKEYS.COLLECTION.REPORT_USER_IS_TYPING}${reportID}`, normalizedTypingStatus);

        // Wait for 1.5s of no additional typing events before setting the status back to false.
        typingWatchTimers[reportUserIdentifier] = setTimeout(() => {
            const typingStoppedStatus = {};
            typingStoppedStatus[login] = false;
            Onyx.merge(`${ONYXKEYS.COLLECTION.REPORT_USER_IS_TYPING}${reportID}`, typingStoppedStatus);
            delete typingWatchTimers[reportUserIdentifier];
        }, 1500);
    })
        .catch((error) => {
            Log.info('[Report] Failed to initially subscribe to Pusher channel', true, {error, pusherChannelName});
        });
}

/**
 * Remove our pusher subscriptions to listen for someone typing in a report.
 *
 * @param {Number} reportID
 */
function unsubscribeFromReportChannel(reportID) {
    if (!reportID) {
        return;
    }

    const pusherChannelName = getReportChannelName(reportID);
    Onyx.set(`${ONYXKEYS.COLLECTION.REPORT_USER_IS_TYPING}${reportID}`, {});
    Pusher.unsubscribe(pusherChannelName);
}

/**
 * Get the report ID for a chat report for a specific
 * set of participants and navigate to it if wanted.
 *
 * @param {String[]} participants
 * @param {Boolean} shouldNavigate
 * @returns {Promise<Number[]>}
 */
function fetchOrCreateChatReport(participants, shouldNavigate = true) {
    if (participants.length < 2) {
        throw new Error('fetchOrCreateChatReport() must have at least two participants.');
    }

    return API.CreateChatReport({
        emailList: participants.join(','),
    })
        .then((data) => {
            if (data.jsonCode !== 200) {
                console.error(data.message);
                return;
            }

            // Merge report into Onyx
            Onyx.merge(`${ONYXKEYS.COLLECTION.REPORT}${data.reportID}`, {reportID: data.reportID});

            if (shouldNavigate) {
                // Redirect the logged in person to the new report
                Navigation.navigate(ROUTES.getReportRoute(data.reportID));
            }

            // We are returning an array with the reportID here since fetchAllReports calls this method or
            // fetchChatReportsByIDs which returns an array of reportIDs.
            return [data.reportID];
        });
}

/**
 * Get the actions of a report
 *
 * @param {Number} reportID
 * @param {Number} [offset]
 * @returns {Promise}
 */
function fetchActions(reportID, offset) {
    const reportActionsOffset = !_.isUndefined(offset) ? offset : -1;

    if (!_.isNumber(reportActionsOffset)) {
        Log.alert('[Report] Offset provided is not a number', true, {
            offset,
            reportActionsOffset,
        });
        return;
    }

    return API.Report_GetHistory({
        reportID,
        reportActionsOffset,
        reportActionsLimit: CONST.REPORT.ACTIONS.LIMIT,
    })
        .then((data) => {
            // We must remove all optimistic actions so there will not be any stuck comments. At this point, we should
            // be caught up and no longer need any optimistic comments.
            removeOptimisticActions(reportID);

            const indexedData = _.indexBy(data.history, 'sequenceNumber');
            const maxSequenceNumber = _.chain(data.history)
                .pluck('sequenceNumber')
                .max()
                .value();

            Onyx.merge(`${ONYXKEYS.COLLECTION.REPORT_ACTIONS}${reportID}`, indexedData);
            Onyx.merge(`${ONYXKEYS.COLLECTION.REPORT}${reportID}`, {maxSequenceNumber});
        });
}

/**
 * Get all of our reports
 *
 * @param {Boolean} shouldRecordHomePageTiming whether or not performance timing should be measured
 * @param {Boolean} shouldDelayActionsFetch when the app loads we want to delay the fetching of additional actions
 * @returns {Promise}
 */
function fetchAllReports(
    shouldRecordHomePageTiming = false,
    shouldDelayActionsFetch = false,
) {
    return API.Get({
        returnValueList: 'chatList',
    })
        .then((response) => {
            if (response.jsonCode !== 200) {
                return;
            }

            // The cast here is necessary as Get rvl='chatList' may return an int or Array
            const reportIDs = String(response.chatList)
                .split(',')
                .filter(_.identity);

            // Get all the chat reports if they have any, otherwise create one with concierge
            if (reportIDs.length > 0) {
                return fetchChatReportsByIDs(reportIDs);
            }

            return fetchOrCreateChatReport([currentUserEmail, 'concierge@expensify.com'], false);
        })
        .then((returnedReportIDs) => {
            Onyx.set(ONYXKEYS.INITIAL_REPORT_DATA_LOADED, true);

            if (shouldRecordHomePageTiming) {
                Timing.end(CONST.TIMING.HOMEPAGE_REPORTS_LOADED);
            }

            // Delay fetching report history as it significantly increases sign in to interactive time.
            // Register the timer so we can clean it up if the user quickly logs out after logging in. If we don't
            // cancel the timer we'll make unnecessary API requests from the sign in page.
            Timers.register(setTimeout(() => {
                // Filter reports to see which ones have actions we need to fetch so we can preload Onyx with new
                // content and improve chat switching experience by only downloading content we don't have yet.
                // This improves performance significantly when reconnecting by limiting API requests and unnecessary
                // data processing by Onyx.
                const reportIDsToFetchActions = _.filter(returnedReportIDs, id => (
                    isReportMissingActions(id, reportMaxSequenceNumbers[id])
                ));

                if (_.isEmpty(reportIDsToFetchActions)) {
                    console.debug('[Report] Local reportActions up to date. Not fetching additional actions.');
                    return;
                }

                console.debug('[Report] Fetching reportActions for reportIDs: ', {
                    reportIDs: reportIDsToFetchActions,
                });
                _.each(reportIDsToFetchActions, (reportID) => {
                    const offset = dangerouslyGetReportActionsMaxSequenceNumber(reportID, false);
                    fetchActions(reportID, offset);
                });

                // We are waiting a set amount of time to allow the UI to finish loading before bogging it down with
                // more requests and operations. Startup delay is longer since there is a lot more work done to build
                // up the UI when the app first initializes.
            }, shouldDelayActionsFetch ? CONST.FETCH_ACTIONS_DELAY.STARTUP : CONST.FETCH_ACTIONS_DELAY.RECONNECT));
        });
}

/**
 * Add an action item to a report
 *
 * @param {Number} reportID
 * @param {String} text
 * @param {Object} [file]
 */
function addAction(reportID, text, file) {
    // Convert the comment from MD into HTML because that's how it is stored in the database
    const parser = new ExpensiMark();
    const commentText = parser.replace(text);
    const isAttachment = _.isEmpty(text) && file !== undefined;

    // The new sequence number will be one higher than the highest
    const highestSequenceNumber = reportMaxSequenceNumbers[reportID] || 0;
    const newSequenceNumber = highestSequenceNumber + 1;
    const htmlForNewComment = isAttachment ? 'Uploading Attachment...' : commentText;

    // Remove HTML from text when applying optimistic offline comment
    const textForNewComment = isAttachment ? '[Attachment]'
        : htmlForNewComment.replace(/<[^>]*>?/gm, '');

    // Update the report in Onyx to have the new sequence number
    Onyx.merge(`${ONYXKEYS.COLLECTION.REPORT}${reportID}`, {
        maxSequenceNumber: newSequenceNumber,
        lastMessageTimestamp: moment().unix(),
        lastMessageText: textForNewComment,
        lastActorEmail: currentUserEmail,
    });

    // Generate a clientID so we can save the optimistic action to storage with the clientID as key. Later, we will
    // remove the optimistic action when we add the real action created in the server. We do this because it's not
    // safe to assume that this will use the very next sequenceNumber. An action created by another can overwrite that
    // sequenceNumber if it is created before this one. We use a combination of current epoch timestamp (milliseconds)
    // and a random number so that the probability of someone else having the same optimisticReportActionID is
    // extremely low even if they left the comment at the same moment as another user on the same report. The random
    // number is 3 digits because if we go any higher JS will convert the digits after the 16th position to 0's in
    // optimisticReportActionID.
    const randomNumber = Math.floor((Math.random() * (999 - 100)) + 100);
    const optimisticReportActionID = parseInt(`${Date.now()}${randomNumber}`, 10);

    // Store the optimistic action ID on the report the comment was added to. It will be removed later when refetching
    // report actions in order to clear out any stuck actions (i.e. actions where the client never received a Pusher
    // event, for whatever reason, from the server with the new action data
    Onyx.merge(`${ONYXKEYS.COLLECTION.REPORT}${reportID}`, {
        optimisticReportActionIDs: [...(optimisticReportActionIDs[reportID] || []), optimisticReportActionID],
    });

    // Optimistically add the new comment to the store before waiting to save it to the server
    Onyx.merge(`${ONYXKEYS.COLLECTION.REPORT_ACTIONS}${reportID}`, {
        [optimisticReportActionID]: {
            actionName: 'ADDCOMMENT',
            actorEmail: currentUserEmail,
            actorAccountID: currentUserAccountID,
            person: [
                {
                    style: 'strong',
                    text: myPersonalDetails.displayName || currentUserEmail,
                    type: 'TEXT',
                },
            ],
            automatic: false,

            // Use the client generated ID as a optimistic action ID so we can remove it later
            sequenceNumber: optimisticReportActionID,
            clientID: optimisticReportActionID,
            avatar: myPersonalDetails.avatar,
            timestamp: moment().unix(),
            message: [
                {
                    type: 'COMMENT',
                    html: htmlForNewComment,
                    text: textForNewComment,
                },
            ],
            isFirstItem: false,
            isAttachment,
            loading: true,
            shouldShow: true,
        },
    });

    API.Report_AddComment({
        reportID,
        reportComment: commentText,
        file,
        clientID: optimisticReportActionID,

        // The persist flag enables this request to be retried if we are offline and the app is completely killed. We do
        // not retry attachments as we have no solution for storing them persistently and attachments can't be "lost" in
        // the same way report actions can.
        persist: !isAttachment,
    })
        .then(({reportAction}) => updateReportWithNewAction(reportID, reportAction));
}

/**
 * Deletes a comment from the report, basically sets it as empty string
 *
 * @param {Number} reportID
 * @param {Object} reportAction
 */
function deleteReportComment(reportID, reportAction) {
    // Optimistic Response
    const reportActionsToMerge = {};
    const oldMessage = {...reportAction.message};
    reportActionsToMerge[reportAction.sequenceNumber] = {
        ...reportAction,
        message: [
            {
                type: 'COMMENT',
                html: '',
                text: '',
            },
        ],
    };

    Onyx.merge(`${ONYXKEYS.COLLECTION.REPORT_ACTIONS}${reportID}`, reportActionsToMerge);

    // Try to delete the comment by calling the API
    API.Report_EditComment({
        reportID,
        reportActionID: reportAction.reportActionID,
        reportComment: '',
    })
        .then((response) => {
            if (response.jsonCode === 200) {
                Log.info('Comment deleted succefully!', true);
            } else {
                // Reverse Optimistic Response
                reportActionsToMerge[reportAction.sequenceNumber] = {
                    ...reportAction,
                    message: oldMessage,
                };

                Onyx.merge(`${ONYXKEYS.COLLECTION.REPORT_ACTIONS}${reportID}`, reportActionsToMerge);
            }
        });
}

/**
 * Updates the last read action ID on the report. It optimistically makes the change to the store, and then let's the
 * network layer handle the delayed write.
 *
 * @param {Number} reportID
 * @param {Number} [sequenceNumber] This can be used to set the last read actionID to a specific
 *  spot (eg. mark-as-unread). Otherwise, when this param is omitted, the highest sequence number becomes the one that
 *  is last read (meaning that the entire report history has been read)
 */
function updateLastReadActionID(reportID, sequenceNumber) {
    // If we aren't specifying a sequenceNumber and have no valid maxSequenceNumber for this report then we should not
    // update the last read. Most likely, we have just created the report and it has no comments. But we should err on
    // the side of caution and do nothing in this case.
    if (_.isUndefined(sequenceNumber)
        && (!reportMaxSequenceNumbers[reportID] && reportMaxSequenceNumbers[reportID] !== 0)) {
        return;
    }

    // Need to subtract 1 from sequenceNumber so that the "New" marker appears in the right spot (the last read
    // action). If 1 isn't subtracted then the "New" marker appears one row below the action (the first unread action)
    const lastReadSequenceNumber = (sequenceNumber - 1) || reportMaxSequenceNumbers[reportID];

    setLocalLastRead(reportID, lastReadSequenceNumber);

    // Mark the report as not having any unread items
    API.Report_UpdateLastRead({
        accountID: currentUserAccountID,
        reportID,
        sequenceNumber: lastReadSequenceNumber,
    });
}

/**
 * Toggles the pinned state of the report.
 *
 * @param {Object} report
 */
function togglePinnedState(report) {
    const pinnedValue = !report.isPinned;
    updateReportPinnedState(report.reportID, pinnedValue);
    API.Report_TogglePinned({
        reportID: report.reportID,
        pinnedValue,
    });
}

/**
 * Saves the comment left by the user as they are typing. By saving this data the user can switch between chats, close
 * tab, refresh etc without worrying about loosing what they typed out.
 *
 * @param {Number} reportID
 * @param {String} comment
 */
function saveReportComment(reportID, comment) {
    Onyx.merge(`${ONYXKEYS.COLLECTION.REPORT_DRAFT_COMMENT}${reportID}`, comment);
}

/**
 * Broadcasts whether or not a user is typing on a report over the report's private pusher channel.
 *
 * @param {Number} reportID
 */
function broadcastUserIsTyping(reportID) {
    const privateReportChannelName = getReportChannelName(reportID);
    const typingStatus = {};
    typingStatus[currentUserEmail] = true;
    Pusher.sendEvent(privateReportChannelName, 'client-userIsTyping', typingStatus);
}

/**
 * When a report changes in Onyx, this fetches the report from the API if the report doesn't have a name
 * and it keeps track of the max sequence number on the report actions.
 *
 * @param {Object} report
 */
function handleReportChanged(report) {
    if (!report) {
        return;
    }

    // A report can be missing a name if a comment is received via pusher event
    // and the report does not yet exist in Onyx (eg. a new DM created with the logged in person)
    if (report.reportID && report.reportName === undefined) {
        fetchChatReportsByIDs([report.reportID]);
    }

    // Store the max sequence number for each report
    reportMaxSequenceNumbers[report.reportID] = report.maxSequenceNumber;

    // Store optimistic actions IDs for each report
    optimisticReportActionIDs[report.reportID] = report.optimisticReportActionIDs;
}

/**
 * @param {Number} reportID
 */
function updateCurrentlyViewedReportID(reportID) {
    Onyx.merge(ONYXKEYS.CURRENTLY_VIEWED_REPORTID, String(reportID));
}

Onyx.connect({
    key: ONYXKEYS.COLLECTION.REPORT,
    callback: handleReportChanged,
});

// When the app reconnects from being offline, fetch all of the reports and their actions
NetworkConnection.onReconnect(fetchAllReports);

/**
 * Saves a new message for a comment. Marks the comment as edited, which will be reflected in the UI.
 *
 * @param {Number} reportID
 * @param {Object} originalReportAction
 * @param {String} htmlForNewComment
 */
function editReportComment(reportID, originalReportAction, htmlForNewComment) {
    // Optimistically update the report action with the new message
    const sequenceNumber = originalReportAction.sequenceNumber;
    const newReportAction = {...originalReportAction};
    const actionToMerge = {};
    newReportAction.message[0].isEdited = true;
    newReportAction.message[0].html = htmlForNewComment;
    newReportAction.message[0].text = Str.stripHTML(htmlForNewComment);
    actionToMerge[sequenceNumber] = newReportAction;
    Onyx.merge(`${ONYXKEYS.COLLECTION.REPORT_ACTIONS}${reportID}`, actionToMerge);

    // Persist the updated report comment
    API.Report_EditComment({
        reportID,
        reportActionID: originalReportAction.reportActionID,
        reportComment: htmlForNewComment,
        sequenceNumber,
    })
        .catch(() => {
            // If it fails, reset Onyx
            actionToMerge[sequenceNumber] = originalReportAction;
            Onyx.merge(`${ONYXKEYS.COLLECTION.REPORT_ACTIONS}${reportID}`, actionToMerge);
        });
}

/**
 * Saves the draft for a comment report action. This will put the comment into "edit mode"
 *
 * @param {Number} reportID
 * @param {Number} reportActionID
 * @param {String} draftMessage
 */
function saveReportActionDraft(reportID, reportActionID, draftMessage) {
    Onyx.set(`${ONYXKEYS.COLLECTION.REPORT_ACTIONS_DRAFTS}${reportID}_${reportActionID}`, draftMessage);
}

export {
    fetchAllReports,
    fetchActions,
    fetchOrCreateChatReport,
    addAction,
    updateLastReadActionID,
    setNewMarkerPosition,
    subscribeToReportTypingEvents,
    subscribeToUserEvents,
    unsubscribeFromReportChannel,
    saveReportComment,
    broadcastUserIsTyping,
    togglePinnedState,
    updateCurrentlyViewedReportID,
<<<<<<< HEAD
    deleteReportComment,
=======
    editReportComment,
    saveReportActionDraft,
>>>>>>> 8480fd89
    getSimplifiedIOUReport,
    getSimplifiedReportObject,
};<|MERGE_RESOLUTION|>--- conflicted
+++ resolved
@@ -1192,12 +1192,9 @@
     broadcastUserIsTyping,
     togglePinnedState,
     updateCurrentlyViewedReportID,
-<<<<<<< HEAD
-    deleteReportComment,
-=======
     editReportComment,
     saveReportActionDraft,
->>>>>>> 8480fd89
+    deleteReportComment,
     getSimplifiedIOUReport,
     getSimplifiedReportObject,
 };