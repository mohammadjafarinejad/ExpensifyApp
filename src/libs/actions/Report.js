--- conflicted
+++ resolved
@@ -705,6 +705,29 @@
 }
 
 /**
+ * Toggles the pinned state of the report.
+ *
+ * @param {Object} report
+ */
+ function togglePinnedState(report) {
+    const pinnedValue = !report.isPinned;
+
+    // Optimistically pin/unpin the report before we send out the command
+    const optimisticData = [
+        {
+            onyxMethod: 'merge',
+            key: `${ONYXKEYS.COLLECTION.REPORT}${report.reportID}`,
+            value: pinnedValue,
+        },
+    ];
+
+    API.write('TogglePinnedChat', {
+        reportID: report.reportID,
+        pinnedValue,
+    }, {optimisticData});
+}
+
+/**
  * Get the private pusher channel name for a Report.
  *
  * @param {Number} reportID
@@ -749,9 +772,6 @@
         pushJSON => updateReportActionMessage(pushJSON.reportID, pushJSON.sequenceNumber, pushJSON.message));
 
     // Live-update a report's actions when an 'edit comment chunk' event is received.
-<<<<<<< HEAD
-    subscribeToPrivateUserChannelEvent(Pusher.TYPE.REPORT_COMMENT_EDIT_CHUNK, pushJSON => updateReportActionMessage(pushJSON.reportID, pushJSON.sequenceNumber, pushJSON.message), true);
-=======
     PusherUtils.subscribeToPrivateUserChannelEvent(
         Pusher.TYPE.REPORT_COMMENT_EDIT_CHUNK,
         currentUserAccountID,
@@ -760,10 +780,11 @@
     );
 
     // Live-update a report's pinned state when a 'report toggle pinned' event is received.
-    PusherUtils.subscribeToPrivateUserChannelEvent(Pusher.TYPE.REPORT_TOGGLE_PINNED,
+    PusherUtils.subscribeToPrivateUserChannelEvent(
+        Pusher.TYPE.REPORT_TOGGLE_PINNED,
         currentUserAccountID,
-        pushJSON => updateReportPinnedState(pushJSON.reportID, pushJSON.isPinned));
->>>>>>> 72aac1c0
+        pushJSON => togglePinnedState(pushJSON.report),
+    );
 }
 
 /**
@@ -1256,29 +1277,6 @@
         sequenceNumber: lastReadSequenceNumber,
         markAsUnread: manuallyMarked,
     });
-}
-
-/**
- * Toggles the pinned state of the report.
- *
- * @param {Object} report
- */
-function togglePinnedState(report) {
-    const pinnedValue = !report.isPinned;
-
-    // Optimistically pin/unpin the report before we send out the command
-    const optimisticData = [
-        {
-            onyxMethod: 'merge',
-            key: `${ONYXKEYS.COLLECTION.REPORT}${report.reportID}`,
-            value: pinnedValue,
-        },
-    ];
-
-    API.write('TogglePinnedChat', {
-        reportID: report.reportID,
-        pinnedValue,
-    }, {optimisticData});
 }
 
 /**
