import {InteractionManager} from 'react-native';
import _ from 'underscore';
import lodashGet from 'lodash/get';
import ExpensiMark from 'expensify-common/lib/ExpensiMark';
import Onyx from 'react-native-onyx';
import Str from 'expensify-common/lib/str';
import ONYXKEYS from '../../ONYXKEYS';
import * as Pusher from '../Pusher/pusher';
import LocalNotification from '../Notification/LocalNotification';
import Navigation from '../Navigation/Navigation';
import * as ActiveClientManager from '../ActiveClientManager';
import Visibility from '../Visibility';
import ROUTES from '../../ROUTES';
import * as API from '../API';
import CONFIG from '../../CONFIG';
import CONST from '../../CONST';
import Log from '../Log';
import * as ReportUtils from '../ReportUtils';
import DateUtils from '../DateUtils';
import * as ReportActionsUtils from '../ReportActionsUtils';
import * as CollectionUtils from '../CollectionUtils';
import * as EmojiUtils from '../EmojiUtils';
import * as ErrorUtils from '../ErrorUtils';
import * as UserUtils from '../UserUtils';
import * as Welcome from './Welcome';
import * as PersonalDetailsUtils from '../PersonalDetailsUtils';
import SidebarUtils from '../SidebarUtils';
import * as OptionsListUtils from '../OptionsListUtils';

let currentUserAccountID;
Onyx.connect({
    key: ONYXKEYS.SESSION,
    callback: (val) => {
        // When signed out, val is undefined
        if (!val) {
            return;
        }

        currentUserAccountID = val.accountID;
    },
});

let preferredSkinTone;
Onyx.connect({
    key: ONYXKEYS.PREFERRED_EMOJI_SKIN_TONE,
    callback: (val) => {
        preferredSkinTone = EmojiUtils.getPreferredSkinToneIndex(val);
    },
});

const allReportActions = {};
Onyx.connect({
    key: ONYXKEYS.COLLECTION.REPORT_ACTIONS,
    callback: (actions, key) => {
        if (!key || !actions) {
            return;
        }
        const reportID = CollectionUtils.extractCollectionItemID(key);
        allReportActions[reportID] = actions;
    },
});

let isNetworkOffline = false;
Onyx.connect({
    key: ONYXKEYS.NETWORK,
    callback: (val) => (isNetworkOffline = lodashGet(val, 'isOffline', false)),
});

let allPersonalDetails;
Onyx.connect({
    key: ONYXKEYS.PERSONAL_DETAILS_LIST,
    callback: (val) => {
        allPersonalDetails = val || {};
    },
});

const allReports = {};
let conciergeChatReportID;
const typingWatchTimers = {};

/**
 * Get the private pusher channel name for a Report.
 *
 * @param {String} reportID
 * @returns {String}
 */
function getReportChannelName(reportID) {
    return `${CONST.PUSHER.PRIVATE_REPORT_CHANNEL_PREFIX}${reportID}${CONFIG.PUSHER.SUFFIX}`;
}

/**
 * There are 2 possibilities that we can receive via pusher for a user's typing status:
 * 1. The "new" way from New Expensify is passed as {[login]: Boolean} (e.g. {yuwen@expensify.com: true}), where the value
 * is whether the user with that login is typing on the report or not.
 * 2. The "old" way from e.com which is passed as {userLogin: login} (e.g. {userLogin: bstites@expensify.com})
 *
 * This method makes sure that no matter which we get, we return the "new" format
 *
 * @param {Object} typingStatus
 * @returns {Object}
 */
function getNormalizedTypingStatus(typingStatus) {
    let normalizedTypingStatus = typingStatus;

    if (_.first(_.keys(typingStatus)) === 'userLogin') {
        normalizedTypingStatus = {[typingStatus.userLogin]: true};
    }

    return normalizedTypingStatus;
}

/**
 * Initialize our pusher subscriptions to listen for someone typing in a report.
 *
 * @param {String} reportID
 */
function subscribeToReportTypingEvents(reportID) {
    if (!reportID) {
        return;
    }

    // Make sure we have a clean Typing indicator before subscribing to typing events
    Onyx.set(`${ONYXKEYS.COLLECTION.REPORT_USER_IS_TYPING}${reportID}`, {});

    const pusherChannelName = getReportChannelName(reportID);
    Pusher.subscribe(pusherChannelName, Pusher.TYPE.USER_IS_TYPING, (typingStatus) => {
        // If the pusher message comes from OldDot, we expect the typing status to be keyed by user
        // login OR by 'Concierge'. If the pusher message comes from NewDot, it is keyed by accountID
        // since personal details are keyed by accountID.
        const normalizedTypingStatus = getNormalizedTypingStatus(typingStatus);
        const accountIDOrLogin = _.first(_.keys(normalizedTypingStatus));

        if (!accountIDOrLogin) {
            return;
        }

        // Don't show the typing indicator if the user is typing on another platform
        if (Number(accountIDOrLogin) === currentUserAccountID) {
            return;
        }

        // Use a combo of the reportID and the accountID or login as a key for holding our timers.
        const reportUserIdentifier = `${reportID}-${accountIDOrLogin}`;
        clearTimeout(typingWatchTimers[reportUserIdentifier]);
        Onyx.merge(`${ONYXKEYS.COLLECTION.REPORT_USER_IS_TYPING}${reportID}`, normalizedTypingStatus);

        // Wait for 1.5s of no additional typing events before setting the status back to false.
        typingWatchTimers[reportUserIdentifier] = setTimeout(() => {
            const typingStoppedStatus = {};
            typingStoppedStatus[accountIDOrLogin] = false;
            Onyx.merge(`${ONYXKEYS.COLLECTION.REPORT_USER_IS_TYPING}${reportID}`, typingStoppedStatus);
            delete typingWatchTimers[reportUserIdentifier];
        }, 1500);
    }).catch((error) => {
        Log.hmmm('[Report] Failed to initially subscribe to Pusher channel', false, {errorType: error.type, pusherChannelName});
    });
}

/**
 * Remove our pusher subscriptions to listen for someone typing in a report.
 *
 * @param {String} reportID
 */
function unsubscribeFromReportChannel(reportID) {
    if (!reportID) {
        return;
    }

    const pusherChannelName = getReportChannelName(reportID);
    Onyx.set(`${ONYXKEYS.COLLECTION.REPORT_USER_IS_TYPING}${reportID}`, {});
    Pusher.unsubscribe(pusherChannelName, Pusher.TYPE.USER_IS_TYPING);
}

const defaultNewActionSubscriber = {
    reportID: '',
    callback: () => {},
};

let newActionSubscriber = defaultNewActionSubscriber;

/**
 * Enables the Report actions file to let the ReportActionsView know that a new comment has arrived in realtime for the current report
 *
 * @param {String} reportID
 * @param {Function} callback
 * @returns {Function}
 */
function subscribeToNewActionEvent(reportID, callback) {
    newActionSubscriber = {callback, reportID};
    return () => {
        newActionSubscriber = defaultNewActionSubscriber;
    };
}

/**
 * Notify the ReportActionsView that a new comment has arrived
 *
 * @param {String} reportID
 * @param {Number} accountID
 * @param {String} reportActionID
 */
function notifyNewAction(reportID, accountID, reportActionID) {
    if (reportID !== newActionSubscriber.reportID) {
        return;
    }
    const isFromCurrentUser = accountID === currentUserAccountID;
    newActionSubscriber.callback(isFromCurrentUser, reportActionID);
}

/**
 * Add up to two report actions to a report. This method can be called for the following situations:
 *
 * - Adding one comment
 * - Adding one attachment
 * - Add both a comment and attachment simultaneously
 *
 * @param {String} reportID
 * @param {String} [text]
 * @param {Object} [file]
 */
function addActions(reportID, text = '', file) {
    let reportCommentText = '';
    let reportCommentAction;
    let attachmentAction;
    let commandName = 'AddComment';

    if (text) {
        const reportComment = ReportUtils.buildOptimisticAddCommentReportAction(text);
        reportCommentAction = reportComment.reportAction;
        reportCommentText = reportComment.commentText;
    }

    if (file) {
        // When we are adding an attachment we will call AddAttachment.
        // It supports sending an attachment with an optional comment and AddComment supports adding a single text comment only.
        commandName = 'AddAttachment';
        const attachment = ReportUtils.buildOptimisticAddCommentReportAction('', file);
        attachmentAction = attachment.reportAction;
    }

    // Always prefer the file as the last action over text
    const lastAction = attachmentAction || reportCommentAction;

    const currentTime = DateUtils.getDBTime();

    const prevVisibleMessageText = ReportActionsUtils.getLastVisibleMessageText(reportID);
    const lastCommentText = ReportUtils.formatReportLastMessageText(lastAction.message[0].text);

    const optimisticReport = {
        lastVisibleActionCreated: currentTime,
        lastMessageText: lastCommentText,
        lastMessageHtml: lastCommentText,
        lastActorAccountID: currentUserAccountID,
        lastReadTime: currentTime,
    };

    // Optimistically add the new actions to the store before waiting to save them to the server
    const optimisticReportActions = {};
    if (text) {
        optimisticReportActions[reportCommentAction.reportActionID] = reportCommentAction;
    }
    if (file) {
        optimisticReportActions[attachmentAction.reportActionID] = attachmentAction;
    }

    const parameters = {
        reportID,
        reportActionID: file ? attachmentAction.reportActionID : reportCommentAction.reportActionID,
        commentReportActionID: file && reportCommentAction ? reportCommentAction.reportActionID : null,
        reportComment: reportCommentText,
        file,
    };

    const optimisticData = [
        {
            onyxMethod: Onyx.METHOD.MERGE,
            key: `${ONYXKEYS.COLLECTION.REPORT}${reportID}`,
            value: optimisticReport,
        },
        {
            onyxMethod: Onyx.METHOD.MERGE,
            key: `${ONYXKEYS.COLLECTION.REPORT_ACTIONS}${reportID}`,
            value: optimisticReportActions,
        },
    ];

    const successData = [
        {
            onyxMethod: Onyx.METHOD.MERGE,
            key: `${ONYXKEYS.COLLECTION.REPORT_ACTIONS}${reportID}`,
            value: _.mapObject(optimisticReportActions, () => ({pendingAction: null})),
        },
    ];

    const failureReport = {
        lastMessageText: prevVisibleMessageText,
    };
    const failureData = [
        {
            onyxMethod: Onyx.METHOD.MERGE,
            key: `${ONYXKEYS.COLLECTION.REPORT}${reportID}`,
            value: failureReport,
        },
        {
            onyxMethod: Onyx.METHOD.MERGE,
            key: `${ONYXKEYS.COLLECTION.REPORT_ACTIONS}${reportID}`,
            value: _.mapObject(optimisticReportActions, (action) => ({
                ...action,
                errors: ErrorUtils.getMicroSecondOnyxError('report.genericAddCommentFailureMessage'),
            })),
        },
    ];

    // Update the timezone if it's been 5 minutes from the last time the user added a comment
    if (DateUtils.canUpdateTimezone()) {
        const timezone = DateUtils.getCurrentTimezone();
        parameters.timezone = JSON.stringify(timezone);
        optimisticData.push({
            onyxMethod: Onyx.METHOD.MERGE,
            key: ONYXKEYS.PERSONAL_DETAILS_LIST,
            value: {[currentUserAccountID]: {timezone}},
        });
        DateUtils.setTimezoneUpdated();
    }

    API.write(commandName, parameters, {
        optimisticData,
        successData,
        failureData,
    });
    notifyNewAction(reportID, lastAction.actorAccountID, lastAction.reportActionID);
}

/**
 *
 * Add an attachment and optional comment.
 *
 * @param {String} reportID
 * @param {File} file
 * @param {String} [text]
 */
function addAttachment(reportID, file, text = '') {
    addActions(reportID, text, file);
}

/**
 * Add a single comment to a report
 *
 * @param {String} reportID
 * @param {String} text
 */
function addComment(reportID, text) {
    addActions(reportID, text);
}

/**
 * Gets the latest page of report actions and updates the last read message
 * If a chat with the passed reportID is not found, we will create a chat based on the passed participantList
 *
 * @param {String} reportID
 * @param {Array} participantLoginList The list of users that are included in a new chat, not including the user creating it
 * @param {Object} newReportObject The optimistic report object created when making a new chat, saved as optimistic data
 * @param {String} parentReportActionID The parent report action that a thread was created from (only passed for new threads)
 * @param {Boolean} isFromDeepLink Whether or not this report is being opened from a deep link
 * @param {Array} participantAccountIDList The list of accountIDs that are included in a new chat, not including the user creating it
 */
function openReport(reportID, participantLoginList = [], newReportObject = {}, parentReportActionID = '0', isFromDeepLink = false, participantAccountIDList = []) {
    const optimisticReportData = {
        onyxMethod: Onyx.METHOD.MERGE,
        key: `${ONYXKEYS.COLLECTION.REPORT}${reportID}`,
        value: {
            isLoadingReportActions: true,
            isLoadingMoreReportActions: false,
            lastReadTime: DateUtils.getDBTime(),
        },
    };
    const reportSuccessData = {
        onyxMethod: Onyx.METHOD.MERGE,
        key: `${ONYXKEYS.COLLECTION.REPORT}${reportID}`,
        value: {
            isLoadingReportActions: false,
            pendingFields: {
                createChat: null,
            },
            errorFields: {
                createChat: null,
            },
            isOptimisticReport: false,
        },
    };
    const reportFailureData = {
        onyxMethod: Onyx.METHOD.MERGE,
        key: `${ONYXKEYS.COLLECTION.REPORT}${reportID}`,
        value: {
            isLoadingReportActions: false,
        },
    };

    const onyxData = {
        optimisticData: [optimisticReportData],
        successData: [reportSuccessData],
        failureData: [reportFailureData],
    };

    const params = {
        reportID,
        emailList: participantLoginList ? participantLoginList.join(',') : '',
        accountIDList: participantAccountIDList ? participantAccountIDList.join(',') : '',
        parentReportActionID,
    };

    if (isFromDeepLink) {
        params.shouldRetry = false;
    }

    // If we open an exist report, but it is not present in Onyx yet, we should change the method to set for this report
    // and we need data to be available when we navigate to the chat page
    if (_.isEmpty(ReportUtils.getReport(reportID))) {
        optimisticReportData.onyxMethod = Onyx.METHOD.SET;
    }

    // If we are creating a new report, we need to add the optimistic report data and a report action
    if (!_.isEmpty(newReportObject)) {
        // Change the method to set for new reports because it doesn't exist yet, is faster,
        // and we need the data to be available when we navigate to the chat page
        optimisticReportData.onyxMethod = Onyx.METHOD.SET;
        optimisticReportData.value = {
            reportName: CONST.REPORT.DEFAULT_REPORT_NAME,
            ...optimisticReportData.value,
            ...newReportObject,
            pendingFields: {
                createChat: CONST.RED_BRICK_ROAD_PENDING_ACTION.ADD,
            },
            isOptimisticReport: true,
        };

        const optimisticCreatedAction = ReportUtils.buildOptimisticCreatedReportAction(newReportObject.ownerEmail);
        onyxData.optimisticData.push({
            onyxMethod: Onyx.METHOD.SET,
            key: `${ONYXKEYS.COLLECTION.REPORT_ACTIONS}${reportID}`,
            value: {[optimisticCreatedAction.reportActionID]: optimisticCreatedAction},
        });
        onyxData.successData.push({
            onyxMethod: Onyx.METHOD.MERGE,
            key: `${ONYXKEYS.COLLECTION.REPORT_ACTIONS}${reportID}`,
            value: {[optimisticCreatedAction.reportActionID]: {pendingAction: null}},
        });

        // Add optimistic personal details for new participants
        const optimisticPersonalDetails = {};
        _.map(participantLoginList, (login, index) => {
            const accountID = newReportObject.participantAccountIDs[index];
            optimisticPersonalDetails[accountID] = allPersonalDetails[accountID] || {
                login,
                accountID,
                avatar: UserUtils.getDefaultAvatarURL(accountID),
                displayName: login,
            };
        });
        onyxData.optimisticData.push({
            onyxMethod: Onyx.METHOD.MERGE,
            key: ONYXKEYS.PERSONAL_DETAILS_LIST,
            value: optimisticPersonalDetails,
        });

        // Add the createdReportActionID parameter to the API call
        params.createdReportActionID = optimisticCreatedAction.reportActionID;

        // If we are creating a thread, ensure the report action has childReportID property added
        if (newReportObject.parentReportID && parentReportActionID) {
            onyxData.optimisticData.push({
                onyxMethod: Onyx.METHOD.MERGE,
                key: `${ONYXKEYS.COLLECTION.REPORT_ACTIONS}${newReportObject.parentReportID}`,
                value: {[parentReportActionID]: {childReportID: reportID}},
            });
            onyxData.failureData.push({
                onyxMethod: Onyx.METHOD.MERGE,
                key: `${ONYXKEYS.COLLECTION.REPORT_ACTIONS}${newReportObject.parentReportID}`,
                value: {[parentReportActionID]: {childReportID: '0'}},
            });
        }
    }

    if (isFromDeepLink) {
        // eslint-disable-next-line rulesdir/no-api-side-effects-method
        API.makeRequestWithSideEffects('OpenReport', params, onyxData).finally(() => {
            Onyx.set(ONYXKEYS.IS_CHECKING_PUBLIC_ROOM, false);
        });
    } else {
        // eslint-disable-next-line rulesdir/no-multiple-api-calls
        API.write('OpenReport', params, onyxData);
    }
}

/**
 * This will find an existing chat, or create a new one if none exists, for the given user or set of users. It will then navigate to this chat.
 *
 * @param {Array} userLogins list of user logins to start a chat report with.
 */
function navigateToAndOpenReport(userLogins) {
    let newChat = {};
    const formattedUserLogins = _.map(userLogins, (login) => OptionsListUtils.addSMSDomainIfPhoneNumber(login).toLowerCase());
    const chat = ReportUtils.getChatByParticipantsByLoginList(formattedUserLogins);
    if (!chat) {
        const participantAccountIDs = PersonalDetailsUtils.getAccountIDsByLogins(userLogins);
        newChat = ReportUtils.buildOptimisticChatReport(participantAccountIDs);
    }
    const reportID = chat ? chat.reportID : newChat.reportID;

    // We want to pass newChat here because if anything is passed in that param (even an existing chat), we will try to create a chat on the server
    openReport(reportID, userLogins, newChat);
    Navigation.dismissModal(reportID);
}

/**
 * This will find an existing chat, or create a new one if none exists, for the given accountID or set of accountIDs. It will then navigate to this chat.
 *
 * @param {Array} participantAccountIDs of user logins to start a chat report with.
 */
function navigateToAndOpenReportWithAccountIDs(participantAccountIDs) {
    let newChat = {};
    const chat = ReportUtils.getChatByParticipants(participantAccountIDs);
    if (!chat) {
        newChat = ReportUtils.buildOptimisticChatReport(participantAccountIDs);
    }
    const reportID = chat ? chat.reportID : newChat.reportID;

    // We want to pass newChat here because if anything is passed in that param (even an existing chat), we will try to create a chat on the server
    openReport(reportID, [], newChat, '0', false, participantAccountIDs);
    Navigation.dismissModal(reportID);
}

/**
 * This will navigate to an existing thread, or create a new one if necessary
 *
 * @param {String} childReportID The reportID we are trying to open
 * @param {Object} parentReportAction the parent comment of a thread
 * @param {String} parentReportID The reportID of the parent
 *
 */
function navigateToAndOpenChildReport(childReportID = '0', parentReportAction = {}, parentReportID = '0') {
    if (childReportID !== '0') {
        openReport(childReportID);
        Navigation.navigate(ROUTES.getReportRoute(childReportID));
    } else {
        const participantAccountIDs = _.uniq([currentUserAccountID, Number(parentReportAction.actorAccountID)]);
        const parentReport = allReports[parentReportID];
        const newChat = ReportUtils.buildOptimisticChatReport(
            participantAccountIDs,
            lodashGet(parentReportAction, ['message', 0, 'text']),
            lodashGet(parentReport, 'chatType', ''),
            lodashGet(parentReport, 'policyID', CONST.POLICY.OWNER_EMAIL_FAKE),
            CONST.POLICY.OWNER_EMAIL_FAKE,
            CONST.POLICY.OWNER_ACCOUNT_ID_FAKE,
            false,
            '',
            undefined,
            CONST.REPORT.NOTIFICATION_PREFERENCE.ALWAYS,
            parentReportAction.reportActionID,
            parentReportID,
        );

        const participantLogins = PersonalDetailsUtils.getLoginsByAccountIDs(newChat.participantAccountIDs);
        openReport(newChat.reportID, participantLogins, newChat, parentReportAction.reportActionID);
        Navigation.navigate(ROUTES.getReportRoute(newChat.reportID));
    }
}

/**
 * Get the latest report history without marking the report as read.
 *
 * @param {String} reportID
 */
function reconnect(reportID) {
    API.write(
        'ReconnectToReport',
        {
            reportID,
        },
        {
            optimisticData: [
                {
                    onyxMethod: Onyx.METHOD.MERGE,
                    key: `${ONYXKEYS.COLLECTION.REPORT}${reportID}`,
                    value: {
                        isLoadingReportActions: true,
                        isLoadingMoreReportActions: false,
                        reportName: lodashGet(allReports, [reportID, 'reportName'], CONST.REPORT.DEFAULT_REPORT_NAME),
                    },
                },
            ],
            successData: [
                {
                    onyxMethod: Onyx.METHOD.MERGE,
                    key: `${ONYXKEYS.COLLECTION.REPORT}${reportID}`,
                    value: {
                        isLoadingReportActions: false,
                    },
                },
            ],
            failureData: [
                {
                    onyxMethod: Onyx.METHOD.MERGE,
                    key: `${ONYXKEYS.COLLECTION.REPORT}${reportID}`,
                    value: {
                        isLoadingReportActions: false,
                    },
                },
            ],
        },
    );
}

/**
 * Gets the older actions that have not been read yet.
 * Normally happens when you scroll up on a chat, and the actions have not been read yet.
 *
 * @param {String} reportID
 * @param {String} reportActionID
 */
function readOldestAction(reportID, reportActionID) {
    API.read(
        'ReadOldestAction',
        {
            reportID,
            reportActionID,
        },
        {
            optimisticData: [
                {
                    onyxMethod: Onyx.METHOD.MERGE,
                    key: `${ONYXKEYS.COLLECTION.REPORT}${reportID}`,
                    value: {
                        isLoadingMoreReportActions: true,
                    },
                },
            ],
            successData: [
                {
                    onyxMethod: Onyx.METHOD.MERGE,
                    key: `${ONYXKEYS.COLLECTION.REPORT}${reportID}`,
                    value: {
                        isLoadingMoreReportActions: false,
                    },
                },
            ],
            failureData: [
                {
                    onyxMethod: Onyx.METHOD.MERGE,
                    key: `${ONYXKEYS.COLLECTION.REPORT}${reportID}`,
                    value: {
                        isLoadingMoreReportActions: false,
                    },
                },
            ],
        },
    );
}

/**
 * Gets metadata info about links in the provided report action
 *
 * @param {String} reportID
 * @param {String} reportActionID
 */
function expandURLPreview(reportID, reportActionID) {
    API.read('ExpandURLPreview', {
        reportID,
        reportActionID,
    });
}

/**
 * Marks the new report actions as read
 *
 * @param {String} reportID
 */
function readNewestAction(reportID) {
    API.write(
        'ReadNewestAction',
        {
            reportID,
        },
        {
            optimisticData: [
                {
                    onyxMethod: Onyx.METHOD.MERGE,
                    key: `${ONYXKEYS.COLLECTION.REPORT}${reportID}`,
                    value: {
                        lastReadTime: DateUtils.getDBTime(),
                    },
                },
            ],
        },
    );
}

/**
 * Sets the last read time on a report
 *
 * @param {String} reportID
 * @param {String} reportActionCreated
 */
function markCommentAsUnread(reportID, reportActionCreated) {
    // If no action created date is provided, use the last action's
    const actionCreationTime = reportActionCreated || lodashGet(allReports, [reportID, 'lastVisibleActionCreated'], '0');

    // We subtract 1 millisecond so that the lastReadTime is updated to just before a given reportAction's created date
    // For example, if we want to mark a report action with ID 100 and created date '2014-04-01 16:07:02.999' unread, we set the lastReadTime to '2014-04-01 16:07:02.998'
    // Since the report action with ID 100 will be the first with a timestamp above '2014-04-01 16:07:02.998', it's the first one that will be shown as unread
    const lastReadTime = DateUtils.subtractMillisecondsFromDateTime(actionCreationTime, 1);
    API.write(
        'MarkAsUnread',
        {
            reportID,
            lastReadTime,
        },
        {
            optimisticData: [
                {
                    onyxMethod: Onyx.METHOD.MERGE,
                    key: `${ONYXKEYS.COLLECTION.REPORT}${reportID}`,
                    value: {
                        lastReadTime,
                    },
                },
            ],
        },
    );
}

/**
 * Toggles the pinned state of the report.
 *
 * @param {Object} reportID
 * @param {Boolean} isPinnedChat
 */
function togglePinnedState(reportID, isPinnedChat) {
    const pinnedValue = !isPinnedChat;

    // Optimistically pin/unpin the report before we send out the command
    const optimisticData = [
        {
            onyxMethod: Onyx.METHOD.MERGE,
            key: `${ONYXKEYS.COLLECTION.REPORT}${reportID}`,
            value: {isPinned: pinnedValue},
        },
    ];

    API.write(
        'TogglePinnedChat',
        {
            reportID,
            pinnedValue,
        },
        {optimisticData},
    );
}

/**
 * Saves the comment left by the user as they are typing. By saving this data the user can switch between chats, close
 * tab, refresh etc without worrying about loosing what they typed out.
 *
 * @param {String} reportID
 * @param {String} comment
 */
function saveReportComment(reportID, comment) {
    Onyx.merge(`${ONYXKEYS.COLLECTION.REPORT_DRAFT_COMMENT}${reportID}`, comment);
}

/**
 * Saves the number of lines for the comment
 * @param {String} reportID
 * @param {Number} numberOfLines
 */
function saveReportCommentNumberOfLines(reportID, numberOfLines) {
    Onyx.merge(`${ONYXKEYS.COLLECTION.REPORT_DRAFT_COMMENT_NUMBER_OF_LINES}${reportID}`, numberOfLines);
}

/**
 * Immediate indication whether the report has a draft comment.
 *
 * @param {String} reportID
 * @param {Boolean} hasDraft
 * @returns {Promise}
 */
function setReportWithDraft(reportID, hasDraft) {
    return Onyx.merge(`${ONYXKEYS.COLLECTION.REPORT}${reportID}`, {hasDraft});
}

/**
 * Broadcasts whether or not a user is typing on a report over the report's private pusher channel.
 *
 * @param {String} reportID
 */
function broadcastUserIsTyping(reportID) {
    const privateReportChannelName = getReportChannelName(reportID);
    const typingStatus = {};
    typingStatus[currentUserAccountID] = true;
    Pusher.sendEvent(privateReportChannelName, Pusher.TYPE.USER_IS_TYPING, typingStatus);
}

/**
 * When a report changes in Onyx, this fetches the report from the API if the report doesn't have a name
 *
 * @param {Object} report
 */
function handleReportChanged(report) {
    if (!report || ReportUtils.isIOUReport(report)) {
        return;
    }

    if (report && report.reportID) {
        allReports[report.reportID] = report;

        if (ReportUtils.isConciergeChatReport(report)) {
            conciergeChatReportID = report.reportID;
        }
    }

    // A report can be missing a name if a comment is received via pusher event and the report does not yet exist in Onyx (eg. a new DM created with the logged in person)
    // In this case, we call reconnect so that we can fetch the report data without marking it as read
    if (report.reportID && report.reportName === undefined) {
        reconnect(report.reportID);
    }
}

Onyx.connect({
    key: ONYXKEYS.COLLECTION.REPORT,
    callback: handleReportChanged,
});

/**
 * Deletes a comment from the report, basically sets it as empty string
 *
 * @param {String} reportID
 * @param {Object} reportAction
 */
function deleteReportComment(reportID, reportAction) {
    const originalReportID = ReportUtils.getOriginalReportID(reportID, reportAction);
    const reportActionID = reportAction.reportActionID;
    const deletedMessage = [
        {
            type: 'COMMENT',
            html: '',
            text: '',
            isEdited: true,
            isDeletedParentAction: true,
        },
    ];
    const optimisticReportActions = {
        [reportActionID]: {
            pendingAction: CONST.RED_BRICK_ROAD_PENDING_ACTION.DELETE,
            previousMessage: reportAction.message,
            message: deletedMessage,
            errors: null,
        },
    };

    // If we are deleting the last visible message, let's find the previous visible one (or set an empty one if there are none) and update the lastMessageText in the LHN.
    // Similarly, if we are deleting the last read comment we will want to update the lastVisibleActionCreated to use the previous visible message.
    let optimisticReport = {
        lastMessageText: '',
        lastVisibleActionCreated: '',
    };
    const lastMessageText = ReportActionsUtils.getLastVisibleMessageText(originalReportID, optimisticReportActions);
    if (lastMessageText.length > 0) {
        const lastVisibleActionCreated = ReportActionsUtils.getLastVisibleAction(originalReportID, optimisticReportActions).created;
        optimisticReport = {
            lastMessageText,
            lastVisibleActionCreated,
        };
    }

    // If the API call fails we must show the original message again, so we revert the message content back to how it was
    // and and remove the pendingAction so the strike-through clears
    const failureData = [
        {
            onyxMethod: Onyx.METHOD.MERGE,
            key: `${ONYXKEYS.COLLECTION.REPORT_ACTIONS}${originalReportID}`,
            value: {
                [reportActionID]: {
                    message: reportAction.message,
                    pendingAction: null,
                    previousMessage: null,
                },
            },
        },
    ];

    const successData = [
        {
            onyxMethod: Onyx.METHOD.MERGE,
            key: `${ONYXKEYS.COLLECTION.REPORT_ACTIONS}${originalReportID}`,
            value: {
                [reportActionID]: {
                    pendingAction: null,
                    previousMessage: null,
                },
            },
        },
    ];

    const optimisticData = [
        {
            onyxMethod: Onyx.METHOD.MERGE,
            key: `${ONYXKEYS.COLLECTION.REPORT_ACTIONS}${originalReportID}`,
            value: optimisticReportActions,
        },
        {
            onyxMethod: Onyx.METHOD.MERGE,
            key: `${ONYXKEYS.COLLECTION.REPORT}${originalReportID}`,
            value: optimisticReport,
        },
    ];

    const parameters = {
        reportID: originalReportID,
        reportActionID,
    };
    API.write('DeleteComment', parameters, {optimisticData, successData, failureData});
}

/**
 * Removes the links in html of a comment.
 * example:
 *      html="test <a href="https://www.google.com" target="_blank" rel="noreferrer noopener">https://www.google.com</a> test"
 *      links=["https://www.google.com"]
 * returns: "test https://www.google.com test"
 *
 * @param {String} html
 * @param {Array} links
 * @returns {String}
 */
const removeLinksFromHtml = (html, links) => {
    let htmlCopy = html.slice();
    _.forEach(links, (link) => {
        // We want to match the anchor tag of the link and replace the whole anchor tag with the text of the anchor tag
        const regex = new RegExp(`<(a)[^><]*href\\s*=\\s*(['"])(${Str.escapeForRegExp(link)})\\2(?:".*?"|'.*?'|[^'"><])*>([\\s\\S]*?)<\\/\\1>(?![^<]*(<\\/pre>|<\\/code>))`, 'g');
        htmlCopy = htmlCopy.replace(regex, '$4');
    });
    return htmlCopy;
};

/**
 * This function will handle removing only links that were purposely removed by the user while editing.
 *
 * @param {String} newCommentText text of the comment after editing.
 * @param {String} originalHtml original html of the comment before editing.
 * @returns {String}
 */
const handleUserDeletedLinksInHtml = (newCommentText, originalHtml) => {
    const parser = new ExpensiMark();
    if (newCommentText.length >= CONST.MAX_MARKUP_LENGTH) {
        return newCommentText;
    }
    const markdownOriginalComment = parser.htmlToMarkdown(originalHtml).trim();
    const htmlForNewComment = parser.replace(newCommentText);
    const removedLinks = parser.getRemovedMarkdownLinks(markdownOriginalComment, newCommentText);
    return removeLinksFromHtml(htmlForNewComment, removedLinks);
};

/**
 * Saves a new message for a comment. Marks the comment as edited, which will be reflected in the UI.
 *
 * @param {String} reportID
 * @param {Object} originalReportAction
 * @param {String} textForNewComment
 */
function editReportComment(reportID, originalReportAction, textForNewComment) {
    const parser = new ExpensiMark();
    const originalReportID = ReportUtils.getOriginalReportID(reportID, originalReportAction);

    // Do not autolink if someone explicitly tries to remove a link from message.
    // https://github.com/Expensify/App/issues/9090
    // https://github.com/Expensify/App/issues/13221
    const originalCommentHTML = lodashGet(originalReportAction, 'message[0].html');
    const htmlForNewComment = handleUserDeletedLinksInHtml(textForNewComment, originalCommentHTML);
    const reportComment = parser.htmlToText(htmlForNewComment);

    // For comments shorter than 10k chars, convert the comment from MD into HTML because that's how it is stored in the database
    // For longer comments, skip parsing and display plaintext for performance reasons. It takes over 40s to parse a 100k long string!!
    let parsedOriginalCommentHTML = originalCommentHTML;
    if (textForNewComment.length < CONST.MAX_MARKUP_LENGTH) {
        const autolinkFilter = {filterRules: _.filter(_.pluck(parser.rules, 'name'), (name) => name !== 'autolink')};
        parsedOriginalCommentHTML = parser.replace(parser.htmlToMarkdown(originalCommentHTML).trim(), autolinkFilter);
    }

    //  Delete the comment if it's empty
    if (_.isEmpty(htmlForNewComment)) {
        deleteReportComment(originalReportID, originalReportAction);
        return;
    }

    // Skip the Edit if message is not changed
    if (parsedOriginalCommentHTML === htmlForNewComment.trim()) {
        return;
    }

    // Optimistically update the reportAction with the new message
    const reportActionID = originalReportAction.reportActionID;
    const originalMessage = lodashGet(originalReportAction, ['message', 0]);
    const optimisticReportActions = {
        [reportActionID]: {
            pendingAction: CONST.RED_BRICK_ROAD_PENDING_ACTION.UPDATE,
            message: [
                {
                    ...originalMessage,
                    isEdited: true,
                    html: htmlForNewComment,
                    text: reportComment,
                },
            ],
        },
    };

    const optimisticData = [
        {
            onyxMethod: Onyx.METHOD.MERGE,
            key: `${ONYXKEYS.COLLECTION.REPORT_ACTIONS}${originalReportID}`,
            value: optimisticReportActions,
        },
    ];

    const lastVisibleAction = ReportActionsUtils.getLastVisibleAction(originalReportID, optimisticReportActions);
    if (reportActionID === lastVisibleAction.reportActionID) {
        const lastMessageText = ReportUtils.formatReportLastMessageText(reportComment);
        const optimisticReport = {
            lastMessageText,
        };
        optimisticData.push({
            onyxMethod: Onyx.METHOD.MERGE,
            key: `${ONYXKEYS.COLLECTION.REPORT}${originalReportID}`,
            value: optimisticReport,
        });
    }

    const failureData = [
        {
            onyxMethod: Onyx.METHOD.MERGE,
            key: `${ONYXKEYS.COLLECTION.REPORT_ACTIONS}${originalReportID}`,
            value: {
                [reportActionID]: {
                    ...originalReportAction,
                    pendingAction: null,
                },
            },
        },
    ];

    const successData = [
        {
            onyxMethod: Onyx.METHOD.MERGE,
            key: `${ONYXKEYS.COLLECTION.REPORT_ACTIONS}${originalReportID}`,
            value: {
                [reportActionID]: {
                    pendingAction: null,
                },
            },
        },
    ];

    const parameters = {
        reportID: originalReportID,
        reportComment: htmlForNewComment,
        reportActionID,
    };
    API.write('UpdateComment', parameters, {optimisticData, successData, failureData});
}

/**
 * Saves the draft for a comment report action. This will put the comment into "edit mode"
 *
 * @param {String} reportID
 * @param {Number} reportActionID
 * @param {String} draftMessage
 */
function saveReportActionDraft(reportID, reportActionID, draftMessage) {
    Onyx.set(`${ONYXKEYS.COLLECTION.REPORT_ACTIONS_DRAFTS}${reportID}_${reportActionID}`, draftMessage);
}

/**
 * Saves the number of lines for the report action draft
 * @param {String} reportID
 * @param {Number} reportActionID
 * @param {Number} numberOfLines
 */
function saveReportActionDraftNumberOfLines(reportID, reportActionID, numberOfLines) {
    Onyx.merge(`${ONYXKEYS.COLLECTION.REPORT_DRAFT_COMMENT_NUMBER_OF_LINES}${reportID}_${reportActionID}`, numberOfLines);
}

/**
 * @param {String} reportID
 * @param {String} previousValue
 * @param {String} newValue
 */
function updateNotificationPreferenceAndNavigate(reportID, previousValue, newValue) {
    if (previousValue === newValue) {
        Navigation.navigate(ROUTES.getReportSettingsRoute(reportID));
        return;
    }
    const optimisticData = [
        {
            onyxMethod: Onyx.METHOD.MERGE,
            key: `${ONYXKEYS.COLLECTION.REPORT}${reportID}`,
            value: {notificationPreference: newValue},
        },
    ];
    const failureData = [
        {
            onyxMethod: Onyx.METHOD.MERGE,
            key: `${ONYXKEYS.COLLECTION.REPORT}${reportID}`,
            value: {notificationPreference: previousValue},
        },
    ];
    API.write('UpdateReportNotificationPreference', {reportID, notificationPreference: newValue}, {optimisticData, failureData});
    Navigation.navigate(ROUTES.getReportSettingsRoute(reportID));
}

/**
 * @param {String} reportID
 * @param {String} previousValue
 * @param {String} newValue
 */
function updateWelcomeMessage(reportID, previousValue, newValue) {
    // No change needed, navigate back
    if (previousValue === newValue) {
        Navigation.goBack();
        return;
    }

    const parsedWelcomeMessage = ReportUtils.getParsedComment(newValue);
    const optimisticData = [
        {
            onyxMethod: Onyx.METHOD.MERGE,
            key: `${ONYXKEYS.COLLECTION.REPORT}${reportID}`,
            value: {welcomeMessage: parsedWelcomeMessage},
        },
    ];
    const failureData = [
        {
            onyxMethod: Onyx.METHOD.MERGE,
            key: `${ONYXKEYS.COLLECTION.REPORT}${reportID}`,
            value: {welcomeMessage: previousValue},
        },
    ];
    API.write('UpdateWelcomeMessage', {reportID, welcomeMessage: parsedWelcomeMessage}, {optimisticData, failureData});
    Navigation.goBack();
}

/**
 * @param {Object} report
 * @param {String} newValue
 */
function updateWriteCapabilityAndNavigate(report, newValue) {
    if (report.writeCapability === newValue) {
        Navigation.navigate(ROUTES.getReportSettingsRoute(report.reportID));
        return;
    }

    const optimisticData = [
        {
            onyxMethod: Onyx.METHOD.MERGE,
            key: `${ONYXKEYS.COLLECTION.REPORT}${report.reportID}`,
            value: {writeCapability: newValue},
        },
    ];
    const failureData = [
        {
            onyxMethod: Onyx.METHOD.MERGE,
            key: `${ONYXKEYS.COLLECTION.REPORT}${report.reportID}`,
            value: {writeCapability: report.writeCapability},
        },
    ];
    API.write('UpdateReportWriteCapability', {reportID: report.reportID, writeCapability: newValue}, {optimisticData, failureData});
    // Return to the report settings page since this field utilizes push-to-page
    Navigation.navigate(ROUTES.getReportSettingsRoute(report.reportID));
}

/**
 * Navigates to the 1:1 report with Concierge
 */
function navigateToConciergeChat() {
    if (!conciergeChatReportID) {
        // In order not to delay the report life cycle, we first navigate to the unknown report
        if (!Navigation.getTopmostReportId()) {
            Navigation.navigate(ROUTES.REPORT);
        }
        // In order to avoid creating concierge repeatedly,
        // we need to ensure that the server data has been successfully pulled
        Welcome.serverDataIsReadyPromise().then(() => {
            // If we don't have a chat with Concierge then create it
            navigateToAndOpenReport([CONST.EMAIL.CONCIERGE]);
        });
    } else {
        Navigation.navigate(ROUTES.getReportRoute(conciergeChatReportID));
    }
}

/**
 * Add a policy report (workspace room) optimistically and navigate to it.
 *
 * @param {String} policyID
 * @param {String} reportName
 * @param {String} visibility
 * @param {Array} policyMembers
 */
function addPolicyReport(policyID, reportName, visibility, policyMembers) {
    // The participants include the current user (admin), and for restricted rooms, the policy members. Participants must not be empty.
    const members = visibility === CONST.REPORT.VISIBILITY.RESTRICTED ? policyMembers : [];
    const participants = _.unique([currentUserAccountID, ...members]);
    const policyReport = ReportUtils.buildOptimisticChatReport(
        participants,
        reportName,
        CONST.REPORT.CHAT_TYPE.POLICY_ROOM,
        policyID,
        CONST.REPORT.OWNER_EMAIL_FAKE,
        CONST.REPORT.OWNER_ACCOUNT_ID_FAKE,
        false,
        '',
        visibility,

        // The room might contain all policy members so notifying always should be opt-in only.
        CONST.REPORT.NOTIFICATION_PREFERENCE.DAILY,
    );
    const createdReportAction = ReportUtils.buildOptimisticCreatedReportAction(policyReport.ownerEmail);

    // Onyx.set is used on the optimistic data so that it is present before navigating to the workspace room. With Onyx.merge the workspace room reportID is not present when
    // fetchReportIfNeeded is called on the ReportScreen, so openReport is called which is unnecessary since the optimistic data will be stored in Onyx.
    // Therefore, Onyx.set is used instead of Onyx.merge.
    const optimisticData = [
        {
            onyxMethod: Onyx.METHOD.SET,
            key: `${ONYXKEYS.COLLECTION.REPORT}${policyReport.reportID}`,
            value: {
                pendingFields: {
                    addWorkspaceRoom: CONST.RED_BRICK_ROAD_PENDING_ACTION.ADD,
                },
                ...policyReport,
            },
        },
        {
            onyxMethod: Onyx.METHOD.SET,
            key: `${ONYXKEYS.COLLECTION.REPORT_ACTIONS}${policyReport.reportID}`,
            value: {[createdReportAction.reportActionID]: createdReportAction},
        },
    ];
    const successData = [
        {
            onyxMethod: Onyx.METHOD.MERGE,
            key: `${ONYXKEYS.COLLECTION.REPORT}${policyReport.reportID}`,
            value: {
                pendingFields: {
                    addWorkspaceRoom: null,
                },
            },
        },
        {
            onyxMethod: Onyx.METHOD.MERGE,
            key: `${ONYXKEYS.COLLECTION.REPORT_ACTIONS}${policyReport.reportID}`,
            value: {
                [createdReportAction.reportActionID]: {
                    pendingAction: null,
                },
            },
        },
    ];
    const failureData = [
        {
            onyxMethod: Onyx.METHOD.MERGE,
            key: `${ONYXKEYS.COLLECTION.REPORT}${policyReport.reportID}`,
            value: {
                errorFields: {
                    addWorkspaceRoom: ErrorUtils.getMicroSecondOnyxError('report.genericCreateReportFailureMessage'),
                },
            },
        },
    ];

    API.write(
        'AddWorkspaceRoom',
        {
            policyID: policyReport.policyID,
            reportName,
            visibility,
            reportID: policyReport.reportID,
            createdReportActionID: createdReportAction.reportActionID,
        },
        {optimisticData, successData, failureData},
    );
    Navigation.dismissModal(policyReport.reportID);
}

/**
 * Deletes a report, along with its reportActions, any linked reports, and any linked IOU report.
 *
 * @param {String} reportID
 */
function deleteReport(reportID) {
    const report = allReports[reportID];
    const onyxData = {
        [`${ONYXKEYS.COLLECTION.REPORT}${reportID}`]: null,
        [`${ONYXKEYS.COLLECTION.REPORT_ACTIONS}${reportID}`]: null,
    };

    // Delete linked transactions
    const reportActionsForReport = allReportActions[reportID];
    _.chain(reportActionsForReport)
        .filter((reportAction) => reportAction.actionName === CONST.REPORT.ACTIONS.TYPE.IOU)
        .map((reportAction) => reportAction.originalMessage.IOUTransactionID)
        .uniq()
        .each((transactionID) => (onyxData[`${ONYXKEYS.COLLECTION.TRANSACTION}${transactionID}`] = null));

    Onyx.multiSet(onyxData);

    // Delete linked IOU report
    if (report && report.iouReportID) {
        deleteReport(report.iouReportID);
    }
}

/**
 * @param {String} reportID The reportID of the policy report (workspace room)
 */
function navigateToConciergeChatAndDeleteReport(reportID) {
    // Dismiss the current report screen and replace it with Concierge Chat
    Navigation.goBack();
    navigateToConciergeChat();
    deleteReport(reportID);
}

/**
 * @param {Object} policyRoomReport
 * @param {Number} policyRoomReport.reportID
 * @param {String} policyRoomReport.reportName
 * @param {String} policyRoomName The updated name for the policy room
 */
function updatePolicyRoomNameAndNavigate(policyRoomReport, policyRoomName) {
    const reportID = policyRoomReport.reportID;
    const previousName = policyRoomReport.reportName;

    // No change needed, navigate back
    if (previousName === policyRoomName) {
        Navigation.navigate(ROUTES.getReportSettingsRoute(reportID));
        return;
    }
    const optimisticData = [
        {
            onyxMethod: Onyx.METHOD.MERGE,
            key: `${ONYXKEYS.COLLECTION.REPORT}${reportID}`,
            value: {
                reportName: policyRoomName,
                pendingFields: {
                    reportName: CONST.RED_BRICK_ROAD_PENDING_ACTION.UPDATE,
                },
                errorFields: {
                    reportName: null,
                },
            },
        },
    ];
    const successData = [
        {
            onyxMethod: Onyx.METHOD.MERGE,
            key: `${ONYXKEYS.COLLECTION.REPORT}${reportID}`,
            value: {
                pendingFields: {
                    reportName: null,
                },
            },
        },
    ];
    const failureData = [
        {
            onyxMethod: Onyx.METHOD.MERGE,
            key: `${ONYXKEYS.COLLECTION.REPORT}${reportID}`,
            value: {
                reportName: previousName,
            },
        },
    ];
    API.write('UpdatePolicyRoomName', {reportID, policyRoomName}, {optimisticData, successData, failureData});
    Navigation.navigate(ROUTES.getReportSettingsRoute(reportID));
}

/**
 * @param {String} reportID The reportID of the policy room.
 */
function clearPolicyRoomNameErrors(reportID) {
    Onyx.merge(`${ONYXKEYS.COLLECTION.REPORT}${reportID}`, {
        errorFields: {
            reportName: null,
        },
        pendingFields: {
            reportName: null,
        },
    });
}

/**
 * @param {String} reportID
 * @param {Boolean} isComposerFullSize
 */
function setIsComposerFullSize(reportID, isComposerFullSize) {
    Onyx.merge(`${ONYXKEYS.COLLECTION.REPORT_IS_COMPOSER_FULL_SIZE}${reportID}`, isComposerFullSize);
}

/**
 * @param {String} reportID
 * @param {Object} action the associated report action (optional)
 * @param {Boolean} isRemote whether or not this notification is a remote push notification
 * @returns {Boolean}
 */
function shouldShowReportActionNotification(reportID, action = null, isRemote = false) {
    const tag = isRemote ? '[PushNotification]' : '[LocalNotification]';

    // Due to payload size constraints, some push notifications may have their report action stripped
    // so we must double check that we were provided an action before using it in these checks.
    if (action && ReportActionsUtils.isDeletedAction(action)) {
        Log.info(`${tag} Skipping notification because the action was deleted`, false, {reportID, action});
        return false;
    }

    if (!ActiveClientManager.isClientTheLeader()) {
        Log.info(`${tag} Skipping notification because this client is not the leader`);
        return false;
    }

    // We don't want to send a local notification if the user preference is daily or mute
    const notificationPreference = lodashGet(allReports, [reportID, 'notificationPreference'], CONST.REPORT.NOTIFICATION_PREFERENCE.ALWAYS);
    if (notificationPreference === CONST.REPORT.NOTIFICATION_PREFERENCE.MUTE || notificationPreference === CONST.REPORT.NOTIFICATION_PREFERENCE.DAILY) {
        Log.info(`${tag} No notification because user preference is to be notified: ${notificationPreference}`);
        return false;
    }

    // If this comment is from the current user we don't want to parrot whatever they wrote back to them.
    if (action && action.actorAccountID === currentUserAccountID) {
        Log.info(`${tag} No notification because comment is from the currently logged in user`);
        return false;
    }

    // If we are currently viewing this report do not show a notification.
    if (reportID === Navigation.getTopmostReportId() && Visibility.isVisible() && Visibility.hasFocus()) {
        Log.info(`${tag} No notification because it was a comment for the current report`);
        return false;
    }

    // If this notification was delayed and the user saw the message already, don't show it
    const report = allReports[reportID];
    if (action && report && report.lastReadTime >= action.created) {
        Log.info(`${tag} No notification because the comment was already read`, false, {created: action.created, lastReadTime: report.lastReadTime});
        return false;
    }

    // Don't show a notification if no comment exists
    if (action && !_.some(action.message, (f) => f.type === 'COMMENT')) {
        Log.info(`${tag} No notification because no comments exist for the current action`);
        return false;
    }

    return true;
}

/**
 * @param {String} reportID
 * @param {Object} action
 */
function showReportActionNotification(reportID, action) {
    if (!shouldShowReportActionNotification(reportID, action)) {
        return;
    }

    Log.info('[LocalNotification] Creating notification');
    LocalNotification.showCommentNotification({
        report: allReports[reportID],
        reportAction: action,
        onClick: () => {
            // Navigate to this report onClick
            Navigation.navigate(ROUTES.getReportRoute(reportID));
        },
    });
    notifyNewAction(reportID, action.actorAccountID, action.reportActionID);
}

/**
 * Clear the errors associated with the IOUs of a given report.
 *
 * @param {String} reportID
 */
function clearIOUError(reportID) {
    Onyx.merge(`${ONYXKEYS.COLLECTION.REPORT}${reportID}`, {errorFields: {iou: null}});
}

/**
 * Internal function to help with updating the onyx state of a message of a report action.
 * @param {Object} originalReportAction
 * @param {Object} message
 * @param {String} reportID
 * @return {Object[]}
 */
function getOptimisticDataForReportActionUpdate(originalReportAction, message, reportID) {
    const reportActionID = originalReportAction.reportActionID;

    return [
        {
            onyxMethod: Onyx.METHOD.MERGE,
            key: `${ONYXKEYS.COLLECTION.REPORT_ACTIONS}${reportID}`,
            value: {
                [reportActionID]: {
                    message: [message],
                },
            },
        },
    ];
}

/**
 * Returns true if the accountID has reacted to the report action (with the given skin tone).
 * @param {Number} accountID
 * @param {Array<Object | Number>} users
 * @param {Number} [skinTone]
 * @returns {boolean}
 */
function hasAccountIDReacted(accountID, users, skinTone) {
    return (
        _.find(users, (user) => {
            let userAccountID;
            if (typeof user === 'object') {
                userAccountID = user.accountID;
            } else {
                userAccountID = user;
            }

            return userAccountID === accountID && (skinTone == null ? true : user.skinTone === skinTone);
        }) !== undefined
    );
}

/**
 * Adds a reaction to the report action.
 * @param {String} originalReportID
 * @param {Object} originalReportAction
 * @param {{ name: string, code: string, types: string[] }} emoji
 * @param {number} [skinTone] Optional.
 */
function addEmojiReaction(originalReportID, originalReportAction, emoji, skinTone = preferredSkinTone) {
    const message = originalReportAction.message[0];
    let reactionObject = message.reactions && _.find(message.reactions, (reaction) => reaction.emoji === emoji.name);
    const needToInsertReactionObject = !reactionObject;
    if (needToInsertReactionObject) {
        reactionObject = {
            emoji: emoji.name,
            users: [],
        };
    } else {
        // Make a copy of the reaction object so that we can modify it without mutating the original
        reactionObject = {...reactionObject};
    }

    if (hasAccountIDReacted(currentUserAccountID, reactionObject.users, skinTone)) {
        return;
    }

    reactionObject.users = [...reactionObject.users, {accountID: currentUserAccountID, skinTone}];
    let updatedReactions = [...(message.reactions || [])];
    if (needToInsertReactionObject) {
        updatedReactions = [...updatedReactions, reactionObject];
    } else {
        updatedReactions = _.map(updatedReactions, (reaction) => (reaction.emoji === emoji.name ? reactionObject : reaction));
    }

    const updatedMessage = {
        ...message,
        reactions: updatedReactions,
    };

    // Optimistically update the reportAction with the reaction
    const optimisticData = getOptimisticDataForReportActionUpdate(originalReportAction, updatedMessage, originalReportID);

    const parameters = {
        reportID: originalReportID,
        skinTone,
        emojiCode: emoji.name,
        sequenceNumber: originalReportAction.sequenceNumber,
        reportActionID: originalReportAction.reportActionID,
    };
    API.write('AddEmojiReaction', parameters, {optimisticData});
}

/**
 * Removes a reaction to the report action.
 * @param {String} originalReportID
 * @param {Object} originalReportAction
 * @param {{ name: string, code: string, types: string[] }} emoji
 */
function removeEmojiReaction(originalReportID, originalReportAction, emoji) {
    const message = originalReportAction.message[0];
    const reactionObject = message.reactions && _.find(message.reactions, (reaction) => reaction.emoji === emoji.name);
    if (!reactionObject) {
        return;
    }

    const updatedReactionObject = {
        ...reactionObject,
    };
    updatedReactionObject.users = _.filter(reactionObject.users, (sender) => sender.accountID !== currentUserAccountID);
    const updatedReactions = _.filter(
        // Replace the reaction object either with the updated one or null if there are no users
        _.map(message.reactions, (reaction) => {
            if (reaction.emoji === emoji.name) {
                if (updatedReactionObject.users.length === 0) {
                    return null;
                }
                return updatedReactionObject;
            }
            return reaction;
        }),

        // Remove any null reactions
        (reportObject) => reportObject !== null,
    );

    const updatedMessage = {
        ...message,
        reactions: updatedReactions,
    };

    // Optimistically update the reportAction with the reaction
    const optimisticData = getOptimisticDataForReportActionUpdate(originalReportAction, updatedMessage, originalReportID);

    const parameters = {
        reportID: originalReportID,
        sequenceNumber: originalReportAction.sequenceNumber,
        reportActionID: originalReportAction.reportActionID,
        emojiCode: emoji.name,
    };
    API.write('RemoveEmojiReaction', parameters, {optimisticData});
}

/**
 * Calls either addEmojiReaction or removeEmojiReaction depending on if the current user has reacted to the report action.
 * @param {String} reportID
<<<<<<< HEAD
 * @param {Object} reportAction
 * @param {Object} emoji
 * @param {number} paramSkinTone
 * @returns {Promise}
 */
function toggleEmojiReaction(reportID, reportAction, emoji, paramSkinTone = preferredSkinTone) {
    const originalReportID = ReportUtils.getOriginalReportID(reportID, reportAction);
    const originalReportAction = ReportActionsUtils.getReportAction(originalReportID, reportAction.reportActionID);
=======
 * @param {String} reportActionID
 * @param {Object} reactionEmoji
 * @param {number} paramSkinTone
 * @returns {Promise}
 */
function toggleEmojiReaction(reportID, reportActionID, reactionEmoji, paramSkinTone = preferredSkinTone) {
    const reportAction = ReportActionsUtils.getReportAction(reportID, reportActionID);
>>>>>>> 39737ca0

    if (_.isEmpty(originalReportAction)) {
        return;
    }

<<<<<<< HEAD
    const message = originalReportAction.message[0];
=======
    const emoji = EmojiUtils.findEmojiByCode(reactionEmoji.code);
    const message = reportAction.message[0];
>>>>>>> 39737ca0
    const reactionObject = message.reactions && _.find(message.reactions, (reaction) => reaction.emoji === emoji.name);
    const skinTone = emoji.types === undefined ? null : paramSkinTone; // only use skin tone if emoji supports it
    if (reactionObject) {
        if (hasAccountIDReacted(currentUserAccountID, reactionObject.users, skinTone)) {
            return removeEmojiReaction(originalReportID, originalReportAction, emoji, skinTone);
        }
    }
    return addEmojiReaction(originalReportID, originalReportAction, emoji, skinTone);
}

/**
 * @param {String|null} url
 * @param {Boolean} isAuthenticated
 */
function openReportFromDeepLink(url, isAuthenticated) {
    const route = ReportUtils.getRouteFromLink(url);
    const reportID = ReportUtils.getReportIDFromLink(url);

    if (reportID && !isAuthenticated) {
        // Call the OpenReport command to check in the server if it's a public room. If so, we'll open it as an anonymous user
        openReport(reportID, [], {}, '0', true);

        // Show the sign-in page if the app is offline
        if (isNetworkOffline) {
            Onyx.set(ONYXKEYS.IS_CHECKING_PUBLIC_ROOM, false);
        }
    } else {
        // If we're not opening a public room (no reportID) or the user is authenticated, we unblock the UI (hide splash screen)
        Onyx.set(ONYXKEYS.IS_CHECKING_PUBLIC_ROOM, false);
    }

    // Navigate to the report after sign-in/sign-up.
    InteractionManager.runAfterInteractions(() => {
        SidebarUtils.isSidebarLoadedReady().then(() => {
            if (reportID) {
                Navigation.navigate(ROUTES.getReportRoute(reportID));
            }
            if (route === ROUTES.CONCIERGE) {
                navigateToConciergeChat();
            }
        });
    });
}

/**
 * Leave a report by setting the state to submitted and closed
 *
 * @param {String} reportID
 */
function leaveRoom(reportID) {
    API.write(
        'LeaveRoom',
        {
            reportID,
        },
        {
            optimisticData: [
                {
                    onyxMethod: Onyx.METHOD.SET,
                    key: `${ONYXKEYS.COLLECTION.REPORT}${reportID}`,
                    value: {
                        stateNum: CONST.REPORT.STATE_NUM.SUBMITTED,
                        statusNum: CONST.REPORT.STATUS.CLOSED,
                    },
                },
            ],
            failureData: [
                {
                    onyxMethod: Onyx.METHOD.SET,
                    key: `${ONYXKEYS.COLLECTION.REPORT}${reportID}`,
                    value: {
                        stateNum: CONST.REPORT.STATE_NUM.OPEN,
                        statusNum: CONST.REPORT.STATUS.OPEN,
                    },
                },
            ],
        },
    );
    navigateToConciergeChat();
}

/**
 * @param {String} reportID
 */
function setLastOpenedPublicRoom(reportID) {
    Onyx.set(ONYXKEYS.LAST_OPENED_PUBLIC_ROOM_ID, reportID);
}

/**
 * Navigates to the last opened public room
 *
 * @param {String} lastOpenedPublicRoomID
 */
function openLastOpenedPublicRoom(lastOpenedPublicRoomID) {
    Navigation.isNavigationReady().then(() => {
        setLastOpenedPublicRoom('');
        Navigation.navigate(ROUTES.getReportRoute(lastOpenedPublicRoomID));
    });
}

/**
 * Flag a comment as offensive
 *
 * @param {String} reportID
 * @param {Object} reportAction
 * @param {String} severity
 */
function flagComment(reportID, reportAction, severity) {
    const originalReportID = ReportUtils.getOriginalReportID(reportID, reportAction);
    const message = reportAction.message[0];
    let updatedDecision;
    if (severity === CONST.MODERATION.FLAG_SEVERITY_SPAM || severity === CONST.MODERATION.FLAG_SEVERITY_INCONSIDERATE) {
        if (_.isEmpty(message.moderationDecisions) || message.moderationDecisions[message.moderationDecisions.length - 1].decision !== CONST.MODERATION.MODERATOR_DECISION_PENDING_HIDE) {
            updatedDecision = [
                {
                    decision: CONST.MODERATION.MODERATOR_DECISION_PENDING,
                },
            ];
        }
    } else if (severity === CONST.MODERATION.FLAG_SEVERITY_ASSAULT || severity === CONST.MODERATION.FLAG_SEVERITY_HARASSMENT) {
        updatedDecision = [
            {
                decision: CONST.MODERATION.MODERATOR_DECISION_PENDING_REMOVE,
            },
        ];
    } else {
        updatedDecision = [
            {
                decision: CONST.MODERATION.MODERATOR_DECISION_PENDING_HIDE,
            },
        ];
    }

    const reportActionID = reportAction.reportActionID;

    const updatedMessage = {
        ...message,
        moderationDecisions: updatedDecision,
    };

    const optimisticData = [
        {
            onyxMethod: Onyx.METHOD.MERGE,
            key: `${ONYXKEYS.COLLECTION.REPORT_ACTIONS}${originalReportID}`,
            value: {
                [reportActionID]: {
                    pendingAction: CONST.RED_BRICK_ROAD_PENDING_ACTION.UPDATE,
                    message: [updatedMessage],
                },
            },
        },
    ];

    const failureData = [
        {
            onyxMethod: Onyx.METHOD.MERGE,
            key: `${ONYXKEYS.COLLECTION.REPORT_ACTIONS}${originalReportID}`,
            value: {
                [reportActionID]: {
                    ...reportAction,
                    pendingAction: null,
                },
            },
        },
    ];

    const successData = [
        {
            onyxMethod: Onyx.METHOD.MERGE,
            key: `${ONYXKEYS.COLLECTION.REPORT_ACTIONS}${originalReportID}`,
            value: {
                [reportActionID]: {
                    pendingAction: null,
                },
            },
        },
    ];

    const parameters = {
        severity,
        reportActionID,
    };

    API.write('FlagComment', parameters, {optimisticData, successData, failureData});
}

export {
    addComment,
    addAttachment,
    reconnect,
    updateWelcomeMessage,
    updateWriteCapabilityAndNavigate,
    updateNotificationPreferenceAndNavigate,
    subscribeToReportTypingEvents,
    unsubscribeFromReportChannel,
    saveReportComment,
    saveReportCommentNumberOfLines,
    broadcastUserIsTyping,
    togglePinnedState,
    editReportComment,
    handleUserDeletedLinksInHtml,
    saveReportActionDraft,
    saveReportActionDraftNumberOfLines,
    deleteReportComment,
    navigateToConciergeChat,
    setReportWithDraft,
    addPolicyReport,
    deleteReport,
    navigateToConciergeChatAndDeleteReport,
    setIsComposerFullSize,
    expandURLPreview,
    markCommentAsUnread,
    readNewestAction,
    readOldestAction,
    openReport,
    openReportFromDeepLink,
    navigateToAndOpenReport,
    navigateToAndOpenReportWithAccountIDs,
    navigateToAndOpenChildReport,
    updatePolicyRoomNameAndNavigate,
    clearPolicyRoomNameErrors,
    clearIOUError,
    subscribeToNewActionEvent,
    notifyNewAction,
    showReportActionNotification,
    addEmojiReaction,
    removeEmojiReaction,
    toggleEmojiReaction,
    hasAccountIDReacted,
    shouldShowReportActionNotification,
    leaveRoom,
    setLastOpenedPublicRoom,
    flagComment,
    openLastOpenedPublicRoom,
};<|MERGE_RESOLUTION|>--- conflicted
+++ resolved
@@ -1640,35 +1640,21 @@
 /**
  * Calls either addEmojiReaction or removeEmojiReaction depending on if the current user has reacted to the report action.
  * @param {String} reportID
-<<<<<<< HEAD
  * @param {Object} reportAction
- * @param {Object} emoji
- * @param {number} paramSkinTone
- * @returns {Promise}
- */
-function toggleEmojiReaction(reportID, reportAction, emoji, paramSkinTone = preferredSkinTone) {
-    const originalReportID = ReportUtils.getOriginalReportID(reportID, reportAction);
-    const originalReportAction = ReportActionsUtils.getReportAction(originalReportID, reportAction.reportActionID);
-=======
- * @param {String} reportActionID
  * @param {Object} reactionEmoji
  * @param {number} paramSkinTone
  * @returns {Promise}
  */
-function toggleEmojiReaction(reportID, reportActionID, reactionEmoji, paramSkinTone = preferredSkinTone) {
-    const reportAction = ReportActionsUtils.getReportAction(reportID, reportActionID);
->>>>>>> 39737ca0
+function toggleEmojiReaction(reportID, reportAction, reactionEmoji, paramSkinTone = preferredSkinTone) {
+    const originalReportID = ReportUtils.getOriginalReportID(reportID, reportAction);
+    const originalReportAction = ReportActionsUtils.getReportAction(originalReportID, reportAction.reportActionID);
 
     if (_.isEmpty(originalReportAction)) {
         return;
     }
 
-<<<<<<< HEAD
     const message = originalReportAction.message[0];
-=======
     const emoji = EmojiUtils.findEmojiByCode(reactionEmoji.code);
-    const message = reportAction.message[0];
->>>>>>> 39737ca0
     const reactionObject = message.reactions && _.find(message.reactions, (reaction) => reaction.emoji === emoji.name);
     const skinTone = emoji.types === undefined ? null : paramSkinTone; // only use skin tone if emoji supports it
     if (reactionObject) {
