--- conflicted
+++ resolved
@@ -1076,7 +1076,6 @@
 }
 
 /**
-<<<<<<< HEAD
  * Gets the actions from the oldest unread action.
  *
  * @param {Number} reportID
@@ -1109,7 +1108,9 @@
                 completionData,
             ],
         });
-=======
+}
+
+/**
  * Gets the IOUReport and the associated report actions.
  *
  * @param {Number} chatReportID
@@ -1120,7 +1121,6 @@
         reportID: chatReportID,
         iouReportID,
     });
->>>>>>> 7541b777
 }
 
 /**
