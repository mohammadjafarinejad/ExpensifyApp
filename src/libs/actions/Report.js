import {InteractionManager} from 'react-native';
import _ from 'underscore';
import lodashGet from 'lodash/get';
import ExpensiMark from 'expensify-common/lib/ExpensiMark';
import Onyx from 'react-native-onyx';
import Str from 'expensify-common/lib/str';
import ONYXKEYS from '../../ONYXKEYS';
import * as Pusher from '../Pusher/pusher';
import LocalNotification from '../Notification/LocalNotification';
import Navigation from '../Navigation/Navigation';
import * as ActiveClientManager from '../ActiveClientManager';
import Visibility from '../Visibility';
import ROUTES from '../../ROUTES';
import * as API from '../API';
import CONFIG from '../../CONFIG';
import CONST from '../../CONST';
import Log from '../Log';
import * as ReportUtils from '../ReportUtils';
import DateUtils from '../DateUtils';
import * as ReportActionsUtils from '../ReportActionsUtils';
import * as OptionsListUtils from '../OptionsListUtils';
import * as Localize from '../Localize';
import * as CollectionUtils from '../CollectionUtils';
import * as EmojiUtils from '../EmojiUtils';

let currentUserEmail;
let currentUserAccountID;
Onyx.connect({
    key: ONYXKEYS.SESSION,
    callback: (val) => {
        // When signed out, val is undefined
        if (!val) {
            return;
        }

        currentUserEmail = val.email;
        currentUserAccountID = val.accountID;
    },
});

let preferredSkinTone;
Onyx.connect({
    key: ONYXKEYS.PREFERRED_EMOJI_SKIN_TONE,
    callback: (val) => {
        preferredSkinTone = EmojiUtils.getPreferredSkinToneIndex(val);
    },
});

const allReportActions = {};
Onyx.connect({
    key: ONYXKEYS.COLLECTION.REPORT_ACTIONS,
    callback: (actions, key) => {
        if (!key || !actions) {
            return;
        }
        const reportID = CollectionUtils.extractCollectionItemID(key);
        allReportActions[reportID] = actions;
    },
});

const allReports = {};
let conciergeChatReportID;
const typingWatchTimers = {};

/**
 * Get the private pusher channel name for a Report.
 *
 * @param {String} reportID
 * @returns {String}
 */
function getReportChannelName(reportID) {
    return `${CONST.PUSHER.PRIVATE_REPORT_CHANNEL_PREFIX}${reportID}${CONFIG.PUSHER.SUFFIX}`;
}

/**
 * There are 2 possibilities that we can receive via pusher for a user's typing status:
 * 1. The "new" way from New Expensify is passed as {[login]: Boolean} (e.g. {yuwen@expensify.com: true}), where the value
 * is whether the user with that login is typing on the report or not.
 * 2. The "old" way from e.com which is passed as {userLogin: login} (e.g. {userLogin: bstites@expensify.com})
 *
 * This method makes sure that no matter which we get, we return the "new" format
 *
 * @param {Object} typingStatus
 * @returns {Object}
 */
function getNormalizedTypingStatus(typingStatus) {
    let normalizedTypingStatus = typingStatus;

    if (_.first(_.keys(typingStatus)) === 'userLogin') {
        normalizedTypingStatus = {[typingStatus.userLogin]: true};
    }

    return normalizedTypingStatus;
}

/**
 * Initialize our pusher subscriptions to listen for someone typing in a report.
 *
 * @param {String} reportID
 */
function subscribeToReportTypingEvents(reportID) {
    if (!reportID) {
        return;
    }

    // Make sure we have a clean Typing indicator before subscribing to typing events
    Onyx.set(`${ONYXKEYS.COLLECTION.REPORT_USER_IS_TYPING}${reportID}`, {});

    const pusherChannelName = getReportChannelName(reportID);
    Pusher.subscribe(pusherChannelName, Pusher.TYPE.USER_IS_TYPING, (typingStatus) => {
        const normalizedTypingStatus = getNormalizedTypingStatus(typingStatus);
        const login = _.first(_.keys(normalizedTypingStatus));

        if (!login) {
            return;
        }

        // Don't show the typing indicator if a user is typing on another platform
        if (login === currentUserEmail) {
            return;
        }

        // Use a combo of the reportID and the login as a key for holding our timers.
        const reportUserIdentifier = `${reportID}-${login}`;
        clearTimeout(typingWatchTimers[reportUserIdentifier]);
        Onyx.merge(`${ONYXKEYS.COLLECTION.REPORT_USER_IS_TYPING}${reportID}`, normalizedTypingStatus);

        // Wait for 1.5s of no additional typing events before setting the status back to false.
        typingWatchTimers[reportUserIdentifier] = setTimeout(() => {
            const typingStoppedStatus = {};
            typingStoppedStatus[login] = false;
            Onyx.merge(`${ONYXKEYS.COLLECTION.REPORT_USER_IS_TYPING}${reportID}`, typingStoppedStatus);
            delete typingWatchTimers[reportUserIdentifier];
        }, 1500);
    }).catch((error) => {
        Log.hmmm('[Report] Failed to initially subscribe to Pusher channel', false, {errorType: error.type, pusherChannelName});
    });
}

/**
 * Remove our pusher subscriptions to listen for someone typing in a report.
 *
 * @param {String} reportID
 */
function unsubscribeFromReportChannel(reportID) {
    if (!reportID) {
        return;
    }

    const pusherChannelName = getReportChannelName(reportID);
    Onyx.set(`${ONYXKEYS.COLLECTION.REPORT_USER_IS_TYPING}${reportID}`, {});
    Pusher.unsubscribe(pusherChannelName, Pusher.TYPE.USER_IS_TYPING);
}

const defaultNewActionSubscriber = {
    reportID: '',
    callback: () => {},
};

let newActionSubscriber = defaultNewActionSubscriber;

/**
 * Enables the Report actions file to let the ReportActionsView know that a new comment has arrived in realtime for the current report
 *
 * @param {String} reportID
 * @param {Function} callback
 * @returns {Function}
 */
function subscribeToNewActionEvent(reportID, callback) {
    newActionSubscriber = {callback, reportID};
    return () => {
        newActionSubscriber = defaultNewActionSubscriber;
    };
}

/**
 * Add up to two report actions to a report. This method can be called for the following situations:
 *
 * - Adding one comment
 * - Adding one attachment
 * - Add both a comment and attachment simultaneously
 *
 * @param {String} reportID
 * @param {String} [text]
 * @param {Object} [file]
 */
function addActions(reportID, text = '', file) {
    let reportCommentText = '';
    let reportCommentAction;
    let attachmentAction;
    let commandName = 'AddComment';

    if (text) {
        const reportComment = ReportUtils.buildOptimisticAddCommentReportAction(text);
        reportCommentAction = reportComment.reportAction;
        reportCommentText = reportComment.commentText;
    }

    if (file) {
        // When we are adding an attachment we will call AddAttachment.
        // It supports sending an attachment with an optional comment and AddComment supports adding a single text comment only.
        commandName = 'AddAttachment';
        const attachment = ReportUtils.buildOptimisticAddCommentReportAction('', file);
        attachmentAction = attachment.reportAction;
    }

    // Always prefer the file as the last action over text
    const lastAction = attachmentAction || reportCommentAction;

    const currentTime = DateUtils.getDBTime();

    const lastCommentText = ReportUtils.formatReportLastMessageText(lastAction.message[0].text);

    const optimisticReport = {
        lastVisibleActionCreated: currentTime,
        lastMessageText: lastCommentText,
        lastActorEmail: currentUserEmail,
        lastReadTime: currentTime,
    };

    // Optimistically add the new actions to the store before waiting to save them to the server
    const optimisticReportActions = {};
    if (text) {
        optimisticReportActions[reportCommentAction.reportActionID] = reportCommentAction;
    }
    if (file) {
        optimisticReportActions[attachmentAction.reportActionID] = attachmentAction;
    }

    const parameters = {
        reportID,
        reportActionID: file ? attachmentAction.reportActionID : reportCommentAction.reportActionID,
        commentReportActionID: file && reportCommentAction ? reportCommentAction.reportActionID : null,
        reportComment: reportCommentText,
        file,
    };

    const optimisticData = [
        {
            onyxMethod: Onyx.METHOD.MERGE,
            key: `${ONYXKEYS.COLLECTION.REPORT}${reportID}`,
            value: optimisticReport,
        },
        {
            onyxMethod: Onyx.METHOD.MERGE,
            key: `${ONYXKEYS.COLLECTION.REPORT_ACTIONS}${reportID}`,
            value: optimisticReportActions,
        },
    ];

    const successData = [
        {
            onyxMethod: Onyx.METHOD.MERGE,
            key: `${ONYXKEYS.COLLECTION.REPORT_ACTIONS}${reportID}`,
            value: _.mapObject(optimisticReportActions, () => ({pendingAction: null})),
        },
    ];

    const failureData = [
        {
            onyxMethod: Onyx.METHOD.MERGE,
            key: `${ONYXKEYS.COLLECTION.REPORT_ACTIONS}${reportID}`,
            value: _.mapObject(optimisticReportActions, (action) => ({
                ...action,
                errors: {[DateUtils.getMicroseconds()]: Localize.translateLocal('report.genericAddCommentFailureMessage')},
            })),
        },
    ];

    // Update the timezone if it's been 5 minutes from the last time the user added a comment
    if (DateUtils.canUpdateTimezone()) {
        const timezone = DateUtils.getCurrentTimezone();
        parameters.timezone = JSON.stringify(timezone);
        optimisticData.push({
            onyxMethod: Onyx.METHOD.MERGE,
            key: ONYXKEYS.PERSONAL_DETAILS,
            value: {[currentUserEmail]: {timezone}},
        });
        DateUtils.setTimezoneUpdated();
    }

    API.write(commandName, parameters, {
        optimisticData,
        successData,
        failureData,
    });

    // Notify the ReportActionsView that a new comment has arrived
    if (reportID === newActionSubscriber.reportID) {
        const isFromCurrentUser = lastAction.actorAccountID === currentUserAccountID;
        newActionSubscriber.callback(isFromCurrentUser, lastAction.reportActionID);
    }
}

/**
 *
 * Add an attachment and optional comment.
 *
 * @param {String} reportID
 * @param {File} file
 * @param {String} [text]
 */
function addAttachment(reportID, file, text = '') {
    addActions(reportID, text, file);
}

/**
 * Add a single comment to a report
 *
 * @param {String} reportID
 * @param {String} text
 */
function addComment(reportID, text) {
    addActions(reportID, text);
}

/**
 * Gets the latest page of report actions and updates the last read message
 * If a chat with the passed reportID is not found, we will create a chat based on the passed participantList
 *
 * @param {String} reportID
 * @param {Array} participantList The list of users that are included in a new chat, not including the user creating it
 * @param {Object} newReportObject The optimistic report object created when making a new chat, saved as optimistic data
 * @param {String} parentReportActionID The parent report action that a thread was created from (only passed for new threads)
 */
function openReport(reportID, participantList = [], newReportObject = {}, parentReportActionID = '0') {
    const optimisticReportData = {
        onyxMethod: Onyx.METHOD.MERGE,
        key: `${ONYXKEYS.COLLECTION.REPORT}${reportID}`,
        value: {
            isLoadingReportActions: true,
            isLoadingMoreReportActions: false,
            lastReadTime: DateUtils.getDBTime(),
            reportName: lodashGet(allReports, [reportID, 'reportName'], CONST.REPORT.DEFAULT_REPORT_NAME),
        },
    };
    const reportSuccessData = {
        onyxMethod: Onyx.METHOD.MERGE,
        key: `${ONYXKEYS.COLLECTION.REPORT}${reportID}`,
        value: {
            isLoadingReportActions: false,
            pendingFields: {
                createChat: null,
            },
            errorFields: {
                createChat: null,
            },
            isOptimisticReport: false,
        },
    };
    const reportFailureData = {
        onyxMethod: Onyx.METHOD.MERGE,
        key: `${ONYXKEYS.COLLECTION.REPORT}${reportID}`,
        value: {
            isLoadingReportActions: false,
        },
    };

    const onyxData = {
        optimisticData: [optimisticReportData],
        successData: [reportSuccessData],
        failureData: [reportFailureData],
    };

    const params = {
        reportID,
        emailList: participantList ? participantList.join(',') : '',
        parentReportActionID,
    };

    // If we are creating a new report, we need to add the optimistic report data and a report action
    if (!_.isEmpty(newReportObject)) {
        // Change the method to set for new reports because it doesn't exist yet, is faster,
        // and we need the data to be available when we navigate to the chat page
        optimisticReportData.onyxMethod = Onyx.METHOD.SET;
        optimisticReportData.value = {
            ...optimisticReportData.value,
            ...newReportObject,
            pendingFields: {
                createChat: CONST.RED_BRICK_ROAD_PENDING_ACTION.ADD,
            },
            isOptimisticReport: true,
        };

        // Add a created action, unless we are creating a thread
        if (parentReportActionID === '0') {
            const optimisticCreatedAction = ReportUtils.buildOptimisticCreatedReportAction(newReportObject.ownerEmail);
            onyxData.optimisticData.push({
                onyxMethod: Onyx.METHOD.SET,
                key: `${ONYXKEYS.COLLECTION.REPORT_ACTIONS}${reportID}`,
                value: {[optimisticCreatedAction.reportActionID]: optimisticCreatedAction},
            });
            onyxData.successData.push({
                onyxMethod: Onyx.METHOD.MERGE,
                key: `${ONYXKEYS.COLLECTION.REPORT_ACTIONS}${reportID}`,
                value: {[optimisticCreatedAction.reportActionID]: {pendingAction: null}},
            });

            // Add the createdReportActionID parameter to the API call
            params.createdReportActionID = optimisticCreatedAction.reportActionID;
        }

        // If we are creating a thread, ensure the report action has childReportID property added
        if (newReportObject.parentReportID && parentReportActionID) {
            onyxData.optimisticData.push({
                onyxMethod: Onyx.METHOD.MERGE,
                key: `${ONYXKEYS.COLLECTION.REPORT_ACTIONS}${newReportObject.parentReportID}`,
                value: {[parentReportActionID]: {childReportID: reportID}},
            });
            onyxData.failureData.push({
                onyxMethod: Onyx.METHOD.MERGE,
                key: `${ONYXKEYS.COLLECTION.REPORT_ACTIONS}${newReportObject.parentReportID}`,
                value: {[parentReportActionID]: {childReportID: '0'}},
            });
        }
    }

    API.write('OpenReport', params, onyxData);
}

/**
 * This will find an existing chat, or create a new one if none exists, for the given user or set of users. It will then navigate to this chat.
 *
 * @param {Array} userLogins list of user logins.
 */
function navigateToAndOpenReport(userLogins) {
    const formattedUserLogins = _.map(userLogins, (login) => OptionsListUtils.addSMSDomainIfPhoneNumber(login).toLowerCase());
    let newChat = {};
    const chat = ReportUtils.getChatByParticipants(formattedUserLogins);
    if (!chat) {
        newChat = ReportUtils.buildOptimisticChatReport(formattedUserLogins);
    }
    const reportID = chat ? chat.reportID : newChat.reportID;

    // We want to pass newChat here because if anything is passed in that param (even an existing chat), we will try to create a chat on the server
    openReport(reportID, newChat.participants, newChat);
    Navigation.navigate(ROUTES.getReportRoute(reportID));
}

/**
 * This will navigate to an existing thread, or create a new one if necessary
 *
 * @param {String} childReportID The reportID we are trying to open
 * @param {Object} parentReportAction the parent comment of a thread
 * @param {String} parentReportID The reportID of the parent
 *
 */
function navigateToAndOpenChildReport(childReportID = '0', parentReportAction = {}, parentReportID = '0') {
    if (childReportID !== '0') {
        openReport(childReportID);
        Navigation.navigate(ROUTES.getReportRoute(childReportID));
    } else {
        const participants = _.uniq([currentUserEmail, parentReportAction.actorEmail]);
        const formattedUserLogins = _.map(participants, (login) => OptionsListUtils.addSMSDomainIfPhoneNumber(login).toLowerCase());
        const newChat = ReportUtils.buildOptimisticChatReport(
            formattedUserLogins,
            lodashGet(parentReportAction, ['message', 0, 'text']),
            '',
            CONST.POLICY.OWNER_EMAIL_FAKE,
            CONST.POLICY.OWNER_EMAIL_FAKE,
            false,
            '',
            undefined,
            CONST.REPORT.NOTIFICATION_PREFERENCE.ALWAYS,
            parentReportAction.reportActionID,
            parentReportID,
        );

        openReport(newChat.reportID, newChat.participants, newChat, parentReportAction.reportActionID);
        Navigation.navigate(ROUTES.getReportRoute(newChat.reportID));
    }
}

/**
 * Get the latest report history without marking the report as read.
 *
 * @param {String} reportID
 */
function reconnect(reportID) {
    API.write(
        'ReconnectToReport',
        {
            reportID,
        },
        {
            optimisticData: [
                {
                    onyxMethod: Onyx.METHOD.MERGE,
                    key: `${ONYXKEYS.COLLECTION.REPORT}${reportID}`,
                    value: {
                        isLoadingReportActions: true,
                        isLoadingMoreReportActions: false,
                        reportName: lodashGet(allReports, [reportID, 'reportName'], CONST.REPORT.DEFAULT_REPORT_NAME),
                    },
                },
            ],
            successData: [
                {
                    onyxMethod: Onyx.METHOD.MERGE,
                    key: `${ONYXKEYS.COLLECTION.REPORT}${reportID}`,
                    value: {
                        isLoadingReportActions: false,
                    },
                },
            ],
            failureData: [
                {
                    onyxMethod: Onyx.METHOD.MERGE,
                    key: `${ONYXKEYS.COLLECTION.REPORT}${reportID}`,
                    value: {
                        isLoadingReportActions: false,
                    },
                },
            ],
        },
    );
}

/**
 * Gets the older actions that have not been read yet.
 * Normally happens when you scroll up on a chat, and the actions have not been read yet.
 *
 * @param {String} reportID
 * @param {String} reportActionID
 */
function readOldestAction(reportID, reportActionID) {
    API.read(
        'ReadOldestAction',
        {
            reportID,
            reportActionID,
        },
        {
            optimisticData: [
                {
                    onyxMethod: Onyx.METHOD.MERGE,
                    key: `${ONYXKEYS.COLLECTION.REPORT}${reportID}`,
                    value: {
                        isLoadingMoreReportActions: true,
                    },
                },
            ],
            successData: [
                {
                    onyxMethod: Onyx.METHOD.MERGE,
                    key: `${ONYXKEYS.COLLECTION.REPORT}${reportID}`,
                    value: {
                        isLoadingMoreReportActions: false,
                    },
                },
            ],
            failureData: [
                {
                    onyxMethod: Onyx.METHOD.MERGE,
                    key: `${ONYXKEYS.COLLECTION.REPORT}${reportID}`,
                    value: {
                        isLoadingMoreReportActions: false,
                    },
                },
            ],
        },
    );
}

/**
 * Gets the IOUReport and the associated report actions.
 *
 * @param {String} chatReportID
 * @param {Number} iouReportID
 */
function openPaymentDetailsPage(chatReportID, iouReportID) {
    API.read(
        'OpenPaymentDetailsPage',
        {
            reportID: chatReportID,
            iouReportID,
        },
        {
            optimisticData: [
                {
                    onyxMethod: Onyx.METHOD.MERGE,
                    key: ONYXKEYS.IOU,
                    value: {
                        loading: true,
                    },
                },
            ],
            successData: [
                {
                    onyxMethod: Onyx.METHOD.MERGE,
                    key: ONYXKEYS.IOU,
                    value: {
                        loading: false,
                    },
                },
            ],
            failureData: [
                {
                    onyxMethod: Onyx.METHOD.MERGE,
                    key: ONYXKEYS.IOU,
                    value: {
                        loading: false,
                    },
                },
            ],
        },
    );
}

/**
 * Gets transactions and data associated with the linked report (expense or IOU report)
 *
 * @param {String} chatReportID
 * @param {String} linkedReportID
 */
function openMoneyRequestsReportPage(chatReportID, linkedReportID) {
    API.read(
        'OpenMoneyRequestsReportPage',
        {
            reportID: chatReportID,
            linkedReportID,
        },
        {
            optimisticData: [
                {
                    onyxMethod: Onyx.METHOD.MERGE,
                    key: ONYXKEYS.IOU,
                    value: {
                        loading: true,
                    },
                },
            ],
            successData: [
                {
                    onyxMethod: Onyx.METHOD.MERGE,
                    key: ONYXKEYS.IOU,
                    value: {
                        loading: false,
                    },
                },
            ],
            failureData: [
                {
                    onyxMethod: Onyx.METHOD.MERGE,
                    key: ONYXKEYS.IOU,
                    value: {
                        loading: false,
                    },
                },
            ],
        },
    );
}

/**
 * Marks the new report actions as read
 *
 * @param {String} reportID
 */
function readNewestAction(reportID) {
    API.write(
        'ReadNewestAction',
        {
            reportID,
        },
        {
            optimisticData: [
                {
                    onyxMethod: Onyx.METHOD.MERGE,
                    key: `${ONYXKEYS.COLLECTION.REPORT}${reportID}`,
                    value: {
                        lastReadTime: DateUtils.getDBTime(),
                    },
                },
            ],
        },
    );
}

/**
 * Sets the last read time on a report
 *
 * @param {String} reportID
 * @param {String} reportActionCreated
 */
function markCommentAsUnread(reportID, reportActionCreated) {
    // We subtract 1 millisecond so that the lastReadTime is updated to just before a given reportAction's created date
    // For example, if we want to mark a report action with ID 100 and created date '2014-04-01 16:07:02.999' unread, we set the lastReadTime to '2014-04-01 16:07:02.998'
    // Since the report action with ID 100 will be the first with a timestamp above '2014-04-01 16:07:02.998', it's the first one that will be shown as unread
    const lastReadTime = DateUtils.subtractMillisecondsFromDateTime(reportActionCreated, 1);
    API.write(
        'MarkAsUnread',
        {
            reportID,
            lastReadTime,
        },
        {
            optimisticData: [
                {
                    onyxMethod: Onyx.METHOD.MERGE,
                    key: `${ONYXKEYS.COLLECTION.REPORT}${reportID}`,
                    value: {
                        lastReadTime,
                    },
                },
            ],
        },
    );
}

/**
 * Toggles the pinned state of the report.
 *
 * @param {Object} report
 */
function togglePinnedState(report) {
    const pinnedValue = !report.isPinned;

    // Optimistically pin/unpin the report before we send out the command
    const optimisticData = [
        {
            onyxMethod: Onyx.METHOD.MERGE,
            key: `${ONYXKEYS.COLLECTION.REPORT}${report.reportID}`,
            value: {isPinned: pinnedValue},
        },
    ];

    API.write(
        'TogglePinnedChat',
        {
            reportID: report.reportID,
            pinnedValue,
        },
        {optimisticData},
    );
}

/**
 * Saves the comment left by the user as they are typing. By saving this data the user can switch between chats, close
 * tab, refresh etc without worrying about loosing what they typed out.
 *
 * @param {String} reportID
 * @param {String} comment
 */
function saveReportComment(reportID, comment) {
    Onyx.merge(`${ONYXKEYS.COLLECTION.REPORT_DRAFT_COMMENT}${reportID}`, comment);
}

/**
 * Saves the number of lines for the comment
 * @param {String} reportID
 * @param {Number} numberOfLines
 */
function saveReportCommentNumberOfLines(reportID, numberOfLines) {
    Onyx.merge(`${ONYXKEYS.COLLECTION.REPORT_DRAFT_COMMENT_NUMBER_OF_LINES}${reportID}`, numberOfLines);
}

/**
 * Immediate indication whether the report has a draft comment.
 *
 * @param {String} reportID
 * @param {Boolean} hasDraft
 * @returns {Promise}
 */
function setReportWithDraft(reportID, hasDraft) {
    return Onyx.merge(`${ONYXKEYS.COLLECTION.REPORT}${reportID}`, {hasDraft});
}

/**
 * Broadcasts whether or not a user is typing on a report over the report's private pusher channel.
 *
 * @param {String} reportID
 */
function broadcastUserIsTyping(reportID) {
    const privateReportChannelName = getReportChannelName(reportID);
    const typingStatus = {};
    typingStatus[currentUserEmail] = true;
    Pusher.sendEvent(privateReportChannelName, Pusher.TYPE.USER_IS_TYPING, typingStatus);
}

/**
 * When a report changes in Onyx, this fetches the report from the API if the report doesn't have a name
 *
 * @param {Object} report
 */
function handleReportChanged(report) {
    if (!report || ReportUtils.isIOUReport(report)) {
        return;
    }

    if (report && report.reportID) {
        allReports[report.reportID] = report;

        if (ReportUtils.isConciergeChatReport(report)) {
            conciergeChatReportID = report.reportID;
        }
    }

    // A report can be missing a name if a comment is received via pusher event and the report does not yet exist in Onyx (eg. a new DM created with the logged in person)
    // In this case, we call reconnect so that we can fetch the report data without marking it as read
    if (report.reportID && report.reportName === undefined) {
        reconnect(report.reportID);
    }
}

Onyx.connect({
    key: ONYXKEYS.COLLECTION.REPORT,
    callback: handleReportChanged,
});

/**
 * Deletes a comment from the report, basically sets it as empty string
 *
 * @param {String} reportID
 * @param {Object} reportAction
 */
function deleteReportComment(reportID, reportAction) {
    const reportActionID = reportAction.reportActionID;
    const deletedMessage = [
        {
            type: 'COMMENT',
            html: '',
            text: '',
            isEdited: true,
        },
    ];
    const optimisticReportActions = {
        [reportActionID]: {
            pendingAction: CONST.RED_BRICK_ROAD_PENDING_ACTION.DELETE,
            previousMessage: reportAction.message,
            message: deletedMessage,
            errors: null,
        },
    };

    // If we are deleting the last visible message, let's find the previous visible one (or set an empty one if there are none) and update the lastMessageText in the LHN.
    // Similarly, if we are deleting the last read comment we will want to update the lastVisibleActionCreated to use the previous visible message.
    let optimisticReport = {
        lastMessageText: '',
        lastVisibleActionCreated: '',
    };
    const lastMessageText = ReportActionsUtils.getLastVisibleMessageText(reportID, optimisticReportActions);
    if (lastMessageText.length > 0) {
        const lastVisibleActionCreated = ReportActionsUtils.getLastVisibleAction(reportID, optimisticReportActions).created;
        optimisticReport = {
            lastMessageText,
            lastVisibleActionCreated,
        };
    }

    // If the API call fails we must show the original message again, so we revert the message content back to how it was
    // and and remove the pendingAction so the strike-through clears
    const failureData = [
        {
            onyxMethod: Onyx.METHOD.MERGE,
            key: `${ONYXKEYS.COLLECTION.REPORT_ACTIONS}${reportID}`,
            value: {
                [reportActionID]: {
                    message: reportAction.message,
                    pendingAction: null,
                    previousMessage: null,
                },
            },
        },
    ];

    const successData = [
        {
            onyxMethod: Onyx.METHOD.MERGE,
            key: `${ONYXKEYS.COLLECTION.REPORT_ACTIONS}${reportID}`,
            value: {
                [reportActionID]: {
                    pendingAction: null,
                    previousMessage: null,
                },
            },
        },
    ];

    const optimisticData = [
        {
            onyxMethod: Onyx.METHOD.MERGE,
            key: `${ONYXKEYS.COLLECTION.REPORT_ACTIONS}${reportID}`,
            value: optimisticReportActions,
        },
        {
            onyxMethod: Onyx.METHOD.MERGE,
            key: `${ONYXKEYS.COLLECTION.REPORT}${reportID}`,
            value: optimisticReport,
        },
    ];

    const parameters = {
        reportID,
        reportActionID: reportAction.reportActionID,
    };
    API.write('DeleteComment', parameters, {optimisticData, successData, failureData});
}

/**
 * @param {String} comment
 * @returns {Array}
 */
const extractLinksInMarkdownComment = (comment) => {
    const regex = /\[[^[\]]*\]\(([^()]*)\)/gm;
    const matches = [...comment.matchAll(regex)];

    // Element 1 from match is the regex group if it exists which contains the link URLs
    const links = _.map(matches, (match) => match[1]);
    return links;
};

/**
 * Compares two markdown comments and returns a list of the links removed in a new comment.
 *
 * @param {String} oldComment
 * @param {String} newComment
 * @returns {Array}
 */
const getRemovedMarkdownLinks = (oldComment, newComment) => {
    const linksInOld = extractLinksInMarkdownComment(oldComment);
    const linksInNew = extractLinksInMarkdownComment(newComment);
    return _.difference(linksInOld, linksInNew);
};

/**
 * Removes the links in html of a comment.
 * example:
 *      html="test <a href="https://www.google.com" target="_blank" rel="noreferrer noopener">https://www.google.com</a> test"
 *      links=["https://www.google.com"]
 * returns: "test https://www.google.com test"
 *
 * @param {String} html
 * @param {Array} links
 * @returns {String}
 */
const removeLinksFromHtml = (html, links) => {
    let htmlCopy = html.slice();
    _.forEach(links, (link) => {
        // We want to match the anchor tag of the link and replace the whole anchor tag with the text of the anchor tag
        const regex = new RegExp(`<(a)[^><]*href\\s*=\\s*(['"])(${Str.escapeForRegExp(link)})\\2(?:".*?"|'.*?'|[^'"><])*>([\\s\\S]*?)<\\/\\1>(?![^<]*(<\\/pre>|<\\/code>))`, 'gi');
        htmlCopy = htmlCopy.replace(regex, '$4');
    });
    return htmlCopy;
};

/**
 * This function will handle removing only links that were purposely removed by the user while editing.
 *
 * @param {String} newCommentText text of the comment after editing.
 * @param {String} originalHtml original html of the comment before editing.
 * @returns {String}
 */
const handleUserDeletedLinksInHtml = (newCommentText, originalHtml) => {
    const parser = new ExpensiMark();
    if (newCommentText.length >= CONST.MAX_MARKUP_LENGTH) {
        return newCommentText;
    }
    const markdownOriginalComment = parser.htmlToMarkdown(originalHtml).trim();
    const htmlForNewComment = parser.replace(newCommentText);
    const removedLinks = getRemovedMarkdownLinks(markdownOriginalComment, newCommentText);
    return removeLinksFromHtml(htmlForNewComment, removedLinks);
};

/**
 * Saves a new message for a comment. Marks the comment as edited, which will be reflected in the UI.
 *
 * @param {String} reportID
 * @param {Object} originalReportAction
 * @param {String} textForNewComment
 */
function editReportComment(reportID, originalReportAction, textForNewComment) {
    const parser = new ExpensiMark();

    // Do not autolink if someone explicitly tries to remove a link from message.
    // https://github.com/Expensify/App/issues/9090
    // https://github.com/Expensify/App/issues/13221
    const originalCommentHTML = lodashGet(originalReportAction, 'message[0].html');
    const htmlForNewComment = handleUserDeletedLinksInHtml(textForNewComment, originalCommentHTML);

    // For comments shorter than 10k chars, convert the comment from MD into HTML because that's how it is stored in the database
    // For longer comments, skip parsing and display plaintext for performance reasons. It takes over 40s to parse a 100k long string!!
    let parsedOriginalCommentHTML = originalCommentHTML;
    if (textForNewComment.length < CONST.MAX_MARKUP_LENGTH) {
        const autolinkFilter = {filterRules: _.filter(_.pluck(parser.rules, 'name'), (name) => name !== 'autolink')};
        parsedOriginalCommentHTML = parser.replace(parser.htmlToMarkdown(originalCommentHTML).trim(), autolinkFilter);
    }

    //  Delete the comment if it's empty
    if (_.isEmpty(htmlForNewComment)) {
        deleteReportComment(reportID, originalReportAction);
        return;
    }

    // Skip the Edit if message is not changed
    if (parsedOriginalCommentHTML === htmlForNewComment.trim()) {
        return;
    }

    // Optimistically update the reportAction with the new message
    const reportActionID = originalReportAction.reportActionID;
    const originalMessage = lodashGet(originalReportAction, ['message', 0]);
    const optimisticReportActions = {
        [reportActionID]: {
            pendingAction: CONST.RED_BRICK_ROAD_PENDING_ACTION.UPDATE,
            message: [
                {
                    ...originalMessage,
                    isEdited: true,
                    html: htmlForNewComment,
                    text: textForNewComment,
                },
            ],
        },
    };

    const optimisticData = [
        {
            onyxMethod: Onyx.METHOD.MERGE,
            key: `${ONYXKEYS.COLLECTION.REPORT_ACTIONS}${reportID}`,
            value: optimisticReportActions,
        },
    ];

    const lastVisibleAction = ReportActionsUtils.getLastVisibleAction(reportID, optimisticReportActions);
    if (reportActionID === lastVisibleAction.reportActionID) {
        const reportComment = parser.htmlToText(htmlForNewComment);
        const lastMessageText = ReportUtils.formatReportLastMessageText(reportComment);
        const optimisticReport = {
            lastMessageText,
        };
        optimisticData.push({
            onyxMethod: Onyx.METHOD.MERGE,
            key: `${ONYXKEYS.COLLECTION.REPORT}${reportID}`,
            value: optimisticReport,
        });
    }

    const failureData = [
        {
            onyxMethod: Onyx.METHOD.MERGE,
            key: `${ONYXKEYS.COLLECTION.REPORT_ACTIONS}${reportID}`,
            value: {
                [reportActionID]: {
                    ...originalReportAction,
                    pendingAction: null,
                },
            },
        },
    ];

    const successData = [
        {
            onyxMethod: Onyx.METHOD.MERGE,
            key: `${ONYXKEYS.COLLECTION.REPORT_ACTIONS}${reportID}`,
            value: {
                [reportActionID]: {
                    pendingAction: null,
                },
            },
        },
    ];

    const parameters = {
        reportID,
        reportComment: htmlForNewComment,
        reportActionID,
    };
    API.write('UpdateComment', parameters, {optimisticData, successData, failureData});
}

/**
 * Saves the draft for a comment report action. This will put the comment into "edit mode"
 *
 * @param {String} reportID
 * @param {Number} reportActionID
 * @param {String} draftMessage
 */
function saveReportActionDraft(reportID, reportActionID, draftMessage) {
    Onyx.set(`${ONYXKEYS.COLLECTION.REPORT_ACTIONS_DRAFTS}${reportID}_${reportActionID}`, draftMessage);
}

/**
 * Saves the number of lines for the report action draft
 * @param {String} reportID
 * @param {Number} reportActionID
 * @param {Number} numberOfLines
 */
function saveReportActionDraftNumberOfLines(reportID, reportActionID, numberOfLines) {
    Onyx.merge(`${ONYXKEYS.COLLECTION.REPORT_DRAFT_COMMENT_NUMBER_OF_LINES}${reportID}_${reportActionID}`, numberOfLines);
}

/**
 * @param {String} reportID
 * @param {String} previousValue
 * @param {String} newValue
 */
function updateNotificationPreferenceAndNavigate(reportID, previousValue, newValue) {
    if (previousValue === newValue) {
        Navigation.drawerGoBack(ROUTES.getReportSettingsRoute(reportID));
        return;
    }
    const optimisticData = [
        {
            onyxMethod: Onyx.METHOD.MERGE,
            key: `${ONYXKEYS.COLLECTION.REPORT}${reportID}`,
            value: {notificationPreference: newValue},
        },
    ];
    const failureData = [
        {
            onyxMethod: Onyx.METHOD.MERGE,
            key: `${ONYXKEYS.COLLECTION.REPORT}${reportID}`,
            value: {notificationPreference: previousValue},
        },
    ];
    API.write('UpdateReportNotificationPreference', {reportID, notificationPreference: newValue}, {optimisticData, failureData});
    Navigation.drawerGoBack(ROUTES.getReportSettingsRoute(reportID));
}

/**
 * @param {String} reportID
 * @param {String} previousValue
 * @param {String} newValue
 */
function updateWriteCapability(reportID, previousValue, newValue) {
    const optimisticData = [
        {
            onyxMethod: Onyx.METHOD.MERGE,
            key: `${ONYXKEYS.COLLECTION.REPORT}${reportID}`,
            value: {writeCapability: newValue},
        },
    ];
    const failureData = [
        {
            onyxMethod: Onyx.METHOD.MERGE,
            key: `${ONYXKEYS.COLLECTION.REPORT}${reportID}`,
            value: {writeCapability: previousValue},
        },
    ];
    API.write('UpdateReportWriteCapability', {reportID, writeCapability: newValue}, {optimisticData, failureData});
}

/**
 * Navigates to the 1:1 report with Concierge
 */
function navigateToConciergeChat() {
    // If we don't have a chat with Concierge then create it
    if (!conciergeChatReportID) {
        navigateToAndOpenReport([CONST.EMAIL.CONCIERGE]);
        return;
    }

    Navigation.navigate(ROUTES.getReportRoute(conciergeChatReportID));
}

/**
 * Add a policy report (workspace room) optimistically and navigate to it.
 *
 * @param {Object} policy
 * @param {String} reportName
 * @param {String} visibility
 */
function addPolicyReport(policy, reportName, visibility) {
    // The participants include the current user (admin) and the employees. Participants must not be empty.
    const participants = _.unique([currentUserEmail, ..._.pluck(policy.employeeList, 'email')]);
    const policyReport = ReportUtils.buildOptimisticChatReport(
        participants,
        reportName,
        CONST.REPORT.CHAT_TYPE.POLICY_ROOM,
        policy.id,
        CONST.REPORT.OWNER_EMAIL_FAKE,
        false,
        '',
        visibility,

        // The room might contain all policy members so notifying always should be opt-in only.
        CONST.REPORT.NOTIFICATION_PREFERENCE.DAILY,
    );
    const createdReportAction = ReportUtils.buildOptimisticCreatedReportAction(policyReport.ownerEmail);

    // Onyx.set is used on the optimistic data so that it is present before navigating to the workspace room. With Onyx.merge the workspace room reportID is not present when
    // fetchReportIfNeeded is called on the ReportScreen, so openReport is called which is unnecessary since the optimistic data will be stored in Onyx.
    // Therefore, Onyx.set is used instead of Onyx.merge.
    const optimisticData = [
        {
            onyxMethod: Onyx.METHOD.SET,
            key: `${ONYXKEYS.COLLECTION.REPORT}${policyReport.reportID}`,
            value: {
                pendingFields: {
                    addWorkspaceRoom: CONST.RED_BRICK_ROAD_PENDING_ACTION.ADD,
                },
                ...policyReport,
            },
        },
        {
            onyxMethod: Onyx.METHOD.SET,
            key: `${ONYXKEYS.COLLECTION.REPORT_ACTIONS}${policyReport.reportID}`,
            value: {[createdReportAction.reportActionID]: createdReportAction},
        },
    ];
    const successData = [
        {
            onyxMethod: Onyx.METHOD.MERGE,
            key: `${ONYXKEYS.COLLECTION.REPORT}${policyReport.reportID}`,
            value: {
                pendingFields: {
                    addWorkspaceRoom: null,
                },
            },
        },
        {
            onyxMethod: Onyx.METHOD.MERGE,
            key: `${ONYXKEYS.COLLECTION.REPORT_ACTIONS}${policyReport.reportID}`,
            value: {
                [createdReportAction.reportActionID]: {
                    pendingAction: null,
                },
            },
        },
    ];

    API.write(
        'AddWorkspaceRoom',
        {
            policyID: policyReport.policyID,
            reportName,
            visibility,
            reportID: policyReport.reportID,
            createdReportActionID: createdReportAction.reportActionID,
        },
        {optimisticData, successData},
    );
    Navigation.navigate(ROUTES.getReportRoute(policyReport.reportID));
}

/**
 * Deletes a report, along with its reportActions, any linked reports, and any linked IOU report.
 *
 * @param {String} reportID
 */
function deleteReport(reportID) {
    const report = allReports[reportID];
    const onyxData = {
        [`${ONYXKEYS.COLLECTION.REPORT}${reportID}`]: null,
        [`${ONYXKEYS.COLLECTION.REPORT_ACTIONS}${reportID}`]: null,
    };

    // Delete linked transactions
    const reportActionsForReport = allReportActions[reportID];
    _.chain(reportActionsForReport)
        .filter((reportAction) => reportAction.actionName === CONST.REPORT.ACTIONS.TYPE.IOU)
        .map((reportAction) => reportAction.originalMessage.IOUTransactionID)
        .uniq()
        .each((transactionID) => (onyxData[`${ONYXKEYS.COLLECTION.TRANSACTION}${transactionID}`] = null));

    Onyx.multiSet(onyxData);

    // Delete linked IOU report
    if (report && report.iouReportID) {
        deleteReport(report.iouReportID);
    }
}

/**
 * @param {String} reportID The reportID of the policy report (workspace room)
 */
function navigateToConciergeChatAndDeleteReport(reportID) {
    navigateToConciergeChat();
    deleteReport(reportID);
}

/**
 * @param {Object} policyRoomReport
 * @param {Number} policyRoomReport.reportID
 * @param {String} policyRoomReport.reportName
 * @param {String} policyRoomName The updated name for the policy room
 */
function updatePolicyRoomNameAndNavigate(policyRoomReport, policyRoomName) {
    const reportID = policyRoomReport.reportID;
    const previousName = policyRoomReport.reportName;

    // No change needed, navigate back
    if (previousName === policyRoomName) {
        Navigation.drawerGoBack(ROUTES.getReportSettingsRoute(reportID));
        return;
    }
    const optimisticData = [
        {
            onyxMethod: Onyx.METHOD.MERGE,
            key: `${ONYXKEYS.COLLECTION.REPORT}${reportID}`,
            value: {
                reportName: policyRoomName,
                pendingFields: {
                    reportName: CONST.RED_BRICK_ROAD_PENDING_ACTION.UPDATE,
                },
                errorFields: {
                    reportName: null,
                },
            },
        },
    ];
    const successData = [
        {
            onyxMethod: Onyx.METHOD.MERGE,
            key: `${ONYXKEYS.COLLECTION.REPORT}${reportID}`,
            value: {
                pendingFields: {
                    reportName: null,
                },
            },
        },
    ];
    const failureData = [
        {
            onyxMethod: Onyx.METHOD.MERGE,
            key: `${ONYXKEYS.COLLECTION.REPORT}${reportID}`,
            value: {
                reportName: previousName,
            },
        },
    ];
    API.write('UpdatePolicyRoomName', {reportID, policyRoomName}, {optimisticData, successData, failureData});
    Navigation.drawerGoBack(ROUTES.getReportSettingsRoute(reportID));
}

/**
 * @param {String} reportID The reportID of the policy room.
 */
function clearPolicyRoomNameErrors(reportID) {
    Onyx.merge(`${ONYXKEYS.COLLECTION.REPORT}${reportID}`, {
        errorFields: {
            reportName: null,
        },
        pendingFields: {
            reportName: null,
        },
    });
}

/**
 * @param {String} reportID
 * @param {Boolean} isComposerFullSize
 */
function setIsComposerFullSize(reportID, isComposerFullSize) {
    Onyx.merge(`${ONYXKEYS.COLLECTION.REPORT_IS_COMPOSER_FULL_SIZE}${reportID}`, isComposerFullSize);
}

/**
 * @param {String} reportID
 * @param {Object} action the associated report action (optional)
 * @param {Boolean} isRemote whether or not this notification is a remote push notification
 * @returns {Boolean}
 */
function shouldShowReportActionNotification(reportID, action = null, isRemote = false) {
    const tag = isRemote ? '[PushNotification]' : '[LocalNotification]';

    // Due to payload size constraints, some push notifications may have their report action stripped
    // so we must double check that we were provided an action before using it in these checks.
    if (action && ReportActionsUtils.isDeletedAction(action)) {
        Log.info(`${tag} Skipping notification because the action was deleted`, false, {reportID, action});
        return false;
    }

    if (!ActiveClientManager.isClientTheLeader()) {
        Log.info(`${tag} Skipping notification because this client is not the leader`);
        return false;
    }

    // We don't want to send a local notification if the user preference is daily or mute
    const notificationPreference = lodashGet(allReports, [reportID, 'notificationPreference'], CONST.REPORT.NOTIFICATION_PREFERENCE.ALWAYS);
    if (notificationPreference === CONST.REPORT.NOTIFICATION_PREFERENCE.MUTE || notificationPreference === CONST.REPORT.NOTIFICATION_PREFERENCE.DAILY) {
        Log.info(`${tag} No notification because user preference is to be notified: ${notificationPreference}`);
        return false;
    }

    // If this comment is from the current user we don't want to parrot whatever they wrote back to them.
    if (action && action.actorAccountID === currentUserAccountID) {
        Log.info(`${tag} No notification because comment is from the currently logged in user`);
        return false;
    }

    // If we are currently viewing this report do not show a notification.
    if (reportID === Navigation.getReportIDFromRoute() && Visibility.isVisible() && Visibility.hasFocus()) {
        Log.info(`${tag} No notification because it was a comment for the current report`);
        return false;
    }

    // If this notification was delayed and the user saw the message already, don't show it
    const report = allReports[reportID];
    if (action && report && report.lastReadTime >= action.created) {
        Log.info(`${tag} No notification because the comment was already read`, false, {created: action.created, lastReadTime: report.lastReadTime});
        return false;
    }

    // Don't show a notification if no comment exists
    if (action && !_.some(action.message, (f) => f.type === 'COMMENT')) {
        Log.info(`${tag} No notification because no comments exist for the current action`);
        return false;
    }

    return true;
}

/**
 * @param {String} reportID
 * @param {Object} action
 */
function showReportActionNotification(reportID, action) {
    if (!shouldShowReportActionNotification(reportID, action)) {
        return;
    }

    Log.info('[LocalNotification] Creating notification');
    LocalNotification.showCommentNotification({
        reportAction: action,
        onClick: () => {
            // Navigate to this report onClick
            Navigation.navigate(ROUTES.getReportRoute(reportID));
        },
    });

    // Notify the ReportActionsView that a new comment has arrived
    if (reportID === newActionSubscriber.reportID) {
        const isFromCurrentUser = action.actorAccountID === currentUserAccountID;
        newActionSubscriber.callback(isFromCurrentUser, action.reportActionID);
    }
}

/**
 * Clear the errors associated with the IOUs of a given report.
 *
 * @param {String} reportID
 */
function clearIOUError(reportID) {
    Onyx.merge(`${ONYXKEYS.COLLECTION.REPORT}${reportID}`, {errorFields: {iou: null}});
}

/**
 * Internal function to help with updating the onyx state of a message of a report action.
 * @param {Object} originalReportAction
 * @param {Object} message
 * @param {String} reportID
 * @return {Object[]}
 */
function getOptimisticDataForReportActionUpdate(originalReportAction, message, reportID) {
    const reportActionID = originalReportAction.reportActionID;

    return [
        {
            onyxMethod: Onyx.METHOD.MERGE,
            key: `${ONYXKEYS.COLLECTION.REPORT_ACTIONS}${reportID}`,
            value: {
                [reportActionID]: {
                    message: [message],
                },
            },
        },
    ];
}

/**
 * Returns true if the accountID has reacted to the report action (with the given skin tone).
 * @param {String} accountID
 * @param {Array<Object | String | number>} users
 * @param {Number} [skinTone]
 * @returns {boolean}
 */
function hasAccountIDReacted(accountID, users, skinTone) {
    return (
        _.find(users, (user) => {
            let userAccountID;
            if (typeof user === 'object') {
                userAccountID = `${user.accountID}`;
            } else {
                userAccountID = `${user}`;
            }

            return userAccountID === `${accountID}` && (skinTone == null ? true : user.skinTone === skinTone);
        }) !== undefined
    );
}

/**
 * Adds a reaction to the report action.
 * @param {String} reportID
 * @param {Object} originalReportAction
 * @param {{ name: string, code: string, types: string[] }} emoji
 * @param {number} [skinTone] Optional.
 */
function addEmojiReaction(reportID, originalReportAction, emoji, skinTone = preferredSkinTone) {
    const message = originalReportAction.message[0];
    let reactionObject = message.reactions && _.find(message.reactions, (reaction) => reaction.emoji === emoji.name);
    const needToInsertReactionObject = !reactionObject;
    if (needToInsertReactionObject) {
        reactionObject = {
            emoji: emoji.name,
            users: [],
        };
    } else {
        // Make a copy of the reaction object so that we can modify it without mutating the original
        reactionObject = {...reactionObject};
    }

    if (hasAccountIDReacted(currentUserAccountID, reactionObject.users, skinTone)) {
        return;
    }

    reactionObject.users = [...reactionObject.users, {accountID: currentUserAccountID, skinTone}];
    let updatedReactions = [...(message.reactions || [])];
    if (needToInsertReactionObject) {
        updatedReactions = [...updatedReactions, reactionObject];
    } else {
        updatedReactions = _.map(updatedReactions, (reaction) => (reaction.emoji === emoji.name ? reactionObject : reaction));
    }

    const updatedMessage = {
        ...message,
        reactions: updatedReactions,
    };

    // Optimistically update the reportAction with the reaction
    const optimisticData = getOptimisticDataForReportActionUpdate(originalReportAction, updatedMessage, reportID);

    const parameters = {
        reportID,
        skinTone,
        emojiCode: emoji.name,
        sequenceNumber: originalReportAction.sequenceNumber,
        reportActionID: originalReportAction.reportActionID,
    };
    API.write('AddEmojiReaction', parameters, {optimisticData});
}

/**
 * Removes a reaction to the report action.
 * @param {String} reportID
 * @param {Object} originalReportAction
 * @param {{ name: string, code: string, types: string[] }} emoji
 */
function removeEmojiReaction(reportID, originalReportAction, emoji) {
    const message = originalReportAction.message[0];
    const reactionObject = message.reactions && _.find(message.reactions, (reaction) => reaction.emoji === emoji.name);
    if (!reactionObject) {
        return;
    }

    const updatedReactionObject = {
        ...reactionObject,
    };
    updatedReactionObject.users = _.filter(reactionObject.users, (sender) => sender.accountID !== currentUserAccountID);
    const updatedReactions = _.filter(
        // Replace the reaction object either with the updated one or null if there are no users
        _.map(message.reactions, (reaction) => {
            if (reaction.emoji === emoji.name) {
                if (updatedReactionObject.users.length === 0) {
                    return null;
                }
                return updatedReactionObject;
            }
            return reaction;
        }),

        // Remove any null reactions
        (reportObject) => reportObject !== null,
    );

    const updatedMessage = {
        ...message,
        reactions: updatedReactions,
    };

    // Optimistically update the reportAction with the reaction
    const optimisticData = getOptimisticDataForReportActionUpdate(originalReportAction, updatedMessage, reportID);

    const parameters = {
        reportID,
        sequenceNumber: originalReportAction.sequenceNumber,
        reportActionID: originalReportAction.reportActionID,
        emojiCode: emoji.name,
    };
    API.write('RemoveEmojiReaction', parameters, {optimisticData});
}

/**
 * Calls either addEmojiReaction or removeEmojiReaction depending on if the current user has reacted to the report action.
 * @param {String} reportID
 * @param {Object} reportAction
 * @param {Object} emoji
 * @param {number} paramSkinTone
 * @returns {Promise}
 */
function toggleEmojiReaction(reportID, reportAction, emoji, paramSkinTone = preferredSkinTone) {
    const message = reportAction.message[0];
    const reactionObject = message.reactions && _.find(message.reactions, (reaction) => reaction.emoji === emoji.name);
    const skinTone = emoji.types === undefined ? null : paramSkinTone; // only use skin tone if emoji supports it
    if (reactionObject) {
        if (hasAccountIDReacted(currentUserAccountID, reactionObject.users, skinTone)) {
            return removeEmojiReaction(reportID, reportAction, emoji, skinTone);
        }
    }
    return addEmojiReaction(reportID, reportAction, emoji, skinTone);
}

/**
 * @param {String|null} url
 */
function openReportFromDeepLink(url) {
    InteractionManager.runAfterInteractions(() => {
        Navigation.isReportScreenReady().then(() => {
            const route = ReportUtils.getRouteFromLink(url);
            const reportID = ReportUtils.getReportIDFromLink(url);
            if (reportID) {
                Navigation.navigate(ROUTES.getReportRoute(reportID));
            }
            if (route === ROUTES.CONCIERGE) {
                navigateToConciergeChat();
            }
        });
    });
}

/**
 * Leave a report by setting the state to submitted and closed
 *
 * @param {String} reportID
 */
function leaveRoom(reportID) {
    API.write(
        'LeaveRoom',
        {
            reportID,
        },
        {
            optimisticData: [
                {
                    onyxMethod: Onyx.METHOD.SET,
                    key: `${ONYXKEYS.COLLECTION.REPORT}${reportID}`,
                    value: {
                        stateNum: CONST.REPORT.STATE_NUM.SUBMITTED,
                        statusNum: CONST.REPORT.STATUS.CLOSED,
                    },
                },
            ],
            failureData: [
                {
                    onyxMethod: Onyx.METHOD.SET,
                    key: `${ONYXKEYS.COLLECTION.REPORT}${reportID}`,
                    value: {
                        stateNum: CONST.REPORT.STATE_NUM.OPEN,
                        statusNum: CONST.REPORT.STATUS.OPEN,
                    },
                },
            ],
        },
    );
    navigateToConciergeChat();
}

export {
    addComment,
    addAttachment,
    reconnect,
<<<<<<< HEAD
    updateNotificationPreference,
    updateWriteCapability,
=======
    updateNotificationPreferenceAndNavigate,
>>>>>>> 33e32dbb
    subscribeToReportTypingEvents,
    unsubscribeFromReportChannel,
    saveReportComment,
    saveReportCommentNumberOfLines,
    broadcastUserIsTyping,
    togglePinnedState,
    editReportComment,
    handleUserDeletedLinksInHtml,
    saveReportActionDraft,
    saveReportActionDraftNumberOfLines,
    deleteReportComment,
    navigateToConciergeChat,
    setReportWithDraft,
    addPolicyReport,
    deleteReport,
    navigateToConciergeChatAndDeleteReport,
    setIsComposerFullSize,
    markCommentAsUnread,
    readNewestAction,
    readOldestAction,
    openReport,
    openReportFromDeepLink,
    navigateToAndOpenReport,
    navigateToAndOpenChildReport,
    openPaymentDetailsPage,
    updatePolicyRoomNameAndNavigate,
    openMoneyRequestsReportPage,
    clearPolicyRoomNameErrors,
    clearIOUError,
    subscribeToNewActionEvent,
    showReportActionNotification,
    addEmojiReaction,
    removeEmojiReaction,
    toggleEmojiReaction,
    hasAccountIDReacted,
    shouldShowReportActionNotification,
    leaveRoom,
};<|MERGE_RESOLUTION|>--- conflicted
+++ resolved
@@ -1661,12 +1661,8 @@
     addComment,
     addAttachment,
     reconnect,
-<<<<<<< HEAD
-    updateNotificationPreference,
     updateWriteCapability,
-=======
     updateNotificationPreferenceAndNavigate,
->>>>>>> 33e32dbb
     subscribeToReportTypingEvents,
     unsubscribeFromReportChannel,
     saveReportComment,
