import {Linking, InteractionManager} from 'react-native';
import _ from 'underscore';
import lodashGet from 'lodash/get';
import ExpensiMark from 'expensify-common/lib/ExpensiMark';
import Onyx from 'react-native-onyx';
import ONYXKEYS from '../../ONYXKEYS';
import * as Pusher from '../Pusher/pusher';
import LocalNotification from '../Notification/LocalNotification';
import PushNotification from '../Notification/PushNotification';
import Navigation from '../Navigation/Navigation';
import * as ActiveClientManager from '../ActiveClientManager';
import Visibility from '../Visibility';
import ROUTES from '../../ROUTES';
import * as API from '../API';
import CONFIG from '../../CONFIG';
import CONST from '../../CONST';
import Log from '../Log';
import * as ReportUtils from '../ReportUtils';
import DateUtils from '../DateUtils';
import * as ReportActionsUtils from '../ReportActionsUtils';
import * as OptionsListUtils from '../OptionsListUtils';
import * as Localize from '../Localize';

let currentUserEmail;
let currentUserAccountID;
Onyx.connect({
    key: ONYXKEYS.SESSION,
    callback: (val) => {
        // When signed out, val is undefined
        if (!val) {
            return;
        }

        currentUserEmail = val.email;
        currentUserAccountID = val.accountID;
    },
});

let preferredSkinTone;
Onyx.connect({
    key: ONYXKEYS.PREFERRED_EMOJI_SKIN_TONE,
    callback: (val) => {
        // the preferred skin tone is sometimes still "default", although it
        // was changed that "default" has become -1.
        if (!_.isNull(val) && Number.isInteger(Number(val))) {
            preferredSkinTone = val;
        } else {
            preferredSkinTone = -1;
        }
    },
});

const allReports = {};
let conciergeChatReportID;
const typingWatchTimers = {};

/**
 * Get the private pusher channel name for a Report.
 *
 * @param {String} reportID
 * @returns {String}
 */
function getReportChannelName(reportID) {
    return `${CONST.PUSHER.PRIVATE_REPORT_CHANNEL_PREFIX}${reportID}${CONFIG.PUSHER.SUFFIX}`;
}

/**
 * Setup reportComment push notification callbacks.
 */
function subscribeToReportCommentPushNotifications() {
    PushNotification.onReceived(PushNotification.TYPE.REPORT_COMMENT, ({reportID, onyxData}) => {
        Log.info('[Report] Handled event sent by Airship', false, {reportID});
        Onyx.update(onyxData);
    });

    // Open correct report when push notification is clicked
    PushNotification.onSelected(PushNotification.TYPE.REPORT_COMMENT, ({reportID}) => {
        if (Navigation.canNavigate('navigate')) {
            // If a chat is visible other than the one we are trying to navigate to, then we need to navigate back
            if (Navigation.getActiveRoute().slice(1, 2) === ROUTES.REPORT && !Navigation.isActiveRoute(`r/${reportID}`)) {
                Navigation.goBack();
            }
            Navigation.isDrawerReady()
                .then(() => {
                    Navigation.navigate(ROUTES.getReportRoute(reportID));
                });
        } else {
            // Navigation container is not yet ready, use deeplinking to open to correct report instead
            Navigation.setDidTapNotification();
            Navigation.isDrawerReady()
                .then(() => {
                    Linking.openURL(`${CONST.DEEPLINK_BASE_URL}${ROUTES.getReportRoute(reportID)}`);
                });
        }
    });
}

/**
 * There are 2 possibilities that we can receive via pusher for a user's typing status:
 * 1. The "new" way from New Expensify is passed as {[login]: Boolean} (e.g. {yuwen@expensify.com: true}), where the value
 * is whether the user with that login is typing on the report or not.
 * 2. The "old" way from e.com which is passed as {userLogin: login} (e.g. {userLogin: bstites@expensify.com})
 *
 * This method makes sure that no matter which we get, we return the "new" format
 *
 * @param {Object} typingStatus
 * @returns {Object}
 */
function getNormalizedTypingStatus(typingStatus) {
    let normalizedTypingStatus = typingStatus;

    if (_.first(_.keys(typingStatus)) === 'userLogin') {
        normalizedTypingStatus = {[typingStatus.userLogin]: true};
    }

    return normalizedTypingStatus;
}

/**
 * Initialize our pusher subscriptions to listen for someone typing in a report.
 *
 * @param {String} reportID
 */
function subscribeToReportTypingEvents(reportID) {
    if (!reportID) {
        return;
    }

    // Make sure we have a clean Typing indicator before subscribing to typing events
    Onyx.set(`${ONYXKEYS.COLLECTION.REPORT_USER_IS_TYPING}${reportID}`, {});

    const pusherChannelName = getReportChannelName(reportID);
    Pusher.subscribe(pusherChannelName, Pusher.TYPE.USER_IS_TYPING, (typingStatus) => {
        const normalizedTypingStatus = getNormalizedTypingStatus(typingStatus);
        const login = _.first(_.keys(normalizedTypingStatus));

        if (!login) {
            return;
        }

        // Don't show the typing indicator if a user is typing on another platform
        if (login === currentUserEmail) {
            return;
        }

        // Use a combo of the reportID and the login as a key for holding our timers.
        const reportUserIdentifier = `${reportID}-${login}`;
        clearTimeout(typingWatchTimers[reportUserIdentifier]);
        Onyx.merge(`${ONYXKEYS.COLLECTION.REPORT_USER_IS_TYPING}${reportID}`, normalizedTypingStatus);

        // Wait for 1.5s of no additional typing events before setting the status back to false.
        typingWatchTimers[reportUserIdentifier] = setTimeout(() => {
            const typingStoppedStatus = {};
            typingStoppedStatus[login] = false;
            Onyx.merge(`${ONYXKEYS.COLLECTION.REPORT_USER_IS_TYPING}${reportID}`, typingStoppedStatus);
            delete typingWatchTimers[reportUserIdentifier];
        }, 1500);
    })
        .catch((error) => {
            Log.hmmm('[Report] Failed to initially subscribe to Pusher channel', false, {errorType: error.type, pusherChannelName});
        });
}

/**
 * Remove our pusher subscriptions to listen for someone typing in a report.
 *
 * @param {String} reportID
 */
function unsubscribeFromReportChannel(reportID) {
    if (!reportID) {
        return;
    }

    const pusherChannelName = getReportChannelName(reportID);
    Onyx.set(`${ONYXKEYS.COLLECTION.REPORT_USER_IS_TYPING}${reportID}`, {});
    Pusher.unsubscribe(pusherChannelName, Pusher.TYPE.USER_IS_TYPING);
}

const defaultNewActionSubscriber = {
    reportID: '',
    callback: () => {},
};

let newActionSubscriber = defaultNewActionSubscriber;

/**
 * Enables the Report actions file to let the ReportActionsView know that a new comment has arrived in realtime for the current report
 *
 * @param {String} reportID
 * @param {Function} callback
 * @returns {Function}
 */
function subscribeToNewActionEvent(reportID, callback) {
    newActionSubscriber = {callback, reportID};
    return () => {
        newActionSubscriber = defaultNewActionSubscriber;
    };
}

/**
 * Add up to two report actions to a report. This method can be called for the following situations:
 *
 * - Adding one comment
 * - Adding one attachment
 * - Add both a comment and attachment simultaneously
 *
 * @param {String} reportID
 * @param {String} [text]
 * @param {Object} [file]
 */
function addActions(reportID, text = '', file) {
    let reportCommentText = '';
    let reportCommentAction;
    let attachmentAction;
    let commandName = 'AddComment';

    if (text) {
        const reportComment = ReportUtils.buildOptimisticAddCommentReportAction(text);
        reportCommentAction = reportComment.reportAction;
        reportCommentText = reportComment.commentText;
    }

    if (file) {
        // When we are adding an attachment we will call AddAttachment.
        // It supports sending an attachment with an optional comment and AddComment supports adding a single text comment only.
        commandName = 'AddAttachment';
        const attachment = ReportUtils.buildOptimisticAddCommentReportAction('', file);
        attachmentAction = attachment.reportAction;
    }

    // Always prefer the file as the last action over text
    const lastAction = attachmentAction || reportCommentAction;

    const currentTime = DateUtils.getDBTime();

    const optimisticReport = {
        lastVisibleActionCreated: currentTime,
        lastMessageText: ReportUtils.formatReportLastMessageText(lastAction.message[0].text),
        lastActorEmail: currentUserEmail,
        lastReadTime: currentTime,
    };

    // Optimistically add the new actions to the store before waiting to save them to the server
    const optimisticReportActions = {};
    if (text) {
        optimisticReportActions[reportCommentAction.reportActionID] = reportCommentAction;
    }
    if (file) {
        optimisticReportActions[attachmentAction.reportActionID] = attachmentAction;
    }

    const parameters = {
        reportID,
        reportActionID: file ? attachmentAction.reportActionID : reportCommentAction.reportActionID,
        commentReportActionID: file && reportCommentAction ? reportCommentAction.reportActionID : null,
        reportComment: reportCommentText,
        file,
        shouldKeyReportActionsByID: true,
    };

    const optimisticData = [
        {
            onyxMethod: CONST.ONYX.METHOD.MERGE,
            key: `${ONYXKEYS.COLLECTION.REPORT}${reportID}`,
            value: optimisticReport,
        },
        {
            onyxMethod: CONST.ONYX.METHOD.MERGE,
            key: `${ONYXKEYS.COLLECTION.REPORT_ACTIONS}${reportID}`,
            value: optimisticReportActions,
        },
    ];

    const successData = [
        {
            onyxMethod: CONST.ONYX.METHOD.MERGE,
            key: `${ONYXKEYS.COLLECTION.REPORT_ACTIONS}${reportID}`,
            value: _.mapObject(optimisticReportActions, () => ({pendingAction: null})),
        },
    ];

    const failureData = [
        {
            onyxMethod: CONST.ONYX.METHOD.MERGE,
            key: `${ONYXKEYS.COLLECTION.REPORT_ACTIONS}${reportID}`,
            value: _.mapObject(optimisticReportActions, action => ({...action, errors: {[DateUtils.getMicroseconds()]: Localize.translateLocal('report.genericAddCommentFailureMessage')}})),
        },
    ];

    // Update the timezone if it's been 5 minutes from the last time the user added a comment
    if (DateUtils.canUpdateTimezone()) {
        const timezone = DateUtils.getCurrentTimezone();
        parameters.timezone = JSON.stringify(timezone);
        optimisticData.push({
            onyxMethod: CONST.ONYX.METHOD.MERGE,
            key: ONYXKEYS.PERSONAL_DETAILS,
            value: {[currentUserEmail]: {timezone}},
        });
        DateUtils.setTimezoneUpdated();
    }

    API.write(commandName, parameters, {
        optimisticData,
        successData,
        failureData,
    });

    // Notify the ReportActionsView that a new comment has arrived
    if (reportID === newActionSubscriber.reportID) {
        const isFromCurrentUser = lastAction.actorAccountID === currentUserAccountID;
        newActionSubscriber.callback(isFromCurrentUser, lastAction.reportActionID);
    }
}

/**
 *
 * Add an attachment and optional comment.
 *
 * @param {String} reportID
 * @param {File} file
 * @param {String} [text]
 */
function addAttachment(reportID, file, text = '') {
    addActions(reportID, text, file);
}

/**
 * Add a single comment to a report
 *
 * @param {String} reportID
 * @param {String} text
 */
function addComment(reportID, text) {
    addActions(reportID, text);
}

/**
 * Gets the latest page of report actions and updates the last read message
 * If a chat with the passed reportID is not found, we will create a chat based on the passed participantList
 *
 * @param {String} reportID
 * @param {Array} participantList The list of users that are included in a new chat, not including the user creating it
 * @param {Object} newReportObject The optimistic report object created when making a new chat, saved as optimistic data
 */
function openReport(reportID, participantList = [], newReportObject = {}) {
    const optimisticReportData = {
        onyxMethod: CONST.ONYX.METHOD.MERGE,
        key: `${ONYXKEYS.COLLECTION.REPORT}${reportID}`,
        value: {
            isLoadingReportActions: true,
            isLoadingMoreReportActions: false,
            lastReadTime: DateUtils.getDBTime(),
            reportName: lodashGet(allReports, [reportID, 'reportName'], CONST.REPORT.DEFAULT_REPORT_NAME),
        },
    };
    const reportSuccessData = {
        onyxMethod: CONST.ONYX.METHOD.MERGE,
        key: `${ONYXKEYS.COLLECTION.REPORT}${reportID}`,
        value: {
            isLoadingReportActions: false,
            pendingFields: {
                createChat: null,
            },
            errorFields: {
                createChat: null,
            },
            isOptimisticReport: false,
        },
    };

    const onyxData = {
        optimisticData: [optimisticReportData],
        successData: [reportSuccessData],
    };

    const params = {
        reportID,
        emailList: participantList ? participantList.join(',') : '',
        shouldKeyReportActionsByID: true,
    };

    // If we are creating a new report, we need to add the optimistic report data and a report action
    if (!_.isEmpty(newReportObject)) {
        // Change the method to set for new reports because it doesn't exist yet, is faster,
        // and we need the data to be available when we navigate to the chat page
        optimisticReportData.onyxMethod = CONST.ONYX.METHOD.SET;
        optimisticReportData.value = {
            ...optimisticReportData.value,
            ...newReportObject,
            pendingFields: {
                createChat: CONST.RED_BRICK_ROAD_PENDING_ACTION.ADD,
            },
            isOptimisticReport: true,
        };

        const optimisticCreatedAction = ReportUtils.buildOptimisticCreatedReportAction(newReportObject.ownerEmail);
        onyxData.optimisticData.push({
            onyxMethod: CONST.ONYX.METHOD.SET,
            key: `${ONYXKEYS.COLLECTION.REPORT_ACTIONS}${reportID}`,
            value: {[optimisticCreatedAction.reportActionID]: optimisticCreatedAction},
        });
        onyxData.successData.push({
            onyxMethod: CONST.ONYX.METHOD.MERGE,
            key: `${ONYXKEYS.COLLECTION.REPORT_ACTIONS}${reportID}`,
            value: {[optimisticCreatedAction.reportActionID]: {pendingAction: null}},
        });

        // Add the createdReportActionID parameter to the API call
        params.createdReportActionID = optimisticCreatedAction.reportActionID;
    }

    API.write('OpenReport', params, onyxData);
}

/**
 * This will find an existing chat, or create a new one if none exists, for the given user or set of users. It will then navigate to this chat.
 *
 * @param {Array} userLogins list of user logins.
 */
function navigateToAndOpenReport(userLogins) {
    const formattedUserLogins = _.map(userLogins, login => OptionsListUtils.addSMSDomainIfPhoneNumber(login).toLowerCase());
    let newChat = {};
    const chat = ReportUtils.getChatByParticipants(formattedUserLogins);
    if (!chat) {
        newChat = ReportUtils.buildOptimisticChatReport(formattedUserLogins);
    }
    const reportID = chat ? chat.reportID : newChat.reportID;

    // We want to pass newChat here because if anything is passed in that param (even an existing chat), we will try to create a chat on the server
    openReport(reportID, newChat.participants, newChat);
    Navigation.navigate(ROUTES.getReportRoute(reportID));
}

/**
 * Get the latest report history without marking the report as read.
 *
 * @param {String} reportID
 */
function reconnect(reportID) {
    API.write('ReconnectToReport',
        {
            reportID,
            shouldKeyReportActionsByID: true,
        },
        {
            optimisticData: [{
                onyxMethod: CONST.ONYX.METHOD.MERGE,
                key: `${ONYXKEYS.COLLECTION.REPORT}${reportID}`,
                value: {
                    isLoadingReportActions: true,
                    isLoadingMoreReportActions: false,
                    reportName: lodashGet(allReports, [reportID, 'reportName'], CONST.REPORT.DEFAULT_REPORT_NAME),
                },
            }],
            successData: [{
                onyxMethod: CONST.ONYX.METHOD.MERGE,
                key: `${ONYXKEYS.COLLECTION.REPORT}${reportID}`,
                value: {
                    isLoadingReportActions: false,
                },
            }],
            failureData: [{
                onyxMethod: CONST.ONYX.METHOD.MERGE,
                key: `${ONYXKEYS.COLLECTION.REPORT}${reportID}`,
                value: {
                    isLoadingReportActions: false,
                },
            }],
        });
}

/**
 * Gets the older actions that have not been read yet.
 * Normally happens when you scroll up on a chat, and the actions have not been read yet.
 *
 * @param {String} reportID
 * @param {String} reportActionID
 */
function readOldestAction(reportID, reportActionID) {
    API.read('ReadOldestAction',
        {
            reportID,
            reportActionID,
        },
        {
            optimisticData: [{
                onyxMethod: CONST.ONYX.METHOD.MERGE,
                key: `${ONYXKEYS.COLLECTION.REPORT}${reportID}`,
                value: {
                    isLoadingMoreReportActions: true,
                },
            }],
            successData: [{
                onyxMethod: CONST.ONYX.METHOD.MERGE,
                key: `${ONYXKEYS.COLLECTION.REPORT}${reportID}`,
                value: {
                    isLoadingMoreReportActions: false,
                },
            }],
            failureData: [{
                onyxMethod: CONST.ONYX.METHOD.MERGE,
                key: `${ONYXKEYS.COLLECTION.REPORT}${reportID}`,
                value: {
                    isLoadingMoreReportActions: false,
                },
            }],
        });
}

/**
 * Gets the IOUReport and the associated report actions.
 *
 * @param {String} chatReportID
 * @param {Number} iouReportID
 */
function openPaymentDetailsPage(chatReportID, iouReportID) {
    API.read('OpenPaymentDetailsPage', {
        reportID: chatReportID,
        iouReportID,
        shouldKeyReportActionsByID: true,
    }, {
        optimisticData: [
            {
                onyxMethod: CONST.ONYX.METHOD.MERGE,
                key: ONYXKEYS.IOU,
                value: {
                    loading: true,
                },
            },
        ],
        successData: [
            {
                onyxMethod: CONST.ONYX.METHOD.MERGE,
                key: ONYXKEYS.IOU,
                value: {
                    loading: false,
                },
            },
        ],
        failureData: [
            {
                onyxMethod: CONST.ONYX.METHOD.MERGE,
                key: ONYXKEYS.IOU,
                value: {
                    loading: false,
                },
            },
        ],
    });
}

/**
 * Marks the new report actions as read
 *
 * @param {String} reportID
 */
function readNewestAction(reportID) {
    API.write('ReadNewestAction',
        {
            reportID,
        },
        {
            optimisticData: [{
                onyxMethod: CONST.ONYX.METHOD.MERGE,
                key: `${ONYXKEYS.COLLECTION.REPORT}${reportID}`,
                value: {
                    lastReadTime: DateUtils.getDBTime(),
                },
            }],
        });
}

/**
 * Sets the last read time on a report
 *
 * @param {String} reportID
 * @param {String} reportActionCreated
 */
function markCommentAsUnread(reportID, reportActionCreated) {
    // We subtract 1 millisecond so that the lastReadTime is updated to just before a given reportAction's created date
    // For example, if we want to mark a report action with ID 100 and created date '2014-04-01 16:07:02.999' unread, we set the lastReadTime to '2014-04-01 16:07:02.998'
    // Since the report action with ID 100 will be the first with a timestamp above '2014-04-01 16:07:02.998', it's the first one that will be shown as unread
    const lastReadTime = DateUtils.subtractMillisecondsFromDateTime(reportActionCreated, 1);
    API.write('MarkAsUnread',
        {
            reportID,
            lastReadTime,
        },
        {
            optimisticData: [{
                onyxMethod: CONST.ONYX.METHOD.MERGE,
                key: `${ONYXKEYS.COLLECTION.REPORT}${reportID}`,
                value: {
                    lastReadTime,
                },
            }],
        });
}

/**
 * Toggles the pinned state of the report.
 *
 * @param {Object} report
 */
function togglePinnedState(report) {
    const pinnedValue = !report.isPinned;

    // Optimistically pin/unpin the report before we send out the command
    const optimisticData = [
        {
            onyxMethod: CONST.ONYX.METHOD.MERGE,
            key: `${ONYXKEYS.COLLECTION.REPORT}${report.reportID}`,
            value: {isPinned: pinnedValue},
        },
    ];

    API.write('TogglePinnedChat', {
        reportID: report.reportID,
        pinnedValue,
    }, {optimisticData});
}

/**
 * Saves the comment left by the user as they are typing. By saving this data the user can switch between chats, close
 * tab, refresh etc without worrying about loosing what they typed out.
 *
 * @param {String} reportID
 * @param {String} comment
 */
function saveReportComment(reportID, comment) {
    Onyx.merge(`${ONYXKEYS.COLLECTION.REPORT_DRAFT_COMMENT}${reportID}`, comment);
}

/**
 * Immediate indication whether the report has a draft comment.
 *
 * @param {String} reportID
 * @param {Boolean} hasDraft
 * @returns {Promise}
 */
function setReportWithDraft(reportID, hasDraft) {
    return Onyx.merge(`${ONYXKEYS.COLLECTION.REPORT}${reportID}`, {hasDraft});
}

/**
 * Broadcasts whether or not a user is typing on a report over the report's private pusher channel.
 *
 * @param {String} reportID
 */
function broadcastUserIsTyping(reportID) {
    const privateReportChannelName = getReportChannelName(reportID);
    const typingStatus = {};
    typingStatus[currentUserEmail] = true;
    Pusher.sendEvent(privateReportChannelName, Pusher.TYPE.USER_IS_TYPING, typingStatus);
}

/**
 * When a report changes in Onyx, this fetches the report from the API if the report doesn't have a name
 *
 * @param {Object} report
 */
function handleReportChanged(report) {
    if (!report || ReportUtils.isIOUReport(report)) {
        return;
    }

    if (report && report.reportID) {
        allReports[report.reportID] = report;

        if (ReportUtils.isConciergeChatReport(report)) {
            conciergeChatReportID = report.reportID;
        }
    }

    // A report can be missing a name if a comment is received via pusher event and the report does not yet exist in Onyx (eg. a new DM created with the logged in person)
    // In this case, we call reconnect so that we can fetch the report data without marking it as read
    if (report.reportID && report.reportName === undefined) {
        reconnect(report.reportID);
    }
}

Onyx.connect({
    key: ONYXKEYS.COLLECTION.REPORT,
    callback: handleReportChanged,
});

/**
 * Deletes a comment from the report, basically sets it as empty string
 *
 * @param {String} reportID
 * @param {Object} reportAction
 */
function deleteReportComment(reportID, reportAction) {
    const reportActionID = reportAction.reportActionID;
    const deletedMessage = [{
        type: 'COMMENT',
        html: '',
        text: '',
        isEdited: true,
    }];
    const optimisticReportActions = {
        [reportActionID]: {
            pendingAction: CONST.RED_BRICK_ROAD_PENDING_ACTION.DELETE,
            previousMessage: reportAction.message,
            message: deletedMessage,
        },
    };

    // If we are deleting the last visible message, let's find the previous visible one and update the lastMessageText in the LHN.
    // Similarly, if we are deleting the last read comment we will want to update the lastVisibleActionCreated to use the previous visible message.
    const lastMessageText = ReportActionsUtils.getLastVisibleMessageText(reportID, optimisticReportActions);
    const lastVisibleActionCreated = ReportActionsUtils.getLastVisibleAction(reportID, optimisticReportActions).created;
    const optimisticReport = {
        lastMessageText,
        lastVisibleActionCreated,
    };

    // If the API call fails we must show the original message again, so we revert the message content back to how it was
    // and and remove the pendingAction so the strike-through clears
    const failureData = [
        {
            onyxMethod: CONST.ONYX.METHOD.MERGE,
            key: `${ONYXKEYS.COLLECTION.REPORT_ACTIONS}${reportID}`,
            value: {
                [reportActionID]: {
                    message: reportAction.message,
                    pendingAction: null,
                    previousMessage: null,
                },
            },
        },
    ];

    const successData = [
        {
            onyxMethod: CONST.ONYX.METHOD.MERGE,
            key: `${ONYXKEYS.COLLECTION.REPORT_ACTIONS}${reportID}`,
            value: {
                [reportActionID]: {
                    pendingAction: null,
                    previousMessage: null,
                },
            },
        },
    ];

    const optimisticData = [
        {
            onyxMethod: CONST.ONYX.METHOD.MERGE,
            key: `${ONYXKEYS.COLLECTION.REPORT_ACTIONS}${reportID}`,
            value: optimisticReportActions,
        },
        {
            onyxMethod: CONST.ONYX.METHOD.MERGE,
            key: `${ONYXKEYS.COLLECTION.REPORT}${reportID}`,
            value: optimisticReport,
        },
    ];

    const parameters = {
        reportID,
        reportActionID: reportAction.reportActionID,
        shouldKeyReportActionsByID: true,
    };
    API.write('DeleteComment', parameters, {optimisticData, successData, failureData});
}

/**
 * @param {String} comment
 * @returns {Array}
 */
const extractLinksInMarkdownComment = (comment) => {
    const regex = /\[[^[\]]*\]\(([^()]*)\)/gm;
    const matches = [...comment.matchAll(regex)];

    // Element 1 from match is the regex group if it exists which contains the link URLs
    const links = _.map(matches, match => match[1]);
    return links;
};

/**
 * Compares two markdown comments and returns a list of the links removed in a new comment.
 *
 * @param {String} oldComment
 * @param {String} newComment
 * @returns {Array}
 */
const getRemovedMarkdownLinks = (oldComment, newComment) => {
    const linksInOld = extractLinksInMarkdownComment(oldComment);
    const linksInNew = extractLinksInMarkdownComment(newComment);
    return _.difference(linksInOld, linksInNew);
};

/**
 * Removes the links in a markdown comment.
 * example:
 *      comment="test [link](https://www.google.com) test",
 *      links=["https://www.google.com"]
 * returns: "test link test"
 * @param {String} comment
 * @param {Array} links
 * @returns {String}
 */
const removeLinks = (comment, links) => {
    let commentCopy = comment.slice();
    _.forEach(links, (link) => {
        const regex = new RegExp(`\\[([^\\[\\]]*)\\]\\(${link}\\)`, 'gm');
        const linkMatch = regex.exec(commentCopy);
        const linkText = linkMatch && linkMatch[1];
        commentCopy = commentCopy.replace(`[${linkText}](${link})`, linkText);
    });
    return commentCopy;
};

/**
 * This function will handle removing only links that were purposely removed by the user while editing.
 * @param {String} newCommentText text of the comment after editing.
 * @param {Array} originalHtml original html of the comment before editing
 * @returns {String}
 */
const handleUserDeletedLinks = (newCommentText, originalHtml) => {
    const parser = new ExpensiMark();
    if (newCommentText.length >= CONST.MAX_MARKUP_LENGTH) {
        return newCommentText;
    }
    const htmlWithAutoLinks = parser.replace(newCommentText);
    const markdownWithAutoLinks = parser.htmlToMarkdown(htmlWithAutoLinks);
    const markdownOriginalComment = parser.htmlToMarkdown(originalHtml);
    const removedLinks = getRemovedMarkdownLinks(markdownOriginalComment, newCommentText);
    return removeLinks(markdownWithAutoLinks, removedLinks);
};

/**
 * Saves a new message for a comment. Marks the comment as edited, which will be reflected in the UI.
 *
 * @param {String} reportID
 * @param {Object} originalReportAction
 * @param {String} textForNewComment
 */
function editReportComment(reportID, originalReportAction, textForNewComment) {
    const parser = new ExpensiMark();

    // Do not autolink if someone explicitly tries to remove a link from message.
    // https://github.com/Expensify/App/issues/9090
    // https://github.com/Expensify/App/issues/13221
    const originalCommentHTML = lodashGet(originalReportAction, 'message[0].html');
    const markdownForNewComment = handleUserDeletedLinks(textForNewComment, originalCommentHTML);

    const autolinkFilter = {filterRules: _.filter(_.pluck(parser.rules, 'name'), name => name !== 'autolink')};

    // For comments shorter than 10k chars, convert the comment from MD into HTML because that's how it is stored in the database
    // For longer comments, skip parsing and display plaintext for performance reasons. It takes over 40s to parse a 100k long string!!
    let htmlForNewComment = markdownForNewComment;
    let parsedOriginalCommentHTML = originalCommentHTML;
    if (markdownForNewComment.length < CONST.MAX_MARKUP_LENGTH) {
        htmlForNewComment = parser.replace(markdownForNewComment, autolinkFilter);
        parsedOriginalCommentHTML = parser.replace(parser.htmlToMarkdown(originalCommentHTML), autolinkFilter);
    }

    //  Delete the comment if it's empty
    if (_.isEmpty(htmlForNewComment)) {
        deleteReportComment(reportID, originalReportAction);
        return;
    }

    // Skip the Edit if message is not changed
    if (parsedOriginalCommentHTML === htmlForNewComment.trim()) {
        return;
    }

    // Optimistically update the reportAction with the new message
    const reportActionID = originalReportAction.reportActionID;
    const originalMessage = lodashGet(originalReportAction, ['message', 0]);
    const optimisticReportActions = {
        [reportActionID]: {
            pendingAction: CONST.RED_BRICK_ROAD_PENDING_ACTION.UPDATE,
            message: [{
                ...originalMessage,
                isEdited: true,
                html: htmlForNewComment,
                text: markdownForNewComment,
            }],
        },
    };

    const optimisticData = [
        {
            onyxMethod: CONST.ONYX.METHOD.MERGE,
            key: `${ONYXKEYS.COLLECTION.REPORT_ACTIONS}${reportID}`,
            value: optimisticReportActions,
        },
    ];

    const failureData = [
        {
            onyxMethod: CONST.ONYX.METHOD.MERGE,
            key: `${ONYXKEYS.COLLECTION.REPORT_ACTIONS}${reportID}`,
            value: {
                [reportActionID]: {
                    ...originalReportAction,
                    pendingAction: null,
                },
            },
        },
    ];

    const successData = [
        {
            onyxMethod: CONST.ONYX.METHOD.MERGE,
            key: `${ONYXKEYS.COLLECTION.REPORT_ACTIONS}${reportID}`,
            value: {
                [reportActionID]: {
                    pendingAction: null,
                },
            },
        },
    ];

    const parameters = {
        reportID,
        reportComment: htmlForNewComment,
        reportActionID,
        shouldKeyReportActionsByID: true,
    };
    API.write('UpdateComment', parameters, {optimisticData, successData, failureData});
}

/**
 * Saves the draft for a comment report action. This will put the comment into "edit mode"
 *
 * @param {String} reportID
 * @param {Number} reportActionID
 * @param {String} draftMessage
 */
function saveReportActionDraft(reportID, reportActionID, draftMessage) {
    Onyx.set(`${ONYXKEYS.COLLECTION.REPORT_ACTIONS_DRAFTS}${reportID}_${reportActionID}`, draftMessage);
}

/**
 * @param {String} reportID
 * @param {String} previousValue
 * @param {String} newValue
 */
function updateNotificationPreference(reportID, previousValue, newValue) {
    const optimisticData = [
        {
            onyxMethod: CONST.ONYX.METHOD.MERGE,
            key: `${ONYXKEYS.COLLECTION.REPORT}${reportID}`,
            value: {notificationPreference: newValue},
        },
    ];
    const failureData = [
        {
            onyxMethod: CONST.ONYX.METHOD.MERGE,
            key: `${ONYXKEYS.COLLECTION.REPORT}${reportID}`,
            value: {notificationPreference: previousValue},
        },
    ];
    API.write('UpdateReportNotificationPreference', {reportID, notificationPreference: newValue}, {optimisticData, failureData});
}

/**
 * Navigates to the 1:1 report with Concierge
 */
function navigateToConciergeChat() {
    // If we don't have a chat with Concierge then create it
    if (!conciergeChatReportID) {
        navigateToAndOpenReport([CONST.EMAIL.CONCIERGE]);
        return;
    }

    Navigation.navigate(ROUTES.getReportRoute(conciergeChatReportID));
}

/**
 * Add a policy report (workspace room) optimistically and navigate to it.
 *
 * @param {Object} policy
 * @param {String} reportName
 * @param {String} visibility
 */
function addPolicyReport(policy, reportName, visibility) {
    // The participants include the current user (admin) and the employees. Participants must not be empty.
    const participants = _.unique([currentUserEmail, ..._.pluck(policy.employeeList, 'email')]);
    const policyReport = ReportUtils.buildOptimisticChatReport(
        participants,
        reportName,
        CONST.REPORT.CHAT_TYPE.POLICY_ROOM,
        policy.id,
        CONST.REPORT.OWNER_EMAIL_FAKE,
        false,
        '',
        visibility,

        // The room might contain all policy members so notifying always should be opt-in only.
        CONST.REPORT.NOTIFICATION_PREFERENCE.DAILY,
    );
    const createdReportAction = ReportUtils.buildOptimisticCreatedReportAction(policyReport.ownerEmail);

    // Onyx.set is used on the optimistic data so that it is present before navigating to the workspace room. With Onyx.merge the workspace room reportID is not present when
    // fetchReportIfNeeded is called on the ReportScreen, so openReport is called which is unnecessary since the optimistic data will be stored in Onyx.
    // Therefore, Onyx.set is used instead of Onyx.merge.
    const optimisticData = [
        {
            onyxMethod: CONST.ONYX.METHOD.SET,
            key: `${ONYXKEYS.COLLECTION.REPORT}${policyReport.reportID}`,
            value: {
                pendingFields: {
                    addWorkspaceRoom: CONST.RED_BRICK_ROAD_PENDING_ACTION.ADD,
                },
                ...policyReport,
            },
        },
        {
            onyxMethod: CONST.ONYX.METHOD.SET,
            key: `${ONYXKEYS.COLLECTION.REPORT_ACTIONS}${policyReport.reportID}`,
            value: {[createdReportAction.reportActionID]: createdReportAction},
        },
    ];
    const successData = [
        {
            onyxMethod: CONST.ONYX.METHOD.MERGE,
            key: `${ONYXKEYS.COLLECTION.REPORT}${policyReport.reportID}`,
            value: {
                pendingFields: {
                    addWorkspaceRoom: null,
                },
            },
        },
        {
            onyxMethod: CONST.ONYX.METHOD.MERGE,
            key: `${ONYXKEYS.COLLECTION.REPORT_ACTIONS}${policyReport.reportID}`,
            value: {
                [createdReportAction.reportActionID]: {
                    pendingAction: null,
                },
            },
        },
    ];

    API.write(
        'AddWorkspaceRoom',
        {
            policyID: policyReport.policyID,
            reportName,
            visibility,
            reportID: policyReport.reportID,
            createdReportActionID: createdReportAction.reportActionID,
        },
        {optimisticData, successData},
    );
    Navigation.navigate(ROUTES.getReportRoute(policyReport.reportID));
}

/**
 * @param {String} reportID The reportID of the policy report (workspace room)
 */
function navigateToConciergeChatAndDeleteReport(reportID) {
    navigateToConciergeChat();
    Onyx.set(`${ONYXKEYS.COLLECTION.REPORT}${reportID}`, null);
    Onyx.set(`${ONYXKEYS.COLLECTION.REPORT_ACTIONS}${reportID}`, null);
}

/**
 * @param {Object} policyRoomReport
 * @param {Number} policyRoomReport.reportID
 * @param {String} policyRoomReport.reportName
 * @param {String} policyRoomName The updated name for the policy room
 */
function updatePolicyRoomName(policyRoomReport, policyRoomName) {
    const reportID = policyRoomReport.reportID;
    const previousName = policyRoomReport.reportName;
    const optimisticData = [
        {
            onyxMethod: CONST.ONYX.METHOD.MERGE,
            key: `${ONYXKEYS.COLLECTION.REPORT}${reportID}`,
            value: {
                reportName: policyRoomName,
                pendingFields: {
                    reportName: CONST.RED_BRICK_ROAD_PENDING_ACTION.UPDATE,
                },
                errorFields: {
                    reportName: null,
                },
            },
        },
    ];
    const successData = [
        {

            onyxMethod: CONST.ONYX.METHOD.MERGE,
            key: `${ONYXKEYS.COLLECTION.REPORT}${reportID}`,
            value: {
                pendingFields: {
                    reportName: null,
                },
            },
        },
    ];
    const failureData = [
        {

            onyxMethod: CONST.ONYX.METHOD.MERGE,
            key: `${ONYXKEYS.COLLECTION.REPORT}${reportID}`,
            value: {
                reportName: previousName,
            },
        },
    ];
    API.write('UpdatePolicyRoomName', {reportID, policyRoomName}, {optimisticData, successData, failureData});
}

/**
 * @param {String} reportID The reportID of the policy room.
 */
function clearPolicyRoomNameErrors(reportID) {
    Onyx.merge(`${ONYXKEYS.COLLECTION.REPORT}${reportID}`, {
        errorFields: {
            reportName: null,
        },
        pendingFields: {
            reportName: null,
        },
    });
}

/**
 * @param {String} reportID
 * @param {Boolean} isComposerFullSize
 */
function setIsComposerFullSize(reportID, isComposerFullSize) {
    Onyx.merge(`${ONYXKEYS.COLLECTION.REPORT_IS_COMPOSER_FULL_SIZE}${reportID}`, isComposerFullSize);
}

/**
 * @param {String} reportID
 * @param {Object} action
 */
function showReportActionNotification(reportID, action) {
    if (ReportActionsUtils.isDeletedAction(action)) {
        Log.info('[LOCAL_NOTIFICATION] Skipping notification because the action was deleted', false, {reportID, action});
        return;
    }

    if (!ActiveClientManager.isClientTheLeader()) {
        Log.info('[LOCAL_NOTIFICATION] Skipping notification because this client is not the leader');
        return;
    }

    // We don't want to send a local notification if the user preference is daily or mute
    const notificationPreference = lodashGet(allReports, [reportID, 'notificationPreference'], CONST.REPORT.NOTIFICATION_PREFERENCE.ALWAYS);
    if (notificationPreference === CONST.REPORT.NOTIFICATION_PREFERENCE.MUTE || notificationPreference === CONST.REPORT.NOTIFICATION_PREFERENCE.DAILY) {
        Log.info(`[LOCAL_NOTIFICATION] No notification because user preference is to be notified: ${notificationPreference}`);
        return;
    }

    // If this comment is from the current user we don't want to parrot whatever they wrote back to them.
    if (action.actorAccountID === currentUserAccountID) {
        Log.info('[LOCAL_NOTIFICATION] No notification because comment is from the currently logged in user');
        return;
    }

    // If we are currently viewing this report do not show a notification.
    if (reportID === Navigation.getReportIDFromRoute() && Visibility.isVisible()) {
        Log.info('[LOCAL_NOTIFICATION] No notification because it was a comment for the current report', false, {currentReport: Navigation.getReportIDFromRoute(), reportID, action});
        return;
    }

    // If the comment came from Concierge let's not show a notification since we already show one for expensify.com
    if (lodashGet(action, 'actorEmail') === CONST.EMAIL.CONCIERGE) {
        return;
    }

    // Don't show a notification if no comment exists
    if (!_.some(action.message, f => f.type === 'COMMENT')) {
        Log.info('[LOCAL_NOTIFICATION] No notification because no comments exist for the current action');
        return;
    }

    Log.info('[LOCAL_NOTIFICATION] Creating notification');
    LocalNotification.showCommentNotification({
        reportAction: action,
        onClick: () => {
            // Navigate to this report onClick
            Navigation.navigate(ROUTES.getReportRoute(reportID));
        },
    });

    // Notify the ReportActionsView that a new comment has arrived
    if (reportID === newActionSubscriber.reportID) {
        const isFromCurrentUser = action.actorAccountID === currentUserAccountID;
        newActionSubscriber.callback(isFromCurrentUser, action.reportActionID);
    }
}

/**
 * Clear the errors associated with the IOUs of a given report.
 *
 * @param {String} reportID
 */
function clearIOUError(reportID) {
    Onyx.merge(`${ONYXKEYS.COLLECTION.REPORT}${reportID}`, {errorFields: {iou: null}});
}

/**
 * Internal function to help with updating the onyx state of a message of a report action.
 * @param {Object} originalReportAction
 * @param {Object} message
 * @param {String} reportID
 * @return {Object[]}
 */
function getOptimisticDataForReportActionUpdate(originalReportAction, message, reportID) {
    const reportActionID = originalReportAction.reportActionID;

    return [
        {
            onyxMethod: CONST.ONYX.METHOD.MERGE,
            key: `${ONYXKEYS.COLLECTION.REPORT_ACTIONS}${reportID}`,
            value: {
                [reportActionID]: {
                    message: [message],
                },
            },
        },
    ];
}

/**
 * Returns true if the accountID has reacted to the report action (with the given skin tone).
 * @param {String} accountID
 * @param {Array<Object | String | number>} users
 * @param {Number} [skinTone]
 * @returns {boolean}
 */
function hasAccountIDReacted(accountID, users, skinTone) {
    return _.find(users, (user) => {
        let userAccountID;
        if (typeof user === 'object') {
            userAccountID = `${user.accountID}`;
        } else {
            userAccountID = `${user}`;
        }

        return userAccountID === `${accountID}` && (skinTone == null ? true : user.skinTone === skinTone);
    }) !== undefined;
}

/**
 * Adds a reaction to the report action.
 * @param {String} reportID
 * @param {Object} originalReportAction
 * @param {{ name: string, code: string, types: string[] }} emoji
 * @param {number} [skinTone] Optional.
 */
function addEmojiReaction(reportID, originalReportAction, emoji, skinTone = preferredSkinTone) {
    const message = originalReportAction.message[0];
    let reactionObject = message.reactions && _.find(message.reactions, reaction => reaction.emoji === emoji.name);
    const needToInsertReactionObject = !reactionObject;
    if (needToInsertReactionObject) {
        reactionObject = {
            emoji: emoji.name,
            users: [],
        };
    } else {
        // Make a copy of the reaction object so that we can modify it without mutating the original
        reactionObject = {...reactionObject};
    }

    if (hasAccountIDReacted(currentUserAccountID, reactionObject.users, skinTone)) {
        return;
    }

    reactionObject.users = [...reactionObject.users, {accountID: currentUserAccountID, skinTone}];
    let updatedReactions = [...(message.reactions || [])];
    if (needToInsertReactionObject) {
        updatedReactions = [...updatedReactions, reactionObject];
    } else {
        updatedReactions = _.map(updatedReactions, reaction => (reaction.emoji === emoji.name ? reactionObject : reaction));
    }

    const updatedMessage = {
        ...message,
        reactions: updatedReactions,
    };

    // Optimistically update the reportAction with the reaction
    const optimisticData = getOptimisticDataForReportActionUpdate(originalReportAction, updatedMessage, reportID);

    const parameters = {
        reportID,
        skinTone,
        emojiCode: emoji.name,
        sequenceNumber: originalReportAction.sequenceNumber,
        reportActionID: originalReportAction.reportActionID,
    };
    API.write('AddEmojiReaction', parameters, {optimisticData});
}

/**
 * Removes a reaction to the report action.
 * @param {String} reportID
 * @param {Object} originalReportAction
 * @param {{ name: string, code: string, types: string[] }} emoji
 */
function removeEmojiReaction(reportID, originalReportAction, emoji) {
    const message = originalReportAction.message[0];
    const reactionObject = message.reactions && _.find(message.reactions, reaction => reaction.emoji === emoji.name);
    if (!reactionObject) {
        return;
    }

    const updatedReactionObject = {
        ...reactionObject,
    };
    updatedReactionObject.users = _.filter(reactionObject.users, sender => sender.accountID !== currentUserAccountID);
    const updatedReactions = _.filter(

        // Replace the reaction object either with the updated one or null if there are no users
        _.map(message.reactions, (reaction) => {
            if (reaction.emoji === emoji.name) {
                if (updatedReactionObject.users.length === 0) {
                    return null;
                }
                return updatedReactionObject;
            }
            return reaction;
        }),

        // Remove any null reactions
        reportObject => reportObject !== null,
    );

    const updatedMessage = {
        ...message,
        reactions: updatedReactions,
    };

    // Optimistically update the reportAction with the reaction
    const optimisticData = getOptimisticDataForReportActionUpdate(originalReportAction, updatedMessage, reportID);

    const parameters = {
        reportID,
        sequenceNumber: originalReportAction.sequenceNumber,
        reportActionID: originalReportAction.reportActionID,
        emojiCode: emoji.name,
    };
    API.write('RemoveEmojiReaction', parameters, {optimisticData});
}

/**
 * Calls either addEmojiReaction or removeEmojiReaction depending on if the current user has reacted to the report action.
 * @param {String} reportID
 * @param {Object} reportAction
 * @param {Object} emoji
 * @param {number} paramSkinTone
 * @returns {Promise}
 */
function toggleEmojiReaction(reportID, reportAction, emoji, paramSkinTone = preferredSkinTone) {
    const message = reportAction.message[0];
    const reactionObject = message.reactions && _.find(message.reactions, reaction => reaction.emoji === emoji.name);
    const skinTone = emoji.types === undefined ? null : paramSkinTone; // only use skin tone if emoji supports it
    if (reactionObject) {
        if (hasAccountIDReacted(currentUserAccountID, reactionObject.users, skinTone)) {
            return removeEmojiReaction(reportID, reportAction, emoji, skinTone);
        }
    }
    return addEmojiReaction(reportID, reportAction, emoji, skinTone);
}

<<<<<<< HEAD
/**
 * @param {String|null} url
 */
function openReportFromDeepLink(url) {
    InteractionManager.runAfterInteractions(() => {
        Navigation.isReportScreenReady().then(() => {
            const route = ReportUtils.getRouteFromLink(url);
            const reportID = ReportUtils.getReportIDFromLink(url);
            if (reportID) {
                Navigation.navigate(ROUTES.getReportRoute(reportID));
            }
            if (route === ROUTES.CONCIERGE) {
                navigateToConciergeChat();
            }
        });
    });
=======
function getCurrentUserAccountID() {
    return currentUserAccountID;
>>>>>>> bb8dff15
}

export {
    addComment,
    addAttachment,
    reconnect,
    updateNotificationPreference,
    subscribeToReportTypingEvents,
    subscribeToReportCommentPushNotifications,
    unsubscribeFromReportChannel,
    saveReportComment,
    broadcastUserIsTyping,
    togglePinnedState,
    editReportComment,
    handleUserDeletedLinks,
    saveReportActionDraft,
    deleteReportComment,
    navigateToConciergeChat,
    setReportWithDraft,
    addPolicyReport,
    navigateToConciergeChatAndDeleteReport,
    setIsComposerFullSize,
    markCommentAsUnread,
    readNewestAction,
    readOldestAction,
    openReport,
    openReportFromDeepLink,
    navigateToAndOpenReport,
    openPaymentDetailsPage,
    updatePolicyRoomName,
    clearPolicyRoomNameErrors,
    clearIOUError,
    subscribeToNewActionEvent,
    showReportActionNotification,
    addEmojiReaction,
    removeEmojiReaction,
    toggleEmojiReaction,
    hasAccountIDReacted,
    getCurrentUserAccountID,
};<|MERGE_RESOLUTION|>--- conflicted
+++ resolved
@@ -1367,7 +1367,6 @@
     return addEmojiReaction(reportID, reportAction, emoji, skinTone);
 }
 
-<<<<<<< HEAD
 /**
  * @param {String|null} url
  */
@@ -1384,10 +1383,10 @@
             }
         });
     });
-=======
+}
+
 function getCurrentUserAccountID() {
     return currentUserAccountID;
->>>>>>> bb8dff15
 }
 
 export {
