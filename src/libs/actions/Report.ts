import {findFocusedRoute} from '@react-navigation/native';
import {format as timezoneFormat, toZonedTime} from 'date-fns-tz';
import {Str} from 'expensify-common';
import isEmpty from 'lodash/isEmpty';
import {DeviceEventEmitter, InteractionManager, Linking} from 'react-native';
import type {NullishDeep, OnyxCollection, OnyxCollectionInputValue, OnyxEntry, OnyxUpdate} from 'react-native-onyx';
import Onyx from 'react-native-onyx';
import type {PartialDeep, ValueOf} from 'type-fest';
import type {Emoji} from '@assets/emojis/types';
import type {CurrentUserPersonalDetails} from '@components/CurrentUserPersonalDetailsProvider';
import type {LocaleContextProps} from '@components/LocaleContextProvider';
import * as ActiveClientManager from '@libs/ActiveClientManager';
import addEncryptedAuthTokenToURL from '@libs/addEncryptedAuthTokenToURL';
import * as API from '@libs/API';
import type {
    AddCommentOrAttachmentParams,
    AddEmojiReactionParams,
    AddWorkspaceRoomParams,
    CompleteGuidedSetupParams,
    DeleteAppReportParams,
    DeleteCommentParams,
    ExpandURLPreviewParams,
    ExportReportPDFParams,
    FlagCommentParams,
    GetNewerActionsParams,
    GetOlderActionsParams,
    GetReportPrivateNoteParams,
    InviteToGroupChatParams,
    InviteToRoomParams,
    LeaveRoomParams,
    MarkAllMessagesAsReadParams,
    MarkAsExportedParams,
    MarkAsUnreadParams,
    MoveIOUReportToExistingPolicyParams,
    MoveIOUReportToPolicyAndInviteSubmitterParams,
    OpenReportParams,
    OpenRoomMembersPageParams,
    ReadNewestActionParams,
    RemoveEmojiReactionParams,
    RemoveFromGroupChatParams,
    RemoveFromRoomParams,
    ReportExportParams,
    ResolveActionableMentionWhisperParams,
    ResolveActionableReportMentionWhisperParams,
    SearchForReportsParams,
    SearchForRoomsToMentionParams,
    TogglePinnedChatParams,
    TransactionThreadInfo,
    UpdateChatNameParams,
    UpdateCommentParams,
    UpdateGroupChatAvatarParams,
    UpdateGroupChatMemberRolesParams,
    UpdatePolicyRoomNameParams,
    UpdateReportNotificationPreferenceParams,
    UpdateReportPrivateNoteParams,
    UpdateReportWriteCapabilityParams,
    UpdateRoomDescriptionParams,
} from '@libs/API/parameters';
import type ExportReportCSVParams from '@libs/API/parameters/ExportReportCSVParams';
import type UpdateRoomVisibilityParams from '@libs/API/parameters/UpdateRoomVisibilityParams';
import {READ_COMMANDS, WRITE_COMMANDS} from '@libs/API/types';
import * as ApiUtils from '@libs/ApiUtils';
import * as CollectionUtils from '@libs/CollectionUtils';
import type {CustomRNImageManipulatorResult} from '@libs/cropOrRotateImage/types';
import DateUtils from '@libs/DateUtils';
import * as EmojiUtils from '@libs/EmojiUtils';
import * as Environment from '@libs/Environment/Environment';
import {getOldDotURLFromEnvironment} from '@libs/Environment/Environment';
import getEnvironment from '@libs/Environment/getEnvironment';
import type EnvironmentType from '@libs/Environment/getEnvironment/types';
import {getMicroSecondOnyxErrorWithTranslationKey, getMicroSecondTranslationErrorWithTranslationKey} from '@libs/ErrorUtils';
import fileDownload from '@libs/fileDownload';
import HttpUtils from '@libs/HttpUtils';
import isPublicScreenRoute from '@libs/isPublicScreenRoute';
import * as Localize from '@libs/Localize';
import Log from '@libs/Log';
import {isEmailPublicDomain} from '@libs/LoginUtils';
import {getMovedReportID} from '@libs/ModifiedExpenseMessage';
import {isOnboardingFlowName} from '@libs/Navigation/helpers/isNavigatorName';
import type {LinkToOptions} from '@libs/Navigation/helpers/linkTo/types';
import normalizePath from '@libs/Navigation/helpers/normalizePath';
import shouldOpenOnAdminRoom from '@libs/Navigation/helpers/shouldOpenOnAdminRoom';
import Navigation, {navigationRef} from '@libs/Navigation/Navigation';
import enhanceParameters from '@libs/Network/enhanceParameters';
import type {NetworkStatus} from '@libs/NetworkConnection';
import NetworkConnection from '@libs/NetworkConnection';
import {buildNextStepNew} from '@libs/NextStepUtils';
import LocalNotification from '@libs/Notification/LocalNotification';
import {rand64} from '@libs/NumberUtils';
import {shouldOnboardingRedirectToOldDot} from '@libs/OnboardingUtils';
import Parser from '@libs/Parser';
import {getParsedMessageWithShortMentions} from '@libs/ParsingUtils';
import * as PersonalDetailsUtils from '@libs/PersonalDetailsUtils';
import * as PhoneNumber from '@libs/PhoneNumber';
import {getDefaultApprover, getMemberAccountIDsForWorkspace, getPolicy, isPaidGroupPolicy, isPolicyAdmin as isPolicyAdminPolicyUtils, isPolicyMember} from '@libs/PolicyUtils';
import processReportIDDeeplink from '@libs/processReportIDDeeplink';
import Pusher from '@libs/Pusher';
import type {UserIsLeavingRoomEvent, UserIsTypingEvent} from '@libs/Pusher/types';
import * as ReportActionsUtils from '@libs/ReportActionsUtils';
import {updateTitleFieldToMatchPolicy} from '@libs/ReportTitleUtils';
import type {OptimisticAddCommentReportAction, OptimisticChatReport, SelfDMParameters} from '@libs/ReportUtils';
import {
    buildOptimisticAddCommentReportAction,
    buildOptimisticChangeFieldAction,
    buildOptimisticChangePolicyReportAction,
    buildOptimisticChatReport,
    buildOptimisticCreatedReportAction,
    buildOptimisticEmptyReport,
    buildOptimisticExportIntegrationAction,
    buildOptimisticGroupChatReport,
    buildOptimisticIOUReportAction,
    buildOptimisticMovedReportAction,
    buildOptimisticRenamedRoomReportAction,
    buildOptimisticReportPreview,
    buildOptimisticRoomDescriptionUpdatedReportAction,
    buildOptimisticSelfDMReport,
    buildOptimisticUnHoldReportAction,
    buildOptimisticUnreportedTransactionAction,
    buildTransactionThread,
    canUserPerformWriteAction as canUserPerformWriteActionReportUtils,
    findLastAccessedReport,
    findSelfDMReportID,
    formatReportLastMessageText,
    generateReportID,
    getAllPolicyReports,
    getChatByParticipants,
    getChildReportNotificationPreference,
    getDefaultNotificationPreferenceForReport,
    getFieldViolation,
    getLastVisibleMessage,
    getNextApproverAccountID,
    getOptimisticDataForParentReportAction,
    getOriginalReportID,
    getOutstandingChildRequest,
    getParsedComment,
    getPendingChatMembers,
    getPolicyExpenseChat,
    getReportFieldKey,
    getReportFieldsByPolicyID,
    getReportIDFromLink,
    getReportLastMessage,
    getReportLastVisibleActionCreated,
    getReportMetadata,
    getReportNotificationPreference,
    getReportOrDraftReport,
    getReportPreviewMessage,
    getReportTransactions,
    getReportViolations,
    getRouteFromLink,
    getTitleReportField,
    hasOutstandingChildRequest,
    isChatThread as isChatThreadReportUtils,
    isConciergeChatReport,
    isCurrentUserSubmitter,
    isExpenseReport,
    isGroupChat as isGroupChatReportUtils,
    isHiddenForCurrentUser,
    isIOUReportUsingReport,
    isMoneyRequestReport,
    isOpenExpenseReport,
    isProcessingReport,
    isReportManuallyReimbursed,
    isSelfDM,
    isUnread,
    isValidReportIDFromPath,
    populateOptimisticReportFormula,
    prepareOnboardingOnyxData,
} from '@libs/ReportUtils';
import {getCurrentSearchQueryJSON} from '@libs/SearchQueryUtils';
import shouldSkipDeepLinkNavigation from '@libs/shouldSkipDeepLinkNavigation';
import playSound, {SOUNDS} from '@libs/Sound';
import {isOnHold} from '@libs/TransactionUtils';
import addTrailingForwardSlash from '@libs/UrlUtils';
import Visibility from '@libs/Visibility';
import type {FileObject} from '@pages/media/AttachmentModalScreen/types';
import CONFIG from '@src/CONFIG';
import type {OnboardingAccounting} from '@src/CONST';
import CONST from '@src/CONST';
import NAVIGATORS from '@src/NAVIGATORS';
import ONYXKEYS from '@src/ONYXKEYS';
import type {Route} from '@src/ROUTES';
import ROUTES from '@src/ROUTES';
import INPUT_IDS from '@src/types/form/NewRoomForm';
import type {
    Account,
    DismissedProductTraining,
    IntroSelected,
    InvitedEmailsToAccountIDs,
    NewGroupChatDraft,
    Onboarding,
    OnboardingPurpose,
    PersonalDetailsList,
    Policy,
    PolicyEmployee,
    PolicyEmployeeList,
    PolicyReportField,
    QuickAction,
    RecentlyUsedReportFields,
    Report,
    ReportAction,
    ReportActionReactions,
    ReportNextStep,
    ReportUserIsTyping,
    Transaction,
    TransactionViolations,
} from '@src/types/onyx';
import type {Decision} from '@src/types/onyx/OriginalMessage';
import type {Timezone} from '@src/types/onyx/PersonalDetails';
import type {ConnectionName} from '@src/types/onyx/Policy';
import type {NotificationPreference, Participants, Participant as ReportParticipant, RoomVisibility, WriteCapability} from '@src/types/onyx/Report';
import type {Message, ReportActions} from '@src/types/onyx/ReportAction';
import {isEmptyObject} from '@src/types/utils/EmptyObject';
import {clearByKey} from './CachedPDFPaths';
import {setDownload} from './Download';
import {close} from './Modal';
import navigateFromNotification from './navigateFromNotification';
import {getAll} from './PersistedRequests';
import {addMembersToWorkspace, buildAddMembersToWorkspaceOnyxData, buildRoomMembersOnyxData} from './Policy/Member';
import {createPolicyExpenseChats} from './Policy/Policy';
import {
    createUpdateCommentMatcher,
    resolveCommentDeletionConflicts,
    resolveDuplicationConflictAction,
    resolveEditCommentWithNewAddCommentRequest,
    resolveOpenReportDuplicationConflictAction,
} from './RequestConflictUtils';
import {canAnonymousUserAccessRoute, isAnonymousUser, signOutAndRedirectToSignIn, waitForUserSignIn} from './Session';
import {isOnboardingFlowCompleted, onServerDataReady, setOnboardingErrorMessage} from './Welcome';
import {getOnboardingMessages, startOnboardingFlow} from './Welcome/OnboardingFlow';
import type {OnboardingCompanySize, OnboardingMessage} from './Welcome/OnboardingFlow';

type SubscriberCallback = (isFromCurrentUser: boolean, reportAction: ReportAction | undefined) => void;

type ActionSubscriber = {
    reportID: string;
    callback: SubscriberCallback;
};

type Video = {
    url: string;
    thumbnailUrl: string;
    duration: number;
    width: number;
    height: number;
};

type TaskMessage = Required<Pick<AddCommentOrAttachmentParams, 'reportID' | 'reportActionID' | 'reportComment'>>;

type TaskForParameters =
    | {
          type: 'task';
          task: string;
          taskReportID: string;
          parentReportID: string;
          parentReportActionID: string;
          assigneeChatReportID?: string;
          createdTaskReportActionID: string;
          completedTaskReportActionID?: string;
          title: string;
          description: string;
      }
    | ({
          type: 'message';
      } & TaskMessage);

type GuidedSetupData = Array<
    | ({type: 'message'} & AddCommentOrAttachmentParams)
    | TaskForParameters
    | ({
          type: 'video';
      } & Video &
          AddCommentOrAttachmentParams)
>;

type ReportError = {
    type?: string;
};

const addNewMessageWithText = new Set<string>([WRITE_COMMANDS.ADD_COMMENT, WRITE_COMMANDS.ADD_TEXT_AND_ATTACHMENT]);
let conciergeReportID: string | undefined;
let currentUserAccountID = -1;
let currentUserEmail: string | undefined;

Onyx.connect({
    key: ONYXKEYS.SESSION,
    callback: (value) => {
        // When signed out, val is undefined
        if (!value?.accountID) {
            conciergeReportID = undefined;
            return;
        }
        currentUserEmail = value.email;
        currentUserAccountID = value.accountID;
    },
});

Onyx.connect({
    key: ONYXKEYS.CONCIERGE_REPORT_ID,
    callback: (value) => (conciergeReportID = value),
});

let preferredSkinTone: number = CONST.EMOJI_DEFAULT_SKIN_TONE;
Onyx.connect({
    key: ONYXKEYS.PREFERRED_EMOJI_SKIN_TONE,
    callback: (value) => {
        preferredSkinTone = EmojiUtils.getPreferredSkinToneIndex(value);
    },
});

// map of reportID to all reportActions for that report
const allReportActions: OnyxCollection<ReportActions> = {};

Onyx.connect({
    key: ONYXKEYS.COLLECTION.REPORT_ACTIONS,
    callback: (actions, key) => {
        if (!key || !actions) {
            return;
        }
        const reportID = CollectionUtils.extractCollectionItemID(key);
        allReportActions[reportID] = actions;
    },
});

let allTransactionViolations: OnyxCollection<TransactionViolations> = {};
Onyx.connect({
    key: ONYXKEYS.COLLECTION.TRANSACTION_VIOLATIONS,
    waitForCollectionCallback: true,
    callback: (value) => (allTransactionViolations = value),
});

let allReports: OnyxCollection<Report>;
Onyx.connect({
    key: ONYXKEYS.COLLECTION.REPORT,
    waitForCollectionCallback: true,
    callback: (value) => {
        allReports = value;
    },
});

let isNetworkOffline = false;
let networkStatus: NetworkStatus;
Onyx.connect({
    key: ONYXKEYS.NETWORK,
    callback: (value) => {
        isNetworkOffline = value?.isOffline ?? false;
        networkStatus = value?.networkStatus ?? CONST.NETWORK.NETWORK_STATUS.UNKNOWN;
    },
});

let allPersonalDetails: OnyxEntry<PersonalDetailsList> = {};
Onyx.connect({
    key: ONYXKEYS.PERSONAL_DETAILS_LIST,
    callback: (value) => {
        allPersonalDetails = value ?? {};
    },
});

let account: OnyxEntry<Account> = {};
Onyx.connect({
    key: ONYXKEYS.ACCOUNT,
    callback: (value) => {
        account = value ?? {};
    },
});

const draftNoteMap: OnyxCollection<string> = {};
Onyx.connect({
    key: ONYXKEYS.COLLECTION.PRIVATE_NOTES_DRAFT,
    callback: (value, key) => {
        if (!key) {
            return;
        }

        const reportID = key.replace(ONYXKEYS.COLLECTION.PRIVATE_NOTES_DRAFT, '');
        draftNoteMap[reportID] = value;
    },
});

const typingWatchTimers: Record<string, NodeJS.Timeout> = {};

let reportIDDeeplinkedFromOldDot: string | undefined;
Linking.getInitialURL().then((url) => {
    reportIDDeeplinkedFromOldDot = processReportIDDeeplink(url ?? '');
});

let allRecentlyUsedReportFields: OnyxEntry<RecentlyUsedReportFields> = {};
Onyx.connect({
    key: ONYXKEYS.RECENTLY_USED_REPORT_FIELDS,
    callback: (val) => (allRecentlyUsedReportFields = val),
});

let quickAction: OnyxEntry<QuickAction> = {};
Onyx.connect({
    key: ONYXKEYS.NVP_QUICK_ACTION_GLOBAL_CREATE,
    callback: (val) => (quickAction = val),
});

let onboarding: OnyxEntry<Onboarding>;
Onyx.connect({
    key: ONYXKEYS.NVP_ONBOARDING,
    callback: (val) => {
        if (Array.isArray(val)) {
            return;
        }
        onboarding = val;
    },
});

let introSelected: OnyxEntry<IntroSelected> = {};
Onyx.connect({
    key: ONYXKEYS.NVP_INTRO_SELECTED,
    callback: (val) => (introSelected = val),
});

let allReportDraftComments: Record<string, string | undefined> = {};
Onyx.connect({
    key: ONYXKEYS.COLLECTION.REPORT_DRAFT_COMMENT,
    waitForCollectionCallback: true,
    callback: (value) => (allReportDraftComments = value),
});

let nvpDismissedProductTraining: OnyxEntry<DismissedProductTraining>;
Onyx.connect({
    key: ONYXKEYS.NVP_DISMISSED_PRODUCT_TRAINING,
    callback: (value) => (nvpDismissedProductTraining = value),
});

const allPolicies: OnyxCollection<Policy> = {};
Onyx.connect({
    key: ONYXKEYS.COLLECTION.POLICY,
    callback: (val, key) => {
        if (!key) {
            return;
        }
        if (val === null || val === undefined) {
            // If we are deleting a policy, we have to check every report linked to that policy
            // and unset the draft indicator (pencil icon) alongside removing any draft comments. Clearing these values will keep the newly archived chats from being displayed in the LHN.
            // More info: https://github.com/Expensify/App/issues/14260
            const policyID = key.replace(ONYXKEYS.COLLECTION.POLICY, '');
            const policyReports = getAllPolicyReports(policyID);
            const cleanUpSetQueries: Record<`${typeof ONYXKEYS.COLLECTION.REPORT_DRAFT_COMMENT}${string}` | `${typeof ONYXKEYS.COLLECTION.REPORT_ACTIONS_DRAFTS}${string}`, null> = {};
            policyReports.forEach((policyReport) => {
                if (!policyReport) {
                    return;
                }
                const {reportID} = policyReport;
                cleanUpSetQueries[`${ONYXKEYS.COLLECTION.REPORT_DRAFT_COMMENT}${reportID}`] = null;
                cleanUpSetQueries[`${ONYXKEYS.COLLECTION.REPORT_ACTIONS_DRAFTS}${reportID}`] = null;
            });
            Onyx.multiSet(cleanUpSetQueries);
            delete allPolicies[key];
            return;
        }

        allPolicies[key] = val;
    },
});

let allTransactions: OnyxCollection<Transaction> = {};
Onyx.connect({
    key: ONYXKEYS.COLLECTION.TRANSACTION,
    waitForCollectionCallback: true,
    callback: (value) => {
        if (!value) {
            allTransactions = {};
            return;
        }

        allTransactions = value;
    },
});

let environment: EnvironmentType;
getEnvironment().then((env) => {
    environment = env;
});

function clearGroupChat() {
    Onyx.set(ONYXKEYS.NEW_GROUP_CHAT_DRAFT, null);
}

function startNewChat() {
    clearGroupChat();
    Navigation.navigate(ROUTES.NEW);
}

/** Get the private pusher channel name for a Report. */
function getReportChannelName(reportID: string): string {
    return `${CONST.PUSHER.PRIVATE_REPORT_CHANNEL_PREFIX}${reportID}${CONFIG.PUSHER.SUFFIX}`;
}

function openUnreportedExpense(reportID: string | undefined, backToReport?: string) {
    if (!reportID) {
        return;
    }
    Navigation.navigate(ROUTES.ADD_UNREPORTED_EXPENSE.getRoute(reportID, backToReport));
}

/**
 * There are 2 possibilities that we can receive via pusher for a user's typing/leaving status:
 * 1. The "new" way from New Expensify is passed as {[login]: Boolean} (e.g. {yuwen@expensify.com: true}), where the value
 * is whether the user with that login is typing/leaving on the report or not.
 * 2. The "old" way from e.com which is passed as {userLogin: login} (e.g. {userLogin: bstites@expensify.com})
 *
 * This method makes sure that no matter which we get, we return the "new" format
 */
function getNormalizedStatus(typingStatus: UserIsTypingEvent | UserIsLeavingRoomEvent): ReportUserIsTyping {
    let normalizedStatus: ReportUserIsTyping;

    if (typingStatus.userLogin) {
        normalizedStatus = {[typingStatus.userLogin]: true};
    } else {
        normalizedStatus = typingStatus;
    }

    return normalizedStatus;
}

/** Initialize our pusher subscriptions to listen for someone typing in a report. */
function subscribeToReportTypingEvents(reportID: string) {
    if (!reportID) {
        return;
    }

    // Make sure we have a clean Typing indicator before subscribing to typing events
    Onyx.set(`${ONYXKEYS.COLLECTION.REPORT_USER_IS_TYPING}${reportID}`, {});

    const pusherChannelName = getReportChannelName(reportID);
    Pusher.subscribe(pusherChannelName, Pusher.TYPE.USER_IS_TYPING, (typingStatus) => {
        // If the pusher message comes from OldDot, we expect the typing status to be keyed by user
        // login OR by 'Concierge'. If the pusher message comes from NewDot, it is keyed by accountID
        // since personal details are keyed by accountID.
        const normalizedTypingStatus = getNormalizedStatus(typingStatus);
        const accountIDOrLogin = Object.keys(normalizedTypingStatus).at(0);

        if (!accountIDOrLogin) {
            return;
        }

        // Don't show the typing indicator if the user is typing on another platform
        if (Number(accountIDOrLogin) === currentUserAccountID) {
            return;
        }

        // Use a combo of the reportID and the accountID or login as a key for holding our timers.
        const reportUserIdentifier = `${reportID}-${accountIDOrLogin}`;
        clearTimeout(typingWatchTimers[reportUserIdentifier]);
        Onyx.merge(`${ONYXKEYS.COLLECTION.REPORT_USER_IS_TYPING}${reportID}`, normalizedTypingStatus);

        // Regular user typing indicators: time out after 1.5s of inactivity.
        // Concierge (AgentZero-initiated): use a longer 10s timeout. AgentZero sends a single typing event for Concierge, not a stream, so client holds the indicator longer.
        const isCurrentlyTyping = normalizedTypingStatus[accountIDOrLogin];
        if (isCurrentlyTyping) {
            // While the accountIDOrLogin could be 'Concierge' from OldDot, we only want the longer timeout for events queued from AgentZero (which will only send the accountID)
            const isConciergeUser = Number(accountIDOrLogin) === CONST.ACCOUNT_ID.CONCIERGE;
            const timeoutDuration = isConciergeUser ? 10000 : 1500;
            typingWatchTimers[reportUserIdentifier] = setTimeout(() => {
                const typingStoppedStatus: ReportUserIsTyping = {};
                typingStoppedStatus[accountIDOrLogin] = false;
                Onyx.merge(`${ONYXKEYS.COLLECTION.REPORT_USER_IS_TYPING}${reportID}`, typingStoppedStatus);
                delete typingWatchTimers[reportUserIdentifier];
            }, timeoutDuration);
        }
    }).catch((error: ReportError) => {
        Log.hmmm('[Report] Failed to initially subscribe to Pusher channel', {errorType: error.type, pusherChannelName});
    });
}

/** Initialize our pusher subscriptions to listen for someone leaving a room. */
function subscribeToReportLeavingEvents(reportID: string | undefined) {
    if (!reportID) {
        return;
    }

    // Make sure we have a clean Leaving indicator before subscribing to leaving events
    Onyx.set(`${ONYXKEYS.COLLECTION.REPORT_USER_IS_LEAVING_ROOM}${reportID}`, false);

    const pusherChannelName = getReportChannelName(reportID);
    Pusher.subscribe(pusherChannelName, Pusher.TYPE.USER_IS_LEAVING_ROOM, (leavingStatus: UserIsLeavingRoomEvent) => {
        // If the pusher message comes from OldDot, we expect the leaving status to be keyed by user
        // login OR by 'Concierge'. If the pusher message comes from NewDot, it is keyed by accountID
        // since personal details are keyed by accountID.
        const normalizedLeavingStatus = getNormalizedStatus(leavingStatus);
        const accountIDOrLogin = Object.keys(normalizedLeavingStatus).at(0);

        if (!accountIDOrLogin) {
            return;
        }

        if (Number(accountIDOrLogin) !== currentUserAccountID) {
            return;
        }

        Onyx.merge(`${ONYXKEYS.COLLECTION.REPORT_USER_IS_LEAVING_ROOM}${reportID}`, true);
    }).catch((error: ReportError) => {
        Log.hmmm('[Report] Failed to initially subscribe to Pusher channel', {errorType: error.type, pusherChannelName});
    });
}

/**
 * Remove our pusher subscriptions to listen for someone typing in a report.
 */
function unsubscribeFromReportChannel(reportID: string) {
    if (!reportID) {
        return;
    }

    const pusherChannelName = getReportChannelName(reportID);
    Onyx.set(`${ONYXKEYS.COLLECTION.REPORT_USER_IS_TYPING}${reportID}`, {});
    Pusher.unsubscribe(pusherChannelName, Pusher.TYPE.USER_IS_TYPING);
}

/**
 * Remove our pusher subscriptions to listen for someone leaving a report.
 */
function unsubscribeFromLeavingRoomReportChannel(reportID: string | undefined) {
    if (!reportID) {
        return;
    }

    const pusherChannelName = getReportChannelName(reportID);
    Onyx.set(`${ONYXKEYS.COLLECTION.REPORT_USER_IS_LEAVING_ROOM}${reportID}`, false);
    Pusher.unsubscribe(pusherChannelName, Pusher.TYPE.USER_IS_LEAVING_ROOM);
}

// New action subscriber array for report pages
let newActionSubscribers: ActionSubscriber[] = [];

/**
 * Enables the Report actions file to let the ReportActionsView know that a new comment has arrived in realtime for the current report
 * Add subscriber for report id
 * @returns Remove subscriber for report id
 */
function subscribeToNewActionEvent(reportID: string, callback: SubscriberCallback): () => void {
    newActionSubscribers.push({callback, reportID});
    return () => {
        newActionSubscribers = newActionSubscribers.filter((subscriber) => subscriber.reportID !== reportID);
    };
}

/** Notify the ReportActionsView that a new comment has arrived */
function notifyNewAction(reportID: string | undefined, accountID: number | undefined, reportAction?: ReportAction | undefined) {
    const actionSubscriber = newActionSubscribers.find((subscriber) => subscriber.reportID === reportID);
    if (!actionSubscriber) {
        return;
    }
    const isFromCurrentUser = accountID === currentUserAccountID;
    actionSubscriber.callback(isFromCurrentUser, reportAction);
}

/**
 * Add up to two report actions to a report. This method can be called for the following situations:
 *
 * - Adding one comment
 * - Adding one attachment
 * - Add both a comment and attachment simultaneously
 *
 * @param reportID - The report ID where the comment should be added
 * @param notifyReportID - The report ID we should notify for new actions. This is usually the same as reportID, except when adding a comment to an expense report with a single transaction thread, in which case we want to notify the parent expense report.
 */
function addActions(reportID: string, notifyReportID: string, timezoneParam: Timezone, text = '', file?: FileObject) {
    let reportCommentText = '';
    let reportCommentAction: OptimisticAddCommentReportAction | undefined;
    let attachmentAction: OptimisticAddCommentReportAction | undefined;
    let commandName: typeof WRITE_COMMANDS.ADD_COMMENT | typeof WRITE_COMMANDS.ADD_ATTACHMENT | typeof WRITE_COMMANDS.ADD_TEXT_AND_ATTACHMENT = WRITE_COMMANDS.ADD_COMMENT;

    if (text && !file) {
        const reportComment = buildOptimisticAddCommentReportAction(text, undefined, undefined, undefined, undefined, reportID);
        reportCommentAction = reportComment.reportAction;
        reportCommentText = reportComment.commentText;
    }

    if (file) {
        // When we are adding an attachment we will call AddAttachment.
        // It supports sending an attachment with an optional comment and AddComment supports adding a single text comment only.
        commandName = WRITE_COMMANDS.ADD_ATTACHMENT;
        const attachment = buildOptimisticAddCommentReportAction(text, file, undefined, undefined, undefined, reportID);
        attachmentAction = attachment.reportAction;
    }

    if (text && file) {
        // When there is both text and a file, the text for the report comment needs to be parsed)
        reportCommentText = getParsedComment(text ?? '', {reportID});

        // And the API command needs to go to the new API which supports combining both text and attachments in a single report action
        commandName = WRITE_COMMANDS.ADD_TEXT_AND_ATTACHMENT;
    }

    // Always prefer the file as the last action over text
    const lastAction = attachmentAction ?? reportCommentAction;
    const currentTime = NetworkConnection.getDBTimeWithSkew();
    const lastComment = ReportActionsUtils.getReportActionMessage(lastAction);
    const lastCommentText = formatReportLastMessageText(lastComment?.text ?? '');

    const optimisticReport: Partial<Report> = {
        lastVisibleActionCreated: lastAction?.created,
        lastMessageText: lastCommentText,
        lastMessageHtml: lastCommentText,
        lastActorAccountID: currentUserAccountID,
        lastReadTime: currentTime,
    };

    const report = allReports?.[`${ONYXKEYS.COLLECTION.REPORT}${reportID}`];
    const shouldUpdateNotificationPreference = !isEmptyObject(report) && isHiddenForCurrentUser(report);
    if (shouldUpdateNotificationPreference) {
        optimisticReport.participants = {
            [currentUserAccountID]: {notificationPreference: getDefaultNotificationPreferenceForReport(report)},
        };
    }

    // Optimistically add the new actions to the store before waiting to save them to the server
    const optimisticReportActions: OnyxCollection<OptimisticAddCommentReportAction> = {};

    // Only add the reportCommentAction when there is no file attachment. If there is both a file attachment and text, that will all be contained in the attachmentAction.
    if (text && reportCommentAction?.reportActionID && !file) {
        optimisticReportActions[reportCommentAction.reportActionID] = reportCommentAction;
    }
    if (file && attachmentAction?.reportActionID) {
        optimisticReportActions[attachmentAction.reportActionID] = attachmentAction;
    }
    const parameters: AddCommentOrAttachmentParams = {
        reportID,
        reportActionID: file ? attachmentAction?.reportActionID : reportCommentAction?.reportActionID,
        commentReportActionID: file && reportCommentAction ? reportCommentAction.reportActionID : null,
        reportComment: reportCommentText,
        file,
        clientCreatedTime: file ? attachmentAction?.created : reportCommentAction?.created,
        idempotencyKey: Str.guid(),
    };

    if (reportIDDeeplinkedFromOldDot === reportID && isConciergeChatReport(report)) {
        parameters.isOldDotConciergeChat = true;
    }

    const optimisticData: OnyxUpdate[] = [
        {
            onyxMethod: Onyx.METHOD.MERGE,
            key: `${ONYXKEYS.COLLECTION.REPORT}${reportID}`,
            value: optimisticReport,
        },
        {
            onyxMethod: Onyx.METHOD.MERGE,
            key: `${ONYXKEYS.COLLECTION.REPORT_ACTIONS}${reportID}`,
            value: optimisticReportActions as ReportActions,
        },
    ];

    const successReportActions: OnyxCollection<NullishDeep<ReportAction>> = {};

    Object.entries(optimisticReportActions).forEach(([actionKey]) => {
        successReportActions[actionKey] = {pendingAction: null, isOptimisticAction: null};
    });

    const successData: OnyxUpdate[] = [
        {
            onyxMethod: Onyx.METHOD.MERGE,
            key: `${ONYXKEYS.COLLECTION.REPORT_ACTIONS}${reportID}`,
            value: successReportActions,
        },
    ];

    let failureReport: Partial<Report> = {
        lastMessageText: '',
        lastVisibleActionCreated: '',
    };
    const {lastMessageText = ''} = ReportActionsUtils.getLastVisibleMessage(reportID);
    if (lastMessageText) {
        const lastVisibleAction = ReportActionsUtils.getLastVisibleAction(reportID);
        const lastVisibleActionCreated = lastVisibleAction?.created;
        const lastActorAccountID = lastVisibleAction?.actorAccountID;
        failureReport = {
            lastMessageText,
            lastVisibleActionCreated,
            lastActorAccountID,
        };
    }

    const failureReportActions: Record<string, OptimisticAddCommentReportAction> = {};

    Object.entries(optimisticReportActions).forEach(([actionKey, action]) => {
        failureReportActions[actionKey] = {
            // eslint-disable-next-line @typescript-eslint/non-nullable-type-assertion-style
            ...(action as OptimisticAddCommentReportAction),
            errors: getMicroSecondOnyxErrorWithTranslationKey('report.genericAddCommentFailureMessage'),
        };
    });

    const failureData: OnyxUpdate[] = [
        {
            onyxMethod: Onyx.METHOD.MERGE,
            key: `${ONYXKEYS.COLLECTION.REPORT}${reportID}`,
            value: failureReport,
        },
        {
            onyxMethod: Onyx.METHOD.MERGE,
            key: `${ONYXKEYS.COLLECTION.REPORT_ACTIONS}${reportID}`,
            value: failureReportActions as ReportActions,
        },
    ];

    // Update optimistic data for parent report action if the report is a child report
    const optimisticParentReportData = getOptimisticDataForParentReportAction(report, currentTime, CONST.RED_BRICK_ROAD_PENDING_ACTION.ADD);
    optimisticParentReportData.forEach((parentReportData) => {
        if (isEmptyObject(parentReportData)) {
            return;
        }
        optimisticData.push(parentReportData);
    });

    // Update the timezone if it's been 5 minutes from the last time the user added a comment
    if (DateUtils.canUpdateTimezone() && currentUserAccountID) {
        const timezone = DateUtils.getCurrentTimezone(timezoneParam);
        parameters.timezone = JSON.stringify(timezone);
        optimisticData.push({
            onyxMethod: Onyx.METHOD.MERGE,
            key: ONYXKEYS.PERSONAL_DETAILS_LIST,
            value: {[currentUserAccountID]: {timezone}},
        });
        DateUtils.setTimezoneUpdated();
    }

    API.write(commandName, parameters, {
        optimisticData,
        successData,
        failureData,
    });
    notifyNewAction(notifyReportID, lastAction?.actorAccountID, lastAction);
}

/** Add an attachment with an optional comment to a report */
function addAttachmentWithComment(
    reportID: string,
    notifyReportID: string,
    attachments: FileObject | FileObject[],
    text = '',
    timezone: Timezone = CONST.DEFAULT_TIME_ZONE,
    shouldPlaySound = false,
) {
    if (!reportID) {
        return;
    }

    const handlePlaySound = () => {
        if (!shouldPlaySound) {
            return;
        }
        playSound(SOUNDS.DONE);
    };

    // Single attachment
    if (!Array.isArray(attachments)) {
        addActions(reportID, notifyReportID, timezone, text, attachments);
        handlePlaySound();
        return;
    }

    // Multiple attachments - first: combine text + first attachment as a single action
    addActions(reportID, notifyReportID, timezone, text, attachments?.at(0));

    // Remaining: attachment-only actions (no text duplication)
    for (let i = 1; i < attachments?.length; i += 1) {
        addActions(reportID, notifyReportID, timezone, '', attachments?.at(i));
    }

    // Play sound once
    handlePlaySound();
}

/** Add a single comment to a report */
function addComment(reportID: string, notifyReportID: string, text: string, timezoneParam: Timezone, shouldPlaySound?: boolean) {
    if (shouldPlaySound) {
        playSound(SOUNDS.DONE);
    }
    addActions(reportID, notifyReportID, timezoneParam, text);
}

function reportActionsExist(reportID: string): boolean {
    return allReportActions?.[reportID] !== undefined;
}

function updateChatName(reportID: string, reportName: string, type: typeof CONST.REPORT.CHAT_TYPE.GROUP | typeof CONST.REPORT.CHAT_TYPE.TRIP_ROOM) {
    const optimisticData: OnyxUpdate[] = [
        {
            onyxMethod: Onyx.METHOD.MERGE,
            key: `${ONYXKEYS.COLLECTION.REPORT}${reportID}`,
            value: {
                reportName,
                pendingFields: {
                    reportName: CONST.RED_BRICK_ROAD_PENDING_ACTION.UPDATE,
                },
                errorFields: {
                    reportName: null,
                },
            },
        },
    ];

    const successData: OnyxUpdate[] = [
        {
            onyxMethod: Onyx.METHOD.MERGE,
            key: `${ONYXKEYS.COLLECTION.REPORT}${reportID}`,
            value: {
                pendingFields: {
                    reportName: null,
                },
            },
        },
    ];
    const failureData: OnyxUpdate[] = [
        {
            onyxMethod: Onyx.METHOD.MERGE,
            key: `${ONYXKEYS.COLLECTION.REPORT}${reportID}`,
            value: {
                reportName: allReports?.[`${ONYXKEYS.COLLECTION.REPORT}${reportID}`]?.reportName ?? null,
                pendingFields: {
                    reportName: null,
                },
            },
        },
    ];

    const command = type === CONST.REPORT.CHAT_TYPE.GROUP ? WRITE_COMMANDS.UPDATE_GROUP_CHAT_NAME : WRITE_COMMANDS.UPDATE_TRIP_ROOM_NAME;
    const parameters: UpdateChatNameParams = {reportName, reportID};

    API.write(command, parameters, {optimisticData, successData, failureData});
}

function updateGroupChatAvatar(reportID: string, file?: File | CustomRNImageManipulatorResult) {
    // If we have no file that means we are removing the avatar.
    const optimisticData: OnyxUpdate[] = [
        {
            onyxMethod: Onyx.METHOD.MERGE,
            key: `${ONYXKEYS.COLLECTION.REPORT}${reportID}`,
            value: {
                avatarUrl: file ? (file?.uri ?? '') : null,
                pendingFields: {
                    avatar: CONST.RED_BRICK_ROAD_PENDING_ACTION.UPDATE,
                },
                errorFields: {
                    avatar: null,
                },
            },
        },
    ];

    const fetchedReport = allReports?.[`${ONYXKEYS.COLLECTION.REPORT}${reportID}`];
    const failureData: OnyxUpdate[] = [
        {
            onyxMethod: Onyx.METHOD.MERGE,
            key: `${ONYXKEYS.COLLECTION.REPORT}${reportID}`,
            value: {
                avatarUrl: fetchedReport?.avatarUrl ?? null,
                pendingFields: {
                    avatar: null,
                },
            },
        },
    ];

    const successData: OnyxUpdate[] = [
        {
            onyxMethod: Onyx.METHOD.MERGE,
            key: `${ONYXKEYS.COLLECTION.REPORT}${reportID}`,
            value: {
                pendingFields: {
                    avatar: null,
                },
            },
        },
    ];
    const parameters: UpdateGroupChatAvatarParams = {file, reportID};
    API.write(WRITE_COMMANDS.UPDATE_GROUP_CHAT_AVATAR, parameters, {optimisticData, failureData, successData});
}

/**
 * Clear error and pending fields for the report avatar
 */
function clearAvatarErrors(reportID: string) {
    Onyx.merge(`${ONYXKEYS.COLLECTION.REPORT}${reportID}`, {
        errorFields: {
            avatar: null,
        },
    });
}

/**
 * Gets the latest page of report actions and updates the last read message
 * If a chat with the passed reportID is not found, we will create a chat based on the passed participantList
 *
 * @param reportID The ID of the report to open
 * @param reportActionID The ID used to fetch a specific range of report actions related to the current reportActionID when opening a chat.
 * @param participantLoginList The list of users that are included in a new chat, not including the user creating it
 * @param newReportObject The optimistic report object created when making a new chat, saved as optimistic data
 * @param parentReportActionID The parent report action that a thread was created from (only passed for new threads)
 * @param isFromDeepLink Whether or not this report is being opened from a deep link
 * @param participantAccountIDList The list of accountIDs that are included in a new chat, not including the user creating it
 */
function openReport(
    reportID: string | undefined,
    reportActionID?: string,
    participantLoginList: string[] = [],
    newReportObject?: OptimisticChatReport,
    parentReportActionID?: string,
    isFromDeepLink = false,
    participantAccountIDList: number[] = [],
    avatar?: File | CustomRNImageManipulatorResult,
    transactionID?: string,
    isNewThread = false,
) {
    if (!reportID) {
        return;
    }

    const optimisticReport = reportActionsExist(reportID)
        ? {}
        : {
              reportName: allReports?.[`${ONYXKEYS.COLLECTION.REPORT}${reportID}`]?.reportName ?? CONST.REPORT.DEFAULT_REPORT_NAME,
          };

    const optimisticData: OnyxUpdate[] = [
        {
            onyxMethod: Onyx.METHOD.MERGE,
            key: `${ONYXKEYS.COLLECTION.REPORT_METADATA}${reportID}`,
            value: {
                isLoadingInitialReportActions: true,
                isLoadingOlderReportActions: false,
                hasLoadingOlderReportActionsError: false,
                isLoadingNewerReportActions: false,
                hasLoadingNewerReportActionsError: false,
            },
        },
    ];

    // Only add the report update if optimisticReport has data
    if (Object.keys(optimisticReport).length > 0) {
        optimisticData.unshift({
            onyxMethod: Onyx.METHOD.MERGE,
            key: `${ONYXKEYS.COLLECTION.REPORT}${reportID}`,
            value: optimisticReport,
        });
    }

    const successData: OnyxUpdate[] = [
        {
            onyxMethod: Onyx.METHOD.MERGE,
            key: `${ONYXKEYS.COLLECTION.REPORT}${reportID}`,
            value: {
                errorFields: {
                    notFound: null,
                },
            },
        },
        {
            onyxMethod: Onyx.METHOD.MERGE,
            key: `${ONYXKEYS.COLLECTION.REPORT_METADATA}${reportID}`,
            value: {
                hasOnceLoadedReportActions: true,
                isLoadingInitialReportActions: false,
            },
        },
    ];

    const failureData: OnyxUpdate[] = [
        {
            onyxMethod: Onyx.METHOD.MERGE,
            key: `${ONYXKEYS.COLLECTION.REPORT_METADATA}${reportID}`,
            value: {
                isLoadingInitialReportActions: false,
            },
        },
    ];

    if (isNewThread) {
        failureData.push({
            onyxMethod: Onyx.METHOD.MERGE,
            key: `${ONYXKEYS.COLLECTION.REPORT}${reportID}`,
            value: {errorFields: {createChatThread: getMicroSecondOnyxErrorWithTranslationKey('report.genericCreateReportFailureMessage')}},
        });
    }

    const finallyData: OnyxUpdate[] = [];

    const parameters: OpenReportParams = {
        reportID,
        reportActionID,
        emailList: participantLoginList ? participantLoginList.join(',') : '',
        accountIDList: participantAccountIDList ? participantAccountIDList.join(',') : '',
        parentReportActionID,
        transactionID,
    };

    // This is a legacy transactions that doesn't have either a transaction thread or a money request preview
    if (transactionID && !parentReportActionID) {
        const transaction = allTransactions?.[transactionID];

        if (transaction) {
            const selfDMReportID = findSelfDMReportID();

            if (selfDMReportID) {
                const generatedReportActionID = rand64();
                const optimisticParentAction = buildOptimisticIOUReportAction({
                    type: CONST.IOU.REPORT_ACTION_TYPE.CREATE,
                    amount: Math.abs(transaction.amount),
                    currency: transaction.currency,
                    comment: transaction.comment?.comment ?? '',
                    participants: [{accountID: currentUserAccountID, login: currentUserEmail ?? ''}],
                    transactionID,
                    isOwnPolicyExpenseChat: true,
                });

                optimisticData.push({
                    onyxMethod: Onyx.METHOD.MERGE,
                    key: `${ONYXKEYS.COLLECTION.REPORT}${reportID}`,
                    value: {
                        parentReportID: selfDMReportID,
                        parentReportActionID: generatedReportActionID,
                    },
                });

                optimisticData.push({
                    onyxMethod: Onyx.METHOD.SET,
                    key: `${ONYXKEYS.COLLECTION.REPORT_ACTIONS}${selfDMReportID}${generatedReportActionID}`,
                    value: {
                        ...optimisticParentAction,
                        reportActionID: generatedReportActionID,
                        childReportID: reportID,
                    },
                });

                parameters.moneyRequestPreviewReportActionID = generatedReportActionID;
            }
        }
    }

    const isInviteOnboardingComplete = introSelected?.isInviteOnboardingComplete ?? false;
    const isOnboardingCompleted = onboarding?.hasCompletedGuidedSetupFlow ?? false;

    // Some cases we can have two open report requests with guide setup data because isInviteOnboardingComplete is not updated completely.
    // Then we need to check the list request and prevent the guided setup data from being duplicated.
    const allPersistedRequests = getAll();
    const hasOpenReportWithGuidedSetupData = allPersistedRequests.some((request) => request.command === WRITE_COMMANDS.OPEN_REPORT && request.data?.guidedSetupData);

    // Prepare guided setup data only when nvp_introSelected is set and onboarding is not completed
    // OldDot users will never have nvp_introSelected set, so they will not see guided setup messages
    if (introSelected && !isOnboardingCompleted && !isInviteOnboardingComplete && !hasOpenReportWithGuidedSetupData) {
        const {choice, inviteType} = introSelected;
        const isInviteIOUorInvoice = inviteType === CONST.ONBOARDING_INVITE_TYPES.IOU || inviteType === CONST.ONBOARDING_INVITE_TYPES.INVOICE;
        const isInviteChoiceCorrect = choice === CONST.ONBOARDING_CHOICES.ADMIN || choice === CONST.ONBOARDING_CHOICES.SUBMIT || choice === CONST.ONBOARDING_CHOICES.CHAT_SPLIT;

        if (isInviteChoiceCorrect && !isInviteIOUorInvoice) {
            const onboardingMessage = getOnboardingMessages(true).onboardingMessages[choice];
            if (choice === CONST.ONBOARDING_CHOICES.CHAT_SPLIT) {
                const updatedTasks = onboardingMessage.tasks.map((task) => (task.type === 'startChat' ? {...task, autoCompleted: true} : task));
                onboardingMessage.tasks = updatedTasks;
            }

            const onboardingData = prepareOnboardingOnyxData(introSelected, choice, onboardingMessage);

            if (onboardingData) {
                optimisticData.push(...onboardingData.optimisticData, {
                    onyxMethod: Onyx.METHOD.MERGE,
                    key: ONYXKEYS.NVP_INTRO_SELECTED,
                    value: {
                        isInviteOnboardingComplete: true,
                    },
                });

                successData.push(...onboardingData.successData);

                failureData.push(...onboardingData.failureData);

                parameters.guidedSetupData = JSON.stringify(onboardingData.guidedSetupData);
            }
        }
    }

    const isGroupChat = isGroupChatReportUtils(newReportObject);
    if (isGroupChat) {
        parameters.chatType = CONST.REPORT.CHAT_TYPE.GROUP;
        parameters.groupChatAdminLogins = currentUserEmail;
        parameters.optimisticAccountIDList = Object.keys(newReportObject?.participants ?? {}).join(',');
        parameters.reportName = newReportObject?.reportName ?? '';

        // If we have an avatar then include it with the parameters
        if (avatar) {
            parameters.file = avatar;
        }

        // eslint-disable-next-line @typescript-eslint/no-deprecated
        InteractionManager.runAfterInteractions(() => {
            clearGroupChat();
        });
    }

    if (isFromDeepLink) {
        parameters.shouldRetry = false;
    }

    // If we are creating a new report, we need to add the optimistic report data and a report action
    const isCreatingNewReport = !isEmptyObject(newReportObject);
    if (isCreatingNewReport) {
        // Change the method to set for new reports because it doesn't exist yet, is faster,
        // and we need the data to be available when we navigate to the chat page
        const optimisticDataItem = optimisticData.at(0);
        if (optimisticDataItem) {
            optimisticDataItem.onyxMethod = Onyx.METHOD.SET;
            optimisticDataItem.value = {
                ...optimisticReport,
                reportName: CONST.REPORT.DEFAULT_REPORT_NAME,
                ...newReportObject,
                pendingFields: {
                    createChat: CONST.RED_BRICK_ROAD_PENDING_ACTION.ADD,
                    ...(isGroupChat && {reportName: CONST.RED_BRICK_ROAD_PENDING_ACTION.ADD}),
                },
            };
        }

        let emailCreatingAction: string = CONST.REPORT.OWNER_EMAIL_FAKE;
        if (newReportObject.ownerAccountID && newReportObject.ownerAccountID !== CONST.REPORT.OWNER_ACCOUNT_ID_FAKE) {
            emailCreatingAction = allPersonalDetails?.[newReportObject.ownerAccountID]?.login ?? '';
        }
        const optimisticCreatedAction = buildOptimisticCreatedReportAction(emailCreatingAction);
        optimisticData.push(
            {
                onyxMethod: Onyx.METHOD.SET,
                key: `${ONYXKEYS.COLLECTION.REPORT_ACTIONS}${reportID}`,
                value: {[optimisticCreatedAction.reportActionID]: optimisticCreatedAction},
            },
            {
                onyxMethod: Onyx.METHOD.SET,
                key: `${ONYXKEYS.COLLECTION.REPORT_METADATA}${reportID}`,
                value: {
                    isOptimisticReport: true,
                },
            },
        );
        successData.push(
            {
                onyxMethod: Onyx.METHOD.MERGE,
                key: `${ONYXKEYS.COLLECTION.REPORT_ACTIONS}${reportID}`,
                value: {[optimisticCreatedAction.reportActionID]: {pendingAction: null}},
            },
            {
                onyxMethod: Onyx.METHOD.MERGE,
                key: `${ONYXKEYS.COLLECTION.REPORT_METADATA}${reportID}`,
                value: {
                    isOptimisticReport: false,
                },
            },
        );

        // Add optimistic personal details for new participants
        const optimisticPersonalDetails: OnyxEntry<PersonalDetailsList> = {};
        const settledPersonalDetails: OnyxEntry<PersonalDetailsList> = {};
        const redundantParticipants: Record<number, null> = {};
        const participantAccountIDs = PersonalDetailsUtils.getAccountIDsByLogins(participantLoginList);
        participantLoginList.forEach((login, index) => {
            const accountID = participantAccountIDs.at(index) ?? -1;
            const isOptimisticAccount = !allPersonalDetails?.[accountID];

            if (!isOptimisticAccount) {
                return;
            }

            optimisticPersonalDetails[accountID] = {
                login,
                accountID,
                displayName: login,
                isOptimisticPersonalDetail: true,
            };
            settledPersonalDetails[accountID] = null;

            // BE will send different participants. We clear the optimistic ones to avoid duplicated entries
            redundantParticipants[accountID] = null;
        });

        successData.push(
            {
                onyxMethod: Onyx.METHOD.MERGE,
                key: `${ONYXKEYS.COLLECTION.REPORT}${reportID}`,
                value: {
                    participants: redundantParticipants,
                    pendingFields: {
                        createChat: null,
                        reportName: null,
                    },
                    errorFields: {
                        createChat: null,
                    },
                },
            },
            {
                onyxMethod: Onyx.METHOD.MERGE,
                key: `${ONYXKEYS.COLLECTION.REPORT_METADATA}${reportID}`,
                value: {
                    isOptimisticReport: false,
                },
            },
        );

        optimisticData.push({
            onyxMethod: Onyx.METHOD.MERGE,
            key: ONYXKEYS.PERSONAL_DETAILS_LIST,
            value: optimisticPersonalDetails,
        });
        successData.push({
            onyxMethod: Onyx.METHOD.MERGE,
            key: ONYXKEYS.PERSONAL_DETAILS_LIST,
            value: settledPersonalDetails,
        });
        failureData.push({
            onyxMethod: Onyx.METHOD.MERGE,
            key: ONYXKEYS.PERSONAL_DETAILS_LIST,
            value: settledPersonalDetails,
        });

        // Add the createdReportActionID parameter to the API call
        parameters.createdReportActionID = optimisticCreatedAction.reportActionID;

        // If we are creating a thread, ensure the report action has childReportID property added
        if (newReportObject.parentReportID && parentReportActionID) {
            optimisticData.push({
                onyxMethod: Onyx.METHOD.MERGE,
                key: `${ONYXKEYS.COLLECTION.REPORT_ACTIONS}${newReportObject.parentReportID}`,
                value: {[parentReportActionID]: {childReportID: reportID, childType: CONST.REPORT.TYPE.CHAT}},
            });
            failureData.push({
                onyxMethod: Onyx.METHOD.MERGE,
                key: `${ONYXKEYS.COLLECTION.REPORT_ACTIONS}${newReportObject.parentReportID}`,
                value: {[parentReportActionID]: {childType: ''}},
            });
        }
    }

    parameters.clientLastReadTime = allReports?.[`${ONYXKEYS.COLLECTION.REPORT}${reportID}`]?.lastReadTime ?? '';

    const paginationConfig = {
        resourceID: reportID,
        cursorID: reportActionID,
    };

    if (isFromDeepLink) {
        finallyData.push({
            onyxMethod: Onyx.METHOD.SET,
            key: ONYXKEYS.IS_CHECKING_PUBLIC_ROOM,
            value: false,
        });

        API.paginate(CONST.API_REQUEST_TYPE.WRITE, WRITE_COMMANDS.OPEN_REPORT, parameters, {optimisticData, successData, failureData, finallyData}, paginationConfig);
    } else {
        // eslint-disable-next-line rulesdir/no-multiple-api-calls
        API.paginate(CONST.API_REQUEST_TYPE.WRITE, WRITE_COMMANDS.OPEN_REPORT, parameters, {optimisticData, successData, failureData, finallyData}, paginationConfig, {
            checkAndFixConflictingRequest: (persistedRequests) => resolveOpenReportDuplicationConflictAction(persistedRequests, parameters),
        });
    }
}

/**
 * This will return an optimistic report object for a given user we want to create a chat with without saving it, when the only thing we know about recipient is his accountID. *
 * @param accountID accountID of the user that the optimistic chat report is created with.
 */
function getOptimisticChatReport(accountID: number): OptimisticChatReport {
    return buildOptimisticChatReport({
        participantList: [accountID, currentUserAccountID],
        notificationPreference: CONST.REPORT.NOTIFICATION_PREFERENCE.ALWAYS,
    });
}

function createTransactionThreadReport(iouReport: OnyxEntry<Report>, iouReportAction: OnyxEntry<ReportAction>): OptimisticChatReport | undefined {
    if (!iouReportAction) {
        Log.warn('Cannot build transaction thread report without iouReportAction parameter');
        return;
    }

    let reportToUse = iouReport;
    // For track expenses without iouReport, get the selfDM report
    if (!iouReport && ReportActionsUtils.isTrackExpenseAction(iouReportAction)) {
        const selfDMReportID = findSelfDMReportID();
        reportToUse = allReports?.[`${ONYXKEYS.COLLECTION.REPORT}${selfDMReportID}`];
    }

    if (!reportToUse) {
        Log.warn('Cannot build transaction thread report without a valid report');
        return;
    }

    const optimisticTransactionThreadReportID = generateReportID();
    const optimisticTransactionThread = buildTransactionThread(iouReportAction, reportToUse, undefined, optimisticTransactionThreadReportID);
    openReport(optimisticTransactionThreadReportID, undefined, currentUserEmail ? [currentUserEmail] : [], optimisticTransactionThread, iouReportAction?.reportActionID);
    return optimisticTransactionThread;
}

/**
 * This will find an existing chat, or create a new one if none exists, for the given user or set of users. It will then navigate to this chat.
 *
 * @param userLogins list of user logins to start a chat report with.
 * @param shouldDismissModal a flag to determine if we should dismiss modal before navigate to report or navigate to report directly.
 */
function navigateToAndOpenReport(
    userLogins: string[],
    shouldDismissModal = true,
    reportName?: string,
    avatarUri?: string,
    avatarFile?: File | CustomRNImageManipulatorResult | undefined,
    optimisticReportID?: string,
    isGroupChat = false,
) {
    let newChat: OptimisticChatReport | undefined;
    let chat: OnyxEntry<Report>;
    const participantAccountIDs = PersonalDetailsUtils.getAccountIDsByLogins(userLogins);

    // If we are not creating a new Group Chat then we are creating a 1:1 DM and will look for an existing chat
    if (!isGroupChat) {
        chat = getChatByParticipants([...participantAccountIDs, currentUserAccountID]);
    }

    if (isEmptyObject(chat)) {
        if (isGroupChat) {
            // If we are creating a group chat then participantAccountIDs is expected to contain currentUserAccountID
            newChat = buildOptimisticGroupChatReport(participantAccountIDs, reportName ?? '', avatarUri ?? '', optimisticReportID, CONST.REPORT.NOTIFICATION_PREFERENCE.HIDDEN);
        } else {
            newChat = buildOptimisticChatReport({
                participantList: [...participantAccountIDs, currentUserAccountID],
                notificationPreference: CONST.REPORT.NOTIFICATION_PREFERENCE.HIDDEN,
            });
        }
        // We want to pass newChat here because if anything is passed in that param (even an existing chat), we will try to create a chat on the server
        openReport(newChat?.reportID, '', userLogins, newChat, undefined, undefined, undefined, avatarFile);
    }
    const report = isEmptyObject(chat) ? newChat : chat;

    if (shouldDismissModal) {
        Navigation.onModalDismissedOnce(() => {
            Navigation.onModalDismissedOnce(() => {
                if (!report?.reportID) {
                    return;
                }

                Navigation.navigate(ROUTES.REPORT_WITH_ID.getRoute(report.reportID));
            });
        });

        Navigation.dismissModal();
    } else if (report?.reportID) {
        Navigation.navigate(ROUTES.REPORT_WITH_ID.getRoute(report.reportID));
    }
    // In some cases when RHP modal gets hidden and then we navigate to report Composer focus breaks, wrapping navigation in setTimeout fixes this
    setTimeout(() => {
        Navigation.isNavigationReady().then(() => Navigation.navigate(ROUTES.REPORT_WITH_ID.getRoute(report?.reportID)));
    }, 0);
}

/**
 * This will find an existing chat, or create a new one if none exists, for the given accountID or set of accountIDs. It will then navigate to this chat.
 *
 * @param participantAccountIDs of user logins to start a chat report with.
 */
function navigateToAndOpenReportWithAccountIDs(participantAccountIDs: number[]) {
    let newChat: OptimisticChatReport | undefined;
    const chat = getChatByParticipants([...participantAccountIDs, currentUserAccountID]);
    if (!chat) {
        newChat = buildOptimisticChatReport({
            participantList: [...participantAccountIDs, currentUserAccountID],
        });
        // We want to pass newChat here because if anything is passed in that param (even an existing chat), we will try to create a chat on the server
        openReport(newChat?.reportID, '', [], newChat, '0', false, participantAccountIDs);
    }
    const report = chat ?? newChat;

    Navigation.navigate(ROUTES.REPORT_WITH_ID.getRoute(report?.reportID));
}

/**
 * This will navigate to an existing thread, or create a new one if necessary
 *
 * @param childReportID The reportID we are trying to open
 * @param parentReportAction the parent comment of a thread
 * @param parentReportID The reportID of the parent
 */
function navigateToAndOpenChildReport(childReportID: string | undefined, parentReportAction: Partial<ReportAction> = {}, parentReportID?: string) {
    const childReport = allReports?.[`${ONYXKEYS.COLLECTION.REPORT}${childReportID}`];
    if (childReport?.reportID) {
        Navigation.navigate(ROUTES.REPORT_WITH_ID.getRoute(childReportID, undefined, undefined, Navigation.getActiveRoute()));
    } else {
        const participantAccountIDs = [...new Set([currentUserAccountID, Number(parentReportAction.actorAccountID)])];
        const parentReport = allReports?.[`${ONYXKEYS.COLLECTION.REPORT}${parentReportID}`];
        // Threads from DMs and selfDMs don't have a chatType. All other threads inherit the chatType from their parent
        const childReportChatType = parentReport && isSelfDM(parentReport) ? undefined : parentReport?.chatType;
        const newChat = buildOptimisticChatReport({
            participantList: participantAccountIDs,
            reportName: ReportActionsUtils.getReportActionText(parentReportAction),
            chatType: childReportChatType,
            policyID: parentReport?.policyID ?? CONST.POLICY.OWNER_EMAIL_FAKE,
            ownerAccountID: CONST.POLICY.OWNER_ACCOUNT_ID_FAKE,
            oldPolicyName: parentReport?.policyName ?? '',
            notificationPreference: getChildReportNotificationPreference(parentReportAction),
            parentReportActionID: parentReportAction.reportActionID,
            parentReportID,
            optimisticReportID: childReportID,
        });

        if (!childReportID) {
            const participantLogins = PersonalDetailsUtils.getLoginsByAccountIDs(Object.keys(newChat.participants ?? {}).map(Number));
            openReport(newChat.reportID, '', participantLogins, newChat, parentReportAction.reportActionID, undefined, undefined, undefined, undefined, true);
        } else {
            Onyx.merge(`${ONYXKEYS.COLLECTION.REPORT}${childReportID}`, newChat);
        }

        Navigation.navigate(ROUTES.REPORT_WITH_ID.getRoute(newChat.reportID, undefined, undefined, Navigation.getActiveRoute()));
    }
}

/**
 * Gets the older actions that have not been read yet.
 * Normally happens when you scroll up on a chat, and the actions have not been read yet.
 */
function getOlderActions(reportID: string | undefined, reportActionID: string | undefined) {
    if (!reportID || !reportActionID) {
        return;
    }

    const optimisticData: OnyxUpdate[] = [
        {
            onyxMethod: Onyx.METHOD.MERGE,
            key: `${ONYXKEYS.COLLECTION.REPORT_METADATA}${reportID}`,
            value: {
                isLoadingOlderReportActions: true,
                hasLoadingOlderReportActionsError: false,
            },
        },
    ];

    const successData: OnyxUpdate[] = [
        {
            onyxMethod: Onyx.METHOD.MERGE,
            key: `${ONYXKEYS.COLLECTION.REPORT_METADATA}${reportID}`,
            value: {
                isLoadingOlderReportActions: false,
            },
        },
    ];

    const failureData: OnyxUpdate[] = [
        {
            onyxMethod: Onyx.METHOD.MERGE,
            key: `${ONYXKEYS.COLLECTION.REPORT_METADATA}${reportID}`,
            value: {
                isLoadingOlderReportActions: false,
                hasLoadingOlderReportActionsError: true,
            },
        },
    ];

    const parameters: GetOlderActionsParams = {
        reportID,
        reportActionID,
    };

    API.paginate(
        CONST.API_REQUEST_TYPE.READ,
        READ_COMMANDS.GET_OLDER_ACTIONS,
        parameters,
        {optimisticData, successData, failureData},
        {
            resourceID: reportID,
            cursorID: reportActionID,
        },
    );
}

/**
 * Gets the newer actions that have not been read yet.
 * Normally happens when you are not located at the bottom of the list and scroll down on a chat.
 */
function getNewerActions(reportID: string | undefined, reportActionID: string | undefined) {
    if (!reportID || !reportActionID) {
        return;
    }

    const optimisticData: OnyxUpdate[] = [
        {
            onyxMethod: Onyx.METHOD.MERGE,
            key: `${ONYXKEYS.COLLECTION.REPORT_METADATA}${reportID}`,
            value: {
                isLoadingNewerReportActions: true,
                hasLoadingNewerReportActionsError: false,
            },
        },
    ];

    const successData: OnyxUpdate[] = [
        {
            onyxMethod: Onyx.METHOD.MERGE,
            key: `${ONYXKEYS.COLLECTION.REPORT_METADATA}${reportID}`,
            value: {
                isLoadingNewerReportActions: false,
            },
        },
    ];

    const failureData: OnyxUpdate[] = [
        {
            onyxMethod: Onyx.METHOD.MERGE,
            key: `${ONYXKEYS.COLLECTION.REPORT_METADATA}${reportID}`,
            value: {
                isLoadingNewerReportActions: false,
                hasLoadingNewerReportActionsError: true,
            },
        },
    ];

    const parameters: GetNewerActionsParams = {
        reportID,
        reportActionID,
    };

    API.paginate(
        CONST.API_REQUEST_TYPE.READ,
        READ_COMMANDS.GET_NEWER_ACTIONS,
        parameters,
        {optimisticData, successData, failureData},
        {
            resourceID: reportID,
            cursorID: reportActionID,
        },
    );
}

/**
 * Gets metadata info about links in the provided report action
 */
function expandURLPreview(reportID: string | undefined, reportActionID: string) {
    if (!reportID) {
        return;
    }

    const parameters: ExpandURLPreviewParams = {
        reportID,
        reportActionID,
    };

    API.read(READ_COMMANDS.EXPAND_URL_PREVIEW, parameters);
}

/** Marks the new report actions as read
 * @param shouldResetUnreadMarker Indicates whether the unread indicator should be reset.
 * Currently, the unread indicator needs to be reset only when users mark a report as read.
 */
function readNewestAction(reportID: string | undefined, shouldResetUnreadMarker = false) {
    if (!reportID) {
        return;
    }

    const lastReadTime = NetworkConnection.getDBTimeWithSkew();

    const optimisticData: OnyxUpdate[] = [
        {
            onyxMethod: Onyx.METHOD.MERGE,
            key: `${ONYXKEYS.COLLECTION.REPORT}${reportID}`,
            value: {
                lastReadTime,
            },
        },
    ];

    const parameters: ReadNewestActionParams = {
        reportID,
        lastReadTime,
    };

    API.writeWithNoDuplicatesConflictAction(
        WRITE_COMMANDS.READ_NEWEST_ACTION,
        parameters,
        {optimisticData},
        (request) => request.command === WRITE_COMMANDS.READ_NEWEST_ACTION && request.data?.reportID === parameters.reportID,
    );

    if (shouldResetUnreadMarker) {
        DeviceEventEmitter.emit(`readNewestAction_${reportID}`, lastReadTime);
    }
}

function markAllMessagesAsRead() {
    if (isAnonymousUser()) {
        return;
    }

    const newLastReadTime = NetworkConnection.getDBTimeWithSkew();

    type PartialReport = {
        lastReadTime: Report['lastReadTime'] | null;
    };
    const optimisticReports: Record<string, PartialReport> = {};
    const failureReports: Record<string, PartialReport> = {};
    const reportIDList: string[] = [];
    Object.values(allReports ?? {}).forEach((report) => {
        if (!report) {
            return;
        }

        const chatReport = allReports?.[`${ONYXKEYS.COLLECTION.REPORT}${report.chatReportID}`];
        const oneTransactionThreadReportID = ReportActionsUtils.getOneTransactionThreadReportID(report, chatReport, allReportActions?.[report.reportID]);
        const oneTransactionThreadReport = allReports?.[`${ONYXKEYS.COLLECTION.REPORT}${oneTransactionThreadReportID}`];
        if (!isUnread(report, oneTransactionThreadReport)) {
            return;
        }

        const reportKey = `${ONYXKEYS.COLLECTION.REPORT}${report.reportID}`;
        optimisticReports[reportKey] = {lastReadTime: newLastReadTime};
        failureReports[reportKey] = {lastReadTime: report.lastReadTime ?? null};
        reportIDList.push(report.reportID);
    });

    if (reportIDList.length === 0) {
        return;
    }

    const optimisticData = [
        {
            onyxMethod: Onyx.METHOD.MERGE_COLLECTION,
            key: ONYXKEYS.COLLECTION.REPORT,
            value: optimisticReports,
        },
    ];

    const failureData = [
        {
            onyxMethod: Onyx.METHOD.MERGE_COLLECTION,
            key: ONYXKEYS.COLLECTION.REPORT,
            value: failureReports,
        },
    ];

    const parameters: MarkAllMessagesAsReadParams = {
        reportIDList,
    };

    API.write(WRITE_COMMANDS.MARK_ALL_MESSAGES_AS_READ, parameters, {optimisticData, failureData});
}

/**
 * Sets the last read time on a report
 */
function markCommentAsUnread(reportID: string | undefined, reportAction: ReportAction) {
    if (!reportID) {
        Log.warn('7339cd6c-3263-4f89-98e5-730f0be15784 Invalid report passed to MarkCommentAsUnread. Not calling the API because it wil fail.');
        return;
    }

    const reportActions = allReportActions?.[reportID];

    // Find the latest report actions from other users
    const latestReportActionFromOtherUsers = Object.values(reportActions ?? {}).reduce((latest: ReportAction | null, current: ReportAction) => {
        if (
            !ReportActionsUtils.isDeletedAction(current) &&
            current.actorAccountID !== currentUserAccountID &&
            (!latest || current.created > latest.created) &&
            // Whisper action doesn't affect lastVisibleActionCreated, so skip whisper action except actionable mention whisper
            (!ReportActionsUtils.isWhisperAction(current) || current.actionName === CONST.REPORT.ACTIONS.TYPE.ACTIONABLE_MENTION_WHISPER)
        ) {
            return current;
        }
        return latest;
    }, null);

    const report = allReports?.[`${ONYXKEYS.COLLECTION.REPORT}${reportID}`];
    const chatReport = allReports?.[`${ONYXKEYS.COLLECTION.REPORT}${report?.chatReportID}`];
    const transactionThreadReportID = ReportActionsUtils.getOneTransactionThreadReportID(report, chatReport, reportActions ?? []);
    const transactionThreadReport = allReports?.[`${ONYXKEYS.COLLECTION.REPORT}${transactionThreadReportID}`];

    // If no action created date is provided, use the last action's from other user
    const actionCreationTime =
        reportAction?.created || (latestReportActionFromOtherUsers?.created ?? getReportLastVisibleActionCreated(report, transactionThreadReport) ?? DateUtils.getDBTime(0));

    // We subtract 1 millisecond so that the lastReadTime is updated to just before a given reportAction's created date
    // For example, if we want to mark a report action with ID 100 and created date '2014-04-01 16:07:02.999' unread, we set the lastReadTime to '2014-04-01 16:07:02.998'
    // Since the report action with ID 100 will be the first with a timestamp above '2014-04-01 16:07:02.998', it's the first one that will be shown as unread
    const lastReadTime = DateUtils.subtractMillisecondsFromDateTime(actionCreationTime, 1);

    const optimisticData: OnyxUpdate[] = [
        {
            onyxMethod: Onyx.METHOD.MERGE,
            key: `${ONYXKEYS.COLLECTION.REPORT}${reportID}`,
            value: {
                lastReadTime,
            },
        },
    ];

    const parameters: MarkAsUnreadParams = {
        reportID,
        lastReadTime,
        reportActionID: reportAction?.reportActionID,
    };

    API.write(WRITE_COMMANDS.MARK_AS_UNREAD, parameters, {optimisticData});
    DeviceEventEmitter.emit(`unreadAction_${reportID}`, lastReadTime);
}

/** Toggles the pinned state of the report. */
function togglePinnedState(reportID: string | undefined, isPinnedChat: boolean) {
    if (!reportID) {
        return;
    }

    const pinnedValue = !isPinnedChat;

    // Optimistically pin/unpin the report before we send out the command
    const optimisticData: OnyxUpdate[] = [
        {
            onyxMethod: Onyx.METHOD.MERGE,
            key: `${ONYXKEYS.COLLECTION.REPORT}${reportID}`,
            value: {isPinned: pinnedValue},
        },
    ];

    const parameters: TogglePinnedChatParams = {
        reportID,
        pinnedValue,
    };

    API.write(WRITE_COMMANDS.TOGGLE_PINNED_CHAT, parameters, {optimisticData});
}

/** Saves the report draft to Onyx */
function saveReportDraft(reportID: string, report: Report) {
    return Onyx.set(`${ONYXKEYS.COLLECTION.REPORT_DRAFT}${reportID}`, report);
}

/**
 * Saves the comment left by the user as they are typing. By saving this data the user can switch between chats, close
 * tab, refresh etc without worrying about loosing what they typed out.
 * When empty string or null is passed, it will delete the draft comment from Onyx store.
 */
function saveReportDraftComment(reportID: string, comment: string | null, callback: () => void = () => {}) {
    // eslint-disable-next-line @typescript-eslint/prefer-nullish-coalescing
    Onyx.merge(`${ONYXKEYS.COLLECTION.REPORT_DRAFT_COMMENT}${reportID}`, comment || null).then(callback);
}

/** Broadcasts whether or not a user is typing on a report over the report's private pusher channel. */
function broadcastUserIsTyping(reportID: string) {
    const privateReportChannelName = getReportChannelName(reportID);
    const typingStatus: UserIsTypingEvent = {
        [currentUserAccountID]: true,
    };
    Pusher.sendEvent(privateReportChannelName, Pusher.TYPE.USER_IS_TYPING, typingStatus);
}

/** Broadcasts to the report's private pusher channel whether a user is leaving a report */
function broadcastUserIsLeavingRoom(reportID: string) {
    const privateReportChannelName = getReportChannelName(reportID);
    const leavingStatus: UserIsLeavingRoomEvent = {
        [currentUserAccountID]: true,
    };
    Pusher.sendEvent(privateReportChannelName, Pusher.TYPE.USER_IS_LEAVING_ROOM, leavingStatus);
}

function handlePreexistingReport(report: Report) {
    const {reportID, preexistingReportID, parentReportID, parentReportActionID} = report;

    if (!reportID || !preexistingReportID) {
        return;
    }

    // Handle cleanup of stale optimistic IOU report and its report preview separately
    if (isMoneyRequestReport(report) && parentReportActionID) {
        Onyx.merge(`${ONYXKEYS.COLLECTION.REPORT_ACTIONS}${parentReportID}`, {
            [parentReportActionID]: null,
        });
        Onyx.merge(`${ONYXKEYS.COLLECTION.REPORT}${reportID}`, null);
        return;
    }

    // It is possible that we optimistically created a DM/group-DM for a set of users for which a report already exists.
    // In this case, the API will let us know by returning a preexistingReportID.
    // We should clear out the optimistically created report and re-route the user to the preexisting report.
    let callback = () => {
        const existingReport = allReports?.[`${ONYXKEYS.COLLECTION.REPORT}${preexistingReportID}`];

        Onyx.set(`${ONYXKEYS.COLLECTION.REPORT}${reportID}`, null);
        Onyx.set(`${ONYXKEYS.COLLECTION.REPORT}${preexistingReportID}`, {
            ...report,
            reportID: preexistingReportID,
            preexistingReportID: null,
            // Replacing the existing report's participants to avoid duplicates
            participants: existingReport?.participants ?? report.participants,
        });
        Onyx.set(`${ONYXKEYS.COLLECTION.REPORT_DRAFT_COMMENT}${reportID}`, null);
    };
    // Only re-route them if they are still looking at the optimistically created report
    if (Navigation.getActiveRoute().includes(`/r/${reportID}`)) {
        const currCallback = callback;
        callback = () => {
            currCallback();
            Navigation.setParams({reportID: preexistingReportID.toString()});
        };

        // The report screen will listen to this event and transfer the draft comment to the existing report
        // This will allow the newest draft comment to be transferred to the existing report
        DeviceEventEmitter.emit(`switchToPreExistingReport_${reportID}`, {
            preexistingReportID,
            callback,
        });

        return;
    }

    // In case the user is not on the report screen, we will transfer the report draft comment directly to the existing report
    // after that clear the optimistically created report
    const draftReportComment = allReportDraftComments?.[`${ONYXKEYS.COLLECTION.REPORT_DRAFT_COMMENT}${reportID}`];
    if (!draftReportComment) {
        callback();
        return;
    }

    saveReportDraftComment(preexistingReportID, draftReportComment, callback);
}

/** Deletes a comment from the report, basically sets it as empty string */
function deleteReportComment(reportID: string | undefined, reportAction: ReportAction, isReportArchived = false, isOriginalReportArchived = false) {
    const originalReportID = getOriginalReportID(reportID, reportAction);
    const reportActionID = reportAction.reportActionID;

    if (!reportActionID || !originalReportID || !reportID) {
        return;
    }

    const isDeletedParentAction = ReportActionsUtils.isThreadParentMessage(reportAction, reportID);
    const deletedMessage: Message[] = [
        {
            translationKey: '',
            type: 'COMMENT',
            html: '',
            text: '',
            isEdited: true,
            isDeletedParentAction,
        },
    ];
    const optimisticReportActions: NullishDeep<ReportActions> = {
        [reportActionID]: {
            pendingAction: CONST.RED_BRICK_ROAD_PENDING_ACTION.DELETE,
            previousMessage: reportAction.message,
            message: deletedMessage,
            errors: null,
            linkMetadata: [],
        },
    };

    // If we are deleting the last visible message, let's find the previous visible one (or set an empty one if there are none) and update the lastMessageText in the LHN.
    // Similarly, if we are deleting the last read comment we will want to update the lastVisibleActionCreated to use the previous visible message.
    const report = allReports?.[`${ONYXKEYS.COLLECTION.REPORT}${reportID}`];
    const canUserPerformWriteAction = canUserPerformWriteActionReportUtils(report, isReportArchived);
    const optimisticLastReportData = optimisticReportLastData(originalReportID, optimisticReportActions as ReportActions, canUserPerformWriteAction, isOriginalReportArchived);

    const optimisticReport: Partial<Report> = {
        ...optimisticLastReportData,
    };

    const didCommentMentionCurrentUser = ReportActionsUtils.didMessageMentionCurrentUser(reportAction);
    if (didCommentMentionCurrentUser && reportAction.created === report?.lastMentionedTime) {
        const reportActionsForReport = allReportActions?.[reportID];
        const latestMentionedReportAction = Object.values(reportActionsForReport ?? {}).find(
            (action) =>
                action.reportActionID !== reportAction.reportActionID &&
                ReportActionsUtils.didMessageMentionCurrentUser(action) &&
                ReportActionsUtils.shouldReportActionBeVisible(action, action.reportActionID),
        );
        optimisticReport.lastMentionedTime = latestMentionedReportAction?.created ?? null;
    }
    // If the API call fails we must show the original message again, so we revert the message content back to how it was
    // and and remove the pendingAction so the strike-through clears
    const failureData: OnyxUpdate[] = [
        {
            onyxMethod: Onyx.METHOD.MERGE,
            key: `${ONYXKEYS.COLLECTION.REPORT_ACTIONS}${originalReportID}`,
            value: {
                [reportActionID]: {
                    message: reportAction.message,
                    pendingAction: null,
                    previousMessage: null,
                },
            },
        },
    ];

    const successData: OnyxUpdate[] = [
        {
            onyxMethod: Onyx.METHOD.MERGE,
            key: `${ONYXKEYS.COLLECTION.REPORT_ACTIONS}${originalReportID}`,
            value: {
                [reportActionID]: {
                    pendingAction: null,
                    previousMessage: null,
                },
            },
        },
    ];

    const optimisticData: OnyxUpdate[] = [
        {
            onyxMethod: Onyx.METHOD.MERGE,
            key: `${ONYXKEYS.COLLECTION.REPORT_ACTIONS}${originalReportID}`,
            value: optimisticReportActions,
        },
        {
            onyxMethod: Onyx.METHOD.MERGE,
            key: `${ONYXKEYS.COLLECTION.REPORT}${originalReportID}`,
            value: optimisticReport,
        },
    ];

    // Update optimistic data for parent report action if the report is a child report and the reportAction has no visible child
    const childVisibleActionCount = reportAction.childVisibleActionCount ?? 0;
    if (childVisibleActionCount === 0) {
        const originalReport = allReports?.[`${ONYXKEYS.COLLECTION.REPORT}${originalReportID}`];
        const optimisticParentReportData = getOptimisticDataForParentReportAction(
            originalReport,
            optimisticReport?.lastVisibleActionCreated ?? '',
            CONST.RED_BRICK_ROAD_PENDING_ACTION.DELETE,
        );
        optimisticParentReportData.forEach((parentReportData) => {
            if (isEmptyObject(parentReportData)) {
                return;
            }
            optimisticData.push(parentReportData);
        });
    }

    const parameters: DeleteCommentParams = {
        reportID: originalReportID,
        reportActionID,
    };

    clearByKey(reportActionID);

    API.write(
        WRITE_COMMANDS.DELETE_COMMENT,
        parameters,
        {optimisticData, successData, failureData},
        {
            checkAndFixConflictingRequest: (persistedRequests) => resolveCommentDeletionConflicts(persistedRequests, reportActionID, originalReportID),
        },
    );

    // if we are linking to the report action, and we are deleting it, and it's not a deleted parent action,
    // we should navigate to its report in order to not show not found page
    if (Navigation.isActiveRoute(ROUTES.REPORT_WITH_ID.getRoute(reportID, reportActionID)) && !isDeletedParentAction) {
        Navigation.goBack(ROUTES.REPORT_WITH_ID.getRoute(reportID));
    } else if (Navigation.isActiveRoute(ROUTES.REPORT_WITH_ID.getRoute(reportAction.childReportID)) && !isDeletedParentAction) {
        Navigation.goBack(undefined);
    }
}

/**
 * Removes the links in html of a comment.
 * example:
 *      html="test <a href="https://www.google.com" target="_blank" rel="noreferrer noopener">https://www.google.com</a> test"
 *      links=["https://www.google.com"]
 * returns: "test https://www.google.com test"
 */
function removeLinksFromHtml(html: string, links: string[]): string {
    let htmlCopy = html.slice();
    links.forEach((link) => {
        // We want to match the anchor tag of the link and replace the whole anchor tag with the text of the anchor tag
        const regex = new RegExp(`<(a)[^><]*href\\s*=\\s*(['"])(${Str.escapeForRegExp(link)})\\2(?:".*?"|'.*?'|[^'"><])*>([\\s\\S]*?)<\\/\\1>(?![^<]*(<\\/pre>|<\\/code>))`, 'g');
        htmlCopy = htmlCopy.replace(regex, '$4');
    });
    return htmlCopy;
}

/**
 * This function will handle removing only links that were purposely removed by the user while editing.
 *
 * @param newCommentText text of the comment after editing.
 * @param originalCommentMarkdown original markdown of the comment before editing.
 * @param videoAttributeCache cache of video attributes ([videoSource]: videoAttributes)
 */
function handleUserDeletedLinksInHtml(newCommentText: string, originalCommentMarkdown: string, videoAttributeCache?: Record<string, string>): string {
    if (newCommentText.length > CONST.MAX_MARKUP_LENGTH) {
        return newCommentText;
    }

    const userEmailDomain = isEmailPublicDomain(currentUserEmail ?? '') ? '' : Str.extractEmailDomain(currentUserEmail ?? '');
    const allPersonalDetailLogins = Object.values(allPersonalDetails ?? {}).map((personalDetail) => personalDetail?.login ?? '');

    const htmlForNewComment = getParsedMessageWithShortMentions({
        text: newCommentText,
        userEmailDomain,
        availableMentionLogins: allPersonalDetailLogins,
        parserOptions: {
            extras: {videoAttributeCache},
        },
    });

    const removedLinks = Parser.getRemovedMarkdownLinks(originalCommentMarkdown, newCommentText);
    return removeLinksFromHtml(htmlForNewComment, removedLinks);
}

/** Saves a new message for a comment. Marks the comment as edited, which will be reflected in the UI. */
function editReportComment(
    originalReport: OnyxEntry<Report>,
    originalReportAction: OnyxEntry<ReportAction>,
    textForNewComment: string,
    videoAttributeCache?: Record<string, string>,
    isOriginalReportArchived = false,
    isOriginalParentReportArchived = false,
) {
    const originalReportID = originalReport?.reportID;
    if (!originalReportID || !originalReportAction) {
        return;
    }

    const canUserPerformWriteAction = canUserPerformWriteActionReportUtils(originalReport, isOriginalReportArchived);

    // Do not autolink if someone explicitly tries to remove a link from message.
    // https://github.com/Expensify/App/issues/9090
    // https://github.com/Expensify/App/issues/13221
    const originalCommentHTML = ReportActionsUtils.getReportActionHtml(originalReportAction);
    const originalCommentMarkdown = Parser.htmlToMarkdown(originalCommentHTML ?? '').trim();

    // Skip the Edit if draft is not changed
    if (originalCommentMarkdown === textForNewComment) {
        return;
    }
    const htmlForNewComment = handleUserDeletedLinksInHtml(textForNewComment, originalCommentMarkdown, videoAttributeCache);

    const reportComment = Parser.htmlToText(htmlForNewComment);

    // For comments shorter than or equal to 10k chars, convert the comment from MD into HTML because that's how it is stored in the database
    // For longer comments, skip parsing and display plaintext for performance reasons. It takes over 40s to parse a 100k long string!!
    let parsedOriginalCommentHTML = originalCommentHTML;
    if (textForNewComment.length <= CONST.MAX_MARKUP_LENGTH) {
        const autolinkFilter = {filterRules: Parser.rules.map((rule) => rule.name).filter((name) => name !== 'autolink')};
        parsedOriginalCommentHTML = Parser.replace(originalCommentMarkdown, autolinkFilter);
    }

    //  Delete the comment if it's empty
    if (!htmlForNewComment) {
        deleteReportComment(originalReportID, originalReportAction, isOriginalReportArchived, isOriginalParentReportArchived);
        return;
    }

    // Skip the Edit if message is not changed
    if (parsedOriginalCommentHTML === htmlForNewComment.trim() || originalCommentHTML === htmlForNewComment.trim()) {
        return;
    }

    // Optimistically update the reportAction with the new message
    const reportActionID = originalReportAction.reportActionID;
    const originalMessage = ReportActionsUtils.getReportActionMessage(originalReportAction);
    const optimisticReportActions: PartialDeep<ReportActions> = {
        [reportActionID]: {
            pendingAction: CONST.RED_BRICK_ROAD_PENDING_ACTION.UPDATE,
            message: [
                {
                    ...originalMessage,
                    type: CONST.REPORT.MESSAGE.TYPE.COMMENT,
                    isEdited: true,
                    html: htmlForNewComment,
                    text: reportComment,
                },
            ],
            lastModified: DateUtils.getDBTime(),
        },
    };

    const optimisticData: OnyxUpdate[] = [
        {
            onyxMethod: Onyx.METHOD.MERGE,
            key: `${ONYXKEYS.COLLECTION.REPORT_ACTIONS}${originalReportID}`,
            value: optimisticReportActions,
        },
    ];

    const lastVisibleAction = ReportActionsUtils.getLastVisibleAction(originalReportID, canUserPerformWriteAction, optimisticReportActions as ReportActions);
    if (reportActionID === lastVisibleAction?.reportActionID) {
        const lastMessageText = formatReportLastMessageText(reportComment);
        const optimisticReport = {
            lastMessageText,
        };
        optimisticData.push({
            onyxMethod: Onyx.METHOD.MERGE,
            key: `${ONYXKEYS.COLLECTION.REPORT}${originalReportID}`,
            value: optimisticReport,
        });
    }

    const failureData: OnyxUpdate[] = [
        {
            onyxMethod: Onyx.METHOD.MERGE,
            key: `${ONYXKEYS.COLLECTION.REPORT_ACTIONS}${originalReportID}`,
            value: {
                [reportActionID]: {
                    ...originalReportAction,
                    pendingAction: null,
                },
            },
        },
    ];

    const successData: OnyxUpdate[] = [
        {
            onyxMethod: Onyx.METHOD.MERGE,
            key: `${ONYXKEYS.COLLECTION.REPORT_ACTIONS}${originalReportID}`,
            value: {
                [reportActionID]: {
                    pendingAction: null,
                },
            },
        },
    ];

    const parameters: UpdateCommentParams = {
        reportID: originalReportID,
        reportComment: htmlForNewComment,
        reportActionID,
    };

    API.write(
        WRITE_COMMANDS.UPDATE_COMMENT,
        parameters,
        {optimisticData, successData, failureData},
        {
            checkAndFixConflictingRequest: (persistedRequests) => {
                const addCommentIndex = persistedRequests.findIndex((request) => addNewMessageWithText.has(request.command) && request.data?.reportActionID === reportActionID);
                if (addCommentIndex > -1) {
                    return resolveEditCommentWithNewAddCommentRequest(persistedRequests, parameters, reportActionID, addCommentIndex);
                }
                return resolveDuplicationConflictAction(persistedRequests, createUpdateCommentMatcher(reportActionID));
            },
        },
    );
}

/** Deletes the draft for a comment report action. */
function deleteReportActionDraft(reportID: string | undefined, reportAction: ReportAction) {
    const originalReportID = getOriginalReportID(reportID, reportAction);
    Onyx.merge(`${ONYXKEYS.COLLECTION.REPORT_ACTIONS_DRAFTS}${originalReportID}`, {[reportAction.reportActionID]: null});
}

/** Saves the draft for a comment report action. This will put the comment into "edit mode" */
function saveReportActionDraft(reportID: string | undefined, reportAction: ReportAction, draftMessage: string) {
    const originalReportID = getOriginalReportID(reportID, reportAction);
    Onyx.merge(`${ONYXKEYS.COLLECTION.REPORT_ACTIONS_DRAFTS}${originalReportID}`, {[reportAction.reportActionID]: {message: draftMessage}});
}

function updateNotificationPreference(
    reportID: string,
    previousValue: NotificationPreference | undefined,
    newValue: NotificationPreference,
    parentReportID?: string,
    parentReportActionID?: string,
) {
    // No change needed
    if (previousValue === newValue) {
        return;
    }

    const optimisticData: OnyxUpdate[] = [
        {
            onyxMethod: Onyx.METHOD.MERGE,
            key: `${ONYXKEYS.COLLECTION.REPORT}${reportID}`,
            value: {
                participants: {
                    [currentUserAccountID]: {
                        notificationPreference: newValue,
                    },
                },
            },
        },
    ];

    const failureData: OnyxUpdate[] = [
        {
            onyxMethod: Onyx.METHOD.MERGE,
            key: `${ONYXKEYS.COLLECTION.REPORT}${reportID}`,
            value: {
                participants: {
                    [currentUserAccountID]: {
                        notificationPreference: previousValue,
                    },
                },
            },
        },
    ];

    if (parentReportID && parentReportActionID) {
        optimisticData.push({
            onyxMethod: Onyx.METHOD.MERGE,
            key: `${ONYXKEYS.COLLECTION.REPORT_ACTIONS}${parentReportID}`,
            value: {[parentReportActionID]: {childReportNotificationPreference: newValue}},
        });
        failureData.push({
            onyxMethod: Onyx.METHOD.MERGE,
            key: `${ONYXKEYS.COLLECTION.REPORT_ACTIONS}${parentReportID}`,
            value: {[parentReportActionID]: {childReportNotificationPreference: previousValue}},
        });
    }

    const parameters: UpdateReportNotificationPreferenceParams = {reportID, notificationPreference: newValue};

    API.write(WRITE_COMMANDS.UPDATE_REPORT_NOTIFICATION_PREFERENCE, parameters, {optimisticData, failureData});
}

function updateRoomVisibility(reportID: string, previousValue: RoomVisibility | undefined, newValue: RoomVisibility) {
    if (previousValue === newValue) {
        return;
    }

    const optimisticData: OnyxUpdate[] = [
        {
            onyxMethod: Onyx.METHOD.MERGE,
            key: `${ONYXKEYS.COLLECTION.REPORT}${reportID}`,
            value: {visibility: newValue},
        },
    ];

    const failureData: OnyxUpdate[] = [
        {
            onyxMethod: Onyx.METHOD.MERGE,
            key: `${ONYXKEYS.COLLECTION.REPORT}${reportID}`,
            value: {visibility: previousValue},
        },
    ];

    const parameters: UpdateRoomVisibilityParams = {reportID, visibility: newValue};

    API.write(WRITE_COMMANDS.UPDATE_ROOM_VISIBILITY, parameters, {optimisticData, failureData});
}

/**
 * This will subscribe to an existing thread, or create a new one and then subscribe to it if necessary
 *
 * @param childReportID The reportID we are trying to open
 * @param parentReportAction the parent comment of a thread
 * @param parentReportID The reportID of the parent
 * @param prevNotificationPreference The previous notification preference for the child report
 */
function toggleSubscribeToChildReport(
    childReportID: string | undefined,
    parentReportAction: Partial<ReportAction> = {},
    parentReportID?: string,
    prevNotificationPreference?: NotificationPreference,
) {
    if (childReportID) {
        openReport(childReportID);
        const parentReportActionID = parentReportAction?.reportActionID;
        if (!prevNotificationPreference || isHiddenForCurrentUser(prevNotificationPreference)) {
            updateNotificationPreference(childReportID, prevNotificationPreference, CONST.REPORT.NOTIFICATION_PREFERENCE.ALWAYS, parentReportID, parentReportActionID);
        } else {
            updateNotificationPreference(childReportID, prevNotificationPreference, CONST.REPORT.NOTIFICATION_PREFERENCE.HIDDEN, parentReportID, parentReportActionID);
        }
    } else {
        const participantAccountIDs = [...new Set([currentUserAccountID, Number(parentReportAction?.actorAccountID)])];
        const parentReport = allReports?.[`${ONYXKEYS.COLLECTION.REPORT}${parentReportID}`];
        const newChat = buildOptimisticChatReport({
            participantList: participantAccountIDs,
            reportName: ReportActionsUtils.getReportActionText(parentReportAction),
            chatType: parentReport?.chatType,
            policyID: parentReport?.policyID ?? CONST.POLICY.OWNER_EMAIL_FAKE,
            ownerAccountID: CONST.POLICY.OWNER_ACCOUNT_ID_FAKE,
            notificationPreference: CONST.REPORT.NOTIFICATION_PREFERENCE.ALWAYS,
            parentReportActionID: parentReportAction.reportActionID,
            parentReportID,
        });

        const participantLogins = PersonalDetailsUtils.getLoginsByAccountIDs(participantAccountIDs);
        openReport(newChat.reportID, '', participantLogins, newChat, parentReportAction.reportActionID);
        const notificationPreference = isHiddenForCurrentUser(prevNotificationPreference) ? CONST.REPORT.NOTIFICATION_PREFERENCE.ALWAYS : CONST.REPORT.NOTIFICATION_PREFERENCE.HIDDEN;
        updateNotificationPreference(newChat.reportID, prevNotificationPreference, notificationPreference, parentReportID, parentReportAction?.reportActionID);
    }
}

function updateReportName(reportID: string, value: string, previousValue: string) {
    const optimisticData: OnyxUpdate[] = [
        {
            onyxMethod: Onyx.METHOD.MERGE,
            key: `${ONYXKEYS.COLLECTION.REPORT}${reportID}`,
            value: {
                reportName: value,
                pendingFields: {
                    reportName: CONST.RED_BRICK_ROAD_PENDING_ACTION.UPDATE,
                },
            },
        },
    ];
    const failureData: OnyxUpdate[] = [
        {
            onyxMethod: Onyx.METHOD.MERGE,
            key: `${ONYXKEYS.COLLECTION.REPORT}${reportID}`,
            value: {
                reportName: previousValue,
                pendingFields: {
                    reportName: null,
                },
                errorFields: {
                    reportName: getMicroSecondOnyxErrorWithTranslationKey('report.genericUpdateReportNameEditFailureMessage'),
                },
            },
        },
    ];

    const successData: OnyxUpdate[] = [
        {
            onyxMethod: Onyx.METHOD.MERGE,
            key: `${ONYXKEYS.COLLECTION.REPORT}${reportID}`,
            value: {
                pendingFields: {
                    reportName: null,
                },
                errorFields: {
                    reportName: null,
                },
            },
        },
    ];

    const parameters = {
        reportID,
        reportName: value,
    };

    API.write(WRITE_COMMANDS.SET_REPORT_NAME, parameters, {optimisticData, failureData, successData});
}

function clearReportFieldKeyErrors(reportID: string | undefined, fieldKey: string) {
    Onyx.merge(`${ONYXKEYS.COLLECTION.REPORT}${reportID}`, {
        pendingFields: {
            [fieldKey]: null,
        },
        errorFields: {
            [fieldKey]: null,
        },
    });
}

function updateReportField(
    report: Report,
    reportField: PolicyReportField,
    previousReportField: PolicyReportField,
    policy: Policy,
    isASAPSubmitBetaEnabled: boolean,
    accountID: number,
    email: string,
    hasViolationsParam: boolean,
    shouldFixViolations = false,
) {
    const reportID = report.reportID;
    const fieldKey = getReportFieldKey(reportField.fieldID);
    const reportViolations = getReportViolations(reportID);
    const fieldViolation = getFieldViolation(reportViolations, reportField);
    const recentlyUsedValues = allRecentlyUsedReportFields?.[fieldKey] ?? [];

    const optimisticChangeFieldAction = buildOptimisticChangeFieldAction(reportField, previousReportField);
    const predictedNextStatus = policy?.reimbursementChoice === CONST.POLICY.REIMBURSEMENT_CHOICES.REIMBURSEMENT_NO ? CONST.REPORT.STATUS_NUM.CLOSED : CONST.REPORT.STATUS_NUM.OPEN;

    const optimisticNextStep = buildNextStepNew({
        report,
        predictedNextStatus,
        shouldFixViolations,
        policy,
        currentUserAccountIDParam: accountID,
        currentUserEmailParam: email,
        hasViolations: hasViolationsParam,
        isASAPSubmitBetaEnabled,
    });

    const optimisticData: OnyxUpdate[] = [
        {
            onyxMethod: Onyx.METHOD.MERGE,
            key: `${ONYXKEYS.COLLECTION.REPORT}${reportID}`,
            value: {
                fieldList: {
                    [fieldKey]: reportField,
                },
                pendingFields: {
                    [fieldKey]: CONST.RED_BRICK_ROAD_PENDING_ACTION.UPDATE,
                },
            },
        },
        {
            onyxMethod: Onyx.METHOD.MERGE,
            key: `${ONYXKEYS.COLLECTION.NEXT_STEP}${reportID}`,
            value: optimisticNextStep,
        },
        {
            onyxMethod: Onyx.METHOD.MERGE,
            key: `${ONYXKEYS.COLLECTION.REPORT_ACTIONS}${reportID}`,
            value: {
                [optimisticChangeFieldAction.reportActionID]: optimisticChangeFieldAction,
            },
        },
    ];

    if (fieldViolation) {
        optimisticData.push({
            onyxMethod: Onyx.METHOD.MERGE,
            key: `${ONYXKEYS.COLLECTION.REPORT_VIOLATIONS}${reportID}`,
            value: {
                [fieldViolation]: {
                    [reportField.fieldID]: null,
                },
            },
        });
    }

    if (reportField.type === 'dropdown' && reportField.value) {
        optimisticData.push({
            onyxMethod: Onyx.METHOD.MERGE,
            key: ONYXKEYS.RECENTLY_USED_REPORT_FIELDS,
            value: {
                [fieldKey]: [...new Set([...recentlyUsedValues, reportField.value])],
            },
        });
    }

    const failureData: OnyxUpdate[] = [
        {
            onyxMethod: Onyx.METHOD.MERGE,
            key: `${ONYXKEYS.COLLECTION.REPORT}${reportID}`,
            value: {
                fieldList: {
                    [fieldKey]: previousReportField,
                },
                pendingFields: {
                    [fieldKey]: null,
                },
                errorFields: {
                    [fieldKey]: getMicroSecondOnyxErrorWithTranslationKey('report.genericUpdateReportFieldFailureMessage'),
                },
            },
        },
        {
            onyxMethod: Onyx.METHOD.MERGE,
            key: `${ONYXKEYS.COLLECTION.REPORT_ACTIONS}${reportID}`,
            value: {
                [optimisticChangeFieldAction.reportActionID]: {
                    errors: getMicroSecondOnyxErrorWithTranslationKey('report.genericUpdateReportFieldFailureMessage'),
                },
            },
        },
    ];

    if (reportField.type === 'dropdown') {
        failureData.push({
            onyxMethod: Onyx.METHOD.MERGE,
            key: ONYXKEYS.RECENTLY_USED_REPORT_FIELDS,
            value: {
                [fieldKey]: recentlyUsedValues,
            },
        });
    }

    const successData: OnyxUpdate[] = [
        {
            onyxMethod: Onyx.METHOD.MERGE,
            key: `${ONYXKEYS.COLLECTION.REPORT}${reportID}`,
            value: {
                pendingFields: {
                    [fieldKey]: null,
                },
                errorFields: {
                    [fieldKey]: null,
                },
            },
        },
        {
            onyxMethod: Onyx.METHOD.MERGE,
            key: `${ONYXKEYS.COLLECTION.REPORT_ACTIONS}${reportID}`,
            value: {
                [optimisticChangeFieldAction.reportActionID]: {
                    pendingAction: null,
                },
            },
        },
    ];

    const parameters = {
        reportID,
        reportFields: JSON.stringify({[fieldKey]: reportField}),
        reportFieldsActionIDs: JSON.stringify({[fieldKey]: optimisticChangeFieldAction.reportActionID}),
    };

    API.write(WRITE_COMMANDS.SET_REPORT_FIELD, parameters, {optimisticData, failureData, successData});
}

function deleteReportField(reportID: string, reportField: PolicyReportField) {
    const fieldKey = getReportFieldKey(reportField.fieldID);

    const optimisticData: OnyxUpdate[] = [
        {
            onyxMethod: Onyx.METHOD.MERGE,
            key: `${ONYXKEYS.COLLECTION.REPORT}${reportID}`,
            value: {
                fieldList: {
                    [fieldKey]: null,
                },
                pendingFields: {
                    [fieldKey]: CONST.RED_BRICK_ROAD_PENDING_ACTION.UPDATE,
                },
            },
        },
    ];

    const failureData: OnyxUpdate[] = [
        {
            onyxMethod: Onyx.METHOD.MERGE,
            key: `${ONYXKEYS.COLLECTION.REPORT}${reportID}`,
            value: {
                fieldList: {
                    [fieldKey]: reportField,
                },
                pendingFields: {
                    [fieldKey]: null,
                },
                errorFields: {
                    [fieldKey]: getMicroSecondOnyxErrorWithTranslationKey('report.genericUpdateReportFieldFailureMessage'),
                },
            },
        },
    ];

    const successData: OnyxUpdate[] = [
        {
            onyxMethod: Onyx.METHOD.MERGE,
            key: `${ONYXKEYS.COLLECTION.REPORT}${reportID}`,
            value: {
                pendingFields: {
                    [fieldKey]: null,
                },
                errorFields: {
                    [fieldKey]: null,
                },
            },
        },
    ];

    const parameters = {
        reportID,
        fieldID: fieldKey,
    };

    API.write(WRITE_COMMANDS.DELETE_REPORT_FIELD, parameters, {optimisticData, failureData, successData});
}

function updateDescription(reportID: string, currentDescription: string, newMarkdownValue: string) {
    // No change needed
    if (Parser.htmlToMarkdown(currentDescription) === newMarkdownValue) {
        return;
    }

    const parsedDescription = getParsedComment(newMarkdownValue, {reportID});
    const optimisticDescriptionUpdatedReportAction = buildOptimisticRoomDescriptionUpdatedReportAction(parsedDescription);
    const report = allReports?.[`${ONYXKEYS.COLLECTION.REPORT}${reportID}`];

    const optimisticData: OnyxUpdate[] = [
        {
            onyxMethod: Onyx.METHOD.MERGE,
            key: `${ONYXKEYS.COLLECTION.REPORT}${reportID}`,
            value: {
                description: parsedDescription,
                pendingFields: {description: CONST.RED_BRICK_ROAD_PENDING_ACTION.UPDATE},
                lastActorAccountID: currentUserAccountID,
                lastVisibleActionCreated: optimisticDescriptionUpdatedReportAction.created,
                lastMessageText: (optimisticDescriptionUpdatedReportAction?.message as Message[])?.at(0)?.text,
            },
        },
        {
            onyxMethod: Onyx.METHOD.MERGE,
            key: `${ONYXKEYS.COLLECTION.REPORT_ACTIONS}${reportID}`,
            value: {
                [optimisticDescriptionUpdatedReportAction.reportActionID]: optimisticDescriptionUpdatedReportAction,
            },
        },
    ];
    const failureData: OnyxUpdate[] = [
        {
            onyxMethod: Onyx.METHOD.MERGE,
            key: `${ONYXKEYS.COLLECTION.REPORT}${reportID}`,
            value: {
                description: currentDescription,
                pendingFields: {description: null},
                lastActorAccountID: report?.lastActorAccountID,
                lastVisibleActionCreated: report?.lastVisibleActionCreated,
                lastMessageText: report?.lastMessageText,
            },
        },
        {
            onyxMethod: Onyx.METHOD.MERGE,
            key: `${ONYXKEYS.COLLECTION.REPORT_ACTIONS}${reportID}`,
            value: {
                [optimisticDescriptionUpdatedReportAction.reportActionID]: null,
            },
        },
    ];
    const successData: OnyxUpdate[] = [
        {
            onyxMethod: Onyx.METHOD.MERGE,
            key: `${ONYXKEYS.COLLECTION.REPORT}${reportID}`,
            value: {pendingFields: {description: null}},
        },
        {
            onyxMethod: Onyx.METHOD.MERGE,
            key: `${ONYXKEYS.COLLECTION.REPORT_ACTIONS}${reportID}`,
            value: {
                [optimisticDescriptionUpdatedReportAction.reportActionID]: {pendingAction: null},
            },
        },
    ];

    const parameters: UpdateRoomDescriptionParams = {reportID, description: parsedDescription, reportActionID: optimisticDescriptionUpdatedReportAction.reportActionID};

    API.write(WRITE_COMMANDS.UPDATE_ROOM_DESCRIPTION, parameters, {optimisticData, failureData, successData});
}

function updateWriteCapability(report: Report, newValue: WriteCapability) {
    // No change needed
    if (report.writeCapability === newValue) {
        return;
    }

    const optimisticData: OnyxUpdate[] = [
        {
            onyxMethod: Onyx.METHOD.MERGE,
            key: `${ONYXKEYS.COLLECTION.REPORT}${report.reportID}`,
            value: {writeCapability: newValue},
        },
    ];
    const failureData: OnyxUpdate[] = [
        {
            onyxMethod: Onyx.METHOD.MERGE,
            key: `${ONYXKEYS.COLLECTION.REPORT}${report.reportID}`,
            value: {writeCapability: report.writeCapability},
        },
    ];

    const parameters: UpdateReportWriteCapabilityParams = {reportID: report.reportID, writeCapability: newValue};

    API.write(WRITE_COMMANDS.UPDATE_REPORT_WRITE_CAPABILITY, parameters, {optimisticData, failureData});
}

/**
 * Navigates to the 1:1 report with Concierge
 */
function navigateToConciergeChat(shouldDismissModal = false, checkIfCurrentPageActive = () => true, linkToOptions?: LinkToOptions, reportActionID?: string) {
    // If conciergeReportID contains a concierge report ID, we navigate to the concierge chat using the stored report ID.
    // Otherwise, we would find the concierge chat and navigate to it.
    if (!conciergeReportID) {
        // In order to avoid creating concierge repeatedly,
        // we need to ensure that the server data has been successfully pulled
        onServerDataReady().then(() => {
            // If we don't have a chat with Concierge then create it
            if (!checkIfCurrentPageActive()) {
                return;
            }
            navigateToAndOpenReport([CONST.EMAIL.CONCIERGE], shouldDismissModal);
        });
    } else if (shouldDismissModal) {
        Navigation.dismissModalWithReport({reportID: conciergeReportID, reportActionID});
    } else {
        Navigation.navigate(ROUTES.REPORT_WITH_ID.getRoute(conciergeReportID), linkToOptions);
    }
}

function buildNewReportOptimisticData(
    policy: OnyxEntry<Policy>,
    reportID: string,
    reportActionID: string,
    creatorPersonalDetails: CurrentUserPersonalDetails,
    reportPreviewReportActionID: string,
    hasViolationsParam: boolean,
    isASAPSubmitBetaEnabled: boolean,
) {
    const {accountID, login, email} = creatorPersonalDetails;
    const timeOfCreation = DateUtils.getDBTime();
    const parentReport = getPolicyExpenseChat(accountID, policy?.id);
    const optimisticReportData = buildOptimisticEmptyReport(reportID, accountID, parentReport, reportPreviewReportActionID, policy, timeOfCreation);

    const optimisticCreateAction = {
        action: CONST.REPORT.ACTIONS.TYPE.CREATED,
        accountEmail: login,
        accountID,
        created: timeOfCreation,
        message: {
            isNewDot: true,
            lastModified: timeOfCreation,
        },
        reportActionID,
        reportID,
        sequenceNumber: 0,
        pendingAction: CONST.RED_BRICK_ROAD_PENDING_ACTION.ADD,
    };

    const message = getReportPreviewMessage(optimisticReportData);
    const createReportActionMessage = [
        {
            html: message,
            text: message,
            type: CONST.REPORT.MESSAGE.TYPE.COMMENT,
        },
    ];

    const optimisticReportPreview = {
        action: CONST.REPORT.ACTIONS.TYPE.REPORT_PREVIEW,
        actionName: CONST.REPORT.ACTIONS.TYPE.REPORT_PREVIEW,
        childReportName: optimisticReportData.reportName,
        childReportID: reportID,
        childType: CONST.REPORT.TYPE.EXPENSE,
        created: timeOfCreation,
        shouldShow: true,
        childOwnerAccountID: accountID,
        automatic: false,
        avatar: creatorPersonalDetails.avatar,
        isAttachmentOnly: false,
        reportActionID: reportPreviewReportActionID,
        message: createReportActionMessage,
        originalMessage: {
            linkedReportID: reportID,
        },
        pendingAction: CONST.RED_BRICK_ROAD_PENDING_ACTION.ADD,
        actorAccountID: accountID,
    };

    const optimisticNextStep = buildNextStepNew({
        report: optimisticReportData,
        predictedNextStatus: CONST.REPORT.STATUS_NUM.OPEN,
        policy,
        currentUserAccountIDParam: accountID,
        currentUserEmailParam: email ?? '',
        hasViolations: hasViolationsParam,
        isASAPSubmitBetaEnabled,
    });
    const outstandingChildRequest = getOutstandingChildRequest(optimisticReportData);

    const optimisticData: OnyxUpdate[] = [
        {
            onyxMethod: Onyx.METHOD.SET,
            key: `${ONYXKEYS.COLLECTION.REPORT}${reportID}`,
            value: optimisticReportData,
        },
        {
            onyxMethod: Onyx.METHOD.SET,
            key: `${ONYXKEYS.COLLECTION.REPORT_METADATA}${reportID}`,
            value: {
                hasOnceLoadedReportActions: true,
            },
        },
        {
            onyxMethod: Onyx.METHOD.SET,
            key: `${ONYXKEYS.COLLECTION.REPORT_ACTIONS}${reportID}`,
            value: {[reportActionID]: optimisticCreateAction},
        },
        {
            onyxMethod: Onyx.METHOD.MERGE,
            key: `${ONYXKEYS.COLLECTION.REPORT_ACTIONS}${parentReport?.reportID}`,
            value: {[reportPreviewReportActionID]: optimisticReportPreview},
        },
        {
            onyxMethod: Onyx.METHOD.MERGE,
            key: `${ONYXKEYS.COLLECTION.REPORT}${parentReport?.reportID}`,
            value: {lastVisibleActionCreated: optimisticReportPreview.created, iouReportID: reportID, ...outstandingChildRequest},
        },
        {
            onyxMethod: Onyx.METHOD.SET,
            key: `${ONYXKEYS.COLLECTION.NEXT_STEP}${reportID}`,
            value: optimisticNextStep,
        },
    ];

    optimisticData.push(...updateTitleFieldToMatchPolicy(reportID, policy));

    const failureData: OnyxUpdate[] = [
        {
            onyxMethod: Onyx.METHOD.MERGE,
            key: `${ONYXKEYS.COLLECTION.REPORT}${reportID}`,
            value: {errorFields: {createReport: getMicroSecondOnyxErrorWithTranslationKey('report.genericCreateReportFailureMessage')}},
        },
        {
            onyxMethod: Onyx.METHOD.MERGE,
            key: `${ONYXKEYS.COLLECTION.REPORT_ACTIONS}${reportID}`,
            value: {[reportActionID]: {errorFields: {createReport: getMicroSecondOnyxErrorWithTranslationKey('report.genericCreateReportFailureMessage')}}},
        },

        {
            onyxMethod: Onyx.METHOD.MERGE,
            key: `${ONYXKEYS.COLLECTION.REPORT}${parentReport?.reportID}`,
            value: {lastVisibleActionCreated: parentReport?.lastVisibleActionCreated, hasOutstandingChildRequest: parentReport?.hasOutstandingChildRequest},
        },
    ];

    const successData: OnyxUpdate[] = [
        {
            onyxMethod: Onyx.METHOD.MERGE,
            key: `${ONYXKEYS.COLLECTION.REPORT}${reportID}`,
            value: {
                pendingFields: {
                    createReport: null,
                },
                errorFields: {
                    createReport: null,
                },
            },
        },
        {
            onyxMethod: Onyx.METHOD.MERGE,
            key: `${ONYXKEYS.COLLECTION.REPORT_ACTIONS}${reportID}`,
            value: {
                [reportActionID]: {
                    pendingAction: null,
                    errorFields: null,
                },
            },
        },
        {
            onyxMethod: Onyx.METHOD.MERGE,
            key: `${ONYXKEYS.COLLECTION.REPORT_ACTIONS}${parentReport?.reportID}`,
            value: {
                [reportPreviewReportActionID]: {
                    pendingAction: null,
                    errorFields: null,
                },
            },
        },
    ];

    return {
        optimisticReportName: optimisticReportData.reportName,
        reportPreviewAction: optimisticReportPreview,
        parentReportID: parentReport?.reportID,
        optimisticData,
        successData,
        failureData,
    };
}

function createNewReport(
    creatorPersonalDetails: CurrentUserPersonalDetails,
    hasViolationsParam: boolean,
    isASAPSubmitBetaEnabled: boolean,
    policyID?: string,
    shouldNotifyNewAction = false,
) {
    // This will be fixed as part of https://github.com/Expensify/Expensify/issues/507850
    // eslint-disable-next-line @typescript-eslint/no-deprecated
    const policy = getPolicy(policyID);
    const optimisticReportID = generateReportID();
    const reportActionID = rand64();
    const reportPreviewReportActionID = rand64();

    const {optimisticReportName, parentReportID, reportPreviewAction, optimisticData, successData, failureData} = buildNewReportOptimisticData(
        policy,
        optimisticReportID,
        reportActionID,
        creatorPersonalDetails,
        reportPreviewReportActionID,
        hasViolationsParam,
        isASAPSubmitBetaEnabled,
    );

    API.write(
        WRITE_COMMANDS.CREATE_APP_REPORT,
        {reportName: optimisticReportName, type: CONST.REPORT.TYPE.EXPENSE, policyID, reportID: optimisticReportID, reportActionID, reportPreviewReportActionID},
        {optimisticData, successData, failureData},
    );
    if (shouldNotifyNewAction) {
        notifyNewAction(parentReportID, creatorPersonalDetails.accountID, reportPreviewAction);
    }

    return optimisticReportID;
}

/**
 * Removes the report after failure to create. Also removes it's related report actions and next step from Onyx.
 */
function removeFailedReport(reportID: string | undefined) {
    Onyx.set(`${ONYXKEYS.COLLECTION.REPORT}${reportID}`, null);
    Onyx.set(`${ONYXKEYS.COLLECTION.NEXT_STEP}${reportID}`, null);
    Onyx.set(`${ONYXKEYS.COLLECTION.REPORT_ACTIONS}${reportID}`, null);
}

/** Add a policy report (workspace room) optimistically and navigate to it. */
function addPolicyReport(policyReport: OptimisticChatReport) {
    const createdReportAction = buildOptimisticCreatedReportAction(CONST.POLICY.OWNER_EMAIL_FAKE);

    // Onyx.set is used on the optimistic data so that it is present before navigating to the workspace room. With Onyx.merge the workspace room reportID is not present when
    // fetchReportIfNeeded is called on the ReportScreen, so openReport is called which is unnecessary since the optimistic data will be stored in Onyx.
    // Therefore, Onyx.set is used instead of Onyx.merge.
    const optimisticData: OnyxUpdate[] = [
        {
            onyxMethod: Onyx.METHOD.SET,
            key: `${ONYXKEYS.COLLECTION.REPORT}${policyReport.reportID}`,
            value: {
                pendingFields: {
                    addWorkspaceRoom: CONST.RED_BRICK_ROAD_PENDING_ACTION.ADD,
                },
                ...policyReport,
            },
        },
        {
            onyxMethod: Onyx.METHOD.SET,
            key: `${ONYXKEYS.COLLECTION.REPORT_ACTIONS}${policyReport.reportID}`,
            value: {[createdReportAction.reportActionID]: createdReportAction},
        },
        {
            onyxMethod: Onyx.METHOD.MERGE,
            key: ONYXKEYS.FORMS.NEW_ROOM_FORM,
            value: {isLoading: true},
        },
        {
            onyxMethod: Onyx.METHOD.MERGE,
            key: `${ONYXKEYS.COLLECTION.REPORT_METADATA}${policyReport.reportID}`,
            value: {
                isOptimisticReport: true,
            },
        },
    ];
    const successData: OnyxUpdate[] = [
        {
            onyxMethod: Onyx.METHOD.MERGE,
            key: `${ONYXKEYS.COLLECTION.REPORT}${policyReport.reportID}`,
            value: {
                pendingFields: {
                    addWorkspaceRoom: null,
                },
            },
        },
        {
            onyxMethod: Onyx.METHOD.MERGE,
            key: `${ONYXKEYS.COLLECTION.REPORT_METADATA}${policyReport.reportID}`,
            value: {
                isOptimisticReport: false,
            },
        },
        {
            onyxMethod: Onyx.METHOD.MERGE,
            key: `${ONYXKEYS.COLLECTION.REPORT_ACTIONS}${policyReport.reportID}`,
            value: {
                [createdReportAction.reportActionID]: {
                    pendingAction: null,
                },
            },
        },
        {
            onyxMethod: Onyx.METHOD.MERGE,
            key: ONYXKEYS.FORMS.NEW_ROOM_FORM,
            value: {isLoading: false},
        },
    ];
    const failureData: OnyxUpdate[] = [
        {
            onyxMethod: Onyx.METHOD.MERGE,
            key: `${ONYXKEYS.COLLECTION.REPORT}${policyReport.reportID}`,
            value: {
                errorFields: {
                    addWorkspaceRoom: getMicroSecondOnyxErrorWithTranslationKey('report.genericCreateReportFailureMessage'),
                },
            },
        },
        {
            onyxMethod: Onyx.METHOD.MERGE,
            key: ONYXKEYS.FORMS.NEW_ROOM_FORM,
            value: {isLoading: false},
        },
        {
            onyxMethod: Onyx.METHOD.MERGE,
            key: `${ONYXKEYS.COLLECTION.REPORT_METADATA}${policyReport.reportID}`,
            value: {
                isOptimisticReport: false,
            },
        },
    ];

    const parameters: AddWorkspaceRoomParams = {
        policyID: policyReport.policyID,
        reportName: policyReport.reportName,
        visibility: policyReport.visibility,
        reportID: policyReport.reportID,
        createdReportActionID: createdReportAction.reportActionID,
        writeCapability: policyReport.writeCapability,
        description: policyReport.description,
    };

    API.write(WRITE_COMMANDS.ADD_WORKSPACE_ROOM, parameters, {optimisticData, successData, failureData});
    Navigation.dismissModalWithReport({reportID: policyReport.reportID});
}

/** Deletes a report, along with its reportActions, any linked reports, and any linked IOU report. */
function deleteReport(reportID: string | undefined, shouldDeleteChildReports = false) {
    if (!reportID) {
        Log.warn('[Report] deleteReport called with no reportID');
        return;
    }
    const report = allReports?.[`${ONYXKEYS.COLLECTION.REPORT}${reportID}`];
    const onyxData: Record<string, null> = {
        [`${ONYXKEYS.COLLECTION.REPORT}${reportID}`]: null,
        [`${ONYXKEYS.COLLECTION.REPORT_ACTIONS}${reportID}`]: null,
    };

    // Delete linked transactions
    const reportActionsForReport = allReportActions?.[reportID];

    const transactionIDs = Object.values(reportActionsForReport ?? {})
        .filter((reportAction): reportAction is ReportAction<typeof CONST.REPORT.ACTIONS.TYPE.IOU> => ReportActionsUtils.isMoneyRequestAction(reportAction))
        .map((reportAction) => ReportActionsUtils.getOriginalMessage(reportAction)?.IOUTransactionID);

    [...new Set(transactionIDs)].forEach((transactionID) => {
        onyxData[`${ONYXKEYS.COLLECTION.TRANSACTION}${transactionID}`] = null;
    });

    Onyx.multiSet(onyxData);

    if (shouldDeleteChildReports) {
        Object.values(reportActionsForReport ?? {}).forEach((reportAction) => {
            if (!reportAction.childReportID) {
                return;
            }
            deleteReport(reportAction.childReportID, shouldDeleteChildReports);
        });
    }

    // Delete linked IOU report
    if (report?.iouReportID) {
        deleteReport(report.iouReportID, shouldDeleteChildReports);
    }
}

/**
 * @param reportID The reportID of the policy report (workspace room)
 */
function navigateToConciergeChatAndDeleteReport(reportID: string | undefined, shouldPopToTop = false, shouldDeleteChildReports = false) {
    // Dismiss the current report screen and replace it with Concierge Chat
    if (shouldPopToTop) {
        Navigation.popToSidebar();
    } else {
        Navigation.goBack();
    }
    navigateToConciergeChat();
    // eslint-disable-next-line @typescript-eslint/no-deprecated
    InteractionManager.runAfterInteractions(() => {
        deleteReport(reportID, shouldDeleteChildReports);
    });
}

function clearCreateChatError(report: OnyxEntry<Report>) {
    const metaData = getReportMetadata(report?.reportID);
    const isOptimisticReport = metaData?.isOptimisticReport;
    if (report?.errorFields?.createChat && !isOptimisticReport) {
        clearReportFieldKeyErrors(report.reportID, 'createChat');
        return;
    }

    navigateToConciergeChatAndDeleteReport(report?.reportID, undefined, true);
}

/**
 * @param policyRoomReport The policy room report
 * @param policyRoomName The updated name for the policy room
 */
function updatePolicyRoomName(policyRoomReport: Report, policyRoomName: string) {
    const reportID = policyRoomReport.reportID;
    const previousName = policyRoomReport.reportName;

    // No change needed
    if (previousName === policyRoomName) {
        return;
    }

    const optimisticRenamedAction = buildOptimisticRenamedRoomReportAction(policyRoomName, previousName ?? '');

    const optimisticData: OnyxUpdate[] = [
        {
            onyxMethod: Onyx.METHOD.MERGE,
            key: `${ONYXKEYS.COLLECTION.REPORT}${reportID}`,
            value: {
                reportName: policyRoomName,
                pendingFields: {
                    reportName: CONST.RED_BRICK_ROAD_PENDING_ACTION.UPDATE,
                },
                errorFields: {
                    reportName: null,
                },
            },
        },
        {
            onyxMethod: Onyx.METHOD.MERGE,
            key: `${ONYXKEYS.COLLECTION.REPORT_ACTIONS}${reportID}`,
            value: {
                [optimisticRenamedAction.reportActionID]: optimisticRenamedAction,
            },
        },
    ];
    const successData: OnyxUpdate[] = [
        {
            onyxMethod: Onyx.METHOD.MERGE,
            key: `${ONYXKEYS.COLLECTION.REPORT}${reportID}`,
            value: {
                pendingFields: {
                    reportName: null,
                },
            },
        },
        {
            onyxMethod: Onyx.METHOD.MERGE,
            key: `${ONYXKEYS.COLLECTION.REPORT_ACTIONS}${reportID}`,
            value: {[optimisticRenamedAction.reportActionID]: {pendingAction: null}},
        },
    ];
    const failureData: OnyxUpdate[] = [
        {
            onyxMethod: Onyx.METHOD.MERGE,
            key: `${ONYXKEYS.COLLECTION.REPORT}${reportID}`,
            value: {
                reportName: previousName,
            },
        },
        {
            onyxMethod: Onyx.METHOD.MERGE,
            key: `${ONYXKEYS.COLLECTION.REPORT_ACTIONS}${reportID}`,
            value: {[optimisticRenamedAction.reportActionID]: null},
        },
    ];

    const parameters: UpdatePolicyRoomNameParams = {
        reportID,
        policyRoomName,
        renamedRoomReportActionID: optimisticRenamedAction.reportActionID,
    };

    API.write(WRITE_COMMANDS.UPDATE_POLICY_ROOM_NAME, parameters, {optimisticData, successData, failureData});
}

/**
 * @param reportID The reportID of the policy room.
 */
function clearPolicyRoomNameErrors(reportID: string) {
    Onyx.merge(`${ONYXKEYS.COLLECTION.REPORT}${reportID}`, {
        errorFields: {
            reportName: null,
        },
        pendingFields: {
            reportName: null,
        },
    });
}

function setIsComposerFullSize(reportID: string, isComposerFullSize: boolean) {
    Onyx.merge(`${ONYXKEYS.COLLECTION.REPORT_IS_COMPOSER_FULL_SIZE}${reportID}`, isComposerFullSize);
}

/**
 * @param action the associated report action (optional)
 * @param isRemote whether or not this notification is a remote push notification
 */
function shouldShowReportActionNotification(reportID: string, action: ReportAction | null = null, isRemote = false): boolean {
    const tag = isRemote ? '[PushNotification]' : '[LocalNotification]';
    const topmostReportID = Navigation.getTopmostReportId();

    // Due to payload size constraints, some push notifications may have their report action stripped
    // so we must double check that we were provided an action before using it in these checks.
    if (action && ReportActionsUtils.isDeletedAction(action)) {
        Log.info(`${tag} Skipping notification because the action was deleted`, false, {reportID, action});
        return false;
    }

    if (!ActiveClientManager.isClientTheLeader()) {
        Log.info(`${tag} Skipping notification because this client is not the leader`);
        return false;
    }

    // We don't want to send a local notification if the user preference is daily, mute or hidden.
    const notificationPreference = getReportNotificationPreference(allReports?.[`${ONYXKEYS.COLLECTION.REPORT}${reportID}`]);
    if (notificationPreference !== CONST.REPORT.NOTIFICATION_PREFERENCE.ALWAYS) {
        Log.info(`${tag} No notification because user preference is to be notified: ${notificationPreference}`);
        return false;
    }

    // If this comment is from the current user we don't want to parrot whatever they wrote back to them.
    if (action && action.actorAccountID === currentUserAccountID) {
        Log.info(`${tag} No notification because comment is from the currently logged in user`);
        return false;
    }

    // If we are currently viewing this report do not show a notification.
    if (reportID === topmostReportID && Visibility.isVisible() && Visibility.hasFocus()) {
        Log.info(`${tag} No notification because it was a comment for the current report`);
        return false;
    }

    // If the report is a transaction thread and we are currently viewing the associated one-transaction report do no show a notification.
    const topmostReport = allReports?.[`${ONYXKEYS.COLLECTION.REPORT}${topmostReportID}`];
    const topmostReportActions = allReportActions?.[`${topmostReport?.reportID}`];
    const chatTopmostReport = allReports?.[`${ONYXKEYS.COLLECTION.REPORT}${topmostReport?.chatReportID}`];
    if (reportID === ReportActionsUtils.getOneTransactionThreadReportID(topmostReport, chatTopmostReport, topmostReportActions) && Visibility.isVisible() && Visibility.hasFocus()) {
        Log.info(`${tag} No notification because the report is a transaction thread associated with the current one-transaction report`);
        return false;
    }

    const report = allReports?.[`${ONYXKEYS.COLLECTION.REPORT}${reportID}`];
    if (!report || (report && report.pendingAction === CONST.RED_BRICK_ROAD_PENDING_ACTION.DELETE)) {
        Log.info(`${tag} No notification because the report does not exist or is pending deleted`, false);
        return false;
    }

    // If this notification was delayed and the user saw the message already, don't show it
    if (action && report?.lastReadTime && report.lastReadTime >= action.created) {
        Log.info(`${tag} No notification because the comment was already read`, false, {created: action.created, lastReadTime: report.lastReadTime});
        return false;
    }

    // If this is a whisper targeted to someone else, don't show it
    if (action && ReportActionsUtils.isWhisperActionTargetedToOthers(action)) {
        Log.info(`${tag} No notification because the action is whispered to someone else`, false);
        return false;
    }

    return true;
}

function showReportActionNotification(reportID: string, reportAction: ReportAction) {
    if (!shouldShowReportActionNotification(reportID, reportAction)) {
        return;
    }

    Log.info('[LocalNotification] Creating notification');

    const localReportID = `${ONYXKEYS.COLLECTION.REPORT}${reportID}`;
    const report = allReports?.[`${ONYXKEYS.COLLECTION.REPORT}${reportID}`];
    if (!report) {
        Log.hmmm("[LocalNotification] couldn't show report action notification because the report wasn't found", {localReportID, reportActionID: reportAction.reportActionID});
        return;
    }

    const onClick = () => close(() => navigateFromNotification(reportID));

    if (reportAction.actionName === CONST.REPORT.ACTIONS.TYPE.MODIFIED_EXPENSE) {
        const movedFromReport = allReports?.[`${ONYXKEYS.COLLECTION.REPORT}${getMovedReportID(reportAction, CONST.REPORT.MOVE_TYPE.FROM)}`];
        const movedToReport = allReports?.[`${ONYXKEYS.COLLECTION.REPORT}${getMovedReportID(reportAction, CONST.REPORT.MOVE_TYPE.TO)}`];
        LocalNotification.showModifiedExpenseNotification({report, reportAction, onClick, movedFromReport, movedToReport});
    } else {
        LocalNotification.showCommentNotification(report, reportAction, onClick);
    }

    notifyNewAction(reportID, reportAction.actorAccountID);
}

/** Clear the errors associated with the IOUs of a given report. */
function clearIOUError(reportID: string | undefined) {
    Onyx.merge(`${ONYXKEYS.COLLECTION.REPORT}${reportID}`, {errorFields: {iou: null}});
}

/**
 * Adds a reaction to the report action.
 * Uses the NEW FORMAT for "emojiReactions"
 */
function addEmojiReaction(reportID: string, reportActionID: string, emoji: Emoji, skinTone: string | number = preferredSkinTone) {
    const createdAt = timezoneFormat(toZonedTime(new Date(), 'UTC'), CONST.DATE.FNS_DB_FORMAT_STRING);
    const optimisticData: OnyxUpdate[] = [
        {
            onyxMethod: Onyx.METHOD.MERGE,
            key: `${ONYXKEYS.COLLECTION.REPORT_ACTIONS_REACTIONS}${reportActionID}`,
            value: {
                [emoji.name]: {
                    createdAt,
                    pendingAction: CONST.RED_BRICK_ROAD_PENDING_ACTION.ADD,
                    users: {
                        [currentUserAccountID]: {
                            skinTones: {
                                [skinTone ?? CONST.EMOJI_DEFAULT_SKIN_TONE]: createdAt,
                            },
                        },
                    },
                },
            },
        },
    ];

    const failureData: OnyxUpdate[] = [
        {
            onyxMethod: Onyx.METHOD.MERGE,
            key: `${ONYXKEYS.COLLECTION.REPORT_ACTIONS_REACTIONS}${reportActionID}`,
            value: {
                [emoji.name]: {
                    pendingAction: null,
                },
            },
        },
    ];

    const successData: OnyxUpdate[] = [
        {
            onyxMethod: Onyx.METHOD.MERGE,
            key: `${ONYXKEYS.COLLECTION.REPORT_ACTIONS_REACTIONS}${reportActionID}`,
            value: {
                [emoji.name]: {
                    pendingAction: null,
                },
            },
        },
    ];

    const parameters: AddEmojiReactionParams = {
        reportID,
        skinTone,
        emojiCode: emoji.name,
        reportActionID,
        createdAt,
    };

    API.write(WRITE_COMMANDS.ADD_EMOJI_REACTION, parameters, {optimisticData, successData, failureData});
}

/**
 * Removes a reaction to the report action.
 * Uses the NEW FORMAT for "emojiReactions"
 */
function removeEmojiReaction(reportID: string, reportActionID: string, emoji: Emoji) {
    const optimisticData: OnyxUpdate[] = [
        {
            onyxMethod: Onyx.METHOD.MERGE,
            key: `${ONYXKEYS.COLLECTION.REPORT_ACTIONS_REACTIONS}${reportActionID}`,
            value: {
                [emoji.name]: {
                    users: {
                        [currentUserAccountID]: null,
                    },
                },
            },
        },
    ];

    const parameters: RemoveEmojiReactionParams = {
        reportID,
        reportActionID,
        emojiCode: emoji.name,
    };

    API.write(WRITE_COMMANDS.REMOVE_EMOJI_REACTION, parameters, {optimisticData});
}

/**
 * Calls either addEmojiReaction or removeEmojiReaction depending on if the current user has reacted to the report action.
 * Uses the NEW FORMAT for "emojiReactions"
 */
function toggleEmojiReaction(
    reportID: string | undefined,
    reportAction: ReportAction,
    reactionObject: Emoji,
    existingReactions: OnyxEntry<ReportActionReactions>,
    paramSkinTone: number = preferredSkinTone,
    ignoreSkinToneOnCompare = false,
) {
    const originalReportID = getOriginalReportID(reportID, reportAction);

    if (!originalReportID) {
        return;
    }

    const originalReportAction = ReportActionsUtils.getReportAction(originalReportID, reportAction.reportActionID);

    if (isEmptyObject(originalReportAction)) {
        return;
    }

    // This will get cleaned up as part of https://github.com/Expensify/App/issues/16506 once the old emoji
    // format is no longer being used
    const emoji = EmojiUtils.findEmojiByCode(reactionObject.code);
    const existingReactionObject = existingReactions?.[emoji.name];

    // Only use skin tone if emoji supports it
    const skinTone = emoji.types === undefined ? -1 : paramSkinTone;

    if (existingReactionObject && EmojiUtils.hasAccountIDEmojiReacted(currentUserAccountID, existingReactionObject.users, ignoreSkinToneOnCompare ? undefined : skinTone)) {
        removeEmojiReaction(originalReportID, reportAction.reportActionID, emoji);
        return;
    }

    addEmojiReaction(originalReportID, reportAction.reportActionID, emoji, skinTone);
}

function doneCheckingPublicRoom() {
    Onyx.set(ONYXKEYS.IS_CHECKING_PUBLIC_ROOM, false);
}

function openReportFromDeepLink(
    url: string,
    currentOnboardingPurposeSelected: OnyxEntry<OnboardingPurpose>,
    currentOnboardingCompanySize: OnyxEntry<OnboardingCompanySize>,
    onboardingInitialPath: OnyxEntry<string>,
    reports: OnyxCollection<Report>,
    isAuthenticated: boolean,
) {
    const reportID = getReportIDFromLink(url);

    if (reportID && !isAuthenticated) {
        // Call the OpenReport command to check in the server if it's a public room. If so, we'll open it as an anonymous user
        openReport(reportID, '', [], undefined, '0', true);

        // Show the sign-in page if the app is offline
        if (networkStatus === CONST.NETWORK.NETWORK_STATUS.OFFLINE) {
            doneCheckingPublicRoom();
        }
    } else {
        // If we're not opening a public room (no reportID) or the user is authenticated, we unblock the UI (hide splash screen)
        doneCheckingPublicRoom();
    }

    let route = getRouteFromLink(url);

    // Bing search results still link to /signin when searching for “Expensify”, but the /signin route no longer exists in our repo, so we redirect it to the home page to avoid showing a Not Found page.
    if (normalizePath(route) === CONST.SIGNIN_ROUTE) {
        route = '';
    }

    // If we are not authenticated and are navigating to a public screen, we don't want to navigate again to the screen after sign-in/sign-up
    if (!isAuthenticated && isPublicScreenRoute(route)) {
        return;
    }

    // If the route is the transition route, we don't want to navigate and start the onboarding flow
    if (route?.includes(ROUTES.TRANSITION_BETWEEN_APPS)) {
        return;
    }

    // Navigate to the report after sign-in/sign-up.
    // eslint-disable-next-line @typescript-eslint/no-deprecated
    InteractionManager.runAfterInteractions(() => {
        waitForUserSignIn().then(() => {
            const connection = Onyx.connect({
                key: ONYXKEYS.NVP_ONBOARDING,
                callback: (val) => {
                    if (!val && !isAnonymousUser()) {
                        return;
                    }

                    Navigation.waitForProtectedRoutes().then(() => {
                        if (route && isAnonymousUser() && !canAnonymousUserAccessRoute(route)) {
                            signOutAndRedirectToSignIn(true);
                            return;
                        }

                        // We don't want to navigate to the exitTo route when creating a new workspace from a deep link,
                        // because we already handle creating the optimistic policy and navigating to it in App.setUpPoliciesAndNavigate,
                        // which is already called when AuthScreens mounts.
                        if (!CONFIG.IS_HYBRID_APP && url && new URL(url).searchParams.get('exitTo') === ROUTES.WORKSPACE_NEW) {
                            return;
                        }

                        const handleDeeplinkNavigation = () => {
                            // We want to disconnect the connection so it won't trigger the deeplink again
                            // every time the data is changed, for example, when re-login.
                            Onyx.disconnect(connection);

                            const state = navigationRef.getRootState();
                            const currentFocusedRoute = findFocusedRoute(state);

                            if (isOnboardingFlowName(currentFocusedRoute?.name)) {
                                setOnboardingErrorMessage(Localize.translateLocal('onboarding.purpose.errorBackButton'));
                                return;
                            }

                            if (shouldSkipDeepLinkNavigation(route)) {
                                return;
                            }

                            // Navigation for signed users is handled by react-navigation.
                            if (isAuthenticated) {
                                return;
                            }

                            const navigateHandler = (reportParam?: OnyxEntry<Report>) => {
                                // Check if the report exists in the collection
                                const report = reportParam ?? reports?.[`${ONYXKEYS.COLLECTION.REPORT}${reportID}`];
                                // If the report does not exist, navigate to the last accessed report or Concierge chat
                                if (reportID && (!report?.reportID || report.errorFields?.notFound)) {
                                    const lastAccessedReportID = findLastAccessedReport(false, shouldOpenOnAdminRoom(), undefined, reportID)?.reportID;
                                    if (lastAccessedReportID) {
                                        const lastAccessedReportRoute = ROUTES.REPORT_WITH_ID.getRoute(lastAccessedReportID);
                                        Navigation.navigate(lastAccessedReportRoute);
                                        return;
                                    }
                                    navigateToConciergeChat(false, () => true);
                                    return;
                                }

                                // If the last route is an RHP, we want to replace it so it won't be covered by the full-screen navigator.
                                const forceReplace = navigationRef.getRootState().routes.at(-1)?.name === NAVIGATORS.RIGHT_MODAL_NAVIGATOR;
                                Navigation.navigate(route as Route, {forceReplace});
                            };
                            // If we log with deeplink with reportID and data for this report is not available yet,
                            // then we will wait for Onyx to completely merge data from OpenReport API with OpenApp API in AuthScreens
                            if (
                                reportID &&
                                !isAuthenticated &&
                                (!reports?.[`${ONYXKEYS.COLLECTION.REPORT}${reportID}`] || !reports?.[`${ONYXKEYS.COLLECTION.REPORT}${reportID}`]?.reportID)
                            ) {
                                const reportConnection = Onyx.connect({
                                    key: `${ONYXKEYS.COLLECTION.REPORT}${reportID}`,
                                    // eslint-disable-next-line rulesdir/prefer-early-return
                                    callback: (report) => {
                                        // eslint-disable-next-line @typescript-eslint/prefer-nullish-coalescing
                                        if (report?.errorFields?.notFound || report?.reportID) {
                                            Onyx.disconnect(reportConnection);
                                            navigateHandler(report);
                                        }
                                    },
                                });
                            } else {
                                navigateHandler();
                            }
                        };

                        if (isAnonymousUser()) {
                            handleDeeplinkNavigation();
                            return;
                        }
                        // We need skip deeplinking if the user hasn't completed the guided setup flow.
                        isOnboardingFlowCompleted({
                            onNotCompleted: () =>
                                startOnboardingFlow({
                                    onboardingValuesParam: val,
                                    hasAccessiblePolicies: !!account?.hasAccessibleDomainPolicies,
                                    isUserFromPublicDomain: !!account?.isFromPublicDomain,
                                    currentOnboardingPurposeSelected,
                                    currentOnboardingCompanySize,
                                    onboardingInitialPath,
                                }),
                            onCompleted: handleDeeplinkNavigation,
                            onCanceled: handleDeeplinkNavigation,
                        });
                    });
                },
            });
        });
    });
}

function getCurrentUserAccountID(): number {
    return currentUserAccountID;
}

function getCurrentUserEmail(): string | undefined {
    return currentUserEmail;
}

function navigateToMostRecentReport(currentReport: OnyxEntry<Report>) {
    const lastAccessedReportID = findLastAccessedReport(false, false, undefined, currentReport?.reportID)?.reportID;

    if (lastAccessedReportID) {
        const lastAccessedReportRoute = ROUTES.REPORT_WITH_ID.getRoute(lastAccessedReportID);
        Navigation.goBack(lastAccessedReportRoute);
    } else {
        const isChatThread = isChatThreadReportUtils(currentReport);

        // If it is not a chat thread we should call Navigation.goBack to pop the current route first before navigating to Concierge.
        if (!isChatThread) {
            Navigation.goBack();
        }

        navigateToConciergeChat(false, () => true, {forceReplace: true});
    }
}

function getMostRecentReportID(currentReport: OnyxEntry<Report>) {
    const lastAccessedReportID = findLastAccessedReport(false, false, undefined, currentReport?.reportID)?.reportID;
    return lastAccessedReportID ?? conciergeReportID;
}

function joinRoom(report: OnyxEntry<Report>) {
    if (!report) {
        return;
    }
    updateNotificationPreference(
        report.reportID,
        getReportNotificationPreference(report),
        getDefaultNotificationPreferenceForReport(report),
        report.parentReportID,
        report.parentReportActionID,
    );
}

function leaveGroupChat(reportID: string) {
    const report = allReports?.[`${ONYXKEYS.COLLECTION.REPORT}${reportID}`];
    if (!report) {
        Log.warn('Attempting to leave Group Chat that does not existing locally');
        return;
    }

    // Use merge instead of set to avoid deleting the report too quickly, which could cause a brief "not found" page to appear.
    // The remaining parts of the report object will be removed after the API call is successful.
    const optimisticData: OnyxUpdate[] = [
        {
            onyxMethod: Onyx.METHOD.MERGE,
            key: `${ONYXKEYS.COLLECTION.REPORT}${reportID}`,
            value: {
                reportID: null,
                stateNum: CONST.REPORT.STATE_NUM.APPROVED,
                statusNum: CONST.REPORT.STATUS_NUM.CLOSED,
                participants: {
                    [currentUserAccountID]: {
                        notificationPreference: CONST.REPORT.NOTIFICATION_PREFERENCE.HIDDEN,
                    },
                },
            },
        },
    ];
    // Clean up any quick actions for the report we're leaving from
    if (quickAction?.chatReportID?.toString() === reportID) {
        optimisticData.push({
            onyxMethod: Onyx.METHOD.SET,
            key: ONYXKEYS.NVP_QUICK_ACTION_GLOBAL_CREATE,
            value: null,
        });
    }

    // Ensure that any remaining data is removed upon successful completion, even if the server sends a report removal response.
    // This is done to prevent the removal update from lingering in the applyHTTPSOnyxUpdates function.
    const successData: OnyxUpdate[] = [
        {
            onyxMethod: Onyx.METHOD.MERGE,
            key: `${ONYXKEYS.COLLECTION.REPORT}${reportID}`,
            value: null,
        },
    ];

    const failureData: OnyxUpdate[] = [
        {
            onyxMethod: Onyx.METHOD.MERGE,
            key: `${ONYXKEYS.COLLECTION.REPORT}${reportID}`,
            value: report,
        },
    ];

    navigateToMostRecentReport(report);
    API.write(WRITE_COMMANDS.LEAVE_GROUP_CHAT, {reportID}, {optimisticData, successData, failureData});
}

/** Leave a report by setting the state to submitted and closed */
function leaveRoom(reportID: string, isWorkspaceMemberLeavingWorkspaceRoom = false) {
    const report = allReports?.[`${ONYXKEYS.COLLECTION.REPORT}${reportID}`];

    if (!report) {
        return;
    }
    const isChatThread = isChatThreadReportUtils(report);

    // Pusher's leavingStatus should be sent earlier.
    // Place the broadcast before calling the LeaveRoom API to prevent a race condition
    // between Onyx report being null and Pusher's leavingStatus becoming true.
    broadcastUserIsLeavingRoom(reportID);

    // If a workspace member is leaving a workspace room, they don't actually lose the room from Onyx.
    // Instead, their notification preference just gets set to "hidden".
    // Same applies for chat threads too
    const optimisticData: OnyxUpdate[] = [
        {
            onyxMethod: Onyx.METHOD.MERGE,
            key: `${ONYXKEYS.COLLECTION.REPORT}${reportID}`,
            value:
                isWorkspaceMemberLeavingWorkspaceRoom || isChatThread
                    ? {
                          participants: {
                              [currentUserAccountID]: {
                                  notificationPreference: CONST.REPORT.NOTIFICATION_PREFERENCE.HIDDEN,
                              },
                          },
                      }
                    : {
                          reportID: null,
                          stateNum: CONST.REPORT.STATE_NUM.APPROVED,
                          statusNum: CONST.REPORT.STATUS_NUM.CLOSED,
                          participants: {
                              [currentUserAccountID]: {
                                  notificationPreference: CONST.REPORT.NOTIFICATION_PREFERENCE.HIDDEN,
                              },
                          },
                      },
        },
    ];

    const successData: OnyxUpdate[] = [];
    if (isWorkspaceMemberLeavingWorkspaceRoom || isChatThread) {
        successData.push({
            onyxMethod: Onyx.METHOD.MERGE,
            key: `${ONYXKEYS.COLLECTION.REPORT}${reportID}`,
            value: {
                participants: {
                    [currentUserAccountID]: {
                        notificationPreference: CONST.REPORT.NOTIFICATION_PREFERENCE.HIDDEN,
                    },
                },
            },
        });
    } else {
        // Use the Onyx.set method to remove all other key values except reportName to prevent showing the room name as random numbers after leaving it.
        // See https://github.com/Expensify/App/issues/55676 for more information.
        successData.push({
            onyxMethod: Onyx.METHOD.SET,
            key: `${ONYXKEYS.COLLECTION.REPORT}${reportID}`,
            value: {reportName: report.reportName},
        });
    }

    const failureData: OnyxUpdate[] = [
        {
            onyxMethod: Onyx.METHOD.MERGE,
            key: `${ONYXKEYS.COLLECTION.REPORT}${reportID}`,
            value: report,
        },
    ];

    if (report.parentReportID && report.parentReportActionID) {
        optimisticData.push({
            onyxMethod: Onyx.METHOD.MERGE,
            key: `${ONYXKEYS.COLLECTION.REPORT_ACTIONS}${report.parentReportID}`,
            value: {[report.parentReportActionID]: {childReportNotificationPreference: CONST.REPORT.NOTIFICATION_PREFERENCE.HIDDEN}},
        });
        successData.push({
            onyxMethod: Onyx.METHOD.MERGE,
            key: `${ONYXKEYS.COLLECTION.REPORT_ACTIONS}${report.parentReportID}`,
            value: {[report.parentReportActionID]: {childReportNotificationPreference: CONST.REPORT.NOTIFICATION_PREFERENCE.HIDDEN}},
        });
        failureData.push({
            onyxMethod: Onyx.METHOD.MERGE,
            key: `${ONYXKEYS.COLLECTION.REPORT_ACTIONS}${report.parentReportID}`,
            value: {
                [report.parentReportActionID]: {
                    childReportNotificationPreference: report?.participants?.[currentUserAccountID]?.notificationPreference ?? getDefaultNotificationPreferenceForReport(report),
                },
            },
        });
    }

    const parameters: LeaveRoomParams = {
        reportID,
    };

    API.write(WRITE_COMMANDS.LEAVE_ROOM, parameters, {optimisticData, successData, failureData});

    // If this is the leave action from a workspace room, simply dismiss the modal, i.e., allow the user to view the room and join again immediately.
    // If this is the leave action from a chat thread (even if the chat thread is in a room), do not allow the user to stay in the thread after leaving.
    if (isWorkspaceMemberLeavingWorkspaceRoom && !isChatThread) {
        return;
    }
    // In other cases, the report is deleted and we should move the user to another report.
    navigateToMostRecentReport(report);
}

function buildInviteToRoomOnyxData(reportID: string, inviteeEmailsToAccountIDs: InvitedEmailsToAccountIDs, formatPhoneNumber: LocaleContextProps['formatPhoneNumber']) {
    const report = allReports?.[`${ONYXKEYS.COLLECTION.REPORT}${reportID}`];
    const reportMetadata = getReportMetadata(reportID);
    const isGroupChat = isGroupChatReportUtils(report);

    const defaultNotificationPreference = getDefaultNotificationPreferenceForReport(report);

    const inviteeEmails = Object.keys(inviteeEmailsToAccountIDs);
    const inviteeAccountIDs = Object.values(inviteeEmailsToAccountIDs);

    const logins = inviteeEmails.map((memberLogin) => PhoneNumber.addSMSDomainIfPhoneNumber(memberLogin));
    const {newAccountIDs, newLogins} = PersonalDetailsUtils.getNewAccountIDsAndLogins(logins, inviteeAccountIDs);

    const participantsAfterInvitation = inviteeAccountIDs.reduce(
        (reportParticipants: Participants, accountID: number) => {
            const participant: ReportParticipant = {
                notificationPreference: defaultNotificationPreference,
                role: CONST.REPORT.ROLE.MEMBER,
            };
            // eslint-disable-next-line no-param-reassign
            reportParticipants[accountID] = participant;
            return reportParticipants;
        },
        {...report?.participants},
    );

    const newPersonalDetailsOnyxData = PersonalDetailsUtils.getPersonalDetailsOnyxDataForOptimisticUsers(newLogins, newAccountIDs, formatPhoneNumber);
    const pendingChatMembers = getPendingChatMembers(inviteeAccountIDs, reportMetadata?.pendingChatMembers ?? [], CONST.RED_BRICK_ROAD_PENDING_ACTION.ADD);

    const newParticipantAccountCleanUp = newAccountIDs.reduce<Record<number, null>>((participantCleanUp, newAccountID) => {
        // eslint-disable-next-line no-param-reassign
        participantCleanUp[newAccountID] = null;
        return participantCleanUp;
    }, {});

    const optimisticData: OnyxUpdate[] = [
        {
            onyxMethod: Onyx.METHOD.MERGE,
            key: `${ONYXKEYS.COLLECTION.REPORT}${reportID}`,
            value: {
                participants: participantsAfterInvitation,
            },
        },
        {
            onyxMethod: Onyx.METHOD.MERGE,
            key: `${ONYXKEYS.COLLECTION.REPORT_METADATA}${reportID}`,
            value: {
                pendingChatMembers,
            },
        },
    ];
    optimisticData.push(...newPersonalDetailsOnyxData.optimisticData);

    const successPendingChatMembers = reportMetadata?.pendingChatMembers
        ? reportMetadata?.pendingChatMembers?.filter(
              (pendingMember) => !(inviteeAccountIDs.includes(Number(pendingMember.accountID)) && pendingMember.pendingAction === CONST.RED_BRICK_ROAD_PENDING_ACTION.DELETE),
          )
        : null;
    const successData: OnyxUpdate[] = [
        {
            onyxMethod: Onyx.METHOD.MERGE,
            key: `${ONYXKEYS.COLLECTION.REPORT}${reportID}`,
            value: {
                participants: newParticipantAccountCleanUp,
            },
        },
        {
            onyxMethod: Onyx.METHOD.MERGE,
            key: `${ONYXKEYS.COLLECTION.REPORT_METADATA}${reportID}`,
            value: {
                pendingChatMembers: successPendingChatMembers,
            },
        },
    ];
    successData.push(...newPersonalDetailsOnyxData.finallyData);

    const failureData: OnyxUpdate[] = [
        {
            onyxMethod: Onyx.METHOD.MERGE,
            key: `${ONYXKEYS.COLLECTION.REPORT_METADATA}${reportID}`,
            value: {
                pendingChatMembers:
                    pendingChatMembers.map((pendingChatMember) => {
                        if (!inviteeAccountIDs.includes(Number(pendingChatMember.accountID))) {
                            return pendingChatMember;
                        }
                        return {
                            ...pendingChatMember,
                            errors: getMicroSecondOnyxErrorWithTranslationKey('roomMembersPage.error.genericAdd'),
                        };
                    }) ?? null,
            },
        },
    ];

    return {optimisticData, successData, failureData, isGroupChat, inviteeEmails, newAccountIDs};
}

/** Invites people to a room */
function inviteToRoom(reportID: string, inviteeEmailsToAccountIDs: InvitedEmailsToAccountIDs, formatPhoneNumber: LocaleContextProps['formatPhoneNumber']) {
    const {optimisticData, successData, failureData, isGroupChat, inviteeEmails, newAccountIDs} = buildInviteToRoomOnyxData(reportID, inviteeEmailsToAccountIDs, formatPhoneNumber);

    if (isGroupChat) {
        const parameters: InviteToGroupChatParams = {
            reportID,
            inviteeEmails,
            accountIDList: newAccountIDs.join(),
        };

        API.write(WRITE_COMMANDS.INVITE_TO_GROUP_CHAT, parameters, {optimisticData, successData, failureData});
        return;
    }

    const parameters: InviteToRoomParams = {
        reportID,
        inviteeEmails,
        accountIDList: newAccountIDs.join(),
    };

    // eslint-disable-next-line rulesdir/no-multiple-api-calls
    API.write(WRITE_COMMANDS.INVITE_TO_ROOM, parameters, {optimisticData, successData, failureData});
}

function clearAddRoomMemberError(reportID: string, invitedAccountID: string) {
    const reportMetadata = getReportMetadata(reportID);
    Onyx.merge(`${ONYXKEYS.COLLECTION.REPORT}${reportID}`, {
        participants: {
            [invitedAccountID]: null,
        },
    });
    Onyx.merge(`${ONYXKEYS.COLLECTION.REPORT_METADATA}${reportID}`, {
        pendingChatMembers: reportMetadata?.pendingChatMembers?.filter((pendingChatMember) => pendingChatMember.accountID !== invitedAccountID),
    });
    Onyx.merge(ONYXKEYS.PERSONAL_DETAILS_LIST, {
        [invitedAccountID]: null,
    });
}

function updateGroupChatMemberRoles(reportID: string, accountIDList: number[], role: ValueOf<typeof CONST.REPORT.ROLE>) {
    const memberRoles: Record<number, string> = {};
    const optimisticParticipants: Record<number, Partial<ReportParticipant>> = {};
    const successParticipants: Record<number, Partial<ReportParticipant>> = {};

    accountIDList.forEach((accountID) => {
        memberRoles[accountID] = role;
        optimisticParticipants[accountID] = {
            role,
            pendingFields: {
                role: CONST.RED_BRICK_ROAD_PENDING_ACTION.UPDATE,
            },
            pendingAction: CONST.RED_BRICK_ROAD_PENDING_ACTION.UPDATE,
        };
        successParticipants[accountID] = {
            pendingFields: {
                role: null,
            },
            pendingAction: null,
        };
    });

    const optimisticData: OnyxUpdate[] = [
        {
            onyxMethod: Onyx.METHOD.MERGE,
            key: `${ONYXKEYS.COLLECTION.REPORT}${reportID}`,
            value: {participants: optimisticParticipants},
        },
    ];

    const successData: OnyxUpdate[] = [
        {
            onyxMethod: Onyx.METHOD.MERGE,
            key: `${ONYXKEYS.COLLECTION.REPORT}${reportID}`,
            value: {participants: successParticipants},
        },
    ];
    const parameters: UpdateGroupChatMemberRolesParams = {reportID, memberRoles: JSON.stringify(memberRoles)};
    API.write(WRITE_COMMANDS.UPDATE_GROUP_CHAT_MEMBER_ROLES, parameters, {optimisticData, successData});
}

/** Invites people to a group chat */
function inviteToGroupChat(reportID: string, inviteeEmailsToAccountIDs: InvitedEmailsToAccountIDs, formatPhoneNumber: LocaleContextProps['formatPhoneNumber']) {
    inviteToRoom(reportID, inviteeEmailsToAccountIDs, formatPhoneNumber);
}

/** Removes people from a room
 *  Please see https://github.com/Expensify/App/blob/main/README.md#Security for more details
 */
function removeFromRoom(reportID: string, targetAccountIDs: number[]) {
    const report = allReports?.[`${ONYXKEYS.COLLECTION.REPORT}${reportID}`];
    const reportMetadata = getReportMetadata(reportID);
    if (!report) {
        return;
    }

    const removeParticipantsData: Record<number, null> = {};
    targetAccountIDs.forEach((accountID) => {
        removeParticipantsData[accountID] = null;
    });
    const pendingChatMembers = getPendingChatMembers(targetAccountIDs, reportMetadata?.pendingChatMembers ?? [], CONST.RED_BRICK_ROAD_PENDING_ACTION.DELETE);

    const optimisticData: OnyxUpdate[] = [
        {
            onyxMethod: Onyx.METHOD.MERGE,
            key: `${ONYXKEYS.COLLECTION.REPORT_METADATA}${reportID}`,
            value: {
                pendingChatMembers,
            },
        },
    ];

    const failureData: OnyxUpdate[] = [
        {
            onyxMethod: Onyx.METHOD.MERGE,
            key: `${ONYXKEYS.COLLECTION.REPORT_METADATA}${reportID}`,
            value: {
                pendingChatMembers: reportMetadata?.pendingChatMembers ?? null,
            },
        },
    ];

    // We need to add success data here since in high latency situations,
    // the OpenRoomMembersPage call has the chance of overwriting the optimistic data we set above.
    const successData: OnyxUpdate[] = [
        {
            onyxMethod: Onyx.METHOD.MERGE,
            key: `${ONYXKEYS.COLLECTION.REPORT}${reportID}`,
            value: {
                participants: removeParticipantsData,
            },
        },
        {
            onyxMethod: Onyx.METHOD.MERGE,
            key: `${ONYXKEYS.COLLECTION.REPORT_METADATA}${reportID}`,
            value: {
                pendingChatMembers: reportMetadata?.pendingChatMembers ?? null,
            },
        },
    ];

    if (isGroupChatReportUtils(report)) {
        const parameters: RemoveFromGroupChatParams = {
            reportID,
            accountIDList: targetAccountIDs.join(),
        };
        API.write(WRITE_COMMANDS.REMOVE_FROM_GROUP_CHAT, parameters, {optimisticData, failureData, successData});
        return;
    }

    const parameters: RemoveFromRoomParams = {
        reportID,
        targetAccountIDs,
    };

    // eslint-disable-next-line rulesdir/no-multiple-api-calls
    API.write(WRITE_COMMANDS.REMOVE_FROM_ROOM, parameters, {optimisticData, failureData, successData});
}

function removeFromGroupChat(reportID: string, accountIDList: number[]) {
    removeFromRoom(reportID, accountIDList);
}

function optimisticReportLastData(
    reportID: string,
    optimisticReportActions: Record<string, NullishDeep<ReportAction> | null> = {},
    canUserPerformWriteAction?: boolean,
    isReportArchived?: boolean,
) {
    const lastMessageText = getLastVisibleMessage(reportID, isReportArchived, optimisticReportActions).lastMessageText ?? '';
    const lastVisibleAction = ReportActionsUtils.getLastVisibleAction(reportID, canUserPerformWriteAction, optimisticReportActions);
    return {
        lastMessageText,
        lastVisibleActionCreated: lastVisibleAction?.created ?? '',
        lastActorAccountID: lastMessageText ? lastVisibleAction?.actorAccountID : CONST.DEFAULT_NUMBER_ID,
    };
}

/** Flag a comment as offensive */
function flagComment(reportAction: OnyxEntry<ReportAction>, severity: string, originalReport: OnyxEntry<Report> | undefined, isOriginalReportArchived = false) {
    const originalReportID = originalReport?.reportID;
    const message = ReportActionsUtils.getReportActionMessage(reportAction);

    if (!message || !reportAction) {
        return;
    }

    let updatedDecision: Decision;
    if (severity === CONST.MODERATION.FLAG_SEVERITY_SPAM || severity === CONST.MODERATION.FLAG_SEVERITY_INCONSIDERATE) {
        if (!message?.moderationDecision) {
            updatedDecision = {
                decision: CONST.MODERATION.MODERATOR_DECISION_PENDING,
            };
        } else {
            updatedDecision = message.moderationDecision;
        }
    } else if (severity === CONST.MODERATION.FLAG_SEVERITY_ASSAULT || severity === CONST.MODERATION.FLAG_SEVERITY_HARASSMENT) {
        updatedDecision = {
            decision: CONST.MODERATION.MODERATOR_DECISION_PENDING_REMOVE,
        };
    } else {
        updatedDecision = {
            decision: CONST.MODERATION.MODERATOR_DECISION_PENDING_HIDE,
        };
    }

    const reportActionID = reportAction.reportActionID;

    const shouldHideMessage = (
        [CONST.MODERATION.FLAG_SEVERITY_HARASSMENT, CONST.MODERATION.FLAG_SEVERITY_ASSAULT, CONST.MODERATION.FLAG_SEVERITY_INTIMIDATION, CONST.MODERATION.FLAG_SEVERITY_BULLYING] as string[]
    ).includes(severity);

    const updatedMessage: Message = {
        ...message,
        moderationDecision: updatedDecision,
        ...(shouldHideMessage ? {translationKey: '', type: 'COMMENT', html: '', text: '', isEdited: true} : {}),
    };

    const optimisticData: OnyxUpdate[] = [
        {
            onyxMethod: Onyx.METHOD.MERGE,
            key: `${ONYXKEYS.COLLECTION.REPORT_ACTIONS}${originalReportID}`,
            value: {
                [reportActionID]: {
                    pendingAction: CONST.RED_BRICK_ROAD_PENDING_ACTION.UPDATE,
                    message: [updatedMessage],
                },
            },
        },
    ];

    const report = allReports?.[`${ONYXKEYS.COLLECTION.REPORT}${originalReportID}`];
    const canUserPerformWriteAction = canUserPerformWriteActionReportUtils(report);

    const optimisticLastReportData = optimisticReportLastData(
        originalReportID ?? String(CONST.DEFAULT_NUMBER_ID),
        {
            [reportActionID]: {...reportAction, message: [updatedMessage], pendingAction: CONST.RED_BRICK_ROAD_PENDING_ACTION.UPDATE},
        } as ReportActions,
        canUserPerformWriteAction,
        isOriginalReportArchived,
    );

    const optimisticReport: Partial<Report> = {
        ...optimisticLastReportData,
    };

    if (shouldHideMessage) {
        optimisticData.push({
            onyxMethod: Onyx.METHOD.MERGE,
            key: `${ONYXKEYS.COLLECTION.REPORT}${originalReportID}`,
            value: optimisticReport,
        });
    }

    const failureData: OnyxUpdate[] = [
        {
            onyxMethod: Onyx.METHOD.MERGE,
            key: `${ONYXKEYS.COLLECTION.REPORT_ACTIONS}${originalReportID}`,
            value: {
                [reportActionID]: {
                    ...reportAction,
                    pendingAction: null,
                },
            },
        },
    ];

    if (shouldHideMessage) {
        failureData.push({
            onyxMethod: Onyx.METHOD.MERGE,
            key: `${ONYXKEYS.COLLECTION.REPORT}${originalReportID}`,
            value: originalReport,
        });
    }

    const successData: OnyxUpdate[] = [
        {
            onyxMethod: Onyx.METHOD.MERGE,
            key: `${ONYXKEYS.COLLECTION.REPORT_ACTIONS}${originalReportID}`,
            value: {
                [reportActionID]: {
                    pendingAction: null,
                },
            },
        },
    ];

    const parameters: FlagCommentParams = {
        severity,
        reportActionID,
        // This check is to prevent flooding Concierge with test flags
        // If you need to test moderation responses from Concierge on dev, set this to false!
        isDevRequest: Environment.isDevelopment(),
    };

    API.write(WRITE_COMMANDS.FLAG_COMMENT, parameters, {optimisticData, successData, failureData});
}

/** Updates a given user's private notes on a report */
const updatePrivateNotes = (reportID: string, accountID: number, note: string) => {
    const optimisticData: OnyxUpdate[] = [
        {
            onyxMethod: Onyx.METHOD.MERGE,
            key: `${ONYXKEYS.COLLECTION.REPORT}${reportID}`,
            value: {
                privateNotes: {
                    [accountID]: {
                        pendingAction: CONST.RED_BRICK_ROAD_PENDING_ACTION.UPDATE,
                        errors: null,
                        note,
                    },
                },
            },
        },
    ];

    const successData: OnyxUpdate[] = [
        {
            onyxMethod: Onyx.METHOD.MERGE,
            key: `${ONYXKEYS.COLLECTION.REPORT}${reportID}`,
            value: {
                privateNotes: {
                    [accountID]: {
                        pendingAction: null,
                        errors: null,
                    },
                },
            },
        },
    ];

    const failureData: OnyxUpdate[] = [
        {
            onyxMethod: Onyx.METHOD.MERGE,
            key: `${ONYXKEYS.COLLECTION.REPORT}${reportID}`,
            value: {
                privateNotes: {
                    [accountID]: {
                        errors: getMicroSecondOnyxErrorWithTranslationKey('privateNotes.error.genericFailureMessage'),
                    },
                },
            },
        },
    ];

    const parameters: UpdateReportPrivateNoteParams = {reportID, privateNotes: note};

    API.write(WRITE_COMMANDS.UPDATE_REPORT_PRIVATE_NOTE, parameters, {optimisticData, successData, failureData});
};

/** Fetches all the private notes for a given report */
function getReportPrivateNote(reportID: string | undefined) {
    if (isAnonymousUser()) {
        return;
    }

    if (!reportID) {
        return;
    }

    const optimisticData: OnyxUpdate[] = [
        {
            onyxMethod: Onyx.METHOD.MERGE,
            key: `${ONYXKEYS.COLLECTION.REPORT_METADATA}${reportID}`,
            value: {
                isLoadingPrivateNotes: true,
            },
        },
    ];

    const successData: OnyxUpdate[] = [
        {
            onyxMethod: Onyx.METHOD.MERGE,
            key: `${ONYXKEYS.COLLECTION.REPORT_METADATA}${reportID}`,
            value: {
                isLoadingPrivateNotes: false,
            },
        },
    ];

    const failureData: OnyxUpdate[] = [
        {
            onyxMethod: Onyx.METHOD.MERGE,
            key: `${ONYXKEYS.COLLECTION.REPORT_METADATA}${reportID}`,
            value: {
                isLoadingPrivateNotes: false,
            },
        },
    ];

    const parameters: GetReportPrivateNoteParams = {reportID};

    API.read(READ_COMMANDS.GET_REPORT_PRIVATE_NOTE, parameters, {optimisticData, successData, failureData});
}

function completeOnboarding({
    engagementChoice,
    onboardingMessage,
    firstName = '',
    lastName = '',
    adminsChatReportID,
    onboardingPolicyID,
    paymentSelected,
    companySize,
    userReportedIntegration,
    wasInvited,
    selectedInterestedFeatures = [],
    shouldSkipTestDriveModal,
    isInvitedAccountant,
}: {
    engagementChoice: OnboardingPurpose;
    onboardingMessage: OnboardingMessage;
    firstName?: string;
    lastName?: string;
    adminsChatReportID?: string;
    onboardingPolicyID?: string;
    paymentSelected?: string;
    companySize?: OnboardingCompanySize;
    userReportedIntegration?: OnboardingAccounting;
    wasInvited?: boolean;
    selectedInterestedFeatures?: string[];
    shouldSkipTestDriveModal?: boolean;
    isInvitedAccountant?: boolean;
}) {
    const onboardingData = prepareOnboardingOnyxData(
        introSelected,
        engagementChoice,
        onboardingMessage,
        adminsChatReportID,
        onboardingPolicyID,
        userReportedIntegration,
        wasInvited,
        companySize,
        selectedInterestedFeatures,
        isInvitedAccountant,
    );
    if (!onboardingData) {
        return;
    }

    const {optimisticData, successData, failureData, guidedSetupData, actorAccountID, selfDMParameters} = onboardingData;

    const parameters: CompleteGuidedSetupParams = {
        engagementChoice,
        firstName,
        lastName,
        actorAccountID,
        guidedSetupData: JSON.stringify(guidedSetupData),
        paymentSelected,
        companySize,
        userReportedIntegration,
        policyID: onboardingPolicyID,
        selfDMReportID: selfDMParameters.reportID,
        selfDMCreatedReportActionID: selfDMParameters.createdReportActionID,
    };

    const willRedirectToOldDotFromOnboarding = shouldOnboardingRedirectToOldDot(companySize, userReportedIntegration);
    if (willRedirectToOldDotFromOnboarding) {
        optimisticData.push({
            onyxMethod: Onyx.METHOD.MERGE,
            key: ONYXKEYS.NVP_ONBOARDING,
            value: {isLoading: true},
        });

        successData.push({
            onyxMethod: Onyx.METHOD.MERGE,
            key: ONYXKEYS.NVP_ONBOARDING,
            value: {isLoading: false},
        });

        failureData.push({
            onyxMethod: Onyx.METHOD.MERGE,
            key: ONYXKEYS.NVP_ONBOARDING,
            value: {isLoading: false},
        });
    }

    // Only add the dismissed state of the test drive modal when the user is not redirected to oldDot,
    // because we don't want the modal to reappear when returning from oldDot.
    // We should only set testDriveModalDismissed to false if it's not already true (i.e., if the modal hasn't been dismissed yet).
    if (!shouldSkipTestDriveModal && !(engagementChoice === CONST.ONBOARDING_CHOICES.MANAGE_TEAM && willRedirectToOldDotFromOnboarding)) {
        if (onboarding?.testDriveModalDismissed !== true) {
            optimisticData.push({
                onyxMethod: Onyx.METHOD.MERGE,
                key: ONYXKEYS.NVP_ONBOARDING,
                value: {testDriveModalDismissed: false},
            });

            successData.push({
                onyxMethod: Onyx.METHOD.MERGE,
                key: ONYXKEYS.NVP_ONBOARDING,
                value: {testDriveModalDismissed: false},
            });

            failureData.push({
                onyxMethod: Onyx.METHOD.MERGE,
                key: ONYXKEYS.NVP_ONBOARDING,
                value: {testDriveModalDismissed: null},
            });
        }
    }

    API.write(WRITE_COMMANDS.COMPLETE_GUIDED_SETUP, parameters, {optimisticData, successData, failureData});
}

/** Loads necessary data for rendering the RoomMembersPage */
function openRoomMembersPage(reportID: string) {
    const parameters: OpenRoomMembersPageParams = {reportID};

    API.read(READ_COMMANDS.OPEN_ROOM_MEMBERS_PAGE, parameters);
}

/**
 * Checks if there are any errors in the private notes for a given report
 *
 * @returns Returns true if there are errors in any of the private notes on the report
 */
function hasErrorInPrivateNotes(report: OnyxEntry<Report>): boolean {
    const privateNotes = report?.privateNotes ?? {};
    return Object.values(privateNotes).some((privateNote) => !isEmpty(privateNote.errors));
}

/** Clears all errors associated with a given private note */
function clearPrivateNotesError(reportID: string, accountID: number) {
    Onyx.merge(`${ONYXKEYS.COLLECTION.REPORT}${reportID}`, {privateNotes: {[accountID]: {errors: null}}});
}

function getDraftPrivateNote(reportID: string): string {
    return draftNoteMap?.[reportID] ?? '';
}

/**
 * Saves the private notes left by the user as they are typing. By saving this data the user can switch between chats, close
 * tab, refresh etc without worrying about loosing what they typed out.
 */
function savePrivateNotesDraft(reportID: string, note: string) {
    Onyx.merge(`${ONYXKEYS.COLLECTION.PRIVATE_NOTES_DRAFT}${reportID}`, note);
}

function searchForReports(searchInput: string, policyID?: string) {
    // We do not try to make this request while offline because it sets a loading indicator optimistically
    if (isNetworkOffline) {
        Onyx.set(ONYXKEYS.IS_SEARCHING_FOR_REPORTS, false);
        return;
    }

    const successData: OnyxUpdate[] = [
        {
            onyxMethod: Onyx.METHOD.MERGE,
            key: ONYXKEYS.IS_SEARCHING_FOR_REPORTS,
            value: false,
        },
    ];

    const failureData: OnyxUpdate[] = [
        {
            onyxMethod: Onyx.METHOD.MERGE,
            key: ONYXKEYS.IS_SEARCHING_FOR_REPORTS,
            value: false,
        },
    ];

    const searchForRoomToMentionParams: SearchForRoomsToMentionParams = {query: searchInput.toLowerCase(), policyID};
    const searchForReportsParams: SearchForReportsParams = {searchInput: searchInput.toLowerCase(), canCancel: true};

    // We want to cancel all pending SearchForReports API calls before making another one
    if (!policyID) {
        HttpUtils.cancelPendingRequests(READ_COMMANDS.SEARCH_FOR_REPORTS);
    }

    API.read(policyID ? READ_COMMANDS.SEARCH_FOR_ROOMS_TO_MENTION : READ_COMMANDS.SEARCH_FOR_REPORTS, policyID ? searchForRoomToMentionParams : searchForReportsParams, {
        successData,
        failureData,
    });
}

function searchInServer(searchInput: string, policyID?: string) {
    if (isNetworkOffline || !searchInput.trim().length) {
        Onyx.set(ONYXKEYS.IS_SEARCHING_FOR_REPORTS, false);
        return;
    }

    // Why not set this in optimistic data? It won't run until the API request happens and while the API request is debounced
    // we want to show the loading state right away. Otherwise, we will see a flashing UI where the client options are sorted and
    // tell the user there are no options, then we start searching, and tell them there are no options again.
    Onyx.set(ONYXKEYS.IS_SEARCHING_FOR_REPORTS, true);
    searchForReports(searchInput, policyID);
}

function updateLastVisitTime(reportID: string) {
    if (!isValidReportIDFromPath(reportID)) {
        return;
    }
    Onyx.merge(`${ONYXKEYS.COLLECTION.REPORT_METADATA}${reportID}`, {lastVisitTime: DateUtils.getDBTime()});
}

function updateLoadingInitialReportAction(reportID: string) {
    if (!isValidReportIDFromPath(reportID)) {
        return;
    }
    Onyx.merge(`${ONYXKEYS.COLLECTION.REPORT_METADATA}${reportID}`, {isLoadingInitialReportActions: false});
}

function setNewRoomFormLoading(isLoading = true) {
    Onyx.merge(`${ONYXKEYS.FORMS.NEW_ROOM_FORM}`, {isLoading});
}

function clearNewRoomFormError() {
    return Onyx.set(ONYXKEYS.FORMS.NEW_ROOM_FORM, {
        isLoading: false,
        errorFields: null,
        errors: null,
        [INPUT_IDS.ROOM_NAME]: '',
        [INPUT_IDS.REPORT_DESCRIPTION]: '',
        [INPUT_IDS.POLICY_ID]: '',
        [INPUT_IDS.WRITE_CAPABILITY]: '',
        [INPUT_IDS.VISIBILITY]: '',
    });
}

function resolveActionableMentionWhisper(
    reportID: string | undefined,
    reportAction: OnyxEntry<ReportAction>,
    resolution: ValueOf<typeof CONST.REPORT.ACTIONABLE_MENTION_WHISPER_RESOLUTION> | ValueOf<typeof CONST.REPORT.ACTIONABLE_MENTION_INVITE_TO_SUBMIT_EXPENSE_CONFIRM_WHISPER>,
    formatPhoneNumber: LocaleContextProps['formatPhoneNumber'],
    policy?: OnyxEntry<Policy>,
    isReportArchived = false,
) {
    if (!reportAction || !reportID) {
        return;
    }

    if (ReportActionsUtils.isActionableMentionWhisper(reportAction) && resolution === CONST.REPORT.ACTIONABLE_MENTION_WHISPER_RESOLUTION.INVITE_TO_SUBMIT_EXPENSE) {
        const actionOriginalMessage = ReportActionsUtils.getOriginalMessage(reportAction);

        const policyID = policy?.id;

        if (actionOriginalMessage && policyID) {
            const currentUserDetails = allPersonalDetails?.[getCurrentUserAccountID()];
            const welcomeNoteSubject = `# ${currentUserDetails?.displayName ?? ''} invited you to ${policy?.name ?? 'a workspace'}`;
            const welcomeNote = Localize.translateLocal('workspace.common.welcomeNote');
            const policyMemberAccountIDs = Object.values(getMemberAccountIDsForWorkspace(policy?.employeeList, false, false));

            const invitees: Record<string, number> = {};
            actionOriginalMessage.inviteeEmails?.forEach((email, index) => {
                if (!email) {
                    return;
                }
                invitees[email] = actionOriginalMessage.inviteeAccountIDs?.at(index) ?? CONST.DEFAULT_NUMBER_ID;
            });

            addMembersToWorkspace(invitees, `${welcomeNoteSubject}\n\n${welcomeNote}`, policyID, policyMemberAccountIDs, CONST.POLICY.ROLE.USER, formatPhoneNumber);
        }
    }

    const message = ReportActionsUtils.getReportActionMessage(reportAction);
    if (!message) {
        return;
    }

    const updatedMessage: Message = {
        ...message,
        resolution,
    };

    const optimisticReportActions = {
        [reportAction.reportActionID]: {
            originalMessage: {
                resolution,
            },
        },
    };

    const report = allReports?.[`${ONYXKEYS.COLLECTION.REPORT}${reportID}`];
    const reportUpdateDataWithPreviousLastMessage = getReportLastMessage(reportID, optimisticReportActions as ReportActions, isReportArchived);

    const reportUpdateDataWithCurrentLastMessage = {
        lastMessageText: report?.lastMessageText,
        lastVisibleActionCreated: report?.lastVisibleActionCreated,
        lastActorAccountID: report?.lastActorAccountID,
    };

    const optimisticData: OnyxUpdate[] = [
        {
            onyxMethod: Onyx.METHOD.MERGE,
            key: `${ONYXKEYS.COLLECTION.REPORT_ACTIONS}${reportID}`,
            value: {
                [reportAction.reportActionID]: {
                    message: [updatedMessage],
                    originalMessage: {
                        resolution,
                    },
                },
            },
        },
        {
            onyxMethod: Onyx.METHOD.MERGE,
            key: `${ONYXKEYS.COLLECTION.REPORT}${reportID}`,
            value: reportUpdateDataWithPreviousLastMessage,
        },
    ];

    const failureData: OnyxUpdate[] = [
        {
            onyxMethod: Onyx.METHOD.MERGE,
            key: `${ONYXKEYS.COLLECTION.REPORT_ACTIONS}${reportID}`,
            value: {
                [reportAction.reportActionID]: {
                    message: [message],
                    originalMessage: {
                        resolution: null,
                    },
                },
            },
        },
        {
            onyxMethod: Onyx.METHOD.MERGE,
            key: `${ONYXKEYS.COLLECTION.REPORT}${reportID}`,
            value: reportUpdateDataWithCurrentLastMessage, // revert back to the current report last message data in case of failure
        },
    ];

    const parameters: ResolveActionableMentionWhisperParams = {
        reportActionID: reportAction.reportActionID,
        resolution,
    };

    API.write(WRITE_COMMANDS.RESOLVE_ACTIONABLE_MENTION_WHISPER, parameters, {optimisticData, failureData});
}

function resolveActionableMentionConfirmWhisper(
    reportID: string | undefined,
    reportAction: OnyxEntry<ReportAction>,
    resolution: ValueOf<typeof CONST.REPORT.ACTIONABLE_MENTION_INVITE_TO_SUBMIT_EXPENSE_CONFIRM_WHISPER>,
    formatPhoneNumber: LocaleContextProps['formatPhoneNumber'],
    isReportArchived: boolean,
) {
    resolveActionableMentionWhisper(reportID, reportAction, resolution, formatPhoneNumber, undefined, isReportArchived);
}

function resolveActionableReportMentionWhisper(
    reportId: string | undefined,
    reportAction: OnyxEntry<ReportAction>,
    resolution: ValueOf<typeof CONST.REPORT.ACTIONABLE_REPORT_MENTION_WHISPER_RESOLUTION>,
    isReportArchived?: boolean,
) {
    if (!reportAction || !reportId) {
        return;
    }

    const optimisticReportActions = {
        [reportAction.reportActionID]: {
            originalMessage: {
                resolution,
            },
        },
    };

    const report = allReports?.[`${ONYXKEYS.COLLECTION.REPORT}${reportId}`];
    const reportUpdateDataWithPreviousLastMessage = getReportLastMessage(reportId, optimisticReportActions as ReportActions, isReportArchived);

    const reportUpdateDataWithCurrentLastMessage = {
        lastMessageText: report?.lastMessageText,
        lastVisibleActionCreated: report?.lastVisibleActionCreated,
        lastActorAccountID: report?.lastActorAccountID,
    };

    const optimisticData: OnyxUpdate[] = [
        {
            onyxMethod: Onyx.METHOD.MERGE,
            key: `${ONYXKEYS.COLLECTION.REPORT_ACTIONS}${reportId}`,
            value: {
                [reportAction.reportActionID]: {
                    originalMessage: {
                        resolution,
                    },
                },
            } as ReportActions,
        },
        {
            onyxMethod: Onyx.METHOD.MERGE,
            key: `${ONYXKEYS.COLLECTION.REPORT}${reportId}`,
            value: reportUpdateDataWithPreviousLastMessage,
        },
    ];

    const failureData: OnyxUpdate[] = [
        {
            onyxMethod: Onyx.METHOD.MERGE,
            key: `${ONYXKEYS.COLLECTION.REPORT_ACTIONS}${reportId}`,
            value: {
                [reportAction.reportActionID]: {
                    originalMessage: {
                        resolution: null,
                    },
                },
            },
        },
        {
            onyxMethod: Onyx.METHOD.MERGE,
            key: `${ONYXKEYS.COLLECTION.REPORT}${reportId}`,
            value: reportUpdateDataWithCurrentLastMessage, // revert back to the current report last message data in case of failure
        },
    ];

    const parameters: ResolveActionableReportMentionWhisperParams = {
        reportActionID: reportAction.reportActionID,
        resolution,
    };

    API.write(WRITE_COMMANDS.RESOLVE_ACTIONABLE_REPORT_MENTION_WHISPER, parameters, {optimisticData, failureData});
}

function dismissTrackExpenseActionableWhisper(reportID: string | undefined, reportAction: OnyxEntry<ReportAction>): void {
    const isArrayMessage = Array.isArray(reportAction?.message);
    const message = ReportActionsUtils.getReportActionMessage(reportAction);
    if (!message || !reportAction || !reportID) {
        return;
    }

    const updatedMessage: Message = {
        ...message,
        resolution: CONST.REPORT.ACTIONABLE_TRACK_EXPENSE_WHISPER_RESOLUTION.NOTHING,
    };

    const optimisticData: OnyxUpdate[] = [
        {
            onyxMethod: Onyx.METHOD.MERGE,
            key: `${ONYXKEYS.COLLECTION.REPORT_ACTIONS}${reportID}`,
            value: {
                [reportAction.reportActionID]: {
                    message: isArrayMessage ? [updatedMessage] : updatedMessage,
                    originalMessage: {
                        resolution: CONST.REPORT.ACTIONABLE_TRACK_EXPENSE_WHISPER_RESOLUTION.NOTHING,
                    },
                },
            },
        },
    ];

    const failureData: OnyxUpdate[] = [
        {
            onyxMethod: Onyx.METHOD.MERGE,
            key: `${ONYXKEYS.COLLECTION.REPORT_ACTIONS}${reportID}`,
            value: {
                [reportAction.reportActionID]: {
                    message: [message],
                    originalMessage: {
                        resolution: null,
                    },
                },
            },
        },
    ];

    const params = {
        reportActionID: reportAction.reportActionID,
    };

    API.write(WRITE_COMMANDS.DISMISS_TRACK_EXPENSE_ACTIONABLE_WHISPER, params, {optimisticData, failureData});
}

function setGroupDraft(newGroupDraft: Partial<NewGroupChatDraft>) {
    Onyx.merge(ONYXKEYS.NEW_GROUP_CHAT_DRAFT, newGroupDraft);
}

function exportToIntegration(reportID: string, connectionName: ConnectionName) {
    const action = buildOptimisticExportIntegrationAction(connectionName);
    const optimisticReportActionID = action.reportActionID;

    const optimisticData: OnyxUpdate[] = [
        {
            onyxMethod: Onyx.METHOD.MERGE,
            key: `${ONYXKEYS.COLLECTION.REPORT_ACTIONS}${reportID}`,
            value: {
                [optimisticReportActionID]: action,
            },
        },
    ];

    const failureData: OnyxUpdate[] = [
        {
            onyxMethod: Onyx.METHOD.MERGE,
            key: `${ONYXKEYS.COLLECTION.REPORT_ACTIONS}${reportID}`,
            value: {
                [optimisticReportActionID]: {
                    errors: getMicroSecondOnyxErrorWithTranslationKey('common.genericErrorMessage'),
                },
            },
        },
    ];

    const params = {
        reportIDList: reportID,
        connectionName,
        type: 'MANUAL',
        optimisticReportActions: JSON.stringify({
            [reportID]: optimisticReportActionID,
        }),
    } satisfies ReportExportParams;

    API.write(WRITE_COMMANDS.REPORT_EXPORT, params, {optimisticData, failureData});
}

function markAsManuallyExported(reportID: string, connectionName: ConnectionName) {
    const action = buildOptimisticExportIntegrationAction(connectionName, true);
    const label = CONST.POLICY.CONNECTIONS.NAME_USER_FRIENDLY[connectionName];
    const optimisticReportActionID = action.reportActionID;

    const optimisticData: OnyxUpdate[] = [
        {
            onyxMethod: Onyx.METHOD.MERGE,
            key: `${ONYXKEYS.COLLECTION.REPORT_ACTIONS}${reportID}`,
            value: {
                [optimisticReportActionID]: action,
            },
        },
    ];

    const successData: OnyxUpdate[] = [
        {
            onyxMethod: Onyx.METHOD.MERGE,
            key: `${ONYXKEYS.COLLECTION.REPORT_ACTIONS}${reportID}`,
            value: {
                [optimisticReportActionID]: {
                    pendingAction: null,
                },
            },
        },
    ];

    const failureData: OnyxUpdate[] = [
        {
            onyxMethod: Onyx.METHOD.MERGE,
            key: `${ONYXKEYS.COLLECTION.REPORT_ACTIONS}${reportID}`,
            value: {
                [optimisticReportActionID]: {
                    errors: getMicroSecondOnyxErrorWithTranslationKey('common.genericErrorMessage'),
                },
            },
        },
    ];

    const params = {
        markedManually: true,
        data: JSON.stringify([
            {
                reportID,
                label,
                optimisticReportActionID,
            },
        ]),
    } satisfies MarkAsExportedParams;

    API.write(WRITE_COMMANDS.MARK_AS_EXPORTED, params, {optimisticData, successData, failureData});
}

function exportReportToCSV({reportID, transactionIDList}: ExportReportCSVParams, onDownloadFailed: () => void) {
    let reportIDParam = reportID;
    const allReportTransactions = getReportTransactions(reportID).filter((transaction) => transaction.pendingAction !== CONST.RED_BRICK_ROAD_PENDING_ACTION.DELETE);
    const allTransactionIDs = allReportTransactions.map((transaction) => transaction.transactionID);
    if (allTransactionIDs.length !== transactionIDList.length) {
        reportIDParam = '-1';
    }
    const finalParameters = enhanceParameters(WRITE_COMMANDS.EXPORT_REPORT_TO_CSV, {
        reportID: reportIDParam,
        transactionIDList,
    });

    const formData = new FormData();
    Object.entries(finalParameters).forEach(([key, value]) => {
        if (Array.isArray(value)) {
            formData.append(key, value.join(','));
        } else {
            formData.append(key, String(value));
        }
    });

    fileDownload(ApiUtils.getCommandURL({command: WRITE_COMMANDS.EXPORT_REPORT_TO_CSV}), 'Expensify.csv', '', false, formData, CONST.NETWORK.METHOD.POST, onDownloadFailed);
}

function exportReportToPDF({reportID}: ExportReportPDFParams) {
    const optimisticData: OnyxUpdate[] = [
        {
            onyxMethod: Onyx.METHOD.SET,
            key: `${ONYXKEYS.COLLECTION.NVP_EXPENSIFY_REPORT_PDF_FILENAME}${reportID}`,
            value: null,
        },
    ];

    const failureData: OnyxUpdate[] = [
        {
            onyxMethod: Onyx.METHOD.MERGE,
            key: `${ONYXKEYS.COLLECTION.NVP_EXPENSIFY_REPORT_PDF_FILENAME}${reportID}`,
            value: 'error',
        },
    ];
    const params = {
        reportID,
    } satisfies ExportReportPDFParams;

    API.write(WRITE_COMMANDS.EXPORT_REPORT_TO_PDF, params, {optimisticData, failureData});
}

function downloadReportPDF(fileName: string, reportName: string) {
    const baseURL = addTrailingForwardSlash(getOldDotURLFromEnvironment(environment));
    const downloadFileName = `${reportName}.pdf`;
    setDownload(fileName, true);
    const pdfURL = `${baseURL}secure?secureType=pdfreport&filename=${encodeURIComponent(fileName)}&downloadName=${encodeURIComponent(downloadFileName)}&email=${encodeURIComponent(
        currentUserEmail ?? '',
    )}`;
    // The shouldOpenExternalLink parameter must always be set to
    // true to avoid CORS errors for as long as we use the OD URL.
    // See https://github.com/Expensify/App/issues/61937
    fileDownload(addEncryptedAuthTokenToURL(pdfURL, true), downloadFileName, '', true).then(() => setDownload(fileName, false));
}

function setDeleteTransactionNavigateBackUrl(url: string) {
    Onyx.set(ONYXKEYS.NVP_DELETE_TRANSACTION_NAVIGATE_BACK_URL, url);
}

function clearDeleteTransactionNavigateBackUrl() {
    Onyx.merge(ONYXKEYS.NVP_DELETE_TRANSACTION_NAVIGATE_BACK_URL, null);
}

/** Deletes a report and un-reports all transactions on the report along with its reportActions, any linked reports and any linked IOU report actions. */
function deleteAppReport(reportID: string | undefined) {
    if (!reportID) {
        Log.warn('[Report] deleteReport called with no reportID');
        return;
    }
    const optimisticData: OnyxUpdate[] = [];
    const successData: OnyxUpdate[] = [];
    const failureData: OnyxUpdate[] = [];

    const report = allReports?.[`${ONYXKEYS.COLLECTION.REPORT}${reportID}`];

    let selfDMReportID = findSelfDMReportID();
    let selfDMReport = allReports?.[`${ONYXKEYS.COLLECTION.REPORT}${selfDMReportID}`];
    let createdAction: ReportAction;
    let selfDMParameters: SelfDMParameters = {};

    if (!selfDMReport) {
        const currentTime = DateUtils.getDBTime();
        selfDMReport = buildOptimisticSelfDMReport(currentTime);
        selfDMReportID = selfDMReport.reportID;
        createdAction = buildOptimisticCreatedReportAction(currentUserEmail ?? '', currentTime);
        selfDMParameters = {reportID: selfDMReport.reportID, createdReportActionID: createdAction.reportActionID};
        optimisticData.push(
            {
                onyxMethod: Onyx.METHOD.SET,
                key: `${ONYXKEYS.COLLECTION.REPORT}${selfDMReport.reportID}`,
                value: {
                    ...selfDMReport,
                    pendingFields: {
                        createChat: CONST.RED_BRICK_ROAD_PENDING_ACTION.ADD,
                    },
                },
            },
            {
                onyxMethod: Onyx.METHOD.MERGE,
                key: `${ONYXKEYS.COLLECTION.REPORT_METADATA}${selfDMReport.reportID}`,
                value: {
                    isOptimisticReport: true,
                },
            },
            {
                onyxMethod: Onyx.METHOD.SET,
                key: `${ONYXKEYS.COLLECTION.REPORT_ACTIONS}${selfDMReport.reportID}`,
                value: {
                    [createdAction.reportActionID]: createdAction,
                },
            },
        );

        successData.push(
            {
                onyxMethod: Onyx.METHOD.MERGE,
                key: `${ONYXKEYS.COLLECTION.REPORT}${selfDMReport.reportID}`,
                value: {
                    pendingFields: {
                        createChat: null,
                    },
                },
            },
            {
                onyxMethod: Onyx.METHOD.MERGE,
                key: `${ONYXKEYS.COLLECTION.REPORT_METADATA}${selfDMReport.reportID}`,
                value: {
                    isOptimisticReport: false,
                },
            },
            {
                onyxMethod: Onyx.METHOD.MERGE,
                key: `${ONYXKEYS.COLLECTION.REPORT_ACTIONS}${selfDMReport.reportID}`,
                value: {
                    [createdAction.reportActionID]: {
                        pendingAction: null,
                    },
                },
            },
        );
    }

    // 1. Get all report transactions
    const reportActionsForReport = allReportActions?.[reportID];
    const transactionIDToReportActionAndThreadData: Record<string, TransactionThreadInfo> = {};

    Object.values(reportActionsForReport ?? {}).forEach((reportAction) => {
        if (!ReportActionsUtils.isMoneyRequestAction(reportAction)) {
            return;
        }

        if (ReportActionsUtils.isDeletedAction(reportAction)) {
            return;
        }

        const originalMessage = ReportActionsUtils.getOriginalMessage(reportAction);
        if (originalMessage?.type !== CONST.IOU.REPORT_ACTION_TYPE.CREATE && originalMessage?.type !== CONST.IOU.REPORT_ACTION_TYPE.TRACK) {
            return;
        }

        const transactionID = ReportActionsUtils.getOriginalMessage(reportAction)?.IOUTransactionID;
        const childReportID = reportAction.childReportID;
        const newReportActionID = rand64();

        // 1. Update the transaction and its violations
        if (transactionID) {
            const transaction = allTransactions?.[`${ONYXKEYS.COLLECTION.TRANSACTION}${transactionID}`];
            const transactionViolations = allTransactionViolations?.[`${ONYXKEYS.COLLECTION.TRANSACTION_VIOLATIONS}${transactionID}`];

            optimisticData.push(
                {
                    onyxMethod: Onyx.METHOD.MERGE,
                    key: `${ONYXKEYS.COLLECTION.TRANSACTION}${transactionID}`,
                    value: {reportID: CONST.REPORT.UNREPORTED_REPORT_ID, comment: {hold: null}},
                },
                {
                    onyxMethod: Onyx.METHOD.MERGE,
                    key: `${ONYXKEYS.COLLECTION.TRANSACTION_VIOLATIONS}${transactionID}`,
                    value: null,
                },
            );

            failureData.push(
                {
                    onyxMethod: Onyx.METHOD.MERGE,
                    key: `${ONYXKEYS.COLLECTION.TRANSACTION}${transactionID}`,
                    value: {reportID: transaction?.reportID, comment: {hold: transaction?.comment?.hold}},
                },
                {
                    onyxMethod: Onyx.METHOD.MERGE,
                    key: `${ONYXKEYS.COLLECTION.TRANSACTION_VIOLATIONS}${transactionID}`,
                    value: transactionViolations,
                },
            );

            if (isOnHold(transaction)) {
                const unHoldAction = buildOptimisticUnHoldReportAction();
                optimisticData.push({
                    onyxMethod: Onyx.METHOD.MERGE,
                    key: `${ONYXKEYS.COLLECTION.REPORT_ACTIONS}${childReportID}`,
                    value: {[unHoldAction.reportActionID]: unHoldAction},
                });

                successData.push({
                    onyxMethod: Onyx.METHOD.MERGE,
                    key: `${ONYXKEYS.COLLECTION.REPORT_ACTIONS}${childReportID}`,
                    value: {[unHoldAction.reportActionID]: {pendingAction: null}},
                });

                failureData.push({
                    onyxMethod: Onyx.METHOD.MERGE,
                    key: `${ONYXKEYS.COLLECTION.REPORT_ACTIONS}${childReportID}`,
                    value: {[unHoldAction.reportActionID]: null},
                });

                transactionIDToReportActionAndThreadData[transactionID] = {
                    ...transactionIDToReportActionAndThreadData[transactionID],
                    unholdReportActionID: unHoldAction.reportActionID,
                };
            }
        }

        // 2. Move the report action to self DM
        const updatedReportAction = {
            ...reportAction,
            originalMessage: {
                // eslint-disable-next-line @typescript-eslint/no-deprecated
                ...reportAction.originalMessage,
                IOUReportID: CONST.REPORT.UNREPORTED_REPORT_ID,
                type: CONST.IOU.TYPE.TRACK,
            },
            reportActionID: newReportActionID,
            pendingAction: CONST.RED_BRICK_ROAD_PENDING_ACTION.ADD,
        };

        optimisticData.push({
            onyxMethod: Onyx.METHOD.MERGE,
            key: `${ONYXKEYS.COLLECTION.REPORT_ACTIONS}${selfDMReportID}`,
            value: {[newReportActionID]: updatedReportAction},
        });

        successData.push({
            onyxMethod: Onyx.METHOD.MERGE,
            key: `${ONYXKEYS.COLLECTION.REPORT_ACTIONS}${selfDMReportID}`,
            value: {[newReportActionID]: {pendingAction: null}},
        });

        failureData.push({
            onyxMethod: Onyx.METHOD.MERGE,
            key: `${ONYXKEYS.COLLECTION.REPORT_ACTIONS}${selfDMReportID}`,
            value: {[newReportActionID]: null},
        });

        // 3. Update transaction thread
        optimisticData.push(
            {
                onyxMethod: Onyx.METHOD.MERGE,
                key: `${ONYXKEYS.COLLECTION.REPORT}${childReportID}`,
                value: {
                    parentReportActionID: newReportActionID,
                    parentReportID: selfDMReportID,
                    chatReportID: selfDMReportID,
                    policyID: CONST.POLICY.ID_FAKE,
                },
            },
            {
                onyxMethod: Onyx.METHOD.MERGE,
                key: `${ONYXKEYS.COLLECTION.REPORT_ACTIONS}${childReportID}`,
                value: {
                    [newReportActionID]: {
                        actionName: CONST.REPORT.ACTIONS.TYPE.IOU,
                        originalMessage: {
                            IOUTransactionID: transactionID,
                            movedToReportID: selfDMReportID,
                        },
                    },
                },
            },
        );

        // 4. Add UNREPORTED_TRANSACTION report action
        const unreportedAction = buildOptimisticUnreportedTransactionAction(childReportID, reportID);

        optimisticData.push({
            onyxMethod: Onyx.METHOD.MERGE,
            key: `${ONYXKEYS.COLLECTION.REPORT_ACTIONS}${childReportID}`,
            value: {[unreportedAction.reportActionID]: unreportedAction},
        });

        successData.push({
            onyxMethod: Onyx.METHOD.MERGE,
            key: `${ONYXKEYS.COLLECTION.REPORT_ACTIONS}${childReportID}`,
            value: {[unreportedAction.reportActionID]: {pendingAction: null}},
        });

        failureData.push({
            onyxMethod: Onyx.METHOD.MERGE,
            key: `${ONYXKEYS.COLLECTION.REPORT_ACTIONS}${childReportID}`,
            value: {[unreportedAction.reportActionID]: null},
        });

        if (transactionID) {
            transactionIDToReportActionAndThreadData[transactionID] = {
                ...transactionIDToReportActionAndThreadData[transactionID],
                moneyRequestPreviewReportActionID: newReportActionID,
                movedReportActionID: unreportedAction?.reportActionID,
            };
        }
    });

    // 6. Delete report actions on the report
    optimisticData.push({
        onyxMethod: Onyx.METHOD.MERGE,
        key: `${ONYXKEYS.COLLECTION.REPORT_ACTIONS}${reportID}`,
        value: null,
    });

    failureData.push({
        onyxMethod: Onyx.METHOD.MERGE,
        key: `${ONYXKEYS.COLLECTION.REPORT_ACTIONS}${reportID}`,
        value: reportActionsForReport,
    });

    // 7. Delete the report
    optimisticData.push({
        onyxMethod: Onyx.METHOD.MERGE,
        key: `${ONYXKEYS.COLLECTION.REPORT}${reportID}`,
        value: null,
    });

    failureData.push({
        onyxMethod: Onyx.METHOD.MERGE,
        key: `${ONYXKEYS.COLLECTION.REPORT}${reportID}`,
        value: report,
    });

    // 8. Delete chat report preview
    const reportActionID = report?.parentReportActionID;
    const reportAction = allReportActions?.[reportID];
    const parentReportID = report?.parentReportID;

    if (reportActionID) {
        optimisticData.push({
            onyxMethod: Onyx.METHOD.MERGE,
            key: `${ONYXKEYS.COLLECTION.REPORT_ACTIONS}${parentReportID}`,
            value: {
                [reportActionID]: null,
            },
        });

        failureData.push({
            onyxMethod: Onyx.METHOD.MERGE,
            key: `${ONYXKEYS.COLLECTION.REPORT_ACTIONS}${parentReportID}`,
            value: {
                [reportActionID]: reportAction,
            },
        });
    }

    const chatReport = getReportOrDraftReport(report?.parentReportID);
    if (chatReport) {
        optimisticData.push({
            onyxMethod: Onyx.METHOD.MERGE,
            key: `${ONYXKEYS.COLLECTION.REPORT}${report?.parentReportID}`,
            value: {hasOutstandingChildRequest: hasOutstandingChildRequest(chatReport, report?.reportID)},
        });
    }

    failureData.push({
        onyxMethod: Onyx.METHOD.MERGE,
        key: `${ONYXKEYS.COLLECTION.REPORT}${report?.parentReportID}`,
        value: {hasOutstandingChildRequest: report?.hasOutstandingChildRequest},
    });

    const parameters: DeleteAppReportParams = {
        reportID,
        transactionIDToReportActionAndThreadData: JSON.stringify(transactionIDToReportActionAndThreadData),
        selfDMReportID: selfDMParameters.reportID,
        selfDMCreatedReportActionID: selfDMParameters.createdReportActionID,
    };

    API.write(WRITE_COMMANDS.DELETE_APP_REPORT, parameters, {optimisticData, successData, failureData});
}

/**
 * Moves an IOU report to a policy by converting it to an expense report
 * @param reportID - The ID of the IOU report to move
 * @param policy - The policy to move the report to
 * @param isFromSettlementButton - Whether the action is from report preview
 */
function moveIOUReportToPolicy(
    reportID: string,
    policy: Policy,
    isFromSettlementButton?: boolean,
): {policyExpenseChatReportID?: string; useTemporaryOptimisticExpenseChatReportID: boolean} | undefined {
    const iouReport = allReports?.[`${ONYXKEYS.COLLECTION.REPORT}${reportID}`];

    // This flow only works for IOU reports
    if (!policy || !iouReport || !isIOUReportUsingReport(iouReport)) {
        return;
    }
    const isReimbursed = isReportManuallyReimbursed(iouReport);

    // We do not want to create negative amount expenses
    if (!isReimbursed && ReportActionsUtils.hasRequestFromCurrentAccount(reportID, iouReport.managerID ?? CONST.DEFAULT_NUMBER_ID) && !isFromSettlementButton) {
        return;
    }

    const policyID = policy.id;
    const iouReportID = iouReport.reportID;
    const employeeAccountID = iouReport.ownerAccountID;
    const expenseChatReportId = getPolicyExpenseChat(employeeAccountID, policyID)?.reportID;
    const useTemporaryOptimisticExpenseChatReportID = !expenseChatReportId;
    const optimisticExpenseChatReportID = expenseChatReportId ?? generateReportID();

    const {optimisticData, successData, failureData, movedExpenseReportAction, movedReportAction} = convertIOUReportToExpenseReport(
        iouReport,
        policy,
        policyID,
        optimisticExpenseChatReportID,
    );

    const parameters: MoveIOUReportToExistingPolicyParams = {
        iouReportID,
        policyID,
        changePolicyReportActionID: movedExpenseReportAction.reportActionID,
        dmMovedReportActionID: movedReportAction.reportActionID,
        optimisticReportID: optimisticExpenseChatReportID,
    };

    API.write(WRITE_COMMANDS.MOVE_IOU_REPORT_TO_EXISTING_POLICY, parameters, {optimisticData, successData, failureData});
    return {policyExpenseChatReportID: optimisticExpenseChatReportID, useTemporaryOptimisticExpenseChatReportID};
}

/**
 * Moves an IOU report to a policy by converting it to an expense report
 * @param reportID - The ID of the IOU report to move
 */
function moveIOUReportToPolicyAndInviteSubmitter(
    reportID: string,
    policy: Policy,
    formatPhoneNumber: LocaleContextProps['formatPhoneNumber'],
): {policyExpenseChatReportID?: string} | undefined {
    const iouReport = allReports?.[`${ONYXKEYS.COLLECTION.REPORT}${reportID}`];

    if (!policy || !iouReport) {
        return;
    }

    const isPolicyAdmin = isPolicyAdminPolicyUtils(policy);
    const submitterAccountID = iouReport.ownerAccountID;
    const submitterEmail = PersonalDetailsUtils.getLoginByAccountID(submitterAccountID ?? CONST.DEFAULT_NUMBER_ID);
    const submitterLogin = PhoneNumber.addSMSDomainIfPhoneNumber(submitterEmail);
    const policyID = policy.id;

    // This flow only works for admins moving an IOU report to a policy where the submitter is NOT yet a member of the policy
    if (!isPolicyAdmin || !isIOUReportUsingReport(iouReport) || !submitterAccountID || !submitterEmail || isPolicyMember(policy, submitterLogin)) {
        return;
    }

    const isReimbursed = isReportManuallyReimbursed(iouReport);

    // We only allow moving IOU report to a policy if it doesn't have requests from multiple users, as we do not want to create negative amount expenses
    if (!isReimbursed && ReportActionsUtils.hasRequestFromCurrentAccount(reportID, iouReport.managerID ?? CONST.DEFAULT_NUMBER_ID)) {
        return;
    }

    const optimisticData: OnyxUpdate[] = [];
    const successData: OnyxUpdate[] = [];
    const failureData: OnyxUpdate[] = [];

    // Optimistically add the submitter to the workspace and create a expense chat for them
    const policyKey = `${ONYXKEYS.COLLECTION.POLICY}${policyID}` as const;
    const invitedEmailsToAccountIDs: InvitedEmailsToAccountIDs = {
        [submitterEmail]: submitterAccountID,
    };

    // Set up new member optimistic data
    const role = CONST.POLICY.ROLE.USER;

    // Get personal details onyx data (similar to addMembersToWorkspace)
    const {newAccountIDs, newLogins} = PersonalDetailsUtils.getNewAccountIDsAndLogins([submitterLogin], [submitterAccountID]);
    const newPersonalDetailsOnyxData = PersonalDetailsUtils.getPersonalDetailsOnyxDataForOptimisticUsers(newLogins, newAccountIDs, formatPhoneNumber);

    // Build announce room members data for the new member
    const announceRoomMembers = buildRoomMembersOnyxData(CONST.REPORT.CHAT_TYPE.POLICY_ANNOUNCE, policyID, [submitterAccountID]);

    // Create policy expense chat for the submitter
    const policyExpenseChats = createPolicyExpenseChats(policyID, invitedEmailsToAccountIDs);
    const optimisticPolicyExpenseChatReportID = policyExpenseChats.reportCreationData[submitterEmail].reportID;
    const optimisticPolicyExpenseChatCreatedReportActionID = policyExpenseChats.reportCreationData[submitterEmail].reportActionID;

    // Set up optimistic member state
    const optimisticMembersState: OnyxCollectionInputValue<PolicyEmployee> = {
        [submitterLogin]: {
            role,
            email: submitterLogin,
            pendingAction: CONST.RED_BRICK_ROAD_PENDING_ACTION.ADD,
            submitsTo: getDefaultApprover(allPolicies?.[policyKey]),
        },
    };

    const successMembersState: OnyxCollectionInputValue<PolicyEmployee> = {
        [submitterLogin]: {pendingAction: null},
    };

    const failureMembersState: OnyxCollectionInputValue<PolicyEmployee> = {
        [submitterLogin]: {
            errors: getMicroSecondOnyxErrorWithTranslationKey('workspace.people.error.genericAdd'),
        },
    };

    optimisticData.push({
        onyxMethod: Onyx.METHOD.MERGE,
        key: policyKey,
        value: {
            employeeList: optimisticMembersState,
        },
    });

    successData.push({
        onyxMethod: Onyx.METHOD.MERGE,
        key: policyKey,
        value: {
            employeeList: successMembersState,
        },
    });

    failureData.push({
        onyxMethod: Onyx.METHOD.MERGE,
        key: policyKey,
        value: {
            employeeList: failureMembersState,
        },
    });

    optimisticData.push(...newPersonalDetailsOnyxData.optimisticData, ...policyExpenseChats.onyxOptimisticData, ...announceRoomMembers.optimisticData);
    successData.push(...newPersonalDetailsOnyxData.finallyData, ...policyExpenseChats.onyxSuccessData, ...announceRoomMembers.successData);
    failureData.push(...policyExpenseChats.onyxFailureData, ...announceRoomMembers.failureData);

    const {
        optimisticData: convertedOptimisticData,
        successData: convertedSuccessData,
        failureData: convertedFailureData,
        movedExpenseReportAction,
        movedReportAction,
    } = convertIOUReportToExpenseReport(iouReport, policy, policyID, optimisticPolicyExpenseChatReportID);

    optimisticData.push(...convertedOptimisticData);
    successData.push(...convertedSuccessData);
    failureData.push(...convertedFailureData);

    const parameters: MoveIOUReportToPolicyAndInviteSubmitterParams = {
        iouReportID: reportID,
        policyID,
        policyExpenseChatReportID: optimisticPolicyExpenseChatReportID ?? String(CONST.DEFAULT_NUMBER_ID),
        policyExpenseCreatedReportActionID: optimisticPolicyExpenseChatCreatedReportActionID ?? String(CONST.DEFAULT_NUMBER_ID),
        changePolicyReportActionID: movedExpenseReportAction.reportActionID,
        dmMovedReportActionID: movedReportAction.reportActionID,
    };

    API.write(WRITE_COMMANDS.MOVE_IOU_REPORT_TO_POLICY_AND_INVITE_SUBMITTER, parameters, {optimisticData, successData, failureData});
    return {policyExpenseChatReportID: optimisticPolicyExpenseChatReportID};
}

function convertIOUReportToExpenseReport(iouReport: Report, policy: Policy, policyID: string, optimisticPolicyExpenseChatReportID: string) {
    const optimisticData: OnyxUpdate[] = [];
    const successData: OnyxUpdate[] = [];
    const failureData: OnyxUpdate[] = [];

    const expenseReport = {
        ...iouReport,
        chatReportID: optimisticPolicyExpenseChatReportID,
        policyID,
        policyName: policy.name,
        parentReportID: optimisticPolicyExpenseChatReportID,
        type: CONST.REPORT.TYPE.EXPENSE,
        total: -(iouReport?.total ?? 0),
    };

    const nextApproverAccountID = getNextApproverAccountID(iouReport, true);
    if (iouReport.managerID !== nextApproverAccountID) {
        expenseReport.stateNum = CONST.REPORT.STATE_NUM.OPEN;
        expenseReport.statusNum = CONST.REPORT.STATUS_NUM.OPEN;
        expenseReport.managerID = nextApproverAccountID;
    }

    const titleReportField = getTitleReportField(getReportFieldsByPolicyID(policyID) ?? {});
    if (!!titleReportField && isPaidGroupPolicy(policy)) {
        expenseReport.reportName = populateOptimisticReportFormula(titleReportField.defaultValue, expenseReport, policy);
    }

    const reportID = iouReport.reportID;

    optimisticData.push({
        onyxMethod: Onyx.METHOD.MERGE,
        key: `${ONYXKEYS.COLLECTION.REPORT}${reportID}`,
        value: expenseReport,
    });
    failureData.push({
        onyxMethod: Onyx.METHOD.MERGE,
        key: `${ONYXKEYS.COLLECTION.REPORT}${reportID}`,
        value: iouReport,
    });

    // The expense report transactions need to have the amount reversed to negative values
    const reportTransactions = getReportTransactions(reportID);

    // For performance reasons, we are going to compose a merge collection data for transactions
    const transactionsOptimisticData: Record<string, Transaction> = {};
    const transactionFailureData: Record<string, Transaction> = {};
    reportTransactions.forEach((transaction) => {
        transactionsOptimisticData[`${ONYXKEYS.COLLECTION.TRANSACTION}${transaction.transactionID}`] = {
            ...transaction,
            amount: -transaction.amount,
            modifiedAmount: transaction.modifiedAmount ? -transaction.modifiedAmount : 0,
        };

        transactionFailureData[`${ONYXKEYS.COLLECTION.TRANSACTION}${transaction.transactionID}`] = transaction;
    });

    optimisticData.push({
        onyxMethod: Onyx.METHOD.MERGE_COLLECTION,
        key: `${ONYXKEYS.COLLECTION.TRANSACTION}`,
        value: transactionsOptimisticData,
    });
    failureData.push({
        onyxMethod: Onyx.METHOD.MERGE_COLLECTION,
        key: `${ONYXKEYS.COLLECTION.TRANSACTION}`,
        value: transactionFailureData,
    });

    // We need to move the report preview action from the DM to the expense chat.
    const oldChatReportID = iouReport.chatReportID;
    const reportPreviewActionID = iouReport.parentReportActionID;
    const reportPreview = !!oldChatReportID && !!reportPreviewActionID ? allReportActions?.[oldChatReportID]?.[reportPreviewActionID] : undefined;

    if (reportPreview?.reportActionID) {
        optimisticData.push({
            onyxMethod: Onyx.METHOD.MERGE,
            key: `${ONYXKEYS.COLLECTION.REPORT_ACTIONS}${oldChatReportID}`,
            value: {[reportPreview.reportActionID]: null},
        });
        failureData.push({
            onyxMethod: Onyx.METHOD.MERGE,
            key: `${ONYXKEYS.COLLECTION.REPORT_ACTIONS}${oldChatReportID}`,
            value: {[reportPreview.reportActionID]: reportPreview},
        });

        // Add the reportPreview action to expense chat
        optimisticData.push({
            onyxMethod: Onyx.METHOD.MERGE,
            key: `${ONYXKEYS.COLLECTION.REPORT_ACTIONS}${optimisticPolicyExpenseChatReportID}`,
            value: {[reportPreview.reportActionID]: {...reportPreview, childReportName: expenseReport.reportName, created: DateUtils.getDBTime()}},
        });
        failureData.push({
            onyxMethod: Onyx.METHOD.MERGE,
            key: `${ONYXKEYS.COLLECTION.REPORT_ACTIONS}${optimisticPolicyExpenseChatReportID}`,
            value: {[reportPreview.reportActionID]: null},
        });
    }

    // Create MOVED report action and add it to the expense report which indicates to the user where the report has been moved
    const movedExpenseReportAction = buildOptimisticMovedReportAction(iouReport.policyID, policyID, optimisticPolicyExpenseChatReportID, reportID, policy.name, true);
    optimisticData.push({
        onyxMethod: Onyx.METHOD.MERGE,
        key: `${ONYXKEYS.COLLECTION.REPORT_ACTIONS}${reportID}`,
        value: {[movedExpenseReportAction.reportActionID]: movedExpenseReportAction},
    });
    successData.push({
        onyxMethod: Onyx.METHOD.MERGE,
        key: `${ONYXKEYS.COLLECTION.REPORT_ACTIONS}${reportID}`,
        value: {
            [movedExpenseReportAction.reportActionID]: {
                ...movedExpenseReportAction,
                pendingAction: null,
            },
        },
    });
    failureData.push({
        onyxMethod: Onyx.METHOD.MERGE,
        key: `${ONYXKEYS.COLLECTION.REPORT_ACTIONS}${reportID}`,
        value: {[movedExpenseReportAction.reportActionID]: null},
    });

    // To optimistically remove the GBR from the DM we need to update the hasOutstandingChildRequest param to false
    optimisticData.push({
        onyxMethod: Onyx.METHOD.MERGE,
        key: `${ONYXKEYS.COLLECTION.REPORT}${oldChatReportID}`,
        value: {
            hasOutstandingChildRequest: false,
            iouReportID: null,
        },
    });
    failureData.push({
        onyxMethod: Onyx.METHOD.MERGE,
        key: `${ONYXKEYS.COLLECTION.REPORT}${oldChatReportID}`,
        value: {
            hasOutstandingChildRequest: true,
            iouReportID: reportID,
        },
    });

    // Create the MOVED report action and add it to the DM chat which indicates to the user where the report has been moved
    const movedReportAction = buildOptimisticMovedReportAction(iouReport.policyID, policyID, optimisticPolicyExpenseChatReportID, reportID, policy.name);
    optimisticData.push({
        onyxMethod: Onyx.METHOD.MERGE,
        key: `${ONYXKEYS.COLLECTION.REPORT_ACTIONS}${oldChatReportID}`,
        value: {[movedReportAction.reportActionID]: movedReportAction},
    });
    failureData.push({
        onyxMethod: Onyx.METHOD.MERGE,
        key: `${ONYXKEYS.COLLECTION.REPORT_ACTIONS}${oldChatReportID}`,
        value: {[movedReportAction.reportActionID]: null},
    });

    return {optimisticData, successData, failureData, movedExpenseReportAction, movedReportAction};
}

/**
 * Dismisses the change report policy educational modal so that it doesn't show up again.
 */
function dismissChangePolicyModal() {
    const date = new Date();
    const optimisticData = [
        {
            onyxMethod: Onyx.METHOD.MERGE,
            key: ONYXKEYS.NVP_DISMISSED_PRODUCT_TRAINING,
            value: {
                [CONST.CHANGE_POLICY_TRAINING_MODAL]: {
                    timestamp: DateUtils.getDBTime(date.valueOf()),
                    dismissedMethod: 'click',
                },
            },
        },
    ];
    API.write(WRITE_COMMANDS.DISMISS_PRODUCT_TRAINING, {name: CONST.CHANGE_POLICY_TRAINING_MODAL, dismissedMethod: 'click'}, {optimisticData});
}

/**
 * @private
 * Builds a map of parentReportID to child report IDs for efficient traversal.
 */
function buildReportIDToThreadsReportIDsMap(): Record<string, string[]> {
    const reportIDToThreadsReportIDsMap: Record<string, string[]> = {};
    Object.values(allReports ?? {}).forEach((report) => {
        if (!report?.parentReportID) {
            return;
        }
        if (!reportIDToThreadsReportIDsMap[report.parentReportID]) {
            reportIDToThreadsReportIDsMap[report.parentReportID] = [];
        }
        reportIDToThreadsReportIDsMap[report.parentReportID].push(report.reportID);
    });
    return reportIDToThreadsReportIDsMap;
}

/**
 * @private
 * Recursively updates the policyID for a report and all its child reports.
 */
function updatePolicyIdForReportAndThreads(
    currentReportID: string,
    policyID: string,
    reportIDToThreadsReportIDsMap: Record<string, string[]>,
    optimisticData: OnyxUpdate[],
    failureData: OnyxUpdate[],
) {
    const currentReport = allReports?.[`${ONYXKEYS.COLLECTION.REPORT}${currentReportID}`];
    const originalPolicyID = currentReport?.policyID;

    if (originalPolicyID) {
        optimisticData.push({
            onyxMethod: Onyx.METHOD.MERGE,
            key: `${ONYXKEYS.COLLECTION.REPORT}${currentReportID}`,
            value: {policyID},
        });
        failureData.push({
            onyxMethod: Onyx.METHOD.MERGE,
            key: `${ONYXKEYS.COLLECTION.REPORT}${currentReportID}`,
            value: {policyID: originalPolicyID},
        });
    }

    // Recursively process child reports for the current report
    const childReportIDs = reportIDToThreadsReportIDsMap[currentReportID] || [];
    childReportIDs.forEach((childReportID) => {
        updatePolicyIdForReportAndThreads(childReportID, policyID, reportIDToThreadsReportIDsMap, optimisticData, failureData);
    });
}

function navigateToTrainingModal(dismissedProductTrainingNVP: OnyxEntry<DismissedProductTraining>, reportID: string) {
    if (dismissedProductTrainingNVP?.[CONST.CHANGE_POLICY_TRAINING_MODAL]) {
        return;
    }

    // eslint-disable-next-line @typescript-eslint/no-deprecated
    InteractionManager.runAfterInteractions(() => {
        Navigation.navigate(ROUTES.CHANGE_POLICY_EDUCATIONAL.getRoute(ROUTES.REPORT_WITH_ID.getRoute(reportID)));
    });
}

function buildOptimisticChangePolicyData(
    report: Report,
    policy: Policy,
    accountID: number,
    email: string,
    hasViolationsParam: boolean,
    isASAPSubmitBetaEnabled: boolean,
    reportNextStep?: ReportNextStep,
    optimisticPolicyExpenseChatReport?: Report,
    isReportLastVisibleArchived = false,
) {
    const optimisticData: OnyxUpdate[] = [];
    const successData: OnyxUpdate[] = [];
    const failureData: OnyxUpdate[] = [];

    // 1. Optimistically set the policyID on the report (and all its threads) by:
    // 1.1 Preprocess reports to create a map of parentReportID to child reports list of reportIDs
    // 1.2 Recursively update the policyID of the report and all its child reports
    const reportID = report.reportID;
    const reportIDToThreadsReportIDsMap = buildReportIDToThreadsReportIDsMap();
    updatePolicyIdForReportAndThreads(reportID, policy.id, reportIDToThreadsReportIDsMap, optimisticData, failureData);

    // We reopen and reassign the report if the report is open/submitted and the manager is not a member of the new policy. This is to prevent the old manager from seeing a report that they can't action on.
    let newStatusNum = report?.statusNum;
    const isOpenOrSubmitted = isOpenExpenseReport(report) || isProcessingReport(report);
    const managerLogin = PersonalDetailsUtils.getLoginByAccountID(report.managerID ?? CONST.DEFAULT_NUMBER_ID);
    if (isOpenOrSubmitted && managerLogin && !isPolicyMember(policy, managerLogin)) {
        newStatusNum = CONST.REPORT.STATUS_NUM.OPEN;
        optimisticData.push({
            onyxMethod: Onyx.METHOD.MERGE,
            key: `${ONYXKEYS.COLLECTION.REPORT}${reportID}`,
            value: {
                stateNum: CONST.REPORT.STATE_NUM.OPEN,
                statusNum: CONST.REPORT.STATUS_NUM.OPEN,
                managerID: getNextApproverAccountID(report, true),
            },
        });

        failureData.push({
            onyxMethod: Onyx.METHOD.MERGE,
            key: `${ONYXKEYS.COLLECTION.REPORT}${reportID}`,
            value: {
                stateNum: report.stateNum,
                statusNum: report.statusNum,
                managerID: report.managerID,
            },
        });
    }

    if (newStatusNum) {
        optimisticData.push({
            onyxMethod: Onyx.METHOD.MERGE,
            key: `${ONYXKEYS.COLLECTION.NEXT_STEP}${reportID}`,
            value: buildNextStepNew({
                report: {...report, policyID: policy.id},
                predictedNextStatus: newStatusNum,
                policy,
                currentUserAccountIDParam: accountID,
                currentUserEmailParam: email,
                hasViolations: hasViolationsParam,
                isASAPSubmitBetaEnabled,
            }),
        });

        failureData.push({
            onyxMethod: Onyx.METHOD.MERGE,
            key: `${ONYXKEYS.COLLECTION.NEXT_STEP}${reportID}`,
            value: reportNextStep,
        });
    }

    let shouldSetOutstandingChildRequest = false;
    if (newStatusNum === CONST.REPORT.STATUS_NUM.OPEN || isOpenOrSubmitted) {
        if (newStatusNum === CONST.REPORT.STATUS_NUM.OPEN) {
            shouldSetOutstandingChildRequest = isCurrentUserSubmitter(report);
        } else if (isProcessingReport(report)) {
            shouldSetOutstandingChildRequest = report.managerID === currentUserAccountID;
        }
    }

    // 2. If this is a thread, we have to mark the parent report preview action as deleted to properly update the UI
    if (report.parentReportID && report.parentReportActionID) {
        const oldWorkspaceChatReportID = report.parentReportID;
        const oldReportPreviewActionID = report.parentReportActionID;
        const oldReportPreviewAction = allReportActions?.[oldWorkspaceChatReportID]?.[oldReportPreviewActionID];
        const deletedTime = DateUtils.getDBTime();
        const firstMessage = Array.isArray(oldReportPreviewAction?.message) ? oldReportPreviewAction.message.at(0) : null;
        const updatedReportPreviewAction = {
            ...oldReportPreviewAction,
            originalMessage: {
                deleted: deletedTime,
            },
            ...(firstMessage && {
                message: [
                    {
                        ...firstMessage,
                        deleted: deletedTime,
                    },
                    ...(Array.isArray(oldReportPreviewAction?.message) ? oldReportPreviewAction.message.slice(1) : []),
                ],
            }),
            ...(!Array.isArray(oldReportPreviewAction?.message) && {
                message: {
                    deleted: deletedTime,
                },
            }),
        };

        optimisticData.push({
            onyxMethod: Onyx.METHOD.MERGE,
            key: `${ONYXKEYS.COLLECTION.REPORT_ACTIONS}${oldWorkspaceChatReportID}`,
            value: {[oldReportPreviewActionID]: updatedReportPreviewAction},
        });
        failureData.push({
            onyxMethod: Onyx.METHOD.MERGE,
            key: `${ONYXKEYS.COLLECTION.REPORT_ACTIONS}${oldWorkspaceChatReportID}`,
            value: {
                [oldReportPreviewActionID]: {
                    ...oldReportPreviewAction,
                    originalMessage: {
                        deleted: null,
                    },
                    ...(!Array.isArray(oldReportPreviewAction?.message) && {
                        message: {
                            deleted: null,
                        },
                    }),
                },
            },
        });

        // Update the expense chat report
        const chatReport = allReports?.[`${ONYXKEYS.COLLECTION.REPORT}${oldWorkspaceChatReportID}`];
        const lastMessageText = getLastVisibleMessage(oldWorkspaceChatReportID, isReportLastVisibleArchived, {
            [oldReportPreviewActionID]: updatedReportPreviewAction as ReportAction,
        })?.lastMessageText;
        const lastVisibleActionCreated = getReportLastMessage(
            oldWorkspaceChatReportID,
            {[oldReportPreviewActionID]: updatedReportPreviewAction as ReportAction},
            isReportLastVisibleArchived,
        )?.lastVisibleActionCreated;

        optimisticData.push({
            onyxMethod: Onyx.METHOD.MERGE,
            key: `${ONYXKEYS.COLLECTION.REPORT}${oldWorkspaceChatReportID}`,
            value: {
                hasOutstandingChildRequest: false,
                iouReportID: null,
                lastMessageText,
                lastVisibleActionCreated,
            },
        });
        failureData.push({
            onyxMethod: Onyx.METHOD.MERGE,
            key: `${ONYXKEYS.COLLECTION.REPORT}${oldWorkspaceChatReportID}`,
            value: chatReport,
        });
    }

    // 3. Optimistically create a new REPORT_PREVIEW reportAction with the newReportPreviewActionID
    // and set it as a parent of the moved report
    const policyExpenseChat = optimisticPolicyExpenseChatReport ?? getPolicyExpenseChat(report.ownerAccountID, policy.id);
    const optimisticReportPreviewAction = buildOptimisticReportPreview(policyExpenseChat, report);

    const newPolicyExpenseChatReportID = policyExpenseChat?.reportID;

    optimisticData.push({
        onyxMethod: Onyx.METHOD.MERGE,
        key: `${ONYXKEYS.COLLECTION.REPORT_ACTIONS}${newPolicyExpenseChatReportID}`,
        value: {[optimisticReportPreviewAction.reportActionID]: optimisticReportPreviewAction},
    });
    successData.push({
        onyxMethod: Onyx.METHOD.MERGE,
        key: `${ONYXKEYS.COLLECTION.REPORT_ACTIONS}${newPolicyExpenseChatReportID}`,
        value: {
            [optimisticReportPreviewAction.reportActionID]: {
                pendingAction: null,
                isOptimisticAction: false,
            },
        },
    });
    failureData.push({
        onyxMethod: Onyx.METHOD.MERGE,
        key: `${ONYXKEYS.COLLECTION.REPORT_ACTIONS}${newPolicyExpenseChatReportID}`,
        value: {[optimisticReportPreviewAction.reportActionID]: null},
    });

    // Set the new report preview action as a parent of the moved report,
    // and set the parentReportID on the moved report as the expense chat reportID
    optimisticData.push({
        onyxMethod: Onyx.METHOD.MERGE,
        key: `${ONYXKEYS.COLLECTION.REPORT}${reportID}`,
        value: {parentReportActionID: optimisticReportPreviewAction.reportActionID, parentReportID: newPolicyExpenseChatReportID, chatReportID: newPolicyExpenseChatReportID},
    });
    failureData.push({
        onyxMethod: Onyx.METHOD.MERGE,
        key: `${ONYXKEYS.COLLECTION.REPORT}${reportID}`,
        value: {parentReportActionID: report.parentReportActionID, parentReportID: report.parentReportID, chatReportID: report.chatReportID},
    });

    // Set lastVisibleActionCreated
    optimisticData.push({
        onyxMethod: Onyx.METHOD.MERGE,
        key: `${ONYXKEYS.COLLECTION.REPORT}${newPolicyExpenseChatReportID}`,
        value: {
            lastVisibleActionCreated: optimisticReportPreviewAction?.created,
            ...(shouldSetOutstandingChildRequest ? {hasOutstandingChildRequest: true} : {}),
        },
    });
    failureData.push({
        onyxMethod: Onyx.METHOD.MERGE,
        key: `${ONYXKEYS.COLLECTION.REPORT}${newPolicyExpenseChatReportID}`,
        value: {lastVisibleActionCreated: policyExpenseChat?.lastVisibleActionCreated, hasOutstandingChildRequest: policyExpenseChat?.hasOutstandingChildRequest},
    });

    // 4. Optimistically create a CHANGE_POLICY reportAction on the report using the reportActionID
    const optimisticMovedReportAction = buildOptimisticChangePolicyReportAction(report.policyID, policy.id);
    optimisticData.push({
        onyxMethod: Onyx.METHOD.MERGE,
        key: `${ONYXKEYS.COLLECTION.REPORT_ACTIONS}${reportID}`,
        value: {[optimisticMovedReportAction.reportActionID]: optimisticMovedReportAction},
    });
    successData.push({
        onyxMethod: Onyx.METHOD.MERGE,
        key: `${ONYXKEYS.COLLECTION.REPORT_ACTIONS}${reportID}`,
        value: {
            [optimisticMovedReportAction.reportActionID]: {
                pendingAction: null,
                errors: null,
            },
        },
    });
    failureData.push({
        onyxMethod: Onyx.METHOD.MERGE,
        key: `${ONYXKEYS.COLLECTION.REPORT_ACTIONS}${reportID}`,
        value: {
            [optimisticMovedReportAction.reportActionID]: {
                errors: getMicroSecondTranslationErrorWithTranslationKey('common.genericErrorMessage'),
            },
        },
    });

    const currentSearchQueryJSON = getCurrentSearchQueryJSON();

    // Search data might not have the new policy data so we should add it optimistically.
    if (policy && currentSearchQueryJSON) {
        optimisticData.push({
            onyxMethod: Onyx.METHOD.MERGE,
            key: `${ONYXKEYS.COLLECTION.SNAPSHOT}${currentSearchQueryJSON.hash}` as const,
            value: {
                data: {[`${ONYXKEYS.COLLECTION.POLICY}${policy.id}`]: policy},
            },
        });
    }

    // 5. Make sure the expense report is not archived
    optimisticData.push({
        onyxMethod: Onyx.METHOD.MERGE,
        key: `${ONYXKEYS.COLLECTION.REPORT_NAME_VALUE_PAIRS}${reportID}`,
        value: {
            private_isArchived: null,
        },
    });
    failureData.push({
        onyxMethod: Onyx.METHOD.MERGE,
        key: `${ONYXKEYS.COLLECTION.REPORT_NAME_VALUE_PAIRS}${reportID}`,
        value: {
            private_isArchived: DateUtils.getDBTime(),
        },
    });

    return {optimisticData, successData, failureData, optimisticReportPreviewAction, optimisticMovedReportAction};
}

/**
 * Changes the policy of a report and all its child reports, and moves the report to the new policy's expense chat.
 */
function changeReportPolicy(
    report: Report,
    policy: Policy,
    accountID: number,
    email: string,
    hasViolationsParam: boolean,
    isASAPSubmitBetaEnabled: boolean,
    reportNextStep?: ReportNextStep,
    isReportLastVisibleArchived = false,
) {
    if (!report || !policy || report.policyID === policy.id || !isExpenseReport(report)) {
        return;
    }

    const {optimisticData, successData, failureData, optimisticReportPreviewAction, optimisticMovedReportAction} = buildOptimisticChangePolicyData(
        report,
        policy,
        accountID,
        email,
        hasViolationsParam,
        isASAPSubmitBetaEnabled,
        reportNextStep,
        undefined,
        isReportLastVisibleArchived,
    );

    const params = {
        reportID: report.reportID,
        policyID: policy.id,
        reportPreviewReportActionID: optimisticReportPreviewAction.reportActionID,
        changePolicyReportActionID: optimisticMovedReportAction.reportActionID,
    };
    API.write(WRITE_COMMANDS.CHANGE_REPORT_POLICY, params, {optimisticData, successData, failureData});

    // If the dismissedProductTraining.changeReportModal is not set,
    // navigate to CHANGE_POLICY_EDUCATIONAL and a backTo param for the report page.
    navigateToTrainingModal(nvpDismissedProductTraining, report.reportID);
}

/**
 * Invites the submitter to the new report policy, changes the policy of a report and all its child reports, and moves the report to the new policy's expense chat
 */
function changeReportPolicyAndInviteSubmitter(
    report: Report,
    policy: Policy,
    accountID: number,
    email: string,
    hasViolationsParam: boolean,
    isASAPSubmitBetaEnabled: boolean,
    employeeList: PolicyEmployeeList | undefined,
    formatPhoneNumber: LocaleContextProps['formatPhoneNumber'],
    isReportLastVisibleArchived = false,
) {
    if (!report.reportID || !policy?.id || report.policyID === policy.id || !isExpenseReport(report) || !report.ownerAccountID) {
        return;
    }

    const submitterEmail = PersonalDetailsUtils.getLoginByAccountID(report.ownerAccountID);

    if (!submitterEmail) {
        return;
    }
    const policyMemberAccountIDs = Object.values(getMemberAccountIDsForWorkspace(employeeList, false, false));
    const {optimisticData, successData, failureData, membersChats} = buildAddMembersToWorkspaceOnyxData(
        {[submitterEmail]: report.ownerAccountID},
        policy.id,
        policyMemberAccountIDs,
        CONST.POLICY.ROLE.USER,
        formatPhoneNumber,
        CONST.REPORT.NOTIFICATION_PREFERENCE.ALWAYS,
    );
    const optimisticPolicyExpenseChatReportID = membersChats.reportCreationData[submitterEmail].reportID;
    const optimisticPolicyExpenseChatCreatedReportActionID = membersChats.reportCreationData[submitterEmail].reportActionID;

    if (!optimisticPolicyExpenseChatReportID) {
        return;
    }

    const {
        optimisticData: optimisticChangePolicyData,
        successData: successChangePolicyData,
        failureData: failureChangePolicyData,
        optimisticReportPreviewAction,
        optimisticMovedReportAction,
    } = buildOptimisticChangePolicyData(
        report,
        policy,
        accountID,
        email,
        hasViolationsParam,
        isASAPSubmitBetaEnabled,
        undefined,
        membersChats.reportCreationData[submitterEmail],
        isReportLastVisibleArchived,
    );
    optimisticData.push(...optimisticChangePolicyData);
    successData.push(...successChangePolicyData);
    failureData.push(...failureChangePolicyData);

    const params = {
        reportID: report.reportID,
        policyID: policy.id,
        reportPreviewReportActionID: optimisticReportPreviewAction.reportActionID,
        changePolicyReportActionID: optimisticMovedReportAction.reportActionID,
        policyExpenseChatReportID: optimisticPolicyExpenseChatReportID,
        policyExpenseCreatedReportActionID: optimisticPolicyExpenseChatCreatedReportActionID,
    };
    API.write(WRITE_COMMANDS.CHANGE_REPORT_POLICY_AND_INVITE_SUBMITTER, params, {optimisticData, successData, failureData});

    // If the dismissedProductTraining.changeReportModal is not set,
    // navigate to CHANGE_POLICY_EDUCATIONAL and a backTo param for the report page.
    navigateToTrainingModal(nvpDismissedProductTraining, report.reportID);
}

/**
 * Resolves Concierge category options by adding a comment and updating the report action
 * @param reportID - The report ID where the comment should be added and the report action should be updated
 * @param notifyReportID - The report ID we should notify for new actions. This is usually the same as reportID, except when adding a comment to an expense report with a single transaction thread, in which case we want to notify the parent expense report.
 * @param reportActionID - The specific report action ID to update
 * @param selectedCategory - The category selected by the user
 */
function resolveConciergeCategoryOptions(
    reportID: string | undefined,
    notifyReportID: string | undefined,
    reportActionID: string | undefined,
    selectedCategory: string,
    timezoneParam: Timezone,
) {
    if (!reportID || !reportActionID) {
        return;
    }

    addComment(reportID, notifyReportID ?? reportID, selectedCategory, timezoneParam);

    Onyx.merge(`${ONYXKEYS.COLLECTION.REPORT_ACTIONS}${reportID}`, {
        [reportActionID]: {
            originalMessage: {
                selectedCategory,
            },
        },
    } as Partial<ReportActions>);
}

/**
 * Enhances existing transaction thread reports with additional context for navigation
 *
 * This is NOT the same as createTransactionThreadReport - this function only adds missing
 * context fields to existing transaction threads, while createTransactionThreadReport
 * creates entirely new transaction threads with comprehensive data.
 *
 * Use this when navigating to existing transaction threads that need additional context
 * like policyID, parentReportID, etc. for proper threading and navigation.
 */
function setOptimisticTransactionThread(reportID?: string, parentReportID?: string, parentReportActionID?: string, policyID?: string) {
    if (!reportID) {
        return;
    }

    // Use merge with selective updates to avoid overwriting existing comprehensive data
    // This will only add/update the specified fields without overwriting existing data
    Onyx.merge(`${ONYXKEYS.COLLECTION.REPORT}${reportID}`, {
        reportID,
        policyID,
        parentReportID,
        parentReportActionID,
        chatReportID: parentReportID,
        type: CONST.REPORT.TYPE.CHAT,
        // Add additional fields to ensure complete report structure
        lastReadTime: DateUtils.getDBTime(),
        lastVisibleActionCreated: DateUtils.getDBTime(),
    });
}

export type {Video, GuidedSetupData, TaskForParameters, IntroSelected};

export {
    addAttachmentWithComment,
    addComment,
    addPolicyReport,
    broadcastUserIsLeavingRoom,
    broadcastUserIsTyping,
    buildOptimisticChangePolicyData,
    clearAddRoomMemberError,
    clearAvatarErrors,
    clearDeleteTransactionNavigateBackUrl,
    clearGroupChat,
    clearIOUError,
    clearNewRoomFormError,
    setNewRoomFormLoading,
    clearPolicyRoomNameErrors,
    clearPrivateNotesError,
    clearReportFieldKeyErrors,
    completeOnboarding,
    createNewReport,
    deleteReport,
    deleteReportActionDraft,
    deleteReportComment,
    deleteReportField,
    dismissTrackExpenseActionableWhisper,
    doneCheckingPublicRoom,
    downloadReportPDF,
    editReportComment,
    expandURLPreview,
    exportReportToCSV,
    exportReportToPDF,
    exportToIntegration,
    flagComment,
    getCurrentUserAccountID,
    getCurrentUserEmail,
    getDraftPrivateNote,
    getMostRecentReportID,
    getNewerActions,
    getOlderActions,
    getReportPrivateNote,
    handlePreexistingReport,
    handleUserDeletedLinksInHtml,
    hasErrorInPrivateNotes,
    inviteToGroupChat,
    buildInviteToRoomOnyxData,
    inviteToRoom,
    joinRoom,
    leaveGroupChat,
    leaveRoom,
    markAsManuallyExported,
    markCommentAsUnread,
    navigateToAndOpenChildReport,
    navigateToAndOpenReport,
    navigateToAndOpenReportWithAccountIDs,
    navigateToConciergeChat,
    navigateToConciergeChatAndDeleteReport,
    clearCreateChatError,
    notifyNewAction,
    openReport,
    openReportFromDeepLink,
    openRoomMembersPage,
    readNewestAction,
    markAllMessagesAsRead,
    removeFromGroupChat,
    removeFromRoom,
    resolveActionableMentionWhisper,
    resolveActionableMentionConfirmWhisper,
    resolveActionableReportMentionWhisper,
    resolveConciergeCategoryOptions,
    savePrivateNotesDraft,
    saveReportActionDraft,
    saveReportDraftComment,
    searchInServer,
    setDeleteTransactionNavigateBackUrl,
    setGroupDraft,
    setIsComposerFullSize,
    shouldShowReportActionNotification,
    showReportActionNotification,
    startNewChat,
    subscribeToNewActionEvent,
    subscribeToReportLeavingEvents,
    subscribeToReportTypingEvents,
    toggleEmojiReaction,
    togglePinnedState,
    toggleSubscribeToChildReport,
    unsubscribeFromLeavingRoomReportChannel,
    unsubscribeFromReportChannel,
    updateDescription,
    updateGroupChatAvatar,
    updateGroupChatMemberRoles,
    updateChatName,
    updateLastVisitTime,
    updateLoadingInitialReportAction,
    updateNotificationPreference,
    updatePolicyRoomName,
    updatePrivateNotes,
    updateReportField,
    updateReportName,
    updateRoomVisibility,
    updateWriteCapability,
    deleteAppReport,
    getOptimisticChatReport,
    saveReportDraft,
    moveIOUReportToPolicy,
    moveIOUReportToPolicyAndInviteSubmitter,
    dismissChangePolicyModal,
    changeReportPolicy,
    changeReportPolicyAndInviteSubmitter,
    removeFailedReport,
    createTransactionThreadReport,
    openUnreportedExpense,
<<<<<<< HEAD
    optimisticReportLastData,
=======
    setOptimisticTransactionThread,
>>>>>>> e4aabe27
};<|MERGE_RESOLUTION|>--- conflicted
+++ resolved
@@ -6270,9 +6270,6 @@
     removeFailedReport,
     createTransactionThreadReport,
     openUnreportedExpense,
-<<<<<<< HEAD
     optimisticReportLastData,
-=======
     setOptimisticTransactionThread,
->>>>>>> e4aabe27
 };