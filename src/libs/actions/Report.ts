import {findFocusedRoute} from '@react-navigation/native';
import {format as timezoneFormat, toZonedTime} from 'date-fns-tz';
import {Str} from 'expensify-common';
import isEmpty from 'lodash/isEmpty';
import {DeviceEventEmitter, InteractionManager, Linking} from 'react-native';
import type {NullishDeep, OnyxCollection, OnyxCollectionInputValue, OnyxEntry, OnyxUpdate} from 'react-native-onyx';
import Onyx from 'react-native-onyx';
import type {PartialDeep, ValueOf} from 'type-fest';
import type {Emoji} from '@assets/emojis/types';
import type {LocaleContextProps} from '@components/LocaleContextProvider';
import * as ActiveClientManager from '@libs/ActiveClientManager';
import addEncryptedAuthTokenToURL from '@libs/addEncryptedAuthTokenToURL';
import * as API from '@libs/API';
import type {
    AddCommentOrAttachmentParams,
    AddEmojiReactionParams,
    AddWorkspaceRoomParams,
    CompleteGuidedSetupParams,
    DeleteAppReportParams,
    DeleteCommentParams,
    ExpandURLPreviewParams,
    ExportReportPDFParams,
    FlagCommentParams,
    GetNewerActionsParams,
    GetOlderActionsParams,
    GetReportPrivateNoteParams,
    InviteToGroupChatParams,
    InviteToRoomParams,
    LeaveRoomParams,
    MarkAllMessagesAsReadParams,
    MarkAsExportedParams,
    MarkAsUnreadParams,
    MoveIOUReportToExistingPolicyParams,
    MoveIOUReportToPolicyAndInviteSubmitterParams,
    OpenReportParams,
    OpenRoomMembersPageParams,
    ReadNewestActionParams,
    RemoveEmojiReactionParams,
    RemoveFromGroupChatParams,
    RemoveFromRoomParams,
    ReportExportParams,
    ResolveActionableMentionWhisperParams,
    ResolveActionableReportMentionWhisperParams,
    SearchForReportsParams,
    SearchForRoomsToMentionParams,
    TogglePinnedChatParams,
    TransactionThreadInfo,
    UpdateChatNameParams,
    UpdateCommentParams,
    UpdateGroupChatAvatarParams,
    UpdateGroupChatMemberRolesParams,
    UpdatePolicyRoomNameParams,
    UpdateReportNotificationPreferenceParams,
    UpdateReportPrivateNoteParams,
    UpdateReportWriteCapabilityParams,
    UpdateRoomDescriptionParams,
} from '@libs/API/parameters';
import type ExportReportCSVParams from '@libs/API/parameters/ExportReportCSVParams';
import type UpdateRoomVisibilityParams from '@libs/API/parameters/UpdateRoomVisibilityParams';
import {READ_COMMANDS, WRITE_COMMANDS} from '@libs/API/types';
import * as ApiUtils from '@libs/ApiUtils';
import * as CollectionUtils from '@libs/CollectionUtils';
import type {CustomRNImageManipulatorResult} from '@libs/cropOrRotateImage/types';
import DateUtils from '@libs/DateUtils';
import {prepareDraftComment} from '@libs/DraftCommentUtils';
import * as EmojiUtils from '@libs/EmojiUtils';
import * as Environment from '@libs/Environment/Environment';
import {getOldDotURLFromEnvironment} from '@libs/Environment/Environment';
import getEnvironment from '@libs/Environment/getEnvironment';
import type EnvironmentType from '@libs/Environment/getEnvironment/types';
import {getMicroSecondOnyxErrorWithTranslationKey, getMicroSecondTranslationErrorWithTranslationKey} from '@libs/ErrorUtils';
import fileDownload from '@libs/fileDownload';
import HttpUtils from '@libs/HttpUtils';
import isPublicScreenRoute from '@libs/isPublicScreenRoute';
import * as Localize from '@libs/Localize';
import Log from '@libs/Log';
import {isEmailPublicDomain} from '@libs/LoginUtils';
import {registerPaginationConfig} from '@libs/Middleware/Pagination';
import {getMovedReportID} from '@libs/ModifiedExpenseMessage';
import {isOnboardingFlowName} from '@libs/Navigation/helpers/isNavigatorName';
import type {LinkToOptions} from '@libs/Navigation/helpers/linkTo/types';
import normalizePath from '@libs/Navigation/helpers/normalizePath';
import shouldOpenOnAdminRoom from '@libs/Navigation/helpers/shouldOpenOnAdminRoom';
import Navigation, {navigationRef} from '@libs/Navigation/Navigation';
import enhanceParameters from '@libs/Network/enhanceParameters';
import type {NetworkStatus} from '@libs/NetworkConnection';
import NetworkConnection from '@libs/NetworkConnection';
import {buildNextStep} from '@libs/NextStepUtils';
import LocalNotification from '@libs/Notification/LocalNotification';
import {rand64} from '@libs/NumberUtils';
import {shouldOnboardingRedirectToOldDot} from '@libs/OnboardingUtils';
import Parser from '@libs/Parser';
import {getParsedMessageWithShortMentions} from '@libs/ParsingUtils';
import * as PersonalDetailsUtils from '@libs/PersonalDetailsUtils';
import * as PhoneNumber from '@libs/PhoneNumber';
import {getDefaultApprover, getMemberAccountIDsForWorkspace, getPolicy, isPaidGroupPolicy, isPolicyAdmin as isPolicyAdminPolicyUtils, isPolicyMember} from '@libs/PolicyUtils';
import processReportIDDeeplink from '@libs/processReportIDDeeplink';
import Pusher from '@libs/Pusher';
import type {UserIsLeavingRoomEvent, UserIsTypingEvent} from '@libs/Pusher/types';
import * as ReportActionsUtils from '@libs/ReportActionsUtils';
import {updateTitleFieldToMatchPolicy} from '@libs/ReportTitleUtils';
import type {OptimisticAddCommentReportAction, OptimisticChatReport, SelfDMParameters} from '@libs/ReportUtils';
import {
    buildOptimisticAddCommentReportAction,
    buildOptimisticChangeFieldAction,
    buildOptimisticChangePolicyReportAction,
    buildOptimisticChatReport,
    buildOptimisticCreatedReportAction,
    buildOptimisticEmptyReport,
    buildOptimisticExportIntegrationAction,
    buildOptimisticGroupChatReport,
    buildOptimisticIOUReportAction,
    buildOptimisticMovedReportAction,
    buildOptimisticRenamedRoomReportAction,
    buildOptimisticReportPreview,
    buildOptimisticRoomDescriptionUpdatedReportAction,
    buildOptimisticSelfDMReport,
    buildOptimisticUnHoldReportAction,
    buildOptimisticUnreportedTransactionAction,
    buildTransactionThread,
    canUserPerformWriteAction as canUserPerformWriteActionReportUtils,
    findLastAccessedReport,
    findSelfDMReportID,
    formatReportLastMessageText,
    generateReportID,
    getAllPolicyReports,
    getChatByParticipants,
    getChildReportNotificationPreference,
    getDefaultNotificationPreferenceForReport,
    getFieldViolation,
    getLastVisibleMessage,
    getNextApproverAccountID,
    getOptimisticDataForParentReportAction,
    getOriginalReportID,
    getOutstandingChildRequest,
    getParsedComment,
    getPendingChatMembers,
    getPolicyExpenseChat,
    getReportFieldKey,
    getReportFieldsByPolicyID,
    getReportIDFromLink,
    getReportLastMessage,
    getReportLastVisibleActionCreated,
    getReportMetadata,
    getReportNotificationPreference,
    getReportOrDraftReport,
    getReportPreviewMessage,
    getReportTransactions,
    getReportViolations,
    getRouteFromLink,
    getTitleReportField,
    hasOutstandingChildRequest,
    isChatThread as isChatThreadReportUtils,
    isConciergeChatReport,
    isExpenseReport,
    isGroupChat as isGroupChatReportUtils,
    isHiddenForCurrentUser,
    isIOUReportUsingReport,
    isMoneyRequestReport,
    isOpenExpenseReport,
    isProcessingReport,
    isReportManuallyReimbursed,
    isSelfDM,
    isUnread,
    isValidReportIDFromPath,
    populateOptimisticReportFormula,
    prepareOnboardingOnyxData,
} from '@libs/ReportUtils';
import {getCurrentSearchQueryJSON} from '@libs/SearchQueryUtils';
import shouldSkipDeepLinkNavigation from '@libs/shouldSkipDeepLinkNavigation';
import playSound, {SOUNDS} from '@libs/Sound';
import {isOnHold} from '@libs/TransactionUtils';
import addTrailingForwardSlash from '@libs/UrlUtils';
import Visibility from '@libs/Visibility';
import type {FileObject} from '@pages/media/AttachmentModalScreen/types';
import CONFIG from '@src/CONFIG';
import type {OnboardingAccounting} from '@src/CONST';
import CONST from '@src/CONST';
import NAVIGATORS from '@src/NAVIGATORS';
import ONYXKEYS from '@src/ONYXKEYS';
import type {Route} from '@src/ROUTES';
import ROUTES from '@src/ROUTES';
import INPUT_IDS from '@src/types/form/NewRoomForm';
import type {
    Account,
    DismissedProductTraining,
    IntroSelected,
    InvitedEmailsToAccountIDs,
    NewGroupChatDraft,
    Onboarding,
    OnboardingPurpose,
    PersonalDetails,
    PersonalDetailsList,
    Policy,
    PolicyEmployee,
    PolicyEmployeeList,
    PolicyReportField,
    QuickAction,
    RecentlyUsedReportFields,
    Report,
    ReportAction,
    ReportActionReactions,
    ReportNextStep,
    ReportUserIsTyping,
    Transaction,
    TransactionViolations,
} from '@src/types/onyx';
import type {Decision} from '@src/types/onyx/OriginalMessage';
import type {Timezone} from '@src/types/onyx/PersonalDetails';
import type {ConnectionName} from '@src/types/onyx/Policy';
import type {NotificationPreference, Participants, Participant as ReportParticipant, RoomVisibility, WriteCapability} from '@src/types/onyx/Report';
import type {Message, ReportActions} from '@src/types/onyx/ReportAction';
import {isEmptyObject} from '@src/types/utils/EmptyObject';
import {clearByKey} from './CachedPDFPaths';
import {setDownload} from './Download';
import {close} from './Modal';
import navigateFromNotification from './navigateFromNotification';
import {getAll} from './PersistedRequests';
import {addMembersToWorkspace, buildAddMembersToWorkspaceOnyxData, buildRoomMembersOnyxData} from './Policy/Member';
import {createPolicyExpenseChats} from './Policy/Policy';
import {
    createUpdateCommentMatcher,
    resolveCommentDeletionConflicts,
    resolveDuplicationConflictAction,
    resolveEditCommentWithNewAddCommentRequest,
    resolveOpenReportDuplicationConflictAction,
} from './RequestConflictUtils';
import {canAnonymousUserAccessRoute, isAnonymousUser, signOutAndRedirectToSignIn, waitForUserSignIn} from './Session';
import {isOnboardingFlowCompleted, onServerDataReady, setOnboardingErrorMessage} from './Welcome';
import {getOnboardingMessages, startOnboardingFlow} from './Welcome/OnboardingFlow';
import type {OnboardingCompanySize, OnboardingMessage} from './Welcome/OnboardingFlow';

type SubscriberCallback = (isFromCurrentUser: boolean, reportAction: ReportAction | undefined) => void;

type ActionSubscriber = {
    reportID: string;
    callback: SubscriberCallback;
};

type Video = {
    url: string;
    thumbnailUrl: string;
    duration: number;
    width: number;
    height: number;
};

type TaskMessage = Required<Pick<AddCommentOrAttachmentParams, 'reportID' | 'reportActionID' | 'reportComment'>>;

type TaskForParameters =
    | {
          type: 'task';
          task: string;
          taskReportID: string;
          parentReportID: string;
          parentReportActionID: string;
          assigneeChatReportID?: string;
          createdTaskReportActionID: string;
          completedTaskReportActionID?: string;
          title: string;
          description: string;
      }
    | ({
          type: 'message';
      } & TaskMessage);

type GuidedSetupData = Array<
    | ({type: 'message'} & AddCommentOrAttachmentParams)
    | TaskForParameters
    | ({
          type: 'video';
      } & Video &
          AddCommentOrAttachmentParams)
>;

type ReportError = {
    type?: string;
};

const addNewMessageWithText = new Set<string>([WRITE_COMMANDS.ADD_COMMENT, WRITE_COMMANDS.ADD_TEXT_AND_ATTACHMENT]);
let conciergeReportID: string | undefined;
let currentUserAccountID = -1;
let currentUserEmail: string | undefined;

Onyx.connect({
    key: ONYXKEYS.SESSION,
    callback: (value) => {
        // When signed out, val is undefined
        if (!value?.accountID) {
            conciergeReportID = undefined;
            return;
        }
        currentUserEmail = value.email;
        currentUserAccountID = value.accountID;
    },
});

Onyx.connect({
    key: ONYXKEYS.CONCIERGE_REPORT_ID,
    callback: (value) => (conciergeReportID = value),
});

let preferredSkinTone: number = CONST.EMOJI_DEFAULT_SKIN_TONE;
Onyx.connect({
    key: ONYXKEYS.PREFERRED_EMOJI_SKIN_TONE,
    callback: (value) => {
        preferredSkinTone = EmojiUtils.getPreferredSkinToneIndex(value);
    },
});

// map of reportID to all reportActions for that report
const allReportActions: OnyxCollection<ReportActions> = {};

Onyx.connect({
    key: ONYXKEYS.COLLECTION.REPORT_ACTIONS,
    callback: (actions, key) => {
        if (!key || !actions) {
            return;
        }
        const reportID = CollectionUtils.extractCollectionItemID(key);
        allReportActions[reportID] = actions;
    },
});

let allTransactionViolations: OnyxCollection<TransactionViolations> = {};
Onyx.connect({
    key: ONYXKEYS.COLLECTION.TRANSACTION_VIOLATIONS,
    waitForCollectionCallback: true,
    callback: (value) => (allTransactionViolations = value),
});

let allReports: OnyxCollection<Report>;
Onyx.connect({
    key: ONYXKEYS.COLLECTION.REPORT,
    waitForCollectionCallback: true,
    callback: (value) => {
        allReports = value;
    },
});

let isNetworkOffline = false;
let networkStatus: NetworkStatus;
Onyx.connect({
    key: ONYXKEYS.NETWORK,
    callback: (value) => {
        isNetworkOffline = value?.isOffline ?? false;
        networkStatus = value?.networkStatus ?? CONST.NETWORK.NETWORK_STATUS.UNKNOWN;
    },
});

let allPersonalDetails: OnyxEntry<PersonalDetailsList> = {};
Onyx.connect({
    key: ONYXKEYS.PERSONAL_DETAILS_LIST,
    callback: (value) => {
        allPersonalDetails = value ?? {};
    },
});

let account: OnyxEntry<Account> = {};
Onyx.connect({
    key: ONYXKEYS.ACCOUNT,
    callback: (value) => {
        account = value ?? {};
    },
});

const draftNoteMap: OnyxCollection<string> = {};
Onyx.connect({
    key: ONYXKEYS.COLLECTION.PRIVATE_NOTES_DRAFT,
    callback: (value, key) => {
        if (!key) {
            return;
        }

        const reportID = key.replace(ONYXKEYS.COLLECTION.PRIVATE_NOTES_DRAFT, '');
        draftNoteMap[reportID] = value;
    },
});

const typingWatchTimers: Record<string, NodeJS.Timeout> = {};

let reportIDDeeplinkedFromOldDot: string | undefined;
Linking.getInitialURL().then((url) => {
    reportIDDeeplinkedFromOldDot = processReportIDDeeplink(url ?? '');
});

let allRecentlyUsedReportFields: OnyxEntry<RecentlyUsedReportFields> = {};
Onyx.connect({
    key: ONYXKEYS.RECENTLY_USED_REPORT_FIELDS,
    callback: (val) => (allRecentlyUsedReportFields = val),
});

let quickAction: OnyxEntry<QuickAction> = {};
Onyx.connect({
    key: ONYXKEYS.NVP_QUICK_ACTION_GLOBAL_CREATE,
    callback: (val) => (quickAction = val),
});

let onboarding: OnyxEntry<Onboarding>;
Onyx.connect({
    key: ONYXKEYS.NVP_ONBOARDING,
    callback: (val) => {
        if (Array.isArray(val)) {
            return;
        }
        onboarding = val;
    },
});

let introSelected: OnyxEntry<IntroSelected> = {};
Onyx.connect({
    key: ONYXKEYS.NVP_INTRO_SELECTED,
    callback: (val) => (introSelected = val),
});

let allReportDraftComments: Record<string, string | undefined> = {};
Onyx.connect({
    key: ONYXKEYS.COLLECTION.REPORT_DRAFT_COMMENT,
    waitForCollectionCallback: true,
    callback: (value) => (allReportDraftComments = value),
});

let nvpDismissedProductTraining: OnyxEntry<DismissedProductTraining>;
Onyx.connect({
    key: ONYXKEYS.NVP_DISMISSED_PRODUCT_TRAINING,
    callback: (value) => (nvpDismissedProductTraining = value),
});

const allPolicies: OnyxCollection<Policy> = {};
Onyx.connect({
    key: ONYXKEYS.COLLECTION.POLICY,
    callback: (val, key) => {
        if (!key) {
            return;
        }
        if (val === null || val === undefined) {
            // If we are deleting a policy, we have to check every report linked to that policy
            // and unset the draft indicator (pencil icon) alongside removing any draft comments. Clearing these values will keep the newly archived chats from being displayed in the LHN.
            // More info: https://github.com/Expensify/App/issues/14260
            const policyID = key.replace(ONYXKEYS.COLLECTION.POLICY, '');
            const policyReports = getAllPolicyReports(policyID);
            const cleanUpSetQueries: Record<`${typeof ONYXKEYS.COLLECTION.REPORT_DRAFT_COMMENT}${string}` | `${typeof ONYXKEYS.COLLECTION.REPORT_ACTIONS_DRAFTS}${string}`, null> = {};
            policyReports.forEach((policyReport) => {
                if (!policyReport) {
                    return;
                }
                const {reportID} = policyReport;
                cleanUpSetQueries[`${ONYXKEYS.COLLECTION.REPORT_DRAFT_COMMENT}${reportID}`] = null;
                cleanUpSetQueries[`${ONYXKEYS.COLLECTION.REPORT_ACTIONS_DRAFTS}${reportID}`] = null;
            });
            Onyx.multiSet(cleanUpSetQueries);
            delete allPolicies[key];
            return;
        }

        allPolicies[key] = val;
    },
});

let allTransactions: OnyxCollection<Transaction> = {};
Onyx.connect({
    key: ONYXKEYS.COLLECTION.TRANSACTION,
    waitForCollectionCallback: true,
    callback: (value) => {
        if (!value) {
            allTransactions = {};
            return;
        }

        allTransactions = value;
    },
});

let environment: EnvironmentType;
getEnvironment().then((env) => {
    environment = env;
});

registerPaginationConfig({
    initialCommand: WRITE_COMMANDS.OPEN_REPORT,
    previousCommand: READ_COMMANDS.GET_OLDER_ACTIONS,
    nextCommand: READ_COMMANDS.GET_NEWER_ACTIONS,
    resourceCollectionKey: ONYXKEYS.COLLECTION.REPORT_ACTIONS,
    pageCollectionKey: ONYXKEYS.COLLECTION.REPORT_ACTIONS_PAGES,
    sortItems: (reportActions, reportID) => {
        const report = allReports?.[`${ONYXKEYS.COLLECTION.REPORT}${reportID}`];
        const canUserPerformWriteAction = canUserPerformWriteActionReportUtils(report);
        return ReportActionsUtils.getSortedReportActionsForDisplay(reportActions, canUserPerformWriteAction, true);
    },
    getItemID: (reportAction) => reportAction.reportActionID,
});

function clearGroupChat() {
    Onyx.set(ONYXKEYS.NEW_GROUP_CHAT_DRAFT, null);
}

function startNewChat() {
    clearGroupChat();
    Navigation.navigate(ROUTES.NEW);
}

/** Get the private pusher channel name for a Report. */
function getReportChannelName(reportID: string): string {
    return `${CONST.PUSHER.PRIVATE_REPORT_CHANNEL_PREFIX}${reportID}${CONFIG.PUSHER.SUFFIX}`;
}

function openUnreportedExpense(reportID: string | undefined, backToReport?: string) {
    if (!reportID) {
        return;
    }
    Navigation.navigate(ROUTES.ADD_UNREPORTED_EXPENSE.getRoute(reportID, backToReport));
}

/**
 * There are 2 possibilities that we can receive via pusher for a user's typing/leaving status:
 * 1. The "new" way from New Expensify is passed as {[login]: Boolean} (e.g. {yuwen@expensify.com: true}), where the value
 * is whether the user with that login is typing/leaving on the report or not.
 * 2. The "old" way from e.com which is passed as {userLogin: login} (e.g. {userLogin: bstites@expensify.com})
 *
 * This method makes sure that no matter which we get, we return the "new" format
 */
function getNormalizedStatus(typingStatus: UserIsTypingEvent | UserIsLeavingRoomEvent): ReportUserIsTyping {
    let normalizedStatus: ReportUserIsTyping;

    if (typingStatus.userLogin) {
        normalizedStatus = {[typingStatus.userLogin]: true};
    } else {
        normalizedStatus = typingStatus;
    }

    return normalizedStatus;
}

/** Initialize our pusher subscriptions to listen for someone typing in a report. */
function subscribeToReportTypingEvents(reportID: string) {
    if (!reportID) {
        return;
    }

    // Make sure we have a clean Typing indicator before subscribing to typing events
    Onyx.set(`${ONYXKEYS.COLLECTION.REPORT_USER_IS_TYPING}${reportID}`, {});

    const pusherChannelName = getReportChannelName(reportID);
    Pusher.subscribe(pusherChannelName, Pusher.TYPE.USER_IS_TYPING, (typingStatus) => {
        // If the pusher message comes from OldDot, we expect the typing status to be keyed by user
        // login OR by 'Concierge'. If the pusher message comes from NewDot, it is keyed by accountID
        // since personal details are keyed by accountID.
        const normalizedTypingStatus = getNormalizedStatus(typingStatus);
        const accountIDOrLogin = Object.keys(normalizedTypingStatus).at(0);

        if (!accountIDOrLogin) {
            return;
        }

        // Don't show the typing indicator if the user is typing on another platform
        if (Number(accountIDOrLogin) === currentUserAccountID) {
            return;
        }

        // Use a combo of the reportID and the accountID or login as a key for holding our timers.
        const reportUserIdentifier = `${reportID}-${accountIDOrLogin}`;
        clearTimeout(typingWatchTimers[reportUserIdentifier]);
        Onyx.merge(`${ONYXKEYS.COLLECTION.REPORT_USER_IS_TYPING}${reportID}`, normalizedTypingStatus);

        // Regular user typing indicators: time out after 1.5s of inactivity.
        // Concierge (AgentZero-initiated): use a longer 10s timeout. AgentZero sends a single typing event for Concierge, not a stream, so client holds the indicator longer.
        const isCurrentlyTyping = normalizedTypingStatus[accountIDOrLogin];
        if (isCurrentlyTyping) {
            // While the accountIDOrLogin could be 'Concierge' from OldDot, we only want the longer timeout for events queued from AgentZero (which will only send the accountID)
            const isConciergeUser = Number(accountIDOrLogin) === CONST.ACCOUNT_ID.CONCIERGE;
            const timeoutDuration = isConciergeUser ? 10000 : 1500;
            typingWatchTimers[reportUserIdentifier] = setTimeout(() => {
                const typingStoppedStatus: ReportUserIsTyping = {};
                typingStoppedStatus[accountIDOrLogin] = false;
                Onyx.merge(`${ONYXKEYS.COLLECTION.REPORT_USER_IS_TYPING}${reportID}`, typingStoppedStatus);
                delete typingWatchTimers[reportUserIdentifier];
            }, timeoutDuration);
        }
    }).catch((error: ReportError) => {
        Log.hmmm('[Report] Failed to initially subscribe to Pusher channel', {errorType: error.type, pusherChannelName});
    });
}

/** Initialize our pusher subscriptions to listen for someone leaving a room. */
function subscribeToReportLeavingEvents(reportID: string | undefined) {
    if (!reportID) {
        return;
    }

    // Make sure we have a clean Leaving indicator before subscribing to leaving events
    Onyx.set(`${ONYXKEYS.COLLECTION.REPORT_USER_IS_LEAVING_ROOM}${reportID}`, false);

    const pusherChannelName = getReportChannelName(reportID);
    Pusher.subscribe(pusherChannelName, Pusher.TYPE.USER_IS_LEAVING_ROOM, (leavingStatus: UserIsLeavingRoomEvent) => {
        // If the pusher message comes from OldDot, we expect the leaving status to be keyed by user
        // login OR by 'Concierge'. If the pusher message comes from NewDot, it is keyed by accountID
        // since personal details are keyed by accountID.
        const normalizedLeavingStatus = getNormalizedStatus(leavingStatus);
        const accountIDOrLogin = Object.keys(normalizedLeavingStatus).at(0);

        if (!accountIDOrLogin) {
            return;
        }

        if (Number(accountIDOrLogin) !== currentUserAccountID) {
            return;
        }

        Onyx.merge(`${ONYXKEYS.COLLECTION.REPORT_USER_IS_LEAVING_ROOM}${reportID}`, true);
    }).catch((error: ReportError) => {
        Log.hmmm('[Report] Failed to initially subscribe to Pusher channel', {errorType: error.type, pusherChannelName});
    });
}

/**
 * Remove our pusher subscriptions to listen for someone typing in a report.
 */
function unsubscribeFromReportChannel(reportID: string) {
    if (!reportID) {
        return;
    }

    const pusherChannelName = getReportChannelName(reportID);
    Onyx.set(`${ONYXKEYS.COLLECTION.REPORT_USER_IS_TYPING}${reportID}`, {});
    Pusher.unsubscribe(pusherChannelName, Pusher.TYPE.USER_IS_TYPING);
}

/**
 * Remove our pusher subscriptions to listen for someone leaving a report.
 */
function unsubscribeFromLeavingRoomReportChannel(reportID: string | undefined) {
    if (!reportID) {
        return;
    }

    const pusherChannelName = getReportChannelName(reportID);
    Onyx.set(`${ONYXKEYS.COLLECTION.REPORT_USER_IS_LEAVING_ROOM}${reportID}`, false);
    Pusher.unsubscribe(pusherChannelName, Pusher.TYPE.USER_IS_LEAVING_ROOM);
}

// New action subscriber array for report pages
let newActionSubscribers: ActionSubscriber[] = [];

/**
 * Enables the Report actions file to let the ReportActionsView know that a new comment has arrived in realtime for the current report
 * Add subscriber for report id
 * @returns Remove subscriber for report id
 */
function subscribeToNewActionEvent(reportID: string, callback: SubscriberCallback): () => void {
    newActionSubscribers.push({callback, reportID});
    return () => {
        newActionSubscribers = newActionSubscribers.filter((subscriber) => subscriber.reportID !== reportID);
    };
}

/** Notify the ReportActionsView that a new comment has arrived */
function notifyNewAction(reportID: string | undefined, accountID: number | undefined, reportAction?: ReportAction | undefined) {
    const actionSubscriber = newActionSubscribers.find((subscriber) => subscriber.reportID === reportID);
    if (!actionSubscriber) {
        return;
    }
    const isFromCurrentUser = accountID === currentUserAccountID;
    actionSubscriber.callback(isFromCurrentUser, reportAction);
}

/**
 * Add up to two report actions to a report. This method can be called for the following situations:
 *
 * - Adding one comment
 * - Adding one attachment
 * - Add both a comment and attachment simultaneously
 *
 * @param reportID - The report ID where the comment should be added
 * @param notifyReportID - The report ID we should notify for new actions. This is usually the same as reportID, except when adding a comment to an expense report with a single transaction thread, in which case we want to notify the parent expense report.
 */
function addActions(reportID: string, notifyReportID: string, timezoneParam: Timezone, text = '', file?: FileObject) {
    let reportCommentText = '';
    let reportCommentAction: OptimisticAddCommentReportAction | undefined;
    let attachmentAction: OptimisticAddCommentReportAction | undefined;
    let commandName: typeof WRITE_COMMANDS.ADD_COMMENT | typeof WRITE_COMMANDS.ADD_ATTACHMENT | typeof WRITE_COMMANDS.ADD_TEXT_AND_ATTACHMENT = WRITE_COMMANDS.ADD_COMMENT;

    if (text && !file) {
        const reportComment = buildOptimisticAddCommentReportAction(text, undefined, undefined, undefined, undefined, reportID);
        reportCommentAction = reportComment.reportAction;
        reportCommentText = reportComment.commentText;
    }

    if (file) {
        // When we are adding an attachment we will call AddAttachment.
        // It supports sending an attachment with an optional comment and AddComment supports adding a single text comment only.
        commandName = WRITE_COMMANDS.ADD_ATTACHMENT;
        const attachment = buildOptimisticAddCommentReportAction(text, file, undefined, undefined, undefined, reportID);
        attachmentAction = attachment.reportAction;
    }

    if (text && file) {
        // When there is both text and a file, the text for the report comment needs to be parsed)
        reportCommentText = getParsedComment(text ?? '', {reportID});

        // And the API command needs to go to the new API which supports combining both text and attachments in a single report action
        commandName = WRITE_COMMANDS.ADD_TEXT_AND_ATTACHMENT;
    }

    // Always prefer the file as the last action over text
    const lastAction = attachmentAction ?? reportCommentAction;
    const currentTime = NetworkConnection.getDBTimeWithSkew();
    const lastComment = ReportActionsUtils.getReportActionMessage(lastAction);
    const lastCommentText = formatReportLastMessageText(lastComment?.text ?? '');

    const optimisticReport: Partial<Report> = {
        lastVisibleActionCreated: lastAction?.created,
        lastMessageText: lastCommentText,
        lastMessageHtml: lastCommentText,
        lastActorAccountID: currentUserAccountID,
        lastReadTime: currentTime,
    };

    const report = allReports?.[`${ONYXKEYS.COLLECTION.REPORT}${reportID}`];
    const shouldUpdateNotificationPreference = !isEmptyObject(report) && isHiddenForCurrentUser(report);
    if (shouldUpdateNotificationPreference) {
        optimisticReport.participants = {
            [currentUserAccountID]: {notificationPreference: getDefaultNotificationPreferenceForReport(report)},
        };
    }

    // Optimistically add the new actions to the store before waiting to save them to the server
    const optimisticReportActions: OnyxCollection<OptimisticAddCommentReportAction> = {};

    // Only add the reportCommentAction when there is no file attachment. If there is both a file attachment and text, that will all be contained in the attachmentAction.
    if (text && reportCommentAction?.reportActionID && !file) {
        optimisticReportActions[reportCommentAction.reportActionID] = reportCommentAction;
    }
    if (file && attachmentAction?.reportActionID) {
        optimisticReportActions[attachmentAction.reportActionID] = attachmentAction;
    }
    const parameters: AddCommentOrAttachmentParams = {
        reportID,
        reportActionID: file ? attachmentAction?.reportActionID : reportCommentAction?.reportActionID,
        commentReportActionID: file && reportCommentAction ? reportCommentAction.reportActionID : null,
        reportComment: reportCommentText,
        file,
        clientCreatedTime: file ? attachmentAction?.created : reportCommentAction?.created,
        idempotencyKey: Str.guid(),
    };

    if (reportIDDeeplinkedFromOldDot === reportID && isConciergeChatReport(report)) {
        parameters.isOldDotConciergeChat = true;
    }

    const optimisticData: OnyxUpdate[] = [
        {
            onyxMethod: Onyx.METHOD.MERGE,
            key: `${ONYXKEYS.COLLECTION.REPORT}${reportID}`,
            value: optimisticReport,
        },
        {
            onyxMethod: Onyx.METHOD.MERGE,
            key: `${ONYXKEYS.COLLECTION.REPORT_ACTIONS}${reportID}`,
            value: optimisticReportActions as ReportActions,
        },
    ];

    const successReportActions: OnyxCollection<NullishDeep<ReportAction>> = {};

    Object.entries(optimisticReportActions).forEach(([actionKey]) => {
        successReportActions[actionKey] = {pendingAction: null, isOptimisticAction: null};
    });

    const successData: OnyxUpdate[] = [
        {
            onyxMethod: Onyx.METHOD.MERGE,
            key: `${ONYXKEYS.COLLECTION.REPORT_ACTIONS}${reportID}`,
            value: successReportActions,
        },
    ];

    let failureReport: Partial<Report> = {
        lastMessageText: '',
        lastVisibleActionCreated: '',
    };
    const {lastMessageText = ''} = ReportActionsUtils.getLastVisibleMessage(reportID);
    if (lastMessageText) {
        const lastVisibleAction = ReportActionsUtils.getLastVisibleAction(reportID);
        const lastVisibleActionCreated = lastVisibleAction?.created;
        const lastActorAccountID = lastVisibleAction?.actorAccountID;
        failureReport = {
            lastMessageText,
            lastVisibleActionCreated,
            lastActorAccountID,
        };
    }

    const failureReportActions: Record<string, OptimisticAddCommentReportAction> = {};

    Object.entries(optimisticReportActions).forEach(([actionKey, action]) => {
        failureReportActions[actionKey] = {
            // eslint-disable-next-line @typescript-eslint/non-nullable-type-assertion-style
            ...(action as OptimisticAddCommentReportAction),
            errors: getMicroSecondOnyxErrorWithTranslationKey('report.genericAddCommentFailureMessage'),
        };
    });

    const failureData: OnyxUpdate[] = [
        {
            onyxMethod: Onyx.METHOD.MERGE,
            key: `${ONYXKEYS.COLLECTION.REPORT}${reportID}`,
            value: failureReport,
        },
        {
            onyxMethod: Onyx.METHOD.MERGE,
            key: `${ONYXKEYS.COLLECTION.REPORT_ACTIONS}${reportID}`,
            value: failureReportActions as ReportActions,
        },
    ];

    // Update optimistic data for parent report action if the report is a child report
    const optimisticParentReportData = getOptimisticDataForParentReportAction(report, currentTime, CONST.RED_BRICK_ROAD_PENDING_ACTION.ADD);
    optimisticParentReportData.forEach((parentReportData) => {
        if (isEmptyObject(parentReportData)) {
            return;
        }
        optimisticData.push(parentReportData);
    });

    // Update the timezone if it's been 5 minutes from the last time the user added a comment
    if (DateUtils.canUpdateTimezone() && currentUserAccountID) {
        const timezone = DateUtils.getCurrentTimezone(timezoneParam);
        parameters.timezone = JSON.stringify(timezone);
        optimisticData.push({
            onyxMethod: Onyx.METHOD.MERGE,
            key: ONYXKEYS.PERSONAL_DETAILS_LIST,
            value: {[currentUserAccountID]: {timezone}},
        });
        DateUtils.setTimezoneUpdated();
    }

    API.write(commandName, parameters, {
        optimisticData,
        successData,
        failureData,
    });
    notifyNewAction(notifyReportID, lastAction?.actorAccountID, lastAction);
}

/** Add an attachment with an optional comment to a report */
function addAttachmentWithComment(
    reportID: string,
    notifyReportID: string,
    attachments: FileObject | FileObject[],
    text = '',
    timezone: Timezone = CONST.DEFAULT_TIME_ZONE,
    shouldPlaySound = false,
) {
    if (!reportID) {
        return;
    }

    const handlePlaySound = () => {
        if (!shouldPlaySound) {
            return;
        }
        playSound(SOUNDS.DONE);
    };

    // Single attachment
    if (!Array.isArray(attachments)) {
        addActions(reportID, notifyReportID, timezone, text, attachments);
        handlePlaySound();
        return;
    }

    // Multiple attachments - first: combine text + first attachment as a single action
    addActions(reportID, notifyReportID, timezone, text, attachments?.at(0));

    // Remaining: attachment-only actions (no text duplication)
    for (let i = 1; i < attachments?.length; i += 1) {
        addActions(reportID, notifyReportID, timezone, '', attachments?.at(i));
    }

    // Play sound once
    handlePlaySound();
}

/** Add a single comment to a report */
function addComment(reportID: string, notifyReportID: string, text: string, timezoneParam: Timezone, shouldPlaySound?: boolean) {
    if (shouldPlaySound) {
        playSound(SOUNDS.DONE);
    }
    addActions(reportID, notifyReportID, timezoneParam, text);
}

function reportActionsExist(reportID: string): boolean {
    return allReportActions?.[reportID] !== undefined;
}

function updateChatName(reportID: string, reportName: string, type: typeof CONST.REPORT.CHAT_TYPE.GROUP | typeof CONST.REPORT.CHAT_TYPE.TRIP_ROOM) {
    const optimisticData: OnyxUpdate[] = [
        {
            onyxMethod: Onyx.METHOD.MERGE,
            key: `${ONYXKEYS.COLLECTION.REPORT}${reportID}`,
            value: {
                reportName,
                pendingFields: {
                    reportName: CONST.RED_BRICK_ROAD_PENDING_ACTION.UPDATE,
                },
                errorFields: {
                    reportName: null,
                },
            },
        },
    ];

    const successData: OnyxUpdate[] = [
        {
            onyxMethod: Onyx.METHOD.MERGE,
            key: `${ONYXKEYS.COLLECTION.REPORT}${reportID}`,
            value: {
                pendingFields: {
                    reportName: null,
                },
            },
        },
    ];
    const failureData: OnyxUpdate[] = [
        {
            onyxMethod: Onyx.METHOD.MERGE,
            key: `${ONYXKEYS.COLLECTION.REPORT}${reportID}`,
            value: {
                reportName: allReports?.[`${ONYXKEYS.COLLECTION.REPORT}${reportID}`]?.reportName ?? null,
                pendingFields: {
                    reportName: null,
                },
            },
        },
    ];

    const command = type === CONST.REPORT.CHAT_TYPE.GROUP ? WRITE_COMMANDS.UPDATE_GROUP_CHAT_NAME : WRITE_COMMANDS.UPDATE_TRIP_ROOM_NAME;
    const parameters: UpdateChatNameParams = {reportName, reportID};

    API.write(command, parameters, {optimisticData, successData, failureData});
}

function updateGroupChatAvatar(reportID: string, file?: File | CustomRNImageManipulatorResult) {
    // If we have no file that means we are removing the avatar.
    const optimisticData: OnyxUpdate[] = [
        {
            onyxMethod: Onyx.METHOD.MERGE,
            key: `${ONYXKEYS.COLLECTION.REPORT}${reportID}`,
            value: {
                avatarUrl: file ? (file?.uri ?? '') : null,
                pendingFields: {
                    avatar: CONST.RED_BRICK_ROAD_PENDING_ACTION.UPDATE,
                },
                errorFields: {
                    avatar: null,
                },
            },
        },
    ];

    const fetchedReport = allReports?.[`${ONYXKEYS.COLLECTION.REPORT}${reportID}`];
    const failureData: OnyxUpdate[] = [
        {
            onyxMethod: Onyx.METHOD.MERGE,
            key: `${ONYXKEYS.COLLECTION.REPORT}${reportID}`,
            value: {
                avatarUrl: fetchedReport?.avatarUrl ?? null,
                pendingFields: {
                    avatar: null,
                },
            },
        },
    ];

    const successData: OnyxUpdate[] = [
        {
            onyxMethod: Onyx.METHOD.MERGE,
            key: `${ONYXKEYS.COLLECTION.REPORT}${reportID}`,
            value: {
                pendingFields: {
                    avatar: null,
                },
            },
        },
    ];
    const parameters: UpdateGroupChatAvatarParams = {file, reportID};
    API.write(WRITE_COMMANDS.UPDATE_GROUP_CHAT_AVATAR, parameters, {optimisticData, failureData, successData});
}

/**
 * Clear error and pending fields for the report avatar
 */
function clearAvatarErrors(reportID: string) {
    Onyx.merge(`${ONYXKEYS.COLLECTION.REPORT}${reportID}`, {
        errorFields: {
            avatar: null,
        },
    });
}

/**
 * Gets the latest page of report actions and updates the last read message
 * If a chat with the passed reportID is not found, we will create a chat based on the passed participantList
 *
 * @param reportID The ID of the report to open
 * @param reportActionID The ID used to fetch a specific range of report actions related to the current reportActionID when opening a chat.
 * @param participantLoginList The list of users that are included in a new chat, not including the user creating it
 * @param newReportObject The optimistic report object created when making a new chat, saved as optimistic data
 * @param parentReportActionID The parent report action that a thread was created from (only passed for new threads)
 * @param isFromDeepLink Whether or not this report is being opened from a deep link
 * @param participantAccountIDList The list of accountIDs that are included in a new chat, not including the user creating it
 */
function openReport(
    reportID: string | undefined,
    reportActionID?: string,
    participantLoginList: string[] = [],
    newReportObject?: OptimisticChatReport,
    parentReportActionID?: string,
    isFromDeepLink = false,
    participantAccountIDList: number[] = [],
    avatar?: File | CustomRNImageManipulatorResult,
    transactionID?: string,
) {
    if (!reportID) {
        return;
    }

    const optimisticReport = reportActionsExist(reportID)
        ? {}
        : {
              reportName: allReports?.[`${ONYXKEYS.COLLECTION.REPORT}${reportID}`]?.reportName ?? CONST.REPORT.DEFAULT_REPORT_NAME,
          };

    const optimisticData: OnyxUpdate[] = [
        {
            onyxMethod: Onyx.METHOD.MERGE,
            key: `${ONYXKEYS.COLLECTION.REPORT_METADATA}${reportID}`,
            value: {
                isLoadingInitialReportActions: true,
                isLoadingOlderReportActions: false,
                hasLoadingOlderReportActionsError: false,
                isLoadingNewerReportActions: false,
                hasLoadingNewerReportActionsError: false,
            },
        },
    ];

    // Only add the report update if optimisticReport has data
    if (Object.keys(optimisticReport).length > 0) {
        optimisticData.unshift({
            onyxMethod: Onyx.METHOD.MERGE,
            key: `${ONYXKEYS.COLLECTION.REPORT}${reportID}`,
            value: optimisticReport,
        });
    }

    const successData: OnyxUpdate[] = [
        {
            onyxMethod: Onyx.METHOD.MERGE,
            key: `${ONYXKEYS.COLLECTION.REPORT}${reportID}`,
            value: {
                errorFields: {
                    notFound: null,
                },
            },
        },
        {
            onyxMethod: Onyx.METHOD.MERGE,
            key: `${ONYXKEYS.COLLECTION.REPORT_METADATA}${reportID}`,
            value: {
                hasOnceLoadedReportActions: true,
                isLoadingInitialReportActions: false,
            },
        },
    ];

    const failureData: OnyxUpdate[] = [
        {
            onyxMethod: Onyx.METHOD.MERGE,
            key: `${ONYXKEYS.COLLECTION.REPORT_METADATA}${reportID}`,
            value: {
                isLoadingInitialReportActions: false,
            },
        },
    ];

    const finallyData: OnyxUpdate[] = [];

    const parameters: OpenReportParams = {
        reportID,
        reportActionID,
        emailList: participantLoginList ? participantLoginList.join(',') : '',
        accountIDList: participantAccountIDList ? participantAccountIDList.join(',') : '',
        parentReportActionID,
        transactionID,
    };

    // This is a legacy transactions that doesn't have either a transaction thread or a money request preview
    if (transactionID && !parentReportActionID) {
        const transaction = allTransactions?.[transactionID];

        if (transaction) {
            const selfDMReportID = findSelfDMReportID();

            if (selfDMReportID) {
                const generatedReportActionID = rand64();
                const optimisticParentAction = buildOptimisticIOUReportAction({
                    type: CONST.IOU.REPORT_ACTION_TYPE.CREATE,
                    amount: Math.abs(transaction.amount),
                    currency: transaction.currency,
                    comment: transaction.comment?.comment ?? '',
                    participants: [{accountID: currentUserAccountID, login: currentUserEmail ?? ''}],
                    transactionID,
                    isOwnPolicyExpenseChat: true,
                });

                optimisticData.push({
                    onyxMethod: Onyx.METHOD.MERGE,
                    key: `${ONYXKEYS.COLLECTION.REPORT}${reportID}`,
                    value: {
                        parentReportID: selfDMReportID,
                        parentReportActionID: generatedReportActionID,
                    },
                });

                optimisticData.push({
                    onyxMethod: Onyx.METHOD.SET,
                    key: `${ONYXKEYS.COLLECTION.REPORT_ACTIONS}${selfDMReportID}${generatedReportActionID}`,
                    value: {
                        ...optimisticParentAction,
                        reportActionID: generatedReportActionID,
                        childReportID: reportID,
                    },
                });

                parameters.moneyRequestPreviewReportActionID = generatedReportActionID;
            }
        }
    }

    const isInviteOnboardingComplete = introSelected?.isInviteOnboardingComplete ?? false;
    const isOnboardingCompleted = onboarding?.hasCompletedGuidedSetupFlow ?? false;

    // Some cases we can have two open report requests with guide setup data because isInviteOnboardingComplete is not updated completely.
    // Then we need to check the list request and prevent the guided setup data from being duplicated.
    const allPersistedRequests = getAll();
    const hasOpenReportWithGuidedSetupData = allPersistedRequests.some((request) => request.command === WRITE_COMMANDS.OPEN_REPORT && request.data?.guidedSetupData);

    // Prepare guided setup data only when nvp_introSelected is set and onboarding is not completed
    // OldDot users will never have nvp_introSelected set, so they will not see guided setup messages
    if (introSelected && !isOnboardingCompleted && !isInviteOnboardingComplete && !hasOpenReportWithGuidedSetupData) {
        const {choice, inviteType} = introSelected;
        const isInviteIOUorInvoice = inviteType === CONST.ONBOARDING_INVITE_TYPES.IOU || inviteType === CONST.ONBOARDING_INVITE_TYPES.INVOICE;
        const isInviteChoiceCorrect = choice === CONST.ONBOARDING_CHOICES.ADMIN || choice === CONST.ONBOARDING_CHOICES.SUBMIT || choice === CONST.ONBOARDING_CHOICES.CHAT_SPLIT;

        if (isInviteChoiceCorrect && !isInviteIOUorInvoice) {
            const onboardingMessage = getOnboardingMessages(true).onboardingMessages[choice];
            if (choice === CONST.ONBOARDING_CHOICES.CHAT_SPLIT) {
                const updatedTasks = onboardingMessage.tasks.map((task) => (task.type === 'startChat' ? {...task, autoCompleted: true} : task));
                onboardingMessage.tasks = updatedTasks;
            }

            const onboardingData = prepareOnboardingOnyxData(introSelected, choice, onboardingMessage);

            if (onboardingData) {
                optimisticData.push(...onboardingData.optimisticData, {
                    onyxMethod: Onyx.METHOD.MERGE,
                    key: ONYXKEYS.NVP_INTRO_SELECTED,
                    value: {
                        isInviteOnboardingComplete: true,
                    },
                });

                successData.push(...onboardingData.successData);

                failureData.push(...onboardingData.failureData);

                parameters.guidedSetupData = JSON.stringify(onboardingData.guidedSetupData);
            }
        }
    }

    const isGroupChat = isGroupChatReportUtils(newReportObject);
    if (isGroupChat) {
        parameters.chatType = CONST.REPORT.CHAT_TYPE.GROUP;
        parameters.groupChatAdminLogins = currentUserEmail;
        parameters.optimisticAccountIDList = Object.keys(newReportObject?.participants ?? {}).join(',');
        parameters.reportName = newReportObject?.reportName ?? '';

        // If we have an avatar then include it with the parameters
        if (avatar) {
            parameters.file = avatar;
        }

        // eslint-disable-next-line deprecation/deprecation
        InteractionManager.runAfterInteractions(() => {
            clearGroupChat();
        });
    }

    if (isFromDeepLink) {
        parameters.shouldRetry = false;
    }

    // If we are creating a new report, we need to add the optimistic report data and a report action
    const isCreatingNewReport = !isEmptyObject(newReportObject);
    if (isCreatingNewReport) {
        // Change the method to set for new reports because it doesn't exist yet, is faster,
        // and we need the data to be available when we navigate to the chat page
        const optimisticDataItem = optimisticData.at(0);
        if (optimisticDataItem) {
            optimisticDataItem.onyxMethod = Onyx.METHOD.SET;
            optimisticDataItem.value = {
                ...optimisticReport,
                reportName: CONST.REPORT.DEFAULT_REPORT_NAME,
                ...newReportObject,
                pendingFields: {
                    createChat: CONST.RED_BRICK_ROAD_PENDING_ACTION.ADD,
                    ...(isGroupChat && {reportName: CONST.RED_BRICK_ROAD_PENDING_ACTION.ADD}),
                },
            };
        }

        let emailCreatingAction: string = CONST.REPORT.OWNER_EMAIL_FAKE;
        if (newReportObject.ownerAccountID && newReportObject.ownerAccountID !== CONST.REPORT.OWNER_ACCOUNT_ID_FAKE) {
            emailCreatingAction = allPersonalDetails?.[newReportObject.ownerAccountID]?.login ?? '';
        }
        const optimisticCreatedAction = buildOptimisticCreatedReportAction(emailCreatingAction);
        optimisticData.push(
            {
                onyxMethod: Onyx.METHOD.SET,
                key: `${ONYXKEYS.COLLECTION.REPORT_ACTIONS}${reportID}`,
                value: {[optimisticCreatedAction.reportActionID]: optimisticCreatedAction},
            },
            {
                onyxMethod: Onyx.METHOD.SET,
                key: `${ONYXKEYS.COLLECTION.REPORT_METADATA}${reportID}`,
                value: {
                    isOptimisticReport: true,
                },
            },
        );
        successData.push(
            {
                onyxMethod: Onyx.METHOD.MERGE,
                key: `${ONYXKEYS.COLLECTION.REPORT_ACTIONS}${reportID}`,
                value: {[optimisticCreatedAction.reportActionID]: {pendingAction: null}},
            },
            {
                onyxMethod: Onyx.METHOD.MERGE,
                key: `${ONYXKEYS.COLLECTION.REPORT_METADATA}${reportID}`,
                value: {
                    isOptimisticReport: false,
                },
            },
        );

        // Add optimistic personal details for new participants
        const optimisticPersonalDetails: OnyxEntry<PersonalDetailsList> = {};
        const settledPersonalDetails: OnyxEntry<PersonalDetailsList> = {};
        const redundantParticipants: Record<number, null> = {};
        const participantAccountIDs = PersonalDetailsUtils.getAccountIDsByLogins(participantLoginList);
        participantLoginList.forEach((login, index) => {
            const accountID = participantAccountIDs.at(index) ?? -1;
            const isOptimisticAccount = !allPersonalDetails?.[accountID];

            if (!isOptimisticAccount) {
                return;
            }

            optimisticPersonalDetails[accountID] = {
                login,
                accountID,
                displayName: login,
                isOptimisticPersonalDetail: true,
            };
            settledPersonalDetails[accountID] = null;

            // BE will send different participants. We clear the optimistic ones to avoid duplicated entries
            redundantParticipants[accountID] = null;
        });

        successData.push(
            {
                onyxMethod: Onyx.METHOD.MERGE,
                key: `${ONYXKEYS.COLLECTION.REPORT}${reportID}`,
                value: {
                    participants: redundantParticipants,
                    pendingFields: {
                        createChat: null,
                        reportName: null,
                    },
                    errorFields: {
                        createChat: null,
                    },
                },
            },
            {
                onyxMethod: Onyx.METHOD.MERGE,
                key: `${ONYXKEYS.COLLECTION.REPORT_METADATA}${reportID}`,
                value: {
                    isOptimisticReport: false,
                },
            },
        );

        optimisticData.push({
            onyxMethod: Onyx.METHOD.MERGE,
            key: ONYXKEYS.PERSONAL_DETAILS_LIST,
            value: optimisticPersonalDetails,
        });
        successData.push({
            onyxMethod: Onyx.METHOD.MERGE,
            key: ONYXKEYS.PERSONAL_DETAILS_LIST,
            value: settledPersonalDetails,
        });
        failureData.push({
            onyxMethod: Onyx.METHOD.MERGE,
            key: ONYXKEYS.PERSONAL_DETAILS_LIST,
            value: settledPersonalDetails,
        });

        // Add the createdReportActionID parameter to the API call
        parameters.createdReportActionID = optimisticCreatedAction.reportActionID;

        // If we are creating a thread, ensure the report action has childReportID property added
        if (newReportObject.parentReportID && parentReportActionID) {
            optimisticData.push({
                onyxMethod: Onyx.METHOD.MERGE,
                key: `${ONYXKEYS.COLLECTION.REPORT_ACTIONS}${newReportObject.parentReportID}`,
                value: {[parentReportActionID]: {childReportID: reportID, childType: CONST.REPORT.TYPE.CHAT}},
            });
            failureData.push({
                onyxMethod: Onyx.METHOD.MERGE,
                key: `${ONYXKEYS.COLLECTION.REPORT_ACTIONS}${newReportObject.parentReportID}`,
                value: {[parentReportActionID]: {childType: ''}},
            });
        }
    }

    parameters.clientLastReadTime = allReports?.[`${ONYXKEYS.COLLECTION.REPORT}${reportID}`]?.lastReadTime ?? '';

    const paginationConfig = {
        resourceID: reportID,
        cursorID: reportActionID,
    };

    if (isFromDeepLink) {
        finallyData.push({
            onyxMethod: Onyx.METHOD.SET,
            key: ONYXKEYS.IS_CHECKING_PUBLIC_ROOM,
            value: false,
        });

        API.paginate(CONST.API_REQUEST_TYPE.WRITE, WRITE_COMMANDS.OPEN_REPORT, parameters, {optimisticData, successData, failureData, finallyData}, paginationConfig);
    } else {
        // eslint-disable-next-line rulesdir/no-multiple-api-calls
        API.paginate(CONST.API_REQUEST_TYPE.WRITE, WRITE_COMMANDS.OPEN_REPORT, parameters, {optimisticData, successData, failureData, finallyData}, paginationConfig, {
            checkAndFixConflictingRequest: (persistedRequests) => resolveOpenReportDuplicationConflictAction(persistedRequests, parameters),
        });
    }
}

/**
 * This will return an optimistic report object for a given user we want to create a chat with without saving it, when the only thing we know about recipient is his accountID. *
 * @param accountID accountID of the user that the optimistic chat report is created with.
 */
function getOptimisticChatReport(accountID: number): OptimisticChatReport {
    return buildOptimisticChatReport({
        participantList: [accountID, currentUserAccountID],
        notificationPreference: CONST.REPORT.NOTIFICATION_PREFERENCE.ALWAYS,
    });
}

function createTransactionThreadReport(iouReport: OnyxEntry<Report>, iouReportAction: OnyxEntry<ReportAction>): OptimisticChatReport | undefined {
    if (!iouReport || !iouReportAction) {
        Log.warn('Cannot build transaction thread report without iouReport and iouReportAction parameters');
        return;
    }
    const optimisticTransactionThreadReportID = generateReportID();
    const optimisticTransactionThread = buildTransactionThread(iouReportAction, iouReport, undefined, optimisticTransactionThreadReportID);
    openReport(optimisticTransactionThreadReportID, undefined, currentUserEmail ? [currentUserEmail] : [], optimisticTransactionThread, iouReportAction?.reportActionID);
    return optimisticTransactionThread;
}

/**
 * This will find an existing chat, or create a new one if none exists, for the given user or set of users. It will then navigate to this chat.
 *
 * @param userLogins list of user logins to start a chat report with.
 * @param shouldDismissModal a flag to determine if we should dismiss modal before navigate to report or navigate to report directly.
 */
function navigateToAndOpenReport(
    userLogins: string[],
    shouldDismissModal = true,
    reportName?: string,
    avatarUri?: string,
    avatarFile?: File | CustomRNImageManipulatorResult | undefined,
    optimisticReportID?: string,
    isGroupChat = false,
) {
    let newChat: OptimisticChatReport | undefined;
    let chat: OnyxEntry<Report>;
    const participantAccountIDs = PersonalDetailsUtils.getAccountIDsByLogins(userLogins);

    // If we are not creating a new Group Chat then we are creating a 1:1 DM and will look for an existing chat
    if (!isGroupChat) {
        chat = getChatByParticipants([...participantAccountIDs, currentUserAccountID]);
    }

    if (isEmptyObject(chat)) {
        if (isGroupChat) {
            // If we are creating a group chat then participantAccountIDs is expected to contain currentUserAccountID
            newChat = buildOptimisticGroupChatReport(participantAccountIDs, reportName ?? '', avatarUri ?? '', optimisticReportID, CONST.REPORT.NOTIFICATION_PREFERENCE.HIDDEN);
        } else {
            newChat = buildOptimisticChatReport({
                participantList: [...participantAccountIDs, currentUserAccountID],
                notificationPreference: CONST.REPORT.NOTIFICATION_PREFERENCE.HIDDEN,
            });
        }
        // We want to pass newChat here because if anything is passed in that param (even an existing chat), we will try to create a chat on the server
        openReport(newChat?.reportID, '', userLogins, newChat, undefined, undefined, undefined, avatarFile);
    }
    const report = isEmptyObject(chat) ? newChat : chat;

    if (shouldDismissModal) {
        Navigation.onModalDismissedOnce(() => {
            Navigation.onModalDismissedOnce(() => {
                if (!report?.reportID) {
                    return;
                }

                Navigation.navigate(ROUTES.REPORT_WITH_ID.getRoute(report.reportID));
            });
        });

        Navigation.dismissModal();
    } else if (report?.reportID) {
        Navigation.navigate(ROUTES.REPORT_WITH_ID.getRoute(report.reportID));
    }
    // In some cases when RHP modal gets hidden and then we navigate to report Composer focus breaks, wrapping navigation in setTimeout fixes this
    setTimeout(() => {
        Navigation.isNavigationReady().then(() => Navigation.navigate(ROUTES.REPORT_WITH_ID.getRoute(report?.reportID)));
    }, 0);
}

/**
 * This will find an existing chat, or create a new one if none exists, for the given accountID or set of accountIDs. It will then navigate to this chat.
 *
 * @param participantAccountIDs of user logins to start a chat report with.
 */
function navigateToAndOpenReportWithAccountIDs(participantAccountIDs: number[]) {
    let newChat: OptimisticChatReport | undefined;
    const chat = getChatByParticipants([...participantAccountIDs, currentUserAccountID]);
    if (!chat) {
        newChat = buildOptimisticChatReport({
            participantList: [...participantAccountIDs, currentUserAccountID],
        });
        // We want to pass newChat here because if anything is passed in that param (even an existing chat), we will try to create a chat on the server
        openReport(newChat?.reportID, '', [], newChat, '0', false, participantAccountIDs);
    }
    const report = chat ?? newChat;

    Navigation.navigate(ROUTES.REPORT_WITH_ID.getRoute(report?.reportID));
}

/**
 * This will navigate to an existing thread, or create a new one if necessary
 *
 * @param childReportID The reportID we are trying to open
 * @param parentReportAction the parent comment of a thread
 * @param parentReportID The reportID of the parent
 */
function navigateToAndOpenChildReport(childReportID: string | undefined, parentReportAction: Partial<ReportAction> = {}, parentReportID?: string) {
    const childReport = allReports?.[`${ONYXKEYS.COLLECTION.REPORT}${childReportID}`];
    if (childReport?.reportID) {
        Navigation.navigate(ROUTES.REPORT_WITH_ID.getRoute(childReportID, undefined, undefined, Navigation.getActiveRoute()));
    } else {
        const participantAccountIDs = [...new Set([currentUserAccountID, Number(parentReportAction.actorAccountID)])];
        const parentReport = allReports?.[`${ONYXKEYS.COLLECTION.REPORT}${parentReportID}`];
        // Threads from DMs and selfDMs don't have a chatType. All other threads inherit the chatType from their parent
        const childReportChatType = parentReport && isSelfDM(parentReport) ? undefined : parentReport?.chatType;
        const newChat = buildOptimisticChatReport({
            participantList: participantAccountIDs,
            reportName: ReportActionsUtils.getReportActionText(parentReportAction),
            chatType: childReportChatType,
            policyID: parentReport?.policyID ?? CONST.POLICY.OWNER_EMAIL_FAKE,
            ownerAccountID: CONST.POLICY.OWNER_ACCOUNT_ID_FAKE,
            oldPolicyName: parentReport?.policyName ?? '',
            notificationPreference: getChildReportNotificationPreference(parentReportAction),
            parentReportActionID: parentReportAction.reportActionID,
            parentReportID,
            optimisticReportID: childReportID,
        });

        if (!childReportID) {
            const participantLogins = PersonalDetailsUtils.getLoginsByAccountIDs(Object.keys(newChat.participants ?? {}).map(Number));
            openReport(newChat.reportID, '', participantLogins, newChat, parentReportAction.reportActionID);
        } else {
            Onyx.merge(`${ONYXKEYS.COLLECTION.REPORT}${childReportID}`, newChat);
        }

        Navigation.navigate(ROUTES.REPORT_WITH_ID.getRoute(newChat.reportID, undefined, undefined, Navigation.getActiveRoute()));
    }
}

/**
 * Gets the older actions that have not been read yet.
 * Normally happens when you scroll up on a chat, and the actions have not been read yet.
 */
function getOlderActions(reportID: string | undefined, reportActionID: string | undefined) {
    if (!reportID || !reportActionID) {
        return;
    }

    const optimisticData: OnyxUpdate[] = [
        {
            onyxMethod: Onyx.METHOD.MERGE,
            key: `${ONYXKEYS.COLLECTION.REPORT_METADATA}${reportID}`,
            value: {
                isLoadingOlderReportActions: true,
                hasLoadingOlderReportActionsError: false,
            },
        },
    ];

    const successData: OnyxUpdate[] = [
        {
            onyxMethod: Onyx.METHOD.MERGE,
            key: `${ONYXKEYS.COLLECTION.REPORT_METADATA}${reportID}`,
            value: {
                isLoadingOlderReportActions: false,
            },
        },
    ];

    const failureData: OnyxUpdate[] = [
        {
            onyxMethod: Onyx.METHOD.MERGE,
            key: `${ONYXKEYS.COLLECTION.REPORT_METADATA}${reportID}`,
            value: {
                isLoadingOlderReportActions: false,
                hasLoadingOlderReportActionsError: true,
            },
        },
    ];

    const parameters: GetOlderActionsParams = {
        reportID,
        reportActionID,
    };

    API.paginate(
        CONST.API_REQUEST_TYPE.READ,
        READ_COMMANDS.GET_OLDER_ACTIONS,
        parameters,
        {optimisticData, successData, failureData},
        {
            resourceID: reportID,
            cursorID: reportActionID,
        },
    );
}

/**
 * Gets the newer actions that have not been read yet.
 * Normally happens when you are not located at the bottom of the list and scroll down on a chat.
 */
function getNewerActions(reportID: string | undefined, reportActionID: string | undefined) {
    if (!reportID || !reportActionID) {
        return;
    }

    const optimisticData: OnyxUpdate[] = [
        {
            onyxMethod: Onyx.METHOD.MERGE,
            key: `${ONYXKEYS.COLLECTION.REPORT_METADATA}${reportID}`,
            value: {
                isLoadingNewerReportActions: true,
                hasLoadingNewerReportActionsError: false,
            },
        },
    ];

    const successData: OnyxUpdate[] = [
        {
            onyxMethod: Onyx.METHOD.MERGE,
            key: `${ONYXKEYS.COLLECTION.REPORT_METADATA}${reportID}`,
            value: {
                isLoadingNewerReportActions: false,
            },
        },
    ];

    const failureData: OnyxUpdate[] = [
        {
            onyxMethod: Onyx.METHOD.MERGE,
            key: `${ONYXKEYS.COLLECTION.REPORT_METADATA}${reportID}`,
            value: {
                isLoadingNewerReportActions: false,
                hasLoadingNewerReportActionsError: true,
            },
        },
    ];

    const parameters: GetNewerActionsParams = {
        reportID,
        reportActionID,
    };

    API.paginate(
        CONST.API_REQUEST_TYPE.READ,
        READ_COMMANDS.GET_NEWER_ACTIONS,
        parameters,
        {optimisticData, successData, failureData},
        {
            resourceID: reportID,
            cursorID: reportActionID,
        },
    );
}

/**
 * Gets metadata info about links in the provided report action
 */
function expandURLPreview(reportID: string | undefined, reportActionID: string) {
    if (!reportID) {
        return;
    }

    const parameters: ExpandURLPreviewParams = {
        reportID,
        reportActionID,
    };

    API.read(READ_COMMANDS.EXPAND_URL_PREVIEW, parameters);
}

/** Marks the new report actions as read
 * @param shouldResetUnreadMarker Indicates whether the unread indicator should be reset.
 * Currently, the unread indicator needs to be reset only when users mark a report as read.
 */
function readNewestAction(reportID: string | undefined, shouldResetUnreadMarker = false) {
    if (!reportID) {
        return;
    }

    const lastReadTime = NetworkConnection.getDBTimeWithSkew();

    const optimisticData: OnyxUpdate[] = [
        {
            onyxMethod: Onyx.METHOD.MERGE,
            key: `${ONYXKEYS.COLLECTION.REPORT}${reportID}`,
            value: {
                lastReadTime,
            },
        },
    ];

    const parameters: ReadNewestActionParams = {
        reportID,
        lastReadTime,
    };

    API.writeWithNoDuplicatesConflictAction(
        WRITE_COMMANDS.READ_NEWEST_ACTION,
        parameters,
        {optimisticData},
        (request) => request.command === WRITE_COMMANDS.READ_NEWEST_ACTION && request.data?.reportID === parameters.reportID,
    );

    if (shouldResetUnreadMarker) {
        DeviceEventEmitter.emit(`readNewestAction_${reportID}`, lastReadTime);
    }
}

function markAllMessagesAsRead() {
    if (isAnonymousUser()) {
        return;
    }

    const newLastReadTime = NetworkConnection.getDBTimeWithSkew();

    type PartialReport = {
        lastReadTime: Report['lastReadTime'] | null;
    };
    const optimisticReports: Record<string, PartialReport> = {};
    const failureReports: Record<string, PartialReport> = {};
    const reportIDList: string[] = [];
    Object.values(allReports ?? {}).forEach((report) => {
        if (!report) {
            return;
        }

        const chatReport = allReports?.[`${ONYXKEYS.COLLECTION.REPORT}${report.chatReportID}`];
        const oneTransactionThreadReportID = ReportActionsUtils.getOneTransactionThreadReportID(report, chatReport, allReportActions?.[report.reportID]);
        const oneTransactionThreadReport = allReports?.[`${ONYXKEYS.COLLECTION.REPORT}${oneTransactionThreadReportID}`];
        if (!isUnread(report, oneTransactionThreadReport)) {
            return;
        }

        const reportKey = `${ONYXKEYS.COLLECTION.REPORT}${report.reportID}`;
        optimisticReports[reportKey] = {lastReadTime: newLastReadTime};
        failureReports[reportKey] = {lastReadTime: report.lastReadTime ?? null};
        reportIDList.push(report.reportID);
    });

    if (reportIDList.length === 0) {
        return;
    }

    const optimisticData = [
        {
            onyxMethod: Onyx.METHOD.MERGE_COLLECTION,
            key: ONYXKEYS.COLLECTION.REPORT,
            value: optimisticReports,
        },
    ];

    const failureData = [
        {
            onyxMethod: Onyx.METHOD.MERGE_COLLECTION,
            key: ONYXKEYS.COLLECTION.REPORT,
            value: failureReports,
        },
    ];

    const parameters: MarkAllMessagesAsReadParams = {
        reportIDList,
    };

    API.write(WRITE_COMMANDS.MARK_ALL_MESSAGES_AS_READ, parameters, {optimisticData, failureData});
}

/**
 * Sets the last read time on a report
 */
function markCommentAsUnread(reportID: string | undefined, reportAction: ReportAction) {
    if (!reportID) {
        Log.warn('7339cd6c-3263-4f89-98e5-730f0be15784 Invalid report passed to MarkCommentAsUnread. Not calling the API because it wil fail.');
        return;
    }

    const reportActions = allReportActions?.[reportID];

    // Find the latest report actions from other users
    const latestReportActionFromOtherUsers = Object.values(reportActions ?? {}).reduce((latest: ReportAction | null, current: ReportAction) => {
        if (
            !ReportActionsUtils.isDeletedAction(current) &&
            current.actorAccountID !== currentUserAccountID &&
            (!latest || current.created > latest.created) &&
            // Whisper action doesn't affect lastVisibleActionCreated, so skip whisper action except actionable mention whisper
            (!ReportActionsUtils.isWhisperAction(current) || current.actionName === CONST.REPORT.ACTIONS.TYPE.ACTIONABLE_MENTION_WHISPER)
        ) {
            return current;
        }
        return latest;
    }, null);

    const report = allReports?.[`${ONYXKEYS.COLLECTION.REPORT}${reportID}`];
    const chatReport = allReports?.[`${ONYXKEYS.COLLECTION.REPORT}${report?.chatReportID}`];
    const transactionThreadReportID = ReportActionsUtils.getOneTransactionThreadReportID(report, chatReport, reportActions ?? []);
    const transactionThreadReport = allReports?.[`${ONYXKEYS.COLLECTION.REPORT}${transactionThreadReportID}`];

    // If no action created date is provided, use the last action's from other user
    const actionCreationTime =
        reportAction?.created || (latestReportActionFromOtherUsers?.created ?? getReportLastVisibleActionCreated(report, transactionThreadReport) ?? DateUtils.getDBTime(0));

    // We subtract 1 millisecond so that the lastReadTime is updated to just before a given reportAction's created date
    // For example, if we want to mark a report action with ID 100 and created date '2014-04-01 16:07:02.999' unread, we set the lastReadTime to '2014-04-01 16:07:02.998'
    // Since the report action with ID 100 will be the first with a timestamp above '2014-04-01 16:07:02.998', it's the first one that will be shown as unread
    const lastReadTime = DateUtils.subtractMillisecondsFromDateTime(actionCreationTime, 1);

    const optimisticData: OnyxUpdate[] = [
        {
            onyxMethod: Onyx.METHOD.MERGE,
            key: `${ONYXKEYS.COLLECTION.REPORT}${reportID}`,
            value: {
                lastReadTime,
            },
        },
    ];

    const parameters: MarkAsUnreadParams = {
        reportID,
        lastReadTime,
        reportActionID: reportAction?.reportActionID,
    };

    API.write(WRITE_COMMANDS.MARK_AS_UNREAD, parameters, {optimisticData});
    DeviceEventEmitter.emit(`unreadAction_${reportID}`, lastReadTime);
}

/** Toggles the pinned state of the report. */
function togglePinnedState(reportID: string | undefined, isPinnedChat: boolean) {
    if (!reportID) {
        return;
    }

    const pinnedValue = !isPinnedChat;

    // Optimistically pin/unpin the report before we send out the command
    const optimisticData: OnyxUpdate[] = [
        {
            onyxMethod: Onyx.METHOD.MERGE,
            key: `${ONYXKEYS.COLLECTION.REPORT}${reportID}`,
            value: {isPinned: pinnedValue},
        },
    ];

    const parameters: TogglePinnedChatParams = {
        reportID,
        pinnedValue,
    };

    API.write(WRITE_COMMANDS.TOGGLE_PINNED_CHAT, parameters, {optimisticData});
}

/** Saves the report draft to Onyx */
function saveReportDraft(reportID: string, report: Report) {
    return Onyx.set(`${ONYXKEYS.COLLECTION.REPORT_DRAFT}${reportID}`, report);
}

/**
 * Saves the comment left by the user as they are typing. By saving this data the user can switch between chats, close
 * tab, refresh etc without worrying about loosing what they typed out.
 * When empty string or null is passed, it will delete the draft comment from Onyx store.
 */
function saveReportDraftComment(reportID: string, comment: string | null, callback: () => void = () => {}) {
    Onyx.merge(`${ONYXKEYS.COLLECTION.REPORT_DRAFT_COMMENT}${reportID}`, prepareDraftComment(comment)).then(callback);
}

/** Broadcasts whether or not a user is typing on a report over the report's private pusher channel. */
function broadcastUserIsTyping(reportID: string) {
    const privateReportChannelName = getReportChannelName(reportID);
    const typingStatus: UserIsTypingEvent = {
        [currentUserAccountID]: true,
    };
    Pusher.sendEvent(privateReportChannelName, Pusher.TYPE.USER_IS_TYPING, typingStatus);
}

/** Broadcasts to the report's private pusher channel whether a user is leaving a report */
function broadcastUserIsLeavingRoom(reportID: string) {
    const privateReportChannelName = getReportChannelName(reportID);
    const leavingStatus: UserIsLeavingRoomEvent = {
        [currentUserAccountID]: true,
    };
    Pusher.sendEvent(privateReportChannelName, Pusher.TYPE.USER_IS_LEAVING_ROOM, leavingStatus);
}

function handlePreexistingReport(report: Report) {
    const {reportID, preexistingReportID, parentReportID, parentReportActionID} = report;

    if (!reportID || !preexistingReportID) {
        return;
    }

    // Handle cleanup of stale optimistic IOU report and its report preview separately
    if (isMoneyRequestReport(report) && parentReportActionID) {
        Onyx.merge(`${ONYXKEYS.COLLECTION.REPORT_ACTIONS}${parentReportID}`, {
            [parentReportActionID]: null,
        });
        Onyx.merge(`${ONYXKEYS.COLLECTION.REPORT}${reportID}`, null);
        return;
    }

    // It is possible that we optimistically created a DM/group-DM for a set of users for which a report already exists.
    // In this case, the API will let us know by returning a preexistingReportID.
    // We should clear out the optimistically created report and re-route the user to the preexisting report.
    let callback = () => {
        const existingReport = allReports?.[`${ONYXKEYS.COLLECTION.REPORT}${preexistingReportID}`];

        Onyx.set(`${ONYXKEYS.COLLECTION.REPORT}${reportID}`, null);
        Onyx.set(`${ONYXKEYS.COLLECTION.REPORT}${preexistingReportID}`, {
            ...report,
            reportID: preexistingReportID,
            preexistingReportID: null,
            // Replacing the existing report's participants to avoid duplicates
            participants: existingReport?.participants ?? report.participants,
        });
        Onyx.set(`${ONYXKEYS.COLLECTION.REPORT_DRAFT_COMMENT}${reportID}`, null);
    };
    // Only re-route them if they are still looking at the optimistically created report
    if (Navigation.getActiveRoute().includes(`/r/${reportID}`)) {
        const currCallback = callback;
        callback = () => {
            currCallback();
            Navigation.navigate(ROUTES.REPORT_WITH_ID.getRoute(preexistingReportID), {forceReplace: true});
        };
<<<<<<< HEAD
=======
        // Only re-route them if they are still looking at the optimistically created report
        if (Navigation.getActiveRoute().includes(`/r/${reportID}`)) {
            const currCallback = callback;
            callback = () => {
                currCallback();
                Navigation.setParams({reportID: preexistingReportID.toString()});
            };

            // The report screen will listen to this event and transfer the draft comment to the existing report
            // This will allow the newest draft comment to be transferred to the existing report
            DeviceEventEmitter.emit(`switchToPreExistingReport_${reportID}`, {
                preexistingReportID,
                callback,
            });
>>>>>>> 1197d5cd

        // The report screen will listen to this event and transfer the draft comment to the existing report
        // This will allow the newest draft comment to be transferred to the existing report
        DeviceEventEmitter.emit(`switchToPreExistingReport_${reportID}`, {
            preexistingReportID,
            callback,
        });

        return;
    }

    // In case the user is not on the report screen, we will transfer the report draft comment directly to the existing report
    // after that clear the optimistically created report
    const draftReportComment = allReportDraftComments?.[`${ONYXKEYS.COLLECTION.REPORT_DRAFT_COMMENT}${reportID}`];
    if (!draftReportComment) {
        callback();
        return;
    }

    saveReportDraftComment(preexistingReportID, draftReportComment, callback);
}

/** Deletes a comment from the report, basically sets it as empty string */
function deleteReportComment(reportID: string | undefined, reportAction: ReportAction, isReportArchived = false, isOriginalReportArchived = false) {
    const originalReportID = getOriginalReportID(reportID, reportAction);
    const reportActionID = reportAction.reportActionID;

    if (!reportActionID || !originalReportID || !reportID) {
        return;
    }

    const isDeletedParentAction = ReportActionsUtils.isThreadParentMessage(reportAction, reportID);
    const deletedMessage: Message[] = [
        {
            translationKey: '',
            type: 'COMMENT',
            html: '',
            text: '',
            isEdited: true,
            isDeletedParentAction,
        },
    ];
    const optimisticReportActions: NullishDeep<ReportActions> = {
        [reportActionID]: {
            pendingAction: CONST.RED_BRICK_ROAD_PENDING_ACTION.DELETE,
            previousMessage: reportAction.message,
            message: deletedMessage,
            errors: null,
            linkMetadata: [],
        },
    };

    // If we are deleting the last visible message, let's find the previous visible one (or set an empty one if there are none) and update the lastMessageText in the LHN.
    // Similarly, if we are deleting the last read comment we will want to update the lastVisibleActionCreated to use the previous visible message.
    let optimisticReport: Partial<Report> = {
        lastMessageText: '',
        lastVisibleActionCreated: '',
    };
    const {lastMessageText = ''} = getLastVisibleMessage(originalReportID, isOriginalReportArchived, optimisticReportActions as ReportActions);
    const report = allReports?.[`${ONYXKEYS.COLLECTION.REPORT}${reportID}`];
    const canUserPerformWriteAction = canUserPerformWriteActionReportUtils(report, isReportArchived);
    if (lastMessageText) {
        const lastVisibleAction = ReportActionsUtils.getLastVisibleAction(originalReportID, canUserPerformWriteAction, optimisticReportActions as ReportActions);
        const lastVisibleActionCreated = lastVisibleAction?.created;
        const lastActorAccountID = lastVisibleAction?.actorAccountID;
        optimisticReport = {
            lastMessageText,
            lastVisibleActionCreated,
            lastActorAccountID,
        };
    }
    const didCommentMentionCurrentUser = ReportActionsUtils.didMessageMentionCurrentUser(reportAction);
    if (didCommentMentionCurrentUser && reportAction.created === report?.lastMentionedTime) {
        const reportActionsForReport = allReportActions?.[reportID];
        const latestMentionedReportAction = Object.values(reportActionsForReport ?? {}).find(
            (action) =>
                action.reportActionID !== reportAction.reportActionID &&
                ReportActionsUtils.didMessageMentionCurrentUser(action) &&
                ReportActionsUtils.shouldReportActionBeVisible(action, action.reportActionID),
        );
        optimisticReport.lastMentionedTime = latestMentionedReportAction?.created ?? null;
    }
    // If the API call fails we must show the original message again, so we revert the message content back to how it was
    // and and remove the pendingAction so the strike-through clears
    const failureData: OnyxUpdate[] = [
        {
            onyxMethod: Onyx.METHOD.MERGE,
            key: `${ONYXKEYS.COLLECTION.REPORT_ACTIONS}${originalReportID}`,
            value: {
                [reportActionID]: {
                    message: reportAction.message,
                    pendingAction: null,
                    previousMessage: null,
                },
            },
        },
    ];

    const successData: OnyxUpdate[] = [
        {
            onyxMethod: Onyx.METHOD.MERGE,
            key: `${ONYXKEYS.COLLECTION.REPORT_ACTIONS}${originalReportID}`,
            value: {
                [reportActionID]: {
                    pendingAction: null,
                    previousMessage: null,
                },
            },
        },
    ];

    const optimisticData: OnyxUpdate[] = [
        {
            onyxMethod: Onyx.METHOD.MERGE,
            key: `${ONYXKEYS.COLLECTION.REPORT_ACTIONS}${originalReportID}`,
            value: optimisticReportActions,
        },
        {
            onyxMethod: Onyx.METHOD.MERGE,
            key: `${ONYXKEYS.COLLECTION.REPORT}${originalReportID}`,
            value: optimisticReport,
        },
    ];

    // Update optimistic data for parent report action if the report is a child report and the reportAction has no visible child
    const childVisibleActionCount = reportAction.childVisibleActionCount ?? 0;
    if (childVisibleActionCount === 0) {
        const originalReport = allReports?.[`${ONYXKEYS.COLLECTION.REPORT}${originalReportID}`];
        const optimisticParentReportData = getOptimisticDataForParentReportAction(
            originalReport,
            optimisticReport?.lastVisibleActionCreated ?? '',
            CONST.RED_BRICK_ROAD_PENDING_ACTION.DELETE,
        );
        optimisticParentReportData.forEach((parentReportData) => {
            if (isEmptyObject(parentReportData)) {
                return;
            }
            optimisticData.push(parentReportData);
        });
    }

    const parameters: DeleteCommentParams = {
        reportID: originalReportID,
        reportActionID,
    };

    clearByKey(reportActionID);

    API.write(
        WRITE_COMMANDS.DELETE_COMMENT,
        parameters,
        {optimisticData, successData, failureData},
        {
            checkAndFixConflictingRequest: (persistedRequests) => resolveCommentDeletionConflicts(persistedRequests, reportActionID, originalReportID),
        },
    );

    // if we are linking to the report action, and we are deleting it, and it's not a deleted parent action,
    // we should navigate to its report in order to not show not found page
    if (Navigation.isActiveRoute(ROUTES.REPORT_WITH_ID.getRoute(reportID, reportActionID)) && !isDeletedParentAction) {
        Navigation.goBack(ROUTES.REPORT_WITH_ID.getRoute(reportID));
    } else if (Navigation.isActiveRoute(ROUTES.REPORT_WITH_ID.getRoute(reportAction.childReportID)) && !isDeletedParentAction) {
        Navigation.goBack(undefined);
    }
}

/**
 * Removes the links in html of a comment.
 * example:
 *      html="test <a href="https://www.google.com" target="_blank" rel="noreferrer noopener">https://www.google.com</a> test"
 *      links=["https://www.google.com"]
 * returns: "test https://www.google.com test"
 */
function removeLinksFromHtml(html: string, links: string[]): string {
    let htmlCopy = html.slice();
    links.forEach((link) => {
        // We want to match the anchor tag of the link and replace the whole anchor tag with the text of the anchor tag
        const regex = new RegExp(`<(a)[^><]*href\\s*=\\s*(['"])(${Str.escapeForRegExp(link)})\\2(?:".*?"|'.*?'|[^'"><])*>([\\s\\S]*?)<\\/\\1>(?![^<]*(<\\/pre>|<\\/code>))`, 'g');
        htmlCopy = htmlCopy.replace(regex, '$4');
    });
    return htmlCopy;
}

/**
 * This function will handle removing only links that were purposely removed by the user while editing.
 *
 * @param newCommentText text of the comment after editing.
 * @param originalCommentMarkdown original markdown of the comment before editing.
 * @param videoAttributeCache cache of video attributes ([videoSource]: videoAttributes)
 */
function handleUserDeletedLinksInHtml(newCommentText: string, originalCommentMarkdown: string, videoAttributeCache?: Record<string, string>): string {
    if (newCommentText.length > CONST.MAX_MARKUP_LENGTH) {
        return newCommentText;
    }

    const userEmailDomain = isEmailPublicDomain(currentUserEmail ?? '') ? '' : Str.extractEmailDomain(currentUserEmail ?? '');
    const allPersonalDetailLogins = Object.values(allPersonalDetails ?? {}).map((personalDetail) => personalDetail?.login ?? '');

    const htmlForNewComment = getParsedMessageWithShortMentions({
        text: newCommentText,
        userEmailDomain,
        availableMentionLogins: allPersonalDetailLogins,
        parserOptions: {
            extras: {videoAttributeCache},
        },
    });

    const removedLinks = Parser.getRemovedMarkdownLinks(originalCommentMarkdown, newCommentText);
    return removeLinksFromHtml(htmlForNewComment, removedLinks);
}

/** Saves a new message for a comment. Marks the comment as edited, which will be reflected in the UI. */
function editReportComment(
    originalReport: OnyxEntry<Report>,
    originalReportAction: OnyxEntry<ReportAction>,
    textForNewComment: string,
    videoAttributeCache?: Record<string, string>,
    isOriginalReportArchived = false,
    isOriginalParentReportArchived = false,
) {
    const originalReportID = originalReport?.reportID;
    if (!originalReportID || !originalReportAction) {
        return;
    }

    const canUserPerformWriteAction = canUserPerformWriteActionReportUtils(originalReport, isOriginalReportArchived);

    // Do not autolink if someone explicitly tries to remove a link from message.
    // https://github.com/Expensify/App/issues/9090
    // https://github.com/Expensify/App/issues/13221
    const originalCommentHTML = ReportActionsUtils.getReportActionHtml(originalReportAction);
    const originalCommentMarkdown = Parser.htmlToMarkdown(originalCommentHTML ?? '').trim();

    // Skip the Edit if draft is not changed
    if (originalCommentMarkdown === textForNewComment) {
        return;
    }
    const htmlForNewComment = handleUserDeletedLinksInHtml(textForNewComment, originalCommentMarkdown, videoAttributeCache);

    const reportComment = Parser.htmlToText(htmlForNewComment);

    // For comments shorter than or equal to 10k chars, convert the comment from MD into HTML because that's how it is stored in the database
    // For longer comments, skip parsing and display plaintext for performance reasons. It takes over 40s to parse a 100k long string!!
    let parsedOriginalCommentHTML = originalCommentHTML;
    if (textForNewComment.length <= CONST.MAX_MARKUP_LENGTH) {
        const autolinkFilter = {filterRules: Parser.rules.map((rule) => rule.name).filter((name) => name !== 'autolink')};
        parsedOriginalCommentHTML = Parser.replace(originalCommentMarkdown, autolinkFilter);
    }

    //  Delete the comment if it's empty
    if (!htmlForNewComment) {
        deleteReportComment(originalReportID, originalReportAction, isOriginalReportArchived, isOriginalParentReportArchived);
        return;
    }

    // Skip the Edit if message is not changed
    if (parsedOriginalCommentHTML === htmlForNewComment.trim() || originalCommentHTML === htmlForNewComment.trim()) {
        return;
    }

    // Optimistically update the reportAction with the new message
    const reportActionID = originalReportAction.reportActionID;
    const originalMessage = ReportActionsUtils.getReportActionMessage(originalReportAction);
    const optimisticReportActions: PartialDeep<ReportActions> = {
        [reportActionID]: {
            pendingAction: CONST.RED_BRICK_ROAD_PENDING_ACTION.UPDATE,
            message: [
                {
                    ...originalMessage,
                    type: CONST.REPORT.MESSAGE.TYPE.COMMENT,
                    isEdited: true,
                    html: htmlForNewComment,
                    text: reportComment,
                },
            ],
            lastModified: DateUtils.getDBTime(),
        },
    };

    const optimisticData: OnyxUpdate[] = [
        {
            onyxMethod: Onyx.METHOD.MERGE,
            key: `${ONYXKEYS.COLLECTION.REPORT_ACTIONS}${originalReportID}`,
            value: optimisticReportActions,
        },
    ];

    const lastVisibleAction = ReportActionsUtils.getLastVisibleAction(originalReportID, canUserPerformWriteAction, optimisticReportActions as ReportActions);
    if (reportActionID === lastVisibleAction?.reportActionID) {
        const lastMessageText = formatReportLastMessageText(reportComment);
        const optimisticReport = {
            lastMessageText,
        };
        optimisticData.push({
            onyxMethod: Onyx.METHOD.MERGE,
            key: `${ONYXKEYS.COLLECTION.REPORT}${originalReportID}`,
            value: optimisticReport,
        });
    }

    const failureData: OnyxUpdate[] = [
        {
            onyxMethod: Onyx.METHOD.MERGE,
            key: `${ONYXKEYS.COLLECTION.REPORT_ACTIONS}${originalReportID}`,
            value: {
                [reportActionID]: {
                    ...originalReportAction,
                    pendingAction: null,
                },
            },
        },
    ];

    const successData: OnyxUpdate[] = [
        {
            onyxMethod: Onyx.METHOD.MERGE,
            key: `${ONYXKEYS.COLLECTION.REPORT_ACTIONS}${originalReportID}`,
            value: {
                [reportActionID]: {
                    pendingAction: null,
                },
            },
        },
    ];

    const parameters: UpdateCommentParams = {
        reportID: originalReportID,
        reportComment: htmlForNewComment,
        reportActionID,
    };

    API.write(
        WRITE_COMMANDS.UPDATE_COMMENT,
        parameters,
        {optimisticData, successData, failureData},
        {
            checkAndFixConflictingRequest: (persistedRequests) => {
                const addCommentIndex = persistedRequests.findIndex((request) => addNewMessageWithText.has(request.command) && request.data?.reportActionID === reportActionID);
                if (addCommentIndex > -1) {
                    return resolveEditCommentWithNewAddCommentRequest(persistedRequests, parameters, reportActionID, addCommentIndex);
                }
                return resolveDuplicationConflictAction(persistedRequests, createUpdateCommentMatcher(reportActionID));
            },
        },
    );
}

/** Deletes the draft for a comment report action. */
function deleteReportActionDraft(reportID: string | undefined, reportAction: ReportAction) {
    const originalReportID = getOriginalReportID(reportID, reportAction);
    Onyx.merge(`${ONYXKEYS.COLLECTION.REPORT_ACTIONS_DRAFTS}${originalReportID}`, {[reportAction.reportActionID]: null});
}

/** Saves the draft for a comment report action. This will put the comment into "edit mode" */
function saveReportActionDraft(reportID: string | undefined, reportAction: ReportAction, draftMessage: string) {
    const originalReportID = getOriginalReportID(reportID, reportAction);
    Onyx.merge(`${ONYXKEYS.COLLECTION.REPORT_ACTIONS_DRAFTS}${originalReportID}`, {[reportAction.reportActionID]: {message: draftMessage}});
}

function updateNotificationPreference(
    reportID: string,
    previousValue: NotificationPreference | undefined,
    newValue: NotificationPreference,
    parentReportID?: string,
    parentReportActionID?: string,
) {
    // No change needed
    if (previousValue === newValue) {
        return;
    }

    const optimisticData: OnyxUpdate[] = [
        {
            onyxMethod: Onyx.METHOD.MERGE,
            key: `${ONYXKEYS.COLLECTION.REPORT}${reportID}`,
            value: {
                participants: {
                    [currentUserAccountID]: {
                        notificationPreference: newValue,
                    },
                },
            },
        },
    ];

    const failureData: OnyxUpdate[] = [
        {
            onyxMethod: Onyx.METHOD.MERGE,
            key: `${ONYXKEYS.COLLECTION.REPORT}${reportID}`,
            value: {
                participants: {
                    [currentUserAccountID]: {
                        notificationPreference: previousValue,
                    },
                },
            },
        },
    ];

    if (parentReportID && parentReportActionID) {
        optimisticData.push({
            onyxMethod: Onyx.METHOD.MERGE,
            key: `${ONYXKEYS.COLLECTION.REPORT_ACTIONS}${parentReportID}`,
            value: {[parentReportActionID]: {childReportNotificationPreference: newValue}},
        });
        failureData.push({
            onyxMethod: Onyx.METHOD.MERGE,
            key: `${ONYXKEYS.COLLECTION.REPORT_ACTIONS}${parentReportID}`,
            value: {[parentReportActionID]: {childReportNotificationPreference: previousValue}},
        });
    }

    const parameters: UpdateReportNotificationPreferenceParams = {reportID, notificationPreference: newValue};

    API.write(WRITE_COMMANDS.UPDATE_REPORT_NOTIFICATION_PREFERENCE, parameters, {optimisticData, failureData});
}

function updateRoomVisibility(reportID: string, previousValue: RoomVisibility | undefined, newValue: RoomVisibility) {
    if (previousValue === newValue) {
        return;
    }

    const optimisticData: OnyxUpdate[] = [
        {
            onyxMethod: Onyx.METHOD.MERGE,
            key: `${ONYXKEYS.COLLECTION.REPORT}${reportID}`,
            value: {visibility: newValue},
        },
    ];

    const failureData: OnyxUpdate[] = [
        {
            onyxMethod: Onyx.METHOD.MERGE,
            key: `${ONYXKEYS.COLLECTION.REPORT}${reportID}`,
            value: {visibility: previousValue},
        },
    ];

    const parameters: UpdateRoomVisibilityParams = {reportID, visibility: newValue};

    API.write(WRITE_COMMANDS.UPDATE_ROOM_VISIBILITY, parameters, {optimisticData, failureData});
}

/**
 * This will subscribe to an existing thread, or create a new one and then subscribe to it if necessary
 *
 * @param childReportID The reportID we are trying to open
 * @param parentReportAction the parent comment of a thread
 * @param parentReportID The reportID of the parent
 * @param prevNotificationPreference The previous notification preference for the child report
 */
function toggleSubscribeToChildReport(
    childReportID: string | undefined,
    parentReportAction: Partial<ReportAction> = {},
    parentReportID?: string,
    prevNotificationPreference?: NotificationPreference,
) {
    if (childReportID) {
        openReport(childReportID);
        const parentReportActionID = parentReportAction?.reportActionID;
        if (!prevNotificationPreference || isHiddenForCurrentUser(prevNotificationPreference)) {
            updateNotificationPreference(childReportID, prevNotificationPreference, CONST.REPORT.NOTIFICATION_PREFERENCE.ALWAYS, parentReportID, parentReportActionID);
        } else {
            updateNotificationPreference(childReportID, prevNotificationPreference, CONST.REPORT.NOTIFICATION_PREFERENCE.HIDDEN, parentReportID, parentReportActionID);
        }
    } else {
        const participantAccountIDs = [...new Set([currentUserAccountID, Number(parentReportAction?.actorAccountID)])];
        const parentReport = allReports?.[`${ONYXKEYS.COLLECTION.REPORT}${parentReportID}`];
        const newChat = buildOptimisticChatReport({
            participantList: participantAccountIDs,
            reportName: ReportActionsUtils.getReportActionText(parentReportAction),
            chatType: parentReport?.chatType,
            policyID: parentReport?.policyID ?? CONST.POLICY.OWNER_EMAIL_FAKE,
            ownerAccountID: CONST.POLICY.OWNER_ACCOUNT_ID_FAKE,
            notificationPreference: CONST.REPORT.NOTIFICATION_PREFERENCE.ALWAYS,
            parentReportActionID: parentReportAction.reportActionID,
            parentReportID,
        });

        const participantLogins = PersonalDetailsUtils.getLoginsByAccountIDs(participantAccountIDs);
        openReport(newChat.reportID, '', participantLogins, newChat, parentReportAction.reportActionID);
        const notificationPreference = isHiddenForCurrentUser(prevNotificationPreference) ? CONST.REPORT.NOTIFICATION_PREFERENCE.ALWAYS : CONST.REPORT.NOTIFICATION_PREFERENCE.HIDDEN;
        updateNotificationPreference(newChat.reportID, prevNotificationPreference, notificationPreference, parentReportID, parentReportAction?.reportActionID);
    }
}

function updateReportName(reportID: string, value: string, previousValue: string) {
    const optimisticData: OnyxUpdate[] = [
        {
            onyxMethod: Onyx.METHOD.MERGE,
            key: `${ONYXKEYS.COLLECTION.REPORT}${reportID}`,
            value: {
                reportName: value,
                pendingFields: {
                    reportName: CONST.RED_BRICK_ROAD_PENDING_ACTION.UPDATE,
                },
            },
        },
    ];
    const failureData: OnyxUpdate[] = [
        {
            onyxMethod: Onyx.METHOD.MERGE,
            key: `${ONYXKEYS.COLLECTION.REPORT}${reportID}`,
            value: {
                reportName: previousValue,
                pendingFields: {
                    reportName: null,
                },
                errorFields: {
                    reportName: getMicroSecondOnyxErrorWithTranslationKey('report.genericUpdateReportNameEditFailureMessage'),
                },
            },
        },
    ];

    const successData: OnyxUpdate[] = [
        {
            onyxMethod: Onyx.METHOD.MERGE,
            key: `${ONYXKEYS.COLLECTION.REPORT}${reportID}`,
            value: {
                pendingFields: {
                    reportName: null,
                },
                errorFields: {
                    reportName: null,
                },
            },
        },
    ];

    const parameters = {
        reportID,
        reportName: value,
    };

    API.write(WRITE_COMMANDS.SET_REPORT_NAME, parameters, {optimisticData, failureData, successData});
}

function clearReportFieldKeyErrors(reportID: string | undefined, fieldKey: string) {
    Onyx.merge(`${ONYXKEYS.COLLECTION.REPORT}${reportID}`, {
        pendingFields: {
            [fieldKey]: null,
        },
        errorFields: {
            [fieldKey]: null,
        },
    });
}

function updateReportField(report: Report, reportField: PolicyReportField, previousReportField: PolicyReportField, policy: Policy, shouldFixViolations = false) {
    const reportID = report.reportID;
    const fieldKey = getReportFieldKey(reportField.fieldID);
    const reportViolations = getReportViolations(reportID);
    const fieldViolation = getFieldViolation(reportViolations, reportField);
    const recentlyUsedValues = allRecentlyUsedReportFields?.[fieldKey] ?? [];

    const optimisticChangeFieldAction = buildOptimisticChangeFieldAction(reportField, previousReportField);
    const predictedNextStatus = policy?.reimbursementChoice === CONST.POLICY.REIMBURSEMENT_CHOICES.REIMBURSEMENT_NO ? CONST.REPORT.STATUS_NUM.CLOSED : CONST.REPORT.STATUS_NUM.OPEN;
    const optimisticNextStep = buildNextStep(report, predictedNextStatus, shouldFixViolations);

    const optimisticData: OnyxUpdate[] = [
        {
            onyxMethod: Onyx.METHOD.MERGE,
            key: `${ONYXKEYS.COLLECTION.REPORT}${reportID}`,
            value: {
                fieldList: {
                    [fieldKey]: reportField,
                },
                pendingFields: {
                    [fieldKey]: CONST.RED_BRICK_ROAD_PENDING_ACTION.UPDATE,
                },
            },
        },
        {
            onyxMethod: Onyx.METHOD.MERGE,
            key: `${ONYXKEYS.COLLECTION.NEXT_STEP}${reportID}`,
            value: optimisticNextStep,
        },
        {
            onyxMethod: Onyx.METHOD.MERGE,
            key: `${ONYXKEYS.COLLECTION.REPORT_ACTIONS}${reportID}`,
            value: {
                [optimisticChangeFieldAction.reportActionID]: optimisticChangeFieldAction,
            },
        },
    ];

    if (fieldViolation) {
        optimisticData.push({
            onyxMethod: Onyx.METHOD.MERGE,
            key: `${ONYXKEYS.COLLECTION.REPORT_VIOLATIONS}${reportID}`,
            value: {
                [fieldViolation]: {
                    [reportField.fieldID]: null,
                },
            },
        });
    }

    if (reportField.type === 'dropdown' && reportField.value) {
        optimisticData.push({
            onyxMethod: Onyx.METHOD.MERGE,
            key: ONYXKEYS.RECENTLY_USED_REPORT_FIELDS,
            value: {
                [fieldKey]: [...new Set([...recentlyUsedValues, reportField.value])],
            },
        });
    }

    const failureData: OnyxUpdate[] = [
        {
            onyxMethod: Onyx.METHOD.MERGE,
            key: `${ONYXKEYS.COLLECTION.REPORT}${reportID}`,
            value: {
                fieldList: {
                    [fieldKey]: previousReportField,
                },
                pendingFields: {
                    [fieldKey]: null,
                },
                errorFields: {
                    [fieldKey]: getMicroSecondOnyxErrorWithTranslationKey('report.genericUpdateReportFieldFailureMessage'),
                },
            },
        },
        {
            onyxMethod: Onyx.METHOD.MERGE,
            key: `${ONYXKEYS.COLLECTION.REPORT_ACTIONS}${reportID}`,
            value: {
                [optimisticChangeFieldAction.reportActionID]: {
                    errors: getMicroSecondOnyxErrorWithTranslationKey('report.genericUpdateReportFieldFailureMessage'),
                },
            },
        },
    ];

    if (reportField.type === 'dropdown') {
        failureData.push({
            onyxMethod: Onyx.METHOD.MERGE,
            key: ONYXKEYS.RECENTLY_USED_REPORT_FIELDS,
            value: {
                [fieldKey]: recentlyUsedValues,
            },
        });
    }

    const successData: OnyxUpdate[] = [
        {
            onyxMethod: Onyx.METHOD.MERGE,
            key: `${ONYXKEYS.COLLECTION.REPORT}${reportID}`,
            value: {
                pendingFields: {
                    [fieldKey]: null,
                },
                errorFields: {
                    [fieldKey]: null,
                },
            },
        },
        {
            onyxMethod: Onyx.METHOD.MERGE,
            key: `${ONYXKEYS.COLLECTION.REPORT_ACTIONS}${reportID}`,
            value: {
                [optimisticChangeFieldAction.reportActionID]: {
                    pendingAction: null,
                },
            },
        },
    ];

    const parameters = {
        reportID,
        reportFields: JSON.stringify({[fieldKey]: reportField}),
        reportFieldsActionIDs: JSON.stringify({[fieldKey]: optimisticChangeFieldAction.reportActionID}),
    };

    API.write(WRITE_COMMANDS.SET_REPORT_FIELD, parameters, {optimisticData, failureData, successData});
}

function deleteReportField(reportID: string, reportField: PolicyReportField) {
    const fieldKey = getReportFieldKey(reportField.fieldID);

    const optimisticData: OnyxUpdate[] = [
        {
            onyxMethod: Onyx.METHOD.MERGE,
            key: `${ONYXKEYS.COLLECTION.REPORT}${reportID}`,
            value: {
                fieldList: {
                    [fieldKey]: null,
                },
                pendingFields: {
                    [fieldKey]: CONST.RED_BRICK_ROAD_PENDING_ACTION.UPDATE,
                },
            },
        },
    ];

    const failureData: OnyxUpdate[] = [
        {
            onyxMethod: Onyx.METHOD.MERGE,
            key: `${ONYXKEYS.COLLECTION.REPORT}${reportID}`,
            value: {
                fieldList: {
                    [fieldKey]: reportField,
                },
                pendingFields: {
                    [fieldKey]: null,
                },
                errorFields: {
                    [fieldKey]: getMicroSecondOnyxErrorWithTranslationKey('report.genericUpdateReportFieldFailureMessage'),
                },
            },
        },
    ];

    const successData: OnyxUpdate[] = [
        {
            onyxMethod: Onyx.METHOD.MERGE,
            key: `${ONYXKEYS.COLLECTION.REPORT}${reportID}`,
            value: {
                pendingFields: {
                    [fieldKey]: null,
                },
                errorFields: {
                    [fieldKey]: null,
                },
            },
        },
    ];

    const parameters = {
        reportID,
        fieldID: fieldKey,
    };

    API.write(WRITE_COMMANDS.DELETE_REPORT_FIELD, parameters, {optimisticData, failureData, successData});
}

function updateDescription(reportID: string, currentDescription: string, newMarkdownValue: string) {
    // No change needed
    if (Parser.htmlToMarkdown(currentDescription) === newMarkdownValue) {
        return;
    }

    const parsedDescription = getParsedComment(newMarkdownValue, {reportID});
    const optimisticDescriptionUpdatedReportAction = buildOptimisticRoomDescriptionUpdatedReportAction(parsedDescription);
    const report = allReports?.[`${ONYXKEYS.COLLECTION.REPORT}${reportID}`];

    const optimisticData: OnyxUpdate[] = [
        {
            onyxMethod: Onyx.METHOD.MERGE,
            key: `${ONYXKEYS.COLLECTION.REPORT}${reportID}`,
            value: {
                description: parsedDescription,
                pendingFields: {description: CONST.RED_BRICK_ROAD_PENDING_ACTION.UPDATE},
                lastActorAccountID: currentUserAccountID,
                lastVisibleActionCreated: optimisticDescriptionUpdatedReportAction.created,
                lastMessageText: (optimisticDescriptionUpdatedReportAction?.message as Message[])?.at(0)?.text,
            },
        },
        {
            onyxMethod: Onyx.METHOD.MERGE,
            key: `${ONYXKEYS.COLLECTION.REPORT_ACTIONS}${reportID}`,
            value: {
                [optimisticDescriptionUpdatedReportAction.reportActionID]: optimisticDescriptionUpdatedReportAction,
            },
        },
    ];
    const failureData: OnyxUpdate[] = [
        {
            onyxMethod: Onyx.METHOD.MERGE,
            key: `${ONYXKEYS.COLLECTION.REPORT}${reportID}`,
            value: {
                description: currentDescription,
                pendingFields: {description: null},
                lastActorAccountID: report?.lastActorAccountID,
                lastVisibleActionCreated: report?.lastVisibleActionCreated,
                lastMessageText: report?.lastMessageText,
            },
        },
        {
            onyxMethod: Onyx.METHOD.MERGE,
            key: `${ONYXKEYS.COLLECTION.REPORT_ACTIONS}${reportID}`,
            value: {
                [optimisticDescriptionUpdatedReportAction.reportActionID]: null,
            },
        },
    ];
    const successData: OnyxUpdate[] = [
        {
            onyxMethod: Onyx.METHOD.MERGE,
            key: `${ONYXKEYS.COLLECTION.REPORT}${reportID}`,
            value: {pendingFields: {description: null}},
        },
        {
            onyxMethod: Onyx.METHOD.MERGE,
            key: `${ONYXKEYS.COLLECTION.REPORT_ACTIONS}${reportID}`,
            value: {
                [optimisticDescriptionUpdatedReportAction.reportActionID]: {pendingAction: null},
            },
        },
    ];

    const parameters: UpdateRoomDescriptionParams = {reportID, description: parsedDescription, reportActionID: optimisticDescriptionUpdatedReportAction.reportActionID};

    API.write(WRITE_COMMANDS.UPDATE_ROOM_DESCRIPTION, parameters, {optimisticData, failureData, successData});
}

function updateWriteCapability(report: Report, newValue: WriteCapability) {
    // No change needed
    if (report.writeCapability === newValue) {
        return;
    }

    const optimisticData: OnyxUpdate[] = [
        {
            onyxMethod: Onyx.METHOD.MERGE,
            key: `${ONYXKEYS.COLLECTION.REPORT}${report.reportID}`,
            value: {writeCapability: newValue},
        },
    ];
    const failureData: OnyxUpdate[] = [
        {
            onyxMethod: Onyx.METHOD.MERGE,
            key: `${ONYXKEYS.COLLECTION.REPORT}${report.reportID}`,
            value: {writeCapability: report.writeCapability},
        },
    ];

    const parameters: UpdateReportWriteCapabilityParams = {reportID: report.reportID, writeCapability: newValue};

    API.write(WRITE_COMMANDS.UPDATE_REPORT_WRITE_CAPABILITY, parameters, {optimisticData, failureData});
}

/**
 * Navigates to the 1:1 report with Concierge
 */
function navigateToConciergeChat(shouldDismissModal = false, checkIfCurrentPageActive = () => true, linkToOptions?: LinkToOptions, reportActionID?: string) {
    // If conciergeReportID contains a concierge report ID, we navigate to the concierge chat using the stored report ID.
    // Otherwise, we would find the concierge chat and navigate to it.
    if (!conciergeReportID) {
        // In order to avoid creating concierge repeatedly,
        // we need to ensure that the server data has been successfully pulled
        onServerDataReady().then(() => {
            // If we don't have a chat with Concierge then create it
            if (!checkIfCurrentPageActive()) {
                return;
            }
            navigateToAndOpenReport([CONST.EMAIL.CONCIERGE], shouldDismissModal);
        });
    } else if (shouldDismissModal) {
        Navigation.dismissModalWithReport({reportID: conciergeReportID, reportActionID});
    } else {
        Navigation.navigate(ROUTES.REPORT_WITH_ID.getRoute(conciergeReportID), linkToOptions);
    }
}

function buildNewReportOptimisticData(policy: OnyxEntry<Policy>, reportID: string, reportActionID: string, creatorPersonalDetails: PersonalDetails, reportPreviewReportActionID: string) {
    const {accountID, login} = creatorPersonalDetails;
    const timeOfCreation = DateUtils.getDBTime();
    const parentReport = getPolicyExpenseChat(accountID, policy?.id);
    const optimisticReportData = buildOptimisticEmptyReport(reportID, accountID, parentReport, reportPreviewReportActionID, policy, timeOfCreation);

    const optimisticCreateAction = {
        action: CONST.REPORT.ACTIONS.TYPE.CREATED,
        accountEmail: login,
        accountID,
        created: timeOfCreation,
        message: {
            isNewDot: true,
            lastModified: timeOfCreation,
        },
        reportActionID,
        reportID,
        sequenceNumber: 0,
        pendingAction: CONST.RED_BRICK_ROAD_PENDING_ACTION.ADD,
    };

    const message = getReportPreviewMessage(optimisticReportData);
    const createReportActionMessage = [
        {
            html: message,
            text: message,
            type: CONST.REPORT.MESSAGE.TYPE.COMMENT,
        },
    ];

    const optimisticReportPreview = {
        action: CONST.REPORT.ACTIONS.TYPE.REPORT_PREVIEW,
        actionName: CONST.REPORT.ACTIONS.TYPE.REPORT_PREVIEW,
        childReportName: optimisticReportData.reportName,
        childReportID: reportID,
        childType: CONST.REPORT.TYPE.EXPENSE,
        created: timeOfCreation,
        shouldShow: true,
        childOwnerAccountID: accountID,
        automatic: false,
        avatar: creatorPersonalDetails.avatar,
        isAttachmentOnly: false,
        reportActionID: reportPreviewReportActionID,
        message: createReportActionMessage,
        originalMessage: {
            linkedReportID: reportID,
        },
        pendingAction: CONST.RED_BRICK_ROAD_PENDING_ACTION.ADD,
        actorAccountID: accountID,
    };

    const optimisticNextStep = buildNextStep(optimisticReportData, CONST.REPORT.STATUS_NUM.OPEN);
    const outstandingChildRequest = getOutstandingChildRequest(optimisticReportData);

    const optimisticData: OnyxUpdate[] = [
        {
            onyxMethod: Onyx.METHOD.SET,
            key: `${ONYXKEYS.COLLECTION.REPORT}${reportID}`,
            value: optimisticReportData,
        },
        {
            onyxMethod: Onyx.METHOD.SET,
            key: `${ONYXKEYS.COLLECTION.REPORT_METADATA}${reportID}`,
            value: {
                hasOnceLoadedReportActions: true,
            },
        },
        {
            onyxMethod: Onyx.METHOD.SET,
            key: `${ONYXKEYS.COLLECTION.REPORT_ACTIONS}${reportID}`,
            value: {[reportActionID]: optimisticCreateAction},
        },
        {
            onyxMethod: Onyx.METHOD.MERGE,
            key: `${ONYXKEYS.COLLECTION.REPORT_ACTIONS}${parentReport?.reportID}`,
            value: {[reportPreviewReportActionID]: optimisticReportPreview},
        },
        {
            onyxMethod: Onyx.METHOD.MERGE,
            key: `${ONYXKEYS.COLLECTION.REPORT}${parentReport?.reportID}`,
            value: {lastVisibleActionCreated: optimisticReportPreview.created, iouReportID: reportID, ...outstandingChildRequest},
        },
        {
            onyxMethod: Onyx.METHOD.SET,
            key: `${ONYXKEYS.COLLECTION.NEXT_STEP}${reportID}`,
            value: optimisticNextStep,
        },
    ];

    optimisticData.push(...updateTitleFieldToMatchPolicy(reportID, policy));

    const failureData: OnyxUpdate[] = [
        {
            onyxMethod: Onyx.METHOD.MERGE,
            key: `${ONYXKEYS.COLLECTION.REPORT}${reportID}`,
            value: {errorFields: {createReport: getMicroSecondOnyxErrorWithTranslationKey('report.genericCreateReportFailureMessage')}},
        },
        {
            onyxMethod: Onyx.METHOD.MERGE,
            key: `${ONYXKEYS.COLLECTION.REPORT_ACTIONS}${reportID}`,
            value: {[reportActionID]: {errorFields: {createReport: getMicroSecondOnyxErrorWithTranslationKey('report.genericCreateReportFailureMessage')}}},
        },

        {
            onyxMethod: Onyx.METHOD.MERGE,
            key: `${ONYXKEYS.COLLECTION.REPORT}${parentReport?.reportID}`,
            value: {lastVisibleActionCreated: parentReport?.lastVisibleActionCreated, hasOutstandingChildRequest: parentReport?.hasOutstandingChildRequest},
        },
    ];

    const successData: OnyxUpdate[] = [
        {
            onyxMethod: Onyx.METHOD.MERGE,
            key: `${ONYXKEYS.COLLECTION.REPORT}${reportID}`,
            value: {
                pendingFields: {
                    createReport: null,
                },
                errorFields: {
                    createReport: null,
                },
            },
        },
        {
            onyxMethod: Onyx.METHOD.MERGE,
            key: `${ONYXKEYS.COLLECTION.REPORT_ACTIONS}${reportID}`,
            value: {
                [reportActionID]: {
                    pendingAction: null,
                    errorFields: null,
                },
            },
        },
        {
            onyxMethod: Onyx.METHOD.MERGE,
            key: `${ONYXKEYS.COLLECTION.REPORT_ACTIONS}${parentReport?.reportID}`,
            value: {
                [reportPreviewReportActionID]: {
                    pendingAction: null,
                    errorFields: null,
                },
            },
        },
    ];

    return {
        optimisticReportName: optimisticReportData.reportName,
        reportPreviewAction: optimisticReportPreview,
        parentReportID: parentReport?.reportID,
        optimisticData,
        successData,
        failureData,
    };
}

function createNewReport(creatorPersonalDetails: PersonalDetails, policyID?: string, shouldNotifyNewAction = false) {
    // This will be fixed as part of https://github.com/Expensify/Expensify/issues/507850
    // eslint-disable-next-line deprecation/deprecation
    const policy = getPolicy(policyID);
    const optimisticReportID = generateReportID();
    const reportActionID = rand64();
    const reportPreviewReportActionID = rand64();

    const {optimisticReportName, parentReportID, reportPreviewAction, optimisticData, successData, failureData} = buildNewReportOptimisticData(
        policy,
        optimisticReportID,
        reportActionID,
        creatorPersonalDetails,
        reportPreviewReportActionID,
    );

    API.write(
        WRITE_COMMANDS.CREATE_APP_REPORT,
        {reportName: optimisticReportName, type: CONST.REPORT.TYPE.EXPENSE, policyID, reportID: optimisticReportID, reportActionID, reportPreviewReportActionID},
        {optimisticData, successData, failureData},
    );
    if (shouldNotifyNewAction) {
        notifyNewAction(parentReportID, creatorPersonalDetails.accountID, reportPreviewAction);
    }

    return optimisticReportID;
}

/**
 * Removes the report after failure to create. Also removes it's related report actions and next step from Onyx.
 */
function removeFailedReport(reportID: string | undefined) {
    Onyx.set(`${ONYXKEYS.COLLECTION.REPORT}${reportID}`, null);
    Onyx.set(`${ONYXKEYS.COLLECTION.NEXT_STEP}${reportID}`, null);
    Onyx.set(`${ONYXKEYS.COLLECTION.REPORT_ACTIONS}${reportID}`, null);
}

/** Add a policy report (workspace room) optimistically and navigate to it. */
function addPolicyReport(policyReport: OptimisticChatReport) {
    const createdReportAction = buildOptimisticCreatedReportAction(CONST.POLICY.OWNER_EMAIL_FAKE);

    // Onyx.set is used on the optimistic data so that it is present before navigating to the workspace room. With Onyx.merge the workspace room reportID is not present when
    // fetchReportIfNeeded is called on the ReportScreen, so openReport is called which is unnecessary since the optimistic data will be stored in Onyx.
    // Therefore, Onyx.set is used instead of Onyx.merge.
    const optimisticData: OnyxUpdate[] = [
        {
            onyxMethod: Onyx.METHOD.SET,
            key: `${ONYXKEYS.COLLECTION.REPORT}${policyReport.reportID}`,
            value: {
                pendingFields: {
                    addWorkspaceRoom: CONST.RED_BRICK_ROAD_PENDING_ACTION.ADD,
                },
                ...policyReport,
            },
        },
        {
            onyxMethod: Onyx.METHOD.SET,
            key: `${ONYXKEYS.COLLECTION.REPORT_ACTIONS}${policyReport.reportID}`,
            value: {[createdReportAction.reportActionID]: createdReportAction},
        },
        {
            onyxMethod: Onyx.METHOD.MERGE,
            key: ONYXKEYS.FORMS.NEW_ROOM_FORM,
            value: {isLoading: true},
        },
        {
            onyxMethod: Onyx.METHOD.MERGE,
            key: `${ONYXKEYS.COLLECTION.REPORT_METADATA}${policyReport.reportID}`,
            value: {
                isOptimisticReport: true,
            },
        },
    ];
    const successData: OnyxUpdate[] = [
        {
            onyxMethod: Onyx.METHOD.MERGE,
            key: `${ONYXKEYS.COLLECTION.REPORT}${policyReport.reportID}`,
            value: {
                pendingFields: {
                    addWorkspaceRoom: null,
                },
            },
        },
        {
            onyxMethod: Onyx.METHOD.MERGE,
            key: `${ONYXKEYS.COLLECTION.REPORT_METADATA}${policyReport.reportID}`,
            value: {
                isOptimisticReport: false,
            },
        },
        {
            onyxMethod: Onyx.METHOD.MERGE,
            key: `${ONYXKEYS.COLLECTION.REPORT_ACTIONS}${policyReport.reportID}`,
            value: {
                [createdReportAction.reportActionID]: {
                    pendingAction: null,
                },
            },
        },
        {
            onyxMethod: Onyx.METHOD.MERGE,
            key: ONYXKEYS.FORMS.NEW_ROOM_FORM,
            value: {isLoading: false},
        },
    ];
    const failureData: OnyxUpdate[] = [
        {
            onyxMethod: Onyx.METHOD.MERGE,
            key: `${ONYXKEYS.COLLECTION.REPORT}${policyReport.reportID}`,
            value: {
                errorFields: {
                    addWorkspaceRoom: getMicroSecondOnyxErrorWithTranslationKey('report.genericCreateReportFailureMessage'),
                },
            },
        },
        {
            onyxMethod: Onyx.METHOD.MERGE,
            key: ONYXKEYS.FORMS.NEW_ROOM_FORM,
            value: {isLoading: false},
        },
        {
            onyxMethod: Onyx.METHOD.MERGE,
            key: `${ONYXKEYS.COLLECTION.REPORT_METADATA}${policyReport.reportID}`,
            value: {
                isOptimisticReport: false,
            },
        },
    ];

    const parameters: AddWorkspaceRoomParams = {
        policyID: policyReport.policyID,
        reportName: policyReport.reportName,
        visibility: policyReport.visibility,
        reportID: policyReport.reportID,
        createdReportActionID: createdReportAction.reportActionID,
        writeCapability: policyReport.writeCapability,
        description: policyReport.description,
    };

    API.write(WRITE_COMMANDS.ADD_WORKSPACE_ROOM, parameters, {optimisticData, successData, failureData});
    Navigation.dismissModalWithReport({reportID: policyReport.reportID});
}

/** Deletes a report, along with its reportActions, any linked reports, and any linked IOU report. */
function deleteReport(reportID: string | undefined, shouldDeleteChildReports = false) {
    if (!reportID) {
        Log.warn('[Report] deleteReport called with no reportID');
        return;
    }
    const report = allReports?.[`${ONYXKEYS.COLLECTION.REPORT}${reportID}`];
    const onyxData: Record<string, null> = {
        [`${ONYXKEYS.COLLECTION.REPORT}${reportID}`]: null,
        [`${ONYXKEYS.COLLECTION.REPORT_ACTIONS}${reportID}`]: null,
    };

    // Delete linked transactions
    const reportActionsForReport = allReportActions?.[reportID];

    const transactionIDs = Object.values(reportActionsForReport ?? {})
        .filter((reportAction): reportAction is ReportAction<typeof CONST.REPORT.ACTIONS.TYPE.IOU> => ReportActionsUtils.isMoneyRequestAction(reportAction))
        .map((reportAction) => ReportActionsUtils.getOriginalMessage(reportAction)?.IOUTransactionID);

    [...new Set(transactionIDs)].forEach((transactionID) => {
        onyxData[`${ONYXKEYS.COLLECTION.TRANSACTION}${transactionID}`] = null;
    });

    Onyx.multiSet(onyxData);

    if (shouldDeleteChildReports) {
        Object.values(reportActionsForReport ?? {}).forEach((reportAction) => {
            if (!reportAction.childReportID) {
                return;
            }
            deleteReport(reportAction.childReportID, shouldDeleteChildReports);
        });
    }

    // Delete linked IOU report
    if (report?.iouReportID) {
        deleteReport(report.iouReportID, shouldDeleteChildReports);
    }
}

/**
 * @param reportID The reportID of the policy report (workspace room)
 */
function navigateToConciergeChatAndDeleteReport(reportID: string | undefined, shouldPopToTop = false, shouldDeleteChildReports = false) {
    // Dismiss the current report screen and replace it with Concierge Chat
    if (shouldPopToTop) {
        Navigation.popToSidebar();
    } else {
        Navigation.goBack();
    }
    navigateToConciergeChat();
    // eslint-disable-next-line deprecation/deprecation
    InteractionManager.runAfterInteractions(() => {
        deleteReport(reportID, shouldDeleteChildReports);
    });
}

function clearCreateChatError(report: OnyxEntry<Report>) {
    const metaData = getReportMetadata(report?.reportID);
    const isOptimisticReport = metaData?.isOptimisticReport;
    if (report?.errorFields?.createChat && !isOptimisticReport) {
        clearReportFieldKeyErrors(report.reportID, 'createChat');
        return;
    }

    navigateToConciergeChatAndDeleteReport(report?.reportID, undefined, true);
}

/**
 * @param policyRoomReport The policy room report
 * @param policyRoomName The updated name for the policy room
 */
function updatePolicyRoomName(policyRoomReport: Report, policyRoomName: string) {
    const reportID = policyRoomReport.reportID;
    const previousName = policyRoomReport.reportName;

    // No change needed
    if (previousName === policyRoomName) {
        return;
    }

    const optimisticRenamedAction = buildOptimisticRenamedRoomReportAction(policyRoomName, previousName ?? '');

    const optimisticData: OnyxUpdate[] = [
        {
            onyxMethod: Onyx.METHOD.MERGE,
            key: `${ONYXKEYS.COLLECTION.REPORT}${reportID}`,
            value: {
                reportName: policyRoomName,
                pendingFields: {
                    reportName: CONST.RED_BRICK_ROAD_PENDING_ACTION.UPDATE,
                },
                errorFields: {
                    reportName: null,
                },
            },
        },
        {
            onyxMethod: Onyx.METHOD.MERGE,
            key: `${ONYXKEYS.COLLECTION.REPORT_ACTIONS}${reportID}`,
            value: {
                [optimisticRenamedAction.reportActionID]: optimisticRenamedAction,
            },
        },
    ];
    const successData: OnyxUpdate[] = [
        {
            onyxMethod: Onyx.METHOD.MERGE,
            key: `${ONYXKEYS.COLLECTION.REPORT}${reportID}`,
            value: {
                pendingFields: {
                    reportName: null,
                },
            },
        },
        {
            onyxMethod: Onyx.METHOD.MERGE,
            key: `${ONYXKEYS.COLLECTION.REPORT_ACTIONS}${reportID}`,
            value: {[optimisticRenamedAction.reportActionID]: {pendingAction: null}},
        },
    ];
    const failureData: OnyxUpdate[] = [
        {
            onyxMethod: Onyx.METHOD.MERGE,
            key: `${ONYXKEYS.COLLECTION.REPORT}${reportID}`,
            value: {
                reportName: previousName,
            },
        },
        {
            onyxMethod: Onyx.METHOD.MERGE,
            key: `${ONYXKEYS.COLLECTION.REPORT_ACTIONS}${reportID}`,
            value: {[optimisticRenamedAction.reportActionID]: null},
        },
    ];

    const parameters: UpdatePolicyRoomNameParams = {
        reportID,
        policyRoomName,
        renamedRoomReportActionID: optimisticRenamedAction.reportActionID,
    };

    API.write(WRITE_COMMANDS.UPDATE_POLICY_ROOM_NAME, parameters, {optimisticData, successData, failureData});
}

/**
 * @param reportID The reportID of the policy room.
 */
function clearPolicyRoomNameErrors(reportID: string) {
    Onyx.merge(`${ONYXKEYS.COLLECTION.REPORT}${reportID}`, {
        errorFields: {
            reportName: null,
        },
        pendingFields: {
            reportName: null,
        },
    });
}

function setIsComposerFullSize(reportID: string, isComposerFullSize: boolean) {
    Onyx.merge(`${ONYXKEYS.COLLECTION.REPORT_IS_COMPOSER_FULL_SIZE}${reportID}`, isComposerFullSize);
}

/**
 * @param action the associated report action (optional)
 * @param isRemote whether or not this notification is a remote push notification
 */
function shouldShowReportActionNotification(reportID: string, action: ReportAction | null = null, isRemote = false): boolean {
    const tag = isRemote ? '[PushNotification]' : '[LocalNotification]';
    const topmostReportID = Navigation.getTopmostReportId();

    // Due to payload size constraints, some push notifications may have their report action stripped
    // so we must double check that we were provided an action before using it in these checks.
    if (action && ReportActionsUtils.isDeletedAction(action)) {
        Log.info(`${tag} Skipping notification because the action was deleted`, false, {reportID, action});
        return false;
    }

    if (!ActiveClientManager.isClientTheLeader()) {
        Log.info(`${tag} Skipping notification because this client is not the leader`);
        return false;
    }

    // We don't want to send a local notification if the user preference is daily, mute or hidden.
    const notificationPreference = getReportNotificationPreference(allReports?.[`${ONYXKEYS.COLLECTION.REPORT}${reportID}`]);
    if (notificationPreference !== CONST.REPORT.NOTIFICATION_PREFERENCE.ALWAYS) {
        Log.info(`${tag} No notification because user preference is to be notified: ${notificationPreference}`);
        return false;
    }

    // If this comment is from the current user we don't want to parrot whatever they wrote back to them.
    if (action && action.actorAccountID === currentUserAccountID) {
        Log.info(`${tag} No notification because comment is from the currently logged in user`);
        return false;
    }

    // If we are currently viewing this report do not show a notification.
    if (reportID === topmostReportID && Visibility.isVisible() && Visibility.hasFocus()) {
        Log.info(`${tag} No notification because it was a comment for the current report`);
        return false;
    }

    // If the report is a transaction thread and we are currently viewing the associated one-transaction report do no show a notification.
    const topmostReport = allReports?.[`${ONYXKEYS.COLLECTION.REPORT}${topmostReportID}`];
    const topmostReportActions = allReportActions?.[`${topmostReport?.reportID}`];
    const chatTopmostReport = allReports?.[`${ONYXKEYS.COLLECTION.REPORT}${topmostReport?.chatReportID}`];
    if (reportID === ReportActionsUtils.getOneTransactionThreadReportID(topmostReport, chatTopmostReport, topmostReportActions) && Visibility.isVisible() && Visibility.hasFocus()) {
        Log.info(`${tag} No notification because the report is a transaction thread associated with the current one-transaction report`);
        return false;
    }

    const report = allReports?.[`${ONYXKEYS.COLLECTION.REPORT}${reportID}`];
    if (!report || (report && report.pendingAction === CONST.RED_BRICK_ROAD_PENDING_ACTION.DELETE)) {
        Log.info(`${tag} No notification because the report does not exist or is pending deleted`, false);
        return false;
    }

    // If this notification was delayed and the user saw the message already, don't show it
    if (action && report?.lastReadTime && report.lastReadTime >= action.created) {
        Log.info(`${tag} No notification because the comment was already read`, false, {created: action.created, lastReadTime: report.lastReadTime});
        return false;
    }

    // If this is a whisper targeted to someone else, don't show it
    if (action && ReportActionsUtils.isWhisperActionTargetedToOthers(action)) {
        Log.info(`${tag} No notification because the action is whispered to someone else`, false);
        return false;
    }

    return true;
}

function showReportActionNotification(reportID: string, reportAction: ReportAction) {
    if (!shouldShowReportActionNotification(reportID, reportAction)) {
        return;
    }

    Log.info('[LocalNotification] Creating notification');

    const localReportID = `${ONYXKEYS.COLLECTION.REPORT}${reportID}`;
    const report = allReports?.[`${ONYXKEYS.COLLECTION.REPORT}${reportID}`];
    if (!report) {
        Log.hmmm("[LocalNotification] couldn't show report action notification because the report wasn't found", {localReportID, reportActionID: reportAction.reportActionID});
        return;
    }

    const onClick = () => close(() => navigateFromNotification(reportID));

    if (reportAction.actionName === CONST.REPORT.ACTIONS.TYPE.MODIFIED_EXPENSE) {
        const movedFromReport = allReports?.[`${ONYXKEYS.COLLECTION.REPORT}${getMovedReportID(reportAction, CONST.REPORT.MOVE_TYPE.FROM)}`];
        const movedToReport = allReports?.[`${ONYXKEYS.COLLECTION.REPORT}${getMovedReportID(reportAction, CONST.REPORT.MOVE_TYPE.TO)}`];
        LocalNotification.showModifiedExpenseNotification({report, reportAction, onClick, movedFromReport, movedToReport});
    } else {
        LocalNotification.showCommentNotification(report, reportAction, onClick);
    }

    notifyNewAction(reportID, reportAction.actorAccountID);
}

/** Clear the errors associated with the IOUs of a given report. */
function clearIOUError(reportID: string | undefined) {
    Onyx.merge(`${ONYXKEYS.COLLECTION.REPORT}${reportID}`, {errorFields: {iou: null}});
}

/**
 * Adds a reaction to the report action.
 * Uses the NEW FORMAT for "emojiReactions"
 */
function addEmojiReaction(reportID: string, reportActionID: string, emoji: Emoji, skinTone: string | number = preferredSkinTone) {
    const createdAt = timezoneFormat(toZonedTime(new Date(), 'UTC'), CONST.DATE.FNS_DB_FORMAT_STRING);
    const optimisticData: OnyxUpdate[] = [
        {
            onyxMethod: Onyx.METHOD.MERGE,
            key: `${ONYXKEYS.COLLECTION.REPORT_ACTIONS_REACTIONS}${reportActionID}`,
            value: {
                [emoji.name]: {
                    createdAt,
                    pendingAction: CONST.RED_BRICK_ROAD_PENDING_ACTION.ADD,
                    users: {
                        [currentUserAccountID]: {
                            skinTones: {
                                [skinTone ?? CONST.EMOJI_DEFAULT_SKIN_TONE]: createdAt,
                            },
                        },
                    },
                },
            },
        },
    ];

    const failureData: OnyxUpdate[] = [
        {
            onyxMethod: Onyx.METHOD.MERGE,
            key: `${ONYXKEYS.COLLECTION.REPORT_ACTIONS_REACTIONS}${reportActionID}`,
            value: {
                [emoji.name]: {
                    pendingAction: null,
                },
            },
        },
    ];

    const successData: OnyxUpdate[] = [
        {
            onyxMethod: Onyx.METHOD.MERGE,
            key: `${ONYXKEYS.COLLECTION.REPORT_ACTIONS_REACTIONS}${reportActionID}`,
            value: {
                [emoji.name]: {
                    pendingAction: null,
                },
            },
        },
    ];

    const parameters: AddEmojiReactionParams = {
        reportID,
        skinTone,
        emojiCode: emoji.name,
        reportActionID,
        createdAt,
    };

    API.write(WRITE_COMMANDS.ADD_EMOJI_REACTION, parameters, {optimisticData, successData, failureData});
}

/**
 * Removes a reaction to the report action.
 * Uses the NEW FORMAT for "emojiReactions"
 */
function removeEmojiReaction(reportID: string, reportActionID: string, emoji: Emoji) {
    const optimisticData: OnyxUpdate[] = [
        {
            onyxMethod: Onyx.METHOD.MERGE,
            key: `${ONYXKEYS.COLLECTION.REPORT_ACTIONS_REACTIONS}${reportActionID}`,
            value: {
                [emoji.name]: {
                    users: {
                        [currentUserAccountID]: null,
                    },
                },
            },
        },
    ];

    const parameters: RemoveEmojiReactionParams = {
        reportID,
        reportActionID,
        emojiCode: emoji.name,
    };

    API.write(WRITE_COMMANDS.REMOVE_EMOJI_REACTION, parameters, {optimisticData});
}

/**
 * Calls either addEmojiReaction or removeEmojiReaction depending on if the current user has reacted to the report action.
 * Uses the NEW FORMAT for "emojiReactions"
 */
function toggleEmojiReaction(
    reportID: string | undefined,
    reportAction: ReportAction,
    reactionObject: Emoji,
    existingReactions: OnyxEntry<ReportActionReactions>,
    paramSkinTone: number = preferredSkinTone,
    ignoreSkinToneOnCompare = false,
) {
    const originalReportID = getOriginalReportID(reportID, reportAction);

    if (!originalReportID) {
        return;
    }

    const originalReportAction = ReportActionsUtils.getReportAction(originalReportID, reportAction.reportActionID);

    if (isEmptyObject(originalReportAction)) {
        return;
    }

    // This will get cleaned up as part of https://github.com/Expensify/App/issues/16506 once the old emoji
    // format is no longer being used
    const emoji = EmojiUtils.findEmojiByCode(reactionObject.code);
    const existingReactionObject = existingReactions?.[emoji.name];

    // Only use skin tone if emoji supports it
    const skinTone = emoji.types === undefined ? -1 : paramSkinTone;

    if (existingReactionObject && EmojiUtils.hasAccountIDEmojiReacted(currentUserAccountID, existingReactionObject.users, ignoreSkinToneOnCompare ? undefined : skinTone)) {
        removeEmojiReaction(originalReportID, reportAction.reportActionID, emoji);
        return;
    }

    addEmojiReaction(originalReportID, reportAction.reportActionID, emoji, skinTone);
}

function doneCheckingPublicRoom() {
    Onyx.set(ONYXKEYS.IS_CHECKING_PUBLIC_ROOM, false);
}

function openReportFromDeepLink(
    url: string,
    currentOnboardingPurposeSelected: OnyxEntry<OnboardingPurpose>,
    currentOnboardingCompanySize: OnyxEntry<OnboardingCompanySize>,
    onboardingInitialPath: OnyxEntry<string>,
    reports: OnyxCollection<Report>,
    isAuthenticated: boolean,
) {
    const reportID = getReportIDFromLink(url);

    if (reportID && !isAuthenticated) {
        // Call the OpenReport command to check in the server if it's a public room. If so, we'll open it as an anonymous user
        openReport(reportID, '', [], undefined, '0', true);

        // Show the sign-in page if the app is offline
        if (networkStatus === CONST.NETWORK.NETWORK_STATUS.OFFLINE) {
            doneCheckingPublicRoom();
        }
    } else {
        // If we're not opening a public room (no reportID) or the user is authenticated, we unblock the UI (hide splash screen)
        doneCheckingPublicRoom();
    }

    let route = getRouteFromLink(url);

    // Bing search results still link to /signin when searching for “Expensify”, but the /signin route no longer exists in our repo, so we redirect it to the home page to avoid showing a Not Found page.
    if (normalizePath(route) === CONST.SIGNIN_ROUTE) {
        route = '';
    }

    // If we are not authenticated and are navigating to a public screen, we don't want to navigate again to the screen after sign-in/sign-up
    if (!isAuthenticated && isPublicScreenRoute(route)) {
        return;
    }

    // If the route is the transition route, we don't want to navigate and start the onboarding flow
    if (route?.includes(ROUTES.TRANSITION_BETWEEN_APPS)) {
        return;
    }

    // Navigate to the report after sign-in/sign-up.
    // eslint-disable-next-line deprecation/deprecation
    InteractionManager.runAfterInteractions(() => {
        waitForUserSignIn().then(() => {
            const connection = Onyx.connect({
                key: ONYXKEYS.NVP_ONBOARDING,
                callback: (val) => {
                    if (!val && !isAnonymousUser()) {
                        return;
                    }

                    Navigation.waitForProtectedRoutes().then(() => {
                        if (route && isAnonymousUser() && !canAnonymousUserAccessRoute(route)) {
                            signOutAndRedirectToSignIn(true);
                            return;
                        }

                        // We don't want to navigate to the exitTo route when creating a new workspace from a deep link,
                        // because we already handle creating the optimistic policy and navigating to it in App.setUpPoliciesAndNavigate,
                        // which is already called when AuthScreens mounts.
                        if (!CONFIG.IS_HYBRID_APP && url && new URL(url).searchParams.get('exitTo') === ROUTES.WORKSPACE_NEW) {
                            return;
                        }

                        const handleDeeplinkNavigation = () => {
                            // We want to disconnect the connection so it won't trigger the deeplink again
                            // every time the data is changed, for example, when re-login.
                            Onyx.disconnect(connection);

                            const state = navigationRef.getRootState();
                            const currentFocusedRoute = findFocusedRoute(state);

                            if (isOnboardingFlowName(currentFocusedRoute?.name)) {
                                setOnboardingErrorMessage(Localize.translateLocal('onboarding.purpose.errorBackButton'));
                                return;
                            }

                            if (shouldSkipDeepLinkNavigation(route)) {
                                return;
                            }

                            // Navigation for signed users is handled by react-navigation.
                            if (isAuthenticated) {
                                return;
                            }

                            const navigateHandler = (reportParam?: OnyxEntry<Report>) => {
                                // Check if the report exists in the collection
                                const report = reportParam ?? reports?.[`${ONYXKEYS.COLLECTION.REPORT}${reportID}`];
                                // If the report does not exist, navigate to the last accessed report or Concierge chat
                                if (reportID && (!report?.reportID || report.errorFields?.notFound)) {
                                    const lastAccessedReportID = findLastAccessedReport(false, shouldOpenOnAdminRoom(), undefined, reportID)?.reportID;
                                    if (lastAccessedReportID) {
                                        const lastAccessedReportRoute = ROUTES.REPORT_WITH_ID.getRoute(lastAccessedReportID);
                                        Navigation.navigate(lastAccessedReportRoute);
                                        return;
                                    }
                                    navigateToConciergeChat(false, () => true);
                                    return;
                                }

                                // If the last route is an RHP, we want to replace it so it won't be covered by the full-screen navigator.
                                const forceReplace = navigationRef.getRootState().routes.at(-1)?.name === NAVIGATORS.RIGHT_MODAL_NAVIGATOR;
                                Navigation.navigate(route as Route, {forceReplace});
                            };
                            // If we log with deeplink with reportID and data for this report is not available yet,
                            // then we will wait for Onyx to completely merge data from OpenReport API with OpenApp API in AuthScreens
                            if (
                                reportID &&
                                !isAuthenticated &&
                                (!reports?.[`${ONYXKEYS.COLLECTION.REPORT}${reportID}`] || !reports?.[`${ONYXKEYS.COLLECTION.REPORT}${reportID}`]?.reportID)
                            ) {
                                const reportConnection = Onyx.connect({
                                    key: `${ONYXKEYS.COLLECTION.REPORT}${reportID}`,
                                    // eslint-disable-next-line rulesdir/prefer-early-return
                                    callback: (report) => {
                                        // eslint-disable-next-line @typescript-eslint/prefer-nullish-coalescing
                                        if (report?.errorFields?.notFound || report?.reportID) {
                                            Onyx.disconnect(reportConnection);
                                            navigateHandler(report);
                                        }
                                    },
                                });
                            } else {
                                navigateHandler();
                            }
                        };

                        if (isAnonymousUser()) {
                            handleDeeplinkNavigation();
                            return;
                        }
                        // We need skip deeplinking if the user hasn't completed the guided setup flow.
                        isOnboardingFlowCompleted({
                            onNotCompleted: () =>
                                startOnboardingFlow({
                                    onboardingValuesParam: val,
                                    hasAccessiblePolicies: !!account?.hasAccessibleDomainPolicies,
                                    isUserFromPublicDomain: !!account?.isFromPublicDomain,
                                    currentOnboardingPurposeSelected,
                                    currentOnboardingCompanySize,
                                    onboardingInitialPath,
                                }),
                            onCompleted: handleDeeplinkNavigation,
                            onCanceled: handleDeeplinkNavigation,
                        });
                    });
                },
            });
        });
    });
}

function getCurrentUserAccountID(): number {
    return currentUserAccountID;
}

function getCurrentUserEmail(): string | undefined {
    return currentUserEmail;
}

function navigateToMostRecentReport(currentReport: OnyxEntry<Report>) {
    const lastAccessedReportID = findLastAccessedReport(false, false, undefined, currentReport?.reportID)?.reportID;

    if (lastAccessedReportID) {
        const lastAccessedReportRoute = ROUTES.REPORT_WITH_ID.getRoute(lastAccessedReportID);
        Navigation.goBack(lastAccessedReportRoute);
    } else {
        const isChatThread = isChatThreadReportUtils(currentReport);

        // If it is not a chat thread we should call Navigation.goBack to pop the current route first before navigating to Concierge.
        if (!isChatThread) {
            Navigation.goBack();
        }

        navigateToConciergeChat(false, () => true, {forceReplace: true});
    }
}

function getMostRecentReportID(currentReport: OnyxEntry<Report>) {
    const lastAccessedReportID = findLastAccessedReport(false, false, undefined, currentReport?.reportID)?.reportID;
    return lastAccessedReportID ?? conciergeReportID;
}

function joinRoom(report: OnyxEntry<Report>) {
    if (!report) {
        return;
    }
    updateNotificationPreference(
        report.reportID,
        getReportNotificationPreference(report),
        getDefaultNotificationPreferenceForReport(report),
        report.parentReportID,
        report.parentReportActionID,
    );
}

function leaveGroupChat(reportID: string) {
    const report = allReports?.[`${ONYXKEYS.COLLECTION.REPORT}${reportID}`];
    if (!report) {
        Log.warn('Attempting to leave Group Chat that does not existing locally');
        return;
    }

    // Use merge instead of set to avoid deleting the report too quickly, which could cause a brief "not found" page to appear.
    // The remaining parts of the report object will be removed after the API call is successful.
    const optimisticData: OnyxUpdate[] = [
        {
            onyxMethod: Onyx.METHOD.MERGE,
            key: `${ONYXKEYS.COLLECTION.REPORT}${reportID}`,
            value: {
                reportID: null,
                stateNum: CONST.REPORT.STATE_NUM.APPROVED,
                statusNum: CONST.REPORT.STATUS_NUM.CLOSED,
                participants: {
                    [currentUserAccountID]: {
                        notificationPreference: CONST.REPORT.NOTIFICATION_PREFERENCE.HIDDEN,
                    },
                },
            },
        },
    ];
    // Clean up any quick actions for the report we're leaving from
    if (quickAction?.chatReportID?.toString() === reportID) {
        optimisticData.push({
            onyxMethod: Onyx.METHOD.SET,
            key: ONYXKEYS.NVP_QUICK_ACTION_GLOBAL_CREATE,
            value: null,
        });
    }

    // Ensure that any remaining data is removed upon successful completion, even if the server sends a report removal response.
    // This is done to prevent the removal update from lingering in the applyHTTPSOnyxUpdates function.
    const successData: OnyxUpdate[] = [
        {
            onyxMethod: Onyx.METHOD.MERGE,
            key: `${ONYXKEYS.COLLECTION.REPORT}${reportID}`,
            value: null,
        },
    ];

    const failureData: OnyxUpdate[] = [
        {
            onyxMethod: Onyx.METHOD.MERGE,
            key: `${ONYXKEYS.COLLECTION.REPORT}${reportID}`,
            value: report,
        },
    ];

    navigateToMostRecentReport(report);
    API.write(WRITE_COMMANDS.LEAVE_GROUP_CHAT, {reportID}, {optimisticData, successData, failureData});
}

/** Leave a report by setting the state to submitted and closed */
function leaveRoom(reportID: string, isWorkspaceMemberLeavingWorkspaceRoom = false) {
    const report = allReports?.[`${ONYXKEYS.COLLECTION.REPORT}${reportID}`];

    if (!report) {
        return;
    }
    const isChatThread = isChatThreadReportUtils(report);

    // Pusher's leavingStatus should be sent earlier.
    // Place the broadcast before calling the LeaveRoom API to prevent a race condition
    // between Onyx report being null and Pusher's leavingStatus becoming true.
    broadcastUserIsLeavingRoom(reportID);

    // If a workspace member is leaving a workspace room, they don't actually lose the room from Onyx.
    // Instead, their notification preference just gets set to "hidden".
    // Same applies for chat threads too
    const optimisticData: OnyxUpdate[] = [
        {
            onyxMethod: Onyx.METHOD.MERGE,
            key: `${ONYXKEYS.COLLECTION.REPORT}${reportID}`,
            value:
                isWorkspaceMemberLeavingWorkspaceRoom || isChatThread
                    ? {
                          participants: {
                              [currentUserAccountID]: {
                                  notificationPreference: CONST.REPORT.NOTIFICATION_PREFERENCE.HIDDEN,
                              },
                          },
                      }
                    : {
                          reportID: null,
                          stateNum: CONST.REPORT.STATE_NUM.APPROVED,
                          statusNum: CONST.REPORT.STATUS_NUM.CLOSED,
                          participants: {
                              [currentUserAccountID]: {
                                  notificationPreference: CONST.REPORT.NOTIFICATION_PREFERENCE.HIDDEN,
                              },
                          },
                      },
        },
    ];

    const successData: OnyxUpdate[] = [];
    if (isWorkspaceMemberLeavingWorkspaceRoom || isChatThread) {
        successData.push({
            onyxMethod: Onyx.METHOD.MERGE,
            key: `${ONYXKEYS.COLLECTION.REPORT}${reportID}`,
            value: {
                participants: {
                    [currentUserAccountID]: {
                        notificationPreference: CONST.REPORT.NOTIFICATION_PREFERENCE.HIDDEN,
                    },
                },
            },
        });
    } else {
        // Use the Onyx.set method to remove all other key values except reportName to prevent showing the room name as random numbers after leaving it.
        // See https://github.com/Expensify/App/issues/55676 for more information.
        successData.push({
            onyxMethod: Onyx.METHOD.SET,
            key: `${ONYXKEYS.COLLECTION.REPORT}${reportID}`,
            value: {reportName: report.reportName},
        });
    }

    const failureData: OnyxUpdate[] = [
        {
            onyxMethod: Onyx.METHOD.MERGE,
            key: `${ONYXKEYS.COLLECTION.REPORT}${reportID}`,
            value: report,
        },
    ];

    if (report.parentReportID && report.parentReportActionID) {
        optimisticData.push({
            onyxMethod: Onyx.METHOD.MERGE,
            key: `${ONYXKEYS.COLLECTION.REPORT_ACTIONS}${report.parentReportID}`,
            value: {[report.parentReportActionID]: {childReportNotificationPreference: CONST.REPORT.NOTIFICATION_PREFERENCE.HIDDEN}},
        });
        successData.push({
            onyxMethod: Onyx.METHOD.MERGE,
            key: `${ONYXKEYS.COLLECTION.REPORT_ACTIONS}${report.parentReportID}`,
            value: {[report.parentReportActionID]: {childReportNotificationPreference: CONST.REPORT.NOTIFICATION_PREFERENCE.HIDDEN}},
        });
        failureData.push({
            onyxMethod: Onyx.METHOD.MERGE,
            key: `${ONYXKEYS.COLLECTION.REPORT_ACTIONS}${report.parentReportID}`,
            value: {
                [report.parentReportActionID]: {
                    childReportNotificationPreference: report?.participants?.[currentUserAccountID]?.notificationPreference ?? getDefaultNotificationPreferenceForReport(report),
                },
            },
        });
    }

    const parameters: LeaveRoomParams = {
        reportID,
    };

    API.write(WRITE_COMMANDS.LEAVE_ROOM, parameters, {optimisticData, successData, failureData});

    // If this is the leave action from a workspace room, simply dismiss the modal, i.e., allow the user to view the room and join again immediately.
    // If this is the leave action from a chat thread (even if the chat thread is in a room), do not allow the user to stay in the thread after leaving.
    if (isWorkspaceMemberLeavingWorkspaceRoom && !isChatThread) {
        return;
    }
    // In other cases, the report is deleted and we should move the user to another report.
    navigateToMostRecentReport(report);
}

function buildInviteToRoomOnyxData(reportID: string, inviteeEmailsToAccountIDs: InvitedEmailsToAccountIDs, formatPhoneNumber: LocaleContextProps['formatPhoneNumber']) {
    const report = allReports?.[`${ONYXKEYS.COLLECTION.REPORT}${reportID}`];
    const reportMetadata = getReportMetadata(reportID);
    const isGroupChat = isGroupChatReportUtils(report);

    const defaultNotificationPreference = getDefaultNotificationPreferenceForReport(report);

    const inviteeEmails = Object.keys(inviteeEmailsToAccountIDs);
    const inviteeAccountIDs = Object.values(inviteeEmailsToAccountIDs);

    const logins = inviteeEmails.map((memberLogin) => PhoneNumber.addSMSDomainIfPhoneNumber(memberLogin));
    const {newAccountIDs, newLogins} = PersonalDetailsUtils.getNewAccountIDsAndLogins(logins, inviteeAccountIDs);

    const participantsAfterInvitation = inviteeAccountIDs.reduce(
        (reportParticipants: Participants, accountID: number) => {
            const participant: ReportParticipant = {
                notificationPreference: defaultNotificationPreference,
                role: CONST.REPORT.ROLE.MEMBER,
            };
            // eslint-disable-next-line no-param-reassign
            reportParticipants[accountID] = participant;
            return reportParticipants;
        },
        {...report?.participants},
    );

    const newPersonalDetailsOnyxData = PersonalDetailsUtils.getPersonalDetailsOnyxDataForOptimisticUsers(newLogins, newAccountIDs, formatPhoneNumber);
    const pendingChatMembers = getPendingChatMembers(inviteeAccountIDs, reportMetadata?.pendingChatMembers ?? [], CONST.RED_BRICK_ROAD_PENDING_ACTION.ADD);

    const newParticipantAccountCleanUp = newAccountIDs.reduce<Record<number, null>>((participantCleanUp, newAccountID) => {
        // eslint-disable-next-line no-param-reassign
        participantCleanUp[newAccountID] = null;
        return participantCleanUp;
    }, {});

    const optimisticData: OnyxUpdate[] = [
        {
            onyxMethod: Onyx.METHOD.MERGE,
            key: `${ONYXKEYS.COLLECTION.REPORT}${reportID}`,
            value: {
                participants: participantsAfterInvitation,
            },
        },
        {
            onyxMethod: Onyx.METHOD.MERGE,
            key: `${ONYXKEYS.COLLECTION.REPORT_METADATA}${reportID}`,
            value: {
                pendingChatMembers,
            },
        },
    ];
    optimisticData.push(...newPersonalDetailsOnyxData.optimisticData);

    const successPendingChatMembers = reportMetadata?.pendingChatMembers
        ? reportMetadata?.pendingChatMembers?.filter(
              (pendingMember) => !(inviteeAccountIDs.includes(Number(pendingMember.accountID)) && pendingMember.pendingAction === CONST.RED_BRICK_ROAD_PENDING_ACTION.DELETE),
          )
        : null;
    const successData: OnyxUpdate[] = [
        {
            onyxMethod: Onyx.METHOD.MERGE,
            key: `${ONYXKEYS.COLLECTION.REPORT}${reportID}`,
            value: {
                participants: newParticipantAccountCleanUp,
            },
        },
        {
            onyxMethod: Onyx.METHOD.MERGE,
            key: `${ONYXKEYS.COLLECTION.REPORT_METADATA}${reportID}`,
            value: {
                pendingChatMembers: successPendingChatMembers,
            },
        },
    ];
    successData.push(...newPersonalDetailsOnyxData.finallyData);

    const failureData: OnyxUpdate[] = [
        {
            onyxMethod: Onyx.METHOD.MERGE,
            key: `${ONYXKEYS.COLLECTION.REPORT_METADATA}${reportID}`,
            value: {
                pendingChatMembers:
                    pendingChatMembers.map((pendingChatMember) => {
                        if (!inviteeAccountIDs.includes(Number(pendingChatMember.accountID))) {
                            return pendingChatMember;
                        }
                        return {
                            ...pendingChatMember,
                            errors: getMicroSecondOnyxErrorWithTranslationKey('roomMembersPage.error.genericAdd'),
                        };
                    }) ?? null,
            },
        },
    ];

    return {optimisticData, successData, failureData, isGroupChat, inviteeEmails, newAccountIDs};
}

/** Invites people to a room */
function inviteToRoom(reportID: string, inviteeEmailsToAccountIDs: InvitedEmailsToAccountIDs, formatPhoneNumber: LocaleContextProps['formatPhoneNumber']) {
    const {optimisticData, successData, failureData, isGroupChat, inviteeEmails, newAccountIDs} = buildInviteToRoomOnyxData(reportID, inviteeEmailsToAccountIDs, formatPhoneNumber);

    if (isGroupChat) {
        const parameters: InviteToGroupChatParams = {
            reportID,
            inviteeEmails,
            accountIDList: newAccountIDs.join(),
        };

        API.write(WRITE_COMMANDS.INVITE_TO_GROUP_CHAT, parameters, {optimisticData, successData, failureData});
        return;
    }

    const parameters: InviteToRoomParams = {
        reportID,
        inviteeEmails,
        accountIDList: newAccountIDs.join(),
    };

    // eslint-disable-next-line rulesdir/no-multiple-api-calls
    API.write(WRITE_COMMANDS.INVITE_TO_ROOM, parameters, {optimisticData, successData, failureData});
}

function clearAddRoomMemberError(reportID: string, invitedAccountID: string) {
    const reportMetadata = getReportMetadata(reportID);
    Onyx.merge(`${ONYXKEYS.COLLECTION.REPORT}${reportID}`, {
        participants: {
            [invitedAccountID]: null,
        },
    });
    Onyx.merge(`${ONYXKEYS.COLLECTION.REPORT_METADATA}${reportID}`, {
        pendingChatMembers: reportMetadata?.pendingChatMembers?.filter((pendingChatMember) => pendingChatMember.accountID !== invitedAccountID),
    });
    Onyx.merge(ONYXKEYS.PERSONAL_DETAILS_LIST, {
        [invitedAccountID]: null,
    });
}

function updateGroupChatMemberRoles(reportID: string, accountIDList: number[], role: ValueOf<typeof CONST.REPORT.ROLE>) {
    const memberRoles: Record<number, string> = {};
    const optimisticParticipants: Record<number, Partial<ReportParticipant>> = {};
    const successParticipants: Record<number, Partial<ReportParticipant>> = {};

    accountIDList.forEach((accountID) => {
        memberRoles[accountID] = role;
        optimisticParticipants[accountID] = {
            role,
            pendingFields: {
                role: CONST.RED_BRICK_ROAD_PENDING_ACTION.UPDATE,
            },
            pendingAction: CONST.RED_BRICK_ROAD_PENDING_ACTION.UPDATE,
        };
        successParticipants[accountID] = {
            pendingFields: {
                role: null,
            },
            pendingAction: null,
        };
    });

    const optimisticData: OnyxUpdate[] = [
        {
            onyxMethod: Onyx.METHOD.MERGE,
            key: `${ONYXKEYS.COLLECTION.REPORT}${reportID}`,
            value: {participants: optimisticParticipants},
        },
    ];

    const successData: OnyxUpdate[] = [
        {
            onyxMethod: Onyx.METHOD.MERGE,
            key: `${ONYXKEYS.COLLECTION.REPORT}${reportID}`,
            value: {participants: successParticipants},
        },
    ];
    const parameters: UpdateGroupChatMemberRolesParams = {reportID, memberRoles: JSON.stringify(memberRoles)};
    API.write(WRITE_COMMANDS.UPDATE_GROUP_CHAT_MEMBER_ROLES, parameters, {optimisticData, successData});
}

/** Invites people to a group chat */
function inviteToGroupChat(reportID: string, inviteeEmailsToAccountIDs: InvitedEmailsToAccountIDs, formatPhoneNumber: LocaleContextProps['formatPhoneNumber']) {
    inviteToRoom(reportID, inviteeEmailsToAccountIDs, formatPhoneNumber);
}

/** Removes people from a room
 *  Please see https://github.com/Expensify/App/blob/main/README.md#Security for more details
 */
function removeFromRoom(reportID: string, targetAccountIDs: number[]) {
    const report = allReports?.[`${ONYXKEYS.COLLECTION.REPORT}${reportID}`];
    const reportMetadata = getReportMetadata(reportID);
    if (!report) {
        return;
    }

    const removeParticipantsData: Record<number, null> = {};
    targetAccountIDs.forEach((accountID) => {
        removeParticipantsData[accountID] = null;
    });
    const pendingChatMembers = getPendingChatMembers(targetAccountIDs, reportMetadata?.pendingChatMembers ?? [], CONST.RED_BRICK_ROAD_PENDING_ACTION.DELETE);

    const optimisticData: OnyxUpdate[] = [
        {
            onyxMethod: Onyx.METHOD.MERGE,
            key: `${ONYXKEYS.COLLECTION.REPORT_METADATA}${reportID}`,
            value: {
                pendingChatMembers,
            },
        },
    ];

    const failureData: OnyxUpdate[] = [
        {
            onyxMethod: Onyx.METHOD.MERGE,
            key: `${ONYXKEYS.COLLECTION.REPORT_METADATA}${reportID}`,
            value: {
                pendingChatMembers: reportMetadata?.pendingChatMembers ?? null,
            },
        },
    ];

    // We need to add success data here since in high latency situations,
    // the OpenRoomMembersPage call has the chance of overwriting the optimistic data we set above.
    const successData: OnyxUpdate[] = [
        {
            onyxMethod: Onyx.METHOD.MERGE,
            key: `${ONYXKEYS.COLLECTION.REPORT}${reportID}`,
            value: {
                participants: removeParticipantsData,
            },
        },
        {
            onyxMethod: Onyx.METHOD.MERGE,
            key: `${ONYXKEYS.COLLECTION.REPORT_METADATA}${reportID}`,
            value: {
                pendingChatMembers: reportMetadata?.pendingChatMembers ?? null,
            },
        },
    ];

    if (isGroupChatReportUtils(report)) {
        const parameters: RemoveFromGroupChatParams = {
            reportID,
            accountIDList: targetAccountIDs.join(),
        };
        API.write(WRITE_COMMANDS.REMOVE_FROM_GROUP_CHAT, parameters, {optimisticData, failureData, successData});
        return;
    }

    const parameters: RemoveFromRoomParams = {
        reportID,
        targetAccountIDs,
    };

    // eslint-disable-next-line rulesdir/no-multiple-api-calls
    API.write(WRITE_COMMANDS.REMOVE_FROM_ROOM, parameters, {optimisticData, failureData, successData});
}

function removeFromGroupChat(reportID: string, accountIDList: number[]) {
    removeFromRoom(reportID, accountIDList);
}

/** Flag a comment as offensive */
function flagComment(reportAction: OnyxEntry<ReportAction>, severity: string, originalReport: OnyxEntry<Report> | undefined, isOriginalReportArchived = false) {
    const originalReportID = originalReport?.reportID;
    const message = ReportActionsUtils.getReportActionMessage(reportAction);

    if (!message || !reportAction) {
        return;
    }

    let updatedDecision: Decision;
    if (severity === CONST.MODERATION.FLAG_SEVERITY_SPAM || severity === CONST.MODERATION.FLAG_SEVERITY_INCONSIDERATE) {
        if (!message?.moderationDecision) {
            updatedDecision = {
                decision: CONST.MODERATION.MODERATOR_DECISION_PENDING,
            };
        } else {
            updatedDecision = message.moderationDecision;
        }
    } else if (severity === CONST.MODERATION.FLAG_SEVERITY_ASSAULT || severity === CONST.MODERATION.FLAG_SEVERITY_HARASSMENT) {
        updatedDecision = {
            decision: CONST.MODERATION.MODERATOR_DECISION_PENDING_REMOVE,
        };
    } else {
        updatedDecision = {
            decision: CONST.MODERATION.MODERATOR_DECISION_PENDING_HIDE,
        };
    }

    const reportActionID = reportAction.reportActionID;

    const shouldHideMessage = (
        [CONST.MODERATION.FLAG_SEVERITY_HARASSMENT, CONST.MODERATION.FLAG_SEVERITY_ASSAULT, CONST.MODERATION.FLAG_SEVERITY_INTIMIDATION, CONST.MODERATION.FLAG_SEVERITY_BULLYING] as string[]
    ).includes(severity);

    const updatedMessage: Message = {
        ...message,
        moderationDecision: updatedDecision,
        ...(shouldHideMessage ? {translationKey: '', type: 'COMMENT', html: '', text: '', isEdited: true} : {}),
    };

    const optimisticData: OnyxUpdate[] = [
        {
            onyxMethod: Onyx.METHOD.MERGE,
            key: `${ONYXKEYS.COLLECTION.REPORT_ACTIONS}${originalReportID}`,
            value: {
                [reportActionID]: {
                    pendingAction: CONST.RED_BRICK_ROAD_PENDING_ACTION.UPDATE,
                    message: [updatedMessage],
                },
            },
        },
    ];

    let optimisticReport: Partial<Report> = {
        lastMessageText: '',
        lastVisibleActionCreated: '',
    };

    const {lastMessageText = ''} = getLastVisibleMessage(originalReportID, isOriginalReportArchived, {
        [reportActionID]: {...reportAction, message: [updatedMessage], pendingAction: CONST.RED_BRICK_ROAD_PENDING_ACTION.UPDATE},
    } as ReportActions);

    const canUserPerformWriteAction = canUserPerformWriteActionReportUtils(originalReport, isOriginalReportArchived);
    if (lastMessageText) {
        const lastVisibleAction = ReportActionsUtils.getLastVisibleAction(originalReportID, canUserPerformWriteAction, {
            [reportActionID]: {...reportAction, message: [updatedMessage], pendingAction: CONST.RED_BRICK_ROAD_PENDING_ACTION.UPDATE},
        } as ReportActions);
        const lastVisibleActionCreated = lastVisibleAction?.created;
        const lastActorAccountID = lastVisibleAction?.actorAccountID;
        optimisticReport = {
            lastMessageText,
            lastVisibleActionCreated,
            lastActorAccountID,
        };
    }

    if (shouldHideMessage) {
        optimisticData.push({
            onyxMethod: Onyx.METHOD.MERGE,
            key: `${ONYXKEYS.COLLECTION.REPORT}${originalReportID}`,
            value: optimisticReport,
        });
    }

    const failureData: OnyxUpdate[] = [
        {
            onyxMethod: Onyx.METHOD.MERGE,
            key: `${ONYXKEYS.COLLECTION.REPORT_ACTIONS}${originalReportID}`,
            value: {
                [reportActionID]: {
                    ...reportAction,
                    pendingAction: null,
                },
            },
        },
    ];

    if (shouldHideMessage) {
        failureData.push({
            onyxMethod: Onyx.METHOD.MERGE,
            key: `${ONYXKEYS.COLLECTION.REPORT}${originalReportID}`,
            value: originalReport,
        });
    }

    const successData: OnyxUpdate[] = [
        {
            onyxMethod: Onyx.METHOD.MERGE,
            key: `${ONYXKEYS.COLLECTION.REPORT_ACTIONS}${originalReportID}`,
            value: {
                [reportActionID]: {
                    pendingAction: null,
                },
            },
        },
    ];

    const parameters: FlagCommentParams = {
        severity,
        reportActionID,
        // This check is to prevent flooding Concierge with test flags
        // If you need to test moderation responses from Concierge on dev, set this to false!
        isDevRequest: Environment.isDevelopment(),
    };

    API.write(WRITE_COMMANDS.FLAG_COMMENT, parameters, {optimisticData, successData, failureData});
}

/** Updates a given user's private notes on a report */
const updatePrivateNotes = (reportID: string, accountID: number, note: string) => {
    const optimisticData: OnyxUpdate[] = [
        {
            onyxMethod: Onyx.METHOD.MERGE,
            key: `${ONYXKEYS.COLLECTION.REPORT}${reportID}`,
            value: {
                privateNotes: {
                    [accountID]: {
                        pendingAction: CONST.RED_BRICK_ROAD_PENDING_ACTION.UPDATE,
                        errors: null,
                        note,
                    },
                },
            },
        },
    ];

    const successData: OnyxUpdate[] = [
        {
            onyxMethod: Onyx.METHOD.MERGE,
            key: `${ONYXKEYS.COLLECTION.REPORT}${reportID}`,
            value: {
                privateNotes: {
                    [accountID]: {
                        pendingAction: null,
                        errors: null,
                    },
                },
            },
        },
    ];

    const failureData: OnyxUpdate[] = [
        {
            onyxMethod: Onyx.METHOD.MERGE,
            key: `${ONYXKEYS.COLLECTION.REPORT}${reportID}`,
            value: {
                privateNotes: {
                    [accountID]: {
                        errors: getMicroSecondOnyxErrorWithTranslationKey('privateNotes.error.genericFailureMessage'),
                    },
                },
            },
        },
    ];

    const parameters: UpdateReportPrivateNoteParams = {reportID, privateNotes: note};

    API.write(WRITE_COMMANDS.UPDATE_REPORT_PRIVATE_NOTE, parameters, {optimisticData, successData, failureData});
};

/** Fetches all the private notes for a given report */
function getReportPrivateNote(reportID: string | undefined) {
    if (isAnonymousUser()) {
        return;
    }

    if (!reportID) {
        return;
    }

    const optimisticData: OnyxUpdate[] = [
        {
            onyxMethod: Onyx.METHOD.MERGE,
            key: `${ONYXKEYS.COLLECTION.REPORT_METADATA}${reportID}`,
            value: {
                isLoadingPrivateNotes: true,
            },
        },
    ];

    const successData: OnyxUpdate[] = [
        {
            onyxMethod: Onyx.METHOD.MERGE,
            key: `${ONYXKEYS.COLLECTION.REPORT_METADATA}${reportID}`,
            value: {
                isLoadingPrivateNotes: false,
            },
        },
    ];

    const failureData: OnyxUpdate[] = [
        {
            onyxMethod: Onyx.METHOD.MERGE,
            key: `${ONYXKEYS.COLLECTION.REPORT_METADATA}${reportID}`,
            value: {
                isLoadingPrivateNotes: false,
            },
        },
    ];

    const parameters: GetReportPrivateNoteParams = {reportID};

    API.read(READ_COMMANDS.GET_REPORT_PRIVATE_NOTE, parameters, {optimisticData, successData, failureData});
}

function completeOnboarding({
    engagementChoice,
    onboardingMessage,
    firstName = '',
    lastName = '',
    adminsChatReportID,
    onboardingPolicyID,
    paymentSelected,
    companySize,
    userReportedIntegration,
    wasInvited,
    selectedInterestedFeatures = [],
    shouldSkipTestDriveModal,
    isInvitedAccountant,
}: {
    engagementChoice: OnboardingPurpose;
    onboardingMessage: OnboardingMessage;
    firstName?: string;
    lastName?: string;
    adminsChatReportID?: string;
    onboardingPolicyID?: string;
    paymentSelected?: string;
    companySize?: OnboardingCompanySize;
    userReportedIntegration?: OnboardingAccounting;
    wasInvited?: boolean;
    selectedInterestedFeatures?: string[];
    shouldSkipTestDriveModal?: boolean;
    isInvitedAccountant?: boolean;
}) {
    const onboardingData = prepareOnboardingOnyxData(
        introSelected,
        engagementChoice,
        onboardingMessage,
        adminsChatReportID,
        onboardingPolicyID,
        userReportedIntegration,
        wasInvited,
        companySize,
        selectedInterestedFeatures,
        isInvitedAccountant,
    );
    if (!onboardingData) {
        return;
    }

    const {optimisticData, successData, failureData, guidedSetupData, actorAccountID, selfDMParameters} = onboardingData;

    const parameters: CompleteGuidedSetupParams = {
        engagementChoice,
        firstName,
        lastName,
        actorAccountID,
        guidedSetupData: JSON.stringify(guidedSetupData),
        paymentSelected,
        companySize,
        userReportedIntegration,
        policyID: onboardingPolicyID,
        selfDMReportID: selfDMParameters.reportID,
        selfDMCreatedReportActionID: selfDMParameters.createdReportActionID,
    };

    const willRedirectToOldDotFromOnboarding = shouldOnboardingRedirectToOldDot(companySize, userReportedIntegration);
    if (willRedirectToOldDotFromOnboarding) {
        optimisticData.push({
            onyxMethod: Onyx.METHOD.MERGE,
            key: ONYXKEYS.NVP_ONBOARDING,
            value: {isLoading: true},
        });

        successData.push({
            onyxMethod: Onyx.METHOD.MERGE,
            key: ONYXKEYS.NVP_ONBOARDING,
            value: {isLoading: false},
        });

        failureData.push({
            onyxMethod: Onyx.METHOD.MERGE,
            key: ONYXKEYS.NVP_ONBOARDING,
            value: {isLoading: false},
        });
    }

    // Only add the dismissed state of the test drive modal when the user is not redirected to oldDot,
    // because we don't want the modal to reappear when returning from oldDot.
    if (!shouldSkipTestDriveModal && !(engagementChoice === CONST.ONBOARDING_CHOICES.MANAGE_TEAM && willRedirectToOldDotFromOnboarding)) {
        optimisticData.push({
            onyxMethod: Onyx.METHOD.MERGE,
            key: ONYXKEYS.NVP_ONBOARDING,
            value: {testDriveModalDismissed: false},
        });

        successData.push({
            onyxMethod: Onyx.METHOD.MERGE,
            key: ONYXKEYS.NVP_ONBOARDING,
            value: {testDriveModalDismissed: false},
        });

        failureData.push({
            onyxMethod: Onyx.METHOD.MERGE,
            key: ONYXKEYS.NVP_ONBOARDING,
            value: {testDriveModalDismissed: null},
        });
    }

    API.write(WRITE_COMMANDS.COMPLETE_GUIDED_SETUP, parameters, {optimisticData, successData, failureData});
}

/** Loads necessary data for rendering the RoomMembersPage */
function openRoomMembersPage(reportID: string) {
    const parameters: OpenRoomMembersPageParams = {reportID};

    API.read(READ_COMMANDS.OPEN_ROOM_MEMBERS_PAGE, parameters);
}

/**
 * Checks if there are any errors in the private notes for a given report
 *
 * @returns Returns true if there are errors in any of the private notes on the report
 */
function hasErrorInPrivateNotes(report: OnyxEntry<Report>): boolean {
    const privateNotes = report?.privateNotes ?? {};
    return Object.values(privateNotes).some((privateNote) => !isEmpty(privateNote.errors));
}

/** Clears all errors associated with a given private note */
function clearPrivateNotesError(reportID: string, accountID: number) {
    Onyx.merge(`${ONYXKEYS.COLLECTION.REPORT}${reportID}`, {privateNotes: {[accountID]: {errors: null}}});
}

function getDraftPrivateNote(reportID: string): string {
    return draftNoteMap?.[reportID] ?? '';
}

/**
 * Saves the private notes left by the user as they are typing. By saving this data the user can switch between chats, close
 * tab, refresh etc without worrying about loosing what they typed out.
 */
function savePrivateNotesDraft(reportID: string, note: string) {
    Onyx.merge(`${ONYXKEYS.COLLECTION.PRIVATE_NOTES_DRAFT}${reportID}`, note);
}

function searchForReports(searchInput: string, policyID?: string) {
    // We do not try to make this request while offline because it sets a loading indicator optimistically
    if (isNetworkOffline) {
        Onyx.set(ONYXKEYS.IS_SEARCHING_FOR_REPORTS, false);
        return;
    }

    const successData: OnyxUpdate[] = [
        {
            onyxMethod: Onyx.METHOD.MERGE,
            key: ONYXKEYS.IS_SEARCHING_FOR_REPORTS,
            value: false,
        },
    ];

    const failureData: OnyxUpdate[] = [
        {
            onyxMethod: Onyx.METHOD.MERGE,
            key: ONYXKEYS.IS_SEARCHING_FOR_REPORTS,
            value: false,
        },
    ];

    const searchForRoomToMentionParams: SearchForRoomsToMentionParams = {query: searchInput.toLowerCase(), policyID};
    const searchForReportsParams: SearchForReportsParams = {searchInput: searchInput.toLowerCase(), canCancel: true};

    // We want to cancel all pending SearchForReports API calls before making another one
    if (!policyID) {
        HttpUtils.cancelPendingRequests(READ_COMMANDS.SEARCH_FOR_REPORTS);
    }

    API.read(policyID ? READ_COMMANDS.SEARCH_FOR_ROOMS_TO_MENTION : READ_COMMANDS.SEARCH_FOR_REPORTS, policyID ? searchForRoomToMentionParams : searchForReportsParams, {
        successData,
        failureData,
    });
}

function searchInServer(searchInput: string, policyID?: string) {
    if (isNetworkOffline || !searchInput.trim().length) {
        Onyx.set(ONYXKEYS.IS_SEARCHING_FOR_REPORTS, false);
        return;
    }

    // Why not set this in optimistic data? It won't run until the API request happens and while the API request is debounced
    // we want to show the loading state right away. Otherwise, we will see a flashing UI where the client options are sorted and
    // tell the user there are no options, then we start searching, and tell them there are no options again.
    Onyx.set(ONYXKEYS.IS_SEARCHING_FOR_REPORTS, true);
    searchForReports(searchInput, policyID);
}

function updateLastVisitTime(reportID: string) {
    if (!isValidReportIDFromPath(reportID)) {
        return;
    }
    Onyx.merge(`${ONYXKEYS.COLLECTION.REPORT_METADATA}${reportID}`, {lastVisitTime: DateUtils.getDBTime()});
}

function updateLoadingInitialReportAction(reportID: string) {
    if (!isValidReportIDFromPath(reportID)) {
        return;
    }
    Onyx.merge(`${ONYXKEYS.COLLECTION.REPORT_METADATA}${reportID}`, {isLoadingInitialReportActions: false});
}

function setNewRoomFormLoading(isLoading = true) {
    Onyx.merge(`${ONYXKEYS.FORMS.NEW_ROOM_FORM}`, {isLoading});
}

function clearNewRoomFormError() {
    return Onyx.set(ONYXKEYS.FORMS.NEW_ROOM_FORM, {
        isLoading: false,
        errorFields: null,
        errors: null,
        [INPUT_IDS.ROOM_NAME]: '',
        [INPUT_IDS.REPORT_DESCRIPTION]: '',
        [INPUT_IDS.POLICY_ID]: '',
        [INPUT_IDS.WRITE_CAPABILITY]: '',
        [INPUT_IDS.VISIBILITY]: '',
    });
}

function resolveActionableMentionWhisper(
    reportID: string | undefined,
    reportAction: OnyxEntry<ReportAction>,
    resolution: ValueOf<typeof CONST.REPORT.ACTIONABLE_MENTION_WHISPER_RESOLUTION> | ValueOf<typeof CONST.REPORT.ACTIONABLE_MENTION_INVITE_TO_SUBMIT_EXPENSE_CONFIRM_WHISPER>,
    formatPhoneNumber: LocaleContextProps['formatPhoneNumber'],
    policy?: OnyxEntry<Policy>,
    isReportArchived = false,
) {
    if (!reportAction || !reportID) {
        return;
    }

    if (ReportActionsUtils.isActionableMentionWhisper(reportAction) && resolution === CONST.REPORT.ACTIONABLE_MENTION_WHISPER_RESOLUTION.INVITE_TO_SUBMIT_EXPENSE) {
        const actionOriginalMessage = ReportActionsUtils.getOriginalMessage(reportAction);

        const policyID = policy?.id;

        if (actionOriginalMessage && policyID) {
            const currentUserDetails = allPersonalDetails?.[getCurrentUserAccountID()];
            const welcomeNoteSubject = `# ${currentUserDetails?.displayName ?? ''} invited you to ${policy?.name ?? 'a workspace'}`;
            const welcomeNote = Localize.translateLocal('workspace.common.welcomeNote');
            const policyMemberAccountIDs = Object.values(getMemberAccountIDsForWorkspace(policy?.employeeList, false, false));

            const invitees: Record<string, number> = {};
            actionOriginalMessage.inviteeEmails?.forEach((email, index) => {
                if (!email) {
                    return;
                }
                invitees[email] = actionOriginalMessage.inviteeAccountIDs?.at(index) ?? CONST.DEFAULT_NUMBER_ID;
            });

            addMembersToWorkspace(invitees, `${welcomeNoteSubject}\n\n${welcomeNote}`, policyID, policyMemberAccountIDs, CONST.POLICY.ROLE.USER, formatPhoneNumber);
        }
    }

    const message = ReportActionsUtils.getReportActionMessage(reportAction);
    if (!message) {
        return;
    }

    const updatedMessage: Message = {
        ...message,
        resolution,
    };

    const optimisticReportActions = {
        [reportAction.reportActionID]: {
            originalMessage: {
                resolution,
            },
        },
    };

    const report = allReports?.[`${ONYXKEYS.COLLECTION.REPORT}${reportID}`];
    const reportUpdateDataWithPreviousLastMessage = getReportLastMessage(reportID, optimisticReportActions as ReportActions, isReportArchived);

    const reportUpdateDataWithCurrentLastMessage = {
        lastMessageText: report?.lastMessageText,
        lastVisibleActionCreated: report?.lastVisibleActionCreated,
        lastActorAccountID: report?.lastActorAccountID,
    };

    const optimisticData: OnyxUpdate[] = [
        {
            onyxMethod: Onyx.METHOD.MERGE,
            key: `${ONYXKEYS.COLLECTION.REPORT_ACTIONS}${reportID}`,
            value: {
                [reportAction.reportActionID]: {
                    message: [updatedMessage],
                    originalMessage: {
                        resolution,
                    },
                },
            },
        },
        {
            onyxMethod: Onyx.METHOD.MERGE,
            key: `${ONYXKEYS.COLLECTION.REPORT}${reportID}`,
            value: reportUpdateDataWithPreviousLastMessage,
        },
    ];

    const failureData: OnyxUpdate[] = [
        {
            onyxMethod: Onyx.METHOD.MERGE,
            key: `${ONYXKEYS.COLLECTION.REPORT_ACTIONS}${reportID}`,
            value: {
                [reportAction.reportActionID]: {
                    message: [message],
                    originalMessage: {
                        resolution: null,
                    },
                },
            },
        },
        {
            onyxMethod: Onyx.METHOD.MERGE,
            key: `${ONYXKEYS.COLLECTION.REPORT}${reportID}`,
            value: reportUpdateDataWithCurrentLastMessage, // revert back to the current report last message data in case of failure
        },
    ];

    const parameters: ResolveActionableMentionWhisperParams = {
        reportActionID: reportAction.reportActionID,
        resolution,
    };

    API.write(WRITE_COMMANDS.RESOLVE_ACTIONABLE_MENTION_WHISPER, parameters, {optimisticData, failureData});
}

function resolveActionableMentionConfirmWhisper(
    reportID: string | undefined,
    reportAction: OnyxEntry<ReportAction>,
    resolution: ValueOf<typeof CONST.REPORT.ACTIONABLE_MENTION_INVITE_TO_SUBMIT_EXPENSE_CONFIRM_WHISPER>,
    formatPhoneNumber: LocaleContextProps['formatPhoneNumber'],
    isReportArchived: boolean,
) {
    resolveActionableMentionWhisper(reportID, reportAction, resolution, formatPhoneNumber, undefined, isReportArchived);
}

function resolveActionableReportMentionWhisper(
    reportId: string | undefined,
    reportAction: OnyxEntry<ReportAction>,
    resolution: ValueOf<typeof CONST.REPORT.ACTIONABLE_REPORT_MENTION_WHISPER_RESOLUTION>,
    isReportArchived?: boolean,
) {
    if (!reportAction || !reportId) {
        return;
    }

    const optimisticReportActions = {
        [reportAction.reportActionID]: {
            originalMessage: {
                resolution,
            },
        },
    };

    const report = allReports?.[`${ONYXKEYS.COLLECTION.REPORT}${reportId}`];
    const reportUpdateDataWithPreviousLastMessage = getReportLastMessage(reportId, optimisticReportActions as ReportActions, isReportArchived);

    const reportUpdateDataWithCurrentLastMessage = {
        lastMessageText: report?.lastMessageText,
        lastVisibleActionCreated: report?.lastVisibleActionCreated,
        lastActorAccountID: report?.lastActorAccountID,
    };

    const optimisticData: OnyxUpdate[] = [
        {
            onyxMethod: Onyx.METHOD.MERGE,
            key: `${ONYXKEYS.COLLECTION.REPORT_ACTIONS}${reportId}`,
            value: {
                [reportAction.reportActionID]: {
                    originalMessage: {
                        resolution,
                    },
                },
            } as ReportActions,
        },
        {
            onyxMethod: Onyx.METHOD.MERGE,
            key: `${ONYXKEYS.COLLECTION.REPORT}${reportId}`,
            value: reportUpdateDataWithPreviousLastMessage,
        },
    ];

    const failureData: OnyxUpdate[] = [
        {
            onyxMethod: Onyx.METHOD.MERGE,
            key: `${ONYXKEYS.COLLECTION.REPORT_ACTIONS}${reportId}`,
            value: {
                [reportAction.reportActionID]: {
                    originalMessage: {
                        resolution: null,
                    },
                },
            },
        },
        {
            onyxMethod: Onyx.METHOD.MERGE,
            key: `${ONYXKEYS.COLLECTION.REPORT}${reportId}`,
            value: reportUpdateDataWithCurrentLastMessage, // revert back to the current report last message data in case of failure
        },
    ];

    const parameters: ResolveActionableReportMentionWhisperParams = {
        reportActionID: reportAction.reportActionID,
        resolution,
    };

    API.write(WRITE_COMMANDS.RESOLVE_ACTIONABLE_REPORT_MENTION_WHISPER, parameters, {optimisticData, failureData});
}

function dismissTrackExpenseActionableWhisper(reportID: string | undefined, reportAction: OnyxEntry<ReportAction>): void {
    const isArrayMessage = Array.isArray(reportAction?.message);
    const message = ReportActionsUtils.getReportActionMessage(reportAction);
    if (!message || !reportAction || !reportID) {
        return;
    }

    const updatedMessage: Message = {
        ...message,
        resolution: CONST.REPORT.ACTIONABLE_TRACK_EXPENSE_WHISPER_RESOLUTION.NOTHING,
    };

    const optimisticData: OnyxUpdate[] = [
        {
            onyxMethod: Onyx.METHOD.MERGE,
            key: `${ONYXKEYS.COLLECTION.REPORT_ACTIONS}${reportID}`,
            value: {
                [reportAction.reportActionID]: {
                    message: isArrayMessage ? [updatedMessage] : updatedMessage,
                    originalMessage: {
                        resolution: CONST.REPORT.ACTIONABLE_TRACK_EXPENSE_WHISPER_RESOLUTION.NOTHING,
                    },
                },
            },
        },
    ];

    const failureData: OnyxUpdate[] = [
        {
            onyxMethod: Onyx.METHOD.MERGE,
            key: `${ONYXKEYS.COLLECTION.REPORT_ACTIONS}${reportID}`,
            value: {
                [reportAction.reportActionID]: {
                    message: [message],
                    originalMessage: {
                        resolution: null,
                    },
                },
            },
        },
    ];

    const params = {
        reportActionID: reportAction.reportActionID,
    };

    API.write(WRITE_COMMANDS.DISMISS_TRACK_EXPENSE_ACTIONABLE_WHISPER, params, {optimisticData, failureData});
}

function setGroupDraft(newGroupDraft: Partial<NewGroupChatDraft>) {
    Onyx.merge(ONYXKEYS.NEW_GROUP_CHAT_DRAFT, newGroupDraft);
}

function exportToIntegration(reportID: string, connectionName: ConnectionName) {
    const action = buildOptimisticExportIntegrationAction(connectionName);
    const optimisticReportActionID = action.reportActionID;

    const optimisticData: OnyxUpdate[] = [
        {
            onyxMethod: Onyx.METHOD.MERGE,
            key: `${ONYXKEYS.COLLECTION.REPORT_ACTIONS}${reportID}`,
            value: {
                [optimisticReportActionID]: action,
            },
        },
    ];

    const failureData: OnyxUpdate[] = [
        {
            onyxMethod: Onyx.METHOD.MERGE,
            key: `${ONYXKEYS.COLLECTION.REPORT_ACTIONS}${reportID}`,
            value: {
                [optimisticReportActionID]: {
                    errors: getMicroSecondOnyxErrorWithTranslationKey('common.genericErrorMessage'),
                },
            },
        },
    ];

    const params = {
        reportIDList: reportID,
        connectionName,
        type: 'MANUAL',
        optimisticReportActions: JSON.stringify({
            [reportID]: optimisticReportActionID,
        }),
    } satisfies ReportExportParams;

    API.write(WRITE_COMMANDS.REPORT_EXPORT, params, {optimisticData, failureData});
}

function markAsManuallyExported(reportID: string, connectionName: ConnectionName) {
    const action = buildOptimisticExportIntegrationAction(connectionName, true);
    const label = CONST.POLICY.CONNECTIONS.NAME_USER_FRIENDLY[connectionName];
    const optimisticReportActionID = action.reportActionID;

    const optimisticData: OnyxUpdate[] = [
        {
            onyxMethod: Onyx.METHOD.MERGE,
            key: `${ONYXKEYS.COLLECTION.REPORT_ACTIONS}${reportID}`,
            value: {
                [optimisticReportActionID]: action,
            },
        },
    ];

    const successData: OnyxUpdate[] = [
        {
            onyxMethod: Onyx.METHOD.MERGE,
            key: `${ONYXKEYS.COLLECTION.REPORT_ACTIONS}${reportID}`,
            value: {
                [optimisticReportActionID]: {
                    pendingAction: null,
                },
            },
        },
    ];

    const failureData: OnyxUpdate[] = [
        {
            onyxMethod: Onyx.METHOD.MERGE,
            key: `${ONYXKEYS.COLLECTION.REPORT_ACTIONS}${reportID}`,
            value: {
                [optimisticReportActionID]: {
                    errors: getMicroSecondOnyxErrorWithTranslationKey('common.genericErrorMessage'),
                },
            },
        },
    ];

    const params = {
        markedManually: true,
        data: JSON.stringify([
            {
                reportID,
                label,
                optimisticReportActionID,
            },
        ]),
    } satisfies MarkAsExportedParams;

    API.write(WRITE_COMMANDS.MARK_AS_EXPORTED, params, {optimisticData, successData, failureData});
}

function exportReportToCSV({reportID, transactionIDList}: ExportReportCSVParams, onDownloadFailed: () => void) {
    let reportIDParam = reportID;
    const allReportTransactions = getReportTransactions(reportID).filter((transaction) => transaction.pendingAction !== CONST.RED_BRICK_ROAD_PENDING_ACTION.DELETE);
    const allTransactionIDs = allReportTransactions.map((transaction) => transaction.transactionID);
    if (allTransactionIDs.length !== transactionIDList.length) {
        reportIDParam = '-1';
    }
    const finalParameters = enhanceParameters(WRITE_COMMANDS.EXPORT_REPORT_TO_CSV, {
        reportID: reportIDParam,
        transactionIDList,
    });

    const formData = new FormData();
    Object.entries(finalParameters).forEach(([key, value]) => {
        if (Array.isArray(value)) {
            formData.append(key, value.join(','));
        } else {
            formData.append(key, String(value));
        }
    });

    fileDownload(ApiUtils.getCommandURL({command: WRITE_COMMANDS.EXPORT_REPORT_TO_CSV}), 'Expensify.csv', '', false, formData, CONST.NETWORK.METHOD.POST, onDownloadFailed);
}

function exportReportToPDF({reportID}: ExportReportPDFParams) {
    const optimisticData: OnyxUpdate[] = [
        {
            onyxMethod: Onyx.METHOD.SET,
            key: `${ONYXKEYS.COLLECTION.NVP_EXPENSIFY_REPORT_PDF_FILENAME}${reportID}`,
            value: null,
        },
    ];

    const failureData: OnyxUpdate[] = [
        {
            onyxMethod: Onyx.METHOD.MERGE,
            key: `${ONYXKEYS.COLLECTION.NVP_EXPENSIFY_REPORT_PDF_FILENAME}${reportID}`,
            value: 'error',
        },
    ];
    const params = {
        reportID,
    } satisfies ExportReportPDFParams;

    API.write(WRITE_COMMANDS.EXPORT_REPORT_TO_PDF, params, {optimisticData, failureData});
}

function downloadReportPDF(fileName: string, reportName: string) {
    const baseURL = addTrailingForwardSlash(getOldDotURLFromEnvironment(environment));
    const downloadFileName = `${reportName}.pdf`;
    setDownload(fileName, true);
    const pdfURL = `${baseURL}secure?secureType=pdfreport&filename=${encodeURIComponent(fileName)}&downloadName=${encodeURIComponent(downloadFileName)}&email=${encodeURIComponent(
        currentUserEmail ?? '',
    )}`;
    // The shouldOpenExternalLink parameter must always be set to
    // true to avoid CORS errors for as long as we use the OD URL.
    // See https://github.com/Expensify/App/issues/61937
    fileDownload(addEncryptedAuthTokenToURL(pdfURL, true), downloadFileName, '', true).then(() => setDownload(fileName, false));
}

function setDeleteTransactionNavigateBackUrl(url: string) {
    Onyx.set(ONYXKEYS.NVP_DELETE_TRANSACTION_NAVIGATE_BACK_URL, url);
}

function clearDeleteTransactionNavigateBackUrl() {
    Onyx.merge(ONYXKEYS.NVP_DELETE_TRANSACTION_NAVIGATE_BACK_URL, null);
}

/** Deletes a report and un-reports all transactions on the report along with its reportActions, any linked reports and any linked IOU report actions. */
function deleteAppReport(reportID: string | undefined) {
    if (!reportID) {
        Log.warn('[Report] deleteReport called with no reportID');
        return;
    }
    const optimisticData: OnyxUpdate[] = [];
    const successData: OnyxUpdate[] = [];
    const failureData: OnyxUpdate[] = [];

    const report = allReports?.[`${ONYXKEYS.COLLECTION.REPORT}${reportID}`];

    let selfDMReportID = findSelfDMReportID();
    let selfDMReport = allReports?.[`${ONYXKEYS.COLLECTION.REPORT}${selfDMReportID}`];
    let createdAction: ReportAction;
    let selfDMParameters: SelfDMParameters = {};

    if (!selfDMReport) {
        const currentTime = DateUtils.getDBTime();
        selfDMReport = buildOptimisticSelfDMReport(currentTime);
        selfDMReportID = selfDMReport.reportID;
        createdAction = buildOptimisticCreatedReportAction(currentUserEmail ?? '', currentTime);
        selfDMParameters = {reportID: selfDMReport.reportID, createdReportActionID: createdAction.reportActionID};
        optimisticData.push(
            {
                onyxMethod: Onyx.METHOD.SET,
                key: `${ONYXKEYS.COLLECTION.REPORT}${selfDMReport.reportID}`,
                value: {
                    ...selfDMReport,
                    pendingFields: {
                        createChat: CONST.RED_BRICK_ROAD_PENDING_ACTION.ADD,
                    },
                },
            },
            {
                onyxMethod: Onyx.METHOD.MERGE,
                key: `${ONYXKEYS.COLLECTION.REPORT_METADATA}${selfDMReport.reportID}`,
                value: {
                    isOptimisticReport: true,
                },
            },
            {
                onyxMethod: Onyx.METHOD.SET,
                key: `${ONYXKEYS.COLLECTION.REPORT_ACTIONS}${selfDMReport.reportID}`,
                value: {
                    [createdAction.reportActionID]: createdAction,
                },
            },
        );

        successData.push(
            {
                onyxMethod: Onyx.METHOD.MERGE,
                key: `${ONYXKEYS.COLLECTION.REPORT}${selfDMReport.reportID}`,
                value: {
                    pendingFields: {
                        createChat: null,
                    },
                },
            },
            {
                onyxMethod: Onyx.METHOD.MERGE,
                key: `${ONYXKEYS.COLLECTION.REPORT_METADATA}${selfDMReport.reportID}`,
                value: {
                    isOptimisticReport: false,
                },
            },
            {
                onyxMethod: Onyx.METHOD.MERGE,
                key: `${ONYXKEYS.COLLECTION.REPORT_ACTIONS}${selfDMReport.reportID}`,
                value: {
                    [createdAction.reportActionID]: {
                        pendingAction: null,
                    },
                },
            },
        );
    }

    // 1. Get all report transactions
    const reportActionsForReport = allReportActions?.[reportID];
    const transactionIDToReportActionAndThreadData: Record<string, TransactionThreadInfo> = {};

    Object.values(reportActionsForReport ?? {}).forEach((reportAction) => {
        if (!ReportActionsUtils.isMoneyRequestAction(reportAction)) {
            return;
        }

        if (ReportActionsUtils.isDeletedAction(reportAction)) {
            return;
        }

        const originalMessage = ReportActionsUtils.getOriginalMessage(reportAction);
        if (originalMessage?.type !== CONST.IOU.REPORT_ACTION_TYPE.CREATE && originalMessage?.type !== CONST.IOU.REPORT_ACTION_TYPE.TRACK) {
            return;
        }

        const transactionID = ReportActionsUtils.getOriginalMessage(reportAction)?.IOUTransactionID;
        const childReportID = reportAction.childReportID;
        const newReportActionID = rand64();

        // 1. Update the transaction and its violations
        if (transactionID) {
            const transaction = allTransactions?.[`${ONYXKEYS.COLLECTION.TRANSACTION}${transactionID}`];
            const transactionViolations = allTransactionViolations?.[`${ONYXKEYS.COLLECTION.TRANSACTION_VIOLATIONS}${transactionID}`];

            optimisticData.push(
                {
                    onyxMethod: Onyx.METHOD.MERGE,
                    key: `${ONYXKEYS.COLLECTION.TRANSACTION}${transactionID}`,
                    value: {reportID: CONST.REPORT.UNREPORTED_REPORT_ID, comment: {hold: null}},
                },
                {
                    onyxMethod: Onyx.METHOD.MERGE,
                    key: `${ONYXKEYS.COLLECTION.TRANSACTION_VIOLATIONS}${transactionID}`,
                    value: null,
                },
            );

            failureData.push(
                {
                    onyxMethod: Onyx.METHOD.MERGE,
                    key: `${ONYXKEYS.COLLECTION.TRANSACTION}${transactionID}`,
                    value: {reportID: transaction?.reportID, comment: {hold: transaction?.comment?.hold}},
                },
                {
                    onyxMethod: Onyx.METHOD.MERGE,
                    key: `${ONYXKEYS.COLLECTION.TRANSACTION_VIOLATIONS}${transactionID}`,
                    value: transactionViolations,
                },
            );

            if (isOnHold(transaction)) {
                const unHoldAction = buildOptimisticUnHoldReportAction();
                optimisticData.push({
                    onyxMethod: Onyx.METHOD.MERGE,
                    key: `${ONYXKEYS.COLLECTION.REPORT_ACTIONS}${childReportID}`,
                    value: {[unHoldAction.reportActionID]: unHoldAction},
                });

                successData.push({
                    onyxMethod: Onyx.METHOD.MERGE,
                    key: `${ONYXKEYS.COLLECTION.REPORT_ACTIONS}${childReportID}`,
                    value: {[unHoldAction.reportActionID]: {pendingAction: null}},
                });

                failureData.push({
                    onyxMethod: Onyx.METHOD.MERGE,
                    key: `${ONYXKEYS.COLLECTION.REPORT_ACTIONS}${childReportID}`,
                    value: {[unHoldAction.reportActionID]: null},
                });

                transactionIDToReportActionAndThreadData[transactionID] = {
                    ...transactionIDToReportActionAndThreadData[transactionID],
                    unholdReportActionID: unHoldAction.reportActionID,
                };
            }
        }

        // 2. Move the report action to self DM
        const updatedReportAction = {
            ...reportAction,
            originalMessage: {
                // eslint-disable-next-line deprecation/deprecation
                ...reportAction.originalMessage,
                IOUReportID: CONST.REPORT.UNREPORTED_REPORT_ID,
                type: CONST.IOU.TYPE.TRACK,
            },
            reportActionID: newReportActionID,
            pendingAction: CONST.RED_BRICK_ROAD_PENDING_ACTION.ADD,
        };

        optimisticData.push({
            onyxMethod: Onyx.METHOD.MERGE,
            key: `${ONYXKEYS.COLLECTION.REPORT_ACTIONS}${selfDMReportID}`,
            value: {[newReportActionID]: updatedReportAction},
        });

        successData.push({
            onyxMethod: Onyx.METHOD.MERGE,
            key: `${ONYXKEYS.COLLECTION.REPORT_ACTIONS}${selfDMReportID}`,
            value: {[newReportActionID]: {pendingAction: null}},
        });

        failureData.push({
            onyxMethod: Onyx.METHOD.MERGE,
            key: `${ONYXKEYS.COLLECTION.REPORT_ACTIONS}${selfDMReportID}`,
            value: {[newReportActionID]: null},
        });

        // 3. Update transaction thread
        optimisticData.push(
            {
                onyxMethod: Onyx.METHOD.MERGE,
                key: `${ONYXKEYS.COLLECTION.REPORT}${childReportID}`,
                value: {
                    parentReportActionID: newReportActionID,
                    parentReportID: selfDMReportID,
                    chatReportID: selfDMReportID,
                    policyID: CONST.POLICY.ID_FAKE,
                },
            },
            {
                onyxMethod: Onyx.METHOD.MERGE,
                key: `${ONYXKEYS.COLLECTION.REPORT_ACTIONS}${childReportID}`,
                value: {
                    [newReportActionID]: {
                        actionName: CONST.REPORT.ACTIONS.TYPE.IOU,
                        originalMessage: {
                            IOUTransactionID: transactionID,
                            movedToReportID: selfDMReportID,
                        },
                    },
                },
            },
        );

        // 4. Add UNREPORTED_TRANSACTION report action
        const unreportedAction = buildOptimisticUnreportedTransactionAction(childReportID, reportID);

        optimisticData.push({
            onyxMethod: Onyx.METHOD.MERGE,
            key: `${ONYXKEYS.COLLECTION.REPORT_ACTIONS}${childReportID}`,
            value: {[unreportedAction.reportActionID]: unreportedAction},
        });

        successData.push({
            onyxMethod: Onyx.METHOD.MERGE,
            key: `${ONYXKEYS.COLLECTION.REPORT_ACTIONS}${childReportID}`,
            value: {[unreportedAction.reportActionID]: {pendingAction: null}},
        });

        failureData.push({
            onyxMethod: Onyx.METHOD.MERGE,
            key: `${ONYXKEYS.COLLECTION.REPORT_ACTIONS}${childReportID}`,
            value: {[unreportedAction.reportActionID]: null},
        });

        if (transactionID) {
            transactionIDToReportActionAndThreadData[transactionID] = {
                ...transactionIDToReportActionAndThreadData[transactionID],
                moneyRequestPreviewReportActionID: newReportActionID,
                movedReportActionID: unreportedAction?.reportActionID,
            };
        }
    });

    // 6. Delete report actions on the report
    optimisticData.push({
        onyxMethod: Onyx.METHOD.MERGE,
        key: `${ONYXKEYS.COLLECTION.REPORT_ACTIONS}${reportID}`,
        value: null,
    });

    failureData.push({
        onyxMethod: Onyx.METHOD.MERGE,
        key: `${ONYXKEYS.COLLECTION.REPORT_ACTIONS}${reportID}`,
        value: reportActionsForReport,
    });

    // 7. Delete the report
    optimisticData.push({
        onyxMethod: Onyx.METHOD.MERGE,
        key: `${ONYXKEYS.COLLECTION.REPORT}${reportID}`,
        value: null,
    });

    failureData.push({
        onyxMethod: Onyx.METHOD.MERGE,
        key: `${ONYXKEYS.COLLECTION.REPORT}${reportID}`,
        value: report,
    });

    // 8. Delete chat report preview
    const reportActionID = report?.parentReportActionID;
    const reportAction = allReportActions?.[reportID];
    const parentReportID = report?.parentReportID;

    if (reportActionID) {
        optimisticData.push({
            onyxMethod: Onyx.METHOD.MERGE,
            key: `${ONYXKEYS.COLLECTION.REPORT_ACTIONS}${parentReportID}`,
            value: {
                [reportActionID]: null,
            },
        });

        failureData.push({
            onyxMethod: Onyx.METHOD.MERGE,
            key: `${ONYXKEYS.COLLECTION.REPORT_ACTIONS}${parentReportID}`,
            value: {
                [reportActionID]: reportAction,
            },
        });
    }

    const chatReport = getReportOrDraftReport(report?.parentReportID);
    if (chatReport) {
        optimisticData.push({
            onyxMethod: Onyx.METHOD.MERGE,
            key: `${ONYXKEYS.COLLECTION.REPORT}${report?.parentReportID}`,
            value: {hasOutstandingChildRequest: hasOutstandingChildRequest(chatReport, report?.reportID)},
        });
    }

    failureData.push({
        onyxMethod: Onyx.METHOD.MERGE,
        key: `${ONYXKEYS.COLLECTION.REPORT}${report?.parentReportID}`,
        value: {hasOutstandingChildRequest: report?.hasOutstandingChildRequest},
    });

    const parameters: DeleteAppReportParams = {
        reportID,
        transactionIDToReportActionAndThreadData: JSON.stringify(transactionIDToReportActionAndThreadData),
        selfDMReportID: selfDMParameters.reportID,
        selfDMCreatedReportActionID: selfDMParameters.createdReportActionID,
    };

    API.write(WRITE_COMMANDS.DELETE_APP_REPORT, parameters, {optimisticData, successData, failureData});
}

/**
 * Moves an IOU report to a policy by converting it to an expense report
 * @param reportID - The ID of the IOU report to move
 * @param policy - The policy to move the report to
 * @param isFromSettlementButton - Whether the action is from report preview
 */
function moveIOUReportToPolicy(
    reportID: string,
    policy: Policy,
    isFromSettlementButton?: boolean,
): {policyExpenseChatReportID?: string; useTemporaryOptimisticExpenseChatReportID: boolean} | undefined {
    const iouReport = allReports?.[`${ONYXKEYS.COLLECTION.REPORT}${reportID}`];

    // This flow only works for IOU reports
    if (!policy || !iouReport || !isIOUReportUsingReport(iouReport)) {
        return;
    }
    const isReimbursed = isReportManuallyReimbursed(iouReport);

    // We do not want to create negative amount expenses
    if (!isReimbursed && ReportActionsUtils.hasRequestFromCurrentAccount(reportID, iouReport.managerID ?? CONST.DEFAULT_NUMBER_ID) && !isFromSettlementButton) {
        return;
    }

    const policyID = policy.id;
    const iouReportID = iouReport.reportID;
    const employeeAccountID = iouReport.ownerAccountID;
    const expenseChatReportId = getPolicyExpenseChat(employeeAccountID, policyID)?.reportID;
    const useTemporaryOptimisticExpenseChatReportID = !expenseChatReportId;
    const optimisticExpenseChatReportID = expenseChatReportId ?? generateReportID();

    const {optimisticData, successData, failureData, movedExpenseReportAction, movedReportAction} = convertIOUReportToExpenseReport(
        iouReport,
        policy,
        policyID,
        optimisticExpenseChatReportID,
    );

    const parameters: MoveIOUReportToExistingPolicyParams = {
        iouReportID,
        policyID,
        changePolicyReportActionID: movedExpenseReportAction.reportActionID,
        dmMovedReportActionID: movedReportAction.reportActionID,
        optimisticReportID: optimisticExpenseChatReportID,
    };

    API.write(WRITE_COMMANDS.MOVE_IOU_REPORT_TO_EXISTING_POLICY, parameters, {optimisticData, successData, failureData});
    return {policyExpenseChatReportID: optimisticExpenseChatReportID, useTemporaryOptimisticExpenseChatReportID};
}

/**
 * Moves an IOU report to a policy by converting it to an expense report
 * @param reportID - The ID of the IOU report to move
 */
function moveIOUReportToPolicyAndInviteSubmitter(
    reportID: string,
    policy: Policy,
    formatPhoneNumber: LocaleContextProps['formatPhoneNumber'],
): {policyExpenseChatReportID?: string} | undefined {
    const iouReport = allReports?.[`${ONYXKEYS.COLLECTION.REPORT}${reportID}`];

    if (!policy || !iouReport) {
        return;
    }

    const isPolicyAdmin = isPolicyAdminPolicyUtils(policy);
    const submitterAccountID = iouReport.ownerAccountID;
    const submitterEmail = PersonalDetailsUtils.getLoginByAccountID(submitterAccountID ?? CONST.DEFAULT_NUMBER_ID);
    const submitterLogin = PhoneNumber.addSMSDomainIfPhoneNumber(submitterEmail);
    const policyID = policy.id;

    // This flow only works for admins moving an IOU report to a policy where the submitter is NOT yet a member of the policy
    if (!isPolicyAdmin || !isIOUReportUsingReport(iouReport) || !submitterAccountID || !submitterEmail || isPolicyMember(policy, submitterLogin)) {
        return;
    }

    const isReimbursed = isReportManuallyReimbursed(iouReport);

    // We only allow moving IOU report to a policy if it doesn't have requests from multiple users, as we do not want to create negative amount expenses
    if (!isReimbursed && ReportActionsUtils.hasRequestFromCurrentAccount(reportID, iouReport.managerID ?? CONST.DEFAULT_NUMBER_ID)) {
        return;
    }

    const optimisticData: OnyxUpdate[] = [];
    const successData: OnyxUpdate[] = [];
    const failureData: OnyxUpdate[] = [];

    // Optimistically add the submitter to the workspace and create a expense chat for them
    const policyKey = `${ONYXKEYS.COLLECTION.POLICY}${policyID}` as const;
    const invitedEmailsToAccountIDs: InvitedEmailsToAccountIDs = {
        [submitterEmail]: submitterAccountID,
    };

    // Set up new member optimistic data
    const role = CONST.POLICY.ROLE.USER;

    // Get personal details onyx data (similar to addMembersToWorkspace)
    const {newAccountIDs, newLogins} = PersonalDetailsUtils.getNewAccountIDsAndLogins([submitterLogin], [submitterAccountID]);
    const newPersonalDetailsOnyxData = PersonalDetailsUtils.getPersonalDetailsOnyxDataForOptimisticUsers(newLogins, newAccountIDs, formatPhoneNumber);

    // Build announce room members data for the new member
    const announceRoomMembers = buildRoomMembersOnyxData(CONST.REPORT.CHAT_TYPE.POLICY_ANNOUNCE, policyID, [submitterAccountID]);

    // Create policy expense chat for the submitter
    const policyExpenseChats = createPolicyExpenseChats(policyID, invitedEmailsToAccountIDs);
    const optimisticPolicyExpenseChatReportID = policyExpenseChats.reportCreationData[submitterEmail].reportID;
    const optimisticPolicyExpenseChatCreatedReportActionID = policyExpenseChats.reportCreationData[submitterEmail].reportActionID;

    // Set up optimistic member state
    const optimisticMembersState: OnyxCollectionInputValue<PolicyEmployee> = {
        [submitterLogin]: {
            role,
            email: submitterLogin,
            pendingAction: CONST.RED_BRICK_ROAD_PENDING_ACTION.ADD,
            submitsTo: getDefaultApprover(allPolicies?.[policyKey]),
        },
    };

    const successMembersState: OnyxCollectionInputValue<PolicyEmployee> = {
        [submitterLogin]: {pendingAction: null},
    };

    const failureMembersState: OnyxCollectionInputValue<PolicyEmployee> = {
        [submitterLogin]: {
            errors: getMicroSecondOnyxErrorWithTranslationKey('workspace.people.error.genericAdd'),
        },
    };

    optimisticData.push({
        onyxMethod: Onyx.METHOD.MERGE,
        key: policyKey,
        value: {
            employeeList: optimisticMembersState,
        },
    });

    successData.push({
        onyxMethod: Onyx.METHOD.MERGE,
        key: policyKey,
        value: {
            employeeList: successMembersState,
        },
    });

    failureData.push({
        onyxMethod: Onyx.METHOD.MERGE,
        key: policyKey,
        value: {
            employeeList: failureMembersState,
        },
    });

    optimisticData.push(...newPersonalDetailsOnyxData.optimisticData, ...policyExpenseChats.onyxOptimisticData, ...announceRoomMembers.optimisticData);
    successData.push(...newPersonalDetailsOnyxData.finallyData, ...policyExpenseChats.onyxSuccessData, ...announceRoomMembers.successData);
    failureData.push(...policyExpenseChats.onyxFailureData, ...announceRoomMembers.failureData);

    const {
        optimisticData: convertedOptimisticData,
        successData: convertedSuccessData,
        failureData: convertedFailureData,
        movedExpenseReportAction,
        movedReportAction,
    } = convertIOUReportToExpenseReport(iouReport, policy, policyID, optimisticPolicyExpenseChatReportID);

    optimisticData.push(...convertedOptimisticData);
    successData.push(...convertedSuccessData);
    failureData.push(...convertedFailureData);

    const parameters: MoveIOUReportToPolicyAndInviteSubmitterParams = {
        iouReportID: reportID,
        policyID,
        policyExpenseChatReportID: optimisticPolicyExpenseChatReportID ?? String(CONST.DEFAULT_NUMBER_ID),
        policyExpenseCreatedReportActionID: optimisticPolicyExpenseChatCreatedReportActionID ?? String(CONST.DEFAULT_NUMBER_ID),
        changePolicyReportActionID: movedExpenseReportAction.reportActionID,
        dmMovedReportActionID: movedReportAction.reportActionID,
    };

    API.write(WRITE_COMMANDS.MOVE_IOU_REPORT_TO_POLICY_AND_INVITE_SUBMITTER, parameters, {optimisticData, successData, failureData});
    return {policyExpenseChatReportID: optimisticPolicyExpenseChatReportID};
}

function convertIOUReportToExpenseReport(iouReport: Report, policy: Policy, policyID: string, optimisticPolicyExpenseChatReportID: string) {
    const optimisticData: OnyxUpdate[] = [];
    const successData: OnyxUpdate[] = [];
    const failureData: OnyxUpdate[] = [];

    const expenseReport = {
        ...iouReport,
        chatReportID: optimisticPolicyExpenseChatReportID,
        policyID,
        policyName: policy.name,
        parentReportID: optimisticPolicyExpenseChatReportID,
        type: CONST.REPORT.TYPE.EXPENSE,
        total: -(iouReport?.total ?? 0),
    };

    const nextApproverAccountID = getNextApproverAccountID(iouReport, true);
    if (iouReport.managerID !== nextApproverAccountID) {
        expenseReport.stateNum = CONST.REPORT.STATE_NUM.OPEN;
        expenseReport.statusNum = CONST.REPORT.STATUS_NUM.OPEN;
        expenseReport.managerID = nextApproverAccountID;
    }

    const titleReportField = getTitleReportField(getReportFieldsByPolicyID(policyID) ?? {});
    if (!!titleReportField && isPaidGroupPolicy(policy)) {
        expenseReport.reportName = populateOptimisticReportFormula(titleReportField.defaultValue, expenseReport, policy);
    }

    const reportID = iouReport.reportID;

    optimisticData.push({
        onyxMethod: Onyx.METHOD.MERGE,
        key: `${ONYXKEYS.COLLECTION.REPORT}${reportID}`,
        value: expenseReport,
    });
    failureData.push({
        onyxMethod: Onyx.METHOD.MERGE,
        key: `${ONYXKEYS.COLLECTION.REPORT}${reportID}`,
        value: iouReport,
    });

    // The expense report transactions need to have the amount reversed to negative values
    const reportTransactions = getReportTransactions(reportID);

    // For performance reasons, we are going to compose a merge collection data for transactions
    const transactionsOptimisticData: Record<string, Transaction> = {};
    const transactionFailureData: Record<string, Transaction> = {};
    reportTransactions.forEach((transaction) => {
        transactionsOptimisticData[`${ONYXKEYS.COLLECTION.TRANSACTION}${transaction.transactionID}`] = {
            ...transaction,
            amount: -transaction.amount,
            modifiedAmount: transaction.modifiedAmount ? -transaction.modifiedAmount : 0,
        };

        transactionFailureData[`${ONYXKEYS.COLLECTION.TRANSACTION}${transaction.transactionID}`] = transaction;
    });

    optimisticData.push({
        onyxMethod: Onyx.METHOD.MERGE_COLLECTION,
        key: `${ONYXKEYS.COLLECTION.TRANSACTION}`,
        value: transactionsOptimisticData,
    });
    failureData.push({
        onyxMethod: Onyx.METHOD.MERGE_COLLECTION,
        key: `${ONYXKEYS.COLLECTION.TRANSACTION}`,
        value: transactionFailureData,
    });

    // We need to move the report preview action from the DM to the expense chat.
    const oldChatReportID = iouReport.chatReportID;
    const reportPreviewActionID = iouReport.parentReportActionID;
    const reportPreview = !!oldChatReportID && !!reportPreviewActionID ? allReportActions?.[oldChatReportID]?.[reportPreviewActionID] : undefined;

    if (reportPreview?.reportActionID) {
        optimisticData.push({
            onyxMethod: Onyx.METHOD.MERGE,
            key: `${ONYXKEYS.COLLECTION.REPORT_ACTIONS}${oldChatReportID}`,
            value: {[reportPreview.reportActionID]: null},
        });
        failureData.push({
            onyxMethod: Onyx.METHOD.MERGE,
            key: `${ONYXKEYS.COLLECTION.REPORT_ACTIONS}${oldChatReportID}`,
            value: {[reportPreview.reportActionID]: reportPreview},
        });

        // Add the reportPreview action to expense chat
        optimisticData.push({
            onyxMethod: Onyx.METHOD.MERGE,
            key: `${ONYXKEYS.COLLECTION.REPORT_ACTIONS}${optimisticPolicyExpenseChatReportID}`,
            value: {[reportPreview.reportActionID]: {...reportPreview, childReportName: expenseReport.reportName, created: DateUtils.getDBTime()}},
        });
        failureData.push({
            onyxMethod: Onyx.METHOD.MERGE,
            key: `${ONYXKEYS.COLLECTION.REPORT_ACTIONS}${optimisticPolicyExpenseChatReportID}`,
            value: {[reportPreview.reportActionID]: null},
        });
    }

    // Create MOVED report action and add it to the expense report which indicates to the user where the report has been moved
    const movedExpenseReportAction = buildOptimisticMovedReportAction(iouReport.policyID, policyID, optimisticPolicyExpenseChatReportID, reportID, policy.name, true);
    optimisticData.push({
        onyxMethod: Onyx.METHOD.MERGE,
        key: `${ONYXKEYS.COLLECTION.REPORT_ACTIONS}${reportID}`,
        value: {[movedExpenseReportAction.reportActionID]: movedExpenseReportAction},
    });
    successData.push({
        onyxMethod: Onyx.METHOD.MERGE,
        key: `${ONYXKEYS.COLLECTION.REPORT_ACTIONS}${reportID}`,
        value: {
            [movedExpenseReportAction.reportActionID]: {
                ...movedExpenseReportAction,
                pendingAction: null,
            },
        },
    });
    failureData.push({
        onyxMethod: Onyx.METHOD.MERGE,
        key: `${ONYXKEYS.COLLECTION.REPORT_ACTIONS}${reportID}`,
        value: {[movedExpenseReportAction.reportActionID]: null},
    });

    // To optimistically remove the GBR from the DM we need to update the hasOutstandingChildRequest param to false
    optimisticData.push({
        onyxMethod: Onyx.METHOD.MERGE,
        key: `${ONYXKEYS.COLLECTION.REPORT}${oldChatReportID}`,
        value: {
            hasOutstandingChildRequest: false,
            iouReportID: null,
        },
    });
    failureData.push({
        onyxMethod: Onyx.METHOD.MERGE,
        key: `${ONYXKEYS.COLLECTION.REPORT}${oldChatReportID}`,
        value: {
            hasOutstandingChildRequest: true,
            iouReportID: reportID,
        },
    });

    // Create the MOVED report action and add it to the DM chat which indicates to the user where the report has been moved
    const movedReportAction = buildOptimisticMovedReportAction(iouReport.policyID, policyID, optimisticPolicyExpenseChatReportID, reportID, policy.name);
    optimisticData.push({
        onyxMethod: Onyx.METHOD.MERGE,
        key: `${ONYXKEYS.COLLECTION.REPORT_ACTIONS}${oldChatReportID}`,
        value: {[movedReportAction.reportActionID]: movedReportAction},
    });
    failureData.push({
        onyxMethod: Onyx.METHOD.MERGE,
        key: `${ONYXKEYS.COLLECTION.REPORT_ACTIONS}${oldChatReportID}`,
        value: {[movedReportAction.reportActionID]: null},
    });

    return {optimisticData, successData, failureData, movedExpenseReportAction, movedReportAction};
}

/**
 * Dismisses the change report policy educational modal so that it doesn't show up again.
 */
function dismissChangePolicyModal() {
    const date = new Date();
    const optimisticData = [
        {
            onyxMethod: Onyx.METHOD.MERGE,
            key: ONYXKEYS.NVP_DISMISSED_PRODUCT_TRAINING,
            value: {
                [CONST.CHANGE_POLICY_TRAINING_MODAL]: {
                    timestamp: DateUtils.getDBTime(date.valueOf()),
                    dismissedMethod: 'click',
                },
            },
        },
    ];
    API.write(WRITE_COMMANDS.DISMISS_PRODUCT_TRAINING, {name: CONST.CHANGE_POLICY_TRAINING_MODAL, dismissedMethod: 'click'}, {optimisticData});
}

/**
 * @private
 * Builds a map of parentReportID to child report IDs for efficient traversal.
 */
function buildReportIDToThreadsReportIDsMap(): Record<string, string[]> {
    const reportIDToThreadsReportIDsMap: Record<string, string[]> = {};
    Object.values(allReports ?? {}).forEach((report) => {
        if (!report?.parentReportID) {
            return;
        }
        if (!reportIDToThreadsReportIDsMap[report.parentReportID]) {
            reportIDToThreadsReportIDsMap[report.parentReportID] = [];
        }
        reportIDToThreadsReportIDsMap[report.parentReportID].push(report.reportID);
    });
    return reportIDToThreadsReportIDsMap;
}

/**
 * @private
 * Recursively updates the policyID for a report and all its child reports.
 */
function updatePolicyIdForReportAndThreads(
    currentReportID: string,
    policyID: string,
    reportIDToThreadsReportIDsMap: Record<string, string[]>,
    optimisticData: OnyxUpdate[],
    failureData: OnyxUpdate[],
) {
    const currentReport = allReports?.[`${ONYXKEYS.COLLECTION.REPORT}${currentReportID}`];
    const originalPolicyID = currentReport?.policyID;

    if (originalPolicyID) {
        optimisticData.push({
            onyxMethod: Onyx.METHOD.MERGE,
            key: `${ONYXKEYS.COLLECTION.REPORT}${currentReportID}`,
            value: {policyID},
        });
        failureData.push({
            onyxMethod: Onyx.METHOD.MERGE,
            key: `${ONYXKEYS.COLLECTION.REPORT}${currentReportID}`,
            value: {policyID: originalPolicyID},
        });
    }

    // Recursively process child reports for the current report
    const childReportIDs = reportIDToThreadsReportIDsMap[currentReportID] || [];
    childReportIDs.forEach((childReportID) => {
        updatePolicyIdForReportAndThreads(childReportID, policyID, reportIDToThreadsReportIDsMap, optimisticData, failureData);
    });
}

function navigateToTrainingModal(dismissedProductTrainingNVP: OnyxEntry<DismissedProductTraining>, reportID: string) {
    if (dismissedProductTrainingNVP?.[CONST.CHANGE_POLICY_TRAINING_MODAL]) {
        return;
    }

    // eslint-disable-next-line deprecation/deprecation
    InteractionManager.runAfterInteractions(() => {
        Navigation.navigate(ROUTES.CHANGE_POLICY_EDUCATIONAL.getRoute(ROUTES.REPORT_WITH_ID.getRoute(reportID)));
    });
}

function buildOptimisticChangePolicyData(report: Report, policy: Policy, reportNextStep?: ReportNextStep, optimisticPolicyExpenseChatReport?: Report, isReportLastVisibleArchived = false) {
    const optimisticData: OnyxUpdate[] = [];
    const successData: OnyxUpdate[] = [];
    const failureData: OnyxUpdate[] = [];

    // 1. Optimistically set the policyID on the report (and all its threads) by:
    // 1.1 Preprocess reports to create a map of parentReportID to child reports list of reportIDs
    // 1.2 Recursively update the policyID of the report and all its child reports
    const reportID = report.reportID;
    const reportIDToThreadsReportIDsMap = buildReportIDToThreadsReportIDsMap();
    updatePolicyIdForReportAndThreads(reportID, policy.id, reportIDToThreadsReportIDsMap, optimisticData, failureData);

    // We reopen and reassign the report if the report is open/submitted and the manager is not a member of the new policy. This is to prevent the old manager from seeing a report that they can't action on.
    let newStatusNum = report?.statusNum;
    const isOpenOrSubmitted = isOpenExpenseReport(report) || isProcessingReport(report);
    const managerLogin = PersonalDetailsUtils.getLoginByAccountID(report.managerID ?? CONST.DEFAULT_NUMBER_ID);
    if (isOpenOrSubmitted && managerLogin && !isPolicyMember(policy, managerLogin)) {
        newStatusNum = CONST.REPORT.STATUS_NUM.OPEN;
        optimisticData.push({
            onyxMethod: Onyx.METHOD.MERGE,
            key: `${ONYXKEYS.COLLECTION.REPORT}${reportID}`,
            value: {
                stateNum: CONST.REPORT.STATE_NUM.OPEN,
                statusNum: CONST.REPORT.STATUS_NUM.OPEN,
                managerID: getNextApproverAccountID(report, true),
            },
        });

        failureData.push({
            onyxMethod: Onyx.METHOD.MERGE,
            key: `${ONYXKEYS.COLLECTION.REPORT}${reportID}`,
            value: {
                stateNum: report.stateNum,
                statusNum: report.statusNum,
                managerID: report.managerID,
            },
        });
    }

    if (newStatusNum) {
        optimisticData.push({
            onyxMethod: Onyx.METHOD.MERGE,
            key: `${ONYXKEYS.COLLECTION.NEXT_STEP}${reportID}`,
            value: buildNextStep({...report, policyID: policy.id}, newStatusNum),
        });

        failureData.push({
            onyxMethod: Onyx.METHOD.MERGE,
            key: `${ONYXKEYS.COLLECTION.NEXT_STEP}${reportID}`,
            value: reportNextStep,
        });
    }

    // 2. If this is a thread, we have to mark the parent report preview action as deleted to properly update the UI
    if (report.parentReportID && report.parentReportActionID) {
        const oldWorkspaceChatReportID = report.parentReportID;
        const oldReportPreviewActionID = report.parentReportActionID;
        const oldReportPreviewAction = allReportActions?.[oldWorkspaceChatReportID]?.[oldReportPreviewActionID];
        const deletedTime = DateUtils.getDBTime();
        const firstMessage = Array.isArray(oldReportPreviewAction?.message) ? oldReportPreviewAction.message.at(0) : null;
        const updatedReportPreviewAction = {
            ...oldReportPreviewAction,
            originalMessage: {
                deleted: deletedTime,
            },
            ...(firstMessage && {
                message: [
                    {
                        ...firstMessage,
                        deleted: deletedTime,
                    },
                    ...(Array.isArray(oldReportPreviewAction?.message) ? oldReportPreviewAction.message.slice(1) : []),
                ],
            }),
            ...(!Array.isArray(oldReportPreviewAction?.message) && {
                message: {
                    deleted: deletedTime,
                },
            }),
        };

        optimisticData.push({
            onyxMethod: Onyx.METHOD.MERGE,
            key: `${ONYXKEYS.COLLECTION.REPORT_ACTIONS}${oldWorkspaceChatReportID}`,
            value: {[oldReportPreviewActionID]: updatedReportPreviewAction},
        });
        failureData.push({
            onyxMethod: Onyx.METHOD.MERGE,
            key: `${ONYXKEYS.COLLECTION.REPORT_ACTIONS}${oldWorkspaceChatReportID}`,
            value: {
                [oldReportPreviewActionID]: {
                    ...oldReportPreviewAction,
                    originalMessage: {
                        deleted: null,
                    },
                    ...(!Array.isArray(oldReportPreviewAction?.message) && {
                        message: {
                            deleted: null,
                        },
                    }),
                },
            },
        });

        // Update the expense chat report
        const chatReport = allReports?.[`${ONYXKEYS.COLLECTION.REPORT}${oldWorkspaceChatReportID}`];
        const lastMessageText = getLastVisibleMessage(oldWorkspaceChatReportID, isReportLastVisibleArchived, {
            [oldReportPreviewActionID]: updatedReportPreviewAction as ReportAction,
        })?.lastMessageText;
        const lastVisibleActionCreated = getReportLastMessage(
            oldWorkspaceChatReportID,
            {[oldReportPreviewActionID]: updatedReportPreviewAction as ReportAction},
            isReportLastVisibleArchived,
        )?.lastVisibleActionCreated;

        optimisticData.push({
            onyxMethod: Onyx.METHOD.MERGE,
            key: `${ONYXKEYS.COLLECTION.REPORT}${oldWorkspaceChatReportID}`,
            value: {
                hasOutstandingChildRequest: false,
                iouReportID: null,
                lastMessageText,
                lastVisibleActionCreated,
            },
        });
        failureData.push({
            onyxMethod: Onyx.METHOD.MERGE,
            key: `${ONYXKEYS.COLLECTION.REPORT}${oldWorkspaceChatReportID}`,
            value: chatReport,
        });
    }

    // 3. Optimistically create a new REPORT_PREVIEW reportAction with the newReportPreviewActionID
    // and set it as a parent of the moved report
    const policyExpenseChat = optimisticPolicyExpenseChatReport ?? getPolicyExpenseChat(report.ownerAccountID, policy.id);
    const optimisticReportPreviewAction = buildOptimisticReportPreview(policyExpenseChat, report);

    const newPolicyExpenseChatReportID = policyExpenseChat?.reportID;

    optimisticData.push({
        onyxMethod: Onyx.METHOD.MERGE,
        key: `${ONYXKEYS.COLLECTION.REPORT_ACTIONS}${newPolicyExpenseChatReportID}`,
        value: {[optimisticReportPreviewAction.reportActionID]: optimisticReportPreviewAction},
    });
    successData.push({
        onyxMethod: Onyx.METHOD.MERGE,
        key: `${ONYXKEYS.COLLECTION.REPORT_ACTIONS}${newPolicyExpenseChatReportID}`,
        value: {
            [optimisticReportPreviewAction.reportActionID]: {
                pendingAction: null,
                isOptimisticAction: false,
            },
        },
    });
    failureData.push({
        onyxMethod: Onyx.METHOD.MERGE,
        key: `${ONYXKEYS.COLLECTION.REPORT_ACTIONS}${newPolicyExpenseChatReportID}`,
        value: {[optimisticReportPreviewAction.reportActionID]: null},
    });

    // Set the new report preview action as a parent of the moved report,
    // and set the parentReportID on the moved report as the expense chat reportID
    optimisticData.push({
        onyxMethod: Onyx.METHOD.MERGE,
        key: `${ONYXKEYS.COLLECTION.REPORT}${reportID}`,
        value: {parentReportActionID: optimisticReportPreviewAction.reportActionID, parentReportID: newPolicyExpenseChatReportID},
    });
    failureData.push({
        onyxMethod: Onyx.METHOD.MERGE,
        key: `${ONYXKEYS.COLLECTION.REPORT}${reportID}`,
        value: {parentReportActionID: report.parentReportActionID, parentReportID: report.parentReportID},
    });

    // Set lastVisibleActionCreated
    optimisticData.push({
        onyxMethod: Onyx.METHOD.MERGE,
        key: `${ONYXKEYS.COLLECTION.REPORT}${newPolicyExpenseChatReportID}`,
        value: {lastVisibleActionCreated: optimisticReportPreviewAction?.created},
    });
    failureData.push({
        onyxMethod: Onyx.METHOD.MERGE,
        key: `${ONYXKEYS.COLLECTION.REPORT}${newPolicyExpenseChatReportID}`,
        value: {lastVisibleActionCreated: policyExpenseChat?.lastVisibleActionCreated},
    });

    // 4. Optimistically create a CHANGE_POLICY reportAction on the report using the reportActionID
    const optimisticMovedReportAction = buildOptimisticChangePolicyReportAction(report.policyID, policy.id);
    optimisticData.push({
        onyxMethod: Onyx.METHOD.MERGE,
        key: `${ONYXKEYS.COLLECTION.REPORT_ACTIONS}${reportID}`,
        value: {[optimisticMovedReportAction.reportActionID]: optimisticMovedReportAction},
    });
    successData.push({
        onyxMethod: Onyx.METHOD.MERGE,
        key: `${ONYXKEYS.COLLECTION.REPORT_ACTIONS}${reportID}`,
        value: {
            [optimisticMovedReportAction.reportActionID]: {
                pendingAction: null,
                errors: null,
            },
        },
    });
    failureData.push({
        onyxMethod: Onyx.METHOD.MERGE,
        key: `${ONYXKEYS.COLLECTION.REPORT_ACTIONS}${reportID}`,
        value: {
            [optimisticMovedReportAction.reportActionID]: {
                errors: getMicroSecondTranslationErrorWithTranslationKey('common.genericErrorMessage'),
            },
        },
    });

    const currentSearchQueryJSON = getCurrentSearchQueryJSON();

    // Search data might not have the new policy data so we should add it optimistically.
    if (policy && currentSearchQueryJSON) {
        optimisticData.push({
            onyxMethod: Onyx.METHOD.MERGE,
            key: `${ONYXKEYS.COLLECTION.SNAPSHOT}${currentSearchQueryJSON.hash}` as const,
            value: {
                data: {[`${ONYXKEYS.COLLECTION.POLICY}${policy.id}`]: policy},
            },
        });
    }

    // 5. Make sure the expense report is not archived
    optimisticData.push({
        onyxMethod: Onyx.METHOD.MERGE,
        key: `${ONYXKEYS.COLLECTION.REPORT_NAME_VALUE_PAIRS}${reportID}`,
        value: {
            private_isArchived: null,
        },
    });
    failureData.push({
        onyxMethod: Onyx.METHOD.MERGE,
        key: `${ONYXKEYS.COLLECTION.REPORT_NAME_VALUE_PAIRS}${reportID}`,
        value: {
            private_isArchived: DateUtils.getDBTime(),
        },
    });

    return {optimisticData, successData, failureData, optimisticReportPreviewAction, optimisticMovedReportAction};
}

/**
 * Changes the policy of a report and all its child reports, and moves the report to the new policy's expense chat.
 */
function changeReportPolicy(report: Report, policy: Policy, reportNextStep?: ReportNextStep, isReportLastVisibleArchived = false) {
    if (!report || !policy || report.policyID === policy.id || !isExpenseReport(report)) {
        return;
    }

    const {optimisticData, successData, failureData, optimisticReportPreviewAction, optimisticMovedReportAction} = buildOptimisticChangePolicyData(
        report,
        policy,
        reportNextStep,
        undefined,
        isReportLastVisibleArchived,
    );

    const params = {
        reportID: report.reportID,
        policyID: policy.id,
        reportPreviewReportActionID: optimisticReportPreviewAction.reportActionID,
        changePolicyReportActionID: optimisticMovedReportAction.reportActionID,
    };
    API.write(WRITE_COMMANDS.CHANGE_REPORT_POLICY, params, {optimisticData, successData, failureData});

    // If the dismissedProductTraining.changeReportModal is not set,
    // navigate to CHANGE_POLICY_EDUCATIONAL and a backTo param for the report page.
    navigateToTrainingModal(nvpDismissedProductTraining, report.reportID);
}

/**
 * Invites the submitter to the new report policy, changes the policy of a report and all its child reports, and moves the report to the new policy's expense chat
 */
function changeReportPolicyAndInviteSubmitter(
    report: Report,
    policy: Policy,
    employeeList: PolicyEmployeeList | undefined,
    formatPhoneNumber: LocaleContextProps['formatPhoneNumber'],
    isReportLastVisibleArchived = false,
) {
    if (!report.reportID || !policy?.id || report.policyID === policy.id || !isExpenseReport(report) || !report.ownerAccountID) {
        return;
    }

    const submitterEmail = PersonalDetailsUtils.getLoginByAccountID(report.ownerAccountID);

    if (!submitterEmail) {
        return;
    }
    const policyMemberAccountIDs = Object.values(getMemberAccountIDsForWorkspace(employeeList, false, false));
    const {optimisticData, successData, failureData, membersChats} = buildAddMembersToWorkspaceOnyxData(
        {[submitterEmail]: report.ownerAccountID},
        policy.id,
        policyMemberAccountIDs,
        CONST.POLICY.ROLE.USER,
        formatPhoneNumber,
        CONST.REPORT.NOTIFICATION_PREFERENCE.ALWAYS,
    );
    const optimisticPolicyExpenseChatReportID = membersChats.reportCreationData[submitterEmail].reportID;
    const optimisticPolicyExpenseChatCreatedReportActionID = membersChats.reportCreationData[submitterEmail].reportActionID;

    if (!optimisticPolicyExpenseChatReportID) {
        return;
    }

    const {
        optimisticData: optimisticChangePolicyData,
        successData: successChangePolicyData,
        failureData: failureChangePolicyData,
        optimisticReportPreviewAction,
        optimisticMovedReportAction,
    } = buildOptimisticChangePolicyData(report, policy, undefined, membersChats.reportCreationData[submitterEmail], isReportLastVisibleArchived);
    optimisticData.push(...optimisticChangePolicyData);
    successData.push(...successChangePolicyData);
    failureData.push(...failureChangePolicyData);

    const params = {
        reportID: report.reportID,
        policyID: policy.id,
        reportPreviewReportActionID: optimisticReportPreviewAction.reportActionID,
        changePolicyReportActionID: optimisticMovedReportAction.reportActionID,
        policyExpenseChatReportID: optimisticPolicyExpenseChatReportID,
        policyExpenseCreatedReportActionID: optimisticPolicyExpenseChatCreatedReportActionID,
    };
    API.write(WRITE_COMMANDS.CHANGE_REPORT_POLICY_AND_INVITE_SUBMITTER, params, {optimisticData, successData, failureData});

    // If the dismissedProductTraining.changeReportModal is not set,
    // navigate to CHANGE_POLICY_EDUCATIONAL and a backTo param for the report page.
    navigateToTrainingModal(nvpDismissedProductTraining, report.reportID);
}

/**
 * Resolves Concierge category options by adding a comment and updating the report action
 * @param reportID - The report ID where the comment should be added and the report action should be updated
 * @param notifyReportID - The report ID we should notify for new actions. This is usually the same as reportID, except when adding a comment to an expense report with a single transaction thread, in which case we want to notify the parent expense report.
 * @param reportActionID - The specific report action ID to update
 * @param selectedCategory - The category selected by the user
 */
function resolveConciergeCategoryOptions(
    reportID: string | undefined,
    notifyReportID: string | undefined,
    reportActionID: string | undefined,
    selectedCategory: string,
    timezoneParam: Timezone,
) {
    if (!reportID || !reportActionID) {
        return;
    }

    addComment(reportID, notifyReportID ?? reportID, selectedCategory, timezoneParam);

    Onyx.merge(`${ONYXKEYS.COLLECTION.REPORT_ACTIONS}${reportID}`, {
        [reportActionID]: {
            originalMessage: {
                selectedCategory,
            },
        },
    } as Partial<ReportActions>);
}

export type {Video, GuidedSetupData, TaskForParameters, IntroSelected};

export {
    addAttachmentWithComment,
    addComment,
    addPolicyReport,
    broadcastUserIsLeavingRoom,
    broadcastUserIsTyping,
    buildOptimisticChangePolicyData,
    clearAddRoomMemberError,
    clearAvatarErrors,
    clearDeleteTransactionNavigateBackUrl,
    clearGroupChat,
    clearIOUError,
    clearNewRoomFormError,
    setNewRoomFormLoading,
    clearPolicyRoomNameErrors,
    clearPrivateNotesError,
    clearReportFieldKeyErrors,
    completeOnboarding,
    createNewReport,
    deleteReport,
    deleteReportActionDraft,
    deleteReportComment,
    deleteReportField,
    dismissTrackExpenseActionableWhisper,
    doneCheckingPublicRoom,
    downloadReportPDF,
    editReportComment,
    expandURLPreview,
    exportReportToCSV,
    exportReportToPDF,
    exportToIntegration,
    flagComment,
    getCurrentUserAccountID,
    getCurrentUserEmail,
    getDraftPrivateNote,
    getMostRecentReportID,
    getNewerActions,
    getOlderActions,
    getReportPrivateNote,
    handlePreexistingReport,
    handleUserDeletedLinksInHtml,
    hasErrorInPrivateNotes,
    inviteToGroupChat,
    buildInviteToRoomOnyxData,
    inviteToRoom,
    joinRoom,
    leaveGroupChat,
    leaveRoom,
    markAsManuallyExported,
    markCommentAsUnread,
    navigateToAndOpenChildReport,
    navigateToAndOpenReport,
    navigateToAndOpenReportWithAccountIDs,
    navigateToConciergeChat,
    navigateToConciergeChatAndDeleteReport,
    clearCreateChatError,
    notifyNewAction,
    openReport,
    openReportFromDeepLink,
    openRoomMembersPage,
    readNewestAction,
    markAllMessagesAsRead,
    removeFromGroupChat,
    removeFromRoom,
    resolveActionableMentionWhisper,
    resolveActionableMentionConfirmWhisper,
    resolveActionableReportMentionWhisper,
    resolveConciergeCategoryOptions,
    savePrivateNotesDraft,
    saveReportActionDraft,
    saveReportDraftComment,
    searchInServer,
    setDeleteTransactionNavigateBackUrl,
    setGroupDraft,
    setIsComposerFullSize,
    shouldShowReportActionNotification,
    showReportActionNotification,
    startNewChat,
    subscribeToNewActionEvent,
    subscribeToReportLeavingEvents,
    subscribeToReportTypingEvents,
    toggleEmojiReaction,
    togglePinnedState,
    toggleSubscribeToChildReport,
    unsubscribeFromLeavingRoomReportChannel,
    unsubscribeFromReportChannel,
    updateDescription,
    updateGroupChatAvatar,
    updateGroupChatMemberRoles,
    updateChatName,
    updateLastVisitTime,
    updateLoadingInitialReportAction,
    updateNotificationPreference,
    updatePolicyRoomName,
    updatePrivateNotes,
    updateReportField,
    updateReportName,
    updateRoomVisibility,
    updateWriteCapability,
    deleteAppReport,
    getOptimisticChatReport,
    saveReportDraft,
    moveIOUReportToPolicy,
    moveIOUReportToPolicyAndInviteSubmitter,
    dismissChangePolicyModal,
    changeReportPolicy,
    changeReportPolicyAndInviteSubmitter,
    removeFailedReport,
    createTransactionThreadReport,
    openUnreportedExpense,
};<|MERGE_RESOLUTION|>--- conflicted
+++ resolved
@@ -1884,25 +1884,8 @@
         const currCallback = callback;
         callback = () => {
             currCallback();
-            Navigation.navigate(ROUTES.REPORT_WITH_ID.getRoute(preexistingReportID), {forceReplace: true});
+            Navigation.setParams({reportID: preexistingReportID.toString()});
         };
-<<<<<<< HEAD
-=======
-        // Only re-route them if they are still looking at the optimistically created report
-        if (Navigation.getActiveRoute().includes(`/r/${reportID}`)) {
-            const currCallback = callback;
-            callback = () => {
-                currCallback();
-                Navigation.setParams({reportID: preexistingReportID.toString()});
-            };
-
-            // The report screen will listen to this event and transfer the draft comment to the existing report
-            // This will allow the newest draft comment to be transferred to the existing report
-            DeviceEventEmitter.emit(`switchToPreExistingReport_${reportID}`, {
-                preexistingReportID,
-                callback,
-            });
->>>>>>> 1197d5cd
 
         // The report screen will listen to this event and transfer the draft comment to the existing report
         // This will allow the newest draft comment to be transferred to the existing report
