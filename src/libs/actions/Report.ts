--- conflicted
+++ resolved
@@ -2245,11 +2245,7 @@
                     reportName: null,
                 },
                 errorFields: {
-<<<<<<< HEAD
-                    reportName: getMicroSecondOnyxErrorWithTranslationKey('report.genericUpdateReporNameEditFailureMessage'),
-=======
                     reportName: ErrorUtils.getMicroSecondOnyxErrorWithTranslationKey('report.genericUpdateReportNameEditFailureMessage'),
->>>>>>> fa08e617
                 },
             },
         },
