--- conflicted
+++ resolved
@@ -3878,16 +3878,6 @@
     API.write(WRITE_COMMANDS.INVITE_TO_ROOM, parameters, {optimisticData, successData, failureData});
 }
 
-<<<<<<< HEAD
-/** Invites people to a room via concierge whisper */
-function inviteToRoomAction(reportID: string, inviteeEmailsToAccountIDs: InvitedEmailsToAccountIDs, timezoneParam: Timezone) {
-    const inviteeEmails = Object.keys(inviteeEmailsToAccountIDs);
-
-    addComment(reportID, reportID, inviteeEmails.map((login) => `@${login}`).join(' '), timezoneParam, false);
-}
-
-=======
->>>>>>> 62f355ff
 function clearAddRoomMemberError(reportID: string, invitedAccountID: string) {
     const reportMetadata = getReportMetadata(reportID);
     Onyx.merge(`${ONYXKEYS.COLLECTION.REPORT}${reportID}`, {
