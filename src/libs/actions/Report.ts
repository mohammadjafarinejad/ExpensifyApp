--- conflicted
+++ resolved
@@ -118,6 +118,7 @@
     isChatThread as isChatThreadReportUtils,
     isConciergeChatReport,
     isGroupChat as isGroupChatReportUtils,
+    isHiddenForCurrentUser,
     isMoneyRequestReport,
     isSelfDM,
     isValidReportIDFromPath,
@@ -583,14 +584,8 @@
     };
 
     const report = allReports?.[`${ONYXKEYS.COLLECTION.REPORT}${reportID}`];
-<<<<<<< HEAD
-    const shouldUpdateNotificationPrefernece = !isEmptyObject(report) && getReportNotificationPreference(report) === CONST.REPORT.NOTIFICATION_PREFERENCE.HIDDEN;
-
-    if (shouldUpdateNotificationPrefernece) {
-=======
-    const shouldUpdateNotificationPreference = !isEmptyObject(report) && ReportUtils.isHiddenForCurrentUser(report);
+    const shouldUpdateNotificationPreference = !isEmptyObject(report) && isHiddenForCurrentUser(report);
     if (shouldUpdateNotificationPreference) {
->>>>>>> 582c6f14
         optimisticReport.participants = {
             [currentUserAccountID]: {notificationPreference: getDefaultNotificationPreferenceForReport(report)},
         };
@@ -1975,7 +1970,7 @@
     if (childReportID !== '-1') {
         openReport(childReportID);
         const parentReportActionID = parentReportAction?.reportActionID ?? '-1';
-        if (!prevNotificationPreference || ReportUtils.isHiddenForCurrentUser(prevNotificationPreference)) {
+        if (!prevNotificationPreference || isHiddenForCurrentUser(prevNotificationPreference)) {
             updateNotificationPreference(childReportID, prevNotificationPreference, CONST.REPORT.NOTIFICATION_PREFERENCE.ALWAYS, parentReportID, parentReportActionID);
         } else {
             updateNotificationPreference(childReportID, prevNotificationPreference, CONST.REPORT.NOTIFICATION_PREFERENCE.HIDDEN, parentReportID, parentReportActionID);
@@ -2000,9 +1995,7 @@
 
         const participantLogins = PersonalDetailsUtils.getLoginsByAccountIDs(participantAccountIDs);
         openReport(newChat.reportID, '', participantLogins, newChat, parentReportAction.reportActionID);
-        const notificationPreference = ReportUtils.isHiddenForCurrentUser(prevNotificationPreference)
-            ? CONST.REPORT.NOTIFICATION_PREFERENCE.ALWAYS
-            : CONST.REPORT.NOTIFICATION_PREFERENCE.HIDDEN;
+        const notificationPreference = isHiddenForCurrentUser(prevNotificationPreference) ? CONST.REPORT.NOTIFICATION_PREFERENCE.ALWAYS : CONST.REPORT.NOTIFICATION_PREFERENCE.HIDDEN;
         updateNotificationPreference(newChat.reportID, prevNotificationPreference, notificationPreference, parentReportID, parentReportAction?.reportActionID);
     }
 }
@@ -3106,16 +3099,11 @@
         failureData.push({
             onyxMethod: Onyx.METHOD.MERGE,
             key: `${ONYXKEYS.COLLECTION.REPORT_ACTIONS}${report.parentReportID}`,
-<<<<<<< HEAD
-            value: {[report.parentReportActionID]: {childReportNotificationPreference: getReportNotificationPreference(report, false)}},
-=======
             value: {
                 [report.parentReportActionID]: {
-                    childReportNotificationPreference:
-                        report?.participants?.[currentUserAccountID ?? -1]?.notificationPreference ?? ReportUtils.getDefaultNotificationPreferenceForReport(report),
-                },
-            },
->>>>>>> 582c6f14
+                    childReportNotificationPreference: report?.participants?.[currentUserAccountID ?? -1]?.notificationPreference ?? getDefaultNotificationPreferenceForReport(report),
+                },
+            },
         });
     }
 
