import {format as timezoneFormat, utcToZonedTime} from 'date-fns-tz';
import ExpensiMark from 'expensify-common/lib/ExpensiMark';
import Str from 'expensify-common/lib/str';
import isEmpty from 'lodash/isEmpty';
import {DeviceEventEmitter, InteractionManager, Linking} from 'react-native';
import type {NullishDeep, OnyxCollection, OnyxEntry, OnyxUpdate} from 'react-native-onyx';
import Onyx from 'react-native-onyx';
import type {PartialDeep, ValueOf} from 'type-fest';
import type {Emoji} from '@assets/emojis/types';
import * as ActiveClientManager from '@libs/ActiveClientManager';
import * as API from '@libs/API';
import type {
    AddCommentOrAttachementParams,
    AddEmojiReactionParams,
    AddWorkspaceRoomParams,
    CompleteEngagementModalParams,
    DeleteCommentParams,
    ExpandURLPreviewParams,
    FlagCommentParams,
    GetNewerActionsParams,
    GetOlderActionsParams,
    GetReportPrivateNoteParams,
    InviteToRoomParams,
    LeaveRoomParams,
    MarkAsUnreadParams,
    OpenReportParams,
    OpenRoomMembersPageParams,
    ReadNewestActionParams,
    ReconnectToReportParams,
    RemoveEmojiReactionParams,
    RemoveFromRoomParams,
    ResolveActionableMentionWhisperParams,
    SearchForReportsParams,
    SetNameValuePairParams,
    TogglePinnedChatParams,
    UpdateCommentParams,
    UpdatePolicyRoomNameParams,
    UpdateReportNotificationPreferenceParams,
    UpdateReportPrivateNoteParams,
    UpdateReportWriteCapabilityParams,
    UpdateRoomDescriptionParams,
} from '@libs/API/parameters';
import {READ_COMMANDS, SIDE_EFFECT_REQUEST_COMMANDS, WRITE_COMMANDS} from '@libs/API/types';
import * as CollectionUtils from '@libs/CollectionUtils';
import DateUtils from '@libs/DateUtils';
import * as EmojiUtils from '@libs/EmojiUtils';
import * as Environment from '@libs/Environment/Environment';
import * as ErrorUtils from '@libs/ErrorUtils';
import Log from '@libs/Log';
import Navigation from '@libs/Navigation/Navigation';
import LocalNotification from '@libs/Notification/LocalNotification';
import * as OptionsListUtils from '@libs/OptionsListUtils';
import * as PersonalDetailsUtils from '@libs/PersonalDetailsUtils';
import * as Pusher from '@libs/Pusher/pusher';
import * as ReportActionsUtils from '@libs/ReportActionsUtils';
import * as ReportUtils from '@libs/ReportUtils';
import type {OptimisticAddCommentReportAction} from '@libs/ReportUtils';
import shouldSkipDeepLinkNavigation from '@libs/shouldSkipDeepLinkNavigation';
import * as UserUtils from '@libs/UserUtils';
import Visibility from '@libs/Visibility';
import CONFIG from '@src/CONFIG';
import CONST from '@src/CONST';
import ONYXKEYS from '@src/ONYXKEYS';
import type {Route} from '@src/ROUTES';
import ROUTES from '@src/ROUTES';
import type {PersonalDetails, PersonalDetailsList, PolicyReportField, RecentlyUsedReportFields, ReportActionReactions, ReportMetadata, ReportUserIsTyping} from '@src/types/onyx';
import type {Decision, OriginalMessageIOU} from '@src/types/onyx/OriginalMessage';
import type {NotificationPreference, WriteCapability} from '@src/types/onyx/Report';
import type Report from '@src/types/onyx/Report';
import type {Message, ReportActionBase, ReportActions} from '@src/types/onyx/ReportAction';
import type ReportAction from '@src/types/onyx/ReportAction';
import type {EmptyObject} from '@src/types/utils/EmptyObject';
import {isEmptyObject} from '@src/types/utils/EmptyObject';
import * as Modal from './Modal';
import * as Session from './Session';
import * as Welcome from './Welcome';

type SubscriberCallback = (isFromCurrentUser: boolean, reportActionID: string | undefined) => void;

type ActionSubscriber = {
    reportID: string;
    callback: SubscriberCallback;
};

let currentUserAccountID = -1;
Onyx.connect({
    key: ONYXKEYS.SESSION,
    callback: (value) => {
        // When signed out, val is undefined
        if (!value?.accountID) {
            return;
        }

        currentUserAccountID = value.accountID;
    },
});

let preferredSkinTone: number = CONST.EMOJI_DEFAULT_SKIN_TONE;
Onyx.connect({
    key: ONYXKEYS.PREFERRED_EMOJI_SKIN_TONE,
    callback: (value) => {
        preferredSkinTone = EmojiUtils.getPreferredSkinToneIndex(value);
    },
});

const allReportActions: OnyxCollection<ReportActions> = {};
Onyx.connect({
    key: ONYXKEYS.COLLECTION.REPORT_ACTIONS,
    callback: (action, key) => {
        if (!key || !action) {
            return;
        }
        const reportID = CollectionUtils.extractCollectionItemID(key);
        allReportActions[reportID] = action;
    },
});

const currentReportData: OnyxCollection<Report> = {};
Onyx.connect({
    key: ONYXKEYS.COLLECTION.REPORT,
    callback: (report, key) => {
        if (!key || !report) {
            return;
        }
        const reportID = CollectionUtils.extractCollectionItemID(key);
        currentReportData[reportID] = report;
    },
});

let isNetworkOffline = false;
Onyx.connect({
    key: ONYXKEYS.NETWORK,
    callback: (value) => {
        isNetworkOffline = value?.isOffline ?? false;
    },
});

let allPersonalDetails: OnyxEntry<PersonalDetailsList> = {};
Onyx.connect({
    key: ONYXKEYS.PERSONAL_DETAILS_LIST,
    callback: (value) => {
        allPersonalDetails = value ?? {};
    },
});

const draftNoteMap: OnyxCollection<string> = {};
Onyx.connect({
    key: ONYXKEYS.COLLECTION.PRIVATE_NOTES_DRAFT,
    callback: (value, key) => {
        if (!key) {
            return;
        }

        const reportID = key.replace(ONYXKEYS.COLLECTION.PRIVATE_NOTES_DRAFT, '');
        draftNoteMap[reportID] = value;
    },
});

let reportMetadata: OnyxCollection<ReportMetadata> = {};
Onyx.connect({
    key: ONYXKEYS.COLLECTION.REPORT_METADATA,
    waitForCollectionCallback: true,
    callback: (value) => (reportMetadata = value),
});

const allReports: OnyxCollection<Report> = {};
let conciergeChatReportID: string | undefined;
const typingWatchTimers: Record<string, NodeJS.Timeout> = {};

let reportIDDeeplinkedFromOldDot: string | undefined;
Linking.getInitialURL().then((url) => {
    const params = new URLSearchParams(url ?? '');
    const exitToRoute = params.get('exitTo') ?? '';
    const {reportID} = ReportUtils.parseReportRouteParams(exitToRoute);
    reportIDDeeplinkedFromOldDot = reportID;
});

let allRecentlyUsedReportFields: OnyxEntry<RecentlyUsedReportFields> = {};
Onyx.connect({
    key: ONYXKEYS.RECENTLY_USED_REPORT_FIELDS,
    callback: (val) => (allRecentlyUsedReportFields = val),
});

/** Get the private pusher channel name for a Report. */
function getReportChannelName(reportID: string): string {
    return `${CONST.PUSHER.PRIVATE_REPORT_CHANNEL_PREFIX}${reportID}${CONFIG.PUSHER.SUFFIX}`;
}

/**
 * There are 2 possibilities that we can receive via pusher for a user's typing/leaving status:
 * 1. The "new" way from New Expensify is passed as {[login]: Boolean} (e.g. {yuwen@expensify.com: true}), where the value
 * is whether the user with that login is typing/leaving on the report or not.
 * 2. The "old" way from e.com which is passed as {userLogin: login} (e.g. {userLogin: bstites@expensify.com})
 *
 * This method makes sure that no matter which we get, we return the "new" format
 */
function getNormalizedStatus(typingStatus: Pusher.UserIsTypingEvent | Pusher.UserIsLeavingRoomEvent): ReportUserIsTyping {
    let normalizedStatus: ReportUserIsTyping;

    if (typingStatus.userLogin) {
        normalizedStatus = {[typingStatus.userLogin]: true};
    } else {
        normalizedStatus = typingStatus;
    }

    return normalizedStatus;
}

/** Initialize our pusher subscriptions to listen for someone typing in a report. */
function subscribeToReportTypingEvents(reportID: string) {
    if (!reportID) {
        return;
    }

    // Make sure we have a clean Typing indicator before subscribing to typing events
    Onyx.set(`${ONYXKEYS.COLLECTION.REPORT_USER_IS_TYPING}${reportID}`, {});

    const pusherChannelName = getReportChannelName(reportID);
    Pusher.subscribe(pusherChannelName, Pusher.TYPE.USER_IS_TYPING, (typingStatus) => {
        // If the pusher message comes from OldDot, we expect the typing status to be keyed by user
        // login OR by 'Concierge'. If the pusher message comes from NewDot, it is keyed by accountID
        // since personal details are keyed by accountID.
        const normalizedTypingStatus = getNormalizedStatus(typingStatus);
        const accountIDOrLogin = Object.keys(normalizedTypingStatus)[0];

        if (!accountIDOrLogin) {
            return;
        }

        // Don't show the typing indicator if the user is typing on another platform
        if (Number(accountIDOrLogin) === currentUserAccountID) {
            return;
        }

        // Use a combo of the reportID and the accountID or login as a key for holding our timers.
        const reportUserIdentifier = `${reportID}-${accountIDOrLogin}`;
        clearTimeout(typingWatchTimers[reportUserIdentifier]);
        Onyx.merge(`${ONYXKEYS.COLLECTION.REPORT_USER_IS_TYPING}${reportID}`, normalizedTypingStatus);

        // Wait for 1.5s of no additional typing events before setting the status back to false.
        typingWatchTimers[reportUserIdentifier] = setTimeout(() => {
            const typingStoppedStatus: ReportUserIsTyping = {};
            typingStoppedStatus[accountIDOrLogin] = false;
            Onyx.merge(`${ONYXKEYS.COLLECTION.REPORT_USER_IS_TYPING}${reportID}`, typingStoppedStatus);
            delete typingWatchTimers[reportUserIdentifier];
        }, 1500);
    }).catch((error) => {
        Log.hmmm('[Report] Failed to initially subscribe to Pusher channel', {errorType: error.type, pusherChannelName});
    });
}

/** Initialize our pusher subscriptions to listen for someone leaving a room. */
function subscribeToReportLeavingEvents(reportID: string) {
    if (!reportID) {
        return;
    }

    // Make sure we have a clean Leaving indicator before subscribing to leaving events
    Onyx.set(`${ONYXKEYS.COLLECTION.REPORT_USER_IS_LEAVING_ROOM}${reportID}`, false);

    const pusherChannelName = getReportChannelName(reportID);
    Pusher.subscribe(pusherChannelName, Pusher.TYPE.USER_IS_LEAVING_ROOM, (leavingStatus: Pusher.UserIsLeavingRoomEvent) => {
        // If the pusher message comes from OldDot, we expect the leaving status to be keyed by user
        // login OR by 'Concierge'. If the pusher message comes from NewDot, it is keyed by accountID
        // since personal details are keyed by accountID.
        const normalizedLeavingStatus = getNormalizedStatus(leavingStatus);
        const accountIDOrLogin = Object.keys(normalizedLeavingStatus)[0];

        if (!accountIDOrLogin) {
            return;
        }

        if (Number(accountIDOrLogin) !== currentUserAccountID) {
            return;
        }

        Onyx.merge(`${ONYXKEYS.COLLECTION.REPORT_USER_IS_LEAVING_ROOM}${reportID}`, true);
    }).catch((error) => {
        Log.hmmm('[Report] Failed to initially subscribe to Pusher channel', {errorType: error.type, pusherChannelName});
    });
}

/**
 * Remove our pusher subscriptions to listen for someone typing in a report.
 */
function unsubscribeFromReportChannel(reportID: string) {
    if (!reportID) {
        return;
    }

    const pusherChannelName = getReportChannelName(reportID);
    Onyx.set(`${ONYXKEYS.COLLECTION.REPORT_USER_IS_TYPING}${reportID}`, {});
    Pusher.unsubscribe(pusherChannelName, Pusher.TYPE.USER_IS_TYPING);
}

/**
 * Remove our pusher subscriptions to listen for someone leaving a report.
 */
function unsubscribeFromLeavingRoomReportChannel(reportID: string) {
    if (!reportID) {
        return;
    }

    const pusherChannelName = getReportChannelName(reportID);
    Onyx.set(`${ONYXKEYS.COLLECTION.REPORT_USER_IS_LEAVING_ROOM}${reportID}`, false);
    Pusher.unsubscribe(pusherChannelName, Pusher.TYPE.USER_IS_LEAVING_ROOM);
}

// New action subscriber array for report pages
let newActionSubscribers: ActionSubscriber[] = [];

/**
 * Enables the Report actions file to let the ReportActionsView know that a new comment has arrived in realtime for the current report
 * Add subscriber for report id
 * @returns Remove subscriber for report id
 */
function subscribeToNewActionEvent(reportID: string, callback: SubscriberCallback): () => void {
    newActionSubscribers.push({callback, reportID});
    return () => {
        newActionSubscribers = newActionSubscribers.filter((subscriber) => subscriber.reportID !== reportID);
    };
}

/** Notify the ReportActionsView that a new comment has arrived */
function notifyNewAction(reportID: string, accountID?: number, reportActionID?: string) {
    const actionSubscriber = newActionSubscribers.find((subscriber) => subscriber.reportID === reportID);
    if (!actionSubscriber) {
        return;
    }
    const isFromCurrentUser = accountID === currentUserAccountID;
    actionSubscriber.callback(isFromCurrentUser, reportActionID);
}

/**
 * Add up to two report actions to a report. This method can be called for the following situations:
 *
 * - Adding one comment
 * - Adding one attachment
 * - Add both a comment and attachment simultaneously
 */
function addActions(reportID: string, text = '', file?: File) {
    let reportCommentText = '';
    let reportCommentAction: OptimisticAddCommentReportAction | undefined;
    let attachmentAction: OptimisticAddCommentReportAction | undefined;
    let commandName: typeof WRITE_COMMANDS.ADD_COMMENT | typeof WRITE_COMMANDS.ADD_ATTACHMENT = WRITE_COMMANDS.ADD_COMMENT;

    if (text) {
        const reportComment = ReportUtils.buildOptimisticAddCommentReportAction(text);
        reportCommentAction = reportComment.reportAction;
        reportCommentText = reportComment.commentText;
    }

    if (file) {
        // When we are adding an attachment we will call AddAttachment.
        // It supports sending an attachment with an optional comment and AddComment supports adding a single text comment only.
        commandName = WRITE_COMMANDS.ADD_ATTACHMENT;
        const attachment = ReportUtils.buildOptimisticAddCommentReportAction('', file);
        attachmentAction = attachment.reportAction;
    }

    // Always prefer the file as the last action over text
    const lastAction = attachmentAction ?? reportCommentAction;
    const currentTime = DateUtils.getDBTimeWithSkew();
    const lastComment = lastAction?.message?.[0];
    const lastCommentText = ReportUtils.formatReportLastMessageText(lastComment?.text ?? '');

    const optimisticReport: Partial<Report> = {
        lastVisibleActionCreated: currentTime,
        lastMessageTranslationKey: lastComment?.translationKey ?? '',
        lastMessageText: lastCommentText,
        lastMessageHtml: lastCommentText,
        lastActorAccountID: currentUserAccountID,
        lastReadTime: currentTime,
    };

    const report = ReportUtils.getReport(reportID);

    if (!isEmptyObject(report) && ReportUtils.getReportNotificationPreference(report) === CONST.REPORT.NOTIFICATION_PREFERENCE.HIDDEN) {
        optimisticReport.notificationPreference = CONST.REPORT.NOTIFICATION_PREFERENCE.ALWAYS;
    }

    // Optimistically add the new actions to the store before waiting to save them to the server
    const optimisticReportActions: OnyxCollection<OptimisticAddCommentReportAction> = {};
    if (text && reportCommentAction?.reportActionID) {
        optimisticReportActions[reportCommentAction.reportActionID] = reportCommentAction;
    }
    if (file && attachmentAction?.reportActionID) {
        optimisticReportActions[attachmentAction.reportActionID] = attachmentAction;
    }

    const parameters: AddCommentOrAttachementParams = {
        reportID,
        reportActionID: file ? attachmentAction?.reportActionID : reportCommentAction?.reportActionID,
        commentReportActionID: file && reportCommentAction ? reportCommentAction.reportActionID : null,
        reportComment: reportCommentText,
        file,
        shouldAllowActionableMentionWhispers: true,
        clientCreatedTime: file ? attachmentAction?.created : reportCommentAction?.created,
    };

    if (reportIDDeeplinkedFromOldDot === reportID && report?.participantAccountIDs?.length === 1 && Number(report.participantAccountIDs?.[0]) === CONST.ACCOUNT_ID.CONCIERGE) {
        parameters.isOldDotConciergeChat = true;
    }

    const optimisticData: OnyxUpdate[] = [
        {
            onyxMethod: Onyx.METHOD.MERGE,
            key: `${ONYXKEYS.COLLECTION.REPORT}${reportID}`,
            value: optimisticReport,
        },
        {
            onyxMethod: Onyx.METHOD.MERGE,
            key: `${ONYXKEYS.COLLECTION.REPORT_ACTIONS}${reportID}`,
            value: optimisticReportActions as ReportActions,
        },
    ];

    const successReportActions: OnyxCollection<NullishDeep<ReportAction>> = {};

    Object.entries(optimisticReportActions).forEach(([actionKey]) => {
        successReportActions[actionKey] = {pendingAction: null, isOptimisticAction: null};
    });

    const successData: OnyxUpdate[] = [
        {
            onyxMethod: Onyx.METHOD.MERGE,
            key: `${ONYXKEYS.COLLECTION.REPORT_ACTIONS}${reportID}`,
            value: successReportActions,
        },
    ];

    let failureReport: Partial<Report> = {
        lastMessageTranslationKey: '',
        lastMessageText: '',
        lastVisibleActionCreated: '',
    };
    const {lastMessageText = '', lastMessageTranslationKey = ''} = ReportActionsUtils.getLastVisibleMessage(reportID);
    if (lastMessageText || lastMessageTranslationKey) {
        const lastVisibleAction = ReportActionsUtils.getLastVisibleAction(reportID);
        const lastVisibleActionCreated = lastVisibleAction?.created;
        const lastActorAccountID = lastVisibleAction?.actorAccountID;
        failureReport = {
            lastMessageTranslationKey,
            lastMessageText,
            lastVisibleActionCreated,
            lastActorAccountID,
        };
    }

    const failureReportActions: Record<string, OptimisticAddCommentReportAction> = {};

    Object.entries(optimisticReportActions).forEach(([actionKey, action]) => {
        failureReportActions[actionKey] = {
            // eslint-disable-next-line @typescript-eslint/non-nullable-type-assertion-style
            ...(action as OptimisticAddCommentReportAction),
            errors: ErrorUtils.getMicroSecondOnyxError('report.genericAddCommentFailureMessage'),
        };
    });

    const failureData: OnyxUpdate[] = [
        {
            onyxMethod: Onyx.METHOD.MERGE,
            key: `${ONYXKEYS.COLLECTION.REPORT}${reportID}`,
            value: failureReport,
        },
        {
            onyxMethod: Onyx.METHOD.MERGE,
            key: `${ONYXKEYS.COLLECTION.REPORT_ACTIONS}${reportID}`,
            value: failureReportActions as ReportActions,
        },
    ];

    // Update optimistic data for parent report action if the report is a child report
    const optimisticParentReportData = ReportUtils.getOptimisticDataForParentReportAction(reportID, currentTime, CONST.RED_BRICK_ROAD_PENDING_ACTION.ADD);
    if (!isEmptyObject(optimisticParentReportData)) {
        optimisticData.push(optimisticParentReportData);
    }

    // Update the timezone if it's been 5 minutes from the last time the user added a comment
    if (DateUtils.canUpdateTimezone() && currentUserAccountID) {
        const timezone = DateUtils.getCurrentTimezone();
        parameters.timezone = JSON.stringify(timezone);
        optimisticData.push({
            onyxMethod: Onyx.METHOD.MERGE,
            key: ONYXKEYS.PERSONAL_DETAILS_LIST,
            value: {[currentUserAccountID]: {timezone}},
        });
        DateUtils.setTimezoneUpdated();
    }

    API.write(commandName, parameters, {
        optimisticData,
        successData,
        failureData,
    });
    notifyNewAction(reportID, lastAction?.actorAccountID, lastAction?.reportActionID);
}

/** Add an attachment and optional comment. */
function addAttachment(reportID: string, file: File, text = '') {
    addActions(reportID, text, file);
}

/** Add a single comment to a report */
function addComment(reportID: string, text: string) {
    addActions(reportID, text);
}

function reportActionsExist(reportID: string): boolean {
    return allReportActions?.[reportID] !== undefined;
}

/**
 * Gets the latest page of report actions and updates the last read message
 * If a chat with the passed reportID is not found, we will create a chat based on the passed participantList
 *
 * @param participantLoginList The list of users that are included in a new chat, not including the user creating it
 * @param newReportObject The optimistic report object created when making a new chat, saved as optimistic data
 * @param parentReportActionID The parent report action that a thread was created from (only passed for new threads)
 * @param isFromDeepLink Whether or not this report is being opened from a deep link
 * @param participantAccountIDList The list of accountIDs that are included in a new chat, not including the user creating it
 */
function openReport(
    reportID: string,
    participantLoginList: string[] = [],
    newReportObject: Partial<Report> = {},
    parentReportActionID = '0',
    isFromDeepLink = false,
    participantAccountIDList: number[] = [],
) {
    if (!reportID) {
        return;
    }

    const optimisticReport = reportActionsExist(reportID)
        ? {}
        : {
              reportName: allReports?.[reportID]?.reportName ?? CONST.REPORT.DEFAULT_REPORT_NAME,
          };

    const optimisticData: OnyxUpdate[] = [
        {
            onyxMethod: Onyx.METHOD.MERGE,
            key: `${ONYXKEYS.COLLECTION.REPORT}${reportID}`,
            value: optimisticReport,
        },
        {
            onyxMethod: Onyx.METHOD.MERGE,
            key: `${ONYXKEYS.COLLECTION.REPORT_METADATA}${reportID}`,
            value: {
                isLoadingInitialReportActions: true,
                isLoadingOlderReportActions: false,
                isLoadingNewerReportActions: false,
                lastVisitTime: DateUtils.getDBTime(),
            },
        },
    ];

    const successData: OnyxUpdate[] = [
        {
            onyxMethod: Onyx.METHOD.MERGE,
            key: `${ONYXKEYS.COLLECTION.REPORT}${reportID}`,
            value: {
                pendingFields: {
                    createChat: null,
                },
                errorFields: {
                    createChat: null,
                },
                isOptimisticReport: false,
            },
        },
        {
            onyxMethod: Onyx.METHOD.MERGE,
            key: `${ONYXKEYS.COLLECTION.REPORT_METADATA}${reportID}`,
            value: {
                isLoadingInitialReportActions: false,
            },
        },
    ];

    const failureData: OnyxUpdate[] = [
        {
            onyxMethod: Onyx.METHOD.MERGE,
            key: `${ONYXKEYS.COLLECTION.REPORT_METADATA}${reportID}`,
            value: {
                isLoadingInitialReportActions: false,
            },
        },
    ];

    const parameters: OpenReportParams = {
        reportID,
        emailList: participantLoginList ? participantLoginList.join(',') : '',
        accountIDList: participantAccountIDList ? participantAccountIDList.join(',') : '',
        parentReportActionID,
        idempotencyKey: `${SIDE_EFFECT_REQUEST_COMMANDS.OPEN_REPORT}_${reportID}`,
    };

    if (isFromDeepLink) {
        parameters.shouldRetry = false;
    }

    const report = ReportUtils.getReport(reportID);
    // If we open an exist report, but it is not present in Onyx yet, we should change the method to set for this report
    // and we need data to be available when we navigate to the chat page
    if (isEmptyObject(report)) {
        optimisticData[0].onyxMethod = Onyx.METHOD.SET;
    }

    // If we are creating a new report, we need to add the optimistic report data and a report action
    if (!isEmptyObject(newReportObject)) {
        // Change the method to set for new reports because it doesn't exist yet, is faster,
        // and we need the data to be available when we navigate to the chat page
        optimisticData[0].onyxMethod = Onyx.METHOD.SET;
        optimisticData[0].value = {
            ...optimisticReport,
            reportName: CONST.REPORT.DEFAULT_REPORT_NAME,
            ...newReportObject,
            pendingFields: {
                createChat: CONST.RED_BRICK_ROAD_PENDING_ACTION.ADD,
            },
            isOptimisticReport: true,
        };

        let emailCreatingAction: string = CONST.REPORT.OWNER_EMAIL_FAKE;
        if (newReportObject.ownerAccountID && newReportObject.ownerAccountID !== CONST.REPORT.OWNER_ACCOUNT_ID_FAKE) {
            emailCreatingAction = allPersonalDetails?.[newReportObject.ownerAccountID]?.login ?? '';
        }
        const optimisticCreatedAction = ReportUtils.buildOptimisticCreatedReportAction(emailCreatingAction);
        optimisticData.push({
            onyxMethod: Onyx.METHOD.SET,
            key: `${ONYXKEYS.COLLECTION.REPORT_ACTIONS}${reportID}`,
            value: {[optimisticCreatedAction.reportActionID]: optimisticCreatedAction},
        });
        successData.push({
            onyxMethod: Onyx.METHOD.MERGE,
            key: `${ONYXKEYS.COLLECTION.REPORT_ACTIONS}${reportID}`,
            value: {[optimisticCreatedAction.reportActionID]: {pendingAction: null}},
        });

        // Add optimistic personal details for new participants
        const optimisticPersonalDetails: OnyxCollection<PersonalDetails> = {};
        const settledPersonalDetails: OnyxCollection<PersonalDetails> = {};
        participantLoginList.forEach((login, index) => {
            const accountID = newReportObject?.participantAccountIDs?.[index];

            if (!accountID) {
                return;
            }

            optimisticPersonalDetails[accountID] = allPersonalDetails?.[accountID] ?? {
                login,
                accountID,
                avatar: UserUtils.getDefaultAvatarURL(accountID),
                displayName: login,
                isOptimisticPersonalDetail: true,
            };

            settledPersonalDetails[accountID] = allPersonalDetails?.[accountID] ?? null;
        });

        optimisticData.push({
            onyxMethod: Onyx.METHOD.MERGE,
            key: ONYXKEYS.PERSONAL_DETAILS_LIST,
            value: optimisticPersonalDetails,
        });
        successData.push({
            onyxMethod: Onyx.METHOD.MERGE,
            key: ONYXKEYS.PERSONAL_DETAILS_LIST,
            value: settledPersonalDetails,
        });
        failureData.push({
            onyxMethod: Onyx.METHOD.MERGE,
            key: ONYXKEYS.PERSONAL_DETAILS_LIST,
            value: settledPersonalDetails,
        });

        // Add the createdReportActionID parameter to the API call
        parameters.createdReportActionID = optimisticCreatedAction.reportActionID;
        parameters.idempotencyKey = `${parameters.idempotencyKey}_NewReport_${optimisticCreatedAction.reportActionID}`;

        // If we are creating a thread, ensure the report action has childReportID property added
        if (newReportObject.parentReportID && parentReportActionID) {
            optimisticData.push({
                onyxMethod: Onyx.METHOD.MERGE,
                key: `${ONYXKEYS.COLLECTION.REPORT_ACTIONS}${newReportObject.parentReportID}`,
                value: {[parentReportActionID]: {childReportID: reportID, childType: CONST.REPORT.TYPE.CHAT}},
            });
            failureData.push({
                onyxMethod: Onyx.METHOD.MERGE,
                key: `${ONYXKEYS.COLLECTION.REPORT_ACTIONS}${newReportObject.parentReportID}`,
                value: {[parentReportActionID]: {childReportID: '0', childType: ''}},
            });
        }
    }

    parameters.clientLastReadTime = currentReportData?.[reportID]?.lastReadTime ?? '';

    if (isFromDeepLink) {
        // eslint-disable-next-line rulesdir/no-api-side-effects-method
        API.makeRequestWithSideEffects(SIDE_EFFECT_REQUEST_COMMANDS.OPEN_REPORT, parameters, {optimisticData, successData, failureData}).finally(() => {
            Onyx.set(ONYXKEYS.IS_CHECKING_PUBLIC_ROOM, false);
        });
    } else {
        // eslint-disable-next-line rulesdir/no-multiple-api-calls
        API.write(WRITE_COMMANDS.OPEN_REPORT, parameters, {optimisticData, successData, failureData});
    }
}

/**
 * This will find an existing chat, or create a new one if none exists, for the given user or set of users. It will then navigate to this chat.
 *
 * @param userLogins list of user logins to start a chat report with.
 * @param shouldDismissModal a flag to determine if we should dismiss modal before navigate to report or navigate to report directly.
 */
function navigateToAndOpenReport(userLogins: string[], shouldDismissModal = true) {
    let newChat: ReportUtils.OptimisticChatReport | EmptyObject = {};

    const participantAccountIDs = PersonalDetailsUtils.getAccountIDsByLogins(userLogins);
    const chat = ReportUtils.getChatByParticipants(participantAccountIDs);

    if (!chat) {
        newChat = ReportUtils.buildOptimisticChatReport(participantAccountIDs);
    }
    const reportID = chat ? chat.reportID : newChat.reportID;

    // We want to pass newChat here because if anything is passed in that param (even an existing chat), we will try to create a chat on the server
    openReport(reportID, userLogins, newChat);
    if (shouldDismissModal) {
        Navigation.dismissModal(reportID);
    } else {
        Navigation.navigate(ROUTES.REPORT_WITH_ID.getRoute(reportID));
    }
}

/**
 * This will find an existing chat, or create a new one if none exists, for the given accountID or set of accountIDs. It will then navigate to this chat.
 *
 * @param participantAccountIDs of user logins to start a chat report with.
 */
function navigateToAndOpenReportWithAccountIDs(participantAccountIDs: number[]) {
    let newChat: ReportUtils.OptimisticChatReport | EmptyObject = {};
    const chat = ReportUtils.getChatByParticipants(participantAccountIDs);
    if (!chat) {
        newChat = ReportUtils.buildOptimisticChatReport(participantAccountIDs);
    }
    const reportID = chat ? chat.reportID : newChat.reportID;

    // We want to pass newChat here because if anything is passed in that param (even an existing chat), we will try to create a chat on the server
    openReport(reportID, [], newChat, '0', false, participantAccountIDs);
    Navigation.dismissModal(reportID);
}

/**
 * This will navigate to an existing thread, or create a new one if necessary
 *
 * @param childReportID The reportID we are trying to open
 * @param parentReportAction the parent comment of a thread
 * @param parentReportID The reportID of the parent
 */
function navigateToAndOpenChildReport(childReportID = '0', parentReportAction: Partial<ReportAction> = {}, parentReportID = '0') {
    if (childReportID !== '0') {
        openReport(childReportID);
        Navigation.navigate(ROUTES.REPORT_WITH_ID.getRoute(childReportID));
    } else {
        const participantAccountIDs = [...new Set([currentUserAccountID, Number(parentReportAction.actorAccountID)])];
        const parentReport = allReports?.[parentReportID];
        const newChat = ReportUtils.buildOptimisticChatReport(
            participantAccountIDs,
            parentReportAction?.message?.[0]?.text,
            parentReport?.chatType,
            parentReport?.policyID ?? CONST.POLICY.OWNER_EMAIL_FAKE,
            CONST.POLICY.OWNER_ACCOUNT_ID_FAKE,
            false,
            parentReport?.policyName ?? '',
            undefined,
            undefined,
            ReportUtils.getChildReportNotificationPreference(parentReportAction),
            parentReportAction.reportActionID,
            parentReportID,
        );

        const participantLogins = PersonalDetailsUtils.getLoginsByAccountIDs(newChat?.participantAccountIDs ?? []);
        openReport(newChat.reportID, participantLogins, newChat, parentReportAction.reportActionID);
        Navigation.navigate(ROUTES.REPORT_WITH_ID.getRoute(newChat.reportID));
    }
}

/** Get the latest report history without marking the report as read. */
function reconnect(reportID: string) {
    const optimisticData: OnyxUpdate[] = [
        {
            onyxMethod: Onyx.METHOD.MERGE,
            key: `${ONYXKEYS.COLLECTION.REPORT}${reportID}`,
            value: {
                reportName: allReports?.[reportID]?.reportName ?? CONST.REPORT.DEFAULT_REPORT_NAME,
            },
        },
        {
            onyxMethod: Onyx.METHOD.MERGE,
            key: `${ONYXKEYS.COLLECTION.REPORT_METADATA}${reportID}`,
            value: {
                isLoadingInitialReportActions: true,
                isLoadingNewerReportActions: false,
                isLoadingOlderReportActions: false,
            },
        },
    ];

    const successData: OnyxUpdate[] = [
        {
            onyxMethod: Onyx.METHOD.MERGE,
            key: `${ONYXKEYS.COLLECTION.REPORT_METADATA}${reportID}`,
            value: {
                isLoadingInitialReportActions: false,
            },
        },
    ];

    const failureData: OnyxUpdate[] = [
        {
            onyxMethod: Onyx.METHOD.MERGE,
            key: `${ONYXKEYS.COLLECTION.REPORT_METADATA}${reportID}`,
            value: {
                isLoadingInitialReportActions: false,
            },
        },
    ];

    const parameters: ReconnectToReportParams = {
        reportID,
    };

    API.write(WRITE_COMMANDS.RECONNECT_TO_REPORT, parameters, {optimisticData, successData, failureData});
}

/**
 * Gets the older actions that have not been read yet.
 * Normally happens when you scroll up on a chat, and the actions have not been read yet.
 */
function getOlderActions(reportID: string, reportActionID: string) {
    const optimisticData: OnyxUpdate[] = [
        {
            onyxMethod: Onyx.METHOD.MERGE,
            key: `${ONYXKEYS.COLLECTION.REPORT_METADATA}${reportID}`,
            value: {
                isLoadingOlderReportActions: true,
            },
        },
    ];

    const successData: OnyxUpdate[] = [
        {
            onyxMethod: Onyx.METHOD.MERGE,
            key: `${ONYXKEYS.COLLECTION.REPORT_METADATA}${reportID}`,
            value: {
                isLoadingOlderReportActions: false,
            },
        },
    ];

    const failureData: OnyxUpdate[] = [
        {
            onyxMethod: Onyx.METHOD.MERGE,
            key: `${ONYXKEYS.COLLECTION.REPORT_METADATA}${reportID}`,
            value: {
                isLoadingOlderReportActions: false,
            },
        },
    ];

    const parameters: GetOlderActionsParams = {
        reportID,
        reportActionID,
    };

    API.read(READ_COMMANDS.GET_OLDER_ACTIONS, parameters, {optimisticData, successData, failureData});
}

/**
 * Gets the newer actions that have not been read yet.
 * Normally happens when you are not located at the bottom of the list and scroll down on a chat.
 */
function getNewerActions(reportID: string, reportActionID: string) {
    const optimisticData: OnyxUpdate[] = [
        {
            onyxMethod: Onyx.METHOD.MERGE,
            key: `${ONYXKEYS.COLLECTION.REPORT_METADATA}${reportID}`,
            value: {
                isLoadingNewerReportActions: true,
            },
        },
    ];

    const successData: OnyxUpdate[] = [
        {
            onyxMethod: Onyx.METHOD.MERGE,
            key: `${ONYXKEYS.COLLECTION.REPORT_METADATA}${reportID}`,
            value: {
                isLoadingNewerReportActions: false,
            },
        },
    ];

    const failureData: OnyxUpdate[] = [
        {
            onyxMethod: Onyx.METHOD.MERGE,
            key: `${ONYXKEYS.COLLECTION.REPORT_METADATA}${reportID}`,
            value: {
                isLoadingNewerReportActions: false,
            },
        },
    ];

    const parameters: GetNewerActionsParams = {
        reportID,
        reportActionID,
    };

    API.read(READ_COMMANDS.GET_NEWER_ACTIONS, parameters, {optimisticData, successData, failureData});
}

/**
 * Gets metadata info about links in the provided report action
 */
function expandURLPreview(reportID: string, reportActionID: string) {
    const parameters: ExpandURLPreviewParams = {
        reportID,
        reportActionID,
    };

    API.read(READ_COMMANDS.EXPAND_URL_PREVIEW, parameters);
}

/** Marks the new report actions as read */
function readNewestAction(reportID: string) {
    const lastReadTime = DateUtils.getDBTime();

    const optimisticData: OnyxUpdate[] = [
        {
            onyxMethod: Onyx.METHOD.MERGE,
            key: `${ONYXKEYS.COLLECTION.REPORT}${reportID}`,
            value: {
                lastReadTime,
            },
        },
    ];

    const parameters: ReadNewestActionParams = {
        reportID,
        lastReadTime,
    };

    API.write(WRITE_COMMANDS.READ_NEWEST_ACTION, parameters, {optimisticData});
    DeviceEventEmitter.emit(`readNewestAction_${reportID}`, lastReadTime);
}

/**
 * Sets the last read time on a report
 */
function markCommentAsUnread(reportID: string, reportActionCreated: string) {
    const reportActions = allReportActions?.[reportID];

    // Find the latest report actions from other users
    const latestReportActionFromOtherUsers = Object.values(reportActions ?? {}).reduce((latest: ReportAction | null, current: ReportAction) => {
        if (current.actorAccountID !== currentUserAccountID && (!latest || current.created > latest.created)) {
            return current;
        }
        return latest;
    }, null);

    // If no action created date is provided, use the last action's from other user
    const actionCreationTime = reportActionCreated || (latestReportActionFromOtherUsers?.created ?? allReports?.[reportID]?.lastVisibleActionCreated ?? DateUtils.getDBTime(0));

    // We subtract 1 millisecond so that the lastReadTime is updated to just before a given reportAction's created date
    // For example, if we want to mark a report action with ID 100 and created date '2014-04-01 16:07:02.999' unread, we set the lastReadTime to '2014-04-01 16:07:02.998'
    // Since the report action with ID 100 will be the first with a timestamp above '2014-04-01 16:07:02.998', it's the first one that will be shown as unread
    const lastReadTime = DateUtils.subtractMillisecondsFromDateTime(actionCreationTime, 1);

    const optimisticData: OnyxUpdate[] = [
        {
            onyxMethod: Onyx.METHOD.MERGE,
            key: `${ONYXKEYS.COLLECTION.REPORT}${reportID}`,
            value: {
                lastReadTime,
            },
        },
    ];

    const parameters: MarkAsUnreadParams = {
        reportID,
        lastReadTime,
    };

    API.write(WRITE_COMMANDS.MARK_AS_UNREAD, parameters, {optimisticData});
    DeviceEventEmitter.emit(`unreadAction_${reportID}`, lastReadTime);
}

/** Toggles the pinned state of the report. */
function togglePinnedState(reportID: string, isPinnedChat: boolean) {
    const pinnedValue = !isPinnedChat;

    // Optimistically pin/unpin the report before we send out the command
    const optimisticData: OnyxUpdate[] = [
        {
            onyxMethod: Onyx.METHOD.MERGE,
            key: `${ONYXKEYS.COLLECTION.REPORT}${reportID}`,
            value: {isPinned: pinnedValue},
        },
    ];

    const parameters: TogglePinnedChatParams = {
        reportID,
        pinnedValue,
    };

    API.write(WRITE_COMMANDS.TOGGLE_PINNED_CHAT, parameters, {optimisticData});
}

/**
 * Saves the comment left by the user as they are typing. By saving this data the user can switch between chats, close
 * tab, refresh etc without worrying about loosing what they typed out.
 */
function saveReportComment(reportID: string, comment: string) {
    Onyx.merge(`${ONYXKEYS.COLLECTION.REPORT_DRAFT_COMMENT}${reportID}`, comment);
}

/** Saves the number of lines for the comment */
function saveReportCommentNumberOfLines(reportID: string, numberOfLines: number) {
    Onyx.merge(`${ONYXKEYS.COLLECTION.REPORT_DRAFT_COMMENT_NUMBER_OF_LINES}${reportID}`, numberOfLines);
}

/** Immediate indication whether the report has a draft comment. */
function setReportWithDraft(reportID: string, hasDraft: boolean): Promise<void> {
    return Onyx.merge(`${ONYXKEYS.COLLECTION.REPORT}${reportID}`, {hasDraft});
}

/** Broadcasts whether or not a user is typing on a report over the report's private pusher channel. */
function broadcastUserIsTyping(reportID: string) {
    const privateReportChannelName = getReportChannelName(reportID);
    const typingStatus: Pusher.UserIsTypingEvent = {
        [currentUserAccountID]: true,
    };
    Pusher.sendEvent(privateReportChannelName, Pusher.TYPE.USER_IS_TYPING, typingStatus);
}

/** Broadcasts to the report's private pusher channel whether a user is leaving a report */
function broadcastUserIsLeavingRoom(reportID: string) {
    const privateReportChannelName = getReportChannelName(reportID);
    const leavingStatus: Pusher.UserIsLeavingRoomEvent = {
        [currentUserAccountID]: true,
    };
    Pusher.sendEvent(privateReportChannelName, Pusher.TYPE.USER_IS_LEAVING_ROOM, leavingStatus);
}

/** When a report changes in Onyx, this fetches the report from the API if the report doesn't have a name */
function handleReportChanged(report: OnyxEntry<Report>) {
    if (!report) {
        return;
    }

    // It is possible that we optimistically created a DM/group-DM for a set of users for which a report already exists.
    // In this case, the API will let us know by returning a preexistingReportID.
    // We should clear out the optimistically created report and re-route the user to the preexisting report.
    if (report?.reportID && report.preexistingReportID) {
        Onyx.set(`${ONYXKEYS.COLLECTION.REPORT}${report.reportID}`, null);

        // Only re-route them if they are still looking at the optimistically created report
        if (Navigation.getActiveRoute().includes(`/r/${report.reportID}`)) {
            // Pass 'FORCED_UP' type to replace new report on second login with proper one in the Navigation
            Navigation.navigate(ROUTES.REPORT_WITH_ID.getRoute(report.preexistingReportID), CONST.NAVIGATION.TYPE.FORCED_UP);
        }
        return;
    }

    if (allReports && report?.reportID) {
        allReports[report.reportID] = report;

        if (ReportUtils.isConciergeChatReport(report)) {
            conciergeChatReportID = report.reportID;
        }
    }

    // A report can be missing a name if a comment is received via pusher event and the report does not yet exist in Onyx (eg. a new DM created with the logged in person)
    // In this case, we call reconnect so that we can fetch the report data without marking it as read
    if (report.reportID && report.reportName === undefined) {
        reconnect(report.reportID);
    }
}

Onyx.connect({
    key: ONYXKEYS.COLLECTION.REPORT,
    callback: handleReportChanged,
});

/** Deletes a comment from the report, basically sets it as empty string */
function deleteReportComment(reportID: string, reportAction: ReportAction) {
    const originalReportID = ReportUtils.getOriginalReportID(reportID, reportAction);
    const reportActionID = reportAction.reportActionID;

    if (!reportActionID || !originalReportID) {
        return;
    }

    const deletedMessage: Message[] = [
        {
            translationKey: '',
            type: 'COMMENT',
            html: '',
            text: '',
            isEdited: true,
            isDeletedParentAction: ReportActionsUtils.isThreadParentMessage(reportAction, reportID),
        },
    ];
    const optimisticReportActions: NullishDeep<ReportActions> = {
        [reportActionID]: {
            pendingAction: CONST.RED_BRICK_ROAD_PENDING_ACTION.DELETE,
            previousMessage: reportAction.message,
            message: deletedMessage,
            errors: null,
            linkMetadata: [],
        },
    };

    // If we are deleting the last visible message, let's find the previous visible one (or set an empty one if there are none) and update the lastMessageText in the LHN.
    // Similarly, if we are deleting the last read comment we will want to update the lastVisibleActionCreated to use the previous visible message.
    let optimisticReport: Partial<Report> = {
        lastMessageTranslationKey: '',
        lastMessageText: '',
        lastVisibleActionCreated: '',
    };
    const {lastMessageText = '', lastMessageTranslationKey = ''} = ReportUtils.getLastVisibleMessage(originalReportID, optimisticReportActions as ReportActions);
    if (lastMessageText || lastMessageTranslationKey) {
        const lastVisibleAction = ReportActionsUtils.getLastVisibleAction(originalReportID, optimisticReportActions as ReportActions);
        const lastVisibleActionCreated = lastVisibleAction?.created;
        const lastActorAccountID = lastVisibleAction?.actorAccountID;
        optimisticReport = {
            lastMessageTranslationKey,
            lastMessageText,
            lastVisibleActionCreated,
            lastActorAccountID,
        };
    }

    // If the API call fails we must show the original message again, so we revert the message content back to how it was
    // and and remove the pendingAction so the strike-through clears
    const failureData: OnyxUpdate[] = [
        {
            onyxMethod: Onyx.METHOD.MERGE,
            key: `${ONYXKEYS.COLLECTION.REPORT_ACTIONS}${originalReportID}`,
            value: {
                [reportActionID]: {
                    message: reportAction.message,
                    pendingAction: null,
                    previousMessage: null,
                },
            },
        },
    ];

    const successData: OnyxUpdate[] = [
        {
            onyxMethod: Onyx.METHOD.MERGE,
            key: `${ONYXKEYS.COLLECTION.REPORT_ACTIONS}${originalReportID}`,
            value: {
                [reportActionID]: {
                    pendingAction: null,
                    previousMessage: null,
                },
            },
        },
    ];

    const optimisticData: OnyxUpdate[] = [
        {
            onyxMethod: Onyx.METHOD.MERGE,
            key: `${ONYXKEYS.COLLECTION.REPORT_ACTIONS}${originalReportID}`,
            value: optimisticReportActions,
        },
        {
            onyxMethod: Onyx.METHOD.MERGE,
            key: `${ONYXKEYS.COLLECTION.REPORT}${originalReportID}`,
            value: optimisticReport,
        },
    ];

    // Update optimistic data for parent report action if the report is a child report and the reportAction has no visible child
    const childVisibleActionCount = reportAction.childVisibleActionCount ?? 0;
    if (childVisibleActionCount === 0) {
        const optimisticParentReportData = ReportUtils.getOptimisticDataForParentReportAction(
            originalReportID,
            optimisticReport?.lastVisibleActionCreated ?? '',
            CONST.RED_BRICK_ROAD_PENDING_ACTION.DELETE,
        );
        if (!isEmptyObject(optimisticParentReportData)) {
            optimisticData.push(optimisticParentReportData);
        }
    }

    const parameters: DeleteCommentParams = {
        reportID: originalReportID,
        reportActionID,
    };

    API.write(WRITE_COMMANDS.DELETE_COMMENT, parameters, {optimisticData, successData, failureData});
}

/**
 * Removes the links in html of a comment.
 * example:
 *      html="test <a href="https://www.google.com" target="_blank" rel="noreferrer noopener">https://www.google.com</a> test"
 *      links=["https://www.google.com"]
 * returns: "test https://www.google.com test"
 */
function removeLinksFromHtml(html: string, links: string[]): string {
    let htmlCopy = html.slice();
    links.forEach((link) => {
        // We want to match the anchor tag of the link and replace the whole anchor tag with the text of the anchor tag
        const regex = new RegExp(`<(a)[^><]*href\\s*=\\s*(['"])(${Str.escapeForRegExp(link)})\\2(?:".*?"|'.*?'|[^'"><])*>([\\s\\S]*?)<\\/\\1>(?![^<]*(<\\/pre>|<\\/code>))`, 'g');
        htmlCopy = htmlCopy.replace(regex, '$4');
    });
    return htmlCopy;
}

/**
 * This function will handle removing only links that were purposely removed by the user while editing.
 *
 * @param newCommentText text of the comment after editing.
 * @param originalCommentMarkdown original markdown of the comment before editing.
 */
function handleUserDeletedLinksInHtml(newCommentText: string, originalCommentMarkdown: string): string {
    const parser = new ExpensiMark();
    if (newCommentText.length > CONST.MAX_MARKUP_LENGTH) {
        return newCommentText;
    }
    const htmlForNewComment = parser.replace(newCommentText);
    const removedLinks = parser.getRemovedMarkdownLinks(originalCommentMarkdown, newCommentText);
    return removeLinksFromHtml(htmlForNewComment, removedLinks);
}

/** Saves a new message for a comment. Marks the comment as edited, which will be reflected in the UI. */
function editReportComment(reportID: string, originalReportAction: OnyxEntry<ReportAction>, textForNewComment: string) {
    const parser = new ExpensiMark();
    const originalReportID = ReportUtils.getOriginalReportID(reportID, originalReportAction);

    if (!originalReportID || !originalReportAction) {
        return;
    }

    // Do not autolink if someone explicitly tries to remove a link from message.
    // https://github.com/Expensify/App/issues/9090
    // https://github.com/Expensify/App/issues/13221
    const originalCommentHTML = originalReportAction.message?.[0]?.html;
    const originalCommentMarkdown = parser.htmlToMarkdown(originalCommentHTML ?? '').trim();

    // Skip the Edit if draft is not changed
    if (originalCommentMarkdown === textForNewComment) {
        return;
    }

    const htmlForNewComment = handleUserDeletedLinksInHtml(textForNewComment, originalCommentMarkdown);
    const reportComment = parser.htmlToText(htmlForNewComment);

    // For comments shorter than or equal to 10k chars, convert the comment from MD into HTML because that's how it is stored in the database
    // For longer comments, skip parsing and display plaintext for performance reasons. It takes over 40s to parse a 100k long string!!
    let parsedOriginalCommentHTML = originalCommentHTML;
    if (textForNewComment.length <= CONST.MAX_MARKUP_LENGTH) {
        const autolinkFilter = {filterRules: parser.rules.map((rule) => rule.name).filter((name) => name !== 'autolink')};
        parsedOriginalCommentHTML = parser.replace(originalCommentMarkdown, autolinkFilter);
    }

    //  Delete the comment if it's empty
    if (!htmlForNewComment) {
        deleteReportComment(originalReportID, originalReportAction);
        return;
    }

    // Skip the Edit if message is not changed
    if (parsedOriginalCommentHTML === htmlForNewComment.trim() || originalCommentHTML === htmlForNewComment.trim()) {
        return;
    }

    // Optimistically update the reportAction with the new message
    const reportActionID = originalReportAction.reportActionID;
    const originalMessage = originalReportAction?.message?.[0];
    const optimisticReportActions: PartialDeep<ReportActions> = {
        [reportActionID]: {
            pendingAction: CONST.RED_BRICK_ROAD_PENDING_ACTION.UPDATE,
            message: [
                {
                    ...originalMessage,
                    type: CONST.REPORT.MESSAGE.TYPE.COMMENT,
                    isEdited: true,
                    html: htmlForNewComment,
                    text: reportComment,
                },
            ],
        },
    };

    const optimisticData: OnyxUpdate[] = [
        {
            onyxMethod: Onyx.METHOD.MERGE,
            key: `${ONYXKEYS.COLLECTION.REPORT_ACTIONS}${originalReportID}`,
            value: optimisticReportActions,
        },
    ];

    const lastVisibleAction = ReportActionsUtils.getLastVisibleAction(originalReportID, optimisticReportActions as ReportActions);
    if (reportActionID === lastVisibleAction?.reportActionID) {
        const lastMessageText = ReportUtils.formatReportLastMessageText(reportComment);
        const optimisticReport = {
            lastMessageTranslationKey: '',
            lastMessageText,
        };
        optimisticData.push({
            onyxMethod: Onyx.METHOD.MERGE,
            key: `${ONYXKEYS.COLLECTION.REPORT}${originalReportID}`,
            value: optimisticReport,
        });
    }

    const failureData: OnyxUpdate[] = [
        {
            onyxMethod: Onyx.METHOD.MERGE,
            key: `${ONYXKEYS.COLLECTION.REPORT_ACTIONS}${originalReportID}`,
            value: {
                [reportActionID]: {
                    ...originalReportAction,
                    pendingAction: null,
                },
            },
        },
    ];

    const successData: OnyxUpdate[] = [
        {
            onyxMethod: Onyx.METHOD.MERGE,
            key: `${ONYXKEYS.COLLECTION.REPORT_ACTIONS}${originalReportID}`,
            value: {
                [reportActionID]: {
                    pendingAction: null,
                },
            },
        },
    ];

    const parameters: UpdateCommentParams = {
        reportID: originalReportID,
        reportComment: htmlForNewComment,
        reportActionID,
    };

    API.write(WRITE_COMMANDS.UPDATE_COMMENT, parameters, {optimisticData, successData, failureData});
}

/** Deletes the draft for a comment report action. */
function deleteReportActionDraft(reportID: string, reportAction: ReportAction) {
    const originalReportID = ReportUtils.getOriginalReportID(reportID, reportAction);
    Onyx.merge(`${ONYXKEYS.COLLECTION.REPORT_ACTIONS_DRAFTS}${originalReportID}`, {[reportAction.reportActionID]: null});
}

/** Saves the draft for a comment report action. This will put the comment into "edit mode" */
function saveReportActionDraft(reportID: string, reportAction: ReportAction, draftMessage: string) {
    const originalReportID = ReportUtils.getOriginalReportID(reportID, reportAction);
    Onyx.merge(`${ONYXKEYS.COLLECTION.REPORT_ACTIONS_DRAFTS}${originalReportID}`, {[reportAction.reportActionID]: {message: draftMessage}});
}

/** Saves the number of lines for the report action draft */
function saveReportActionDraftNumberOfLines(reportID: string, reportActionID: string, numberOfLines: number) {
    Onyx.merge(`${ONYXKEYS.COLLECTION.REPORT_DRAFT_COMMENT_NUMBER_OF_LINES}${reportID}_${reportActionID}`, numberOfLines);
}

function updateNotificationPreference(
    reportID: string,
    previousValue: NotificationPreference | undefined,
    newValue: NotificationPreference,
    navigate: boolean,
    parentReportID?: string,
    parentReportActionID?: string,
    report: OnyxEntry<Report> | EmptyObject = {},
) {
    if (previousValue === newValue) {
        if (navigate && !isEmptyObject(report) && report.reportID) {
            ReportUtils.goBackToDetailsPage(report);
        }
        return;
    }

    const optimisticData: OnyxUpdate[] = [
        {
            onyxMethod: Onyx.METHOD.MERGE,
            key: `${ONYXKEYS.COLLECTION.REPORT}${reportID}`,
            value: {notificationPreference: newValue},
        },
    ];

    const failureData: OnyxUpdate[] = [
        {
            onyxMethod: Onyx.METHOD.MERGE,
            key: `${ONYXKEYS.COLLECTION.REPORT}${reportID}`,
            value: {notificationPreference: previousValue},
        },
    ];

    if (parentReportID && parentReportActionID) {
        optimisticData.push({
            onyxMethod: Onyx.METHOD.MERGE,
            key: `${ONYXKEYS.COLLECTION.REPORT_ACTIONS}${parentReportID}`,
            value: {[parentReportActionID]: {childReportNotificationPreference: newValue}},
        });
        failureData.push({
            onyxMethod: Onyx.METHOD.MERGE,
            key: `${ONYXKEYS.COLLECTION.REPORT_ACTIONS}${parentReportID}`,
            value: {[parentReportActionID]: {childReportNotificationPreference: previousValue}},
        });
    }

    const parameters: UpdateReportNotificationPreferenceParams = {reportID, notificationPreference: newValue};

    API.write(WRITE_COMMANDS.UPDATE_REPORT_NOTIFICATION_PREFERENCE, parameters, {optimisticData, failureData});
    if (navigate && !isEmptyObject(report)) {
        ReportUtils.goBackToDetailsPage(report);
    }
}

/**
 * This will subscribe to an existing thread, or create a new one and then subsribe to it if necessary
 *
 * @param childReportID The reportID we are trying to open
 * @param parentReportAction the parent comment of a thread
 * @param parentReportID The reportID of the parent
 * @param prevNotificationPreference The previous notification preference for the child report
 */
function toggleSubscribeToChildReport(childReportID = '0', parentReportAction: Partial<ReportAction> = {}, parentReportID = '0', prevNotificationPreference?: NotificationPreference) {
    if (childReportID !== '0') {
        openReport(childReportID);
        const parentReportActionID = parentReportAction?.reportActionID ?? '0';
        if (!prevNotificationPreference || prevNotificationPreference === CONST.REPORT.NOTIFICATION_PREFERENCE.HIDDEN) {
            updateNotificationPreference(childReportID, prevNotificationPreference, CONST.REPORT.NOTIFICATION_PREFERENCE.ALWAYS, false, parentReportID, parentReportActionID);
        } else {
            updateNotificationPreference(childReportID, prevNotificationPreference, CONST.REPORT.NOTIFICATION_PREFERENCE.HIDDEN, false, parentReportID, parentReportActionID);
        }
    } else {
        const participantAccountIDs = [...new Set([currentUserAccountID, Number(parentReportAction?.actorAccountID)])];
        const parentReport = allReports?.[parentReportID];
        const newChat = ReportUtils.buildOptimisticChatReport(
            participantAccountIDs,
            parentReportAction?.message?.[0]?.text,
            parentReport?.chatType,
            parentReport?.policyID ?? CONST.POLICY.OWNER_EMAIL_FAKE,
            CONST.POLICY.OWNER_ACCOUNT_ID_FAKE,
            false,
            '',
            undefined,
            undefined,
            CONST.REPORT.NOTIFICATION_PREFERENCE.ALWAYS,
            parentReportAction.reportActionID,
            parentReportID,
        );

        const participantLogins = PersonalDetailsUtils.getLoginsByAccountIDs(participantAccountIDs);
        openReport(newChat.reportID, participantLogins, newChat, parentReportAction.reportActionID);
        const notificationPreference =
            prevNotificationPreference === CONST.REPORT.NOTIFICATION_PREFERENCE.HIDDEN ? CONST.REPORT.NOTIFICATION_PREFERENCE.ALWAYS : CONST.REPORT.NOTIFICATION_PREFERENCE.HIDDEN;
        updateNotificationPreference(newChat.reportID, prevNotificationPreference, notificationPreference, false, parentReportID, parentReportAction?.reportActionID);
    }
}

<<<<<<< HEAD
function updateDescription(reportID: string, previousValue: string, newValue: string) {
=======
function updateReportName(reportID: string, value: string, previousValue: string) {
    const optimisticData: OnyxUpdate[] = [
        {
            onyxMethod: Onyx.METHOD.MERGE,
            key: `${ONYXKEYS.COLLECTION.REPORT}${reportID}`,
            value: {
                reportName: value,
                pendingFields: {
                    reportName: CONST.RED_BRICK_ROAD_PENDING_ACTION.UPDATE,
                },
            },
        },
    ];
    const failureData: OnyxUpdate[] = [
        {
            onyxMethod: Onyx.METHOD.MERGE,
            key: `${ONYXKEYS.COLLECTION.REPORT}${reportID}`,
            value: {
                reportName: previousValue,
                pendingFields: {
                    reportName: null,
                },
                errorFields: {
                    reportName: ErrorUtils.getMicroSecondOnyxError('report.genericUpdateReporNameEditFailureMessage'),
                },
            },
        },
    ];

    const successData: OnyxUpdate[] = [
        {
            onyxMethod: Onyx.METHOD.MERGE,
            key: `${ONYXKEYS.COLLECTION.REPORT}${reportID}`,
            value: {
                pendingFields: {
                    reportName: null,
                },
                errorFields: {
                    reportName: null,
                },
            },
        },
    ];

    const parameters = {
        reportID,
        reportName: value,
    };

    API.write(WRITE_COMMANDS.SET_REPORT_NAME, parameters, {optimisticData, failureData, successData});
}

function updateReportField(reportID: string, reportField: PolicyReportField, previousReportField: PolicyReportField) {
    const recentlyUsedValues = allRecentlyUsedReportFields?.[reportField.fieldID] ?? [];

    const optimisticData: OnyxUpdate[] = [
        {
            onyxMethod: Onyx.METHOD.MERGE,
            key: `${ONYXKEYS.COLLECTION.REPORT}${reportID}`,
            value: {
                reportFields: {
                    [reportField.fieldID]: reportField,
                },
                pendingFields: {
                    [reportField.fieldID]: CONST.RED_BRICK_ROAD_PENDING_ACTION.UPDATE,
                },
            },
        },
    ];

    if (reportField.type === 'dropdown') {
        optimisticData.push({
            onyxMethod: Onyx.METHOD.MERGE,
            key: ONYXKEYS.RECENTLY_USED_REPORT_FIELDS,
            value: {
                [reportField.fieldID]: [...new Set([...recentlyUsedValues, reportField.value])],
            },
        });
    }

    const failureData: OnyxUpdate[] = [
        {
            onyxMethod: Onyx.METHOD.MERGE,
            key: `${ONYXKEYS.COLLECTION.REPORT}${reportID}`,
            value: {
                reportFields: {
                    [reportField.fieldID]: previousReportField,
                },
                pendingFields: {
                    [reportField.fieldID]: null,
                },
                errorFields: {
                    [reportField.fieldID]: ErrorUtils.getMicroSecondOnyxError('report.genericUpdateReportFieldFailureMessage'),
                },
            },
        },
    ];

    if (reportField.type === 'dropdown') {
        failureData.push({
            onyxMethod: Onyx.METHOD.MERGE,
            key: ONYXKEYS.RECENTLY_USED_REPORT_FIELDS,
            value: {
                [reportField.fieldID]: recentlyUsedValues,
            },
        });
    }

    const successData: OnyxUpdate[] = [
        {
            onyxMethod: Onyx.METHOD.MERGE,
            key: `${ONYXKEYS.COLLECTION.REPORT}${reportID}`,
            value: {
                pendingFields: {
                    [reportField.fieldID]: null,
                },
                errorFields: {
                    [reportField.fieldID]: null,
                },
            },
        },
    ];

    const parameters = {
        reportID,
        reportFields: JSON.stringify({[reportField.fieldID]: reportField}),
    };

    API.write(WRITE_COMMANDS.SET_REPORT_FIELD, parameters, {optimisticData, failureData, successData});
}

function updateWelcomeMessage(reportID: string, previousValue: string, newValue: string) {
>>>>>>> c6758578
    // No change needed, navigate back
    if (previousValue === newValue) {
        Navigation.goBack(ROUTES.REPORT_WITH_ID_DETAILS.getRoute(reportID));
        return;
    }

    const parsedDescription = ReportUtils.getParsedComment(newValue);

    const optimisticData: OnyxUpdate[] = [
        {
            onyxMethod: Onyx.METHOD.MERGE,
            key: `${ONYXKEYS.COLLECTION.REPORT}${reportID}`,
            value: {description: parsedDescription, pendingFields: {description: CONST.RED_BRICK_ROAD_PENDING_ACTION.UPDATE}},
        },
    ];
    const failureData: OnyxUpdate[] = [
        {
            onyxMethod: Onyx.METHOD.MERGE,
            key: `${ONYXKEYS.COLLECTION.REPORT}${reportID}`,
            value: {description: previousValue, pendingFields: {description: null}},
        },
    ];
    const successData: OnyxUpdate[] = [
        {
            onyxMethod: Onyx.METHOD.MERGE,
            key: `${ONYXKEYS.COLLECTION.REPORT}${reportID}`,
            value: {pendingFields: {description: null}},
        },
    ];

    const parameters: UpdateRoomDescriptionParams = {reportID, description: parsedDescription};

    API.write(WRITE_COMMANDS.UPDATE_ROOM_DESCRIPTION, parameters, {optimisticData, failureData, successData});
    Navigation.goBack(ROUTES.REPORT_WITH_ID_DETAILS.getRoute(reportID));
}

function updateWriteCapabilityAndNavigate(report: Report, newValue: WriteCapability) {
    if (report.writeCapability === newValue) {
        Navigation.goBack(ROUTES.REPORT_SETTINGS.getRoute(report.reportID));
        return;
    }

    const optimisticData: OnyxUpdate[] = [
        {
            onyxMethod: Onyx.METHOD.MERGE,
            key: `${ONYXKEYS.COLLECTION.REPORT}${report.reportID}`,
            value: {writeCapability: newValue},
        },
    ];
    const failureData: OnyxUpdate[] = [
        {
            onyxMethod: Onyx.METHOD.MERGE,
            key: `${ONYXKEYS.COLLECTION.REPORT}${report.reportID}`,
            value: {writeCapability: report.writeCapability},
        },
    ];

    const parameters: UpdateReportWriteCapabilityParams = {reportID: report.reportID, writeCapability: newValue};

    API.write(WRITE_COMMANDS.UPDATE_REPORT_WRITE_CAPABILITY, parameters, {optimisticData, failureData});
    // Return to the report settings page since this field utilizes push-to-page
    Navigation.goBack(ROUTES.REPORT_SETTINGS.getRoute(report.reportID));
}

/**
 * Navigates to the 1:1 report with Concierge
 *
 * @param ignoreConciergeReportID - Flag to ignore conciergeChatReportID during navigation. The default behavior is to not ignore.
 */
function navigateToConciergeChat(ignoreConciergeReportID = false, shouldDismissModal = false) {
    // If conciergeChatReportID contains a concierge report ID, we navigate to the concierge chat using the stored report ID.
    // Otherwise, we would find the concierge chat and navigate to it.
    // Now, when user performs sign-out and a sign-in again, conciergeChatReportID may contain a stale value.
    // In order to prevent navigation to a stale value, we use ignoreConciergeReportID to forcefully find and navigate to concierge chat.
    if (!conciergeChatReportID || ignoreConciergeReportID) {
        // In order to avoid creating concierge repeatedly,
        // we need to ensure that the server data has been successfully pulled
        Welcome.serverDataIsReadyPromise().then(() => {
            // If we don't have a chat with Concierge then create it
            navigateToAndOpenReport([CONST.EMAIL.CONCIERGE], shouldDismissModal);
        });
    } else if (shouldDismissModal) {
        Navigation.dismissModal(conciergeChatReportID);
    } else {
        Navigation.navigate(ROUTES.REPORT_WITH_ID.getRoute(conciergeChatReportID));
    }
}

/** Add a policy report (workspace room) optimistically and navigate to it. */
function addPolicyReport(policyReport: ReportUtils.OptimisticChatReport) {
    const createdReportAction = ReportUtils.buildOptimisticCreatedReportAction(CONST.POLICY.OWNER_EMAIL_FAKE);

    // Onyx.set is used on the optimistic data so that it is present before navigating to the workspace room. With Onyx.merge the workspace room reportID is not present when
    // fetchReportIfNeeded is called on the ReportScreen, so openReport is called which is unnecessary since the optimistic data will be stored in Onyx.
    // Therefore, Onyx.set is used instead of Onyx.merge.
    const optimisticData: OnyxUpdate[] = [
        {
            onyxMethod: Onyx.METHOD.SET,
            key: `${ONYXKEYS.COLLECTION.REPORT}${policyReport.reportID}`,
            value: {
                pendingFields: {
                    addWorkspaceRoom: CONST.RED_BRICK_ROAD_PENDING_ACTION.ADD,
                },
                ...policyReport,
            },
        },
        {
            onyxMethod: Onyx.METHOD.SET,
            key: `${ONYXKEYS.COLLECTION.REPORT_ACTIONS}${policyReport.reportID}`,
            value: {[createdReportAction.reportActionID]: createdReportAction},
        },
        {
            onyxMethod: Onyx.METHOD.MERGE,
            key: ONYXKEYS.FORMS.NEW_ROOM_FORM,
            value: {isLoading: true},
        },
    ];
    const successData: OnyxUpdate[] = [
        {
            onyxMethod: Onyx.METHOD.MERGE,
            key: `${ONYXKEYS.COLLECTION.REPORT}${policyReport.reportID}`,
            value: {
                pendingFields: {
                    addWorkspaceRoom: null,
                },
            },
        },
        {
            onyxMethod: Onyx.METHOD.MERGE,
            key: `${ONYXKEYS.COLLECTION.REPORT_ACTIONS}${policyReport.reportID}`,
            value: {
                [createdReportAction.reportActionID]: {
                    pendingAction: null,
                },
            },
        },
        {
            onyxMethod: Onyx.METHOD.MERGE,
            key: ONYXKEYS.FORMS.NEW_ROOM_FORM,
            value: {isLoading: false},
        },
    ];
    const failureData: OnyxUpdate[] = [
        {
            onyxMethod: Onyx.METHOD.MERGE,
            key: `${ONYXKEYS.COLLECTION.REPORT}${policyReport.reportID}`,
            value: {
                errorFields: {
                    addWorkspaceRoom: ErrorUtils.getMicroSecondOnyxError('report.genericCreateReportFailureMessage'),
                },
            },
        },
        {
            onyxMethod: Onyx.METHOD.MERGE,
            key: ONYXKEYS.FORMS.NEW_ROOM_FORM,
            value: {isLoading: false},
        },
    ];

    const parameters: AddWorkspaceRoomParams = {
        policyID: policyReport.policyID,
        reportName: policyReport.reportName,
        visibility: policyReport.visibility,
        reportID: policyReport.reportID,
        createdReportActionID: createdReportAction.reportActionID,
        writeCapability: policyReport.writeCapability,
        description: policyReport.description,
    };

    API.write(WRITE_COMMANDS.ADD_WORKSPACE_ROOM, parameters, {optimisticData, successData, failureData});
    Navigation.dismissModal(policyReport.reportID);
}

/** Deletes a report, along with its reportActions, any linked reports, and any linked IOU report. */
function deleteReport(reportID: string) {
    const report = currentReportData?.[reportID];
    const onyxData: Record<string, null> = {
        [`${ONYXKEYS.COLLECTION.REPORT}${reportID}`]: null,
        [`${ONYXKEYS.COLLECTION.REPORT_ACTIONS}${reportID}`]: null,
    };

    // Delete linked transactions
    const reportActionsForReport = allReportActions?.[reportID];

    const transactionIDs = Object.values(reportActionsForReport ?? {})
        .filter((reportAction): reportAction is ReportActionBase & OriginalMessageIOU => reportAction.actionName === CONST.REPORT.ACTIONS.TYPE.IOU)
        .map((reportAction) => reportAction.originalMessage.IOUTransactionID);

    [...new Set(transactionIDs)].forEach((transactionID) => {
        onyxData[`${ONYXKEYS.COLLECTION.TRANSACTION}${transactionID}`] = null;
    });

    Onyx.multiSet(onyxData);

    // Delete linked IOU report
    if (report?.iouReportID) {
        deleteReport(report.iouReportID);
    }
}

/**
 * @param reportID The reportID of the policy report (workspace room)
 */
function navigateToConciergeChatAndDeleteReport(reportID: string) {
    // Dismiss the current report screen and replace it with Concierge Chat
    Navigation.goBack(ROUTES.HOME);
    navigateToConciergeChat();
    deleteReport(reportID);
}

/**
 * @param policyRoomName The updated name for the policy room
 */
function updatePolicyRoomNameAndNavigate(policyRoomReport: Report, policyRoomName: string) {
    const reportID = policyRoomReport.reportID;
    const previousName = policyRoomReport.reportName;

    // No change needed, navigate back
    if (previousName === policyRoomName) {
        Navigation.goBack(ROUTES.REPORT_SETTINGS.getRoute(reportID));
        return;
    }

    const optimisticData: OnyxUpdate[] = [
        {
            onyxMethod: Onyx.METHOD.MERGE,
            key: `${ONYXKEYS.COLLECTION.REPORT}${reportID}`,
            value: {
                reportName: policyRoomName,
                pendingFields: {
                    reportName: CONST.RED_BRICK_ROAD_PENDING_ACTION.UPDATE,
                },
                errorFields: {
                    reportName: null,
                },
            },
        },
    ];
    const successData: OnyxUpdate[] = [
        {
            onyxMethod: Onyx.METHOD.MERGE,
            key: `${ONYXKEYS.COLLECTION.REPORT}${reportID}`,
            value: {
                pendingFields: {
                    reportName: null,
                },
            },
        },
    ];
    const failureData: OnyxUpdate[] = [
        {
            onyxMethod: Onyx.METHOD.MERGE,
            key: `${ONYXKEYS.COLLECTION.REPORT}${reportID}`,
            value: {
                reportName: previousName,
            },
        },
    ];

    const parameters: UpdatePolicyRoomNameParams = {reportID, policyRoomName};

    API.write(WRITE_COMMANDS.UPDATE_POLICY_ROOM_NAME, parameters, {optimisticData, successData, failureData});
    Navigation.goBack(ROUTES.REPORT_SETTINGS.getRoute(reportID));
}

/**
 * @param reportID The reportID of the policy room.
 */
function clearPolicyRoomNameErrors(reportID: string) {
    Onyx.merge(`${ONYXKEYS.COLLECTION.REPORT}${reportID}`, {
        errorFields: {
            reportName: null,
        },
        pendingFields: {
            reportName: null,
        },
    });
}

function setIsComposerFullSize(reportID: string, isComposerFullSize: boolean) {
    Onyx.merge(`${ONYXKEYS.COLLECTION.REPORT_IS_COMPOSER_FULL_SIZE}${reportID}`, isComposerFullSize);
}

/**
 * @param action the associated report action (optional)
 * @param isRemote whether or not this notification is a remote push notification
 */
function shouldShowReportActionNotification(reportID: string, action: ReportAction | null = null, isRemote = false): boolean {
    const tag = isRemote ? '[PushNotification]' : '[LocalNotification]';

    // Due to payload size constraints, some push notifications may have their report action stripped
    // so we must double check that we were provided an action before using it in these checks.
    if (action && ReportActionsUtils.isDeletedAction(action)) {
        Log.info(`${tag} Skipping notification because the action was deleted`, false, {reportID, action});
        return false;
    }

    if (!ActiveClientManager.isClientTheLeader()) {
        Log.info(`${tag} Skipping notification because this client is not the leader`);
        return false;
    }

    // We don't want to send a local notification if the user preference is daily, mute or hidden.
    const notificationPreference = allReports?.[reportID]?.notificationPreference ?? CONST.REPORT.NOTIFICATION_PREFERENCE.ALWAYS;
    if (notificationPreference !== CONST.REPORT.NOTIFICATION_PREFERENCE.ALWAYS) {
        Log.info(`${tag} No notification because user preference is to be notified: ${notificationPreference}`);
        return false;
    }

    // If this comment is from the current user we don't want to parrot whatever they wrote back to them.
    if (action && action.actorAccountID === currentUserAccountID) {
        Log.info(`${tag} No notification because comment is from the currently logged in user`);
        return false;
    }

    // If we are currently viewing this report do not show a notification.
    if (reportID === Navigation.getTopmostReportId() && Visibility.isVisible() && Visibility.hasFocus()) {
        Log.info(`${tag} No notification because it was a comment for the current report`);
        return false;
    }

    const report = currentReportData?.[reportID];
    if (!report || (report && report.pendingAction === CONST.RED_BRICK_ROAD_PENDING_ACTION.DELETE)) {
        Log.info(`${tag} No notification because the report does not exist or is pending deleted`, false);
        return false;
    }

    // If this notification was delayed and the user saw the message already, don't show it
    if (action && report?.lastReadTime && report.lastReadTime >= action.created) {
        Log.info(`${tag} No notification because the comment was already read`, false, {created: action.created, lastReadTime: report.lastReadTime});
        return false;
    }

    // Only show notifications for supported types of report actions
    if (!ReportActionsUtils.isNotifiableReportAction(action)) {
        Log.info(`${tag} No notification because this action type is not supported`, false, {actionName: action?.actionName});
        return false;
    }

    return true;
}

function showReportActionNotification(reportID: string, reportAction: ReportAction) {
    if (!shouldShowReportActionNotification(reportID, reportAction)) {
        return;
    }

    Log.info('[LocalNotification] Creating notification');

    const report = allReports?.[reportID] ?? null;
    if (!report) {
        Log.hmmm("[LocalNotification] couldn't show report action notification because the report wasn't found", {reportID, reportActionID: reportAction.reportActionID});
        return;
    }

    const onClick = () => Modal.close(() => Navigation.navigate(ROUTES.REPORT_WITH_ID.getRoute(reportID)));

    if (reportAction.actionName === CONST.REPORT.ACTIONS.TYPE.MODIFIEDEXPENSE) {
        LocalNotification.showModifiedExpenseNotification(report, reportAction, onClick);
    } else {
        LocalNotification.showCommentNotification(report, reportAction, onClick);
    }

    notifyNewAction(reportID, reportAction.actorAccountID, reportAction.reportActionID);
}

/** Clear the errors associated with the IOUs of a given report. */
function clearIOUError(reportID: string) {
    Onyx.merge(`${ONYXKEYS.COLLECTION.REPORT}${reportID}`, {errorFields: {iou: null}});
}

/**
 * Adds a reaction to the report action.
 * Uses the NEW FORMAT for "emojiReactions"
 */
function addEmojiReaction(reportID: string, reportActionID: string, emoji: Emoji, skinTone: string | number = preferredSkinTone) {
    const createdAt = timezoneFormat(utcToZonedTime(new Date(), 'UTC'), CONST.DATE.FNS_DB_FORMAT_STRING);
    const optimisticData: OnyxUpdate[] = [
        {
            onyxMethod: Onyx.METHOD.MERGE,
            key: `${ONYXKEYS.COLLECTION.REPORT_ACTIONS_REACTIONS}${reportActionID}`,
            value: {
                [emoji.name]: {
                    createdAt,
                    pendingAction: CONST.RED_BRICK_ROAD_PENDING_ACTION.ADD,
                    users: {
                        [currentUserAccountID]: {
                            skinTones: {
                                [skinTone ?? CONST.EMOJI_DEFAULT_SKIN_TONE]: createdAt,
                            },
                        },
                    },
                },
            },
        },
    ];

    const failureData: OnyxUpdate[] = [
        {
            onyxMethod: Onyx.METHOD.MERGE,
            key: `${ONYXKEYS.COLLECTION.REPORT_ACTIONS_REACTIONS}${reportActionID}`,
            value: {
                [emoji.name]: {
                    pendingAction: null,
                },
            },
        },
    ];

    const successData: OnyxUpdate[] = [
        {
            onyxMethod: Onyx.METHOD.MERGE,
            key: `${ONYXKEYS.COLLECTION.REPORT_ACTIONS_REACTIONS}${reportActionID}`,
            value: {
                [emoji.name]: {
                    pendingAction: null,
                },
            },
        },
    ];

    const parameters: AddEmojiReactionParams = {
        reportID,
        skinTone,
        emojiCode: emoji.name,
        reportActionID,
        createdAt,
        // This will be removed as part of https://github.com/Expensify/App/issues/19535
        useEmojiReactions: true,
    };

    API.write(WRITE_COMMANDS.ADD_EMOJI_REACTION, parameters, {optimisticData, successData, failureData});
}

/**
 * Removes a reaction to the report action.
 * Uses the NEW FORMAT for "emojiReactions"
 */
function removeEmojiReaction(reportID: string, reportActionID: string, emoji: Emoji) {
    const optimisticData: OnyxUpdate[] = [
        {
            onyxMethod: Onyx.METHOD.MERGE,
            key: `${ONYXKEYS.COLLECTION.REPORT_ACTIONS_REACTIONS}${reportActionID}`,
            value: {
                [emoji.name]: {
                    users: {
                        [currentUserAccountID]: null,
                    },
                },
            },
        },
    ];

    const parameters: RemoveEmojiReactionParams = {
        reportID,
        reportActionID,
        emojiCode: emoji.name,
        // This will be removed as part of https://github.com/Expensify/App/issues/19535
        useEmojiReactions: true,
    };

    API.write(WRITE_COMMANDS.REMOVE_EMOJI_REACTION, parameters, {optimisticData});
}

/**
 * Calls either addEmojiReaction or removeEmojiReaction depending on if the current user has reacted to the report action.
 * Uses the NEW FORMAT for "emojiReactions"
 */
function toggleEmojiReaction(
    reportID: string,
    reportAction: ReportAction,
    reactionObject: Emoji,
    existingReactions: OnyxEntry<ReportActionReactions>,
    paramSkinTone: number = preferredSkinTone,
) {
    const originalReportID = ReportUtils.getOriginalReportID(reportID, reportAction);

    if (!originalReportID) {
        return;
    }

    const originalReportAction = ReportActionsUtils.getReportAction(originalReportID, reportAction.reportActionID);

    if (isEmptyObject(originalReportAction)) {
        return;
    }

    // This will get cleaned up as part of https://github.com/Expensify/App/issues/16506 once the old emoji
    // format is no longer being used
    const emoji = EmojiUtils.findEmojiByCode(reactionObject.code);
    const existingReactionObject = existingReactions?.[emoji.name];

    // Only use skin tone if emoji supports it
    const skinTone = emoji.types === undefined ? -1 : paramSkinTone;

    if (existingReactionObject && EmojiUtils.hasAccountIDEmojiReacted(currentUserAccountID, existingReactionObject.users, skinTone)) {
        removeEmojiReaction(originalReportID, reportAction.reportActionID, emoji);
        return;
    }

    addEmojiReaction(originalReportID, reportAction.reportActionID, emoji, skinTone);
}

function openReportFromDeepLink(url: string, isAuthenticated: boolean) {
    const reportID = ReportUtils.getReportIDFromLink(url);

    if (reportID && !isAuthenticated) {
        // Call the OpenReport command to check in the server if it's a public room. If so, we'll open it as an anonymous user
        openReport(reportID, [], {}, '0', true);

        // Show the sign-in page if the app is offline
        if (isNetworkOffline) {
            Onyx.set(ONYXKEYS.IS_CHECKING_PUBLIC_ROOM, false);
        }
    } else {
        // If we're not opening a public room (no reportID) or the user is authenticated, we unblock the UI (hide splash screen)
        Onyx.set(ONYXKEYS.IS_CHECKING_PUBLIC_ROOM, false);
    }

    // Navigate to the report after sign-in/sign-up.
    InteractionManager.runAfterInteractions(() => {
        Session.waitForUserSignIn().then(() => {
            Navigation.waitForProtectedRoutes().then(() => {
                const route = ReportUtils.getRouteFromLink(url);
                if (route === ROUTES.CONCIERGE) {
                    navigateToConciergeChat(true);
                    return;
                }
                if (Session.isAnonymousUser() && !Session.canAccessRouteByAnonymousUser(route)) {
                    Session.signOutAndRedirectToSignIn(true);
                    return;
                }

                // We don't want to navigate to the exitTo route when creating a new workspace from a deep link,
                // because we already handle creating the optimistic policy and navigating to it in App.setUpPoliciesAndNavigate,
                // which is already called when AuthScreens mounts.
                if (new URL(url).searchParams.get('exitTo') === ROUTES.WORKSPACE_NEW) {
                    return;
                }

                if (shouldSkipDeepLinkNavigation(route)) {
                    return;
                }

                Navigation.navigate(route as Route, CONST.NAVIGATION.ACTION_TYPE.PUSH);
            });
        });
    });
}

function getCurrentUserAccountID(): number {
    return currentUserAccountID;
}

/** Leave a report by setting the state to submitted and closed */
function leaveRoom(reportID: string, isWorkspaceMemberLeavingWorkspaceRoom = false) {
    const report = currentReportData?.[reportID];

    if (!report) {
        return;
    }

    // Pusher's leavingStatus should be sent earlier.
    // Place the broadcast before calling the LeaveRoom API to prevent a race condition
    // between Onyx report being null and Pusher's leavingStatus becoming true.
    broadcastUserIsLeavingRoom(reportID);

    // If a workspace member is leaving a workspace room, they don't actually lose the room from Onyx.
    // Instead, their notification preference just gets set to "hidden".
    const optimisticData: OnyxUpdate[] = [
        {
            onyxMethod: Onyx.METHOD.MERGE,
            key: `${ONYXKEYS.COLLECTION.REPORT}${reportID}`,
            value: isWorkspaceMemberLeavingWorkspaceRoom
                ? {
                      notificationPreference: CONST.REPORT.NOTIFICATION_PREFERENCE.HIDDEN,
                  }
                : {
                      reportID: null,
                      stateNum: CONST.REPORT.STATE_NUM.APPROVED,
                      statusNum: CONST.REPORT.STATUS_NUM.CLOSED,
                      notificationPreference: CONST.REPORT.NOTIFICATION_PREFERENCE.HIDDEN,
                  },
        },
    ];

    const successData: OnyxUpdate[] = [
        {
            onyxMethod: Onyx.METHOD.MERGE,
            key: `${ONYXKEYS.COLLECTION.REPORT}${reportID}`,
            value: isWorkspaceMemberLeavingWorkspaceRoom
                ? {notificationPreference: CONST.REPORT.NOTIFICATION_PREFERENCE.HIDDEN}
                : Object.keys(report).reduce<Record<string, null>>((acc, key) => {
                      acc[key] = null;
                      return acc;
                  }, {}),
        },
    ];

    const failureData: OnyxUpdate[] = [
        {
            onyxMethod: Onyx.METHOD.MERGE,
            key: `${ONYXKEYS.COLLECTION.REPORT}${reportID}`,
            value: report,
        },
    ];

    if (report.parentReportID && report.parentReportActionID) {
        optimisticData.push({
            onyxMethod: Onyx.METHOD.MERGE,
            key: `${ONYXKEYS.COLLECTION.REPORT_ACTIONS}${report.parentReportID}`,
            value: {[report.parentReportActionID]: {childReportNotificationPreference: CONST.REPORT.NOTIFICATION_PREFERENCE.HIDDEN}},
        });
        successData.push({
            onyxMethod: Onyx.METHOD.MERGE,
            key: `${ONYXKEYS.COLLECTION.REPORT_ACTIONS}${report.parentReportID}`,
            value: {[report.parentReportActionID]: {childReportNotificationPreference: CONST.REPORT.NOTIFICATION_PREFERENCE.HIDDEN}},
        });
        failureData.push({
            onyxMethod: Onyx.METHOD.MERGE,
            key: `${ONYXKEYS.COLLECTION.REPORT_ACTIONS}${report.parentReportID}`,
            value: {[report.parentReportActionID]: {childReportNotificationPreference: report.notificationPreference}},
        });
    }

    const parameters: LeaveRoomParams = {
        reportID,
    };

    API.write(WRITE_COMMANDS.LEAVE_ROOM, parameters, {optimisticData, successData, failureData});

    const sortedReportsByLastRead = ReportUtils.sortReportsByLastRead(Object.values(allReports ?? {}) as Report[], reportMetadata);

    // We want to filter out the current report, hidden reports and empty chats
    const filteredReportsByLastRead = sortedReportsByLastRead.filter(
        (sortedReport) =>
            sortedReport?.reportID !== reportID &&
            sortedReport?.notificationPreference !== CONST.REPORT.NOTIFICATION_PREFERENCE.HIDDEN &&
            ReportUtils.shouldReportBeInOptionList({
                report: sortedReport,
                currentReportId: '',
                isInGSDMode: false,
                betas: [],
                policies: {},
                excludeEmptyChats: true,
                doesReportHaveViolations: false,
            }),
    );
    const lastAccessedReportID = filteredReportsByLastRead.at(-1)?.reportID;

    if (lastAccessedReportID) {
        // We should call Navigation.goBack to pop the current route first before navigating to Concierge.
        Navigation.goBack(ROUTES.HOME);
        Navigation.navigate(ROUTES.REPORT_WITH_ID.getRoute(lastAccessedReportID));
    } else {
        const participantAccountIDs = PersonalDetailsUtils.getAccountIDsByLogins([CONST.EMAIL.CONCIERGE]);
        const chat = ReportUtils.getChatByParticipants(participantAccountIDs);
        if (chat?.reportID) {
            // We should call Navigation.goBack to pop the current route first before navigating to Concierge.
            Navigation.goBack(ROUTES.HOME);
            Navigation.navigate(ROUTES.REPORT_WITH_ID.getRoute(chat.reportID));
        }
    }
}

/** Invites people to a room */
function inviteToRoom(reportID: string, inviteeEmailsToAccountIDs: Record<string, number>) {
    const report = currentReportData?.[reportID];

    if (!report) {
        return;
    }

    const inviteeEmails = Object.keys(inviteeEmailsToAccountIDs);
    const inviteeAccountIDs = Object.values(inviteeEmailsToAccountIDs);
    const participantAccountIDsAfterInvitation = [...new Set([...(report?.participantAccountIDs ?? []), ...inviteeAccountIDs])].filter(
        (accountID): accountID is number => typeof accountID === 'number',
    );
    const visibleMemberAccountIDsAfterInvitation = [...new Set([...(report?.visibleChatMemberAccountIDs ?? []), ...inviteeAccountIDs])].filter(
        (accountID): accountID is number => typeof accountID === 'number',
    );

    const logins = inviteeEmails.map((memberLogin) => OptionsListUtils.addSMSDomainIfPhoneNumber(memberLogin));
    const newPersonalDetailsOnyxData = PersonalDetailsUtils.getNewPersonalDetailsOnyxData(logins, inviteeAccountIDs);

    const optimisticData: OnyxUpdate[] = [
        {
            onyxMethod: Onyx.METHOD.MERGE,
            key: `${ONYXKEYS.COLLECTION.REPORT}${reportID}`,
            value: {
                participantAccountIDs: participantAccountIDsAfterInvitation,
                visibleChatMemberAccountIDs: visibleMemberAccountIDsAfterInvitation,
            },
        },
        ...newPersonalDetailsOnyxData.optimisticData,
    ];

    const successData: OnyxUpdate[] = newPersonalDetailsOnyxData.finallyData;

    const failureData: OnyxUpdate[] = [
        {
            onyxMethod: Onyx.METHOD.MERGE,
            key: `${ONYXKEYS.COLLECTION.REPORT}${reportID}`,
            value: {
                participantAccountIDs: report.participantAccountIDs,
                visibleChatMemberAccountIDs: report.visibleChatMemberAccountIDs,
            },
        },
        ...newPersonalDetailsOnyxData.finallyData,
    ];

    const parameters: InviteToRoomParams = {
        reportID,
        inviteeEmails,
    };

    API.write(WRITE_COMMANDS.INVITE_TO_ROOM, parameters, {optimisticData, successData, failureData});
}

/** Removes people from a room */
function removeFromRoom(reportID: string, targetAccountIDs: number[]) {
    const report = currentReportData?.[reportID];

    const participantAccountIDsAfterRemoval = report?.participantAccountIDs?.filter((id: number) => !targetAccountIDs.includes(id));
    const visibleChatMemberAccountIDsAfterRemoval = report?.visibleChatMemberAccountIDs?.filter((id: number) => !targetAccountIDs.includes(id));

    const optimisticData: OnyxUpdate[] = [
        {
            onyxMethod: Onyx.METHOD.MERGE,
            key: `${ONYXKEYS.COLLECTION.REPORT}${reportID}`,
            value: {
                participantAccountIDs: participantAccountIDsAfterRemoval,
                visibleChatMemberAccountIDs: visibleChatMemberAccountIDsAfterRemoval,
            },
        },
    ];

    const failureData: OnyxUpdate[] = [
        {
            onyxMethod: Onyx.METHOD.MERGE,
            key: `${ONYXKEYS.COLLECTION.REPORT}${reportID}`,
            value: {
                participantAccountIDs: report?.participantAccountIDs,
                visibleChatMemberAccountIDs: report?.visibleChatMemberAccountIDs,
            },
        },
    ];

    // We need to add success data here since in high latency situations,
    // the OpenRoomMembersPage call has the chance of overwriting the optimistic data we set above.
    const successData: OnyxUpdate[] = [
        {
            onyxMethod: Onyx.METHOD.MERGE,
            key: `${ONYXKEYS.COLLECTION.REPORT}${reportID}`,
            value: {
                participantAccountIDs: participantAccountIDsAfterRemoval,
                visibleChatMemberAccountIDs: visibleChatMemberAccountIDsAfterRemoval,
            },
        },
    ];

    const parameters: RemoveFromRoomParams = {
        reportID,
        targetAccountIDs,
    };

    API.write(WRITE_COMMANDS.REMOVE_FROM_ROOM, parameters, {optimisticData, failureData, successData});
}

function setLastOpenedPublicRoom(reportID: string) {
    Onyx.set(ONYXKEYS.LAST_OPENED_PUBLIC_ROOM_ID, reportID);
}

/** Navigates to the last opened public room */
function openLastOpenedPublicRoom(lastOpenedPublicRoomID: string) {
    Navigation.isNavigationReady().then(() => {
        setLastOpenedPublicRoom('');
        Navigation.navigate(ROUTES.REPORT_WITH_ID.getRoute(lastOpenedPublicRoomID));
    });
}

/** Flag a comment as offensive */
function flagComment(reportID: string, reportAction: OnyxEntry<ReportAction>, severity: string) {
    const originalReportID = ReportUtils.getOriginalReportID(reportID, reportAction);
    const message = reportAction?.message?.[0];

    if (!message) {
        return;
    }

    let updatedDecision: Decision;
    if (severity === CONST.MODERATION.FLAG_SEVERITY_SPAM || severity === CONST.MODERATION.FLAG_SEVERITY_INCONSIDERATE) {
        if (!message?.moderationDecision) {
            updatedDecision = {
                decision: CONST.MODERATION.MODERATOR_DECISION_PENDING,
            };
        } else {
            updatedDecision = message.moderationDecision;
        }
    } else if (severity === CONST.MODERATION.FLAG_SEVERITY_ASSAULT || severity === CONST.MODERATION.FLAG_SEVERITY_HARASSMENT) {
        updatedDecision = {
            decision: CONST.MODERATION.MODERATOR_DECISION_PENDING_REMOVE,
        };
    } else {
        updatedDecision = {
            decision: CONST.MODERATION.MODERATOR_DECISION_PENDING_HIDE,
        };
    }

    const reportActionID = reportAction.reportActionID;

    const updatedMessage: Message = {
        ...message,
        moderationDecision: updatedDecision,
    };

    const optimisticData: OnyxUpdate[] = [
        {
            onyxMethod: Onyx.METHOD.MERGE,
            key: `${ONYXKEYS.COLLECTION.REPORT_ACTIONS}${originalReportID}`,
            value: {
                [reportActionID]: {
                    pendingAction: CONST.RED_BRICK_ROAD_PENDING_ACTION.UPDATE,
                    message: [updatedMessage],
                },
            },
        },
    ];

    const failureData: OnyxUpdate[] = [
        {
            onyxMethod: Onyx.METHOD.MERGE,
            key: `${ONYXKEYS.COLLECTION.REPORT_ACTIONS}${originalReportID}`,
            value: {
                [reportActionID]: {
                    ...reportAction,
                    pendingAction: null,
                },
            },
        },
    ];

    const successData: OnyxUpdate[] = [
        {
            onyxMethod: Onyx.METHOD.MERGE,
            key: `${ONYXKEYS.COLLECTION.REPORT_ACTIONS}${originalReportID}`,
            value: {
                [reportActionID]: {
                    pendingAction: null,
                },
            },
        },
    ];

    const parameters: FlagCommentParams = {
        severity,
        reportActionID,
        // This check is to prevent flooding Concierge with test flags
        // If you need to test moderation responses from Concierge on dev, set this to false!
        isDevRequest: Environment.isDevelopment(),
    };

    API.write(WRITE_COMMANDS.FLAG_COMMENT, parameters, {optimisticData, successData, failureData});
}

/** Updates a given user's private notes on a report */
const updatePrivateNotes = (reportID: string, accountID: number, note: string) => {
    const optimisticData: OnyxUpdate[] = [
        {
            onyxMethod: Onyx.METHOD.MERGE,
            key: `${ONYXKEYS.COLLECTION.REPORT}${reportID}`,
            value: {
                privateNotes: {
                    [accountID]: {
                        pendingAction: CONST.RED_BRICK_ROAD_PENDING_ACTION.UPDATE,
                        errors: null,
                        note,
                    },
                },
            },
        },
    ];

    const successData: OnyxUpdate[] = [
        {
            onyxMethod: Onyx.METHOD.MERGE,
            key: `${ONYXKEYS.COLLECTION.REPORT}${reportID}`,
            value: {
                privateNotes: {
                    [accountID]: {
                        pendingAction: null,
                        errors: null,
                    },
                },
            },
        },
    ];

    const failureData: OnyxUpdate[] = [
        {
            onyxMethod: Onyx.METHOD.MERGE,
            key: `${ONYXKEYS.COLLECTION.REPORT}${reportID}`,
            value: {
                privateNotes: {
                    [accountID]: {
                        errors: ErrorUtils.getMicroSecondOnyxError("Private notes couldn't be saved"),
                    },
                },
            },
        },
    ];

    const parameters: UpdateReportPrivateNoteParams = {reportID, privateNotes: note};

    API.write(WRITE_COMMANDS.UPDATE_REPORT_PRIVATE_NOTE, parameters, {optimisticData, successData, failureData});
};

/** Fetches all the private notes for a given report */
function getReportPrivateNote(reportID: string) {
    if (Session.isAnonymousUser()) {
        return;
    }

    if (!reportID) {
        return;
    }

    const optimisticData: OnyxUpdate[] = [
        {
            onyxMethod: Onyx.METHOD.MERGE,
            key: `${ONYXKEYS.COLLECTION.REPORT}${reportID}`,
            value: {
                isLoadingPrivateNotes: true,
            },
        },
    ];

    const successData: OnyxUpdate[] = [
        {
            onyxMethod: Onyx.METHOD.MERGE,
            key: `${ONYXKEYS.COLLECTION.REPORT}${reportID}`,
            value: {
                isLoadingPrivateNotes: false,
            },
        },
    ];

    const failureData: OnyxUpdate[] = [
        {
            onyxMethod: Onyx.METHOD.MERGE,
            key: `${ONYXKEYS.COLLECTION.REPORT}${reportID}`,
            value: {
                isLoadingPrivateNotes: false,
            },
        },
    ];

    const parameters: GetReportPrivateNoteParams = {reportID};

    API.read(READ_COMMANDS.GET_REPORT_PRIVATE_NOTE, parameters, {optimisticData, successData, failureData});
}

/**
 * Completes the engagement modal that new NewDot users see when they first sign up/log in by doing the following:
 *
 * - Sets the introSelected NVP to the choice the user made
 * - Creates an optimistic report comment from concierge
 */
function completeEngagementModal(text: string, choice: ValueOf<typeof CONST.INTRO_CHOICES>) {
    const conciergeAccountID = PersonalDetailsUtils.getAccountIDsByLogins([CONST.EMAIL.CONCIERGE])[0];
    const reportComment = ReportUtils.buildOptimisticAddCommentReportAction(text, undefined, conciergeAccountID);
    const reportCommentAction: OptimisticAddCommentReportAction = reportComment.reportAction;
    const lastComment = reportCommentAction?.message?.[0];
    const lastCommentText = ReportUtils.formatReportLastMessageText(lastComment?.text ?? '');
    const reportCommentText = reportComment.commentText;
    const currentTime = DateUtils.getDBTime();

    const optimisticReport: Partial<Report> = {
        lastVisibleActionCreated: currentTime,
        lastMessageTranslationKey: lastComment?.translationKey ?? '',
        lastMessageText: lastCommentText,
        lastMessageHtml: lastCommentText,
        lastActorAccountID: currentUserAccountID,
        lastReadTime: currentTime,
    };

    const conciergeChatReport = ReportUtils.getChatByParticipants([conciergeAccountID]);
    conciergeChatReportID = conciergeChatReport?.reportID;

    const report = ReportUtils.getReport(conciergeChatReportID);

    if (!isEmptyObject(report) && ReportUtils.getReportNotificationPreference(report) === CONST.REPORT.NOTIFICATION_PREFERENCE.HIDDEN) {
        optimisticReport.notificationPreference = CONST.REPORT.NOTIFICATION_PREFERENCE.ALWAYS;
    }

    // Optimistically add the new actions to the store before waiting to save them to the server
    const optimisticReportActions: OnyxCollection<OptimisticAddCommentReportAction> = {};
    if (reportCommentAction?.reportActionID) {
        optimisticReportActions[reportCommentAction.reportActionID] = reportCommentAction;
    }

    const parameters: CompleteEngagementModalParams = {
        reportID: conciergeChatReportID ?? '',
        reportActionID: reportCommentAction.reportActionID,
        reportComment: reportCommentText,
        engagementChoice: choice,
    };

    const optimisticData: OnyxUpdate[] = [
        {
            onyxMethod: Onyx.METHOD.MERGE,
            key: `${ONYXKEYS.COLLECTION.REPORT}${conciergeChatReportID}`,
            value: optimisticReport,
        },
        {
            onyxMethod: Onyx.METHOD.MERGE,
            key: `${ONYXKEYS.COLLECTION.REPORT_ACTIONS}${conciergeChatReportID}`,
            value: optimisticReportActions as ReportActions,
        },
        {
            onyxMethod: Onyx.METHOD.MERGE,
            key: ONYXKEYS.NVP_INTRO_SELECTED,
            value: {choice},
        },
    ];

    const successData: OnyxUpdate[] = [
        {
            onyxMethod: Onyx.METHOD.MERGE,
            key: `${ONYXKEYS.COLLECTION.REPORT_ACTIONS}${conciergeChatReportID}`,
            value: {[reportCommentAction.reportActionID ?? '']: {pendingAction: null}},
        },
    ];

    API.write(WRITE_COMMANDS.COMPLETE_ENGAGEMENT_MODAL, parameters, {
        optimisticData,
        successData,
    });
    notifyNewAction(conciergeChatReportID ?? '', reportCommentAction.actorAccountID, reportCommentAction.reportActionID);
}

function dismissEngagementModal() {
    const parameters: SetNameValuePairParams = {
        name: ONYXKEYS.NVP_HAS_DISMISSED_IDLE_PANEL,
        value: true,
    };

    const optimisticData: OnyxUpdate[] = [
        {
            onyxMethod: Onyx.METHOD.MERGE,
            key: ONYXKEYS.NVP_HAS_DISMISSED_IDLE_PANEL,
            value: true,
        },
    ];

    API.write(WRITE_COMMANDS.SET_NAME_VALUE_PAIR, parameters, {
        optimisticData,
    });
}

/** Loads necessary data for rendering the RoomMembersPage */
function openRoomMembersPage(reportID: string) {
    const parameters: OpenRoomMembersPageParams = {reportID};

    API.read(READ_COMMANDS.OPEN_ROOM_MEMBERS_PAGE, parameters);
}

/**
 * Checks if there are any errors in the private notes for a given report
 *
 * @returns Returns true if there are errors in any of the private notes on the report
 */
function hasErrorInPrivateNotes(report: OnyxEntry<Report>): boolean {
    const privateNotes = report?.privateNotes ?? {};
    return Object.values(privateNotes).some((privateNote) => !isEmpty(privateNote.errors));
}

/** Clears all errors associated with a given private note */
function clearPrivateNotesError(reportID: string, accountID: number) {
    Onyx.merge(`${ONYXKEYS.COLLECTION.REPORT}${reportID}`, {privateNotes: {[accountID]: {errors: null}}});
}

function getDraftPrivateNote(reportID: string): string {
    return draftNoteMap?.[reportID] ?? '';
}

/**
 * Saves the private notes left by the user as they are typing. By saving this data the user can switch between chats, close
 * tab, refresh etc without worrying about loosing what they typed out.
 */
function savePrivateNotesDraft(reportID: string, note: string) {
    Onyx.merge(`${ONYXKEYS.COLLECTION.PRIVATE_NOTES_DRAFT}${reportID}`, note);
}

function searchForReports(searchInput: string) {
    // We do not try to make this request while offline because it sets a loading indicator optimistically
    if (isNetworkOffline) {
        Onyx.set(ONYXKEYS.IS_SEARCHING_FOR_REPORTS, false);
        return;
    }

    const successData: OnyxUpdate[] = [
        {
            onyxMethod: Onyx.METHOD.MERGE,
            key: ONYXKEYS.IS_SEARCHING_FOR_REPORTS,
            value: false,
        },
    ];

    const failureData: OnyxUpdate[] = [
        {
            onyxMethod: Onyx.METHOD.MERGE,
            key: ONYXKEYS.IS_SEARCHING_FOR_REPORTS,
            value: false,
        },
    ];

    const parameters: SearchForReportsParams = {searchInput};

    API.read(READ_COMMANDS.SEARCH_FOR_REPORTS, parameters, {successData, failureData});
}

function searchInServer(searchInput: string) {
    if (isNetworkOffline || !searchInput.trim().length) {
        Onyx.set(ONYXKEYS.IS_SEARCHING_FOR_REPORTS, false);
        return;
    }

    // Why not set this in optimistic data? It won't run until the API request happens and while the API request is debounced
    // we want to show the loading state right away. Otherwise, we will see a flashing UI where the client options are sorted and
    // tell the user there are no options, then we start searching, and tell them there are no options again.
    Onyx.set(ONYXKEYS.IS_SEARCHING_FOR_REPORTS, true);
    searchForReports(searchInput);
}

function updateLastVisitTime(reportID: string) {
    if (!ReportUtils.isValidReportIDFromPath(reportID)) {
        return;
    }
    Onyx.merge(`${ONYXKEYS.COLLECTION.REPORT_METADATA}${reportID}`, {lastVisitTime: DateUtils.getDBTime()});
}

function clearNewRoomFormError() {
    Onyx.set(ONYXKEYS.FORMS.NEW_ROOM_FORM, {
        isLoading: false,
        errorFields: null,
        errors: null,
    });
}

function resolveActionableMentionWhisper(reportId: string, reportAction: OnyxEntry<ReportAction>, resolution: ValueOf<typeof CONST.REPORT.ACTIONABLE_MENTION_WHISPER_RESOLUTION>) {
    const message = reportAction?.message?.[0];
    if (!message) {
        return;
    }

    const updatedMessage: Message = {
        ...message,
        resolution,
    };

    const optimisticData: OnyxUpdate[] = [
        {
            onyxMethod: Onyx.METHOD.MERGE,
            key: `${ONYXKEYS.COLLECTION.REPORT_ACTIONS}${reportId}`,
            value: {
                [reportAction.reportActionID]: {
                    message: [updatedMessage],
                    originalMessage: {
                        resolution,
                    },
                },
            },
        },
    ];

    const failureData: OnyxUpdate[] = [
        {
            onyxMethod: Onyx.METHOD.MERGE,
            key: `${ONYXKEYS.COLLECTION.REPORT_ACTIONS}${reportId}`,
            value: {
                [reportAction.reportActionID]: {
                    message: [message],
                    originalMessage: {
                        resolution: null,
                    },
                },
            },
        },
    ];

    const parameters: ResolveActionableMentionWhisperParams = {
        reportActionID: reportAction.reportActionID,
        resolution,
    };

    API.write(WRITE_COMMANDS.RESOLVE_ACTIONABLE_MENTION_WHISPER, parameters, {optimisticData, failureData});
}

export {
    searchInServer,
    addComment,
    addAttachment,
    reconnect,
    updateDescription,
    updateWriteCapabilityAndNavigate,
    updateNotificationPreference,
    subscribeToReportTypingEvents,
    subscribeToReportLeavingEvents,
    unsubscribeFromReportChannel,
    unsubscribeFromLeavingRoomReportChannel,
    saveReportComment,
    saveReportCommentNumberOfLines,
    broadcastUserIsTyping,
    broadcastUserIsLeavingRoom,
    togglePinnedState,
    editReportComment,
    handleUserDeletedLinksInHtml,
    deleteReportActionDraft,
    saveReportActionDraft,
    saveReportActionDraftNumberOfLines,
    deleteReportComment,
    navigateToConciergeChat,
    setReportWithDraft,
    addPolicyReport,
    deleteReport,
    navigateToConciergeChatAndDeleteReport,
    setIsComposerFullSize,
    expandURLPreview,
    markCommentAsUnread,
    readNewestAction,
    openReport,
    openReportFromDeepLink,
    navigateToAndOpenReport,
    navigateToAndOpenReportWithAccountIDs,
    navigateToAndOpenChildReport,
    toggleSubscribeToChildReport,
    updatePolicyRoomNameAndNavigate,
    clearPolicyRoomNameErrors,
    clearIOUError,
    subscribeToNewActionEvent,
    notifyNewAction,
    showReportActionNotification,
    toggleEmojiReaction,
    shouldShowReportActionNotification,
    leaveRoom,
    inviteToRoom,
    removeFromRoom,
    getCurrentUserAccountID,
    setLastOpenedPublicRoom,
    flagComment,
    openLastOpenedPublicRoom,
    updatePrivateNotes,
    getReportPrivateNote,
    clearPrivateNotesError,
    hasErrorInPrivateNotes,
    getOlderActions,
    getNewerActions,
    completeEngagementModal,
    dismissEngagementModal,
    openRoomMembersPage,
    savePrivateNotesDraft,
    getDraftPrivateNote,
    updateLastVisitTime,
    clearNewRoomFormError,
    updateReportField,
    updateReportName,
    resolveActionableMentionWhisper,
};<|MERGE_RESOLUTION|>--- conflicted
+++ resolved
@@ -1468,9 +1468,6 @@
     }
 }
 
-<<<<<<< HEAD
-function updateDescription(reportID: string, previousValue: string, newValue: string) {
-=======
 function updateReportName(reportID: string, value: string, previousValue: string) {
     const optimisticData: OnyxUpdate[] = [
         {
@@ -1602,8 +1599,7 @@
     API.write(WRITE_COMMANDS.SET_REPORT_FIELD, parameters, {optimisticData, failureData, successData});
 }
 
-function updateWelcomeMessage(reportID: string, previousValue: string, newValue: string) {
->>>>>>> c6758578
+function updateDescription(reportID: string, previousValue: string, newValue: string) {
     // No change needed, navigate back
     if (previousValue === newValue) {
         Navigation.goBack(ROUTES.REPORT_WITH_ID_DETAILS.getRoute(reportID));
