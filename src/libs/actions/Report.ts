import {findFocusedRoute} from '@react-navigation/native';
import {format as timezoneFormat, toZonedTime} from 'date-fns-tz';
import {Str} from 'expensify-common';
import isEmpty from 'lodash/isEmpty';
import {DeviceEventEmitter, InteractionManager, Linking} from 'react-native';
import type {NullishDeep, OnyxCollection, OnyxCollectionInputValue, OnyxEntry, OnyxUpdate} from 'react-native-onyx';
import Onyx from 'react-native-onyx';
import type {PartialDeep, ValueOf} from 'type-fest';
import type {Emoji} from '@assets/emojis/types';
import type {LocaleContextProps} from '@components/LocaleContextProvider';
import * as ActiveClientManager from '@libs/ActiveClientManager';
import addEncryptedAuthTokenToURL from '@libs/addEncryptedAuthTokenToURL';
import * as API from '@libs/API';
import type {
    AddCommentOrAttachmentParams,
    AddEmojiReactionParams,
    AddWorkspaceRoomParams,
    CompleteGuidedSetupParams,
    DeleteAppReportParams,
    DeleteCommentParams,
    ExpandURLPreviewParams,
    ExportReportPDFParams,
    FlagCommentParams,
    GetNewerActionsParams,
    GetOlderActionsParams,
    GetReportPrivateNoteParams,
    InviteToGroupChatParams,
    InviteToRoomParams,
    LeaveRoomParams,
    MarkAllMessagesAsReadParams,
    MarkAsExportedParams,
    MarkAsUnreadParams,
    MoveIOUReportToExistingPolicyParams,
    MoveIOUReportToPolicyAndInviteSubmitterParams,
    OpenReportParams,
    OpenRoomMembersPageParams,
    ReadNewestActionParams,
    RemoveEmojiReactionParams,
    RemoveFromGroupChatParams,
    RemoveFromRoomParams,
    ReportExportParams,
    ResolveActionableMentionWhisperParams,
    ResolveActionableReportMentionWhisperParams,
    SearchForReportsParams,
    SearchForRoomsToMentionParams,
    TogglePinnedChatParams,
    TransactionThreadInfo,
    UpdateChatNameParams,
    UpdateCommentParams,
    UpdateGroupChatAvatarParams,
    UpdateGroupChatMemberRolesParams,
    UpdatePolicyRoomNameParams,
    UpdateReportNotificationPreferenceParams,
    UpdateReportPrivateNoteParams,
    UpdateReportWriteCapabilityParams,
    UpdateRoomDescriptionParams,
} from '@libs/API/parameters';
import type ExportReportCSVParams from '@libs/API/parameters/ExportReportCSVParams';
import type UpdateRoomVisibilityParams from '@libs/API/parameters/UpdateRoomVisibilityParams';
import {READ_COMMANDS, WRITE_COMMANDS} from '@libs/API/types';
import * as ApiUtils from '@libs/ApiUtils';
import * as CollectionUtils from '@libs/CollectionUtils';
import type {CustomRNImageManipulatorResult} from '@libs/cropOrRotateImage/types';
import DateUtils from '@libs/DateUtils';
import {prepareDraftComment} from '@libs/DraftCommentUtils';
import * as EmojiUtils from '@libs/EmojiUtils';
import * as Environment from '@libs/Environment/Environment';
import {getOldDotURLFromEnvironment} from '@libs/Environment/Environment';
import getEnvironment from '@libs/Environment/getEnvironment';
import type EnvironmentType from '@libs/Environment/getEnvironment/types';
import {getMicroSecondOnyxErrorWithTranslationKey, getMicroSecondTranslationErrorWithTranslationKey} from '@libs/ErrorUtils';
import fileDownload from '@libs/fileDownload';
import HttpUtils from '@libs/HttpUtils';
import isPublicScreenRoute from '@libs/isPublicScreenRoute';
import * as Localize from '@libs/Localize';
import Log from '@libs/Log';
import {isEmailPublicDomain} from '@libs/LoginUtils';
import {registerPaginationConfig} from '@libs/Middleware/Pagination';
import {getMovedReportID} from '@libs/ModifiedExpenseMessage';
import {isOnboardingFlowName} from '@libs/Navigation/helpers/isNavigatorName';
import type {LinkToOptions} from '@libs/Navigation/helpers/linkTo/types';
import normalizePath from '@libs/Navigation/helpers/normalizePath';
import shouldOpenOnAdminRoom from '@libs/Navigation/helpers/shouldOpenOnAdminRoom';
import Navigation, {navigationRef} from '@libs/Navigation/Navigation';
import enhanceParameters from '@libs/Network/enhanceParameters';
import type {NetworkStatus} from '@libs/NetworkConnection';
import NetworkConnection from '@libs/NetworkConnection';
import {buildNextStep} from '@libs/NextStepUtils';
import LocalNotification from '@libs/Notification/LocalNotification';
import {rand64} from '@libs/NumberUtils';
import {shouldOnboardingRedirectToOldDot} from '@libs/OnboardingUtils';
import Parser from '@libs/Parser';
import {getParsedMessageWithShortMentions} from '@libs/ParsingUtils';
import * as PersonalDetailsUtils from '@libs/PersonalDetailsUtils';
import * as PhoneNumber from '@libs/PhoneNumber';
import {getDefaultApprover, getMemberAccountIDsForWorkspace, getPolicy, isPaidGroupPolicy, isPolicyAdmin as isPolicyAdminPolicyUtils, isPolicyMember} from '@libs/PolicyUtils';
import processReportIDDeeplink from '@libs/processReportIDDeeplink';
import Pusher from '@libs/Pusher';
import type {UserIsLeavingRoomEvent, UserIsTypingEvent} from '@libs/Pusher/types';
import * as ReportActionsUtils from '@libs/ReportActionsUtils';
import {updateTitleFieldToMatchPolicy} from '@libs/ReportTitleUtils';
import type {OptimisticAddCommentReportAction, OptimisticChatReport, SelfDMParameters} from '@libs/ReportUtils';
import {
    buildOptimisticAddCommentReportAction,
    buildOptimisticChangeFieldAction,
    buildOptimisticChangePolicyReportAction,
    buildOptimisticChatReport,
    buildOptimisticCreatedReportAction,
    buildOptimisticEmptyReport,
    buildOptimisticExportIntegrationAction,
    buildOptimisticGroupChatReport,
    buildOptimisticIOUReportAction,
    buildOptimisticMovedReportAction,
    buildOptimisticRenamedRoomReportAction,
    buildOptimisticReportPreview,
    buildOptimisticRoomDescriptionUpdatedReportAction,
    buildOptimisticSelfDMReport,
    buildOptimisticUnHoldReportAction,
    buildOptimisticUnreportedTransactionAction,
    buildTransactionThread,
    canUserPerformWriteAction as canUserPerformWriteActionReportUtils,
    findLastAccessedReport,
    findSelfDMReportID,
    formatReportLastMessageText,
    generateReportID,
    getAllPolicyReports,
    getChatByParticipants,
    getChildReportNotificationPreference,
    getDefaultNotificationPreferenceForReport,
    getFieldViolation,
    getLastVisibleMessage,
    getNextApproverAccountID,
    getOptimisticDataForParentReportAction,
    getOriginalReportID,
    getOutstandingChildRequest,
    getParsedComment,
    getPendingChatMembers,
    getPolicyExpenseChat,
    getReportFieldKey,
    getReportFieldsByPolicyID,
    getReportIDFromLink,
    getReportLastMessage,
    getReportLastVisibleActionCreated,
    getReportMetadata,
    getReportNotificationPreference,
    getReportOrDraftReport,
    getReportPreviewMessage,
    getReportTransactions,
    getReportViolations,
    getRouteFromLink,
    getTitleReportField,
    hasOutstandingChildRequest,
    isChatThread as isChatThreadReportUtils,
    isConciergeChatReport,
    isExpenseReport,
    isGroupChat as isGroupChatReportUtils,
    isHiddenForCurrentUser,
    isIOUReportUsingReport,
    isMoneyRequestReport,
    isOpenExpenseReport,
    isProcessingReport,
    isReportManuallyReimbursed,
    isSelfDM,
    isUnread,
    isValidReportIDFromPath,
    populateOptimisticReportFormula,
    prepareOnboardingOnyxData,
} from '@libs/ReportUtils';
import {getCurrentSearchQueryJSON} from '@libs/SearchQueryUtils';
import shouldSkipDeepLinkNavigation from '@libs/shouldSkipDeepLinkNavigation';
import playSound, {SOUNDS} from '@libs/Sound';
import {isOnHold} from '@libs/TransactionUtils';
import addTrailingForwardSlash from '@libs/UrlUtils';
import Visibility from '@libs/Visibility';
import type {FileObject} from '@pages/media/AttachmentModalScreen/types';
import CONFIG from '@src/CONFIG';
import type {OnboardingAccounting} from '@src/CONST';
import CONST from '@src/CONST';
import NAVIGATORS from '@src/NAVIGATORS';
import ONYXKEYS from '@src/ONYXKEYS';
import type {Route} from '@src/ROUTES';
import ROUTES from '@src/ROUTES';
import INPUT_IDS from '@src/types/form/NewRoomForm';
import type {
    Account,
    DismissedProductTraining,
    IntroSelected,
    InvitedEmailsToAccountIDs,
    NewGroupChatDraft,
    Onboarding,
    OnboardingPurpose,
    PersonalDetails,
    PersonalDetailsList,
    Policy,
    PolicyEmployee,
    PolicyEmployeeList,
    PolicyReportField,
    QuickAction,
    RecentlyUsedReportFields,
    Report,
    ReportAction,
    ReportActionReactions,
    ReportNextStep,
    ReportUserIsTyping,
    Transaction,
    TransactionViolations,
} from '@src/types/onyx';
import type {Decision} from '@src/types/onyx/OriginalMessage';
import type {Timezone} from '@src/types/onyx/PersonalDetails';
import type {ConnectionName} from '@src/types/onyx/Policy';
import type {NotificationPreference, Participants, Participant as ReportParticipant, RoomVisibility, WriteCapability} from '@src/types/onyx/Report';
import type {Message, ReportActions} from '@src/types/onyx/ReportAction';
import {isEmptyObject} from '@src/types/utils/EmptyObject';
import {clearByKey} from './CachedPDFPaths';
import {setDownload} from './Download';
import {close} from './Modal';
import navigateFromNotification from './navigateFromNotification';
import {getAll} from './PersistedRequests';
import {addMembersToWorkspace, buildAddMembersToWorkspaceOnyxData, buildRoomMembersOnyxData} from './Policy/Member';
import {createPolicyExpenseChats} from './Policy/Policy';
import {
    createUpdateCommentMatcher,
    resolveCommentDeletionConflicts,
    resolveDuplicationConflictAction,
    resolveEditCommentWithNewAddCommentRequest,
    resolveOpenReportDuplicationConflictAction,
} from './RequestConflictUtils';
import {canAnonymousUserAccessRoute, isAnonymousUser, signOutAndRedirectToSignIn, waitForUserSignIn} from './Session';
import {isOnboardingFlowCompleted, onServerDataReady, setOnboardingErrorMessage} from './Welcome';
import {getOnboardingMessages, startOnboardingFlow} from './Welcome/OnboardingFlow';
import type {OnboardingCompanySize, OnboardingMessage} from './Welcome/OnboardingFlow';

type SubscriberCallback = (isFromCurrentUser: boolean, reportAction: ReportAction | undefined) => void;

type ActionSubscriber = {
    reportID: string;
    callback: SubscriberCallback;
};

type Video = {
    url: string;
    thumbnailUrl: string;
    duration: number;
    width: number;
    height: number;
};

type TaskMessage = Required<Pick<AddCommentOrAttachmentParams, 'reportID' | 'reportActionID' | 'reportComment'>>;

type TaskForParameters =
    | {
          type: 'task';
          task: string;
          taskReportID: string;
          parentReportID: string;
          parentReportActionID: string;
          assigneeChatReportID?: string;
          createdTaskReportActionID: string;
          completedTaskReportActionID?: string;
          title: string;
          description: string;
      }
    | ({
          type: 'message';
      } & TaskMessage);

type GuidedSetupData = Array<
    | ({type: 'message'} & AddCommentOrAttachmentParams)
    | TaskForParameters
    | ({
          type: 'video';
      } & Video &
          AddCommentOrAttachmentParams)
>;

type ReportError = {
    type?: string;
};

const addNewMessageWithText = new Set<string>([WRITE_COMMANDS.ADD_COMMENT, WRITE_COMMANDS.ADD_TEXT_AND_ATTACHMENT]);
let conciergeReportID: string | undefined;
let currentUserAccountID = -1;
let currentUserEmail: string | undefined;

Onyx.connect({
    key: ONYXKEYS.SESSION,
    callback: (value) => {
        // When signed out, val is undefined
        if (!value?.accountID) {
            conciergeReportID = undefined;
            return;
        }
        currentUserEmail = value.email;
        currentUserAccountID = value.accountID;
    },
});

Onyx.connect({
    key: ONYXKEYS.CONCIERGE_REPORT_ID,
    callback: (value) => (conciergeReportID = value),
});

let preferredSkinTone: number = CONST.EMOJI_DEFAULT_SKIN_TONE;
Onyx.connect({
    key: ONYXKEYS.PREFERRED_EMOJI_SKIN_TONE,
    callback: (value) => {
        preferredSkinTone = EmojiUtils.getPreferredSkinToneIndex(value);
    },
});

// map of reportID to all reportActions for that report
const allReportActions: OnyxCollection<ReportActions> = {};

Onyx.connect({
    key: ONYXKEYS.COLLECTION.REPORT_ACTIONS,
    callback: (actions, key) => {
        if (!key || !actions) {
            return;
        }
        const reportID = CollectionUtils.extractCollectionItemID(key);
        allReportActions[reportID] = actions;
    },
});

let allTransactionViolations: OnyxCollection<TransactionViolations> = {};
Onyx.connect({
    key: ONYXKEYS.COLLECTION.TRANSACTION_VIOLATIONS,
    waitForCollectionCallback: true,
    callback: (value) => (allTransactionViolations = value),
});

let allReports: OnyxCollection<Report>;
Onyx.connect({
    key: ONYXKEYS.COLLECTION.REPORT,
    waitForCollectionCallback: true,
    callback: (value) => {
        allReports = value;
    },
});

let isNetworkOffline = false;
let networkStatus: NetworkStatus;
Onyx.connect({
    key: ONYXKEYS.NETWORK,
    callback: (value) => {
        isNetworkOffline = value?.isOffline ?? false;
        networkStatus = value?.networkStatus ?? CONST.NETWORK.NETWORK_STATUS.UNKNOWN;
    },
});

let allPersonalDetails: OnyxEntry<PersonalDetailsList> = {};
Onyx.connect({
    key: ONYXKEYS.PERSONAL_DETAILS_LIST,
    callback: (value) => {
        allPersonalDetails = value ?? {};
    },
});

let account: OnyxEntry<Account> = {};
Onyx.connect({
    key: ONYXKEYS.ACCOUNT,
    callback: (value) => {
        account = value ?? {};
    },
});

const draftNoteMap: OnyxCollection<string> = {};
Onyx.connect({
    key: ONYXKEYS.COLLECTION.PRIVATE_NOTES_DRAFT,
    callback: (value, key) => {
        if (!key) {
            return;
        }

        const reportID = key.replace(ONYXKEYS.COLLECTION.PRIVATE_NOTES_DRAFT, '');
        draftNoteMap[reportID] = value;
    },
});

const typingWatchTimers: Record<string, NodeJS.Timeout> = {};

let reportIDDeeplinkedFromOldDot: string | undefined;
Linking.getInitialURL().then((url) => {
    reportIDDeeplinkedFromOldDot = processReportIDDeeplink(url ?? '');
});

let allRecentlyUsedReportFields: OnyxEntry<RecentlyUsedReportFields> = {};
Onyx.connect({
    key: ONYXKEYS.RECENTLY_USED_REPORT_FIELDS,
    callback: (val) => (allRecentlyUsedReportFields = val),
});

let quickAction: OnyxEntry<QuickAction> = {};
Onyx.connect({
    key: ONYXKEYS.NVP_QUICK_ACTION_GLOBAL_CREATE,
    callback: (val) => (quickAction = val),
});

let onboarding: OnyxEntry<Onboarding>;
Onyx.connect({
    key: ONYXKEYS.NVP_ONBOARDING,
    callback: (val) => {
        if (Array.isArray(val)) {
            return;
        }
        onboarding = val;
    },
});

let introSelected: OnyxEntry<IntroSelected> = {};
Onyx.connect({
    key: ONYXKEYS.NVP_INTRO_SELECTED,
    callback: (val) => (introSelected = val),
});

let allReportDraftComments: Record<string, string | undefined> = {};
Onyx.connect({
    key: ONYXKEYS.COLLECTION.REPORT_DRAFT_COMMENT,
    waitForCollectionCallback: true,
    callback: (value) => (allReportDraftComments = value),
});

let nvpDismissedProductTraining: OnyxEntry<DismissedProductTraining>;
Onyx.connect({
    key: ONYXKEYS.NVP_DISMISSED_PRODUCT_TRAINING,
    callback: (value) => (nvpDismissedProductTraining = value),
});

const allPolicies: OnyxCollection<Policy> = {};
Onyx.connect({
    key: ONYXKEYS.COLLECTION.POLICY,
    callback: (val, key) => {
        if (!key) {
            return;
        }
        if (val === null || val === undefined) {
            // If we are deleting a policy, we have to check every report linked to that policy
            // and unset the draft indicator (pencil icon) alongside removing any draft comments. Clearing these values will keep the newly archived chats from being displayed in the LHN.
            // More info: https://github.com/Expensify/App/issues/14260
            const policyID = key.replace(ONYXKEYS.COLLECTION.POLICY, '');
            const policyReports = getAllPolicyReports(policyID);
            const cleanUpSetQueries: Record<`${typeof ONYXKEYS.COLLECTION.REPORT_DRAFT_COMMENT}${string}` | `${typeof ONYXKEYS.COLLECTION.REPORT_ACTIONS_DRAFTS}${string}`, null> = {};
            policyReports.forEach((policyReport) => {
                if (!policyReport) {
                    return;
                }
                const {reportID} = policyReport;
                cleanUpSetQueries[`${ONYXKEYS.COLLECTION.REPORT_DRAFT_COMMENT}${reportID}`] = null;
                cleanUpSetQueries[`${ONYXKEYS.COLLECTION.REPORT_ACTIONS_DRAFTS}${reportID}`] = null;
            });
            Onyx.multiSet(cleanUpSetQueries);
            delete allPolicies[key];
            return;
        }

        allPolicies[key] = val;
    },
});

let allTransactions: OnyxCollection<Transaction> = {};
Onyx.connect({
    key: ONYXKEYS.COLLECTION.TRANSACTION,
    waitForCollectionCallback: true,
    callback: (value) => {
        if (!value) {
            allTransactions = {};
            return;
        }

        allTransactions = value;
    },
});

let environment: EnvironmentType;
getEnvironment().then((env) => {
    environment = env;
});

registerPaginationConfig({
    initialCommand: WRITE_COMMANDS.OPEN_REPORT,
    previousCommand: READ_COMMANDS.GET_OLDER_ACTIONS,
    nextCommand: READ_COMMANDS.GET_NEWER_ACTIONS,
    resourceCollectionKey: ONYXKEYS.COLLECTION.REPORT_ACTIONS,
    pageCollectionKey: ONYXKEYS.COLLECTION.REPORT_ACTIONS_PAGES,
    sortItems: (reportActions, reportID) => {
        const report = allReports?.[`${ONYXKEYS.COLLECTION.REPORT}${reportID}`];
        const canUserPerformWriteAction = canUserPerformWriteActionReportUtils(report);
        return ReportActionsUtils.getSortedReportActionsForDisplay(reportActions, canUserPerformWriteAction, true);
    },
    getItemID: (reportAction) => reportAction.reportActionID,
});

function clearGroupChat() {
    Onyx.set(ONYXKEYS.NEW_GROUP_CHAT_DRAFT, null);
}

function startNewChat() {
    clearGroupChat();
    Navigation.navigate(ROUTES.NEW);
}

/** Get the private pusher channel name for a Report. */
function getReportChannelName(reportID: string): string {
    return `${CONST.PUSHER.PRIVATE_REPORT_CHANNEL_PREFIX}${reportID}${CONFIG.PUSHER.SUFFIX}`;
}

function openUnreportedExpense(reportID: string | undefined, backToReport?: string) {
    if (!reportID) {
        return;
    }
    Navigation.navigate(ROUTES.ADD_UNREPORTED_EXPENSE.getRoute(reportID, backToReport));
}

/**
 * There are 2 possibilities that we can receive via pusher for a user's typing/leaving status:
 * 1. The "new" way from New Expensify is passed as {[login]: Boolean} (e.g. {yuwen@expensify.com: true}), where the value
 * is whether the user with that login is typing/leaving on the report or not.
 * 2. The "old" way from e.com which is passed as {userLogin: login} (e.g. {userLogin: bstites@expensify.com})
 *
 * This method makes sure that no matter which we get, we return the "new" format
 */
function getNormalizedStatus(typingStatus: UserIsTypingEvent | UserIsLeavingRoomEvent): ReportUserIsTyping {
    let normalizedStatus: ReportUserIsTyping;

    if (typingStatus.userLogin) {
        normalizedStatus = {[typingStatus.userLogin]: true};
    } else {
        normalizedStatus = typingStatus;
    }

    return normalizedStatus;
}

/** Initialize our pusher subscriptions to listen for someone typing in a report. */
function subscribeToReportTypingEvents(reportID: string) {
    if (!reportID) {
        return;
    }

    // Make sure we have a clean Typing indicator before subscribing to typing events
    Onyx.set(`${ONYXKEYS.COLLECTION.REPORT_USER_IS_TYPING}${reportID}`, {});

    const pusherChannelName = getReportChannelName(reportID);
    Pusher.subscribe(pusherChannelName, Pusher.TYPE.USER_IS_TYPING, (typingStatus) => {
        // If the pusher message comes from OldDot, we expect the typing status to be keyed by user
        // login OR by 'Concierge'. If the pusher message comes from NewDot, it is keyed by accountID
        // since personal details are keyed by accountID.
        const normalizedTypingStatus = getNormalizedStatus(typingStatus);
        const accountIDOrLogin = Object.keys(normalizedTypingStatus).at(0);

        if (!accountIDOrLogin) {
            return;
        }

        // Don't show the typing indicator if the user is typing on another platform
        if (Number(accountIDOrLogin) === currentUserAccountID) {
            return;
        }

        // Use a combo of the reportID and the accountID or login as a key for holding our timers.
        const reportUserIdentifier = `${reportID}-${accountIDOrLogin}`;
        clearTimeout(typingWatchTimers[reportUserIdentifier]);
        Onyx.merge(`${ONYXKEYS.COLLECTION.REPORT_USER_IS_TYPING}${reportID}`, normalizedTypingStatus);

        // Regular user typing indicators: time out after 1.5s of inactivity.
        // Concierge (AgentZero-initiated): use a longer 10s timeout. AgentZero sends a single typing event for Concierge, not a stream, so client holds the indicator longer.
        const isCurrentlyTyping = normalizedTypingStatus[accountIDOrLogin];
        if (isCurrentlyTyping) {
            // While the accountIDOrLogin could be 'Concierge' from OldDot, we only want the longer timeout for events queued from AgentZero (which will only send the accountID)
            const isConciergeUser = Number(accountIDOrLogin) === CONST.ACCOUNT_ID.CONCIERGE;
            const timeoutDuration = isConciergeUser ? 10000 : 1500;
            typingWatchTimers[reportUserIdentifier] = setTimeout(() => {
                const typingStoppedStatus: ReportUserIsTyping = {};
                typingStoppedStatus[accountIDOrLogin] = false;
                Onyx.merge(`${ONYXKEYS.COLLECTION.REPORT_USER_IS_TYPING}${reportID}`, typingStoppedStatus);
                delete typingWatchTimers[reportUserIdentifier];
            }, timeoutDuration);
        }
    }).catch((error: ReportError) => {
        Log.hmmm('[Report] Failed to initially subscribe to Pusher channel', {errorType: error.type, pusherChannelName});
    });
}

/** Initialize our pusher subscriptions to listen for someone leaving a room. */
function subscribeToReportLeavingEvents(reportID: string | undefined) {
    if (!reportID) {
        return;
    }

    // Make sure we have a clean Leaving indicator before subscribing to leaving events
    Onyx.set(`${ONYXKEYS.COLLECTION.REPORT_USER_IS_LEAVING_ROOM}${reportID}`, false);

    const pusherChannelName = getReportChannelName(reportID);
    Pusher.subscribe(pusherChannelName, Pusher.TYPE.USER_IS_LEAVING_ROOM, (leavingStatus: UserIsLeavingRoomEvent) => {
        // If the pusher message comes from OldDot, we expect the leaving status to be keyed by user
        // login OR by 'Concierge'. If the pusher message comes from NewDot, it is keyed by accountID
        // since personal details are keyed by accountID.
        const normalizedLeavingStatus = getNormalizedStatus(leavingStatus);
        const accountIDOrLogin = Object.keys(normalizedLeavingStatus).at(0);

        if (!accountIDOrLogin) {
            return;
        }

        if (Number(accountIDOrLogin) !== currentUserAccountID) {
            return;
        }

        Onyx.merge(`${ONYXKEYS.COLLECTION.REPORT_USER_IS_LEAVING_ROOM}${reportID}`, true);
    }).catch((error: ReportError) => {
        Log.hmmm('[Report] Failed to initially subscribe to Pusher channel', {errorType: error.type, pusherChannelName});
    });
}

/**
 * Remove our pusher subscriptions to listen for someone typing in a report.
 */
function unsubscribeFromReportChannel(reportID: string) {
    if (!reportID) {
        return;
    }

    const pusherChannelName = getReportChannelName(reportID);
    Onyx.set(`${ONYXKEYS.COLLECTION.REPORT_USER_IS_TYPING}${reportID}`, {});
    Pusher.unsubscribe(pusherChannelName, Pusher.TYPE.USER_IS_TYPING);
}

/**
 * Remove our pusher subscriptions to listen for someone leaving a report.
 */
function unsubscribeFromLeavingRoomReportChannel(reportID: string | undefined) {
    if (!reportID) {
        return;
    }

    const pusherChannelName = getReportChannelName(reportID);
    Onyx.set(`${ONYXKEYS.COLLECTION.REPORT_USER_IS_LEAVING_ROOM}${reportID}`, false);
    Pusher.unsubscribe(pusherChannelName, Pusher.TYPE.USER_IS_LEAVING_ROOM);
}

// New action subscriber array for report pages
let newActionSubscribers: ActionSubscriber[] = [];

/**
 * Enables the Report actions file to let the ReportActionsView know that a new comment has arrived in realtime for the current report
 * Add subscriber for report id
 * @returns Remove subscriber for report id
 */
function subscribeToNewActionEvent(reportID: string, callback: SubscriberCallback): () => void {
    newActionSubscribers.push({callback, reportID});
    return () => {
        newActionSubscribers = newActionSubscribers.filter((subscriber) => subscriber.reportID !== reportID);
    };
}

/** Notify the ReportActionsView that a new comment has arrived */
function notifyNewAction(reportID: string | undefined, accountID: number | undefined, reportAction?: ReportAction | undefined) {
    const actionSubscriber = newActionSubscribers.find((subscriber) => subscriber.reportID === reportID);
    if (!actionSubscriber) {
        return;
    }
    const isFromCurrentUser = accountID === currentUserAccountID;
    actionSubscriber.callback(isFromCurrentUser, reportAction);
}

/**
 * Add up to two report actions to a report. This method can be called for the following situations:
 *
 * - Adding one comment
 * - Adding one attachment
 * - Add both a comment and attachment simultaneously
 *
 * @param reportID - The report ID where the comment should be added
 * @param notifyReportID - The report ID we should notify for new actions. This is usually the same as reportID, except when adding a comment to an expense report with a single transaction thread, in which case we want to notify the parent expense report.
 */
function addActions(reportID: string, notifyReportID: string, timezoneParam: Timezone, text = '', file?: FileObject) {
    let reportCommentText = '';
    let reportCommentAction: OptimisticAddCommentReportAction | undefined;
    let attachmentAction: OptimisticAddCommentReportAction | undefined;
    let commandName: typeof WRITE_COMMANDS.ADD_COMMENT | typeof WRITE_COMMANDS.ADD_ATTACHMENT | typeof WRITE_COMMANDS.ADD_TEXT_AND_ATTACHMENT = WRITE_COMMANDS.ADD_COMMENT;

    if (text && !file) {
        const reportComment = buildOptimisticAddCommentReportAction(text, undefined, undefined, undefined, undefined, reportID);
        reportCommentAction = reportComment.reportAction;
        reportCommentText = reportComment.commentText;
    }

    if (file) {
        // When we are adding an attachment we will call AddAttachment.
        // It supports sending an attachment with an optional comment and AddComment supports adding a single text comment only.
        commandName = WRITE_COMMANDS.ADD_ATTACHMENT;
        const attachment = buildOptimisticAddCommentReportAction(text, file, undefined, undefined, undefined, reportID);
        attachmentAction = attachment.reportAction;
    }

    if (text && file) {
        // When there is both text and a file, the text for the report comment needs to be parsed)
        reportCommentText = getParsedComment(text ?? '', {reportID});

        // And the API command needs to go to the new API which supports combining both text and attachments in a single report action
        commandName = WRITE_COMMANDS.ADD_TEXT_AND_ATTACHMENT;
    }

    // Always prefer the file as the last action over text
    const lastAction = attachmentAction ?? reportCommentAction;
    const currentTime = NetworkConnection.getDBTimeWithSkew();
    const lastComment = ReportActionsUtils.getReportActionMessage(lastAction);
    const lastCommentText = formatReportLastMessageText(lastComment?.text ?? '');

    const optimisticReport: Partial<Report> = {
        lastVisibleActionCreated: lastAction?.created,
        lastMessageText: lastCommentText,
        lastMessageHtml: lastCommentText,
        lastActorAccountID: currentUserAccountID,
        lastReadTime: currentTime,
    };

    const report = allReports?.[`${ONYXKEYS.COLLECTION.REPORT}${reportID}`];
    const shouldUpdateNotificationPreference = !isEmptyObject(report) && isHiddenForCurrentUser(report);
    if (shouldUpdateNotificationPreference) {
        optimisticReport.participants = {
            [currentUserAccountID]: {notificationPreference: getDefaultNotificationPreferenceForReport(report)},
        };
    }

    // Optimistically add the new actions to the store before waiting to save them to the server
    const optimisticReportActions: OnyxCollection<OptimisticAddCommentReportAction> = {};

    // Only add the reportCommentAction when there is no file attachment. If there is both a file attachment and text, that will all be contained in the attachmentAction.
    if (text && reportCommentAction?.reportActionID && !file) {
        optimisticReportActions[reportCommentAction.reportActionID] = reportCommentAction;
    }
    if (file && attachmentAction?.reportActionID) {
        optimisticReportActions[attachmentAction.reportActionID] = attachmentAction;
    }
    const parameters: AddCommentOrAttachmentParams = {
        reportID,
        reportActionID: file ? attachmentAction?.reportActionID : reportCommentAction?.reportActionID,
        commentReportActionID: file && reportCommentAction ? reportCommentAction.reportActionID : null,
        reportComment: reportCommentText,
        file,
        clientCreatedTime: file ? attachmentAction?.created : reportCommentAction?.created,
        idempotencyKey: Str.guid(),
    };

    if (reportIDDeeplinkedFromOldDot === reportID && isConciergeChatReport(report)) {
        parameters.isOldDotConciergeChat = true;
    }

    const optimisticData: OnyxUpdate[] = [
        {
            onyxMethod: Onyx.METHOD.MERGE,
            key: `${ONYXKEYS.COLLECTION.REPORT}${reportID}`,
            value: optimisticReport,
        },
        {
            onyxMethod: Onyx.METHOD.MERGE,
            key: `${ONYXKEYS.COLLECTION.REPORT_ACTIONS}${reportID}`,
            value: optimisticReportActions as ReportActions,
        },
    ];

    const successReportActions: OnyxCollection<NullishDeep<ReportAction>> = {};

    Object.entries(optimisticReportActions).forEach(([actionKey]) => {
        successReportActions[actionKey] = {pendingAction: null, isOptimisticAction: null};
    });

    const successData: OnyxUpdate[] = [
        {
            onyxMethod: Onyx.METHOD.MERGE,
            key: `${ONYXKEYS.COLLECTION.REPORT_ACTIONS}${reportID}`,
            value: successReportActions,
        },
    ];

    let failureReport: Partial<Report> = {
        lastMessageText: '',
        lastVisibleActionCreated: '',
    };
    const {lastMessageText = ''} = ReportActionsUtils.getLastVisibleMessage(reportID);
    if (lastMessageText) {
        const lastVisibleAction = ReportActionsUtils.getLastVisibleAction(reportID);
        const lastVisibleActionCreated = lastVisibleAction?.created;
        const lastActorAccountID = lastVisibleAction?.actorAccountID;
        failureReport = {
            lastMessageText,
            lastVisibleActionCreated,
            lastActorAccountID,
        };
    }

    const failureReportActions: Record<string, OptimisticAddCommentReportAction> = {};

    Object.entries(optimisticReportActions).forEach(([actionKey, action]) => {
        failureReportActions[actionKey] = {
            // eslint-disable-next-line @typescript-eslint/non-nullable-type-assertion-style
            ...(action as OptimisticAddCommentReportAction),
            errors: getMicroSecondOnyxErrorWithTranslationKey('report.genericAddCommentFailureMessage'),
        };
    });

    const failureData: OnyxUpdate[] = [
        {
            onyxMethod: Onyx.METHOD.MERGE,
            key: `${ONYXKEYS.COLLECTION.REPORT}${reportID}`,
            value: failureReport,
        },
        {
            onyxMethod: Onyx.METHOD.MERGE,
            key: `${ONYXKEYS.COLLECTION.REPORT_ACTIONS}${reportID}`,
            value: failureReportActions as ReportActions,
        },
    ];

    // Update optimistic data for parent report action if the report is a child report
    const optimisticParentReportData = getOptimisticDataForParentReportAction(report, currentTime, CONST.RED_BRICK_ROAD_PENDING_ACTION.ADD);
    optimisticParentReportData.forEach((parentReportData) => {
        if (isEmptyObject(parentReportData)) {
            return;
        }
        optimisticData.push(parentReportData);
    });

    // Update the timezone if it's been 5 minutes from the last time the user added a comment
    if (DateUtils.canUpdateTimezone() && currentUserAccountID) {
        const timezone = DateUtils.getCurrentTimezone(timezoneParam);
        parameters.timezone = JSON.stringify(timezone);
        optimisticData.push({
            onyxMethod: Onyx.METHOD.MERGE,
            key: ONYXKEYS.PERSONAL_DETAILS_LIST,
            value: {[currentUserAccountID]: {timezone}},
        });
        DateUtils.setTimezoneUpdated();
    }

    API.write(commandName, parameters, {
        optimisticData,
        successData,
        failureData,
    });
    notifyNewAction(notifyReportID, lastAction?.actorAccountID, lastAction);
}

/** Add an attachment and optional comment. */
function addAttachment(reportID: string, notifyReportID: string, file: FileObject, timezoneParam: Timezone, text = '', shouldPlaySound?: boolean) {
    if (shouldPlaySound) {
        playSound(SOUNDS.DONE);
    }
    addActions(reportID, notifyReportID, timezoneParam, text, file);
}

/** Add a single comment to a report */
function addComment(reportID: string, notifyReportID: string, text: string, timezoneParam: Timezone, shouldPlaySound?: boolean) {
    if (shouldPlaySound) {
        playSound(SOUNDS.DONE);
    }
    addActions(reportID, notifyReportID, timezoneParam, text);
}

function reportActionsExist(reportID: string): boolean {
    return allReportActions?.[reportID] !== undefined;
}

function updateChatName(reportID: string, reportName: string, type: typeof CONST.REPORT.CHAT_TYPE.GROUP | typeof CONST.REPORT.CHAT_TYPE.TRIP_ROOM) {
    const optimisticData: OnyxUpdate[] = [
        {
            onyxMethod: Onyx.METHOD.MERGE,
            key: `${ONYXKEYS.COLLECTION.REPORT}${reportID}`,
            value: {
                reportName,
                pendingFields: {
                    reportName: CONST.RED_BRICK_ROAD_PENDING_ACTION.UPDATE,
                },
                errorFields: {
                    reportName: null,
                },
            },
        },
    ];

    const successData: OnyxUpdate[] = [
        {
            onyxMethod: Onyx.METHOD.MERGE,
            key: `${ONYXKEYS.COLLECTION.REPORT}${reportID}`,
            value: {
                pendingFields: {
                    reportName: null,
                },
            },
        },
    ];
    const failureData: OnyxUpdate[] = [
        {
            onyxMethod: Onyx.METHOD.MERGE,
            key: `${ONYXKEYS.COLLECTION.REPORT}${reportID}`,
            value: {
                reportName: allReports?.[`${ONYXKEYS.COLLECTION.REPORT}${reportID}`]?.reportName ?? null,
                pendingFields: {
                    reportName: null,
                },
            },
        },
    ];

    const command = type === CONST.REPORT.CHAT_TYPE.GROUP ? WRITE_COMMANDS.UPDATE_GROUP_CHAT_NAME : WRITE_COMMANDS.UPDATE_TRIP_ROOM_NAME;
    const parameters: UpdateChatNameParams = {reportName, reportID};

    API.write(command, parameters, {optimisticData, successData, failureData});
}

function updateGroupChatAvatar(reportID: string, file?: File | CustomRNImageManipulatorResult) {
    // If we have no file that means we are removing the avatar.
    const optimisticData: OnyxUpdate[] = [
        {
            onyxMethod: Onyx.METHOD.MERGE,
            key: `${ONYXKEYS.COLLECTION.REPORT}${reportID}`,
            value: {
                avatarUrl: file ? (file?.uri ?? '') : null,
                pendingFields: {
                    avatar: CONST.RED_BRICK_ROAD_PENDING_ACTION.UPDATE,
                },
                errorFields: {
                    avatar: null,
                },
            },
        },
    ];

    const fetchedReport = allReports?.[`${ONYXKEYS.COLLECTION.REPORT}${reportID}`];
    const failureData: OnyxUpdate[] = [
        {
            onyxMethod: Onyx.METHOD.MERGE,
            key: `${ONYXKEYS.COLLECTION.REPORT}${reportID}`,
            value: {
                avatarUrl: fetchedReport?.avatarUrl ?? null,
                pendingFields: {
                    avatar: null,
                },
            },
        },
    ];

    const successData: OnyxUpdate[] = [
        {
            onyxMethod: Onyx.METHOD.MERGE,
            key: `${ONYXKEYS.COLLECTION.REPORT}${reportID}`,
            value: {
                pendingFields: {
                    avatar: null,
                },
            },
        },
    ];
    const parameters: UpdateGroupChatAvatarParams = {file, reportID};
    API.write(WRITE_COMMANDS.UPDATE_GROUP_CHAT_AVATAR, parameters, {optimisticData, failureData, successData});
}

/**
 * Clear error and pending fields for the report avatar
 */
function clearAvatarErrors(reportID: string) {
    Onyx.merge(`${ONYXKEYS.COLLECTION.REPORT}${reportID}`, {
        errorFields: {
            avatar: null,
        },
    });
}

/**
 * Gets the latest page of report actions and updates the last read message
 * If a chat with the passed reportID is not found, we will create a chat based on the passed participantList
 *
 * @param reportID The ID of the report to open
 * @param reportActionID The ID used to fetch a specific range of report actions related to the current reportActionID when opening a chat.
 * @param participantLoginList The list of users that are included in a new chat, not including the user creating it
 * @param newReportObject The optimistic report object created when making a new chat, saved as optimistic data
 * @param parentReportActionID The parent report action that a thread was created from (only passed for new threads)
 * @param isFromDeepLink Whether or not this report is being opened from a deep link
 * @param participantAccountIDList The list of accountIDs that are included in a new chat, not including the user creating it
 */
function openReport(
    reportID: string | undefined,
    reportActionID?: string,
    participantLoginList: string[] = [],
    newReportObject?: OptimisticChatReport,
    parentReportActionID?: string,
    isFromDeepLink = false,
    participantAccountIDList: number[] = [],
    avatar?: File | CustomRNImageManipulatorResult,
    transactionID?: string,
) {
    if (!reportID) {
        return;
    }

    const optimisticReport = reportActionsExist(reportID)
        ? {}
        : {
              reportName: allReports?.[`${ONYXKEYS.COLLECTION.REPORT}${reportID}`]?.reportName ?? CONST.REPORT.DEFAULT_REPORT_NAME,
          };

    const optimisticData: OnyxUpdate[] = [
        {
            onyxMethod: Onyx.METHOD.MERGE,
            key: `${ONYXKEYS.COLLECTION.REPORT_METADATA}${reportID}`,
            value: {
                isLoadingInitialReportActions: true,
                isLoadingOlderReportActions: false,
                hasLoadingOlderReportActionsError: false,
                isLoadingNewerReportActions: false,
                hasLoadingNewerReportActionsError: false,
            },
        },
    ];

    // Only add the report update if optimisticReport has data
    if (Object.keys(optimisticReport).length > 0) {
        optimisticData.unshift({
            onyxMethod: Onyx.METHOD.MERGE,
            key: `${ONYXKEYS.COLLECTION.REPORT}${reportID}`,
            value: optimisticReport,
        });
    }

    const successData: OnyxUpdate[] = [
        {
            onyxMethod: Onyx.METHOD.MERGE,
            key: `${ONYXKEYS.COLLECTION.REPORT}${reportID}`,
            value: {
                errorFields: {
                    notFound: null,
                },
            },
        },
        {
            onyxMethod: Onyx.METHOD.MERGE,
            key: `${ONYXKEYS.COLLECTION.REPORT_METADATA}${reportID}`,
            value: {
                hasOnceLoadedReportActions: true,
                isLoadingInitialReportActions: false,
            },
        },
    ];

    const failureData: OnyxUpdate[] = [
        {
            onyxMethod: Onyx.METHOD.MERGE,
            key: `${ONYXKEYS.COLLECTION.REPORT_METADATA}${reportID}`,
            value: {
                isLoadingInitialReportActions: false,
            },
        },
    ];

    const finallyData: OnyxUpdate[] = [];

    const parameters: OpenReportParams = {
        reportID,
        reportActionID,
        emailList: participantLoginList ? participantLoginList.join(',') : '',
        accountIDList: participantAccountIDList ? participantAccountIDList.join(',') : '',
        parentReportActionID,
        transactionID,
    };

    // This is a legacy transactions that doesn't have either a transaction thread or a money request preview
    if (transactionID && !parentReportActionID) {
        const transaction = allTransactions?.[transactionID];

        if (transaction) {
            const selfDMReportID = findSelfDMReportID();

            if (selfDMReportID) {
                const generatedReportActionID = rand64();
                const optimisticParentAction = buildOptimisticIOUReportAction({
                    type: CONST.IOU.REPORT_ACTION_TYPE.CREATE,
                    amount: Math.abs(transaction.amount),
                    currency: transaction.currency,
                    comment: transaction.comment?.comment ?? '',
                    participants: [{accountID: currentUserAccountID, login: currentUserEmail ?? ''}],
                    transactionID,
                    isOwnPolicyExpenseChat: true,
                });

                optimisticData.push({
                    onyxMethod: Onyx.METHOD.MERGE,
                    key: `${ONYXKEYS.COLLECTION.REPORT}${reportID}`,
                    value: {
                        parentReportID: selfDMReportID,
                        parentReportActionID: generatedReportActionID,
                    },
                });

                optimisticData.push({
                    onyxMethod: Onyx.METHOD.SET,
                    key: `${ONYXKEYS.COLLECTION.REPORT_ACTIONS}${selfDMReportID}${generatedReportActionID}`,
                    value: {
                        ...optimisticParentAction,
                        reportActionID: generatedReportActionID,
                        childReportID: reportID,
                    },
                });

                parameters.moneyRequestPreviewReportActionID = generatedReportActionID;
            }
        }
    }

    const isInviteOnboardingComplete = introSelected?.isInviteOnboardingComplete ?? false;
    const isOnboardingCompleted = onboarding?.hasCompletedGuidedSetupFlow ?? false;

    // Some cases we can have two open report requests with guide setup data because isInviteOnboardingComplete is not updated completely.
    // Then we need to check the list request and prevent the guided setup data from being duplicated.
    const allPersistedRequests = getAll();
    const hasOpenReportWithGuidedSetupData = allPersistedRequests.some((request) => request.command === WRITE_COMMANDS.OPEN_REPORT && request.data?.guidedSetupData);

    // Prepare guided setup data only when nvp_introSelected is set and onboarding is not completed
    // OldDot users will never have nvp_introSelected set, so they will not see guided setup messages
    if (introSelected && !isOnboardingCompleted && !isInviteOnboardingComplete && !hasOpenReportWithGuidedSetupData) {
        const {choice, inviteType} = introSelected;
        const isInviteIOUorInvoice = inviteType === CONST.ONBOARDING_INVITE_TYPES.IOU || inviteType === CONST.ONBOARDING_INVITE_TYPES.INVOICE;
        const isInviteChoiceCorrect = choice === CONST.ONBOARDING_CHOICES.ADMIN || choice === CONST.ONBOARDING_CHOICES.SUBMIT || choice === CONST.ONBOARDING_CHOICES.CHAT_SPLIT;

        if (isInviteChoiceCorrect && !isInviteIOUorInvoice) {
            const onboardingMessage = getOnboardingMessages(true).onboardingMessages[choice];
            if (choice === CONST.ONBOARDING_CHOICES.CHAT_SPLIT) {
                const updatedTasks = onboardingMessage.tasks.map((task) => (task.type === 'startChat' ? {...task, autoCompleted: true} : task));
                onboardingMessage.tasks = updatedTasks;
            }

            const onboardingData = prepareOnboardingOnyxData(introSelected, choice, onboardingMessage);

            if (onboardingData) {
                optimisticData.push(...onboardingData.optimisticData, {
                    onyxMethod: Onyx.METHOD.MERGE,
                    key: ONYXKEYS.NVP_INTRO_SELECTED,
                    value: {
                        isInviteOnboardingComplete: true,
                    },
                });

                successData.push(...onboardingData.successData);

                failureData.push(...onboardingData.failureData);

                parameters.guidedSetupData = JSON.stringify(onboardingData.guidedSetupData);
            }
        }
    }

    const isGroupChat = isGroupChatReportUtils(newReportObject);
    if (isGroupChat) {
        parameters.chatType = CONST.REPORT.CHAT_TYPE.GROUP;
        parameters.groupChatAdminLogins = currentUserEmail;
        parameters.optimisticAccountIDList = Object.keys(newReportObject?.participants ?? {}).join(',');
        parameters.reportName = newReportObject?.reportName ?? '';

        // If we have an avatar then include it with the parameters
        if (avatar) {
            parameters.file = avatar;
        }

        // eslint-disable-next-line deprecation/deprecation
        InteractionManager.runAfterInteractions(() => {
            clearGroupChat();
        });
    }

    if (isFromDeepLink) {
        parameters.shouldRetry = false;
    }

    // If we are creating a new report, we need to add the optimistic report data and a report action
    const isCreatingNewReport = !isEmptyObject(newReportObject);
    if (isCreatingNewReport) {
        // Change the method to set for new reports because it doesn't exist yet, is faster,
        // and we need the data to be available when we navigate to the chat page
        const optimisticDataItem = optimisticData.at(0);
        if (optimisticDataItem) {
            optimisticDataItem.onyxMethod = Onyx.METHOD.SET;
            optimisticDataItem.value = {
                ...optimisticReport,
                reportName: CONST.REPORT.DEFAULT_REPORT_NAME,
                ...newReportObject,
                pendingFields: {
                    createChat: CONST.RED_BRICK_ROAD_PENDING_ACTION.ADD,
                    ...(isGroupChat && {reportName: CONST.RED_BRICK_ROAD_PENDING_ACTION.ADD}),
                },
            };
        }

        let emailCreatingAction: string = CONST.REPORT.OWNER_EMAIL_FAKE;
        if (newReportObject.ownerAccountID && newReportObject.ownerAccountID !== CONST.REPORT.OWNER_ACCOUNT_ID_FAKE) {
            emailCreatingAction = allPersonalDetails?.[newReportObject.ownerAccountID]?.login ?? '';
        }
        const optimisticCreatedAction = buildOptimisticCreatedReportAction(emailCreatingAction);
        optimisticData.push(
            {
                onyxMethod: Onyx.METHOD.SET,
                key: `${ONYXKEYS.COLLECTION.REPORT_ACTIONS}${reportID}`,
                value: {[optimisticCreatedAction.reportActionID]: optimisticCreatedAction},
            },
            {
                onyxMethod: Onyx.METHOD.SET,
                key: `${ONYXKEYS.COLLECTION.REPORT_METADATA}${reportID}`,
                value: {
                    isOptimisticReport: true,
                },
            },
        );
        successData.push(
            {
                onyxMethod: Onyx.METHOD.MERGE,
                key: `${ONYXKEYS.COLLECTION.REPORT_ACTIONS}${reportID}`,
                value: {[optimisticCreatedAction.reportActionID]: {pendingAction: null}},
            },
            {
                onyxMethod: Onyx.METHOD.MERGE,
                key: `${ONYXKEYS.COLLECTION.REPORT_METADATA}${reportID}`,
                value: {
                    isOptimisticReport: false,
                },
            },
        );

        // Add optimistic personal details for new participants
        const optimisticPersonalDetails: OnyxEntry<PersonalDetailsList> = {};
        const settledPersonalDetails: OnyxEntry<PersonalDetailsList> = {};
        const redundantParticipants: Record<number, null> = {};
        const participantAccountIDs = PersonalDetailsUtils.getAccountIDsByLogins(participantLoginList);
        participantLoginList.forEach((login, index) => {
            const accountID = participantAccountIDs.at(index) ?? -1;
            const isOptimisticAccount = !allPersonalDetails?.[accountID];

            if (!isOptimisticAccount) {
                return;
            }

            optimisticPersonalDetails[accountID] = {
                login,
                accountID,
                displayName: login,
                isOptimisticPersonalDetail: true,
            };
            settledPersonalDetails[accountID] = null;

            // BE will send different participants. We clear the optimistic ones to avoid duplicated entries
            redundantParticipants[accountID] = null;
        });

        successData.push(
            {
                onyxMethod: Onyx.METHOD.MERGE,
                key: `${ONYXKEYS.COLLECTION.REPORT}${reportID}`,
                value: {
                    participants: redundantParticipants,
                    pendingFields: {
                        createChat: null,
                        reportName: null,
                    },
                    errorFields: {
                        createChat: null,
                    },
                },
            },
            {
                onyxMethod: Onyx.METHOD.MERGE,
                key: `${ONYXKEYS.COLLECTION.REPORT_METADATA}${reportID}`,
                value: {
                    isOptimisticReport: false,
                },
            },
        );

        optimisticData.push({
            onyxMethod: Onyx.METHOD.MERGE,
            key: ONYXKEYS.PERSONAL_DETAILS_LIST,
            value: optimisticPersonalDetails,
        });
        successData.push({
            onyxMethod: Onyx.METHOD.MERGE,
            key: ONYXKEYS.PERSONAL_DETAILS_LIST,
            value: settledPersonalDetails,
        });
        failureData.push({
            onyxMethod: Onyx.METHOD.MERGE,
            key: ONYXKEYS.PERSONAL_DETAILS_LIST,
            value: settledPersonalDetails,
        });

        // Add the createdReportActionID parameter to the API call
        parameters.createdReportActionID = optimisticCreatedAction.reportActionID;

        // If we are creating a thread, ensure the report action has childReportID property added
        if (newReportObject.parentReportID && parentReportActionID) {
            optimisticData.push({
                onyxMethod: Onyx.METHOD.MERGE,
                key: `${ONYXKEYS.COLLECTION.REPORT_ACTIONS}${newReportObject.parentReportID}`,
                value: {[parentReportActionID]: {childReportID: reportID, childType: CONST.REPORT.TYPE.CHAT}},
            });
            failureData.push({
                onyxMethod: Onyx.METHOD.MERGE,
                key: `${ONYXKEYS.COLLECTION.REPORT_ACTIONS}${newReportObject.parentReportID}`,
                value: {[parentReportActionID]: {childType: ''}},
            });
        }
    }

    parameters.clientLastReadTime = allReports?.[`${ONYXKEYS.COLLECTION.REPORT}${reportID}`]?.lastReadTime ?? '';

    const paginationConfig = {
        resourceID: reportID,
        cursorID: reportActionID,
    };

    if (isFromDeepLink) {
        finallyData.push({
            onyxMethod: Onyx.METHOD.SET,
            key: ONYXKEYS.IS_CHECKING_PUBLIC_ROOM,
            value: false,
        });

        API.paginate(CONST.API_REQUEST_TYPE.WRITE, WRITE_COMMANDS.OPEN_REPORT, parameters, {optimisticData, successData, failureData, finallyData}, paginationConfig);
    } else {
        // eslint-disable-next-line rulesdir/no-multiple-api-calls
        API.paginate(CONST.API_REQUEST_TYPE.WRITE, WRITE_COMMANDS.OPEN_REPORT, parameters, {optimisticData, successData, failureData, finallyData}, paginationConfig, {
            checkAndFixConflictingRequest: (persistedRequests) => resolveOpenReportDuplicationConflictAction(persistedRequests, parameters),
        });
    }
}

/**
 * This will return an optimistic report object for a given user we want to create a chat with without saving it, when the only thing we know about recipient is his accountID. *
 * @param accountID accountID of the user that the optimistic chat report is created with.
 */
function getOptimisticChatReport(accountID: number): OptimisticChatReport {
    return buildOptimisticChatReport({
        participantList: [accountID, currentUserAccountID],
        notificationPreference: CONST.REPORT.NOTIFICATION_PREFERENCE.ALWAYS,
    });
}

function createTransactionThreadReport(iouReport: OnyxEntry<Report>, iouReportAction: OnyxEntry<ReportAction>): OptimisticChatReport | undefined {
    if (!iouReport || !iouReportAction) {
        Log.warn('Cannot build transaction thread report without iouReport and iouReportAction parameters');
        return;
    }
    const optimisticTransactionThreadReportID = generateReportID();
    const optimisticTransactionThread = buildTransactionThread(iouReportAction, iouReport, undefined, optimisticTransactionThreadReportID);
    openReport(optimisticTransactionThreadReportID, undefined, currentUserEmail ? [currentUserEmail] : [], optimisticTransactionThread, iouReportAction?.reportActionID);
    return optimisticTransactionThread;
}

/**
 * This will find an existing chat, or create a new one if none exists, for the given user or set of users. It will then navigate to this chat.
 *
 * @param userLogins list of user logins to start a chat report with.
 * @param shouldDismissModal a flag to determine if we should dismiss modal before navigate to report or navigate to report directly.
 */
function navigateToAndOpenReport(
    userLogins: string[],
    shouldDismissModal = true,
    reportName?: string,
    avatarUri?: string,
    avatarFile?: File | CustomRNImageManipulatorResult | undefined,
    optimisticReportID?: string,
    isGroupChat = false,
) {
    let newChat: OptimisticChatReport | undefined;
    let chat: OnyxEntry<Report>;
    const participantAccountIDs = PersonalDetailsUtils.getAccountIDsByLogins(userLogins);

    // If we are not creating a new Group Chat then we are creating a 1:1 DM and will look for an existing chat
    if (!isGroupChat) {
        chat = getChatByParticipants([...participantAccountIDs, currentUserAccountID]);
    }

    if (isEmptyObject(chat)) {
        if (isGroupChat) {
            // If we are creating a group chat then participantAccountIDs is expected to contain currentUserAccountID
            newChat = buildOptimisticGroupChatReport(participantAccountIDs, reportName ?? '', avatarUri ?? '', optimisticReportID, CONST.REPORT.NOTIFICATION_PREFERENCE.HIDDEN);
        } else {
            newChat = buildOptimisticChatReport({
                participantList: [...participantAccountIDs, currentUserAccountID],
                notificationPreference: CONST.REPORT.NOTIFICATION_PREFERENCE.HIDDEN,
            });
        }
        // We want to pass newChat here because if anything is passed in that param (even an existing chat), we will try to create a chat on the server
        openReport(newChat?.reportID, '', userLogins, newChat, undefined, undefined, undefined, avatarFile);
    }
    const report = isEmptyObject(chat) ? newChat : chat;

    if (shouldDismissModal) {
        Navigation.onModalDismissedOnce(() => {
            Navigation.onModalDismissedOnce(() => {
                if (!report?.reportID) {
                    return;
                }

                Navigation.navigate(ROUTES.REPORT_WITH_ID.getRoute(report.reportID));
            });
        });

        Navigation.dismissModal();
    } else if (report?.reportID) {
        Navigation.navigate(ROUTES.REPORT_WITH_ID.getRoute(report.reportID));
    }
    // In some cases when RHP modal gets hidden and then we navigate to report Composer focus breaks, wrapping navigation in setTimeout fixes this
    setTimeout(() => {
        Navigation.isNavigationReady().then(() => Navigation.navigate(ROUTES.REPORT_WITH_ID.getRoute(report?.reportID)));
    }, 0);
}

/**
 * This will find an existing chat, or create a new one if none exists, for the given accountID or set of accountIDs. It will then navigate to this chat.
 *
 * @param participantAccountIDs of user logins to start a chat report with.
 */
function navigateToAndOpenReportWithAccountIDs(participantAccountIDs: number[]) {
    let newChat: OptimisticChatReport | undefined;
    const chat = getChatByParticipants([...participantAccountIDs, currentUserAccountID]);
    if (!chat) {
        newChat = buildOptimisticChatReport({
            participantList: [...participantAccountIDs, currentUserAccountID],
        });
        // We want to pass newChat here because if anything is passed in that param (even an existing chat), we will try to create a chat on the server
        openReport(newChat?.reportID, '', [], newChat, '0', false, participantAccountIDs);
    }
    const report = chat ?? newChat;

    Navigation.navigate(ROUTES.REPORT_WITH_ID.getRoute(report?.reportID));
}

/**
 * This will navigate to an existing thread, or create a new one if necessary
 *
 * @param childReportID The reportID we are trying to open
 * @param parentReportAction the parent comment of a thread
 * @param parentReportID The reportID of the parent
 */
function navigateToAndOpenChildReport(childReportID: string | undefined, parentReportAction: Partial<ReportAction> = {}, parentReportID?: string) {
    const childReport = allReports?.[`${ONYXKEYS.COLLECTION.REPORT}${childReportID}`];
    if (childReport?.reportID) {
        Navigation.navigate(ROUTES.REPORT_WITH_ID.getRoute(childReportID, undefined, undefined, Navigation.getActiveRoute()));
    } else {
        const participantAccountIDs = [...new Set([currentUserAccountID, Number(parentReportAction.actorAccountID)])];
        const parentReport = allReports?.[`${ONYXKEYS.COLLECTION.REPORT}${parentReportID}`];
        // Threads from DMs and selfDMs don't have a chatType. All other threads inherit the chatType from their parent
        const childReportChatType = parentReport && isSelfDM(parentReport) ? undefined : parentReport?.chatType;
        const newChat = buildOptimisticChatReport({
            participantList: participantAccountIDs,
            reportName: ReportActionsUtils.getReportActionText(parentReportAction),
            chatType: childReportChatType,
            policyID: parentReport?.policyID ?? CONST.POLICY.OWNER_EMAIL_FAKE,
            ownerAccountID: CONST.POLICY.OWNER_ACCOUNT_ID_FAKE,
            oldPolicyName: parentReport?.policyName ?? '',
            notificationPreference: getChildReportNotificationPreference(parentReportAction),
            parentReportActionID: parentReportAction.reportActionID,
            parentReportID,
            optimisticReportID: childReportID,
        });

        if (!childReportID) {
            const participantLogins = PersonalDetailsUtils.getLoginsByAccountIDs(Object.keys(newChat.participants ?? {}).map(Number));
            openReport(newChat.reportID, '', participantLogins, newChat, parentReportAction.reportActionID);
        } else {
            Onyx.merge(`${ONYXKEYS.COLLECTION.REPORT}${childReportID}`, newChat);
        }

        Navigation.navigate(ROUTES.REPORT_WITH_ID.getRoute(newChat.reportID, undefined, undefined, Navigation.getActiveRoute()));
    }
}

/**
 * Gets the older actions that have not been read yet.
 * Normally happens when you scroll up on a chat, and the actions have not been read yet.
 */
function getOlderActions(reportID: string | undefined, reportActionID: string | undefined) {
    if (!reportID || !reportActionID) {
        return;
    }

    const optimisticData: OnyxUpdate[] = [
        {
            onyxMethod: Onyx.METHOD.MERGE,
            key: `${ONYXKEYS.COLLECTION.REPORT_METADATA}${reportID}`,
            value: {
                isLoadingOlderReportActions: true,
                hasLoadingOlderReportActionsError: false,
            },
        },
    ];

    const successData: OnyxUpdate[] = [
        {
            onyxMethod: Onyx.METHOD.MERGE,
            key: `${ONYXKEYS.COLLECTION.REPORT_METADATA}${reportID}`,
            value: {
                isLoadingOlderReportActions: false,
            },
        },
    ];

    const failureData: OnyxUpdate[] = [
        {
            onyxMethod: Onyx.METHOD.MERGE,
            key: `${ONYXKEYS.COLLECTION.REPORT_METADATA}${reportID}`,
            value: {
                isLoadingOlderReportActions: false,
                hasLoadingOlderReportActionsError: true,
            },
        },
    ];

    const parameters: GetOlderActionsParams = {
        reportID,
        reportActionID,
    };

    API.paginate(
        CONST.API_REQUEST_TYPE.READ,
        READ_COMMANDS.GET_OLDER_ACTIONS,
        parameters,
        {optimisticData, successData, failureData},
        {
            resourceID: reportID,
            cursorID: reportActionID,
        },
    );
}

/**
 * Gets the newer actions that have not been read yet.
 * Normally happens when you are not located at the bottom of the list and scroll down on a chat.
 */
function getNewerActions(reportID: string | undefined, reportActionID: string | undefined) {
    if (!reportID || !reportActionID) {
        return;
    }

    const optimisticData: OnyxUpdate[] = [
        {
            onyxMethod: Onyx.METHOD.MERGE,
            key: `${ONYXKEYS.COLLECTION.REPORT_METADATA}${reportID}`,
            value: {
                isLoadingNewerReportActions: true,
                hasLoadingNewerReportActionsError: false,
            },
        },
    ];

    const successData: OnyxUpdate[] = [
        {
            onyxMethod: Onyx.METHOD.MERGE,
            key: `${ONYXKEYS.COLLECTION.REPORT_METADATA}${reportID}`,
            value: {
                isLoadingNewerReportActions: false,
            },
        },
    ];

    const failureData: OnyxUpdate[] = [
        {
            onyxMethod: Onyx.METHOD.MERGE,
            key: `${ONYXKEYS.COLLECTION.REPORT_METADATA}${reportID}`,
            value: {
                isLoadingNewerReportActions: false,
                hasLoadingNewerReportActionsError: true,
            },
        },
    ];

    const parameters: GetNewerActionsParams = {
        reportID,
        reportActionID,
    };

    API.paginate(
        CONST.API_REQUEST_TYPE.READ,
        READ_COMMANDS.GET_NEWER_ACTIONS,
        parameters,
        {optimisticData, successData, failureData},
        {
            resourceID: reportID,
            cursorID: reportActionID,
        },
    );
}

/**
 * Gets metadata info about links in the provided report action
 */
function expandURLPreview(reportID: string | undefined, reportActionID: string) {
    if (!reportID) {
        return;
    }

    const parameters: ExpandURLPreviewParams = {
        reportID,
        reportActionID,
    };

    API.read(READ_COMMANDS.EXPAND_URL_PREVIEW, parameters);
}

/** Marks the new report actions as read
 * @param shouldResetUnreadMarker Indicates whether the unread indicator should be reset.
 * Currently, the unread indicator needs to be reset only when users mark a report as read.
 */
function readNewestAction(reportID: string | undefined, shouldResetUnreadMarker = false) {
    if (!reportID) {
        return;
    }

    const lastReadTime = NetworkConnection.getDBTimeWithSkew();

    const optimisticData: OnyxUpdate[] = [
        {
            onyxMethod: Onyx.METHOD.MERGE,
            key: `${ONYXKEYS.COLLECTION.REPORT}${reportID}`,
            value: {
                lastReadTime,
            },
        },
    ];

    const parameters: ReadNewestActionParams = {
        reportID,
        lastReadTime,
    };

    API.writeWithNoDuplicatesConflictAction(
        WRITE_COMMANDS.READ_NEWEST_ACTION,
        parameters,
        {optimisticData},
        (request) => request.command === WRITE_COMMANDS.READ_NEWEST_ACTION && request.data?.reportID === parameters.reportID,
    );

    if (shouldResetUnreadMarker) {
        DeviceEventEmitter.emit(`readNewestAction_${reportID}`, lastReadTime);
    }
}

function markAllMessagesAsRead() {
    if (isAnonymousUser()) {
        return;
    }

    const newLastReadTime = NetworkConnection.getDBTimeWithSkew();

    type PartialReport = {
        lastReadTime: Report['lastReadTime'] | null;
    };
    const optimisticReports: Record<string, PartialReport> = {};
    const failureReports: Record<string, PartialReport> = {};
    const reportIDList: string[] = [];
    Object.values(allReports ?? {}).forEach((report) => {
        if (!report) {
            return;
        }

        const chatReport = allReports?.[`${ONYXKEYS.COLLECTION.REPORT}${report.chatReportID}`];
        const oneTransactionThreadReportID = ReportActionsUtils.getOneTransactionThreadReportID(report, chatReport, allReportActions?.[report.reportID]);
        const oneTransactionThreadReport = allReports?.[`${ONYXKEYS.COLLECTION.REPORT}${oneTransactionThreadReportID}`];
        if (!isUnread(report, oneTransactionThreadReport)) {
            return;
        }

        const reportKey = `${ONYXKEYS.COLLECTION.REPORT}${report.reportID}`;
        optimisticReports[reportKey] = {lastReadTime: newLastReadTime};
        failureReports[reportKey] = {lastReadTime: report.lastReadTime ?? null};
        reportIDList.push(report.reportID);
    });

    if (reportIDList.length === 0) {
        return;
    }

    const optimisticData = [
        {
            onyxMethod: Onyx.METHOD.MERGE_COLLECTION,
            key: ONYXKEYS.COLLECTION.REPORT,
            value: optimisticReports,
        },
    ];

    const failureData = [
        {
            onyxMethod: Onyx.METHOD.MERGE_COLLECTION,
            key: ONYXKEYS.COLLECTION.REPORT,
            value: failureReports,
        },
    ];

    const parameters: MarkAllMessagesAsReadParams = {
        reportIDList,
    };

    API.write(WRITE_COMMANDS.MARK_ALL_MESSAGES_AS_READ, parameters, {optimisticData, failureData});
}

/**
 * Sets the last read time on a report
 */
function markCommentAsUnread(reportID: string | undefined, reportAction: ReportAction) {
    if (!reportID) {
        Log.warn('7339cd6c-3263-4f89-98e5-730f0be15784 Invalid report passed to MarkCommentAsUnread. Not calling the API because it wil fail.');
        return;
    }

    const reportActions = allReportActions?.[reportID];

    // Find the latest report actions from other users
    const latestReportActionFromOtherUsers = Object.values(reportActions ?? {}).reduce((latest: ReportAction | null, current: ReportAction) => {
        if (
            !ReportActionsUtils.isDeletedAction(current) &&
            current.actorAccountID !== currentUserAccountID &&
            (!latest || current.created > latest.created) &&
            // Whisper action doesn't affect lastVisibleActionCreated, so skip whisper action except actionable mention whisper
            (!ReportActionsUtils.isWhisperAction(current) || current.actionName === CONST.REPORT.ACTIONS.TYPE.ACTIONABLE_MENTION_WHISPER)
        ) {
            return current;
        }
        return latest;
    }, null);

    const report = allReports?.[`${ONYXKEYS.COLLECTION.REPORT}${reportID}`];
    const chatReport = allReports?.[`${ONYXKEYS.COLLECTION.REPORT}${report?.chatReportID}`];
    const transactionThreadReportID = ReportActionsUtils.getOneTransactionThreadReportID(report, chatReport, reportActions ?? []);
    const transactionThreadReport = allReports?.[`${ONYXKEYS.COLLECTION.REPORT}${transactionThreadReportID}`];

    // If no action created date is provided, use the last action's from other user
    const actionCreationTime =
        reportAction?.created || (latestReportActionFromOtherUsers?.created ?? getReportLastVisibleActionCreated(report, transactionThreadReport) ?? DateUtils.getDBTime(0));

    // We subtract 1 millisecond so that the lastReadTime is updated to just before a given reportAction's created date
    // For example, if we want to mark a report action with ID 100 and created date '2014-04-01 16:07:02.999' unread, we set the lastReadTime to '2014-04-01 16:07:02.998'
    // Since the report action with ID 100 will be the first with a timestamp above '2014-04-01 16:07:02.998', it's the first one that will be shown as unread
    const lastReadTime = DateUtils.subtractMillisecondsFromDateTime(actionCreationTime, 1);

    const optimisticData: OnyxUpdate[] = [
        {
            onyxMethod: Onyx.METHOD.MERGE,
            key: `${ONYXKEYS.COLLECTION.REPORT}${reportID}`,
            value: {
                lastReadTime,
            },
        },
    ];

    const parameters: MarkAsUnreadParams = {
        reportID,
        lastReadTime,
        reportActionID: reportAction?.reportActionID,
    };

    API.write(WRITE_COMMANDS.MARK_AS_UNREAD, parameters, {optimisticData});
    DeviceEventEmitter.emit(`unreadAction_${reportID}`, lastReadTime);
}

/** Toggles the pinned state of the report. */
function togglePinnedState(reportID: string | undefined, isPinnedChat: boolean) {
    if (!reportID) {
        return;
    }

    const pinnedValue = !isPinnedChat;

    // Optimistically pin/unpin the report before we send out the command
    const optimisticData: OnyxUpdate[] = [
        {
            onyxMethod: Onyx.METHOD.MERGE,
            key: `${ONYXKEYS.COLLECTION.REPORT}${reportID}`,
            value: {isPinned: pinnedValue},
        },
    ];

    const parameters: TogglePinnedChatParams = {
        reportID,
        pinnedValue,
    };

    API.write(WRITE_COMMANDS.TOGGLE_PINNED_CHAT, parameters, {optimisticData});
}

/** Saves the report draft to Onyx */
function saveReportDraft(reportID: string, report: Report) {
    return Onyx.set(`${ONYXKEYS.COLLECTION.REPORT_DRAFT}${reportID}`, report);
}

/**
 * Saves the comment left by the user as they are typing. By saving this data the user can switch between chats, close
 * tab, refresh etc without worrying about loosing what they typed out.
 * When empty string or null is passed, it will delete the draft comment from Onyx store.
 */
function saveReportDraftComment(reportID: string, comment: string | null, callback: () => void = () => {}) {
    Onyx.merge(`${ONYXKEYS.COLLECTION.REPORT_DRAFT_COMMENT}${reportID}`, prepareDraftComment(comment)).then(callback);
}

/** Broadcasts whether or not a user is typing on a report over the report's private pusher channel. */
function broadcastUserIsTyping(reportID: string) {
    const privateReportChannelName = getReportChannelName(reportID);
    const typingStatus: UserIsTypingEvent = {
        [currentUserAccountID]: true,
    };
    Pusher.sendEvent(privateReportChannelName, Pusher.TYPE.USER_IS_TYPING, typingStatus);
}

/** Broadcasts to the report's private pusher channel whether a user is leaving a report */
function broadcastUserIsLeavingRoom(reportID: string) {
    const privateReportChannelName = getReportChannelName(reportID);
    const leavingStatus: UserIsLeavingRoomEvent = {
        [currentUserAccountID]: true,
    };
    Pusher.sendEvent(privateReportChannelName, Pusher.TYPE.USER_IS_LEAVING_ROOM, leavingStatus);
}

/** When a report changes in Onyx, this fetches the report from the API if the report doesn't have a name */
function handleReportChanged(report: OnyxEntry<Report>) {
    if (!report) {
        return;
    }

    const {reportID, preexistingReportID, parentReportID, parentReportActionID} = report;

    // Handle cleanup of stale optimistic IOU report and its report preview separately
    if (reportID && preexistingReportID && isMoneyRequestReport(report) && parentReportActionID) {
        Onyx.merge(`${ONYXKEYS.COLLECTION.REPORT_ACTIONS}${parentReportID}`, {
            [parentReportActionID]: null,
        });
        Onyx.merge(`${ONYXKEYS.COLLECTION.REPORT}${reportID}`, null);
        return;
    }

    // It is possible that we optimistically created a DM/group-DM for a set of users for which a report already exists.
    // In this case, the API will let us know by returning a preexistingReportID.
    // We should clear out the optimistically created report and re-route the user to the preexisting report.
    if (reportID && preexistingReportID) {
        let callback = () => {
            const existingReport = allReports?.[`${ONYXKEYS.COLLECTION.REPORT}${preexistingReportID}`];

            Onyx.set(`${ONYXKEYS.COLLECTION.REPORT}${reportID}`, null);
            Onyx.set(`${ONYXKEYS.COLLECTION.REPORT}${preexistingReportID}`, {
                ...report,
                reportID: preexistingReportID,
                preexistingReportID: null,
                // Replacing the existing report's participants to avoid duplicates
                participants: existingReport?.participants ?? report.participants,
            });
            Onyx.set(`${ONYXKEYS.COLLECTION.REPORT_DRAFT_COMMENT}${reportID}`, null);
        };
        // Only re-route them if they are still looking at the optimistically created report
        if (Navigation.getActiveRoute().includes(`/r/${reportID}`)) {
            const currCallback = callback;
            callback = () => {
                currCallback();
                Navigation.navigate(ROUTES.REPORT_WITH_ID.getRoute(preexistingReportID), {forceReplace: true});
            };

            // The report screen will listen to this event and transfer the draft comment to the existing report
            // This will allow the newest draft comment to be transferred to the existing report
            DeviceEventEmitter.emit(`switchToPreExistingReport_${reportID}`, {
                preexistingReportID,
                callback,
            });

            return;
        }

        // In case the user is not on the report screen, we will transfer the report draft comment directly to the existing report
        // after that clear the optimistically created report
        const draftReportComment = allReportDraftComments?.[`${ONYXKEYS.COLLECTION.REPORT_DRAFT_COMMENT}${reportID}`];
        if (!draftReportComment) {
            callback();
            return;
        }

        saveReportDraftComment(preexistingReportID, draftReportComment, callback);
    }
}

/** Deletes a comment from the report, basically sets it as empty string */
function deleteReportComment(reportID: string | undefined, reportAction: ReportAction, isReportArchived = false, isOriginalReportArchived = false) {
    const originalReportID = getOriginalReportID(reportID, reportAction);
    const reportActionID = reportAction.reportActionID;

    if (!reportActionID || !originalReportID || !reportID) {
        return;
    }

    const isDeletedParentAction = ReportActionsUtils.isThreadParentMessage(reportAction, reportID);
    const deletedMessage: Message[] = [
        {
            translationKey: '',
            type: 'COMMENT',
            html: '',
            text: '',
            isEdited: true,
            isDeletedParentAction,
        },
    ];
    const optimisticReportActions: NullishDeep<ReportActions> = {
        [reportActionID]: {
            pendingAction: CONST.RED_BRICK_ROAD_PENDING_ACTION.DELETE,
            previousMessage: reportAction.message,
            message: deletedMessage,
            errors: null,
            linkMetadata: [],
        },
    };

    // If we are deleting the last visible message, let's find the previous visible one (or set an empty one if there are none) and update the lastMessageText in the LHN.
    // Similarly, if we are deleting the last read comment we will want to update the lastVisibleActionCreated to use the previous visible message.
<<<<<<< HEAD
    const report = allReports?.[`${ONYXKEYS.COLLECTION.REPORT}${reportID}`];
    const canUserPerformWriteAction = canUserPerformWriteActionReportUtils(report);
    const optimisticLastReportData = optimisticReportLastData(reportID, optimisticReportActions as ReportActions, canUserPerformWriteAction, isReportArchived);

    const optimisticReport: Partial<Report> = {
        ...optimisticLastReportData,
    };

=======
    let optimisticReport: Partial<Report> = {
        lastMessageText: '',
        lastVisibleActionCreated: '',
    };
    const {lastMessageText = ''} = getLastVisibleMessage(originalReportID, isOriginalReportArchived, optimisticReportActions as ReportActions);
    const report = allReports?.[`${ONYXKEYS.COLLECTION.REPORT}${reportID}`];
    const canUserPerformWriteAction = canUserPerformWriteActionReportUtils(report, isReportArchived);
    if (lastMessageText) {
        const lastVisibleAction = ReportActionsUtils.getLastVisibleAction(originalReportID, canUserPerformWriteAction, optimisticReportActions as ReportActions);
        const lastVisibleActionCreated = lastVisibleAction?.created;
        const lastActorAccountID = lastVisibleAction?.actorAccountID;
        optimisticReport = {
            lastMessageText,
            lastVisibleActionCreated,
            lastActorAccountID,
        };
    }
>>>>>>> 9b90ae1e
    const didCommentMentionCurrentUser = ReportActionsUtils.didMessageMentionCurrentUser(reportAction);
    if (didCommentMentionCurrentUser && reportAction.created === report?.lastMentionedTime) {
        const reportActionsForReport = allReportActions?.[reportID];
        const latestMentionedReportAction = Object.values(reportActionsForReport ?? {}).find(
            (action) =>
                action.reportActionID !== reportAction.reportActionID &&
                ReportActionsUtils.didMessageMentionCurrentUser(action) &&
                ReportActionsUtils.shouldReportActionBeVisible(action, action.reportActionID),
        );
        optimisticReport.lastMentionedTime = latestMentionedReportAction?.created ?? null;
    }
    // If the API call fails we must show the original message again, so we revert the message content back to how it was
    // and and remove the pendingAction so the strike-through clears
    const failureData: OnyxUpdate[] = [
        {
            onyxMethod: Onyx.METHOD.MERGE,
            key: `${ONYXKEYS.COLLECTION.REPORT_ACTIONS}${originalReportID}`,
            value: {
                [reportActionID]: {
                    message: reportAction.message,
                    pendingAction: null,
                    previousMessage: null,
                },
            },
        },
    ];

    const successData: OnyxUpdate[] = [
        {
            onyxMethod: Onyx.METHOD.MERGE,
            key: `${ONYXKEYS.COLLECTION.REPORT_ACTIONS}${originalReportID}`,
            value: {
                [reportActionID]: {
                    pendingAction: null,
                    previousMessage: null,
                },
            },
        },
    ];

    const optimisticData: OnyxUpdate[] = [
        {
            onyxMethod: Onyx.METHOD.MERGE,
            key: `${ONYXKEYS.COLLECTION.REPORT_ACTIONS}${originalReportID}`,
            value: optimisticReportActions,
        },
        {
            onyxMethod: Onyx.METHOD.MERGE,
            key: `${ONYXKEYS.COLLECTION.REPORT}${originalReportID}`,
            value: optimisticReport,
        },
    ];

    // Update optimistic data for parent report action if the report is a child report and the reportAction has no visible child
    const childVisibleActionCount = reportAction.childVisibleActionCount ?? 0;
    if (childVisibleActionCount === 0) {
        const originalReport = allReports?.[`${ONYXKEYS.COLLECTION.REPORT}${originalReportID}`];
        const optimisticParentReportData = getOptimisticDataForParentReportAction(
            originalReport,
            optimisticReport?.lastVisibleActionCreated ?? '',
            CONST.RED_BRICK_ROAD_PENDING_ACTION.DELETE,
        );
        optimisticParentReportData.forEach((parentReportData) => {
            if (isEmptyObject(parentReportData)) {
                return;
            }
            optimisticData.push(parentReportData);
        });
    }

    const parameters: DeleteCommentParams = {
        reportID: originalReportID,
        reportActionID,
    };

    clearByKey(reportActionID);

    API.write(
        WRITE_COMMANDS.DELETE_COMMENT,
        parameters,
        {optimisticData, successData, failureData},
        {
            checkAndFixConflictingRequest: (persistedRequests) => resolveCommentDeletionConflicts(persistedRequests, reportActionID, originalReportID),
        },
    );

    // if we are linking to the report action, and we are deleting it, and it's not a deleted parent action,
    // we should navigate to its report in order to not show not found page
    if (Navigation.isActiveRoute(ROUTES.REPORT_WITH_ID.getRoute(reportID, reportActionID)) && !isDeletedParentAction) {
        Navigation.goBack(ROUTES.REPORT_WITH_ID.getRoute(reportID));
    } else if (Navigation.isActiveRoute(ROUTES.REPORT_WITH_ID.getRoute(reportAction.childReportID)) && !isDeletedParentAction) {
        Navigation.goBack(undefined);
    }
}

/**
 * Removes the links in html of a comment.
 * example:
 *      html="test <a href="https://www.google.com" target="_blank" rel="noreferrer noopener">https://www.google.com</a> test"
 *      links=["https://www.google.com"]
 * returns: "test https://www.google.com test"
 */
function removeLinksFromHtml(html: string, links: string[]): string {
    let htmlCopy = html.slice();
    links.forEach((link) => {
        // We want to match the anchor tag of the link and replace the whole anchor tag with the text of the anchor tag
        const regex = new RegExp(`<(a)[^><]*href\\s*=\\s*(['"])(${Str.escapeForRegExp(link)})\\2(?:".*?"|'.*?'|[^'"><])*>([\\s\\S]*?)<\\/\\1>(?![^<]*(<\\/pre>|<\\/code>))`, 'g');
        htmlCopy = htmlCopy.replace(regex, '$4');
    });
    return htmlCopy;
}

/**
 * This function will handle removing only links that were purposely removed by the user while editing.
 *
 * @param newCommentText text of the comment after editing.
 * @param originalCommentMarkdown original markdown of the comment before editing.
 * @param videoAttributeCache cache of video attributes ([videoSource]: videoAttributes)
 */
function handleUserDeletedLinksInHtml(newCommentText: string, originalCommentMarkdown: string, videoAttributeCache?: Record<string, string>): string {
    if (newCommentText.length > CONST.MAX_MARKUP_LENGTH) {
        return newCommentText;
    }

    const userEmailDomain = isEmailPublicDomain(currentUserEmail ?? '') ? '' : Str.extractEmailDomain(currentUserEmail ?? '');
    const allPersonalDetailLogins = Object.values(allPersonalDetails ?? {}).map((personalDetail) => personalDetail?.login ?? '');

    const htmlForNewComment = getParsedMessageWithShortMentions({
        text: newCommentText,
        userEmailDomain,
        availableMentionLogins: allPersonalDetailLogins,
        parserOptions: {
            extras: {videoAttributeCache},
        },
    });

    const removedLinks = Parser.getRemovedMarkdownLinks(originalCommentMarkdown, newCommentText);
    return removeLinksFromHtml(htmlForNewComment, removedLinks);
}

/** Saves a new message for a comment. Marks the comment as edited, which will be reflected in the UI. */
function editReportComment(
    originalReport: OnyxEntry<Report>,
    originalReportAction: OnyxEntry<ReportAction>,
    textForNewComment: string,
    videoAttributeCache?: Record<string, string>,
    isOriginalReportArchived = false,
    isOriginalParentReportArchived = false,
) {
    const originalReportID = originalReport?.reportID;
    if (!originalReportID || !originalReportAction) {
        return;
    }

    const canUserPerformWriteAction = canUserPerformWriteActionReportUtils(originalReport, isOriginalReportArchived);

    // Do not autolink if someone explicitly tries to remove a link from message.
    // https://github.com/Expensify/App/issues/9090
    // https://github.com/Expensify/App/issues/13221
    const originalCommentHTML = ReportActionsUtils.getReportActionHtml(originalReportAction);
    const originalCommentMarkdown = Parser.htmlToMarkdown(originalCommentHTML ?? '').trim();

    // Skip the Edit if draft is not changed
    if (originalCommentMarkdown === textForNewComment) {
        return;
    }
    const htmlForNewComment = handleUserDeletedLinksInHtml(textForNewComment, originalCommentMarkdown, videoAttributeCache);

    const reportComment = Parser.htmlToText(htmlForNewComment);

    // For comments shorter than or equal to 10k chars, convert the comment from MD into HTML because that's how it is stored in the database
    // For longer comments, skip parsing and display plaintext for performance reasons. It takes over 40s to parse a 100k long string!!
    let parsedOriginalCommentHTML = originalCommentHTML;
    if (textForNewComment.length <= CONST.MAX_MARKUP_LENGTH) {
        const autolinkFilter = {filterRules: Parser.rules.map((rule) => rule.name).filter((name) => name !== 'autolink')};
        parsedOriginalCommentHTML = Parser.replace(originalCommentMarkdown, autolinkFilter);
    }

    //  Delete the comment if it's empty
    if (!htmlForNewComment) {
        deleteReportComment(originalReportID, originalReportAction, isOriginalReportArchived, isOriginalParentReportArchived);
        return;
    }

    // Skip the Edit if message is not changed
    if (parsedOriginalCommentHTML === htmlForNewComment.trim() || originalCommentHTML === htmlForNewComment.trim()) {
        return;
    }

    // Optimistically update the reportAction with the new message
    const reportActionID = originalReportAction.reportActionID;
    const originalMessage = ReportActionsUtils.getReportActionMessage(originalReportAction);
    const optimisticReportActions: PartialDeep<ReportActions> = {
        [reportActionID]: {
            pendingAction: CONST.RED_BRICK_ROAD_PENDING_ACTION.UPDATE,
            message: [
                {
                    ...originalMessage,
                    type: CONST.REPORT.MESSAGE.TYPE.COMMENT,
                    isEdited: true,
                    html: htmlForNewComment,
                    text: reportComment,
                },
            ],
            lastModified: DateUtils.getDBTime(),
        },
    };

    const optimisticData: OnyxUpdate[] = [
        {
            onyxMethod: Onyx.METHOD.MERGE,
            key: `${ONYXKEYS.COLLECTION.REPORT_ACTIONS}${originalReportID}`,
            value: optimisticReportActions,
        },
    ];

    const lastVisibleAction = ReportActionsUtils.getLastVisibleAction(originalReportID, canUserPerformWriteAction, optimisticReportActions as ReportActions);
    if (reportActionID === lastVisibleAction?.reportActionID) {
        const lastMessageText = formatReportLastMessageText(reportComment);
        const optimisticReport = {
            lastMessageText,
        };
        optimisticData.push({
            onyxMethod: Onyx.METHOD.MERGE,
            key: `${ONYXKEYS.COLLECTION.REPORT}${originalReportID}`,
            value: optimisticReport,
        });
    }

    const failureData: OnyxUpdate[] = [
        {
            onyxMethod: Onyx.METHOD.MERGE,
            key: `${ONYXKEYS.COLLECTION.REPORT_ACTIONS}${originalReportID}`,
            value: {
                [reportActionID]: {
                    ...originalReportAction,
                    pendingAction: null,
                },
            },
        },
    ];

    const successData: OnyxUpdate[] = [
        {
            onyxMethod: Onyx.METHOD.MERGE,
            key: `${ONYXKEYS.COLLECTION.REPORT_ACTIONS}${originalReportID}`,
            value: {
                [reportActionID]: {
                    pendingAction: null,
                },
            },
        },
    ];

    const parameters: UpdateCommentParams = {
        reportID: originalReportID,
        reportComment: htmlForNewComment,
        reportActionID,
    };

    API.write(
        WRITE_COMMANDS.UPDATE_COMMENT,
        parameters,
        {optimisticData, successData, failureData},
        {
            checkAndFixConflictingRequest: (persistedRequests) => {
                const addCommentIndex = persistedRequests.findIndex((request) => addNewMessageWithText.has(request.command) && request.data?.reportActionID === reportActionID);
                if (addCommentIndex > -1) {
                    return resolveEditCommentWithNewAddCommentRequest(persistedRequests, parameters, reportActionID, addCommentIndex);
                }
                return resolveDuplicationConflictAction(persistedRequests, createUpdateCommentMatcher(reportActionID));
            },
        },
    );
}

/** Deletes the draft for a comment report action. */
function deleteReportActionDraft(reportID: string | undefined, reportAction: ReportAction) {
    const originalReportID = getOriginalReportID(reportID, reportAction);
    Onyx.merge(`${ONYXKEYS.COLLECTION.REPORT_ACTIONS_DRAFTS}${originalReportID}`, {[reportAction.reportActionID]: null});
}

/** Saves the draft for a comment report action. This will put the comment into "edit mode" */
function saveReportActionDraft(reportID: string | undefined, reportAction: ReportAction, draftMessage: string) {
    const originalReportID = getOriginalReportID(reportID, reportAction);
    Onyx.merge(`${ONYXKEYS.COLLECTION.REPORT_ACTIONS_DRAFTS}${originalReportID}`, {[reportAction.reportActionID]: {message: draftMessage}});
}

function updateNotificationPreference(
    reportID: string,
    previousValue: NotificationPreference | undefined,
    newValue: NotificationPreference,
    parentReportID?: string,
    parentReportActionID?: string,
) {
    // No change needed
    if (previousValue === newValue) {
        return;
    }

    const optimisticData: OnyxUpdate[] = [
        {
            onyxMethod: Onyx.METHOD.MERGE,
            key: `${ONYXKEYS.COLLECTION.REPORT}${reportID}`,
            value: {
                participants: {
                    [currentUserAccountID]: {
                        notificationPreference: newValue,
                    },
                },
            },
        },
    ];

    const failureData: OnyxUpdate[] = [
        {
            onyxMethod: Onyx.METHOD.MERGE,
            key: `${ONYXKEYS.COLLECTION.REPORT}${reportID}`,
            value: {
                participants: {
                    [currentUserAccountID]: {
                        notificationPreference: previousValue,
                    },
                },
            },
        },
    ];

    if (parentReportID && parentReportActionID) {
        optimisticData.push({
            onyxMethod: Onyx.METHOD.MERGE,
            key: `${ONYXKEYS.COLLECTION.REPORT_ACTIONS}${parentReportID}`,
            value: {[parentReportActionID]: {childReportNotificationPreference: newValue}},
        });
        failureData.push({
            onyxMethod: Onyx.METHOD.MERGE,
            key: `${ONYXKEYS.COLLECTION.REPORT_ACTIONS}${parentReportID}`,
            value: {[parentReportActionID]: {childReportNotificationPreference: previousValue}},
        });
    }

    const parameters: UpdateReportNotificationPreferenceParams = {reportID, notificationPreference: newValue};

    API.write(WRITE_COMMANDS.UPDATE_REPORT_NOTIFICATION_PREFERENCE, parameters, {optimisticData, failureData});
}

function updateRoomVisibility(reportID: string, previousValue: RoomVisibility | undefined, newValue: RoomVisibility) {
    if (previousValue === newValue) {
        return;
    }

    const optimisticData: OnyxUpdate[] = [
        {
            onyxMethod: Onyx.METHOD.MERGE,
            key: `${ONYXKEYS.COLLECTION.REPORT}${reportID}`,
            value: {visibility: newValue},
        },
    ];

    const failureData: OnyxUpdate[] = [
        {
            onyxMethod: Onyx.METHOD.MERGE,
            key: `${ONYXKEYS.COLLECTION.REPORT}${reportID}`,
            value: {visibility: previousValue},
        },
    ];

    const parameters: UpdateRoomVisibilityParams = {reportID, visibility: newValue};

    API.write(WRITE_COMMANDS.UPDATE_ROOM_VISIBILITY, parameters, {optimisticData, failureData});
}

/**
 * This will subscribe to an existing thread, or create a new one and then subscribe to it if necessary
 *
 * @param childReportID The reportID we are trying to open
 * @param parentReportAction the parent comment of a thread
 * @param parentReportID The reportID of the parent
 * @param prevNotificationPreference The previous notification preference for the child report
 */
function toggleSubscribeToChildReport(
    childReportID: string | undefined,
    parentReportAction: Partial<ReportAction> = {},
    parentReportID?: string,
    prevNotificationPreference?: NotificationPreference,
) {
    if (childReportID) {
        openReport(childReportID);
        const parentReportActionID = parentReportAction?.reportActionID;
        if (!prevNotificationPreference || isHiddenForCurrentUser(prevNotificationPreference)) {
            updateNotificationPreference(childReportID, prevNotificationPreference, CONST.REPORT.NOTIFICATION_PREFERENCE.ALWAYS, parentReportID, parentReportActionID);
        } else {
            updateNotificationPreference(childReportID, prevNotificationPreference, CONST.REPORT.NOTIFICATION_PREFERENCE.HIDDEN, parentReportID, parentReportActionID);
        }
    } else {
        const participantAccountIDs = [...new Set([currentUserAccountID, Number(parentReportAction?.actorAccountID)])];
        const parentReport = allReports?.[`${ONYXKEYS.COLLECTION.REPORT}${parentReportID}`];
        const newChat = buildOptimisticChatReport({
            participantList: participantAccountIDs,
            reportName: ReportActionsUtils.getReportActionText(parentReportAction),
            chatType: parentReport?.chatType,
            policyID: parentReport?.policyID ?? CONST.POLICY.OWNER_EMAIL_FAKE,
            ownerAccountID: CONST.POLICY.OWNER_ACCOUNT_ID_FAKE,
            notificationPreference: CONST.REPORT.NOTIFICATION_PREFERENCE.ALWAYS,
            parentReportActionID: parentReportAction.reportActionID,
            parentReportID,
        });

        const participantLogins = PersonalDetailsUtils.getLoginsByAccountIDs(participantAccountIDs);
        openReport(newChat.reportID, '', participantLogins, newChat, parentReportAction.reportActionID);
        const notificationPreference = isHiddenForCurrentUser(prevNotificationPreference) ? CONST.REPORT.NOTIFICATION_PREFERENCE.ALWAYS : CONST.REPORT.NOTIFICATION_PREFERENCE.HIDDEN;
        updateNotificationPreference(newChat.reportID, prevNotificationPreference, notificationPreference, parentReportID, parentReportAction?.reportActionID);
    }
}

function updateReportName(reportID: string, value: string, previousValue: string) {
    const optimisticData: OnyxUpdate[] = [
        {
            onyxMethod: Onyx.METHOD.MERGE,
            key: `${ONYXKEYS.COLLECTION.REPORT}${reportID}`,
            value: {
                reportName: value,
                pendingFields: {
                    reportName: CONST.RED_BRICK_ROAD_PENDING_ACTION.UPDATE,
                },
            },
        },
    ];
    const failureData: OnyxUpdate[] = [
        {
            onyxMethod: Onyx.METHOD.MERGE,
            key: `${ONYXKEYS.COLLECTION.REPORT}${reportID}`,
            value: {
                reportName: previousValue,
                pendingFields: {
                    reportName: null,
                },
                errorFields: {
                    reportName: getMicroSecondOnyxErrorWithTranslationKey('report.genericUpdateReportNameEditFailureMessage'),
                },
            },
        },
    ];

    const successData: OnyxUpdate[] = [
        {
            onyxMethod: Onyx.METHOD.MERGE,
            key: `${ONYXKEYS.COLLECTION.REPORT}${reportID}`,
            value: {
                pendingFields: {
                    reportName: null,
                },
                errorFields: {
                    reportName: null,
                },
            },
        },
    ];

    const parameters = {
        reportID,
        reportName: value,
    };

    API.write(WRITE_COMMANDS.SET_REPORT_NAME, parameters, {optimisticData, failureData, successData});
}

function clearReportFieldKeyErrors(reportID: string | undefined, fieldKey: string) {
    Onyx.merge(`${ONYXKEYS.COLLECTION.REPORT}${reportID}`, {
        pendingFields: {
            [fieldKey]: null,
        },
        errorFields: {
            [fieldKey]: null,
        },
    });
}

function updateReportField(report: Report, reportField: PolicyReportField, previousReportField: PolicyReportField, policy: Policy, shouldFixViolations = false) {
    const reportID = report.reportID;
    const fieldKey = getReportFieldKey(reportField.fieldID);
    const reportViolations = getReportViolations(reportID);
    const fieldViolation = getFieldViolation(reportViolations, reportField);
    const recentlyUsedValues = allRecentlyUsedReportFields?.[fieldKey] ?? [];

    const optimisticChangeFieldAction = buildOptimisticChangeFieldAction(reportField, previousReportField);
    const predictedNextStatus = policy?.reimbursementChoice === CONST.POLICY.REIMBURSEMENT_CHOICES.REIMBURSEMENT_NO ? CONST.REPORT.STATUS_NUM.CLOSED : CONST.REPORT.STATUS_NUM.OPEN;
    const optimisticNextStep = buildNextStep(report, predictedNextStatus, shouldFixViolations);

    const optimisticData: OnyxUpdate[] = [
        {
            onyxMethod: Onyx.METHOD.MERGE,
            key: `${ONYXKEYS.COLLECTION.REPORT}${reportID}`,
            value: {
                fieldList: {
                    [fieldKey]: reportField,
                },
                pendingFields: {
                    [fieldKey]: CONST.RED_BRICK_ROAD_PENDING_ACTION.UPDATE,
                },
            },
        },
        {
            onyxMethod: Onyx.METHOD.MERGE,
            key: `${ONYXKEYS.COLLECTION.NEXT_STEP}${reportID}`,
            value: optimisticNextStep,
        },
        {
            onyxMethod: Onyx.METHOD.MERGE,
            key: `${ONYXKEYS.COLLECTION.REPORT_ACTIONS}${reportID}`,
            value: {
                [optimisticChangeFieldAction.reportActionID]: optimisticChangeFieldAction,
            },
        },
    ];

    if (fieldViolation) {
        optimisticData.push({
            onyxMethod: Onyx.METHOD.MERGE,
            key: `${ONYXKEYS.COLLECTION.REPORT_VIOLATIONS}${reportID}`,
            value: {
                [fieldViolation]: {
                    [reportField.fieldID]: null,
                },
            },
        });
    }

    if (reportField.type === 'dropdown' && reportField.value) {
        optimisticData.push({
            onyxMethod: Onyx.METHOD.MERGE,
            key: ONYXKEYS.RECENTLY_USED_REPORT_FIELDS,
            value: {
                [fieldKey]: [...new Set([...recentlyUsedValues, reportField.value])],
            },
        });
    }

    const failureData: OnyxUpdate[] = [
        {
            onyxMethod: Onyx.METHOD.MERGE,
            key: `${ONYXKEYS.COLLECTION.REPORT}${reportID}`,
            value: {
                fieldList: {
                    [fieldKey]: previousReportField,
                },
                pendingFields: {
                    [fieldKey]: null,
                },
                errorFields: {
                    [fieldKey]: getMicroSecondOnyxErrorWithTranslationKey('report.genericUpdateReportFieldFailureMessage'),
                },
            },
        },
        {
            onyxMethod: Onyx.METHOD.MERGE,
            key: `${ONYXKEYS.COLLECTION.REPORT_ACTIONS}${reportID}`,
            value: {
                [optimisticChangeFieldAction.reportActionID]: {
                    errors: getMicroSecondOnyxErrorWithTranslationKey('report.genericUpdateReportFieldFailureMessage'),
                },
            },
        },
    ];

    if (reportField.type === 'dropdown') {
        failureData.push({
            onyxMethod: Onyx.METHOD.MERGE,
            key: ONYXKEYS.RECENTLY_USED_REPORT_FIELDS,
            value: {
                [fieldKey]: recentlyUsedValues,
            },
        });
    }

    const successData: OnyxUpdate[] = [
        {
            onyxMethod: Onyx.METHOD.MERGE,
            key: `${ONYXKEYS.COLLECTION.REPORT}${reportID}`,
            value: {
                pendingFields: {
                    [fieldKey]: null,
                },
                errorFields: {
                    [fieldKey]: null,
                },
            },
        },
        {
            onyxMethod: Onyx.METHOD.MERGE,
            key: `${ONYXKEYS.COLLECTION.REPORT_ACTIONS}${reportID}`,
            value: {
                [optimisticChangeFieldAction.reportActionID]: {
                    pendingAction: null,
                },
            },
        },
    ];

    const parameters = {
        reportID,
        reportFields: JSON.stringify({[fieldKey]: reportField}),
        reportFieldsActionIDs: JSON.stringify({[fieldKey]: optimisticChangeFieldAction.reportActionID}),
    };

    API.write(WRITE_COMMANDS.SET_REPORT_FIELD, parameters, {optimisticData, failureData, successData});
}

function deleteReportField(reportID: string, reportField: PolicyReportField) {
    const fieldKey = getReportFieldKey(reportField.fieldID);

    const optimisticData: OnyxUpdate[] = [
        {
            onyxMethod: Onyx.METHOD.MERGE,
            key: `${ONYXKEYS.COLLECTION.REPORT}${reportID}`,
            value: {
                fieldList: {
                    [fieldKey]: null,
                },
                pendingFields: {
                    [fieldKey]: CONST.RED_BRICK_ROAD_PENDING_ACTION.UPDATE,
                },
            },
        },
    ];

    const failureData: OnyxUpdate[] = [
        {
            onyxMethod: Onyx.METHOD.MERGE,
            key: `${ONYXKEYS.COLLECTION.REPORT}${reportID}`,
            value: {
                fieldList: {
                    [fieldKey]: reportField,
                },
                pendingFields: {
                    [fieldKey]: null,
                },
                errorFields: {
                    [fieldKey]: getMicroSecondOnyxErrorWithTranslationKey('report.genericUpdateReportFieldFailureMessage'),
                },
            },
        },
    ];

    const successData: OnyxUpdate[] = [
        {
            onyxMethod: Onyx.METHOD.MERGE,
            key: `${ONYXKEYS.COLLECTION.REPORT}${reportID}`,
            value: {
                pendingFields: {
                    [fieldKey]: null,
                },
                errorFields: {
                    [fieldKey]: null,
                },
            },
        },
    ];

    const parameters = {
        reportID,
        fieldID: fieldKey,
    };

    API.write(WRITE_COMMANDS.DELETE_REPORT_FIELD, parameters, {optimisticData, failureData, successData});
}

function updateDescription(reportID: string, currentDescription: string, newMarkdownValue: string) {
    // No change needed
    if (Parser.htmlToMarkdown(currentDescription) === newMarkdownValue) {
        return;
    }

    const parsedDescription = getParsedComment(newMarkdownValue, {reportID});
    const optimisticDescriptionUpdatedReportAction = buildOptimisticRoomDescriptionUpdatedReportAction(parsedDescription);
    const report = allReports?.[`${ONYXKEYS.COLLECTION.REPORT}${reportID}`];

    const optimisticData: OnyxUpdate[] = [
        {
            onyxMethod: Onyx.METHOD.MERGE,
            key: `${ONYXKEYS.COLLECTION.REPORT}${reportID}`,
            value: {
                description: parsedDescription,
                pendingFields: {description: CONST.RED_BRICK_ROAD_PENDING_ACTION.UPDATE},
                lastActorAccountID: currentUserAccountID,
                lastVisibleActionCreated: optimisticDescriptionUpdatedReportAction.created,
                lastMessageText: (optimisticDescriptionUpdatedReportAction?.message as Message[])?.at(0)?.text,
            },
        },
        {
            onyxMethod: Onyx.METHOD.MERGE,
            key: `${ONYXKEYS.COLLECTION.REPORT_ACTIONS}${reportID}`,
            value: {
                [optimisticDescriptionUpdatedReportAction.reportActionID]: optimisticDescriptionUpdatedReportAction,
            },
        },
    ];
    const failureData: OnyxUpdate[] = [
        {
            onyxMethod: Onyx.METHOD.MERGE,
            key: `${ONYXKEYS.COLLECTION.REPORT}${reportID}`,
            value: {
                description: currentDescription,
                pendingFields: {description: null},
                lastActorAccountID: report?.lastActorAccountID,
                lastVisibleActionCreated: report?.lastVisibleActionCreated,
                lastMessageText: report?.lastMessageText,
            },
        },
        {
            onyxMethod: Onyx.METHOD.MERGE,
            key: `${ONYXKEYS.COLLECTION.REPORT_ACTIONS}${reportID}`,
            value: {
                [optimisticDescriptionUpdatedReportAction.reportActionID]: null,
            },
        },
    ];
    const successData: OnyxUpdate[] = [
        {
            onyxMethod: Onyx.METHOD.MERGE,
            key: `${ONYXKEYS.COLLECTION.REPORT}${reportID}`,
            value: {pendingFields: {description: null}},
        },
        {
            onyxMethod: Onyx.METHOD.MERGE,
            key: `${ONYXKEYS.COLLECTION.REPORT_ACTIONS}${reportID}`,
            value: {
                [optimisticDescriptionUpdatedReportAction.reportActionID]: {pendingAction: null},
            },
        },
    ];

    const parameters: UpdateRoomDescriptionParams = {reportID, description: parsedDescription, reportActionID: optimisticDescriptionUpdatedReportAction.reportActionID};

    API.write(WRITE_COMMANDS.UPDATE_ROOM_DESCRIPTION, parameters, {optimisticData, failureData, successData});
}

function updateWriteCapability(report: Report, newValue: WriteCapability) {
    // No change needed
    if (report.writeCapability === newValue) {
        return;
    }

    const optimisticData: OnyxUpdate[] = [
        {
            onyxMethod: Onyx.METHOD.MERGE,
            key: `${ONYXKEYS.COLLECTION.REPORT}${report.reportID}`,
            value: {writeCapability: newValue},
        },
    ];
    const failureData: OnyxUpdate[] = [
        {
            onyxMethod: Onyx.METHOD.MERGE,
            key: `${ONYXKEYS.COLLECTION.REPORT}${report.reportID}`,
            value: {writeCapability: report.writeCapability},
        },
    ];

    const parameters: UpdateReportWriteCapabilityParams = {reportID: report.reportID, writeCapability: newValue};

    API.write(WRITE_COMMANDS.UPDATE_REPORT_WRITE_CAPABILITY, parameters, {optimisticData, failureData});
}

/**
 * Navigates to the 1:1 report with Concierge
 */
function navigateToConciergeChat(shouldDismissModal = false, checkIfCurrentPageActive = () => true, linkToOptions?: LinkToOptions, reportActionID?: string) {
    // If conciergeReportID contains a concierge report ID, we navigate to the concierge chat using the stored report ID.
    // Otherwise, we would find the concierge chat and navigate to it.
    if (!conciergeReportID) {
        // In order to avoid creating concierge repeatedly,
        // we need to ensure that the server data has been successfully pulled
        onServerDataReady().then(() => {
            // If we don't have a chat with Concierge then create it
            if (!checkIfCurrentPageActive()) {
                return;
            }
            navigateToAndOpenReport([CONST.EMAIL.CONCIERGE], shouldDismissModal);
        });
    } else if (shouldDismissModal) {
        Navigation.dismissModalWithReport({reportID: conciergeReportID, reportActionID});
    } else {
        Navigation.navigate(ROUTES.REPORT_WITH_ID.getRoute(conciergeReportID), linkToOptions);
    }
}

function buildNewReportOptimisticData(policy: OnyxEntry<Policy>, reportID: string, reportActionID: string, creatorPersonalDetails: PersonalDetails, reportPreviewReportActionID: string) {
    const {accountID, login} = creatorPersonalDetails;
    const timeOfCreation = DateUtils.getDBTime();
    const parentReport = getPolicyExpenseChat(accountID, policy?.id);
    const optimisticReportData = buildOptimisticEmptyReport(reportID, accountID, parentReport, reportPreviewReportActionID, policy, timeOfCreation);

    const optimisticCreateAction = {
        action: CONST.REPORT.ACTIONS.TYPE.CREATED,
        accountEmail: login,
        accountID,
        created: timeOfCreation,
        message: {
            isNewDot: true,
            lastModified: timeOfCreation,
        },
        reportActionID,
        reportID,
        sequenceNumber: 0,
        pendingAction: CONST.RED_BRICK_ROAD_PENDING_ACTION.ADD,
    };

    const message = getReportPreviewMessage(optimisticReportData);
    const createReportActionMessage = [
        {
            html: message,
            text: message,
            type: CONST.REPORT.MESSAGE.TYPE.COMMENT,
        },
    ];

    const optimisticReportPreview = {
        action: CONST.REPORT.ACTIONS.TYPE.REPORT_PREVIEW,
        actionName: CONST.REPORT.ACTIONS.TYPE.REPORT_PREVIEW,
        childReportName: optimisticReportData.reportName,
        childReportID: reportID,
        childType: CONST.REPORT.TYPE.EXPENSE,
        created: timeOfCreation,
        shouldShow: true,
        childOwnerAccountID: accountID,
        automatic: false,
        avatar: creatorPersonalDetails.avatar,
        isAttachmentOnly: false,
        reportActionID: reportPreviewReportActionID,
        message: createReportActionMessage,
        originalMessage: {
            linkedReportID: reportID,
        },
        pendingAction: CONST.RED_BRICK_ROAD_PENDING_ACTION.ADD,
        actorAccountID: accountID,
    };

    const optimisticNextStep = buildNextStep(optimisticReportData, CONST.REPORT.STATUS_NUM.OPEN);
    const outstandingChildRequest = getOutstandingChildRequest(optimisticReportData);

    const optimisticData: OnyxUpdate[] = [
        {
            onyxMethod: Onyx.METHOD.SET,
            key: `${ONYXKEYS.COLLECTION.REPORT}${reportID}`,
            value: optimisticReportData,
        },
        {
            onyxMethod: Onyx.METHOD.SET,
            key: `${ONYXKEYS.COLLECTION.REPORT_METADATA}${reportID}`,
            value: {
                hasOnceLoadedReportActions: true,
            },
        },
        {
            onyxMethod: Onyx.METHOD.SET,
            key: `${ONYXKEYS.COLLECTION.REPORT_ACTIONS}${reportID}`,
            value: {[reportActionID]: optimisticCreateAction},
        },
        {
            onyxMethod: Onyx.METHOD.MERGE,
            key: `${ONYXKEYS.COLLECTION.REPORT_ACTIONS}${parentReport?.reportID}`,
            value: {[reportPreviewReportActionID]: optimisticReportPreview},
        },
        {
            onyxMethod: Onyx.METHOD.MERGE,
            key: `${ONYXKEYS.COLLECTION.REPORT}${parentReport?.reportID}`,
            value: {lastVisibleActionCreated: optimisticReportPreview.created, iouReportID: reportID, ...outstandingChildRequest},
        },
        {
            onyxMethod: Onyx.METHOD.SET,
            key: `${ONYXKEYS.COLLECTION.NEXT_STEP}${reportID}`,
            value: optimisticNextStep,
        },
    ];

    optimisticData.push(...updateTitleFieldToMatchPolicy(reportID, policy));

    const failureData: OnyxUpdate[] = [
        {
            onyxMethod: Onyx.METHOD.MERGE,
            key: `${ONYXKEYS.COLLECTION.REPORT}${reportID}`,
            value: {errorFields: {createReport: getMicroSecondOnyxErrorWithTranslationKey('report.genericCreateReportFailureMessage')}},
        },
        {
            onyxMethod: Onyx.METHOD.MERGE,
            key: `${ONYXKEYS.COLLECTION.REPORT_ACTIONS}${reportID}`,
            value: {[reportActionID]: {errorFields: {createReport: getMicroSecondOnyxErrorWithTranslationKey('report.genericCreateReportFailureMessage')}}},
        },

        {
            onyxMethod: Onyx.METHOD.MERGE,
            key: `${ONYXKEYS.COLLECTION.REPORT}${parentReport?.reportID}`,
            value: {lastVisibleActionCreated: parentReport?.lastVisibleActionCreated, hasOutstandingChildRequest: parentReport?.hasOutstandingChildRequest},
        },
    ];

    const successData: OnyxUpdate[] = [
        {
            onyxMethod: Onyx.METHOD.MERGE,
            key: `${ONYXKEYS.COLLECTION.REPORT}${reportID}`,
            value: {
                pendingFields: {
                    createReport: null,
                },
                errorFields: {
                    createReport: null,
                },
            },
        },
        {
            onyxMethod: Onyx.METHOD.MERGE,
            key: `${ONYXKEYS.COLLECTION.REPORT_ACTIONS}${reportID}`,
            value: {
                [reportActionID]: {
                    pendingAction: null,
                    errorFields: null,
                },
            },
        },
        {
            onyxMethod: Onyx.METHOD.MERGE,
            key: `${ONYXKEYS.COLLECTION.REPORT_ACTIONS}${parentReport?.reportID}`,
            value: {
                [reportPreviewReportActionID]: {
                    pendingAction: null,
                    errorFields: null,
                },
            },
        },
    ];

    return {
        optimisticReportName: optimisticReportData.reportName,
        reportPreviewAction: optimisticReportPreview,
        parentReportID: parentReport?.reportID,
        optimisticData,
        successData,
        failureData,
    };
}

function createNewReport(creatorPersonalDetails: PersonalDetails, policyID?: string, shouldNotifyNewAction = false) {
    // This will be fixed as part of https://github.com/Expensify/Expensify/issues/507850
    // eslint-disable-next-line deprecation/deprecation
    const policy = getPolicy(policyID);
    const optimisticReportID = generateReportID();
    const reportActionID = rand64();
    const reportPreviewReportActionID = rand64();

    const {optimisticReportName, parentReportID, reportPreviewAction, optimisticData, successData, failureData} = buildNewReportOptimisticData(
        policy,
        optimisticReportID,
        reportActionID,
        creatorPersonalDetails,
        reportPreviewReportActionID,
    );

    API.write(
        WRITE_COMMANDS.CREATE_APP_REPORT,
        {reportName: optimisticReportName, type: CONST.REPORT.TYPE.EXPENSE, policyID, reportID: optimisticReportID, reportActionID, reportPreviewReportActionID},
        {optimisticData, successData, failureData},
    );
    if (shouldNotifyNewAction) {
        notifyNewAction(parentReportID, creatorPersonalDetails.accountID, reportPreviewAction);
    }

    return optimisticReportID;
}

/**
 * Removes the report after failure to create. Also removes it's related report actions and next step from Onyx.
 */
function removeFailedReport(reportID: string | undefined) {
    Onyx.set(`${ONYXKEYS.COLLECTION.REPORT}${reportID}`, null);
    Onyx.set(`${ONYXKEYS.COLLECTION.NEXT_STEP}${reportID}`, null);
    Onyx.set(`${ONYXKEYS.COLLECTION.REPORT_ACTIONS}${reportID}`, null);
}

/** Add a policy report (workspace room) optimistically and navigate to it. */
function addPolicyReport(policyReport: OptimisticChatReport) {
    const createdReportAction = buildOptimisticCreatedReportAction(CONST.POLICY.OWNER_EMAIL_FAKE);

    // Onyx.set is used on the optimistic data so that it is present before navigating to the workspace room. With Onyx.merge the workspace room reportID is not present when
    // fetchReportIfNeeded is called on the ReportScreen, so openReport is called which is unnecessary since the optimistic data will be stored in Onyx.
    // Therefore, Onyx.set is used instead of Onyx.merge.
    const optimisticData: OnyxUpdate[] = [
        {
            onyxMethod: Onyx.METHOD.SET,
            key: `${ONYXKEYS.COLLECTION.REPORT}${policyReport.reportID}`,
            value: {
                pendingFields: {
                    addWorkspaceRoom: CONST.RED_BRICK_ROAD_PENDING_ACTION.ADD,
                },
                ...policyReport,
            },
        },
        {
            onyxMethod: Onyx.METHOD.SET,
            key: `${ONYXKEYS.COLLECTION.REPORT_ACTIONS}${policyReport.reportID}`,
            value: {[createdReportAction.reportActionID]: createdReportAction},
        },
        {
            onyxMethod: Onyx.METHOD.MERGE,
            key: ONYXKEYS.FORMS.NEW_ROOM_FORM,
            value: {isLoading: true},
        },
        {
            onyxMethod: Onyx.METHOD.MERGE,
            key: `${ONYXKEYS.COLLECTION.REPORT_METADATA}${policyReport.reportID}`,
            value: {
                isOptimisticReport: true,
            },
        },
    ];
    const successData: OnyxUpdate[] = [
        {
            onyxMethod: Onyx.METHOD.MERGE,
            key: `${ONYXKEYS.COLLECTION.REPORT}${policyReport.reportID}`,
            value: {
                pendingFields: {
                    addWorkspaceRoom: null,
                },
            },
        },
        {
            onyxMethod: Onyx.METHOD.MERGE,
            key: `${ONYXKEYS.COLLECTION.REPORT_METADATA}${policyReport.reportID}`,
            value: {
                isOptimisticReport: false,
            },
        },
        {
            onyxMethod: Onyx.METHOD.MERGE,
            key: `${ONYXKEYS.COLLECTION.REPORT_ACTIONS}${policyReport.reportID}`,
            value: {
                [createdReportAction.reportActionID]: {
                    pendingAction: null,
                },
            },
        },
        {
            onyxMethod: Onyx.METHOD.MERGE,
            key: ONYXKEYS.FORMS.NEW_ROOM_FORM,
            value: {isLoading: false},
        },
    ];
    const failureData: OnyxUpdate[] = [
        {
            onyxMethod: Onyx.METHOD.MERGE,
            key: `${ONYXKEYS.COLLECTION.REPORT}${policyReport.reportID}`,
            value: {
                errorFields: {
                    addWorkspaceRoom: getMicroSecondOnyxErrorWithTranslationKey('report.genericCreateReportFailureMessage'),
                },
            },
        },
        {
            onyxMethod: Onyx.METHOD.MERGE,
            key: ONYXKEYS.FORMS.NEW_ROOM_FORM,
            value: {isLoading: false},
        },
        {
            onyxMethod: Onyx.METHOD.MERGE,
            key: `${ONYXKEYS.COLLECTION.REPORT_METADATA}${policyReport.reportID}`,
            value: {
                isOptimisticReport: false,
            },
        },
    ];

    const parameters: AddWorkspaceRoomParams = {
        policyID: policyReport.policyID,
        reportName: policyReport.reportName,
        visibility: policyReport.visibility,
        reportID: policyReport.reportID,
        createdReportActionID: createdReportAction.reportActionID,
        writeCapability: policyReport.writeCapability,
        description: policyReport.description,
    };

    API.write(WRITE_COMMANDS.ADD_WORKSPACE_ROOM, parameters, {optimisticData, successData, failureData});
    Navigation.dismissModalWithReport({reportID: policyReport.reportID});
}

/** Deletes a report, along with its reportActions, any linked reports, and any linked IOU report. */
function deleteReport(reportID: string | undefined, shouldDeleteChildReports = false) {
    if (!reportID) {
        Log.warn('[Report] deleteReport called with no reportID');
        return;
    }
    const report = allReports?.[`${ONYXKEYS.COLLECTION.REPORT}${reportID}`];
    const onyxData: Record<string, null> = {
        [`${ONYXKEYS.COLLECTION.REPORT}${reportID}`]: null,
        [`${ONYXKEYS.COLLECTION.REPORT_ACTIONS}${reportID}`]: null,
    };

    // Delete linked transactions
    const reportActionsForReport = allReportActions?.[reportID];

    const transactionIDs = Object.values(reportActionsForReport ?? {})
        .filter((reportAction): reportAction is ReportAction<typeof CONST.REPORT.ACTIONS.TYPE.IOU> => ReportActionsUtils.isMoneyRequestAction(reportAction))
        .map((reportAction) => ReportActionsUtils.getOriginalMessage(reportAction)?.IOUTransactionID);

    [...new Set(transactionIDs)].forEach((transactionID) => {
        onyxData[`${ONYXKEYS.COLLECTION.TRANSACTION}${transactionID}`] = null;
    });

    Onyx.multiSet(onyxData);

    if (shouldDeleteChildReports) {
        Object.values(reportActionsForReport ?? {}).forEach((reportAction) => {
            if (!reportAction.childReportID) {
                return;
            }
            deleteReport(reportAction.childReportID, shouldDeleteChildReports);
        });
    }

    // Delete linked IOU report
    if (report?.iouReportID) {
        deleteReport(report.iouReportID, shouldDeleteChildReports);
    }
}

/**
 * @param reportID The reportID of the policy report (workspace room)
 */
function navigateToConciergeChatAndDeleteReport(reportID: string | undefined, shouldPopToTop = false, shouldDeleteChildReports = false) {
    // Dismiss the current report screen and replace it with Concierge Chat
    if (shouldPopToTop) {
        Navigation.popToSidebar();
    } else {
        Navigation.goBack();
    }
    navigateToConciergeChat();
    // eslint-disable-next-line deprecation/deprecation
    InteractionManager.runAfterInteractions(() => {
        deleteReport(reportID, shouldDeleteChildReports);
    });
}

function clearCreateChatError(report: OnyxEntry<Report>) {
    const metaData = getReportMetadata(report?.reportID);
    const isOptimisticReport = metaData?.isOptimisticReport;
    if (report?.errorFields?.createChat && !isOptimisticReport) {
        clearReportFieldKeyErrors(report.reportID, 'createChat');
        return;
    }

    navigateToConciergeChatAndDeleteReport(report?.reportID, undefined, true);
}

/**
 * @param policyRoomReport The policy room report
 * @param policyRoomName The updated name for the policy room
 */
function updatePolicyRoomName(policyRoomReport: Report, policyRoomName: string) {
    const reportID = policyRoomReport.reportID;
    const previousName = policyRoomReport.reportName;

    // No change needed
    if (previousName === policyRoomName) {
        return;
    }

    const optimisticRenamedAction = buildOptimisticRenamedRoomReportAction(policyRoomName, previousName ?? '');

    const optimisticData: OnyxUpdate[] = [
        {
            onyxMethod: Onyx.METHOD.MERGE,
            key: `${ONYXKEYS.COLLECTION.REPORT}${reportID}`,
            value: {
                reportName: policyRoomName,
                pendingFields: {
                    reportName: CONST.RED_BRICK_ROAD_PENDING_ACTION.UPDATE,
                },
                errorFields: {
                    reportName: null,
                },
            },
        },
        {
            onyxMethod: Onyx.METHOD.MERGE,
            key: `${ONYXKEYS.COLLECTION.REPORT_ACTIONS}${reportID}`,
            value: {
                [optimisticRenamedAction.reportActionID]: optimisticRenamedAction,
            },
        },
    ];
    const successData: OnyxUpdate[] = [
        {
            onyxMethod: Onyx.METHOD.MERGE,
            key: `${ONYXKEYS.COLLECTION.REPORT}${reportID}`,
            value: {
                pendingFields: {
                    reportName: null,
                },
            },
        },
        {
            onyxMethod: Onyx.METHOD.MERGE,
            key: `${ONYXKEYS.COLLECTION.REPORT_ACTIONS}${reportID}`,
            value: {[optimisticRenamedAction.reportActionID]: {pendingAction: null}},
        },
    ];
    const failureData: OnyxUpdate[] = [
        {
            onyxMethod: Onyx.METHOD.MERGE,
            key: `${ONYXKEYS.COLLECTION.REPORT}${reportID}`,
            value: {
                reportName: previousName,
            },
        },
        {
            onyxMethod: Onyx.METHOD.MERGE,
            key: `${ONYXKEYS.COLLECTION.REPORT_ACTIONS}${reportID}`,
            value: {[optimisticRenamedAction.reportActionID]: null},
        },
    ];

    const parameters: UpdatePolicyRoomNameParams = {
        reportID,
        policyRoomName,
        renamedRoomReportActionID: optimisticRenamedAction.reportActionID,
    };

    API.write(WRITE_COMMANDS.UPDATE_POLICY_ROOM_NAME, parameters, {optimisticData, successData, failureData});
}

/**
 * @param reportID The reportID of the policy room.
 */
function clearPolicyRoomNameErrors(reportID: string) {
    Onyx.merge(`${ONYXKEYS.COLLECTION.REPORT}${reportID}`, {
        errorFields: {
            reportName: null,
        },
        pendingFields: {
            reportName: null,
        },
    });
}

function setIsComposerFullSize(reportID: string, isComposerFullSize: boolean) {
    Onyx.merge(`${ONYXKEYS.COLLECTION.REPORT_IS_COMPOSER_FULL_SIZE}${reportID}`, isComposerFullSize);
}

/**
 * @param action the associated report action (optional)
 * @param isRemote whether or not this notification is a remote push notification
 */
function shouldShowReportActionNotification(reportID: string, action: ReportAction | null = null, isRemote = false): boolean {
    const tag = isRemote ? '[PushNotification]' : '[LocalNotification]';
    const topmostReportID = Navigation.getTopmostReportId();

    // Due to payload size constraints, some push notifications may have their report action stripped
    // so we must double check that we were provided an action before using it in these checks.
    if (action && ReportActionsUtils.isDeletedAction(action)) {
        Log.info(`${tag} Skipping notification because the action was deleted`, false, {reportID, action});
        return false;
    }

    if (!ActiveClientManager.isClientTheLeader()) {
        Log.info(`${tag} Skipping notification because this client is not the leader`);
        return false;
    }

    // We don't want to send a local notification if the user preference is daily, mute or hidden.
    const notificationPreference = getReportNotificationPreference(allReports?.[`${ONYXKEYS.COLLECTION.REPORT}${reportID}`]);
    if (notificationPreference !== CONST.REPORT.NOTIFICATION_PREFERENCE.ALWAYS) {
        Log.info(`${tag} No notification because user preference is to be notified: ${notificationPreference}`);
        return false;
    }

    // If this comment is from the current user we don't want to parrot whatever they wrote back to them.
    if (action && action.actorAccountID === currentUserAccountID) {
        Log.info(`${tag} No notification because comment is from the currently logged in user`);
        return false;
    }

    // If we are currently viewing this report do not show a notification.
    if (reportID === topmostReportID && Visibility.isVisible() && Visibility.hasFocus()) {
        Log.info(`${tag} No notification because it was a comment for the current report`);
        return false;
    }

    // If the report is a transaction thread and we are currently viewing the associated one-transaction report do no show a notification.
    const topmostReport = allReports?.[`${ONYXKEYS.COLLECTION.REPORT}${topmostReportID}`];
    const topmostReportActions = allReportActions?.[`${topmostReport?.reportID}`];
    const chatTopmostReport = allReports?.[`${ONYXKEYS.COLLECTION.REPORT}${topmostReport?.chatReportID}`];
    if (reportID === ReportActionsUtils.getOneTransactionThreadReportID(topmostReport, chatTopmostReport, topmostReportActions) && Visibility.isVisible() && Visibility.hasFocus()) {
        Log.info(`${tag} No notification because the report is a transaction thread associated with the current one-transaction report`);
        return false;
    }

    const report = allReports?.[`${ONYXKEYS.COLLECTION.REPORT}${reportID}`];
    if (!report || (report && report.pendingAction === CONST.RED_BRICK_ROAD_PENDING_ACTION.DELETE)) {
        Log.info(`${tag} No notification because the report does not exist or is pending deleted`, false);
        return false;
    }

    // If this notification was delayed and the user saw the message already, don't show it
    if (action && report?.lastReadTime && report.lastReadTime >= action.created) {
        Log.info(`${tag} No notification because the comment was already read`, false, {created: action.created, lastReadTime: report.lastReadTime});
        return false;
    }

    // If this is a whisper targeted to someone else, don't show it
    if (action && ReportActionsUtils.isWhisperActionTargetedToOthers(action)) {
        Log.info(`${tag} No notification because the action is whispered to someone else`, false);
        return false;
    }

    return true;
}

function showReportActionNotification(reportID: string, reportAction: ReportAction) {
    if (!shouldShowReportActionNotification(reportID, reportAction)) {
        return;
    }

    Log.info('[LocalNotification] Creating notification');

    const localReportID = `${ONYXKEYS.COLLECTION.REPORT}${reportID}`;
    const report = allReports?.[`${ONYXKEYS.COLLECTION.REPORT}${reportID}`];
    if (!report) {
        Log.hmmm("[LocalNotification] couldn't show report action notification because the report wasn't found", {localReportID, reportActionID: reportAction.reportActionID});
        return;
    }

    const onClick = () => close(() => navigateFromNotification(reportID));

    if (reportAction.actionName === CONST.REPORT.ACTIONS.TYPE.MODIFIED_EXPENSE) {
        const movedFromReport = allReports?.[`${ONYXKEYS.COLLECTION.REPORT}${getMovedReportID(reportAction, CONST.REPORT.MOVE_TYPE.FROM)}`];
        const movedToReport = allReports?.[`${ONYXKEYS.COLLECTION.REPORT}${getMovedReportID(reportAction, CONST.REPORT.MOVE_TYPE.TO)}`];
        LocalNotification.showModifiedExpenseNotification({report, reportAction, onClick, movedFromReport, movedToReport});
    } else {
        LocalNotification.showCommentNotification(report, reportAction, onClick);
    }

    notifyNewAction(reportID, reportAction.actorAccountID);
}

/** Clear the errors associated with the IOUs of a given report. */
function clearIOUError(reportID: string | undefined) {
    Onyx.merge(`${ONYXKEYS.COLLECTION.REPORT}${reportID}`, {errorFields: {iou: null}});
}

/**
 * Adds a reaction to the report action.
 * Uses the NEW FORMAT for "emojiReactions"
 */
function addEmojiReaction(reportID: string, reportActionID: string, emoji: Emoji, skinTone: string | number = preferredSkinTone) {
    const createdAt = timezoneFormat(toZonedTime(new Date(), 'UTC'), CONST.DATE.FNS_DB_FORMAT_STRING);
    const optimisticData: OnyxUpdate[] = [
        {
            onyxMethod: Onyx.METHOD.MERGE,
            key: `${ONYXKEYS.COLLECTION.REPORT_ACTIONS_REACTIONS}${reportActionID}`,
            value: {
                [emoji.name]: {
                    createdAt,
                    pendingAction: CONST.RED_BRICK_ROAD_PENDING_ACTION.ADD,
                    users: {
                        [currentUserAccountID]: {
                            skinTones: {
                                [skinTone ?? CONST.EMOJI_DEFAULT_SKIN_TONE]: createdAt,
                            },
                        },
                    },
                },
            },
        },
    ];

    const failureData: OnyxUpdate[] = [
        {
            onyxMethod: Onyx.METHOD.MERGE,
            key: `${ONYXKEYS.COLLECTION.REPORT_ACTIONS_REACTIONS}${reportActionID}`,
            value: {
                [emoji.name]: {
                    pendingAction: null,
                },
            },
        },
    ];

    const successData: OnyxUpdate[] = [
        {
            onyxMethod: Onyx.METHOD.MERGE,
            key: `${ONYXKEYS.COLLECTION.REPORT_ACTIONS_REACTIONS}${reportActionID}`,
            value: {
                [emoji.name]: {
                    pendingAction: null,
                },
            },
        },
    ];

    const parameters: AddEmojiReactionParams = {
        reportID,
        skinTone,
        emojiCode: emoji.name,
        reportActionID,
        createdAt,
    };

    API.write(WRITE_COMMANDS.ADD_EMOJI_REACTION, parameters, {optimisticData, successData, failureData});
}

/**
 * Removes a reaction to the report action.
 * Uses the NEW FORMAT for "emojiReactions"
 */
function removeEmojiReaction(reportID: string, reportActionID: string, emoji: Emoji) {
    const optimisticData: OnyxUpdate[] = [
        {
            onyxMethod: Onyx.METHOD.MERGE,
            key: `${ONYXKEYS.COLLECTION.REPORT_ACTIONS_REACTIONS}${reportActionID}`,
            value: {
                [emoji.name]: {
                    users: {
                        [currentUserAccountID]: null,
                    },
                },
            },
        },
    ];

    const parameters: RemoveEmojiReactionParams = {
        reportID,
        reportActionID,
        emojiCode: emoji.name,
    };

    API.write(WRITE_COMMANDS.REMOVE_EMOJI_REACTION, parameters, {optimisticData});
}

/**
 * Calls either addEmojiReaction or removeEmojiReaction depending on if the current user has reacted to the report action.
 * Uses the NEW FORMAT for "emojiReactions"
 */
function toggleEmojiReaction(
    reportID: string | undefined,
    reportAction: ReportAction,
    reactionObject: Emoji,
    existingReactions: OnyxEntry<ReportActionReactions>,
    paramSkinTone: number = preferredSkinTone,
    ignoreSkinToneOnCompare = false,
) {
    const originalReportID = getOriginalReportID(reportID, reportAction);

    if (!originalReportID) {
        return;
    }

    const originalReportAction = ReportActionsUtils.getReportAction(originalReportID, reportAction.reportActionID);

    if (isEmptyObject(originalReportAction)) {
        return;
    }

    // This will get cleaned up as part of https://github.com/Expensify/App/issues/16506 once the old emoji
    // format is no longer being used
    const emoji = EmojiUtils.findEmojiByCode(reactionObject.code);
    const existingReactionObject = existingReactions?.[emoji.name];

    // Only use skin tone if emoji supports it
    const skinTone = emoji.types === undefined ? -1 : paramSkinTone;

    if (existingReactionObject && EmojiUtils.hasAccountIDEmojiReacted(currentUserAccountID, existingReactionObject.users, ignoreSkinToneOnCompare ? undefined : skinTone)) {
        removeEmojiReaction(originalReportID, reportAction.reportActionID, emoji);
        return;
    }

    addEmojiReaction(originalReportID, reportAction.reportActionID, emoji, skinTone);
}

function doneCheckingPublicRoom() {
    Onyx.set(ONYXKEYS.IS_CHECKING_PUBLIC_ROOM, false);
}

function openReportFromDeepLink(
    url: string,
    currentOnboardingPurposeSelected: OnyxEntry<OnboardingPurpose>,
    currentOnboardingCompanySize: OnyxEntry<OnboardingCompanySize>,
    onboardingInitialPath: OnyxEntry<string>,
    reports: OnyxCollection<Report>,
    isAuthenticated: boolean,
) {
    const reportID = getReportIDFromLink(url);

    if (reportID && !isAuthenticated) {
        // Call the OpenReport command to check in the server if it's a public room. If so, we'll open it as an anonymous user
        openReport(reportID, '', [], undefined, '0', true);

        // Show the sign-in page if the app is offline
        if (networkStatus === CONST.NETWORK.NETWORK_STATUS.OFFLINE) {
            doneCheckingPublicRoom();
        }
    } else {
        // If we're not opening a public room (no reportID) or the user is authenticated, we unblock the UI (hide splash screen)
        doneCheckingPublicRoom();
    }

    let route = getRouteFromLink(url);

    // Bing search results still link to /signin when searching for “Expensify”, but the /signin route no longer exists in our repo, so we redirect it to the home page to avoid showing a Not Found page.
    if (normalizePath(route) === CONST.SIGNIN_ROUTE) {
        route = '';
    }

    // If we are not authenticated and are navigating to a public screen, we don't want to navigate again to the screen after sign-in/sign-up
    if (!isAuthenticated && isPublicScreenRoute(route)) {
        return;
    }

    // If the route is the transition route, we don't want to navigate and start the onboarding flow
    if (route?.includes(ROUTES.TRANSITION_BETWEEN_APPS)) {
        return;
    }

    // Navigate to the report after sign-in/sign-up.
    // eslint-disable-next-line deprecation/deprecation
    InteractionManager.runAfterInteractions(() => {
        waitForUserSignIn().then(() => {
            const connection = Onyx.connect({
                key: ONYXKEYS.NVP_ONBOARDING,
                callback: (val) => {
                    if (!val && !isAnonymousUser()) {
                        return;
                    }

                    Navigation.waitForProtectedRoutes().then(() => {
                        if (route && isAnonymousUser() && !canAnonymousUserAccessRoute(route)) {
                            signOutAndRedirectToSignIn(true);
                            return;
                        }

                        // We don't want to navigate to the exitTo route when creating a new workspace from a deep link,
                        // because we already handle creating the optimistic policy and navigating to it in App.setUpPoliciesAndNavigate,
                        // which is already called when AuthScreens mounts.
                        if (!CONFIG.IS_HYBRID_APP && url && new URL(url).searchParams.get('exitTo') === ROUTES.WORKSPACE_NEW) {
                            return;
                        }

                        const handleDeeplinkNavigation = () => {
                            // We want to disconnect the connection so it won't trigger the deeplink again
                            // every time the data is changed, for example, when re-login.
                            Onyx.disconnect(connection);

                            const state = navigationRef.getRootState();
                            const currentFocusedRoute = findFocusedRoute(state);

                            if (isOnboardingFlowName(currentFocusedRoute?.name)) {
                                setOnboardingErrorMessage(Localize.translateLocal('onboarding.purpose.errorBackButton'));
                                return;
                            }

                            if (shouldSkipDeepLinkNavigation(route)) {
                                return;
                            }

                            // Navigation for signed users is handled by react-navigation.
                            if (isAuthenticated) {
                                return;
                            }

                            const navigateHandler = (reportParam?: OnyxEntry<Report>) => {
                                // Check if the report exists in the collection
                                const report = reportParam ?? reports?.[`${ONYXKEYS.COLLECTION.REPORT}${reportID}`];
                                // If the report does not exist, navigate to the last accessed report or Concierge chat
                                if (reportID && (!report?.reportID || report.errorFields?.notFound)) {
                                    const lastAccessedReportID = findLastAccessedReport(false, shouldOpenOnAdminRoom(), undefined, reportID)?.reportID;
                                    if (lastAccessedReportID) {
                                        const lastAccessedReportRoute = ROUTES.REPORT_WITH_ID.getRoute(lastAccessedReportID);
                                        Navigation.navigate(lastAccessedReportRoute);
                                        return;
                                    }
                                    navigateToConciergeChat(false, () => true);
                                    return;
                                }

                                // If the last route is an RHP, we want to replace it so it won't be covered by the full-screen navigator.
                                const forceReplace = navigationRef.getRootState().routes.at(-1)?.name === NAVIGATORS.RIGHT_MODAL_NAVIGATOR;
                                Navigation.navigate(route as Route, {forceReplace});
                            };
                            // If we log with deeplink with reportID and data for this report is not available yet,
                            // then we will wait for Onyx to completely merge data from OpenReport API with OpenApp API in AuthScreens
                            if (
                                reportID &&
                                !isAuthenticated &&
                                (!reports?.[`${ONYXKEYS.COLLECTION.REPORT}${reportID}`] || !reports?.[`${ONYXKEYS.COLLECTION.REPORT}${reportID}`]?.reportID)
                            ) {
                                const reportConnection = Onyx.connect({
                                    key: `${ONYXKEYS.COLLECTION.REPORT}${reportID}`,
                                    // eslint-disable-next-line rulesdir/prefer-early-return
                                    callback: (report) => {
                                        // eslint-disable-next-line @typescript-eslint/prefer-nullish-coalescing
                                        if (report?.errorFields?.notFound || report?.reportID) {
                                            Onyx.disconnect(reportConnection);
                                            navigateHandler(report);
                                        }
                                    },
                                });
                            } else {
                                navigateHandler();
                            }
                        };

                        if (isAnonymousUser()) {
                            handleDeeplinkNavigation();
                            return;
                        }
                        // We need skip deeplinking if the user hasn't completed the guided setup flow.
                        isOnboardingFlowCompleted({
                            onNotCompleted: () =>
                                startOnboardingFlow({
                                    onboardingValuesParam: val,
                                    hasAccessiblePolicies: !!account?.hasAccessibleDomainPolicies,
                                    isUserFromPublicDomain: !!account?.isFromPublicDomain,
                                    currentOnboardingPurposeSelected,
                                    currentOnboardingCompanySize,
                                    onboardingInitialPath,
                                }),
                            onCompleted: handleDeeplinkNavigation,
                            onCanceled: handleDeeplinkNavigation,
                        });
                    });
                },
            });
        });
    });
}

function getCurrentUserAccountID(): number {
    return currentUserAccountID;
}

function getCurrentUserEmail(): string | undefined {
    return currentUserEmail;
}

function navigateToMostRecentReport(currentReport: OnyxEntry<Report>) {
    const lastAccessedReportID = findLastAccessedReport(false, false, undefined, currentReport?.reportID)?.reportID;

    if (lastAccessedReportID) {
        const lastAccessedReportRoute = ROUTES.REPORT_WITH_ID.getRoute(lastAccessedReportID);
        Navigation.goBack(lastAccessedReportRoute);
    } else {
        const isChatThread = isChatThreadReportUtils(currentReport);

        // If it is not a chat thread we should call Navigation.goBack to pop the current route first before navigating to Concierge.
        if (!isChatThread) {
            Navigation.goBack();
        }

        navigateToConciergeChat(false, () => true, {forceReplace: true});
    }
}

function getMostRecentReportID(currentReport: OnyxEntry<Report>) {
    const lastAccessedReportID = findLastAccessedReport(false, false, undefined, currentReport?.reportID)?.reportID;
    return lastAccessedReportID ?? conciergeReportID;
}

function joinRoom(report: OnyxEntry<Report>) {
    if (!report) {
        return;
    }
    updateNotificationPreference(
        report.reportID,
        getReportNotificationPreference(report),
        getDefaultNotificationPreferenceForReport(report),
        report.parentReportID,
        report.parentReportActionID,
    );
}

function leaveGroupChat(reportID: string) {
    const report = allReports?.[`${ONYXKEYS.COLLECTION.REPORT}${reportID}`];
    if (!report) {
        Log.warn('Attempting to leave Group Chat that does not existing locally');
        return;
    }

    // Use merge instead of set to avoid deleting the report too quickly, which could cause a brief "not found" page to appear.
    // The remaining parts of the report object will be removed after the API call is successful.
    const optimisticData: OnyxUpdate[] = [
        {
            onyxMethod: Onyx.METHOD.MERGE,
            key: `${ONYXKEYS.COLLECTION.REPORT}${reportID}`,
            value: {
                reportID: null,
                stateNum: CONST.REPORT.STATE_NUM.APPROVED,
                statusNum: CONST.REPORT.STATUS_NUM.CLOSED,
                participants: {
                    [currentUserAccountID]: {
                        notificationPreference: CONST.REPORT.NOTIFICATION_PREFERENCE.HIDDEN,
                    },
                },
            },
        },
    ];
    // Clean up any quick actions for the report we're leaving from
    if (quickAction?.chatReportID?.toString() === reportID) {
        optimisticData.push({
            onyxMethod: Onyx.METHOD.SET,
            key: ONYXKEYS.NVP_QUICK_ACTION_GLOBAL_CREATE,
            value: null,
        });
    }

    // Ensure that any remaining data is removed upon successful completion, even if the server sends a report removal response.
    // This is done to prevent the removal update from lingering in the applyHTTPSOnyxUpdates function.
    const successData: OnyxUpdate[] = [
        {
            onyxMethod: Onyx.METHOD.MERGE,
            key: `${ONYXKEYS.COLLECTION.REPORT}${reportID}`,
            value: null,
        },
    ];

    const failureData: OnyxUpdate[] = [
        {
            onyxMethod: Onyx.METHOD.MERGE,
            key: `${ONYXKEYS.COLLECTION.REPORT}${reportID}`,
            value: report,
        },
    ];

    navigateToMostRecentReport(report);
    API.write(WRITE_COMMANDS.LEAVE_GROUP_CHAT, {reportID}, {optimisticData, successData, failureData});
}

/** Leave a report by setting the state to submitted and closed */
function leaveRoom(reportID: string, isWorkspaceMemberLeavingWorkspaceRoom = false) {
    const report = allReports?.[`${ONYXKEYS.COLLECTION.REPORT}${reportID}`];

    if (!report) {
        return;
    }
    const isChatThread = isChatThreadReportUtils(report);

    // Pusher's leavingStatus should be sent earlier.
    // Place the broadcast before calling the LeaveRoom API to prevent a race condition
    // between Onyx report being null and Pusher's leavingStatus becoming true.
    broadcastUserIsLeavingRoom(reportID);

    // If a workspace member is leaving a workspace room, they don't actually lose the room from Onyx.
    // Instead, their notification preference just gets set to "hidden".
    // Same applies for chat threads too
    const optimisticData: OnyxUpdate[] = [
        {
            onyxMethod: Onyx.METHOD.MERGE,
            key: `${ONYXKEYS.COLLECTION.REPORT}${reportID}`,
            value:
                isWorkspaceMemberLeavingWorkspaceRoom || isChatThread
                    ? {
                          participants: {
                              [currentUserAccountID]: {
                                  notificationPreference: CONST.REPORT.NOTIFICATION_PREFERENCE.HIDDEN,
                              },
                          },
                      }
                    : {
                          reportID: null,
                          stateNum: CONST.REPORT.STATE_NUM.APPROVED,
                          statusNum: CONST.REPORT.STATUS_NUM.CLOSED,
                          participants: {
                              [currentUserAccountID]: {
                                  notificationPreference: CONST.REPORT.NOTIFICATION_PREFERENCE.HIDDEN,
                              },
                          },
                      },
        },
    ];

    const successData: OnyxUpdate[] = [];
    if (isWorkspaceMemberLeavingWorkspaceRoom || isChatThread) {
        successData.push({
            onyxMethod: Onyx.METHOD.MERGE,
            key: `${ONYXKEYS.COLLECTION.REPORT}${reportID}`,
            value: {
                participants: {
                    [currentUserAccountID]: {
                        notificationPreference: CONST.REPORT.NOTIFICATION_PREFERENCE.HIDDEN,
                    },
                },
            },
        });
    } else {
        // Use the Onyx.set method to remove all other key values except reportName to prevent showing the room name as random numbers after leaving it.
        // See https://github.com/Expensify/App/issues/55676 for more information.
        successData.push({
            onyxMethod: Onyx.METHOD.SET,
            key: `${ONYXKEYS.COLLECTION.REPORT}${reportID}`,
            value: {reportName: report.reportName},
        });
    }

    const failureData: OnyxUpdate[] = [
        {
            onyxMethod: Onyx.METHOD.MERGE,
            key: `${ONYXKEYS.COLLECTION.REPORT}${reportID}`,
            value: report,
        },
    ];

    if (report.parentReportID && report.parentReportActionID) {
        optimisticData.push({
            onyxMethod: Onyx.METHOD.MERGE,
            key: `${ONYXKEYS.COLLECTION.REPORT_ACTIONS}${report.parentReportID}`,
            value: {[report.parentReportActionID]: {childReportNotificationPreference: CONST.REPORT.NOTIFICATION_PREFERENCE.HIDDEN}},
        });
        successData.push({
            onyxMethod: Onyx.METHOD.MERGE,
            key: `${ONYXKEYS.COLLECTION.REPORT_ACTIONS}${report.parentReportID}`,
            value: {[report.parentReportActionID]: {childReportNotificationPreference: CONST.REPORT.NOTIFICATION_PREFERENCE.HIDDEN}},
        });
        failureData.push({
            onyxMethod: Onyx.METHOD.MERGE,
            key: `${ONYXKEYS.COLLECTION.REPORT_ACTIONS}${report.parentReportID}`,
            value: {
                [report.parentReportActionID]: {
                    childReportNotificationPreference: report?.participants?.[currentUserAccountID]?.notificationPreference ?? getDefaultNotificationPreferenceForReport(report),
                },
            },
        });
    }

    const parameters: LeaveRoomParams = {
        reportID,
    };

    API.write(WRITE_COMMANDS.LEAVE_ROOM, parameters, {optimisticData, successData, failureData});

    // If this is the leave action from a workspace room, simply dismiss the modal, i.e., allow the user to view the room and join again immediately.
    // If this is the leave action from a chat thread (even if the chat thread is in a room), do not allow the user to stay in the thread after leaving.
    if (isWorkspaceMemberLeavingWorkspaceRoom && !isChatThread) {
        return;
    }
    // In other cases, the report is deleted and we should move the user to another report.
    navigateToMostRecentReport(report);
}

function buildInviteToRoomOnyxData(reportID: string, inviteeEmailsToAccountIDs: InvitedEmailsToAccountIDs, formatPhoneNumber: LocaleContextProps['formatPhoneNumber']) {
    const report = allReports?.[`${ONYXKEYS.COLLECTION.REPORT}${reportID}`];
    const reportMetadata = getReportMetadata(reportID);
    const isGroupChat = isGroupChatReportUtils(report);

    const defaultNotificationPreference = getDefaultNotificationPreferenceForReport(report);

    const inviteeEmails = Object.keys(inviteeEmailsToAccountIDs);
    const inviteeAccountIDs = Object.values(inviteeEmailsToAccountIDs);

    const logins = inviteeEmails.map((memberLogin) => PhoneNumber.addSMSDomainIfPhoneNumber(memberLogin));
    const {newAccountIDs, newLogins} = PersonalDetailsUtils.getNewAccountIDsAndLogins(logins, inviteeAccountIDs);

    const participantsAfterInvitation = inviteeAccountIDs.reduce(
        (reportParticipants: Participants, accountID: number) => {
            const participant: ReportParticipant = {
                notificationPreference: defaultNotificationPreference,
                role: CONST.REPORT.ROLE.MEMBER,
            };
            // eslint-disable-next-line no-param-reassign
            reportParticipants[accountID] = participant;
            return reportParticipants;
        },
        {...report?.participants},
    );

    const newPersonalDetailsOnyxData = PersonalDetailsUtils.getPersonalDetailsOnyxDataForOptimisticUsers(newLogins, newAccountIDs, formatPhoneNumber);
    const pendingChatMembers = getPendingChatMembers(inviteeAccountIDs, reportMetadata?.pendingChatMembers ?? [], CONST.RED_BRICK_ROAD_PENDING_ACTION.ADD);

    const newParticipantAccountCleanUp = newAccountIDs.reduce<Record<number, null>>((participantCleanUp, newAccountID) => {
        // eslint-disable-next-line no-param-reassign
        participantCleanUp[newAccountID] = null;
        return participantCleanUp;
    }, {});

    const optimisticData: OnyxUpdate[] = [
        {
            onyxMethod: Onyx.METHOD.MERGE,
            key: `${ONYXKEYS.COLLECTION.REPORT}${reportID}`,
            value: {
                participants: participantsAfterInvitation,
            },
        },
        {
            onyxMethod: Onyx.METHOD.MERGE,
            key: `${ONYXKEYS.COLLECTION.REPORT_METADATA}${reportID}`,
            value: {
                pendingChatMembers,
            },
        },
    ];
    optimisticData.push(...newPersonalDetailsOnyxData.optimisticData);

    const successPendingChatMembers = reportMetadata?.pendingChatMembers
        ? reportMetadata?.pendingChatMembers?.filter(
              (pendingMember) => !(inviteeAccountIDs.includes(Number(pendingMember.accountID)) && pendingMember.pendingAction === CONST.RED_BRICK_ROAD_PENDING_ACTION.DELETE),
          )
        : null;
    const successData: OnyxUpdate[] = [
        {
            onyxMethod: Onyx.METHOD.MERGE,
            key: `${ONYXKEYS.COLLECTION.REPORT}${reportID}`,
            value: {
                participants: newParticipantAccountCleanUp,
            },
        },
        {
            onyxMethod: Onyx.METHOD.MERGE,
            key: `${ONYXKEYS.COLLECTION.REPORT_METADATA}${reportID}`,
            value: {
                pendingChatMembers: successPendingChatMembers,
            },
        },
    ];
    successData.push(...newPersonalDetailsOnyxData.finallyData);

    const failureData: OnyxUpdate[] = [
        {
            onyxMethod: Onyx.METHOD.MERGE,
            key: `${ONYXKEYS.COLLECTION.REPORT_METADATA}${reportID}`,
            value: {
                pendingChatMembers:
                    pendingChatMembers.map((pendingChatMember) => {
                        if (!inviteeAccountIDs.includes(Number(pendingChatMember.accountID))) {
                            return pendingChatMember;
                        }
                        return {
                            ...pendingChatMember,
                            errors: getMicroSecondOnyxErrorWithTranslationKey('roomMembersPage.error.genericAdd'),
                        };
                    }) ?? null,
            },
        },
    ];

    return {optimisticData, successData, failureData, isGroupChat, inviteeEmails, newAccountIDs};
}

/** Invites people to a room */
function inviteToRoom(reportID: string, inviteeEmailsToAccountIDs: InvitedEmailsToAccountIDs, formatPhoneNumber: LocaleContextProps['formatPhoneNumber']) {
    const {optimisticData, successData, failureData, isGroupChat, inviteeEmails, newAccountIDs} = buildInviteToRoomOnyxData(reportID, inviteeEmailsToAccountIDs, formatPhoneNumber);

    if (isGroupChat) {
        const parameters: InviteToGroupChatParams = {
            reportID,
            inviteeEmails,
            accountIDList: newAccountIDs.join(),
        };

        API.write(WRITE_COMMANDS.INVITE_TO_GROUP_CHAT, parameters, {optimisticData, successData, failureData});
        return;
    }

    const parameters: InviteToRoomParams = {
        reportID,
        inviteeEmails,
        accountIDList: newAccountIDs.join(),
    };

    // eslint-disable-next-line rulesdir/no-multiple-api-calls
    API.write(WRITE_COMMANDS.INVITE_TO_ROOM, parameters, {optimisticData, successData, failureData});
}

function clearAddRoomMemberError(reportID: string, invitedAccountID: string) {
    const reportMetadata = getReportMetadata(reportID);
    Onyx.merge(`${ONYXKEYS.COLLECTION.REPORT}${reportID}`, {
        participants: {
            [invitedAccountID]: null,
        },
    });
    Onyx.merge(`${ONYXKEYS.COLLECTION.REPORT_METADATA}${reportID}`, {
        pendingChatMembers: reportMetadata?.pendingChatMembers?.filter((pendingChatMember) => pendingChatMember.accountID !== invitedAccountID),
    });
    Onyx.merge(ONYXKEYS.PERSONAL_DETAILS_LIST, {
        [invitedAccountID]: null,
    });
}

function updateGroupChatMemberRoles(reportID: string, accountIDList: number[], role: ValueOf<typeof CONST.REPORT.ROLE>) {
    const memberRoles: Record<number, string> = {};
    const optimisticParticipants: Record<number, Partial<ReportParticipant>> = {};
    const successParticipants: Record<number, Partial<ReportParticipant>> = {};

    accountIDList.forEach((accountID) => {
        memberRoles[accountID] = role;
        optimisticParticipants[accountID] = {
            role,
            pendingFields: {
                role: CONST.RED_BRICK_ROAD_PENDING_ACTION.UPDATE,
            },
            pendingAction: CONST.RED_BRICK_ROAD_PENDING_ACTION.UPDATE,
        };
        successParticipants[accountID] = {
            pendingFields: {
                role: null,
            },
            pendingAction: null,
        };
    });

    const optimisticData: OnyxUpdate[] = [
        {
            onyxMethod: Onyx.METHOD.MERGE,
            key: `${ONYXKEYS.COLLECTION.REPORT}${reportID}`,
            value: {participants: optimisticParticipants},
        },
    ];

    const successData: OnyxUpdate[] = [
        {
            onyxMethod: Onyx.METHOD.MERGE,
            key: `${ONYXKEYS.COLLECTION.REPORT}${reportID}`,
            value: {participants: successParticipants},
        },
    ];
    const parameters: UpdateGroupChatMemberRolesParams = {reportID, memberRoles: JSON.stringify(memberRoles)};
    API.write(WRITE_COMMANDS.UPDATE_GROUP_CHAT_MEMBER_ROLES, parameters, {optimisticData, successData});
}

/** Invites people to a group chat */
function inviteToGroupChat(reportID: string, inviteeEmailsToAccountIDs: InvitedEmailsToAccountIDs, formatPhoneNumber: LocaleContextProps['formatPhoneNumber']) {
    inviteToRoom(reportID, inviteeEmailsToAccountIDs, formatPhoneNumber);
}

/** Removes people from a room
 *  Please see https://github.com/Expensify/App/blob/main/README.md#Security for more details
 */
function removeFromRoom(reportID: string, targetAccountIDs: number[]) {
    const report = allReports?.[`${ONYXKEYS.COLLECTION.REPORT}${reportID}`];
    const reportMetadata = getReportMetadata(reportID);
    if (!report) {
        return;
    }

    const removeParticipantsData: Record<number, null> = {};
    targetAccountIDs.forEach((accountID) => {
        removeParticipantsData[accountID] = null;
    });
    const pendingChatMembers = getPendingChatMembers(targetAccountIDs, reportMetadata?.pendingChatMembers ?? [], CONST.RED_BRICK_ROAD_PENDING_ACTION.DELETE);

    const optimisticData: OnyxUpdate[] = [
        {
            onyxMethod: Onyx.METHOD.MERGE,
            key: `${ONYXKEYS.COLLECTION.REPORT_METADATA}${reportID}`,
            value: {
                pendingChatMembers,
            },
        },
    ];

    const failureData: OnyxUpdate[] = [
        {
            onyxMethod: Onyx.METHOD.MERGE,
            key: `${ONYXKEYS.COLLECTION.REPORT_METADATA}${reportID}`,
            value: {
                pendingChatMembers: reportMetadata?.pendingChatMembers ?? null,
            },
        },
    ];

    // We need to add success data here since in high latency situations,
    // the OpenRoomMembersPage call has the chance of overwriting the optimistic data we set above.
    const successData: OnyxUpdate[] = [
        {
            onyxMethod: Onyx.METHOD.MERGE,
            key: `${ONYXKEYS.COLLECTION.REPORT}${reportID}`,
            value: {
                participants: removeParticipantsData,
            },
        },
        {
            onyxMethod: Onyx.METHOD.MERGE,
            key: `${ONYXKEYS.COLLECTION.REPORT_METADATA}${reportID}`,
            value: {
                pendingChatMembers: reportMetadata?.pendingChatMembers ?? null,
            },
        },
    ];

    if (isGroupChatReportUtils(report)) {
        const parameters: RemoveFromGroupChatParams = {
            reportID,
            accountIDList: targetAccountIDs.join(),
        };
        API.write(WRITE_COMMANDS.REMOVE_FROM_GROUP_CHAT, parameters, {optimisticData, failureData, successData});
        return;
    }

    const parameters: RemoveFromRoomParams = {
        reportID,
        targetAccountIDs,
    };

    // eslint-disable-next-line rulesdir/no-multiple-api-calls
    API.write(WRITE_COMMANDS.REMOVE_FROM_ROOM, parameters, {optimisticData, failureData, successData});
}

function removeFromGroupChat(reportID: string, accountIDList: number[]) {
    removeFromRoom(reportID, accountIDList);
}

function optimisticReportLastData(reportID: string, optimisticReportActions: ReportActions, canUserPerformWriteAction?: boolean, isReportArchived?: boolean) {
    const lastMessageText = getLastVisibleMessage(reportID, optimisticReportActions, isReportArchived).lastMessageText ?? '';
    const lastVisibleAction = ReportActionsUtils.getLastVisibleAction(reportID, canUserPerformWriteAction, optimisticReportActions);
    return {
        lastMessageText,
        lastVisibleActionCreated: lastVisibleAction?.created ?? '',
        lastActorAccountID: lastMessageText ? lastVisibleAction?.actorAccountID : CONST.DEFAULT_NUMBER_ID,
    };
}

/** Flag a comment as offensive */
function flagComment(reportAction: OnyxEntry<ReportAction>, severity: string, originalReport: OnyxEntry<Report> | undefined, isOriginalReportArchived = false) {
    const originalReportID = originalReport?.reportID;
    const message = ReportActionsUtils.getReportActionMessage(reportAction);

    if (!message || !reportAction) {
        return;
    }

    let updatedDecision: Decision;
    if (severity === CONST.MODERATION.FLAG_SEVERITY_SPAM || severity === CONST.MODERATION.FLAG_SEVERITY_INCONSIDERATE) {
        if (!message?.moderationDecision) {
            updatedDecision = {
                decision: CONST.MODERATION.MODERATOR_DECISION_PENDING,
            };
        } else {
            updatedDecision = message.moderationDecision;
        }
    } else if (severity === CONST.MODERATION.FLAG_SEVERITY_ASSAULT || severity === CONST.MODERATION.FLAG_SEVERITY_HARASSMENT) {
        updatedDecision = {
            decision: CONST.MODERATION.MODERATOR_DECISION_PENDING_REMOVE,
        };
    } else {
        updatedDecision = {
            decision: CONST.MODERATION.MODERATOR_DECISION_PENDING_HIDE,
        };
    }

    const reportActionID = reportAction.reportActionID;

    const shouldHideMessage = (
        [CONST.MODERATION.FLAG_SEVERITY_HARASSMENT, CONST.MODERATION.FLAG_SEVERITY_ASSAULT, CONST.MODERATION.FLAG_SEVERITY_INTIMIDATION, CONST.MODERATION.FLAG_SEVERITY_BULLYING] as string[]
    ).includes(severity);

    const updatedMessage: Message = {
        ...message,
        moderationDecision: updatedDecision,
        ...(shouldHideMessage ? {translationKey: '', type: 'COMMENT', html: '', text: '', isEdited: true} : {}),
    };

    const optimisticData: OnyxUpdate[] = [
        {
            onyxMethod: Onyx.METHOD.MERGE,
            key: `${ONYXKEYS.COLLECTION.REPORT_ACTIONS}${originalReportID}`,
            value: {
                [reportActionID]: {
                    pendingAction: CONST.RED_BRICK_ROAD_PENDING_ACTION.UPDATE,
                    message: [updatedMessage],
                },
            },
        },
    ];

<<<<<<< HEAD
    const report = allReports?.[`${ONYXKEYS.COLLECTION.REPORT}${originalReportID}`];
    const canUserPerformWriteAction = canUserPerformWriteActionReportUtils(report);

    const optimistiLastReportData = optimisticReportLastData(
        originalReportID ?? String(CONST.DEFAULT_NUMBER_ID),
        {
=======
    let optimisticReport: Partial<Report> = {
        lastMessageText: '',
        lastVisibleActionCreated: '',
    };

    const {lastMessageText = ''} = getLastVisibleMessage(originalReportID, isOriginalReportArchived, {
        [reportActionID]: {...reportAction, message: [updatedMessage], pendingAction: CONST.RED_BRICK_ROAD_PENDING_ACTION.UPDATE},
    } as ReportActions);

    const canUserPerformWriteAction = canUserPerformWriteActionReportUtils(originalReport, isOriginalReportArchived);
    if (lastMessageText) {
        const lastVisibleAction = ReportActionsUtils.getLastVisibleAction(originalReportID, canUserPerformWriteAction, {
>>>>>>> 9b90ae1e
            [reportActionID]: {...reportAction, message: [updatedMessage], pendingAction: CONST.RED_BRICK_ROAD_PENDING_ACTION.UPDATE},
        } as ReportActions,
        canUserPerformWriteAction,
    );

    const optimisticReport: Partial<Report> = {
        ...optimistiLastReportData,
    };

    if (shouldHideMessage) {
        optimisticData.push({
            onyxMethod: Onyx.METHOD.MERGE,
            key: `${ONYXKEYS.COLLECTION.REPORT}${originalReportID}`,
            value: optimisticReport,
        });
    }

    const failureData: OnyxUpdate[] = [
        {
            onyxMethod: Onyx.METHOD.MERGE,
            key: `${ONYXKEYS.COLLECTION.REPORT_ACTIONS}${originalReportID}`,
            value: {
                [reportActionID]: {
                    ...reportAction,
                    pendingAction: null,
                },
            },
        },
    ];

    if (shouldHideMessage) {
        failureData.push({
            onyxMethod: Onyx.METHOD.MERGE,
            key: `${ONYXKEYS.COLLECTION.REPORT}${originalReportID}`,
            value: originalReport,
        });
    }

    const successData: OnyxUpdate[] = [
        {
            onyxMethod: Onyx.METHOD.MERGE,
            key: `${ONYXKEYS.COLLECTION.REPORT_ACTIONS}${originalReportID}`,
            value: {
                [reportActionID]: {
                    pendingAction: null,
                },
            },
        },
    ];

    const parameters: FlagCommentParams = {
        severity,
        reportActionID,
        // This check is to prevent flooding Concierge with test flags
        // If you need to test moderation responses from Concierge on dev, set this to false!
        isDevRequest: Environment.isDevelopment(),
    };

    API.write(WRITE_COMMANDS.FLAG_COMMENT, parameters, {optimisticData, successData, failureData});
}

/** Updates a given user's private notes on a report */
const updatePrivateNotes = (reportID: string, accountID: number, note: string) => {
    const optimisticData: OnyxUpdate[] = [
        {
            onyxMethod: Onyx.METHOD.MERGE,
            key: `${ONYXKEYS.COLLECTION.REPORT}${reportID}`,
            value: {
                privateNotes: {
                    [accountID]: {
                        pendingAction: CONST.RED_BRICK_ROAD_PENDING_ACTION.UPDATE,
                        errors: null,
                        note,
                    },
                },
            },
        },
    ];

    const successData: OnyxUpdate[] = [
        {
            onyxMethod: Onyx.METHOD.MERGE,
            key: `${ONYXKEYS.COLLECTION.REPORT}${reportID}`,
            value: {
                privateNotes: {
                    [accountID]: {
                        pendingAction: null,
                        errors: null,
                    },
                },
            },
        },
    ];

    const failureData: OnyxUpdate[] = [
        {
            onyxMethod: Onyx.METHOD.MERGE,
            key: `${ONYXKEYS.COLLECTION.REPORT}${reportID}`,
            value: {
                privateNotes: {
                    [accountID]: {
                        errors: getMicroSecondOnyxErrorWithTranslationKey('privateNotes.error.genericFailureMessage'),
                    },
                },
            },
        },
    ];

    const parameters: UpdateReportPrivateNoteParams = {reportID, privateNotes: note};

    API.write(WRITE_COMMANDS.UPDATE_REPORT_PRIVATE_NOTE, parameters, {optimisticData, successData, failureData});
};

/** Fetches all the private notes for a given report */
function getReportPrivateNote(reportID: string | undefined) {
    if (isAnonymousUser()) {
        return;
    }

    if (!reportID) {
        return;
    }

    const optimisticData: OnyxUpdate[] = [
        {
            onyxMethod: Onyx.METHOD.MERGE,
            key: `${ONYXKEYS.COLLECTION.REPORT_METADATA}${reportID}`,
            value: {
                isLoadingPrivateNotes: true,
            },
        },
    ];

    const successData: OnyxUpdate[] = [
        {
            onyxMethod: Onyx.METHOD.MERGE,
            key: `${ONYXKEYS.COLLECTION.REPORT_METADATA}${reportID}`,
            value: {
                isLoadingPrivateNotes: false,
            },
        },
    ];

    const failureData: OnyxUpdate[] = [
        {
            onyxMethod: Onyx.METHOD.MERGE,
            key: `${ONYXKEYS.COLLECTION.REPORT_METADATA}${reportID}`,
            value: {
                isLoadingPrivateNotes: false,
            },
        },
    ];

    const parameters: GetReportPrivateNoteParams = {reportID};

    API.read(READ_COMMANDS.GET_REPORT_PRIVATE_NOTE, parameters, {optimisticData, successData, failureData});
}

function completeOnboarding({
    engagementChoice,
    onboardingMessage,
    firstName = '',
    lastName = '',
    adminsChatReportID,
    onboardingPolicyID,
    paymentSelected,
    companySize,
    userReportedIntegration,
    wasInvited,
    selectedInterestedFeatures = [],
    shouldSkipTestDriveModal,
    isInvitedAccountant,
}: {
    engagementChoice: OnboardingPurpose;
    onboardingMessage: OnboardingMessage;
    firstName?: string;
    lastName?: string;
    adminsChatReportID?: string;
    onboardingPolicyID?: string;
    paymentSelected?: string;
    companySize?: OnboardingCompanySize;
    userReportedIntegration?: OnboardingAccounting;
    wasInvited?: boolean;
    selectedInterestedFeatures?: string[];
    shouldSkipTestDriveModal?: boolean;
    isInvitedAccountant?: boolean;
}) {
    const onboardingData = prepareOnboardingOnyxData(
        introSelected,
        engagementChoice,
        onboardingMessage,
        adminsChatReportID,
        onboardingPolicyID,
        userReportedIntegration,
        wasInvited,
        companySize,
        selectedInterestedFeatures,
        isInvitedAccountant,
    );
    if (!onboardingData) {
        return;
    }

    const {optimisticData, successData, failureData, guidedSetupData, actorAccountID, selfDMParameters} = onboardingData;

    const parameters: CompleteGuidedSetupParams = {
        engagementChoice,
        firstName,
        lastName,
        actorAccountID,
        guidedSetupData: JSON.stringify(guidedSetupData),
        paymentSelected,
        companySize,
        userReportedIntegration,
        policyID: onboardingPolicyID,
        selfDMReportID: selfDMParameters.reportID,
        selfDMCreatedReportActionID: selfDMParameters.createdReportActionID,
    };

    const willRedirectToOldDotFromOnboarding = shouldOnboardingRedirectToOldDot(companySize, userReportedIntegration);
    if (willRedirectToOldDotFromOnboarding) {
        optimisticData.push({
            onyxMethod: Onyx.METHOD.MERGE,
            key: ONYXKEYS.NVP_ONBOARDING,
            value: {isLoading: true},
        });

        successData.push({
            onyxMethod: Onyx.METHOD.MERGE,
            key: ONYXKEYS.NVP_ONBOARDING,
            value: {isLoading: false},
        });

        failureData.push({
            onyxMethod: Onyx.METHOD.MERGE,
            key: ONYXKEYS.NVP_ONBOARDING,
            value: {isLoading: false},
        });
    }

    // Only add the dismissed state of the test drive modal when the user is not redirected to oldDot,
    // because we don't want the modal to reappear when returning from oldDot.
    if (!shouldSkipTestDriveModal && !(engagementChoice === CONST.ONBOARDING_CHOICES.MANAGE_TEAM && willRedirectToOldDotFromOnboarding)) {
        optimisticData.push({
            onyxMethod: Onyx.METHOD.MERGE,
            key: ONYXKEYS.NVP_ONBOARDING,
            value: {testDriveModalDismissed: false},
        });

        successData.push({
            onyxMethod: Onyx.METHOD.MERGE,
            key: ONYXKEYS.NVP_ONBOARDING,
            value: {testDriveModalDismissed: false},
        });

        failureData.push({
            onyxMethod: Onyx.METHOD.MERGE,
            key: ONYXKEYS.NVP_ONBOARDING,
            value: {testDriveModalDismissed: null},
        });
    }

    API.write(WRITE_COMMANDS.COMPLETE_GUIDED_SETUP, parameters, {optimisticData, successData, failureData});
}

/** Loads necessary data for rendering the RoomMembersPage */
function openRoomMembersPage(reportID: string) {
    const parameters: OpenRoomMembersPageParams = {reportID};

    API.read(READ_COMMANDS.OPEN_ROOM_MEMBERS_PAGE, parameters);
}

/**
 * Checks if there are any errors in the private notes for a given report
 *
 * @returns Returns true if there are errors in any of the private notes on the report
 */
function hasErrorInPrivateNotes(report: OnyxEntry<Report>): boolean {
    const privateNotes = report?.privateNotes ?? {};
    return Object.values(privateNotes).some((privateNote) => !isEmpty(privateNote.errors));
}

/** Clears all errors associated with a given private note */
function clearPrivateNotesError(reportID: string, accountID: number) {
    Onyx.merge(`${ONYXKEYS.COLLECTION.REPORT}${reportID}`, {privateNotes: {[accountID]: {errors: null}}});
}

function getDraftPrivateNote(reportID: string): string {
    return draftNoteMap?.[reportID] ?? '';
}

/**
 * Saves the private notes left by the user as they are typing. By saving this data the user can switch between chats, close
 * tab, refresh etc without worrying about loosing what they typed out.
 */
function savePrivateNotesDraft(reportID: string, note: string) {
    Onyx.merge(`${ONYXKEYS.COLLECTION.PRIVATE_NOTES_DRAFT}${reportID}`, note);
}

function searchForReports(searchInput: string, policyID?: string) {
    // We do not try to make this request while offline because it sets a loading indicator optimistically
    if (isNetworkOffline) {
        Onyx.set(ONYXKEYS.IS_SEARCHING_FOR_REPORTS, false);
        return;
    }

    const successData: OnyxUpdate[] = [
        {
            onyxMethod: Onyx.METHOD.MERGE,
            key: ONYXKEYS.IS_SEARCHING_FOR_REPORTS,
            value: false,
        },
    ];

    const failureData: OnyxUpdate[] = [
        {
            onyxMethod: Onyx.METHOD.MERGE,
            key: ONYXKEYS.IS_SEARCHING_FOR_REPORTS,
            value: false,
        },
    ];

    const searchForRoomToMentionParams: SearchForRoomsToMentionParams = {query: searchInput.toLowerCase(), policyID};
    const searchForReportsParams: SearchForReportsParams = {searchInput: searchInput.toLowerCase(), canCancel: true};

    // We want to cancel all pending SearchForReports API calls before making another one
    if (!policyID) {
        HttpUtils.cancelPendingRequests(READ_COMMANDS.SEARCH_FOR_REPORTS);
    }

    API.read(policyID ? READ_COMMANDS.SEARCH_FOR_ROOMS_TO_MENTION : READ_COMMANDS.SEARCH_FOR_REPORTS, policyID ? searchForRoomToMentionParams : searchForReportsParams, {
        successData,
        failureData,
    });
}

function searchInServer(searchInput: string, policyID?: string) {
    if (isNetworkOffline || !searchInput.trim().length) {
        Onyx.set(ONYXKEYS.IS_SEARCHING_FOR_REPORTS, false);
        return;
    }

    // Why not set this in optimistic data? It won't run until the API request happens and while the API request is debounced
    // we want to show the loading state right away. Otherwise, we will see a flashing UI where the client options are sorted and
    // tell the user there are no options, then we start searching, and tell them there are no options again.
    Onyx.set(ONYXKEYS.IS_SEARCHING_FOR_REPORTS, true);
    searchForReports(searchInput, policyID);
}

function updateLastVisitTime(reportID: string) {
    if (!isValidReportIDFromPath(reportID)) {
        return;
    }
    Onyx.merge(`${ONYXKEYS.COLLECTION.REPORT_METADATA}${reportID}`, {lastVisitTime: DateUtils.getDBTime()});
}

function updateLoadingInitialReportAction(reportID: string) {
    if (!isValidReportIDFromPath(reportID)) {
        return;
    }
    Onyx.merge(`${ONYXKEYS.COLLECTION.REPORT_METADATA}${reportID}`, {isLoadingInitialReportActions: false});
}

function setNewRoomFormLoading(isLoading = true) {
    Onyx.merge(`${ONYXKEYS.FORMS.NEW_ROOM_FORM}`, {isLoading});
}

function clearNewRoomFormError() {
    return Onyx.set(ONYXKEYS.FORMS.NEW_ROOM_FORM, {
        isLoading: false,
        errorFields: null,
        errors: null,
        [INPUT_IDS.ROOM_NAME]: '',
        [INPUT_IDS.REPORT_DESCRIPTION]: '',
        [INPUT_IDS.POLICY_ID]: '',
        [INPUT_IDS.WRITE_CAPABILITY]: '',
        [INPUT_IDS.VISIBILITY]: '',
    });
}

function resolveActionableMentionWhisper(
    reportID: string | undefined,
    reportAction: OnyxEntry<ReportAction>,
    resolution: ValueOf<typeof CONST.REPORT.ACTIONABLE_MENTION_WHISPER_RESOLUTION> | ValueOf<typeof CONST.REPORT.ACTIONABLE_MENTION_INVITE_TO_SUBMIT_EXPENSE_CONFIRM_WHISPER>,
    formatPhoneNumber: LocaleContextProps['formatPhoneNumber'],
    policy?: OnyxEntry<Policy>,
    isReportArchived = false,
) {
    if (!reportAction || !reportID) {
        return;
    }

    if (ReportActionsUtils.isActionableMentionWhisper(reportAction) && resolution === CONST.REPORT.ACTIONABLE_MENTION_WHISPER_RESOLUTION.INVITE_TO_SUBMIT_EXPENSE) {
        const actionOriginalMessage = ReportActionsUtils.getOriginalMessage(reportAction);

        const policyID = policy?.id;

        if (actionOriginalMessage && policyID) {
            const currentUserDetails = allPersonalDetails?.[getCurrentUserAccountID()];
            const welcomeNoteSubject = `# ${currentUserDetails?.displayName ?? ''} invited you to ${policy?.name ?? 'a workspace'}`;
            const welcomeNote = Localize.translateLocal('workspace.common.welcomeNote');
            const policyMemberAccountIDs = Object.values(getMemberAccountIDsForWorkspace(policy?.employeeList, false, false));

            const invitees: Record<string, number> = {};
            actionOriginalMessage.inviteeEmails?.forEach((email, index) => {
                if (!email) {
                    return;
                }
                invitees[email] = actionOriginalMessage.inviteeAccountIDs?.at(index) ?? CONST.DEFAULT_NUMBER_ID;
            });

            addMembersToWorkspace(invitees, `${welcomeNoteSubject}\n\n${welcomeNote}`, policyID, policyMemberAccountIDs, CONST.POLICY.ROLE.USER, formatPhoneNumber);
        }
    }

    const message = ReportActionsUtils.getReportActionMessage(reportAction);
    if (!message) {
        return;
    }

    const updatedMessage: Message = {
        ...message,
        resolution,
    };

    const optimisticReportActions = {
        [reportAction.reportActionID]: {
            originalMessage: {
                resolution,
            },
        },
    };

    const report = allReports?.[`${ONYXKEYS.COLLECTION.REPORT}${reportID}`];
    const reportUpdateDataWithPreviousLastMessage = getReportLastMessage(reportID, optimisticReportActions as ReportActions, isReportArchived);

    const reportUpdateDataWithCurrentLastMessage = {
        lastMessageText: report?.lastMessageText,
        lastVisibleActionCreated: report?.lastVisibleActionCreated,
        lastActorAccountID: report?.lastActorAccountID,
    };

    const optimisticData: OnyxUpdate[] = [
        {
            onyxMethod: Onyx.METHOD.MERGE,
            key: `${ONYXKEYS.COLLECTION.REPORT_ACTIONS}${reportID}`,
            value: {
                [reportAction.reportActionID]: {
                    message: [updatedMessage],
                    originalMessage: {
                        resolution,
                    },
                },
            },
        },
        {
            onyxMethod: Onyx.METHOD.MERGE,
            key: `${ONYXKEYS.COLLECTION.REPORT}${reportID}`,
            value: reportUpdateDataWithPreviousLastMessage,
        },
    ];

    const failureData: OnyxUpdate[] = [
        {
            onyxMethod: Onyx.METHOD.MERGE,
            key: `${ONYXKEYS.COLLECTION.REPORT_ACTIONS}${reportID}`,
            value: {
                [reportAction.reportActionID]: {
                    message: [message],
                    originalMessage: {
                        resolution: null,
                    },
                },
            },
        },
        {
            onyxMethod: Onyx.METHOD.MERGE,
            key: `${ONYXKEYS.COLLECTION.REPORT}${reportID}`,
            value: reportUpdateDataWithCurrentLastMessage, // revert back to the current report last message data in case of failure
        },
    ];

    const parameters: ResolveActionableMentionWhisperParams = {
        reportActionID: reportAction.reportActionID,
        resolution,
    };

    API.write(WRITE_COMMANDS.RESOLVE_ACTIONABLE_MENTION_WHISPER, parameters, {optimisticData, failureData});
}

function resolveActionableMentionConfirmWhisper(
    reportID: string | undefined,
    reportAction: OnyxEntry<ReportAction>,
    resolution: ValueOf<typeof CONST.REPORT.ACTIONABLE_MENTION_INVITE_TO_SUBMIT_EXPENSE_CONFIRM_WHISPER>,
    formatPhoneNumber: LocaleContextProps['formatPhoneNumber'],
    isReportArchived: boolean,
) {
    resolveActionableMentionWhisper(reportID, reportAction, resolution, formatPhoneNumber, undefined, isReportArchived);
}

function resolveActionableReportMentionWhisper(
    reportId: string | undefined,
    reportAction: OnyxEntry<ReportAction>,
    resolution: ValueOf<typeof CONST.REPORT.ACTIONABLE_REPORT_MENTION_WHISPER_RESOLUTION>,
    isReportArchived?: boolean,
) {
    if (!reportAction || !reportId) {
        return;
    }

    const optimisticReportActions = {
        [reportAction.reportActionID]: {
            originalMessage: {
                resolution,
            },
        },
    };

    const report = allReports?.[`${ONYXKEYS.COLLECTION.REPORT}${reportId}`];
    const reportUpdateDataWithPreviousLastMessage = getReportLastMessage(reportId, optimisticReportActions as ReportActions, isReportArchived);

    const reportUpdateDataWithCurrentLastMessage = {
        lastMessageText: report?.lastMessageText,
        lastVisibleActionCreated: report?.lastVisibleActionCreated,
        lastActorAccountID: report?.lastActorAccountID,
    };

    const optimisticData: OnyxUpdate[] = [
        {
            onyxMethod: Onyx.METHOD.MERGE,
            key: `${ONYXKEYS.COLLECTION.REPORT_ACTIONS}${reportId}`,
            value: {
                [reportAction.reportActionID]: {
                    originalMessage: {
                        resolution,
                    },
                },
            } as ReportActions,
        },
        {
            onyxMethod: Onyx.METHOD.MERGE,
            key: `${ONYXKEYS.COLLECTION.REPORT}${reportId}`,
            value: reportUpdateDataWithPreviousLastMessage,
        },
    ];

    const failureData: OnyxUpdate[] = [
        {
            onyxMethod: Onyx.METHOD.MERGE,
            key: `${ONYXKEYS.COLLECTION.REPORT_ACTIONS}${reportId}`,
            value: {
                [reportAction.reportActionID]: {
                    originalMessage: {
                        resolution: null,
                    },
                },
            },
        },
        {
            onyxMethod: Onyx.METHOD.MERGE,
            key: `${ONYXKEYS.COLLECTION.REPORT}${reportId}`,
            value: reportUpdateDataWithCurrentLastMessage, // revert back to the current report last message data in case of failure
        },
    ];

    const parameters: ResolveActionableReportMentionWhisperParams = {
        reportActionID: reportAction.reportActionID,
        resolution,
    };

    API.write(WRITE_COMMANDS.RESOLVE_ACTIONABLE_REPORT_MENTION_WHISPER, parameters, {optimisticData, failureData});
}

function dismissTrackExpenseActionableWhisper(reportID: string | undefined, reportAction: OnyxEntry<ReportAction>): void {
    const isArrayMessage = Array.isArray(reportAction?.message);
    const message = ReportActionsUtils.getReportActionMessage(reportAction);
    if (!message || !reportAction || !reportID) {
        return;
    }

    const updatedMessage: Message = {
        ...message,
        resolution: CONST.REPORT.ACTIONABLE_TRACK_EXPENSE_WHISPER_RESOLUTION.NOTHING,
    };

    const optimisticData: OnyxUpdate[] = [
        {
            onyxMethod: Onyx.METHOD.MERGE,
            key: `${ONYXKEYS.COLLECTION.REPORT_ACTIONS}${reportID}`,
            value: {
                [reportAction.reportActionID]: {
                    message: isArrayMessage ? [updatedMessage] : updatedMessage,
                    originalMessage: {
                        resolution: CONST.REPORT.ACTIONABLE_TRACK_EXPENSE_WHISPER_RESOLUTION.NOTHING,
                    },
                },
            },
        },
    ];

    const failureData: OnyxUpdate[] = [
        {
            onyxMethod: Onyx.METHOD.MERGE,
            key: `${ONYXKEYS.COLLECTION.REPORT_ACTIONS}${reportID}`,
            value: {
                [reportAction.reportActionID]: {
                    message: [message],
                    originalMessage: {
                        resolution: null,
                    },
                },
            },
        },
    ];

    const params = {
        reportActionID: reportAction.reportActionID,
    };

    API.write(WRITE_COMMANDS.DISMISS_TRACK_EXPENSE_ACTIONABLE_WHISPER, params, {optimisticData, failureData});
}

function setGroupDraft(newGroupDraft: Partial<NewGroupChatDraft>) {
    Onyx.merge(ONYXKEYS.NEW_GROUP_CHAT_DRAFT, newGroupDraft);
}

function exportToIntegration(reportID: string, connectionName: ConnectionName) {
    const action = buildOptimisticExportIntegrationAction(connectionName);
    const optimisticReportActionID = action.reportActionID;

    const optimisticData: OnyxUpdate[] = [
        {
            onyxMethod: Onyx.METHOD.MERGE,
            key: `${ONYXKEYS.COLLECTION.REPORT_ACTIONS}${reportID}`,
            value: {
                [optimisticReportActionID]: action,
            },
        },
    ];

    const failureData: OnyxUpdate[] = [
        {
            onyxMethod: Onyx.METHOD.MERGE,
            key: `${ONYXKEYS.COLLECTION.REPORT_ACTIONS}${reportID}`,
            value: {
                [optimisticReportActionID]: {
                    errors: getMicroSecondOnyxErrorWithTranslationKey('common.genericErrorMessage'),
                },
            },
        },
    ];

    const params = {
        reportIDList: reportID,
        connectionName,
        type: 'MANUAL',
        optimisticReportActions: JSON.stringify({
            [reportID]: optimisticReportActionID,
        }),
    } satisfies ReportExportParams;

    API.write(WRITE_COMMANDS.REPORT_EXPORT, params, {optimisticData, failureData});
}

function markAsManuallyExported(reportID: string, connectionName: ConnectionName) {
    const action = buildOptimisticExportIntegrationAction(connectionName, true);
    const label = CONST.POLICY.CONNECTIONS.NAME_USER_FRIENDLY[connectionName];
    const optimisticReportActionID = action.reportActionID;

    const optimisticData: OnyxUpdate[] = [
        {
            onyxMethod: Onyx.METHOD.MERGE,
            key: `${ONYXKEYS.COLLECTION.REPORT_ACTIONS}${reportID}`,
            value: {
                [optimisticReportActionID]: action,
            },
        },
    ];

    const successData: OnyxUpdate[] = [
        {
            onyxMethod: Onyx.METHOD.MERGE,
            key: `${ONYXKEYS.COLLECTION.REPORT_ACTIONS}${reportID}`,
            value: {
                [optimisticReportActionID]: {
                    pendingAction: null,
                },
            },
        },
    ];

    const failureData: OnyxUpdate[] = [
        {
            onyxMethod: Onyx.METHOD.MERGE,
            key: `${ONYXKEYS.COLLECTION.REPORT_ACTIONS}${reportID}`,
            value: {
                [optimisticReportActionID]: {
                    errors: getMicroSecondOnyxErrorWithTranslationKey('common.genericErrorMessage'),
                },
            },
        },
    ];

    const params = {
        markedManually: true,
        data: JSON.stringify([
            {
                reportID,
                label,
                optimisticReportActionID,
            },
        ]),
    } satisfies MarkAsExportedParams;

    API.write(WRITE_COMMANDS.MARK_AS_EXPORTED, params, {optimisticData, successData, failureData});
}

function exportReportToCSV({reportID, transactionIDList}: ExportReportCSVParams, onDownloadFailed: () => void) {
    let reportIDParam = reportID;
    const allReportTransactions = getReportTransactions(reportID).filter((transaction) => transaction.pendingAction !== CONST.RED_BRICK_ROAD_PENDING_ACTION.DELETE);
    const allTransactionIDs = allReportTransactions.map((transaction) => transaction.transactionID);
    if (allTransactionIDs.length !== transactionIDList.length) {
        reportIDParam = '-1';
    }
    const finalParameters = enhanceParameters(WRITE_COMMANDS.EXPORT_REPORT_TO_CSV, {
        reportID: reportIDParam,
        transactionIDList,
    });

    const formData = new FormData();
    Object.entries(finalParameters).forEach(([key, value]) => {
        if (Array.isArray(value)) {
            formData.append(key, value.join(','));
        } else {
            formData.append(key, String(value));
        }
    });

    fileDownload(ApiUtils.getCommandURL({command: WRITE_COMMANDS.EXPORT_REPORT_TO_CSV}), 'Expensify.csv', '', false, formData, CONST.NETWORK.METHOD.POST, onDownloadFailed);
}

function exportReportToPDF({reportID}: ExportReportPDFParams) {
    const optimisticData: OnyxUpdate[] = [
        {
            onyxMethod: Onyx.METHOD.SET,
            key: `${ONYXKEYS.COLLECTION.NVP_EXPENSIFY_REPORT_PDF_FILENAME}${reportID}`,
            value: null,
        },
    ];

    const failureData: OnyxUpdate[] = [
        {
            onyxMethod: Onyx.METHOD.MERGE,
            key: `${ONYXKEYS.COLLECTION.NVP_EXPENSIFY_REPORT_PDF_FILENAME}${reportID}`,
            value: 'error',
        },
    ];
    const params = {
        reportID,
    } satisfies ExportReportPDFParams;

    API.write(WRITE_COMMANDS.EXPORT_REPORT_TO_PDF, params, {optimisticData, failureData});
}

function downloadReportPDF(fileName: string, reportName: string) {
    const baseURL = addTrailingForwardSlash(getOldDotURLFromEnvironment(environment));
    const downloadFileName = `${reportName}.pdf`;
    setDownload(fileName, true);
    const pdfURL = `${baseURL}secure?secureType=pdfreport&filename=${encodeURIComponent(fileName)}&downloadName=${encodeURIComponent(downloadFileName)}&email=${encodeURIComponent(
        currentUserEmail ?? '',
    )}`;
    // The shouldOpenExternalLink parameter must always be set to
    // true to avoid CORS errors for as long as we use the OD URL.
    // See https://github.com/Expensify/App/issues/61937
    fileDownload(addEncryptedAuthTokenToURL(pdfURL, true), downloadFileName, '', true).then(() => setDownload(fileName, false));
}

function setDeleteTransactionNavigateBackUrl(url: string) {
    Onyx.set(ONYXKEYS.NVP_DELETE_TRANSACTION_NAVIGATE_BACK_URL, url);
}

function clearDeleteTransactionNavigateBackUrl() {
    Onyx.merge(ONYXKEYS.NVP_DELETE_TRANSACTION_NAVIGATE_BACK_URL, null);
}

/** Deletes a report and un-reports all transactions on the report along with its reportActions, any linked reports and any linked IOU report actions. */
function deleteAppReport(reportID: string | undefined) {
    if (!reportID) {
        Log.warn('[Report] deleteReport called with no reportID');
        return;
    }
    const optimisticData: OnyxUpdate[] = [];
    const successData: OnyxUpdate[] = [];
    const failureData: OnyxUpdate[] = [];

    const report = allReports?.[`${ONYXKEYS.COLLECTION.REPORT}${reportID}`];

    let selfDMReportID = findSelfDMReportID();
    let selfDMReport = allReports?.[`${ONYXKEYS.COLLECTION.REPORT}${selfDMReportID}`];
    let createdAction: ReportAction;
    let selfDMParameters: SelfDMParameters = {};

    if (!selfDMReport) {
        const currentTime = DateUtils.getDBTime();
        selfDMReport = buildOptimisticSelfDMReport(currentTime);
        selfDMReportID = selfDMReport.reportID;
        createdAction = buildOptimisticCreatedReportAction(currentUserEmail ?? '', currentTime);
        selfDMParameters = {reportID: selfDMReport.reportID, createdReportActionID: createdAction.reportActionID};
        optimisticData.push(
            {
                onyxMethod: Onyx.METHOD.SET,
                key: `${ONYXKEYS.COLLECTION.REPORT}${selfDMReport.reportID}`,
                value: {
                    ...selfDMReport,
                    pendingFields: {
                        createChat: CONST.RED_BRICK_ROAD_PENDING_ACTION.ADD,
                    },
                },
            },
            {
                onyxMethod: Onyx.METHOD.MERGE,
                key: `${ONYXKEYS.COLLECTION.REPORT_METADATA}${selfDMReport.reportID}`,
                value: {
                    isOptimisticReport: true,
                },
            },
            {
                onyxMethod: Onyx.METHOD.SET,
                key: `${ONYXKEYS.COLLECTION.REPORT_ACTIONS}${selfDMReport.reportID}`,
                value: {
                    [createdAction.reportActionID]: createdAction,
                },
            },
        );

        successData.push(
            {
                onyxMethod: Onyx.METHOD.MERGE,
                key: `${ONYXKEYS.COLLECTION.REPORT}${selfDMReport.reportID}`,
                value: {
                    pendingFields: {
                        createChat: null,
                    },
                },
            },
            {
                onyxMethod: Onyx.METHOD.MERGE,
                key: `${ONYXKEYS.COLLECTION.REPORT_METADATA}${selfDMReport.reportID}`,
                value: {
                    isOptimisticReport: false,
                },
            },
            {
                onyxMethod: Onyx.METHOD.MERGE,
                key: `${ONYXKEYS.COLLECTION.REPORT_ACTIONS}${selfDMReport.reportID}`,
                value: {
                    [createdAction.reportActionID]: {
                        pendingAction: null,
                    },
                },
            },
        );
    }

    // 1. Get all report transactions
    const reportActionsForReport = allReportActions?.[reportID];
    const transactionIDToReportActionAndThreadData: Record<string, TransactionThreadInfo> = {};

    Object.values(reportActionsForReport ?? {}).forEach((reportAction) => {
        if (!ReportActionsUtils.isMoneyRequestAction(reportAction)) {
            return;
        }

        if (ReportActionsUtils.isDeletedAction(reportAction)) {
            return;
        }

        const originalMessage = ReportActionsUtils.getOriginalMessage(reportAction);
        if (originalMessage?.type !== CONST.IOU.REPORT_ACTION_TYPE.CREATE && originalMessage?.type !== CONST.IOU.REPORT_ACTION_TYPE.TRACK) {
            return;
        }

        const transactionID = ReportActionsUtils.getOriginalMessage(reportAction)?.IOUTransactionID;
        const childReportID = reportAction.childReportID;
        const newReportActionID = rand64();

        // 1. Update the transaction and its violations
        if (transactionID) {
            const transaction = allTransactions?.[`${ONYXKEYS.COLLECTION.TRANSACTION}${transactionID}`];
            const transactionViolations = allTransactionViolations?.[`${ONYXKEYS.COLLECTION.TRANSACTION_VIOLATIONS}${transactionID}`];

            optimisticData.push(
                {
                    onyxMethod: Onyx.METHOD.MERGE,
                    key: `${ONYXKEYS.COLLECTION.TRANSACTION}${transactionID}`,
                    value: {reportID: CONST.REPORT.UNREPORTED_REPORT_ID, comment: {hold: null}},
                },
                {
                    onyxMethod: Onyx.METHOD.MERGE,
                    key: `${ONYXKEYS.COLLECTION.TRANSACTION_VIOLATIONS}${transactionID}`,
                    value: null,
                },
            );

            failureData.push(
                {
                    onyxMethod: Onyx.METHOD.MERGE,
                    key: `${ONYXKEYS.COLLECTION.TRANSACTION}${transactionID}`,
                    value: {reportID: transaction?.reportID, comment: {hold: transaction?.comment?.hold}},
                },
                {
                    onyxMethod: Onyx.METHOD.MERGE,
                    key: `${ONYXKEYS.COLLECTION.TRANSACTION_VIOLATIONS}${transactionID}`,
                    value: transactionViolations,
                },
            );

            if (isOnHold(transaction)) {
                const unHoldAction = buildOptimisticUnHoldReportAction();
                optimisticData.push({
                    onyxMethod: Onyx.METHOD.MERGE,
                    key: `${ONYXKEYS.COLLECTION.REPORT_ACTIONS}${childReportID}`,
                    value: {[unHoldAction.reportActionID]: unHoldAction},
                });

                successData.push({
                    onyxMethod: Onyx.METHOD.MERGE,
                    key: `${ONYXKEYS.COLLECTION.REPORT_ACTIONS}${childReportID}`,
                    value: {[unHoldAction.reportActionID]: {pendingAction: null}},
                });

                failureData.push({
                    onyxMethod: Onyx.METHOD.MERGE,
                    key: `${ONYXKEYS.COLLECTION.REPORT_ACTIONS}${childReportID}`,
                    value: {[unHoldAction.reportActionID]: null},
                });

                transactionIDToReportActionAndThreadData[transactionID] = {
                    ...transactionIDToReportActionAndThreadData[transactionID],
                    unholdReportActionID: unHoldAction.reportActionID,
                };
            }
        }

        // 2. Move the report action to self DM
        const updatedReportAction = {
            ...reportAction,
            originalMessage: {
                // eslint-disable-next-line deprecation/deprecation
                ...reportAction.originalMessage,
                IOUReportID: CONST.REPORT.UNREPORTED_REPORT_ID,
                type: CONST.IOU.TYPE.TRACK,
            },
            reportActionID: newReportActionID,
            pendingAction: CONST.RED_BRICK_ROAD_PENDING_ACTION.ADD,
        };

        optimisticData.push({
            onyxMethod: Onyx.METHOD.MERGE,
            key: `${ONYXKEYS.COLLECTION.REPORT_ACTIONS}${selfDMReportID}`,
            value: {[newReportActionID]: updatedReportAction},
        });

        successData.push({
            onyxMethod: Onyx.METHOD.MERGE,
            key: `${ONYXKEYS.COLLECTION.REPORT_ACTIONS}${selfDMReportID}`,
            value: {[newReportActionID]: {pendingAction: null}},
        });

        failureData.push({
            onyxMethod: Onyx.METHOD.MERGE,
            key: `${ONYXKEYS.COLLECTION.REPORT_ACTIONS}${selfDMReportID}`,
            value: {[newReportActionID]: null},
        });

        // 3. Update transaction thread
        optimisticData.push(
            {
                onyxMethod: Onyx.METHOD.MERGE,
                key: `${ONYXKEYS.COLLECTION.REPORT}${childReportID}`,
                value: {
                    parentReportActionID: newReportActionID,
                    parentReportID: selfDMReportID,
                    chatReportID: selfDMReportID,
                    policyID: CONST.POLICY.ID_FAKE,
                },
            },
            {
                onyxMethod: Onyx.METHOD.MERGE,
                key: `${ONYXKEYS.COLLECTION.REPORT_ACTIONS}${childReportID}`,
                value: {
                    [newReportActionID]: {
                        actionName: CONST.REPORT.ACTIONS.TYPE.IOU,
                        originalMessage: {
                            IOUTransactionID: transactionID,
                            movedToReportID: selfDMReportID,
                        },
                    },
                },
            },
        );

        // 4. Add UNREPORTED_TRANSACTION report action
        const unreportedAction = buildOptimisticUnreportedTransactionAction(childReportID, reportID);

        optimisticData.push({
            onyxMethod: Onyx.METHOD.MERGE,
            key: `${ONYXKEYS.COLLECTION.REPORT_ACTIONS}${childReportID}`,
            value: {[unreportedAction.reportActionID]: unreportedAction},
        });

        successData.push({
            onyxMethod: Onyx.METHOD.MERGE,
            key: `${ONYXKEYS.COLLECTION.REPORT_ACTIONS}${childReportID}`,
            value: {[unreportedAction.reportActionID]: {pendingAction: null}},
        });

        failureData.push({
            onyxMethod: Onyx.METHOD.MERGE,
            key: `${ONYXKEYS.COLLECTION.REPORT_ACTIONS}${childReportID}`,
            value: {[unreportedAction.reportActionID]: null},
        });

        if (transactionID) {
            transactionIDToReportActionAndThreadData[transactionID] = {
                ...transactionIDToReportActionAndThreadData[transactionID],
                moneyRequestPreviewReportActionID: newReportActionID,
                movedReportActionID: unreportedAction?.reportActionID,
            };
        }
    });

    // 6. Delete report actions on the report
    optimisticData.push({
        onyxMethod: Onyx.METHOD.MERGE,
        key: `${ONYXKEYS.COLLECTION.REPORT_ACTIONS}${reportID}`,
        value: null,
    });

    failureData.push({
        onyxMethod: Onyx.METHOD.MERGE,
        key: `${ONYXKEYS.COLLECTION.REPORT_ACTIONS}${reportID}`,
        value: reportActionsForReport,
    });

    // 7. Delete the report
    optimisticData.push({
        onyxMethod: Onyx.METHOD.MERGE,
        key: `${ONYXKEYS.COLLECTION.REPORT}${reportID}`,
        value: null,
    });

    failureData.push({
        onyxMethod: Onyx.METHOD.MERGE,
        key: `${ONYXKEYS.COLLECTION.REPORT}${reportID}`,
        value: report,
    });

    // 8. Delete chat report preview
    const reportActionID = report?.parentReportActionID;
    const reportAction = allReportActions?.[reportID];
    const parentReportID = report?.parentReportID;

    if (reportActionID) {
        optimisticData.push({
            onyxMethod: Onyx.METHOD.MERGE,
            key: `${ONYXKEYS.COLLECTION.REPORT_ACTIONS}${parentReportID}`,
            value: {
                [reportActionID]: null,
            },
        });

        failureData.push({
            onyxMethod: Onyx.METHOD.MERGE,
            key: `${ONYXKEYS.COLLECTION.REPORT_ACTIONS}${parentReportID}`,
            value: {
                [reportActionID]: reportAction,
            },
        });
    }

    const chatReport = getReportOrDraftReport(report?.parentReportID);
    if (chatReport) {
        optimisticData.push({
            onyxMethod: Onyx.METHOD.MERGE,
            key: `${ONYXKEYS.COLLECTION.REPORT}${report?.parentReportID}`,
            value: {hasOutstandingChildRequest: hasOutstandingChildRequest(chatReport, report?.reportID)},
        });
    }

    failureData.push({
        onyxMethod: Onyx.METHOD.MERGE,
        key: `${ONYXKEYS.COLLECTION.REPORT}${report?.parentReportID}`,
        value: {hasOutstandingChildRequest: report?.hasOutstandingChildRequest},
    });

    const parameters: DeleteAppReportParams = {
        reportID,
        transactionIDToReportActionAndThreadData: JSON.stringify(transactionIDToReportActionAndThreadData),
        selfDMReportID: selfDMParameters.reportID,
        selfDMCreatedReportActionID: selfDMParameters.createdReportActionID,
    };

    API.write(WRITE_COMMANDS.DELETE_APP_REPORT, parameters, {optimisticData, successData, failureData});
}

/**
 * Moves an IOU report to a policy by converting it to an expense report
 * @param reportID - The ID of the IOU report to move
 * @param policyID - The ID of the policy to move the report to
 * @param isFromSettlementButton - Whether the action is from report preview
 */
function moveIOUReportToPolicy(
    reportID: string,
    policyID: string,
    isFromSettlementButton?: boolean,
): {policyExpenseChatReportID?: string; useTemporaryOptimisticExpenseChatReportID: boolean} | undefined {
    const iouReport = allReports?.[`${ONYXKEYS.COLLECTION.REPORT}${reportID}`];
    // This will be fixed as part of https://github.com/Expensify/Expensify/issues/507850
    // eslint-disable-next-line deprecation/deprecation
    const policy = getPolicy(policyID);

    // This flow only works for IOU reports
    if (!policy || !iouReport || !isIOUReportUsingReport(iouReport)) {
        return;
    }
    const isReimbursed = isReportManuallyReimbursed(iouReport);

    // We do not want to create negative amount expenses
    if (!isReimbursed && ReportActionsUtils.hasRequestFromCurrentAccount(reportID, iouReport.managerID ?? CONST.DEFAULT_NUMBER_ID) && !isFromSettlementButton) {
        return;
    }

    // Generate new variables for the policy
    const policyName = policy.name ?? '';
    const iouReportID = iouReport.reportID;
    const employeeAccountID = iouReport.ownerAccountID;
    const expenseChatReportId = getPolicyExpenseChat(employeeAccountID, policyID)?.reportID;
    const useTemporaryOptimisticExpenseChatReportID = !expenseChatReportId;
    const optimisticExpenseChatReportID = expenseChatReportId ?? generateReportID();

    const optimisticData: OnyxUpdate[] = [];

    const successData: OnyxUpdate[] = [];

    const failureData: OnyxUpdate[] = [];

    // Next we need to convert the IOU report to Expense report.
    // We need to change:
    // - report type
    // - change the sign of the report total
    // - update its policyID and policyName
    // - update the chatReportID to point to the expense chat if the policy has policy expense chat enabled
    const expenseReport = {
        ...iouReport,
        chatReportID: policy.isPolicyExpenseChatEnabled ? expenseChatReportId : undefined,
        policyID,
        policyName,
        parentReportID: iouReport.parentReportID,
        type: CONST.REPORT.TYPE.EXPENSE,
        total: -(iouReport?.total ?? 0),
    };

    const titleReportField = getTitleReportField(getReportFieldsByPolicyID(policyID) ?? {});
    if (!!titleReportField && isPaidGroupPolicy(policy)) {
        expenseReport.reportName = populateOptimisticReportFormula(titleReportField.defaultValue, expenseReport, policy);
    }

    optimisticData.push({
        onyxMethod: Onyx.METHOD.MERGE,
        key: `${ONYXKEYS.COLLECTION.REPORT}${iouReportID}`,
        value: expenseReport,
    });
    failureData.push({
        onyxMethod: Onyx.METHOD.MERGE,
        key: `${ONYXKEYS.COLLECTION.REPORT}${iouReportID}`,
        value: iouReport,
    });

    // The expense report transactions need to have the amount reversed to negative values
    const reportTransactions = getReportTransactions(iouReportID);

    // For performance reasons, we are going to compose a merge collection data for transactions
    const transactionsOptimisticData: Record<string, Transaction> = {};
    const transactionFailureData: Record<string, Transaction> = {};
    reportTransactions.forEach((transaction) => {
        transactionsOptimisticData[`${ONYXKEYS.COLLECTION.TRANSACTION}${transaction.transactionID}`] = {
            ...transaction,
            amount: -transaction.amount,
            modifiedAmount: transaction.modifiedAmount ? -transaction.modifiedAmount : 0,
        };

        transactionFailureData[`${ONYXKEYS.COLLECTION.TRANSACTION}${transaction.transactionID}`] = transaction;
    });

    optimisticData.push({
        onyxMethod: Onyx.METHOD.MERGE_COLLECTION,
        key: `${ONYXKEYS.COLLECTION.TRANSACTION}`,
        value: transactionsOptimisticData,
    });
    failureData.push({
        onyxMethod: Onyx.METHOD.MERGE_COLLECTION,
        key: `${ONYXKEYS.COLLECTION.TRANSACTION}`,
        value: transactionFailureData,
    });

    // We need to move the report preview action from the DM to the expense chat.
    const parentReportActions = iouReport?.parentReportID ? allReportActions?.[iouReport.parentReportID] : undefined;
    const parentReportActionID = iouReport.parentReportActionID;
    const reportPreview = iouReport?.parentReportID && parentReportActionID ? parentReportActions?.[parentReportActionID] : undefined;
    const oldChatReportID = iouReport.chatReportID;

    if (reportPreview?.reportActionID) {
        optimisticData.push({
            onyxMethod: Onyx.METHOD.MERGE,
            key: `${ONYXKEYS.COLLECTION.REPORT_ACTIONS}${oldChatReportID}`,
            value: {[reportPreview.reportActionID]: null},
        });
        failureData.push({
            onyxMethod: Onyx.METHOD.MERGE,
            key: `${ONYXKEYS.COLLECTION.REPORT_ACTIONS}${oldChatReportID}`,
            value: {[reportPreview.reportActionID]: reportPreview},
        });

        // Add the reportPreview action to expense chat
        optimisticData.push({
            onyxMethod: Onyx.METHOD.MERGE,
            key: `${ONYXKEYS.COLLECTION.REPORT_ACTIONS}${optimisticExpenseChatReportID}`,
            value: {[reportPreview.reportActionID]: {...reportPreview, childReportName: expenseReport.reportName, created: DateUtils.getDBTime()}},
        });
        failureData.push({
            onyxMethod: Onyx.METHOD.MERGE,
            key: `${ONYXKEYS.COLLECTION.REPORT_ACTIONS}${optimisticExpenseChatReportID}`,
            value: {[reportPreview.reportActionID]: null},
        });
    }

    // Create MOVED report action and add it to the expense report which indicates to the user where the report has been moved
    const movedExpenseReportAction = buildOptimisticMovedReportAction(iouReport.policyID, policyID, expenseChatReportId ?? '', iouReportID, policyName, true);
    optimisticData.push({
        onyxMethod: Onyx.METHOD.MERGE,
        key: `${ONYXKEYS.COLLECTION.REPORT_ACTIONS}${reportID}`,
        value: {[movedExpenseReportAction.reportActionID]: movedExpenseReportAction},
    });
    successData.push({
        onyxMethod: Onyx.METHOD.MERGE,
        key: `${ONYXKEYS.COLLECTION.REPORT_ACTIONS}${reportID}`,
        value: {
            [movedExpenseReportAction.reportActionID]: {
                ...movedExpenseReportAction,
                pendingAction: null,
            },
        },
    });
    failureData.push({
        onyxMethod: Onyx.METHOD.MERGE,
        key: `${ONYXKEYS.COLLECTION.REPORT_ACTIONS}${reportID}`,
        value: {[movedExpenseReportAction.reportActionID]: null},
    });

    // To optimistically remove the GBR from the DM we need to update the hasOutstandingChildRequest param to false
    optimisticData.push({
        onyxMethod: Onyx.METHOD.MERGE,
        key: `${ONYXKEYS.COLLECTION.REPORT}${oldChatReportID}`,
        value: {
            hasOutstandingChildRequest: false,
            iouReportID: null,
        },
    });
    failureData.push({
        onyxMethod: Onyx.METHOD.MERGE,
        key: `${ONYXKEYS.COLLECTION.REPORT}${oldChatReportID}`,
        value: {
            hasOutstandingChildRequest: true,
            iouReportID,
        },
    });

    // Create the MOVED report action and add it to the DM chat which indicates to the user where the report has been moved
    const movedReportAction = buildOptimisticMovedReportAction(iouReport.policyID, policyID, optimisticExpenseChatReportID, iouReportID, policyName);
    optimisticData.push({
        onyxMethod: Onyx.METHOD.MERGE,
        key: `${ONYXKEYS.COLLECTION.REPORT_ACTIONS}${oldChatReportID}`,
        value: {[movedReportAction.reportActionID]: movedReportAction},
    });
    failureData.push({
        onyxMethod: Onyx.METHOD.MERGE,
        key: `${ONYXKEYS.COLLECTION.REPORT_ACTIONS}${oldChatReportID}`,
        value: {[movedReportAction.reportActionID]: null},
    });

    const parameters: MoveIOUReportToExistingPolicyParams = {
        iouReportID,
        policyID,
        changePolicyReportActionID: movedExpenseReportAction.reportActionID,
        dmMovedReportActionID: movedReportAction.reportActionID,
        optimisticReportID: optimisticExpenseChatReportID,
    };

    API.write(WRITE_COMMANDS.MOVE_IOU_REPORT_TO_EXISTING_POLICY, parameters, {optimisticData, successData, failureData});
    return {policyExpenseChatReportID: optimisticExpenseChatReportID, useTemporaryOptimisticExpenseChatReportID};
}

/**
 * Moves an IOU report to a policy by converting it to an expense report
 * @param reportID - The ID of the IOU report to move
 * @param policyID - The ID of the policy to move the report to
 */
function moveIOUReportToPolicyAndInviteSubmitter(
    reportID: string,
    policyID: string,
    formatPhoneNumber: LocaleContextProps['formatPhoneNumber'],
): {policyExpenseChatReportID?: string} | undefined {
    const iouReport = allReports?.[`${ONYXKEYS.COLLECTION.REPORT}${reportID}`];
    // This will be fixed as part of https://github.com/Expensify/Expensify/issues/507850
    // eslint-disable-next-line deprecation/deprecation
    const policy = getPolicy(policyID);

    if (!policy || !iouReport) {
        return;
    }

    const isPolicyAdmin = isPolicyAdminPolicyUtils(policy);
    const submitterAccountID = iouReport.ownerAccountID;
    const submitterEmail = PersonalDetailsUtils.getLoginByAccountID(submitterAccountID ?? CONST.DEFAULT_NUMBER_ID);
    const submitterLogin = PhoneNumber.addSMSDomainIfPhoneNumber(submitterEmail);
    const iouReportID = iouReport.reportID;

    // This flow only works for admins moving an IOU report to a policy where the submitter is NOT yet a member of the policy
    if (!isPolicyAdmin || !isIOUReportUsingReport(iouReport) || !submitterAccountID || !submitterEmail || isPolicyMember(policy, submitterLogin)) {
        return;
    }

    const isReimbursed = isReportManuallyReimbursed(iouReport);

    // We only allow moving IOU report to a policy if it doesn't have requests from multiple users, as we do not want to create negative amount expenses
    if (!isReimbursed && ReportActionsUtils.hasRequestFromCurrentAccount(reportID, iouReport.managerID ?? CONST.DEFAULT_NUMBER_ID)) {
        return;
    }

    const optimisticData: OnyxUpdate[] = [];
    const successData: OnyxUpdate[] = [];
    const failureData: OnyxUpdate[] = [];

    // Optimistically add the submitter to the workspace and create a expense chat for them
    const policyKey = `${ONYXKEYS.COLLECTION.POLICY}${policyID}` as const;
    const invitedEmailsToAccountIDs: InvitedEmailsToAccountIDs = {
        [submitterEmail]: submitterAccountID,
    };

    // Set up new member optimistic data
    const role = CONST.POLICY.ROLE.USER;

    // Get personal details onyx data (similar to addMembersToWorkspace)
    const {newAccountIDs, newLogins} = PersonalDetailsUtils.getNewAccountIDsAndLogins([submitterLogin], [submitterAccountID]);
    const newPersonalDetailsOnyxData = PersonalDetailsUtils.getPersonalDetailsOnyxDataForOptimisticUsers(newLogins, newAccountIDs, formatPhoneNumber);

    // Build announce room members data for the new member
    const announceRoomMembers = buildRoomMembersOnyxData(CONST.REPORT.CHAT_TYPE.POLICY_ANNOUNCE, policyID, [submitterAccountID]);

    // Create policy expense chat for the submitter
    const policyExpenseChats = createPolicyExpenseChats(policyID, invitedEmailsToAccountIDs);
    const optimisticPolicyExpenseChatReportID = policyExpenseChats.reportCreationData[submitterEmail].reportID;
    const optimisticPolicyExpenseChatCreatedReportActionID = policyExpenseChats.reportCreationData[submitterEmail].reportActionID;

    // Set up optimistic member state
    const optimisticMembersState: OnyxCollectionInputValue<PolicyEmployee> = {
        [submitterLogin]: {
            role,
            email: submitterLogin,
            pendingAction: CONST.RED_BRICK_ROAD_PENDING_ACTION.ADD,
            submitsTo: getDefaultApprover(allPolicies?.[policyKey]),
        },
    };

    const successMembersState: OnyxCollectionInputValue<PolicyEmployee> = {
        [submitterLogin]: {pendingAction: null},
    };

    const failureMembersState: OnyxCollectionInputValue<PolicyEmployee> = {
        [submitterLogin]: {
            errors: getMicroSecondOnyxErrorWithTranslationKey('workspace.people.error.genericAdd'),
        },
    };

    optimisticData.push({
        onyxMethod: Onyx.METHOD.MERGE,
        key: policyKey,
        value: {
            employeeList: optimisticMembersState,
        },
    });

    successData.push({
        onyxMethod: Onyx.METHOD.MERGE,
        key: policyKey,
        value: {
            employeeList: successMembersState,
        },
    });

    failureData.push({
        onyxMethod: Onyx.METHOD.MERGE,
        key: policyKey,
        value: {
            employeeList: failureMembersState,
        },
    });

    optimisticData.push(...newPersonalDetailsOnyxData.optimisticData, ...policyExpenseChats.onyxOptimisticData, ...announceRoomMembers.optimisticData);
    successData.push(...newPersonalDetailsOnyxData.finallyData, ...policyExpenseChats.onyxSuccessData, ...announceRoomMembers.successData);
    failureData.push(...policyExpenseChats.onyxFailureData, ...announceRoomMembers.failureData);

    // Next we need to convert the IOU report to Expense report.
    // We need to change:
    // - report type
    // - change the sign of the report total
    // - update its policyID and policyName
    // - update the chatReportID to point to the expense chat if the policy has policy expense chat enabled
    const expenseReport = {
        ...iouReport,
        chatReportID: optimisticPolicyExpenseChatReportID,
        policyID,
        policyName: policy.name,
        parentReportID: optimisticPolicyExpenseChatReportID,
        type: CONST.REPORT.TYPE.EXPENSE,
        total: -(iouReport?.total ?? 0),
    };
    optimisticData.push({
        onyxMethod: Onyx.METHOD.MERGE,
        key: `${ONYXKEYS.COLLECTION.REPORT}${reportID}`,
        value: expenseReport,
    });
    failureData.push({
        onyxMethod: Onyx.METHOD.MERGE,
        key: `${ONYXKEYS.COLLECTION.REPORT}${reportID}`,
        value: iouReport,
    });

    // The expense report transactions need to have the amount reversed to negative values
    const reportTransactions = getReportTransactions(reportID);

    // For performance reasons, we are going to compose a merge collection data for transactions
    const transactionsOptimisticData: Record<string, Transaction> = {};
    const transactionFailureData: Record<string, Transaction> = {};
    reportTransactions.forEach((transaction) => {
        transactionsOptimisticData[`${ONYXKEYS.COLLECTION.TRANSACTION}${transaction.transactionID}`] = {
            ...transaction,
            amount: -transaction.amount,
            modifiedAmount: transaction.modifiedAmount ? -transaction.modifiedAmount : 0,
        };

        transactionFailureData[`${ONYXKEYS.COLLECTION.TRANSACTION}${transaction.transactionID}`] = transaction;
    });

    optimisticData.push({
        onyxMethod: Onyx.METHOD.MERGE_COLLECTION,
        key: `${ONYXKEYS.COLLECTION.TRANSACTION}`,
        value: transactionsOptimisticData,
    });
    failureData.push({
        onyxMethod: Onyx.METHOD.MERGE_COLLECTION,
        key: `${ONYXKEYS.COLLECTION.TRANSACTION}`,
        value: transactionFailureData,
    });

    // We need to move the report preview action from the DM to the expense chat.
    const oldChatReportID = iouReport.chatReportID;
    const reportPreviewActionID = iouReport.parentReportActionID;
    const reportPreview = !!oldChatReportID && !!reportPreviewActionID ? allReportActions?.[oldChatReportID]?.[reportPreviewActionID] : undefined;

    if (reportPreview?.reportActionID) {
        optimisticData.push({
            onyxMethod: Onyx.METHOD.MERGE,
            key: `${ONYXKEYS.COLLECTION.REPORT_ACTIONS}${oldChatReportID}`,
            value: {[reportPreview.reportActionID]: null},
        });
        failureData.push({
            onyxMethod: Onyx.METHOD.MERGE,
            key: `${ONYXKEYS.COLLECTION.REPORT_ACTIONS}${oldChatReportID}`,
            value: {[reportPreview.reportActionID]: reportPreview},
        });

        // Add the reportPreview action to expense chat
        optimisticData.push({
            onyxMethod: Onyx.METHOD.MERGE,
            key: `${ONYXKEYS.COLLECTION.REPORT_ACTIONS}${optimisticPolicyExpenseChatReportID}`,
            value: {[reportPreview.reportActionID]: {...reportPreview, created: DateUtils.getDBTime()}},
        });
        failureData.push({
            onyxMethod: Onyx.METHOD.MERGE,
            key: `${ONYXKEYS.COLLECTION.REPORT_ACTIONS}${optimisticPolicyExpenseChatReportID}`,
            value: {[reportPreview.reportActionID]: null},
        });
    }

    // Create MOVED report action and add it to the expense report which indicates to the user where the report has been moved
    const movedExpenseReportAction = buildOptimisticMovedReportAction(iouReport.policyID, policyID, optimisticPolicyExpenseChatReportID, iouReportID, policy.name, true);
    optimisticData.push({
        onyxMethod: Onyx.METHOD.MERGE,
        key: `${ONYXKEYS.COLLECTION.REPORT_ACTIONS}${reportID}`,
        value: {[movedExpenseReportAction.reportActionID]: movedExpenseReportAction},
    });
    successData.push({
        onyxMethod: Onyx.METHOD.MERGE,
        key: `${ONYXKEYS.COLLECTION.REPORT_ACTIONS}${reportID}`,
        value: {
            [movedExpenseReportAction.reportActionID]: {
                ...movedExpenseReportAction,
                pendingAction: null,
            },
        },
    });
    failureData.push({
        onyxMethod: Onyx.METHOD.MERGE,
        key: `${ONYXKEYS.COLLECTION.REPORT_ACTIONS}${reportID}`,
        value: {[movedExpenseReportAction.reportActionID]: null},
    });

    // To optimistically remove the GBR from the DM we need to update the hasOutstandingChildRequest param to false
    optimisticData.push({
        onyxMethod: Onyx.METHOD.MERGE,
        key: `${ONYXKEYS.COLLECTION.REPORT}${oldChatReportID}`,
        value: {
            hasOutstandingChildRequest: false,
            iouReportID: null,
        },
    });
    failureData.push({
        onyxMethod: Onyx.METHOD.MERGE,
        key: `${ONYXKEYS.COLLECTION.REPORT}${oldChatReportID}`,
        value: {
            hasOutstandingChildRequest: true,
            iouReportID: reportID,
        },
    });

    // Create the MOVED report action and add it to the DM chat which indicates to the user where the report has been moved
    const movedReportAction = buildOptimisticMovedReportAction(iouReport.policyID, policyID, optimisticPolicyExpenseChatReportID, iouReportID, policy.name);
    optimisticData.push({
        onyxMethod: Onyx.METHOD.MERGE,
        key: `${ONYXKEYS.COLLECTION.REPORT_ACTIONS}${oldChatReportID}`,
        value: {[movedReportAction.reportActionID]: movedReportAction},
    });
    failureData.push({
        onyxMethod: Onyx.METHOD.MERGE,
        key: `${ONYXKEYS.COLLECTION.REPORT_ACTIONS}${oldChatReportID}`,
        value: {[movedReportAction.reportActionID]: null},
    });

    const parameters: MoveIOUReportToPolicyAndInviteSubmitterParams = {
        iouReportID: reportID,
        policyID,
        policyExpenseChatReportID: optimisticPolicyExpenseChatReportID ?? String(CONST.DEFAULT_NUMBER_ID),
        policyExpenseCreatedReportActionID: optimisticPolicyExpenseChatCreatedReportActionID ?? String(CONST.DEFAULT_NUMBER_ID),
        changePolicyReportActionID: movedExpenseReportAction.reportActionID,
        dmMovedReportActionID: movedReportAction.reportActionID,
    };

    API.write(WRITE_COMMANDS.MOVE_IOU_REPORT_TO_POLICY_AND_INVITE_SUBMITTER, parameters, {optimisticData, successData, failureData});
    return {policyExpenseChatReportID: optimisticPolicyExpenseChatReportID};
}

/**
 * Dismisses the change report policy educational modal so that it doesn't show up again.
 */
function dismissChangePolicyModal() {
    const date = new Date();
    const optimisticData = [
        {
            onyxMethod: Onyx.METHOD.MERGE,
            key: ONYXKEYS.NVP_DISMISSED_PRODUCT_TRAINING,
            value: {
                [CONST.CHANGE_POLICY_TRAINING_MODAL]: {
                    timestamp: DateUtils.getDBTime(date.valueOf()),
                    dismissedMethod: 'click',
                },
            },
        },
    ];
    API.write(WRITE_COMMANDS.DISMISS_PRODUCT_TRAINING, {name: CONST.CHANGE_POLICY_TRAINING_MODAL, dismissedMethod: 'click'}, {optimisticData});
}

/**
 * @private
 * Builds a map of parentReportID to child report IDs for efficient traversal.
 */
function buildReportIDToThreadsReportIDsMap(): Record<string, string[]> {
    const reportIDToThreadsReportIDsMap: Record<string, string[]> = {};
    Object.values(allReports ?? {}).forEach((report) => {
        if (!report?.parentReportID) {
            return;
        }
        if (!reportIDToThreadsReportIDsMap[report.parentReportID]) {
            reportIDToThreadsReportIDsMap[report.parentReportID] = [];
        }
        reportIDToThreadsReportIDsMap[report.parentReportID].push(report.reportID);
    });
    return reportIDToThreadsReportIDsMap;
}

/**
 * @private
 * Recursively updates the policyID for a report and all its child reports.
 */
function updatePolicyIdForReportAndThreads(
    currentReportID: string,
    policyID: string,
    reportIDToThreadsReportIDsMap: Record<string, string[]>,
    optimisticData: OnyxUpdate[],
    failureData: OnyxUpdate[],
) {
    const currentReport = allReports?.[`${ONYXKEYS.COLLECTION.REPORT}${currentReportID}`];
    const originalPolicyID = currentReport?.policyID;

    if (originalPolicyID) {
        optimisticData.push({
            onyxMethod: Onyx.METHOD.MERGE,
            key: `${ONYXKEYS.COLLECTION.REPORT}${currentReportID}`,
            value: {policyID},
        });
        failureData.push({
            onyxMethod: Onyx.METHOD.MERGE,
            key: `${ONYXKEYS.COLLECTION.REPORT}${currentReportID}`,
            value: {policyID: originalPolicyID},
        });
    }

    // Recursively process child reports for the current report
    const childReportIDs = reportIDToThreadsReportIDsMap[currentReportID] || [];
    childReportIDs.forEach((childReportID) => {
        updatePolicyIdForReportAndThreads(childReportID, policyID, reportIDToThreadsReportIDsMap, optimisticData, failureData);
    });
}

function navigateToTrainingModal(dismissedProductTrainingNVP: OnyxEntry<DismissedProductTraining>, reportID: string) {
    if (dismissedProductTrainingNVP?.[CONST.CHANGE_POLICY_TRAINING_MODAL]) {
        return;
    }

    // eslint-disable-next-line deprecation/deprecation
    InteractionManager.runAfterInteractions(() => {
        Navigation.navigate(ROUTES.CHANGE_POLICY_EDUCATIONAL.getRoute(ROUTES.REPORT_WITH_ID.getRoute(reportID)));
    });
}

function buildOptimisticChangePolicyData(report: Report, policy: Policy, reportNextStep?: ReportNextStep, optimisticPolicyExpenseChatReport?: Report, isReportLastVisibleArchived = false) {
    const optimisticData: OnyxUpdate[] = [];
    const successData: OnyxUpdate[] = [];
    const failureData: OnyxUpdate[] = [];

    // 1. Optimistically set the policyID on the report (and all its threads) by:
    // 1.1 Preprocess reports to create a map of parentReportID to child reports list of reportIDs
    // 1.2 Recursively update the policyID of the report and all its child reports
    const reportID = report.reportID;
    const reportIDToThreadsReportIDsMap = buildReportIDToThreadsReportIDsMap();
    updatePolicyIdForReportAndThreads(reportID, policy.id, reportIDToThreadsReportIDsMap, optimisticData, failureData);

    // We reopen and reassign the report if the report is open/submitted and the manager is not a member of the new policy. This is to prevent the old manager from seeing a report that they can't action on.
    let newStatusNum = report?.statusNum;
    const isOpenOrSubmitted = isOpenExpenseReport(report) || isProcessingReport(report);
    const managerLogin = PersonalDetailsUtils.getLoginByAccountID(report.managerID ?? CONST.DEFAULT_NUMBER_ID);
    if (isOpenOrSubmitted && managerLogin && !isPolicyMember(policy, managerLogin)) {
        newStatusNum = CONST.REPORT.STATUS_NUM.OPEN;
        optimisticData.push({
            onyxMethod: Onyx.METHOD.MERGE,
            key: `${ONYXKEYS.COLLECTION.REPORT}${reportID}`,
            value: {
                stateNum: CONST.REPORT.STATE_NUM.OPEN,
                statusNum: CONST.REPORT.STATUS_NUM.OPEN,
                managerID: getNextApproverAccountID(report, true),
            },
        });

        failureData.push({
            onyxMethod: Onyx.METHOD.MERGE,
            key: `${ONYXKEYS.COLLECTION.REPORT}${reportID}`,
            value: {
                stateNum: report.stateNum,
                statusNum: report.statusNum,
                managerID: report.managerID,
            },
        });
    }

    if (newStatusNum) {
        optimisticData.push({
            onyxMethod: Onyx.METHOD.MERGE,
            key: `${ONYXKEYS.COLLECTION.NEXT_STEP}${reportID}`,
            value: buildNextStep({...report, policyID: policy.id}, newStatusNum),
        });

        failureData.push({
            onyxMethod: Onyx.METHOD.MERGE,
            key: `${ONYXKEYS.COLLECTION.NEXT_STEP}${reportID}`,
            value: reportNextStep,
        });
    }

    // 2. If this is a thread, we have to mark the parent report preview action as deleted to properly update the UI
    if (report.parentReportID && report.parentReportActionID) {
        const oldWorkspaceChatReportID = report.parentReportID;
        const oldReportPreviewActionID = report.parentReportActionID;
        const oldReportPreviewAction = allReportActions?.[oldWorkspaceChatReportID]?.[oldReportPreviewActionID];
        const deletedTime = DateUtils.getDBTime();
        const firstMessage = Array.isArray(oldReportPreviewAction?.message) ? oldReportPreviewAction.message.at(0) : null;
        const updatedReportPreviewAction = {
            ...oldReportPreviewAction,
            originalMessage: {
                deleted: deletedTime,
            },
            ...(firstMessage && {
                message: [
                    {
                        ...firstMessage,
                        deleted: deletedTime,
                    },
                    ...(Array.isArray(oldReportPreviewAction?.message) ? oldReportPreviewAction.message.slice(1) : []),
                ],
            }),
            ...(!Array.isArray(oldReportPreviewAction?.message) && {
                message: {
                    deleted: deletedTime,
                },
            }),
        };

        optimisticData.push({
            onyxMethod: Onyx.METHOD.MERGE,
            key: `${ONYXKEYS.COLLECTION.REPORT_ACTIONS}${oldWorkspaceChatReportID}`,
            value: {[oldReportPreviewActionID]: updatedReportPreviewAction},
        });
        failureData.push({
            onyxMethod: Onyx.METHOD.MERGE,
            key: `${ONYXKEYS.COLLECTION.REPORT_ACTIONS}${oldWorkspaceChatReportID}`,
            value: {
                [oldReportPreviewActionID]: {
                    ...oldReportPreviewAction,
                    originalMessage: {
                        deleted: null,
                    },
                    ...(!Array.isArray(oldReportPreviewAction?.message) && {
                        message: {
                            deleted: null,
                        },
                    }),
                },
            },
        });

        // Update the expense chat report
        const chatReport = allReports?.[`${ONYXKEYS.COLLECTION.REPORT}${oldWorkspaceChatReportID}`];
        const lastMessageText = getLastVisibleMessage(oldWorkspaceChatReportID, isReportLastVisibleArchived, {
            [oldReportPreviewActionID]: updatedReportPreviewAction as ReportAction,
        })?.lastMessageText;
        const lastVisibleActionCreated = getReportLastMessage(
            oldWorkspaceChatReportID,
            {[oldReportPreviewActionID]: updatedReportPreviewAction as ReportAction},
            isReportLastVisibleArchived,
        )?.lastVisibleActionCreated;

        optimisticData.push({
            onyxMethod: Onyx.METHOD.MERGE,
            key: `${ONYXKEYS.COLLECTION.REPORT}${oldWorkspaceChatReportID}`,
            value: {
                hasOutstandingChildRequest: false,
                iouReportID: null,
                lastMessageText,
                lastVisibleActionCreated,
            },
        });
        failureData.push({
            onyxMethod: Onyx.METHOD.MERGE,
            key: `${ONYXKEYS.COLLECTION.REPORT}${oldWorkspaceChatReportID}`,
            value: chatReport,
        });
    }

    // 3. Optimistically create a new REPORT_PREVIEW reportAction with the newReportPreviewActionID
    // and set it as a parent of the moved report
    const policyExpenseChat = optimisticPolicyExpenseChatReport ?? getPolicyExpenseChat(report.ownerAccountID, policy.id);
    const optimisticReportPreviewAction = buildOptimisticReportPreview(policyExpenseChat, report);

    const newPolicyExpenseChatReportID = policyExpenseChat?.reportID;

    optimisticData.push({
        onyxMethod: Onyx.METHOD.MERGE,
        key: `${ONYXKEYS.COLLECTION.REPORT_ACTIONS}${newPolicyExpenseChatReportID}`,
        value: {[optimisticReportPreviewAction.reportActionID]: optimisticReportPreviewAction},
    });
    successData.push({
        onyxMethod: Onyx.METHOD.MERGE,
        key: `${ONYXKEYS.COLLECTION.REPORT_ACTIONS}${newPolicyExpenseChatReportID}`,
        value: {
            [optimisticReportPreviewAction.reportActionID]: {
                pendingAction: null,
                isOptimisticAction: false,
            },
        },
    });
    failureData.push({
        onyxMethod: Onyx.METHOD.MERGE,
        key: `${ONYXKEYS.COLLECTION.REPORT_ACTIONS}${newPolicyExpenseChatReportID}`,
        value: {[optimisticReportPreviewAction.reportActionID]: null},
    });

    // Set the new report preview action as a parent of the moved report,
    // and set the parentReportID on the moved report as the expense chat reportID
    optimisticData.push({
        onyxMethod: Onyx.METHOD.MERGE,
        key: `${ONYXKEYS.COLLECTION.REPORT}${reportID}`,
        value: {parentReportActionID: optimisticReportPreviewAction.reportActionID, parentReportID: newPolicyExpenseChatReportID},
    });
    failureData.push({
        onyxMethod: Onyx.METHOD.MERGE,
        key: `${ONYXKEYS.COLLECTION.REPORT}${reportID}`,
        value: {parentReportActionID: report.parentReportActionID, parentReportID: report.parentReportID},
    });

    // Set lastVisibleActionCreated
    optimisticData.push({
        onyxMethod: Onyx.METHOD.MERGE,
        key: `${ONYXKEYS.COLLECTION.REPORT}${newPolicyExpenseChatReportID}`,
        value: {lastVisibleActionCreated: optimisticReportPreviewAction?.created},
    });
    failureData.push({
        onyxMethod: Onyx.METHOD.MERGE,
        key: `${ONYXKEYS.COLLECTION.REPORT}${newPolicyExpenseChatReportID}`,
        value: {lastVisibleActionCreated: policyExpenseChat?.lastVisibleActionCreated},
    });

    // 4. Optimistically create a CHANGE_POLICY reportAction on the report using the reportActionID
    const optimisticMovedReportAction = buildOptimisticChangePolicyReportAction(report.policyID, policy.id);
    optimisticData.push({
        onyxMethod: Onyx.METHOD.MERGE,
        key: `${ONYXKEYS.COLLECTION.REPORT_ACTIONS}${reportID}`,
        value: {[optimisticMovedReportAction.reportActionID]: optimisticMovedReportAction},
    });
    successData.push({
        onyxMethod: Onyx.METHOD.MERGE,
        key: `${ONYXKEYS.COLLECTION.REPORT_ACTIONS}${reportID}`,
        value: {
            [optimisticMovedReportAction.reportActionID]: {
                pendingAction: null,
                errors: null,
            },
        },
    });
    failureData.push({
        onyxMethod: Onyx.METHOD.MERGE,
        key: `${ONYXKEYS.COLLECTION.REPORT_ACTIONS}${reportID}`,
        value: {
            [optimisticMovedReportAction.reportActionID]: {
                errors: getMicroSecondTranslationErrorWithTranslationKey('common.genericErrorMessage'),
            },
        },
    });

    const currentSearchQueryJSON = getCurrentSearchQueryJSON();

    // Search data might not have the new policy data so we should add it optimistically.
    if (policy && currentSearchQueryJSON) {
        optimisticData.push({
            onyxMethod: Onyx.METHOD.MERGE,
            key: `${ONYXKEYS.COLLECTION.SNAPSHOT}${currentSearchQueryJSON.hash}` as const,
            value: {
                data: {[`${ONYXKEYS.COLLECTION.POLICY}${policy.id}`]: policy},
            },
        });
    }

    // 5. Make sure the expense report is not archived
    optimisticData.push({
        onyxMethod: Onyx.METHOD.MERGE,
        key: `${ONYXKEYS.COLLECTION.REPORT_NAME_VALUE_PAIRS}${reportID}`,
        value: {
            private_isArchived: null,
        },
    });
    failureData.push({
        onyxMethod: Onyx.METHOD.MERGE,
        key: `${ONYXKEYS.COLLECTION.REPORT_NAME_VALUE_PAIRS}${reportID}`,
        value: {
            private_isArchived: DateUtils.getDBTime(),
        },
    });

    return {optimisticData, successData, failureData, optimisticReportPreviewAction, optimisticMovedReportAction};
}

/**
 * Changes the policy of a report and all its child reports, and moves the report to the new policy's expense chat.
 */
function changeReportPolicy(report: Report, policy: Policy, reportNextStep?: ReportNextStep, isReportLastVisibleArchived = false) {
    if (!report || !policy || report.policyID === policy.id || !isExpenseReport(report)) {
        return;
    }

    const {optimisticData, successData, failureData, optimisticReportPreviewAction, optimisticMovedReportAction} = buildOptimisticChangePolicyData(
        report,
        policy,
        reportNextStep,
        undefined,
        isReportLastVisibleArchived,
    );

    const params = {
        reportID: report.reportID,
        policyID: policy.id,
        reportPreviewReportActionID: optimisticReportPreviewAction.reportActionID,
        changePolicyReportActionID: optimisticMovedReportAction.reportActionID,
    };
    API.write(WRITE_COMMANDS.CHANGE_REPORT_POLICY, params, {optimisticData, successData, failureData});

    // If the dismissedProductTraining.changeReportModal is not set,
    // navigate to CHANGE_POLICY_EDUCATIONAL and a backTo param for the report page.
    navigateToTrainingModal(nvpDismissedProductTraining, report.reportID);
}

/**
 * Invites the submitter to the new report policy, changes the policy of a report and all its child reports, and moves the report to the new policy's expense chat
 */
function changeReportPolicyAndInviteSubmitter(
    report: Report,
    policy: Policy,
    employeeList: PolicyEmployeeList | undefined,
    formatPhoneNumber: LocaleContextProps['formatPhoneNumber'],
    isReportLastVisibleArchived = false,
) {
    if (!report.reportID || !policy?.id || report.policyID === policy.id || !isExpenseReport(report) || !report.ownerAccountID) {
        return;
    }

    const submitterEmail = PersonalDetailsUtils.getLoginByAccountID(report.ownerAccountID);

    if (!submitterEmail) {
        return;
    }
    const policyMemberAccountIDs = Object.values(getMemberAccountIDsForWorkspace(employeeList, false, false));
    const {optimisticData, successData, failureData, membersChats} = buildAddMembersToWorkspaceOnyxData(
        {[submitterEmail]: report.ownerAccountID},
        policy.id,
        policyMemberAccountIDs,
        CONST.POLICY.ROLE.USER,
        formatPhoneNumber,
        CONST.REPORT.NOTIFICATION_PREFERENCE.ALWAYS,
    );
    const optimisticPolicyExpenseChatReportID = membersChats.reportCreationData[submitterEmail].reportID;
    const optimisticPolicyExpenseChatCreatedReportActionID = membersChats.reportCreationData[submitterEmail].reportActionID;

    if (!optimisticPolicyExpenseChatReportID) {
        return;
    }

    const {
        optimisticData: optimisticChangePolicyData,
        successData: successChangePolicyData,
        failureData: failureChangePolicyData,
        optimisticReportPreviewAction,
        optimisticMovedReportAction,
    } = buildOptimisticChangePolicyData(report, policy, undefined, membersChats.reportCreationData[submitterEmail], isReportLastVisibleArchived);
    optimisticData.push(...optimisticChangePolicyData);
    successData.push(...successChangePolicyData);
    failureData.push(...failureChangePolicyData);

    const params = {
        reportID: report.reportID,
        policyID: policy.id,
        reportPreviewReportActionID: optimisticReportPreviewAction.reportActionID,
        changePolicyReportActionID: optimisticMovedReportAction.reportActionID,
        policyExpenseChatReportID: optimisticPolicyExpenseChatReportID,
        policyExpenseCreatedReportActionID: optimisticPolicyExpenseChatCreatedReportActionID,
    };
    API.write(WRITE_COMMANDS.CHANGE_REPORT_POLICY_AND_INVITE_SUBMITTER, params, {optimisticData, successData, failureData});

    // If the dismissedProductTraining.changeReportModal is not set,
    // navigate to CHANGE_POLICY_EDUCATIONAL and a backTo param for the report page.
    navigateToTrainingModal(nvpDismissedProductTraining, report.reportID);
}

/**
 * Resolves Concierge category options by adding a comment and updating the report action
 * @param reportID - The report ID where the comment should be added and the report action should be updated
 * @param notifyReportID - The report ID we should notify for new actions. This is usually the same as reportID, except when adding a comment to an expense report with a single transaction thread, in which case we want to notify the parent expense report.
 * @param reportActionID - The specific report action ID to update
 * @param selectedCategory - The category selected by the user
 */
function resolveConciergeCategoryOptions(
    reportID: string | undefined,
    notifyReportID: string | undefined,
    reportActionID: string | undefined,
    selectedCategory: string,
    timezoneParam: Timezone,
) {
    if (!reportID || !reportActionID) {
        return;
    }

    addComment(reportID, notifyReportID ?? reportID, selectedCategory, timezoneParam);

    Onyx.merge(`${ONYXKEYS.COLLECTION.REPORT_ACTIONS}${reportID}`, {
        [reportActionID]: {
            originalMessage: {
                selectedCategory,
            },
        },
    } as Partial<ReportActions>);
}

export type {Video, GuidedSetupData, TaskForParameters, IntroSelected};

export {
    addAttachment,
    addComment,
    addPolicyReport,
    broadcastUserIsLeavingRoom,
    broadcastUserIsTyping,
    buildOptimisticChangePolicyData,
    clearAddRoomMemberError,
    clearAvatarErrors,
    clearDeleteTransactionNavigateBackUrl,
    clearGroupChat,
    clearIOUError,
    clearNewRoomFormError,
    setNewRoomFormLoading,
    clearPolicyRoomNameErrors,
    clearPrivateNotesError,
    clearReportFieldKeyErrors,
    completeOnboarding,
    createNewReport,
    deleteReport,
    deleteReportActionDraft,
    deleteReportComment,
    deleteReportField,
    dismissTrackExpenseActionableWhisper,
    doneCheckingPublicRoom,
    downloadReportPDF,
    editReportComment,
    expandURLPreview,
    exportReportToCSV,
    exportReportToPDF,
    exportToIntegration,
    flagComment,
    getCurrentUserAccountID,
    getCurrentUserEmail,
    getDraftPrivateNote,
    getMostRecentReportID,
    getNewerActions,
    getOlderActions,
    getReportPrivateNote,
    handleReportChanged,
    handleUserDeletedLinksInHtml,
    hasErrorInPrivateNotes,
    inviteToGroupChat,
    buildInviteToRoomOnyxData,
    inviteToRoom,
    joinRoom,
    leaveGroupChat,
    leaveRoom,
    markAsManuallyExported,
    markCommentAsUnread,
    navigateToAndOpenChildReport,
    navigateToAndOpenReport,
    navigateToAndOpenReportWithAccountIDs,
    navigateToConciergeChat,
    navigateToConciergeChatAndDeleteReport,
    clearCreateChatError,
    notifyNewAction,
    openReport,
    openReportFromDeepLink,
    openRoomMembersPage,
    readNewestAction,
    markAllMessagesAsRead,
    removeFromGroupChat,
    removeFromRoom,
    resolveActionableMentionWhisper,
    resolveActionableMentionConfirmWhisper,
    resolveActionableReportMentionWhisper,
    resolveConciergeCategoryOptions,
    savePrivateNotesDraft,
    saveReportActionDraft,
    saveReportDraftComment,
    searchInServer,
    setDeleteTransactionNavigateBackUrl,
    setGroupDraft,
    setIsComposerFullSize,
    shouldShowReportActionNotification,
    showReportActionNotification,
    startNewChat,
    subscribeToNewActionEvent,
    subscribeToReportLeavingEvents,
    subscribeToReportTypingEvents,
    toggleEmojiReaction,
    togglePinnedState,
    toggleSubscribeToChildReport,
    unsubscribeFromLeavingRoomReportChannel,
    unsubscribeFromReportChannel,
    updateDescription,
    updateGroupChatAvatar,
    updateGroupChatMemberRoles,
    updateChatName,
    updateLastVisitTime,
    updateLoadingInitialReportAction,
    updateNotificationPreference,
    updatePolicyRoomName,
    updatePrivateNotes,
    updateReportField,
    updateReportName,
    updateRoomVisibility,
    updateWriteCapability,
    deleteAppReport,
    getOptimisticChatReport,
    saveReportDraft,
    moveIOUReportToPolicy,
    moveIOUReportToPolicyAndInviteSubmitter,
    dismissChangePolicyModal,
    changeReportPolicy,
    changeReportPolicyAndInviteSubmitter,
    removeFailedReport,
    createTransactionThreadReport,
    openUnreportedExpense,
    optimisticReportLastData,
};<|MERGE_RESOLUTION|>--- conflicted
+++ resolved
@@ -1912,7 +1912,6 @@
 
     // If we are deleting the last visible message, let's find the previous visible one (or set an empty one if there are none) and update the lastMessageText in the LHN.
     // Similarly, if we are deleting the last read comment we will want to update the lastVisibleActionCreated to use the previous visible message.
-<<<<<<< HEAD
     const report = allReports?.[`${ONYXKEYS.COLLECTION.REPORT}${reportID}`];
     const canUserPerformWriteAction = canUserPerformWriteActionReportUtils(report);
     const optimisticLastReportData = optimisticReportLastData(reportID, optimisticReportActions as ReportActions, canUserPerformWriteAction, isReportArchived);
@@ -1921,25 +1920,6 @@
         ...optimisticLastReportData,
     };
 
-=======
-    let optimisticReport: Partial<Report> = {
-        lastMessageText: '',
-        lastVisibleActionCreated: '',
-    };
-    const {lastMessageText = ''} = getLastVisibleMessage(originalReportID, isOriginalReportArchived, optimisticReportActions as ReportActions);
-    const report = allReports?.[`${ONYXKEYS.COLLECTION.REPORT}${reportID}`];
-    const canUserPerformWriteAction = canUserPerformWriteActionReportUtils(report, isReportArchived);
-    if (lastMessageText) {
-        const lastVisibleAction = ReportActionsUtils.getLastVisibleAction(originalReportID, canUserPerformWriteAction, optimisticReportActions as ReportActions);
-        const lastVisibleActionCreated = lastVisibleAction?.created;
-        const lastActorAccountID = lastVisibleAction?.actorAccountID;
-        optimisticReport = {
-            lastMessageText,
-            lastVisibleActionCreated,
-            lastActorAccountID,
-        };
-    }
->>>>>>> 9b90ae1e
     const didCommentMentionCurrentUser = ReportActionsUtils.didMessageMentionCurrentUser(reportAction);
     if (didCommentMentionCurrentUser && reportAction.created === report?.lastMentionedTime) {
         const reportActionsForReport = allReportActions?.[reportID];
@@ -4109,27 +4089,12 @@
         },
     ];
 
-<<<<<<< HEAD
     const report = allReports?.[`${ONYXKEYS.COLLECTION.REPORT}${originalReportID}`];
     const canUserPerformWriteAction = canUserPerformWriteActionReportUtils(report);
 
     const optimistiLastReportData = optimisticReportLastData(
         originalReportID ?? String(CONST.DEFAULT_NUMBER_ID),
         {
-=======
-    let optimisticReport: Partial<Report> = {
-        lastMessageText: '',
-        lastVisibleActionCreated: '',
-    };
-
-    const {lastMessageText = ''} = getLastVisibleMessage(originalReportID, isOriginalReportArchived, {
-        [reportActionID]: {...reportAction, message: [updatedMessage], pendingAction: CONST.RED_BRICK_ROAD_PENDING_ACTION.UPDATE},
-    } as ReportActions);
-
-    const canUserPerformWriteAction = canUserPerformWriteActionReportUtils(originalReport, isOriginalReportArchived);
-    if (lastMessageText) {
-        const lastVisibleAction = ReportActionsUtils.getLastVisibleAction(originalReportID, canUserPerformWriteAction, {
->>>>>>> 9b90ae1e
             [reportActionID]: {...reportAction, message: [updatedMessage], pendingAction: CONST.RED_BRICK_ROAD_PENDING_ACTION.UPDATE},
         } as ReportActions,
         canUserPerformWriteAction,
