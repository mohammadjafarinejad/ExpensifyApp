import {findFocusedRoute} from '@react-navigation/native';
import {format as timezoneFormat, toZonedTime} from 'date-fns-tz';
import {Str} from 'expensify-common';
import isEmpty from 'lodash/isEmpty';
import {DeviceEventEmitter, InteractionManager, Linking} from 'react-native';
import type {NullishDeep, OnyxCollection, OnyxCollectionInputValue, OnyxEntry, OnyxUpdate} from 'react-native-onyx';
import Onyx from 'react-native-onyx';
import type {PartialDeep, ValueOf} from 'type-fest';
import type {Emoji} from '@assets/emojis/types';
import type {LocaleContextProps} from '@components/LocaleContextProvider';
import * as ActiveClientManager from '@libs/ActiveClientManager';
import addEncryptedAuthTokenToURL from '@libs/addEncryptedAuthTokenToURL';
import * as API from '@libs/API';
import type {
    AddCommentOrAttachmentParams,
    AddEmojiReactionParams,
    AddWorkspaceRoomParams,
    CompleteGuidedSetupParams,
    DeleteAppReportParams,
    DeleteCommentParams,
    ExpandURLPreviewParams,
    ExportReportPDFParams,
    FlagCommentParams,
    GetNewerActionsParams,
    GetOlderActionsParams,
    GetReportPrivateNoteParams,
    InviteToGroupChatParams,
    InviteToRoomParams,
    LeaveRoomParams,
    MarkAllMessagesAsReadParams,
    MarkAsExportedParams,
    MarkAsUnreadParams,
    MoveIOUReportToExistingPolicyParams,
    MoveIOUReportToPolicyAndInviteSubmitterParams,
    OpenReportParams,
    OpenRoomMembersPageParams,
    ReadNewestActionParams,
    RemoveEmojiReactionParams,
    RemoveFromGroupChatParams,
    RemoveFromRoomParams,
    ReportExportParams,
    ResolveActionableMentionWhisperParams,
    ResolveActionableReportMentionWhisperParams,
    SearchForReportsParams,
    SearchForRoomsToMentionParams,
    TogglePinnedChatParams,
    TransactionThreadInfo,
    UpdateChatNameParams,
    UpdateCommentParams,
    UpdateGroupChatAvatarParams,
    UpdateGroupChatMemberRolesParams,
    UpdatePolicyRoomNameParams,
    UpdateReportNotificationPreferenceParams,
    UpdateReportPrivateNoteParams,
    UpdateReportWriteCapabilityParams,
    UpdateRoomDescriptionParams,
} from '@libs/API/parameters';
import type ExportReportCSVParams from '@libs/API/parameters/ExportReportCSVParams';
import type UpdateRoomVisibilityParams from '@libs/API/parameters/UpdateRoomVisibilityParams';
import {READ_COMMANDS, WRITE_COMMANDS} from '@libs/API/types';
import * as ApiUtils from '@libs/ApiUtils';
import * as CollectionUtils from '@libs/CollectionUtils';
import type {CustomRNImageManipulatorResult} from '@libs/cropOrRotateImage/types';
import DateUtils from '@libs/DateUtils';
import {prepareDraftComment} from '@libs/DraftCommentUtils';
import * as EmojiUtils from '@libs/EmojiUtils';
import * as Environment from '@libs/Environment/Environment';
import {getOldDotURLFromEnvironment} from '@libs/Environment/Environment';
import getEnvironment from '@libs/Environment/getEnvironment';
import type EnvironmentType from '@libs/Environment/getEnvironment/types';
import {getMicroSecondOnyxErrorWithTranslationKey, getMicroSecondTranslationErrorWithTranslationKey} from '@libs/ErrorUtils';
import fileDownload from '@libs/fileDownload';
import HttpUtils from '@libs/HttpUtils';
import isPublicScreenRoute from '@libs/isPublicScreenRoute';
import * as Localize from '@libs/Localize';
import Log from '@libs/Log';
import {isEmailPublicDomain} from '@libs/LoginUtils';
import {registerPaginationConfig} from '@libs/Middleware/Pagination';
import {isOnboardingFlowName} from '@libs/Navigation/helpers/isNavigatorName';
import type {LinkToOptions} from '@libs/Navigation/helpers/linkTo/types';
import normalizePath from '@libs/Navigation/helpers/normalizePath';
import shouldOpenOnAdminRoom from '@libs/Navigation/helpers/shouldOpenOnAdminRoom';
import Navigation, {navigationRef} from '@libs/Navigation/Navigation';
import enhanceParameters from '@libs/Network/enhanceParameters';
import type {NetworkStatus} from '@libs/NetworkConnection';
import {buildNextStep} from '@libs/NextStepUtils';
import LocalNotification from '@libs/Notification/LocalNotification';
import {rand64} from '@libs/NumberUtils';
import {shouldOnboardingRedirectToOldDot} from '@libs/OnboardingUtils';
import Parser from '@libs/Parser';
import {getParsedMessageWithShortMentions} from '@libs/ParsingUtils';
import * as PersonalDetailsUtils from '@libs/PersonalDetailsUtils';
import * as PhoneNumber from '@libs/PhoneNumber';
import {getDefaultApprover, getMemberAccountIDsForWorkspace, getPolicy, isPaidGroupPolicy, isPolicyAdmin as isPolicyAdminPolicyUtils, isPolicyMember} from '@libs/PolicyUtils';
import processReportIDDeeplink from '@libs/processReportIDDeeplink';
import Pusher from '@libs/Pusher';
import type {UserIsLeavingRoomEvent, UserIsTypingEvent} from '@libs/Pusher/types';
import * as ReportActionsUtils from '@libs/ReportActionsUtils';
import type {OptimisticAddCommentReportAction, OptimisticChatReport, SelfDMParameters} from '@libs/ReportUtils';
import {
    buildOptimisticAddCommentReportAction,
    buildOptimisticChangeFieldAction,
    buildOptimisticChangePolicyReportAction,
    buildOptimisticChatReport,
    buildOptimisticCreatedReportAction,
    buildOptimisticEmptyReport,
    buildOptimisticExportIntegrationAction,
    buildOptimisticGroupChatReport,
    buildOptimisticIOUReportAction,
    buildOptimisticMovedReportAction,
    buildOptimisticRenamedRoomReportAction,
    buildOptimisticReportPreview,
    buildOptimisticRoomDescriptionUpdatedReportAction,
    buildOptimisticSelfDMReport,
    buildOptimisticUnHoldReportAction,
    buildOptimisticUnreportedTransactionAction,
    canUserPerformWriteAction as canUserPerformWriteActionReportUtils,
    findLastAccessedReport,
    findSelfDMReportID,
    formatReportLastMessageText,
    generateReportID,
    getAllPolicyReports,
    getChatByParticipants,
    getChildReportNotificationPreference,
    getDefaultNotificationPreferenceForReport,
    getFieldViolation,
    getLastVisibleMessage,
    getNextApproverAccountID,
    getOptimisticDataForParentReportAction,
    getOriginalReportID,
    getOutstandingChildRequest,
    getParsedComment,
    getPendingChatMembers,
    getPolicyExpenseChat,
    getReportFieldKey,
    getReportFieldsByPolicyID,
    getReportIDFromLink,
    getReportLastMessage,
    getReportLastVisibleActionCreated,
    getReportMetadata,
    getReportNotificationPreference,
    getReportPreviewMessage,
    getReportTransactions,
    getReportViolations,
    getRouteFromLink,
    getTitleReportField,
    isChatThread as isChatThreadReportUtils,
    isConciergeChatReport,
    isExpenseReport,
    isGroupChat as isGroupChatReportUtils,
    isHiddenForCurrentUser,
    isIOUReportUsingReport,
    isMoneyRequestReport,
    isOpenExpenseReport,
    isProcessingReport,
    isReportManuallyReimbursed,
    isSelfDM,
    isUnread,
    isValidReportIDFromPath,
    populateOptimisticReportFormula,
    prepareOnboardingOnyxData,
} from '@libs/ReportUtils';
import {getCurrentSearchQueryJSON} from '@libs/SearchQueryUtils';
import shouldSkipDeepLinkNavigation from '@libs/shouldSkipDeepLinkNavigation';
import playSound, {SOUNDS} from '@libs/Sound';
import {isOnHold} from '@libs/TransactionUtils';
import {addTrailingForwardSlash} from '@libs/Url';
import Visibility from '@libs/Visibility';
import type {FileObject} from '@pages/media/AttachmentModalScreen/types';
import CONFIG from '@src/CONFIG';
import type {OnboardingAccounting} from '@src/CONST';
import CONST from '@src/CONST';
import ONYXKEYS from '@src/ONYXKEYS';
import type {Route} from '@src/ROUTES';
import ROUTES from '@src/ROUTES';
import INPUT_IDS from '@src/types/form/NewRoomForm';
import type {
    Account,
    DismissedProductTraining,
    IntroSelected,
    InvitedEmailsToAccountIDs,
    NewGroupChatDraft,
    Onboarding,
    OnboardingPurpose,
    PersonalDetails,
    PersonalDetailsList,
    Policy,
    PolicyEmployee,
    PolicyEmployeeList,
    PolicyReportField,
    QuickAction,
    RecentlyUsedReportFields,
    Report,
    ReportAction,
    ReportActionReactions,
    ReportNextStep,
    ReportUserIsTyping,
    Transaction,
    TransactionViolations,
} from '@src/types/onyx';
import type {Decision} from '@src/types/onyx/OriginalMessage';
import type {Timezone} from '@src/types/onyx/PersonalDetails';
import type {ConnectionName} from '@src/types/onyx/Policy';
import type {NotificationPreference, Participants, Participant as ReportParticipant, RoomVisibility, WriteCapability} from '@src/types/onyx/Report';
import type {Message, ReportActions} from '@src/types/onyx/ReportAction';
import {isEmptyObject} from '@src/types/utils/EmptyObject';
import {clearByKey} from './CachedPDFPaths';
import {setDownload} from './Download';
import {close} from './Modal';
import navigateFromNotification from './navigateFromNotification';
import {getAll} from './PersistedRequests';
import {addMembersToWorkspace, buildAddMembersToWorkspaceOnyxData, buildRoomMembersOnyxData} from './Policy/Member';
import {createPolicyExpenseChats} from './Policy/Policy';
import {
    createUpdateCommentMatcher,
    resolveCommentDeletionConflicts,
    resolveDuplicationConflictAction,
    resolveEditCommentWithNewAddCommentRequest,
    resolveOpenReportDuplicationConflictAction,
} from './RequestConflictUtils';
import {canAnonymousUserAccessRoute, hasAuthToken, isAnonymousUser, signOutAndRedirectToSignIn, waitForUserSignIn} from './Session';
import {isOnboardingFlowCompleted, onServerDataReady, setOnboardingErrorMessage} from './Welcome';
import {getOnboardingMessages, startOnboardingFlow} from './Welcome/OnboardingFlow';
import type {OnboardingCompanySize, OnboardingMessage} from './Welcome/OnboardingFlow';

type SubscriberCallback = (isFromCurrentUser: boolean, reportAction: ReportAction | undefined) => void;

type ActionSubscriber = {
    reportID: string;
    callback: SubscriberCallback;
};

type Video = {
    url: string;
    thumbnailUrl: string;
    duration: number;
    width: number;
    height: number;
};

type TaskMessage = Required<Pick<AddCommentOrAttachmentParams, 'reportID' | 'reportActionID' | 'reportComment'>>;

type TaskForParameters =
    | {
          type: 'task';
          task: string;
          taskReportID: string;
          parentReportID: string;
          parentReportActionID: string;
          assigneeChatReportID?: string;
          createdTaskReportActionID: string;
          completedTaskReportActionID?: string;
          title: string;
          description: string;
      }
    | ({
          type: 'message';
      } & TaskMessage);

type GuidedSetupData = Array<
    | ({type: 'message'} & AddCommentOrAttachmentParams)
    | TaskForParameters
    | ({
          type: 'video';
      } & Video &
          AddCommentOrAttachmentParams)
>;

type ReportError = {
    type?: string;
};

const addNewMessageWithText = new Set<string>([WRITE_COMMANDS.ADD_COMMENT, WRITE_COMMANDS.ADD_TEXT_AND_ATTACHMENT]);
let conciergeReportID: string | undefined;
let currentUserAccountID = -1;
let currentUserEmail: string | undefined;

Onyx.connect({
    key: ONYXKEYS.SESSION,
    callback: (value) => {
        // When signed out, val is undefined
        if (!value?.accountID) {
            conciergeReportID = undefined;
            return;
        }
        currentUserEmail = value.email;
        currentUserAccountID = value.accountID;
    },
});

Onyx.connect({
    key: ONYXKEYS.CONCIERGE_REPORT_ID,
    callback: (value) => (conciergeReportID = value),
});

let preferredSkinTone: number = CONST.EMOJI_DEFAULT_SKIN_TONE;
Onyx.connect({
    key: ONYXKEYS.PREFERRED_EMOJI_SKIN_TONE,
    callback: (value) => {
        preferredSkinTone = EmojiUtils.getPreferredSkinToneIndex(value);
    },
});

// map of reportID to all reportActions for that report
const allReportActions: OnyxCollection<ReportActions> = {};

Onyx.connect({
    key: ONYXKEYS.COLLECTION.REPORT_ACTIONS,
    callback: (actions, key) => {
        if (!key || !actions) {
            return;
        }
        const reportID = CollectionUtils.extractCollectionItemID(key);
        allReportActions[reportID] = actions;
    },
});

let allTransactionViolations: OnyxCollection<TransactionViolations> = {};
Onyx.connect({
    key: ONYXKEYS.COLLECTION.TRANSACTION_VIOLATIONS,
    waitForCollectionCallback: true,
    callback: (value) => (allTransactionViolations = value),
});

let allReports: OnyxCollection<Report>;
Onyx.connect({
    key: ONYXKEYS.COLLECTION.REPORT,
    waitForCollectionCallback: true,
    callback: (value) => {
        allReports = value;
    },
});

let isNetworkOffline = false;
let networkStatus: NetworkStatus;
Onyx.connect({
    key: ONYXKEYS.NETWORK,
    callback: (value) => {
        isNetworkOffline = value?.isOffline ?? false;
        networkStatus = value?.networkStatus ?? CONST.NETWORK.NETWORK_STATUS.UNKNOWN;
    },
});

let allPersonalDetails: OnyxEntry<PersonalDetailsList> = {};
Onyx.connect({
    key: ONYXKEYS.PERSONAL_DETAILS_LIST,
    callback: (value) => {
        allPersonalDetails = value ?? {};
    },
});

let account: OnyxEntry<Account> = {};
Onyx.connect({
    key: ONYXKEYS.ACCOUNT,
    callback: (value) => {
        account = value ?? {};
    },
});

const draftNoteMap: OnyxCollection<string> = {};
Onyx.connect({
    key: ONYXKEYS.COLLECTION.PRIVATE_NOTES_DRAFT,
    callback: (value, key) => {
        if (!key) {
            return;
        }

        const reportID = key.replace(ONYXKEYS.COLLECTION.PRIVATE_NOTES_DRAFT, '');
        draftNoteMap[reportID] = value;
    },
});

const typingWatchTimers: Record<string, NodeJS.Timeout> = {};

let reportIDDeeplinkedFromOldDot: string | undefined;
Linking.getInitialURL().then((url) => {
    reportIDDeeplinkedFromOldDot = processReportIDDeeplink(url ?? '');
});

let allRecentlyUsedReportFields: OnyxEntry<RecentlyUsedReportFields> = {};
Onyx.connect({
    key: ONYXKEYS.RECENTLY_USED_REPORT_FIELDS,
    callback: (val) => (allRecentlyUsedReportFields = val),
});

let quickAction: OnyxEntry<QuickAction> = {};
Onyx.connect({
    key: ONYXKEYS.NVP_QUICK_ACTION_GLOBAL_CREATE,
    callback: (val) => (quickAction = val),
});

let onboarding: OnyxEntry<Onboarding>;
Onyx.connect({
    key: ONYXKEYS.NVP_ONBOARDING,
    callback: (val) => {
        if (Array.isArray(val)) {
            return;
        }
        onboarding = val;
    },
});

let introSelected: OnyxEntry<IntroSelected> = {};
Onyx.connect({
    key: ONYXKEYS.NVP_INTRO_SELECTED,
    callback: (val) => (introSelected = val),
});

let allReportDraftComments: Record<string, string | undefined> = {};
Onyx.connect({
    key: ONYXKEYS.COLLECTION.REPORT_DRAFT_COMMENT,
    waitForCollectionCallback: true,
    callback: (value) => (allReportDraftComments = value),
});

let nvpDismissedProductTraining: OnyxEntry<DismissedProductTraining>;
Onyx.connect({
    key: ONYXKEYS.NVP_DISMISSED_PRODUCT_TRAINING,
    callback: (value) => (nvpDismissedProductTraining = value),
});

const allPolicies: OnyxCollection<Policy> = {};
Onyx.connect({
    key: ONYXKEYS.COLLECTION.POLICY,
    callback: (val, key) => {
        if (!key) {
            return;
        }
        if (val === null || val === undefined) {
            // If we are deleting a policy, we have to check every report linked to that policy
            // and unset the draft indicator (pencil icon) alongside removing any draft comments. Clearing these values will keep the newly archived chats from being displayed in the LHN.
            // More info: https://github.com/Expensify/App/issues/14260
            const policyID = key.replace(ONYXKEYS.COLLECTION.POLICY, '');
            const policyReports = getAllPolicyReports(policyID);
            const cleanUpSetQueries: Record<`${typeof ONYXKEYS.COLLECTION.REPORT_DRAFT_COMMENT}${string}` | `${typeof ONYXKEYS.COLLECTION.REPORT_ACTIONS_DRAFTS}${string}`, null> = {};
            policyReports.forEach((policyReport) => {
                if (!policyReport) {
                    return;
                }
                const {reportID} = policyReport;
                cleanUpSetQueries[`${ONYXKEYS.COLLECTION.REPORT_DRAFT_COMMENT}${reportID}`] = null;
                cleanUpSetQueries[`${ONYXKEYS.COLLECTION.REPORT_ACTIONS_DRAFTS}${reportID}`] = null;
            });
            Onyx.multiSet(cleanUpSetQueries);
            delete allPolicies[key];
            return;
        }

        allPolicies[key] = val;
    },
});

let allTransactions: OnyxCollection<Transaction> = {};
Onyx.connect({
    key: ONYXKEYS.COLLECTION.TRANSACTION,
    waitForCollectionCallback: true,
    callback: (value) => {
        if (!value) {
            allTransactions = {};
            return;
        }

        allTransactions = value;
    },
});

let environment: EnvironmentType;
getEnvironment().then((env) => {
    environment = env;
});

registerPaginationConfig({
    initialCommand: WRITE_COMMANDS.OPEN_REPORT,
    previousCommand: READ_COMMANDS.GET_OLDER_ACTIONS,
    nextCommand: READ_COMMANDS.GET_NEWER_ACTIONS,
    resourceCollectionKey: ONYXKEYS.COLLECTION.REPORT_ACTIONS,
    pageCollectionKey: ONYXKEYS.COLLECTION.REPORT_ACTIONS_PAGES,
    sortItems: (reportActions, reportID) => {
        const report = allReports?.[`${ONYXKEYS.COLLECTION.REPORT}${reportID}`];
        const canUserPerformWriteAction = canUserPerformWriteActionReportUtils(report);
        return ReportActionsUtils.getSortedReportActionsForDisplay(reportActions, canUserPerformWriteAction, true);
    },
    getItemID: (reportAction) => reportAction.reportActionID,
});

function clearGroupChat() {
    Onyx.set(ONYXKEYS.NEW_GROUP_CHAT_DRAFT, null);
}

function startNewChat() {
    clearGroupChat();
    Navigation.navigate(ROUTES.NEW);
}

/** Get the private pusher channel name for a Report. */
function getReportChannelName(reportID: string): string {
    return `${CONST.PUSHER.PRIVATE_REPORT_CHANNEL_PREFIX}${reportID}${CONFIG.PUSHER.SUFFIX}`;
}

function openUnreportedExpense(reportID: string | undefined, backToReport?: string) {
    if (!reportID) {
        return;
    }
    Navigation.navigate(ROUTES.ADD_UNREPORTED_EXPENSE.getRoute(reportID, backToReport));
}

/**
 * There are 2 possibilities that we can receive via pusher for a user's typing/leaving status:
 * 1. The "new" way from New Expensify is passed as {[login]: Boolean} (e.g. {yuwen@expensify.com: true}), where the value
 * is whether the user with that login is typing/leaving on the report or not.
 * 2. The "old" way from e.com which is passed as {userLogin: login} (e.g. {userLogin: bstites@expensify.com})
 *
 * This method makes sure that no matter which we get, we return the "new" format
 */
function getNormalizedStatus(typingStatus: UserIsTypingEvent | UserIsLeavingRoomEvent): ReportUserIsTyping {
    let normalizedStatus: ReportUserIsTyping;

    if (typingStatus.userLogin) {
        normalizedStatus = {[typingStatus.userLogin]: true};
    } else {
        normalizedStatus = typingStatus;
    }

    return normalizedStatus;
}

/** Initialize our pusher subscriptions to listen for someone typing in a report. */
function subscribeToReportTypingEvents(reportID: string) {
    if (!reportID) {
        return;
    }

    // Make sure we have a clean Typing indicator before subscribing to typing events
    Onyx.set(`${ONYXKEYS.COLLECTION.REPORT_USER_IS_TYPING}${reportID}`, {});

    const pusherChannelName = getReportChannelName(reportID);
    Pusher.subscribe(pusherChannelName, Pusher.TYPE.USER_IS_TYPING, (typingStatus) => {
        // If the pusher message comes from OldDot, we expect the typing status to be keyed by user
        // login OR by 'Concierge'. If the pusher message comes from NewDot, it is keyed by accountID
        // since personal details are keyed by accountID.
        const normalizedTypingStatus = getNormalizedStatus(typingStatus);
        const accountIDOrLogin = Object.keys(normalizedTypingStatus).at(0);

        if (!accountIDOrLogin) {
            return;
        }

        // Don't show the typing indicator if the user is typing on another platform
        if (Number(accountIDOrLogin) === currentUserAccountID) {
            return;
        }

        // Use a combo of the reportID and the accountID or login as a key for holding our timers.
        const reportUserIdentifier = `${reportID}-${accountIDOrLogin}`;
        clearTimeout(typingWatchTimers[reportUserIdentifier]);
        Onyx.merge(`${ONYXKEYS.COLLECTION.REPORT_USER_IS_TYPING}${reportID}`, normalizedTypingStatus);

        // Regular user typing indicators: time out after 1.5s of inactivity.
        // Concierge (AgentZero-initiated): use a longer 10s timeout. AgentZero sends a single typing event for Concierge, not a stream, so client holds the indicator longer.
        const isCurrentlyTyping = normalizedTypingStatus[accountIDOrLogin];
        if (isCurrentlyTyping) {
            // While the accountIDOrLogin could be 'Concierge' from OldDot, we only want the longer timeout for events queued from AgentZero (which will only send the accountID)
            const isConciergeUser = Number(accountIDOrLogin) === CONST.ACCOUNT_ID.CONCIERGE;
            const timeoutDuration = isConciergeUser ? 10000 : 1500;
            typingWatchTimers[reportUserIdentifier] = setTimeout(() => {
                const typingStoppedStatus: ReportUserIsTyping = {};
                typingStoppedStatus[accountIDOrLogin] = false;
                Onyx.merge(`${ONYXKEYS.COLLECTION.REPORT_USER_IS_TYPING}${reportID}`, typingStoppedStatus);
                delete typingWatchTimers[reportUserIdentifier];
            }, timeoutDuration);
        }
    }).catch((error: ReportError) => {
        Log.hmmm('[Report] Failed to initially subscribe to Pusher channel', {errorType: error.type, pusherChannelName});
    });
}

/** Initialize our pusher subscriptions to listen for someone leaving a room. */
function subscribeToReportLeavingEvents(reportID: string | undefined) {
    if (!reportID) {
        return;
    }

    // Make sure we have a clean Leaving indicator before subscribing to leaving events
    Onyx.set(`${ONYXKEYS.COLLECTION.REPORT_USER_IS_LEAVING_ROOM}${reportID}`, false);

    const pusherChannelName = getReportChannelName(reportID);
    Pusher.subscribe(pusherChannelName, Pusher.TYPE.USER_IS_LEAVING_ROOM, (leavingStatus: UserIsLeavingRoomEvent) => {
        // If the pusher message comes from OldDot, we expect the leaving status to be keyed by user
        // login OR by 'Concierge'. If the pusher message comes from NewDot, it is keyed by accountID
        // since personal details are keyed by accountID.
        const normalizedLeavingStatus = getNormalizedStatus(leavingStatus);
        const accountIDOrLogin = Object.keys(normalizedLeavingStatus).at(0);

        if (!accountIDOrLogin) {
            return;
        }

        if (Number(accountIDOrLogin) !== currentUserAccountID) {
            return;
        }

        Onyx.merge(`${ONYXKEYS.COLLECTION.REPORT_USER_IS_LEAVING_ROOM}${reportID}`, true);
    }).catch((error: ReportError) => {
        Log.hmmm('[Report] Failed to initially subscribe to Pusher channel', {errorType: error.type, pusherChannelName});
    });
}

/**
 * Remove our pusher subscriptions to listen for someone typing in a report.
 */
function unsubscribeFromReportChannel(reportID: string) {
    if (!reportID) {
        return;
    }

    const pusherChannelName = getReportChannelName(reportID);
    Onyx.set(`${ONYXKEYS.COLLECTION.REPORT_USER_IS_TYPING}${reportID}`, {});
    Pusher.unsubscribe(pusherChannelName, Pusher.TYPE.USER_IS_TYPING);
}

/**
 * Remove our pusher subscriptions to listen for someone leaving a report.
 */
function unsubscribeFromLeavingRoomReportChannel(reportID: string | undefined) {
    if (!reportID) {
        return;
    }

    const pusherChannelName = getReportChannelName(reportID);
    Onyx.set(`${ONYXKEYS.COLLECTION.REPORT_USER_IS_LEAVING_ROOM}${reportID}`, false);
    Pusher.unsubscribe(pusherChannelName, Pusher.TYPE.USER_IS_LEAVING_ROOM);
}

// New action subscriber array for report pages
let newActionSubscribers: ActionSubscriber[] = [];

/**
 * Enables the Report actions file to let the ReportActionsView know that a new comment has arrived in realtime for the current report
 * Add subscriber for report id
 * @returns Remove subscriber for report id
 */
function subscribeToNewActionEvent(reportID: string, callback: SubscriberCallback): () => void {
    newActionSubscribers.push({callback, reportID});
    return () => {
        newActionSubscribers = newActionSubscribers.filter((subscriber) => subscriber.reportID !== reportID);
    };
}

/** Notify the ReportActionsView that a new comment has arrived */
function notifyNewAction(reportID: string | undefined, accountID: number | undefined, reportAction?: ReportAction | undefined) {
    const actionSubscriber = newActionSubscribers.find((subscriber) => subscriber.reportID === reportID);
    if (!actionSubscriber) {
        return;
    }
    const isFromCurrentUser = accountID === currentUserAccountID;
    actionSubscriber.callback(isFromCurrentUser, reportAction);
}

/**
 * Add up to two report actions to a report. This method can be called for the following situations:
 *
 * - Adding one comment
 * - Adding one attachment
 * - Add both a comment and attachment simultaneously
 *
 * @param reportID - The report ID where the comment should be added
 * @param notifyReportID - The report ID we should notify for new actions. This is usually the same as reportID, except when adding a comment to an expense report with a single transaction thread, in which case we want to notify the parent expense report.
 */
<<<<<<< HEAD
function addActions(reportID: string, timezoneParam: Timezone, text = '', file?: FileObject) {
=======
function addActions(reportID: string, notifyReportID: string, text = '', file?: FileObject) {
>>>>>>> dca17cf0
    let reportCommentText = '';
    let reportCommentAction: OptimisticAddCommentReportAction | undefined;
    let attachmentAction: OptimisticAddCommentReportAction | undefined;
    let commandName: typeof WRITE_COMMANDS.ADD_COMMENT | typeof WRITE_COMMANDS.ADD_ATTACHMENT | typeof WRITE_COMMANDS.ADD_TEXT_AND_ATTACHMENT = WRITE_COMMANDS.ADD_COMMENT;

    if (text && !file) {
        const reportComment = buildOptimisticAddCommentReportAction(text, undefined, undefined, undefined, undefined, reportID);
        reportCommentAction = reportComment.reportAction;
        reportCommentText = reportComment.commentText;
    }

    if (file) {
        // When we are adding an attachment we will call AddAttachment.
        // It supports sending an attachment with an optional comment and AddComment supports adding a single text comment only.
        commandName = WRITE_COMMANDS.ADD_ATTACHMENT;
        const attachment = buildOptimisticAddCommentReportAction(text, file, undefined, undefined, undefined, reportID);
        attachmentAction = attachment.reportAction;
    }

    if (text && file) {
        // When there is both text and a file, the text for the report comment needs to be parsed)
        reportCommentText = getParsedComment(text ?? '', {reportID});

        // And the API command needs to go to the new API which supports combining both text and attachments in a single report action
        commandName = WRITE_COMMANDS.ADD_TEXT_AND_ATTACHMENT;
    }

    // Always prefer the file as the last action over text
    const lastAction = attachmentAction ?? reportCommentAction;
    const currentTime = DateUtils.getDBTimeWithSkew();
    const lastComment = ReportActionsUtils.getReportActionMessage(lastAction);
    const lastCommentText = formatReportLastMessageText(lastComment?.text ?? '');

    const optimisticReport: Partial<Report> = {
        lastVisibleActionCreated: lastAction?.created,
        lastMessageText: lastCommentText,
        lastMessageHtml: lastCommentText,
        lastActorAccountID: currentUserAccountID,
        lastReadTime: currentTime,
    };

    const report = allReports?.[`${ONYXKEYS.COLLECTION.REPORT}${reportID}`];
    const shouldUpdateNotificationPreference = !isEmptyObject(report) && isHiddenForCurrentUser(report);
    if (shouldUpdateNotificationPreference) {
        optimisticReport.participants = {
            [currentUserAccountID]: {notificationPreference: getDefaultNotificationPreferenceForReport(report)},
        };
    }

    // Optimistically add the new actions to the store before waiting to save them to the server
    const optimisticReportActions: OnyxCollection<OptimisticAddCommentReportAction> = {};

    // Only add the reportCommentAction when there is no file attachment. If there is both a file attachment and text, that will all be contained in the attachmentAction.
    if (text && reportCommentAction?.reportActionID && !file) {
        optimisticReportActions[reportCommentAction.reportActionID] = reportCommentAction;
    }
    if (file && attachmentAction?.reportActionID) {
        optimisticReportActions[attachmentAction.reportActionID] = attachmentAction;
    }
    const parameters: AddCommentOrAttachmentParams = {
        reportID,
        reportActionID: file ? attachmentAction?.reportActionID : reportCommentAction?.reportActionID,
        commentReportActionID: file && reportCommentAction ? reportCommentAction.reportActionID : null,
        reportComment: reportCommentText,
        file,
        clientCreatedTime: file ? attachmentAction?.created : reportCommentAction?.created,
        idempotencyKey: Str.guid(),
    };

    if (reportIDDeeplinkedFromOldDot === reportID && isConciergeChatReport(report)) {
        parameters.isOldDotConciergeChat = true;
    }

    const optimisticData: OnyxUpdate[] = [
        {
            onyxMethod: Onyx.METHOD.MERGE,
            key: `${ONYXKEYS.COLLECTION.REPORT}${reportID}`,
            value: optimisticReport,
        },
        {
            onyxMethod: Onyx.METHOD.MERGE,
            key: `${ONYXKEYS.COLLECTION.REPORT_ACTIONS}${reportID}`,
            value: optimisticReportActions as ReportActions,
        },
    ];

    const successReportActions: OnyxCollection<NullishDeep<ReportAction>> = {};

    Object.entries(optimisticReportActions).forEach(([actionKey]) => {
        successReportActions[actionKey] = {pendingAction: null, isOptimisticAction: null};
    });

    const successData: OnyxUpdate[] = [
        {
            onyxMethod: Onyx.METHOD.MERGE,
            key: `${ONYXKEYS.COLLECTION.REPORT_ACTIONS}${reportID}`,
            value: successReportActions,
        },
    ];

    let failureReport: Partial<Report> = {
        lastMessageText: '',
        lastVisibleActionCreated: '',
    };
    const {lastMessageText = ''} = ReportActionsUtils.getLastVisibleMessage(reportID);
    if (lastMessageText) {
        const lastVisibleAction = ReportActionsUtils.getLastVisibleAction(reportID);
        const lastVisibleActionCreated = lastVisibleAction?.created;
        const lastActorAccountID = lastVisibleAction?.actorAccountID;
        failureReport = {
            lastMessageText,
            lastVisibleActionCreated,
            lastActorAccountID,
        };
    }

    const failureReportActions: Record<string, OptimisticAddCommentReportAction> = {};

    Object.entries(optimisticReportActions).forEach(([actionKey, action]) => {
        failureReportActions[actionKey] = {
            // eslint-disable-next-line @typescript-eslint/non-nullable-type-assertion-style
            ...(action as OptimisticAddCommentReportAction),
            errors: getMicroSecondOnyxErrorWithTranslationKey('report.genericAddCommentFailureMessage'),
        };
    });

    const failureData: OnyxUpdate[] = [
        {
            onyxMethod: Onyx.METHOD.MERGE,
            key: `${ONYXKEYS.COLLECTION.REPORT}${reportID}`,
            value: failureReport,
        },
        {
            onyxMethod: Onyx.METHOD.MERGE,
            key: `${ONYXKEYS.COLLECTION.REPORT_ACTIONS}${reportID}`,
            value: failureReportActions as ReportActions,
        },
    ];

    // Update optimistic data for parent report action if the report is a child report
    const optimisticParentReportData = getOptimisticDataForParentReportAction(report, currentTime, CONST.RED_BRICK_ROAD_PENDING_ACTION.ADD);
    optimisticParentReportData.forEach((parentReportData) => {
        if (isEmptyObject(parentReportData)) {
            return;
        }
        optimisticData.push(parentReportData);
    });

    // Update the timezone if it's been 5 minutes from the last time the user added a comment
    if (DateUtils.canUpdateTimezone() && currentUserAccountID) {
        const timezone = DateUtils.getCurrentTimezone(timezoneParam);
        parameters.timezone = JSON.stringify(timezone);
        optimisticData.push({
            onyxMethod: Onyx.METHOD.MERGE,
            key: ONYXKEYS.PERSONAL_DETAILS_LIST,
            value: {[currentUserAccountID]: {timezone}},
        });
        DateUtils.setTimezoneUpdated();
    }

    API.write(commandName, parameters, {
        optimisticData,
        successData,
        failureData,
    });
    notifyNewAction(notifyReportID, lastAction?.actorAccountID, lastAction);
}

/** Add an attachment and optional comment. */
<<<<<<< HEAD
function addAttachment(reportID: string, file: FileObject, timezoneParam = CONST.DEFAULT_TIME_ZONE as Timezone, text = '', shouldPlaySound?: boolean) {
    if (shouldPlaySound) {
        playSound(SOUNDS.DONE);
    }
    addActions(reportID, timezoneParam, text, file);
}

/** Add a single comment to a report */
function addComment(reportID: string, text: string, timezoneParam = CONST.DEFAULT_TIME_ZONE as Timezone, shouldPlaySound?: boolean) {
    if (shouldPlaySound) {
        playSound(SOUNDS.DONE);
    }
    addActions(reportID, timezoneParam, text);
=======
function addAttachment(reportID: string, notifyReportID: string, file: FileObject, text = '', shouldPlaySound?: boolean) {
    if (shouldPlaySound) {
        playSound(SOUNDS.DONE);
    }
    addActions(reportID, notifyReportID, text, file);
}

/** Add a single comment to a report */
function addComment(reportID: string, notifyReportID: string, text: string, shouldPlaySound?: boolean) {
    if (shouldPlaySound) {
        playSound(SOUNDS.DONE);
    }
    addActions(reportID, notifyReportID, text);
>>>>>>> dca17cf0
}

function reportActionsExist(reportID: string): boolean {
    return allReportActions?.[reportID] !== undefined;
}

function updateChatName(reportID: string, reportName: string, type: typeof CONST.REPORT.CHAT_TYPE.GROUP | typeof CONST.REPORT.CHAT_TYPE.TRIP_ROOM) {
    const optimisticData: OnyxUpdate[] = [
        {
            onyxMethod: Onyx.METHOD.MERGE,
            key: `${ONYXKEYS.COLLECTION.REPORT}${reportID}`,
            value: {
                reportName,
                pendingFields: {
                    reportName: CONST.RED_BRICK_ROAD_PENDING_ACTION.UPDATE,
                },
                errorFields: {
                    reportName: null,
                },
            },
        },
    ];

    const successData: OnyxUpdate[] = [
        {
            onyxMethod: Onyx.METHOD.MERGE,
            key: `${ONYXKEYS.COLLECTION.REPORT}${reportID}`,
            value: {
                pendingFields: {
                    reportName: null,
                },
            },
        },
    ];
    const failureData: OnyxUpdate[] = [
        {
            onyxMethod: Onyx.METHOD.MERGE,
            key: `${ONYXKEYS.COLLECTION.REPORT}${reportID}`,
            value: {
                reportName: allReports?.[`${ONYXKEYS.COLLECTION.REPORT}${reportID}`]?.reportName ?? null,
                pendingFields: {
                    reportName: null,
                },
            },
        },
    ];

    const command = type === CONST.REPORT.CHAT_TYPE.GROUP ? WRITE_COMMANDS.UPDATE_GROUP_CHAT_NAME : WRITE_COMMANDS.UPDATE_TRIP_ROOM_NAME;
    const parameters: UpdateChatNameParams = {reportName, reportID};

    API.write(command, parameters, {optimisticData, successData, failureData});
}

function updateGroupChatAvatar(reportID: string, file?: File | CustomRNImageManipulatorResult) {
    // If we have no file that means we are removing the avatar.
    const optimisticData: OnyxUpdate[] = [
        {
            onyxMethod: Onyx.METHOD.MERGE,
            key: `${ONYXKEYS.COLLECTION.REPORT}${reportID}`,
            value: {
                avatarUrl: file ? (file?.uri ?? '') : null,
                pendingFields: {
                    avatar: CONST.RED_BRICK_ROAD_PENDING_ACTION.UPDATE,
                },
                errorFields: {
                    avatar: null,
                },
            },
        },
    ];

    const fetchedReport = allReports?.[`${ONYXKEYS.COLLECTION.REPORT}${reportID}`];
    const failureData: OnyxUpdate[] = [
        {
            onyxMethod: Onyx.METHOD.MERGE,
            key: `${ONYXKEYS.COLLECTION.REPORT}${reportID}`,
            value: {
                avatarUrl: fetchedReport?.avatarUrl ?? null,
                pendingFields: {
                    avatar: null,
                },
            },
        },
    ];

    const successData: OnyxUpdate[] = [
        {
            onyxMethod: Onyx.METHOD.MERGE,
            key: `${ONYXKEYS.COLLECTION.REPORT}${reportID}`,
            value: {
                pendingFields: {
                    avatar: null,
                },
            },
        },
    ];
    const parameters: UpdateGroupChatAvatarParams = {file, reportID};
    API.write(WRITE_COMMANDS.UPDATE_GROUP_CHAT_AVATAR, parameters, {optimisticData, failureData, successData});
}

/**
 * Clear error and pending fields for the report avatar
 */
function clearAvatarErrors(reportID: string) {
    Onyx.merge(`${ONYXKEYS.COLLECTION.REPORT}${reportID}`, {
        errorFields: {
            avatar: null,
        },
    });
}

/**
 * Gets the latest page of report actions and updates the last read message
 * If a chat with the passed reportID is not found, we will create a chat based on the passed participantList
 *
 * @param reportID The ID of the report to open
 * @param reportActionID The ID used to fetch a specific range of report actions related to the current reportActionID when opening a chat.
 * @param participantLoginList The list of users that are included in a new chat, not including the user creating it
 * @param newReportObject The optimistic report object created when making a new chat, saved as optimistic data
 * @param parentReportActionID The parent report action that a thread was created from (only passed for new threads)
 * @param isFromDeepLink Whether or not this report is being opened from a deep link
 * @param participantAccountIDList The list of accountIDs that are included in a new chat, not including the user creating it
 */
function openReport(
    reportID: string | undefined,
    reportActionID?: string,
    participantLoginList: string[] = [],
    newReportObject?: OptimisticChatReport,
    parentReportActionID?: string,
    isFromDeepLink = false,
    participantAccountIDList: number[] = [],
    avatar?: File | CustomRNImageManipulatorResult,
    transactionID?: string,
) {
    if (!reportID) {
        return;
    }

    const optimisticReport = reportActionsExist(reportID)
        ? {}
        : {
              reportName: allReports?.[`${ONYXKEYS.COLLECTION.REPORT}${reportID}`]?.reportName ?? CONST.REPORT.DEFAULT_REPORT_NAME,
          };

    const optimisticData: OnyxUpdate[] = [
        {
            onyxMethod: Onyx.METHOD.MERGE,
            key: `${ONYXKEYS.COLLECTION.REPORT}${reportID}`,
            value: optimisticReport,
        },
        {
            onyxMethod: Onyx.METHOD.MERGE,
            key: `${ONYXKEYS.COLLECTION.REPORT_METADATA}${reportID}`,
            value: {
                isLoadingInitialReportActions: true,
                isLoadingOlderReportActions: false,
                hasLoadingOlderReportActionsError: false,
                isLoadingNewerReportActions: false,
                hasLoadingNewerReportActionsError: false,
            },
        },
    ];

    const successData: OnyxUpdate[] = [
        {
            onyxMethod: Onyx.METHOD.MERGE,
            key: `${ONYXKEYS.COLLECTION.REPORT}${reportID}`,
            value: {
                errorFields: {
                    notFound: null,
                },
            },
        },
        {
            onyxMethod: Onyx.METHOD.MERGE,
            key: `${ONYXKEYS.COLLECTION.REPORT_METADATA}${reportID}`,
            value: {
                hasOnceLoadedReportActions: true,
                isLoadingInitialReportActions: false,
            },
        },
    ];

    const failureData: OnyxUpdate[] = [
        {
            onyxMethod: Onyx.METHOD.MERGE,
            key: `${ONYXKEYS.COLLECTION.REPORT_METADATA}${reportID}`,
            value: {
                isLoadingInitialReportActions: false,
            },
        },
    ];

    const finallyData: OnyxUpdate[] = [];

    const parameters: OpenReportParams = {
        reportID,
        reportActionID,
        emailList: participantLoginList ? participantLoginList.join(',') : '',
        accountIDList: participantAccountIDList ? participantAccountIDList.join(',') : '',
        parentReportActionID,
        transactionID,
    };

    // This is a legacy transactions that doesn't have either a transaction thread or a money request preview
    if (transactionID && !parentReportActionID) {
        const transaction = allTransactions?.[transactionID];

        if (transaction) {
            const selfDMReportID = findSelfDMReportID();

            if (selfDMReportID) {
                const generatedReportActionID = rand64();
                const optimisticParentAction = buildOptimisticIOUReportAction({
                    type: CONST.IOU.REPORT_ACTION_TYPE.CREATE,
                    amount: Math.abs(transaction.amount),
                    currency: transaction.currency,
                    comment: transaction.comment?.comment ?? '',
                    participants: [{accountID: currentUserAccountID, login: currentUserEmail ?? ''}],
                    transactionID,
                    isOwnPolicyExpenseChat: true,
                });

                optimisticData.push({
                    onyxMethod: Onyx.METHOD.MERGE,
                    key: `${ONYXKEYS.COLLECTION.REPORT}${reportID}`,
                    value: {
                        parentReportID: selfDMReportID,
                        parentReportActionID: generatedReportActionID,
                    },
                });

                optimisticData.push({
                    onyxMethod: Onyx.METHOD.SET,
                    key: `${ONYXKEYS.COLLECTION.REPORT_ACTIONS}${selfDMReportID}${generatedReportActionID}`,
                    value: {
                        ...optimisticParentAction,
                        reportActionID: generatedReportActionID,
                        childReportID: reportID,
                    },
                });

                parameters.moneyRequestPreviewReportActionID = generatedReportActionID;
            }
        }
    }

    const isInviteOnboardingComplete = introSelected?.isInviteOnboardingComplete ?? false;
    const isOnboardingCompleted = onboarding?.hasCompletedGuidedSetupFlow ?? false;

    // Some cases we can have two open report requests with guide setup data because isInviteOnboardingComplete is not updated completely.
    // Then we need to check the list request and prevent the guided setup data from being duplicated.
    const allPersistedRequests = getAll();
    const hasOpenReportWithGuidedSetupData = allPersistedRequests.some((request) => request.command === WRITE_COMMANDS.OPEN_REPORT && request.data?.guidedSetupData);

    // Prepare guided setup data only when nvp_introSelected is set and onboarding is not completed
    // OldDot users will never have nvp_introSelected set, so they will not see guided setup messages
    if (introSelected && !isOnboardingCompleted && !isInviteOnboardingComplete && !hasOpenReportWithGuidedSetupData) {
        const {choice, inviteType} = introSelected;
        const isInviteIOUorInvoice = inviteType === CONST.ONBOARDING_INVITE_TYPES.IOU || inviteType === CONST.ONBOARDING_INVITE_TYPES.INVOICE;
        const isInviteChoiceCorrect = choice === CONST.ONBOARDING_CHOICES.ADMIN || choice === CONST.ONBOARDING_CHOICES.SUBMIT || choice === CONST.ONBOARDING_CHOICES.CHAT_SPLIT;

        if (isInviteChoiceCorrect && !isInviteIOUorInvoice) {
            const onboardingMessage = getOnboardingMessages().onboardingMessages[choice];
            if (choice === CONST.ONBOARDING_CHOICES.CHAT_SPLIT) {
                const updatedTasks = onboardingMessage.tasks.map((task) => (task.type === 'startChat' ? {...task, autoCompleted: true} : task));
                onboardingMessage.tasks = updatedTasks;
            }

            const onboardingData = prepareOnboardingOnyxData(introSelected, choice, onboardingMessage);

            if (onboardingData) {
                optimisticData.push(...onboardingData.optimisticData, {
                    onyxMethod: Onyx.METHOD.MERGE,
                    key: ONYXKEYS.NVP_INTRO_SELECTED,
                    value: {
                        isInviteOnboardingComplete: true,
                    },
                });

                successData.push(...onboardingData.successData);

                failureData.push(...onboardingData.failureData);

                parameters.guidedSetupData = JSON.stringify(onboardingData.guidedSetupData);
            }
        }
    }

    const isGroupChat = isGroupChatReportUtils(newReportObject);
    if (isGroupChat) {
        parameters.chatType = CONST.REPORT.CHAT_TYPE.GROUP;
        parameters.groupChatAdminLogins = currentUserEmail;
        parameters.optimisticAccountIDList = Object.keys(newReportObject?.participants ?? {}).join(',');
        parameters.reportName = newReportObject?.reportName ?? '';

        // If we have an avatar then include it with the parameters
        if (avatar) {
            parameters.file = avatar;
        }

        InteractionManager.runAfterInteractions(() => {
            clearGroupChat();
        });
    }

    if (isFromDeepLink) {
        parameters.shouldRetry = false;
    }

    // If we are creating a new report, we need to add the optimistic report data and a report action
    const isCreatingNewReport = !isEmptyObject(newReportObject);
    if (isCreatingNewReport) {
        // Change the method to set for new reports because it doesn't exist yet, is faster,
        // and we need the data to be available when we navigate to the chat page
        const optimisticDataItem = optimisticData.at(0);
        if (optimisticDataItem) {
            optimisticDataItem.onyxMethod = Onyx.METHOD.SET;
            optimisticDataItem.value = {
                ...optimisticReport,
                reportName: CONST.REPORT.DEFAULT_REPORT_NAME,
                ...newReportObject,
                pendingFields: {
                    createChat: CONST.RED_BRICK_ROAD_PENDING_ACTION.ADD,
                    ...(isGroupChat && {reportName: CONST.RED_BRICK_ROAD_PENDING_ACTION.ADD}),
                },
            };
        }

        let emailCreatingAction: string = CONST.REPORT.OWNER_EMAIL_FAKE;
        if (newReportObject.ownerAccountID && newReportObject.ownerAccountID !== CONST.REPORT.OWNER_ACCOUNT_ID_FAKE) {
            emailCreatingAction = allPersonalDetails?.[newReportObject.ownerAccountID]?.login ?? '';
        }
        const optimisticCreatedAction = buildOptimisticCreatedReportAction(emailCreatingAction);
        optimisticData.push(
            {
                onyxMethod: Onyx.METHOD.SET,
                key: `${ONYXKEYS.COLLECTION.REPORT_ACTIONS}${reportID}`,
                value: {[optimisticCreatedAction.reportActionID]: optimisticCreatedAction},
            },
            {
                onyxMethod: Onyx.METHOD.SET,
                key: `${ONYXKEYS.COLLECTION.REPORT_METADATA}${reportID}`,
                value: {
                    isOptimisticReport: true,
                },
            },
        );
        successData.push(
            {
                onyxMethod: Onyx.METHOD.MERGE,
                key: `${ONYXKEYS.COLLECTION.REPORT_ACTIONS}${reportID}`,
                value: {[optimisticCreatedAction.reportActionID]: {pendingAction: null}},
            },
            {
                onyxMethod: Onyx.METHOD.MERGE,
                key: `${ONYXKEYS.COLLECTION.REPORT_METADATA}${reportID}`,
                value: {
                    isOptimisticReport: false,
                },
            },
        );

        // Add optimistic personal details for new participants
        const optimisticPersonalDetails: OnyxEntry<PersonalDetailsList> = {};
        const settledPersonalDetails: OnyxEntry<PersonalDetailsList> = {};
        const redundantParticipants: Record<number, null> = {};
        const participantAccountIDs = PersonalDetailsUtils.getAccountIDsByLogins(participantLoginList);
        participantLoginList.forEach((login, index) => {
            const accountID = participantAccountIDs.at(index) ?? -1;
            const isOptimisticAccount = !allPersonalDetails?.[accountID];

            if (!isOptimisticAccount) {
                return;
            }

            optimisticPersonalDetails[accountID] = {
                login,
                accountID,
                displayName: login,
                isOptimisticPersonalDetail: true,
            };
            settledPersonalDetails[accountID] = null;

            // BE will send different participants. We clear the optimistic ones to avoid duplicated entries
            redundantParticipants[accountID] = null;
        });

        successData.push(
            {
                onyxMethod: Onyx.METHOD.MERGE,
                key: `${ONYXKEYS.COLLECTION.REPORT}${reportID}`,
                value: {
                    participants: redundantParticipants,
                    pendingFields: {
                        createChat: null,
                        reportName: null,
                    },
                    errorFields: {
                        createChat: null,
                    },
                },
            },
            {
                onyxMethod: Onyx.METHOD.MERGE,
                key: `${ONYXKEYS.COLLECTION.REPORT_METADATA}${reportID}`,
                value: {
                    isOptimisticReport: false,
                },
            },
        );

        optimisticData.push({
            onyxMethod: Onyx.METHOD.MERGE,
            key: ONYXKEYS.PERSONAL_DETAILS_LIST,
            value: optimisticPersonalDetails,
        });
        successData.push({
            onyxMethod: Onyx.METHOD.MERGE,
            key: ONYXKEYS.PERSONAL_DETAILS_LIST,
            value: settledPersonalDetails,
        });
        failureData.push({
            onyxMethod: Onyx.METHOD.MERGE,
            key: ONYXKEYS.PERSONAL_DETAILS_LIST,
            value: settledPersonalDetails,
        });

        // Add the createdReportActionID parameter to the API call
        parameters.createdReportActionID = optimisticCreatedAction.reportActionID;

        // If we are creating a thread, ensure the report action has childReportID property added
        if (newReportObject.parentReportID && parentReportActionID) {
            optimisticData.push({
                onyxMethod: Onyx.METHOD.MERGE,
                key: `${ONYXKEYS.COLLECTION.REPORT_ACTIONS}${newReportObject.parentReportID}`,
                value: {[parentReportActionID]: {childReportID: reportID, childType: CONST.REPORT.TYPE.CHAT}},
            });
            failureData.push({
                onyxMethod: Onyx.METHOD.MERGE,
                key: `${ONYXKEYS.COLLECTION.REPORT_ACTIONS}${newReportObject.parentReportID}`,
                value: {[parentReportActionID]: {childType: ''}},
            });
        }
    }

    parameters.clientLastReadTime = allReports?.[`${ONYXKEYS.COLLECTION.REPORT}${reportID}`]?.lastReadTime ?? '';

    const paginationConfig = {
        resourceID: reportID,
        cursorID: reportActionID,
    };

    if (isFromDeepLink) {
        finallyData.push({
            onyxMethod: Onyx.METHOD.SET,
            key: ONYXKEYS.IS_CHECKING_PUBLIC_ROOM,
            value: false,
        });

        API.paginate(CONST.API_REQUEST_TYPE.WRITE, WRITE_COMMANDS.OPEN_REPORT, parameters, {optimisticData, successData, failureData, finallyData}, paginationConfig);
    } else {
        // eslint-disable-next-line rulesdir/no-multiple-api-calls
        API.paginate(CONST.API_REQUEST_TYPE.WRITE, WRITE_COMMANDS.OPEN_REPORT, parameters, {optimisticData, successData, failureData, finallyData}, paginationConfig, {
            checkAndFixConflictingRequest: (persistedRequests) => resolveOpenReportDuplicationConflictAction(persistedRequests, parameters),
        });
    }
}

/**
 * This will return an optimistic report object for a given user we want to create a chat with without saving it, when the only thing we know about recipient is his accountID. *
 * @param accountID accountID of the user that the optimistic chat report is created with.
 */
function getOptimisticChatReport(accountID: number): OptimisticChatReport {
    return buildOptimisticChatReport({
        participantList: [accountID, currentUserAccountID],
        notificationPreference: CONST.REPORT.NOTIFICATION_PREFERENCE.ALWAYS,
    });
}

/**
 * This will find an existing chat, or create a new one if none exists, for the given user or set of users. It will then navigate to this chat.
 *
 * @param userLogins list of user logins to start a chat report with.
 * @param shouldDismissModal a flag to determine if we should dismiss modal before navigate to report or navigate to report directly.
 */
function navigateToAndOpenReport(
    userLogins: string[],
    shouldDismissModal = true,
    reportName?: string,
    avatarUri?: string,
    avatarFile?: File | CustomRNImageManipulatorResult | undefined,
    optimisticReportID?: string,
    isGroupChat = false,
) {
    let newChat: OptimisticChatReport | undefined;
    let chat: OnyxEntry<Report>;
    const participantAccountIDs = PersonalDetailsUtils.getAccountIDsByLogins(userLogins);

    // If we are not creating a new Group Chat then we are creating a 1:1 DM and will look for an existing chat
    if (!isGroupChat) {
        chat = getChatByParticipants([...participantAccountIDs, currentUserAccountID]);
    }

    if (isEmptyObject(chat)) {
        if (isGroupChat) {
            // If we are creating a group chat then participantAccountIDs is expected to contain currentUserAccountID
            newChat = buildOptimisticGroupChatReport(participantAccountIDs, reportName ?? '', avatarUri ?? '', optimisticReportID, CONST.REPORT.NOTIFICATION_PREFERENCE.HIDDEN);
        } else {
            newChat = buildOptimisticChatReport({
                participantList: [...participantAccountIDs, currentUserAccountID],
                notificationPreference: CONST.REPORT.NOTIFICATION_PREFERENCE.HIDDEN,
            });
        }
        // We want to pass newChat here because if anything is passed in that param (even an existing chat), we will try to create a chat on the server
        openReport(newChat?.reportID, '', userLogins, newChat, undefined, undefined, undefined, avatarFile);
    }
    const report = isEmptyObject(chat) ? newChat : chat;

    if (shouldDismissModal) {
        Navigation.onModalDismissedOnce(() => {
            Navigation.onModalDismissedOnce(() => {
                if (!report?.reportID) {
                    return;
                }

                Navigation.navigate(ROUTES.REPORT_WITH_ID.getRoute(report.reportID));
            });
        });

        Navigation.dismissModal();
    } else if (report?.reportID) {
        Navigation.navigate(ROUTES.REPORT_WITH_ID.getRoute(report.reportID));
    }
    // In some cases when RHP modal gets hidden and then we navigate to report Composer focus breaks, wrapping navigation in setTimeout fixes this
    setTimeout(() => {
        Navigation.isNavigationReady().then(() => Navigation.navigate(ROUTES.REPORT_WITH_ID.getRoute(report?.reportID)));
    }, 0);
}

/**
 * This will find an existing chat, or create a new one if none exists, for the given accountID or set of accountIDs. It will then navigate to this chat.
 *
 * @param participantAccountIDs of user logins to start a chat report with.
 */
function navigateToAndOpenReportWithAccountIDs(participantAccountIDs: number[]) {
    let newChat: OptimisticChatReport | undefined;
    const chat = getChatByParticipants([...participantAccountIDs, currentUserAccountID]);
    if (!chat) {
        newChat = buildOptimisticChatReport({
            participantList: [...participantAccountIDs, currentUserAccountID],
        });
        // We want to pass newChat here because if anything is passed in that param (even an existing chat), we will try to create a chat on the server
        openReport(newChat?.reportID, '', [], newChat, '0', false, participantAccountIDs);
    }
    const report = chat ?? newChat;

    Navigation.navigate(ROUTES.REPORT_WITH_ID.getRoute(report?.reportID));
}

/**
 * This will navigate to an existing thread, or create a new one if necessary
 *
 * @param childReportID The reportID we are trying to open
 * @param parentReportAction the parent comment of a thread
 * @param parentReportID The reportID of the parent
 */
function navigateToAndOpenChildReport(childReportID: string | undefined, parentReportAction: Partial<ReportAction> = {}, parentReportID?: string) {
    const childReport = allReports?.[`${ONYXKEYS.COLLECTION.REPORT}${childReportID}`];
    if (childReport?.reportID) {
        Navigation.navigate(ROUTES.REPORT_WITH_ID.getRoute(childReportID, undefined, undefined, undefined, undefined, Navigation.getActiveRoute()));
    } else {
        const participantAccountIDs = [...new Set([currentUserAccountID, Number(parentReportAction.actorAccountID)])];
        const parentReport = allReports?.[`${ONYXKEYS.COLLECTION.REPORT}${parentReportID}`];
        // Threads from DMs and selfDMs don't have a chatType. All other threads inherit the chatType from their parent
        const childReportChatType = parentReport && isSelfDM(parentReport) ? undefined : parentReport?.chatType;
        const newChat = buildOptimisticChatReport({
            participantList: participantAccountIDs,
            reportName: ReportActionsUtils.getReportActionText(parentReportAction),
            chatType: childReportChatType,
            policyID: parentReport?.policyID ?? CONST.POLICY.OWNER_EMAIL_FAKE,
            ownerAccountID: CONST.POLICY.OWNER_ACCOUNT_ID_FAKE,
            oldPolicyName: parentReport?.policyName ?? '',
            notificationPreference: getChildReportNotificationPreference(parentReportAction),
            parentReportActionID: parentReportAction.reportActionID,
            parentReportID,
            optimisticReportID: childReportID,
        });

        if (!childReportID) {
            const participantLogins = PersonalDetailsUtils.getLoginsByAccountIDs(Object.keys(newChat.participants ?? {}).map(Number));
            openReport(newChat.reportID, '', participantLogins, newChat, parentReportAction.reportActionID);
        } else {
            Onyx.merge(`${ONYXKEYS.COLLECTION.REPORT}${childReportID}`, newChat);
        }

        Navigation.navigate(ROUTES.REPORT_WITH_ID.getRoute(newChat.reportID, undefined, undefined, undefined, undefined, Navigation.getActiveRoute()));
    }
}

/**
 * Gets the older actions that have not been read yet.
 * Normally happens when you scroll up on a chat, and the actions have not been read yet.
 */
function getOlderActions(reportID: string | undefined, reportActionID: string | undefined) {
    if (!reportID || !reportActionID) {
        return;
    }

    const optimisticData: OnyxUpdate[] = [
        {
            onyxMethod: Onyx.METHOD.MERGE,
            key: `${ONYXKEYS.COLLECTION.REPORT_METADATA}${reportID}`,
            value: {
                isLoadingOlderReportActions: true,
                hasLoadingOlderReportActionsError: false,
            },
        },
    ];

    const successData: OnyxUpdate[] = [
        {
            onyxMethod: Onyx.METHOD.MERGE,
            key: `${ONYXKEYS.COLLECTION.REPORT_METADATA}${reportID}`,
            value: {
                isLoadingOlderReportActions: false,
            },
        },
    ];

    const failureData: OnyxUpdate[] = [
        {
            onyxMethod: Onyx.METHOD.MERGE,
            key: `${ONYXKEYS.COLLECTION.REPORT_METADATA}${reportID}`,
            value: {
                isLoadingOlderReportActions: false,
                hasLoadingOlderReportActionsError: true,
            },
        },
    ];

    const parameters: GetOlderActionsParams = {
        reportID,
        reportActionID,
    };

    API.paginate(
        CONST.API_REQUEST_TYPE.READ,
        READ_COMMANDS.GET_OLDER_ACTIONS,
        parameters,
        {optimisticData, successData, failureData},
        {
            resourceID: reportID,
            cursorID: reportActionID,
        },
    );
}

/**
 * Gets the newer actions that have not been read yet.
 * Normally happens when you are not located at the bottom of the list and scroll down on a chat.
 */
function getNewerActions(reportID: string | undefined, reportActionID: string | undefined) {
    if (!reportID || !reportActionID) {
        return;
    }

    const optimisticData: OnyxUpdate[] = [
        {
            onyxMethod: Onyx.METHOD.MERGE,
            key: `${ONYXKEYS.COLLECTION.REPORT_METADATA}${reportID}`,
            value: {
                isLoadingNewerReportActions: true,
                hasLoadingNewerReportActionsError: false,
            },
        },
    ];

    const successData: OnyxUpdate[] = [
        {
            onyxMethod: Onyx.METHOD.MERGE,
            key: `${ONYXKEYS.COLLECTION.REPORT_METADATA}${reportID}`,
            value: {
                isLoadingNewerReportActions: false,
            },
        },
    ];

    const failureData: OnyxUpdate[] = [
        {
            onyxMethod: Onyx.METHOD.MERGE,
            key: `${ONYXKEYS.COLLECTION.REPORT_METADATA}${reportID}`,
            value: {
                isLoadingNewerReportActions: false,
                hasLoadingNewerReportActionsError: true,
            },
        },
    ];

    const parameters: GetNewerActionsParams = {
        reportID,
        reportActionID,
    };

    API.paginate(
        CONST.API_REQUEST_TYPE.READ,
        READ_COMMANDS.GET_NEWER_ACTIONS,
        parameters,
        {optimisticData, successData, failureData},
        {
            resourceID: reportID,
            cursorID: reportActionID,
        },
    );
}

/**
 * Gets metadata info about links in the provided report action
 */
function expandURLPreview(reportID: string | undefined, reportActionID: string) {
    if (!reportID) {
        return;
    }

    const parameters: ExpandURLPreviewParams = {
        reportID,
        reportActionID,
    };

    API.read(READ_COMMANDS.EXPAND_URL_PREVIEW, parameters);
}

/** Marks the new report actions as read
 * @param shouldResetUnreadMarker Indicates whether the unread indicator should be reset.
 * Currently, the unread indicator needs to be reset only when users mark a report as read.
 */
function readNewestAction(reportID: string | undefined, shouldResetUnreadMarker = false) {
    if (!reportID) {
        return;
    }

    const lastReadTime = DateUtils.getDBTimeWithSkew();

    const optimisticData: OnyxUpdate[] = [
        {
            onyxMethod: Onyx.METHOD.MERGE,
            key: `${ONYXKEYS.COLLECTION.REPORT}${reportID}`,
            value: {
                lastReadTime,
            },
        },
    ];

    const parameters: ReadNewestActionParams = {
        reportID,
        lastReadTime,
    };

    API.writeWithNoDuplicatesConflictAction(
        WRITE_COMMANDS.READ_NEWEST_ACTION,
        parameters,
        {optimisticData},
        (request) => request.command === WRITE_COMMANDS.READ_NEWEST_ACTION && request.data?.reportID === parameters.reportID,
    );

    if (shouldResetUnreadMarker) {
        DeviceEventEmitter.emit(`readNewestAction_${reportID}`, lastReadTime);
    }
}

function markAllMessagesAsRead() {
    if (isAnonymousUser()) {
        return;
    }

    const newLastReadTime = DateUtils.getDBTimeWithSkew();

    type PartialReport = {
        lastReadTime: Report['lastReadTime'] | null;
    };
    const optimisticReports: Record<string, PartialReport> = {};
    const failureReports: Record<string, PartialReport> = {};
    const reportIDList: string[] = [];
    Object.values(allReports ?? {}).forEach((report) => {
        if (!report) {
            return;
        }

        const chatReport = allReports?.[`${ONYXKEYS.COLLECTION.REPORT}${report.chatReportID}`];
        const oneTransactionThreadReportID = ReportActionsUtils.getOneTransactionThreadReportID(report, chatReport, allReportActions?.[report.reportID]);
        const oneTransactionThreadReport = allReports?.[`${ONYXKEYS.COLLECTION.REPORT}${oneTransactionThreadReportID}`];
        if (!isUnread(report, oneTransactionThreadReport)) {
            return;
        }

        const reportKey = `${ONYXKEYS.COLLECTION.REPORT}${report.reportID}`;
        optimisticReports[reportKey] = {lastReadTime: newLastReadTime};
        failureReports[reportKey] = {lastReadTime: report.lastReadTime ?? null};
        reportIDList.push(report.reportID);
    });

    if (reportIDList.length === 0) {
        return;
    }

    const optimisticData = [
        {
            onyxMethod: Onyx.METHOD.MERGE_COLLECTION,
            key: ONYXKEYS.COLLECTION.REPORT,
            value: optimisticReports,
        },
    ];

    const failureData = [
        {
            onyxMethod: Onyx.METHOD.MERGE_COLLECTION,
            key: ONYXKEYS.COLLECTION.REPORT,
            value: failureReports,
        },
    ];

    const parameters: MarkAllMessagesAsReadParams = {
        reportIDList,
    };

    API.write(WRITE_COMMANDS.MARK_ALL_MESSAGES_AS_READ, parameters, {optimisticData, failureData});
}

/**
 * Sets the last read time on a report
 */
function markCommentAsUnread(reportID: string | undefined, reportAction: ReportAction) {
    if (!reportID) {
        Log.warn('7339cd6c-3263-4f89-98e5-730f0be15784 Invalid report passed to MarkCommentAsUnread. Not calling the API because it wil fail.');
        return;
    }

    const reportActions = allReportActions?.[reportID];

    // Find the latest report actions from other users
    const latestReportActionFromOtherUsers = Object.values(reportActions ?? {}).reduce((latest: ReportAction | null, current: ReportAction) => {
        if (
            !ReportActionsUtils.isDeletedAction(current) &&
            current.actorAccountID !== currentUserAccountID &&
            (!latest || current.created > latest.created) &&
            // Whisper action doesn't affect lastVisibleActionCreated, so skip whisper action except actionable mention whisper
            (!ReportActionsUtils.isWhisperAction(current) || current.actionName === CONST.REPORT.ACTIONS.TYPE.ACTIONABLE_MENTION_WHISPER)
        ) {
            return current;
        }
        return latest;
    }, null);

    const report = allReports?.[`${ONYXKEYS.COLLECTION.REPORT}${reportID}`];
    const chatReport = allReports?.[`${ONYXKEYS.COLLECTION.REPORT}${report?.chatReportID}`];
    const transactionThreadReportID = ReportActionsUtils.getOneTransactionThreadReportID(report, chatReport, reportActions ?? []);
    const transactionThreadReport = allReports?.[`${ONYXKEYS.COLLECTION.REPORT}${transactionThreadReportID}`];

    // If no action created date is provided, use the last action's from other user
    const actionCreationTime =
        reportAction?.created || (latestReportActionFromOtherUsers?.created ?? getReportLastVisibleActionCreated(report, transactionThreadReport) ?? DateUtils.getDBTime(0));

    // We subtract 1 millisecond so that the lastReadTime is updated to just before a given reportAction's created date
    // For example, if we want to mark a report action with ID 100 and created date '2014-04-01 16:07:02.999' unread, we set the lastReadTime to '2014-04-01 16:07:02.998'
    // Since the report action with ID 100 will be the first with a timestamp above '2014-04-01 16:07:02.998', it's the first one that will be shown as unread
    const lastReadTime = DateUtils.subtractMillisecondsFromDateTime(actionCreationTime, 1);

    const optimisticData: OnyxUpdate[] = [
        {
            onyxMethod: Onyx.METHOD.MERGE,
            key: `${ONYXKEYS.COLLECTION.REPORT}${reportID}`,
            value: {
                lastReadTime,
            },
        },
    ];

    const parameters: MarkAsUnreadParams = {
        reportID,
        lastReadTime,
        reportActionID: reportAction?.reportActionID,
    };

    API.write(WRITE_COMMANDS.MARK_AS_UNREAD, parameters, {optimisticData});
    DeviceEventEmitter.emit(`unreadAction_${reportID}`, lastReadTime);
}

/** Toggles the pinned state of the report. */
function togglePinnedState(reportID: string | undefined, isPinnedChat: boolean) {
    if (!reportID) {
        return;
    }

    const pinnedValue = !isPinnedChat;

    // Optimistically pin/unpin the report before we send out the command
    const optimisticData: OnyxUpdate[] = [
        {
            onyxMethod: Onyx.METHOD.MERGE,
            key: `${ONYXKEYS.COLLECTION.REPORT}${reportID}`,
            value: {isPinned: pinnedValue},
        },
    ];

    const parameters: TogglePinnedChatParams = {
        reportID,
        pinnedValue,
    };

    API.write(WRITE_COMMANDS.TOGGLE_PINNED_CHAT, parameters, {optimisticData});
}

/** Saves the report draft to Onyx */
function saveReportDraft(reportID: string, report: Report) {
    return Onyx.set(`${ONYXKEYS.COLLECTION.REPORT_DRAFT}${reportID}`, report);
}

/**
 * Saves the comment left by the user as they are typing. By saving this data the user can switch between chats, close
 * tab, refresh etc without worrying about loosing what they typed out.
 * When empty string or null is passed, it will delete the draft comment from Onyx store.
 */
function saveReportDraftComment(reportID: string, comment: string | null, callback: () => void = () => {}) {
    Onyx.merge(`${ONYXKEYS.COLLECTION.REPORT_DRAFT_COMMENT}${reportID}`, prepareDraftComment(comment)).then(callback);
}

/** Broadcasts whether or not a user is typing on a report over the report's private pusher channel. */
function broadcastUserIsTyping(reportID: string) {
    const privateReportChannelName = getReportChannelName(reportID);
    const typingStatus: UserIsTypingEvent = {
        [currentUserAccountID]: true,
    };
    Pusher.sendEvent(privateReportChannelName, Pusher.TYPE.USER_IS_TYPING, typingStatus);
}

/** Broadcasts to the report's private pusher channel whether a user is leaving a report */
function broadcastUserIsLeavingRoom(reportID: string) {
    const privateReportChannelName = getReportChannelName(reportID);
    const leavingStatus: UserIsLeavingRoomEvent = {
        [currentUserAccountID]: true,
    };
    Pusher.sendEvent(privateReportChannelName, Pusher.TYPE.USER_IS_LEAVING_ROOM, leavingStatus);
}

/** When a report changes in Onyx, this fetches the report from the API if the report doesn't have a name */
function handleReportChanged(report: OnyxEntry<Report>) {
    if (!report) {
        return;
    }

    const {reportID, preexistingReportID, parentReportID, parentReportActionID} = report;

    // Handle cleanup of stale optimistic IOU report and its report preview separately
    if (reportID && preexistingReportID && isMoneyRequestReport(report) && parentReportActionID) {
        Onyx.merge(`${ONYXKEYS.COLLECTION.REPORT_ACTIONS}${parentReportID}`, {
            [parentReportActionID]: null,
        });
        Onyx.merge(`${ONYXKEYS.COLLECTION.REPORT}${reportID}`, null);
        return;
    }

    // It is possible that we optimistically created a DM/group-DM for a set of users for which a report already exists.
    // In this case, the API will let us know by returning a preexistingReportID.
    // We should clear out the optimistically created report and re-route the user to the preexisting report.
    if (reportID && preexistingReportID) {
        let callback = () => {
            const existingReport = allReports?.[`${ONYXKEYS.COLLECTION.REPORT}${preexistingReportID}`];

            Onyx.set(`${ONYXKEYS.COLLECTION.REPORT}${reportID}`, null);
            Onyx.set(`${ONYXKEYS.COLLECTION.REPORT}${preexistingReportID}`, {
                ...report,
                reportID: preexistingReportID,
                preexistingReportID: null,
                // Replacing the existing report's participants to avoid duplicates
                participants: existingReport?.participants ?? report.participants,
            });
            Onyx.set(`${ONYXKEYS.COLLECTION.REPORT_DRAFT_COMMENT}${reportID}`, null);
        };
        // Only re-route them if they are still looking at the optimistically created report
        if (Navigation.getActiveRoute().includes(`/r/${reportID}`)) {
            const currCallback = callback;
            callback = () => {
                currCallback();
                Navigation.navigate(ROUTES.REPORT_WITH_ID.getRoute(preexistingReportID), {forceReplace: true});
            };

            // The report screen will listen to this event and transfer the draft comment to the existing report
            // This will allow the newest draft comment to be transferred to the existing report
            DeviceEventEmitter.emit(`switchToPreExistingReport_${reportID}`, {
                preexistingReportID,
                callback,
            });

            return;
        }

        // In case the user is not on the report screen, we will transfer the report draft comment directly to the existing report
        // after that clear the optimistically created report
        const draftReportComment = allReportDraftComments?.[`${ONYXKEYS.COLLECTION.REPORT_DRAFT_COMMENT}${reportID}`];
        if (!draftReportComment) {
            callback();
            return;
        }

        saveReportDraftComment(preexistingReportID, draftReportComment, callback);
    }
}

/** Deletes a comment from the report, basically sets it as empty string */
function deleteReportComment(reportID: string | undefined, reportAction: ReportAction) {
    const originalReportID = getOriginalReportID(reportID, reportAction);
    const reportActionID = reportAction.reportActionID;

    if (!reportActionID || !originalReportID || !reportID) {
        return;
    }

    const isDeletedParentAction = ReportActionsUtils.isThreadParentMessage(reportAction, reportID);
    const deletedMessage: Message[] = [
        {
            translationKey: '',
            type: 'COMMENT',
            html: '',
            text: '',
            isEdited: true,
            isDeletedParentAction,
        },
    ];
    const optimisticReportActions: NullishDeep<ReportActions> = {
        [reportActionID]: {
            pendingAction: CONST.RED_BRICK_ROAD_PENDING_ACTION.DELETE,
            previousMessage: reportAction.message,
            message: deletedMessage,
            errors: null,
            linkMetadata: [],
        },
    };

    // If we are deleting the last visible message, let's find the previous visible one (or set an empty one if there are none) and update the lastMessageText in the LHN.
    // Similarly, if we are deleting the last read comment we will want to update the lastVisibleActionCreated to use the previous visible message.
    let optimisticReport: Partial<Report> = {
        lastMessageText: '',
        lastVisibleActionCreated: '',
    };
    const {lastMessageText = ''} = getLastVisibleMessage(originalReportID, optimisticReportActions as ReportActions);
    const report = allReports?.[`${ONYXKEYS.COLLECTION.REPORT}${reportID}`];
    const canUserPerformWriteAction = canUserPerformWriteActionReportUtils(report);
    if (lastMessageText) {
        const lastVisibleAction = ReportActionsUtils.getLastVisibleAction(originalReportID, canUserPerformWriteAction, optimisticReportActions as ReportActions);
        const lastVisibleActionCreated = lastVisibleAction?.created;
        const lastActorAccountID = lastVisibleAction?.actorAccountID;
        optimisticReport = {
            lastMessageText,
            lastVisibleActionCreated,
            lastActorAccountID,
        };
    }
    const didCommentMentionCurrentUser = ReportActionsUtils.didMessageMentionCurrentUser(reportAction);
    if (didCommentMentionCurrentUser && reportAction.created === report?.lastMentionedTime) {
        const reportActionsForReport = allReportActions?.[reportID];
        const latestMentionedReportAction = Object.values(reportActionsForReport ?? {}).find(
            (action) =>
                action.reportActionID !== reportAction.reportActionID &&
                ReportActionsUtils.didMessageMentionCurrentUser(action) &&
                ReportActionsUtils.shouldReportActionBeVisible(action, action.reportActionID),
        );
        optimisticReport.lastMentionedTime = latestMentionedReportAction?.created ?? null;
    }
    // If the API call fails we must show the original message again, so we revert the message content back to how it was
    // and and remove the pendingAction so the strike-through clears
    const failureData: OnyxUpdate[] = [
        {
            onyxMethod: Onyx.METHOD.MERGE,
            key: `${ONYXKEYS.COLLECTION.REPORT_ACTIONS}${originalReportID}`,
            value: {
                [reportActionID]: {
                    message: reportAction.message,
                    pendingAction: null,
                    previousMessage: null,
                },
            },
        },
    ];

    const successData: OnyxUpdate[] = [
        {
            onyxMethod: Onyx.METHOD.MERGE,
            key: `${ONYXKEYS.COLLECTION.REPORT_ACTIONS}${originalReportID}`,
            value: {
                [reportActionID]: {
                    pendingAction: null,
                    previousMessage: null,
                },
            },
        },
    ];

    const optimisticData: OnyxUpdate[] = [
        {
            onyxMethod: Onyx.METHOD.MERGE,
            key: `${ONYXKEYS.COLLECTION.REPORT_ACTIONS}${originalReportID}`,
            value: optimisticReportActions,
        },
        {
            onyxMethod: Onyx.METHOD.MERGE,
            key: `${ONYXKEYS.COLLECTION.REPORT}${originalReportID}`,
            value: optimisticReport,
        },
    ];

    // Update optimistic data for parent report action if the report is a child report and the reportAction has no visible child
    const childVisibleActionCount = reportAction.childVisibleActionCount ?? 0;
    if (childVisibleActionCount === 0) {
        const originalReport = allReports?.[`${ONYXKEYS.COLLECTION.REPORT}${originalReportID}`];
        const optimisticParentReportData = getOptimisticDataForParentReportAction(
            originalReport,
            optimisticReport?.lastVisibleActionCreated ?? '',
            CONST.RED_BRICK_ROAD_PENDING_ACTION.DELETE,
        );
        optimisticParentReportData.forEach((parentReportData) => {
            if (isEmptyObject(parentReportData)) {
                return;
            }
            optimisticData.push(parentReportData);
        });
    }

    const parameters: DeleteCommentParams = {
        reportID: originalReportID,
        reportActionID,
    };

    clearByKey(reportActionID);

    API.write(
        WRITE_COMMANDS.DELETE_COMMENT,
        parameters,
        {optimisticData, successData, failureData},
        {
            checkAndFixConflictingRequest: (persistedRequests) => resolveCommentDeletionConflicts(persistedRequests, reportActionID, originalReportID),
        },
    );

    // if we are linking to the report action, and we are deleting it, and it's not a deleted parent action,
    // we should navigate to its report in order to not show not found page
    if (Navigation.isActiveRoute(ROUTES.REPORT_WITH_ID.getRoute(reportID, reportActionID)) && !isDeletedParentAction) {
        Navigation.goBack(ROUTES.REPORT_WITH_ID.getRoute(reportID));
    } else if (Navigation.isActiveRoute(ROUTES.REPORT_WITH_ID.getRoute(reportAction.childReportID)) && !isDeletedParentAction) {
        Navigation.goBack(undefined);
    }
}

/**
 * Removes the links in html of a comment.
 * example:
 *      html="test <a href="https://www.google.com" target="_blank" rel="noreferrer noopener">https://www.google.com</a> test"
 *      links=["https://www.google.com"]
 * returns: "test https://www.google.com test"
 */
function removeLinksFromHtml(html: string, links: string[]): string {
    let htmlCopy = html.slice();
    links.forEach((link) => {
        // We want to match the anchor tag of the link and replace the whole anchor tag with the text of the anchor tag
        const regex = new RegExp(`<(a)[^><]*href\\s*=\\s*(['"])(${Str.escapeForRegExp(link)})\\2(?:".*?"|'.*?'|[^'"><])*>([\\s\\S]*?)<\\/\\1>(?![^<]*(<\\/pre>|<\\/code>))`, 'g');
        htmlCopy = htmlCopy.replace(regex, '$4');
    });
    return htmlCopy;
}

/**
 * This function will handle removing only links that were purposely removed by the user while editing.
 *
 * @param newCommentText text of the comment after editing.
 * @param originalCommentMarkdown original markdown of the comment before editing.
 * @param videoAttributeCache cache of video attributes ([videoSource]: videoAttributes)
 */
function handleUserDeletedLinksInHtml(newCommentText: string, originalCommentMarkdown: string, videoAttributeCache?: Record<string, string>): string {
    if (newCommentText.length > CONST.MAX_MARKUP_LENGTH) {
        return newCommentText;
    }

    const userEmailDomain = isEmailPublicDomain(currentUserEmail ?? '') ? '' : Str.extractEmailDomain(currentUserEmail ?? '');
    const allPersonalDetailLogins = Object.values(allPersonalDetails ?? {}).map((personalDetail) => personalDetail?.login ?? '');

    const htmlForNewComment = getParsedMessageWithShortMentions({
        text: newCommentText,
        userEmailDomain,
        availableMentionLogins: allPersonalDetailLogins,
        parserOptions: {
            extras: {videoAttributeCache},
        },
    });

    const removedLinks = Parser.getRemovedMarkdownLinks(originalCommentMarkdown, newCommentText);
    return removeLinksFromHtml(htmlForNewComment, removedLinks);
}

/** Saves a new message for a comment. Marks the comment as edited, which will be reflected in the UI. */
function editReportComment(reportID: string | undefined, originalReportAction: OnyxEntry<ReportAction>, textForNewComment: string, videoAttributeCache?: Record<string, string>) {
    if (!reportID || !originalReportAction) {
        return;
    }
    const report = allReports?.[`${ONYXKEYS.COLLECTION.REPORT}${reportID}`];
    const canUserPerformWriteAction = canUserPerformWriteActionReportUtils(report);

    // Do not autolink if someone explicitly tries to remove a link from message.
    // https://github.com/Expensify/App/issues/9090
    // https://github.com/Expensify/App/issues/13221
    const originalCommentHTML = ReportActionsUtils.getReportActionHtml(originalReportAction);
    const originalCommentMarkdown = Parser.htmlToMarkdown(originalCommentHTML ?? '').trim();

    // Skip the Edit if draft is not changed
    if (originalCommentMarkdown === textForNewComment) {
        return;
    }
    const htmlForNewComment = handleUserDeletedLinksInHtml(textForNewComment, originalCommentMarkdown, videoAttributeCache);

    const reportComment = Parser.htmlToText(htmlForNewComment);

    // For comments shorter than or equal to 10k chars, convert the comment from MD into HTML because that's how it is stored in the database
    // For longer comments, skip parsing and display plaintext for performance reasons. It takes over 40s to parse a 100k long string!!
    let parsedOriginalCommentHTML = originalCommentHTML;
    if (textForNewComment.length <= CONST.MAX_MARKUP_LENGTH) {
        const autolinkFilter = {filterRules: Parser.rules.map((rule) => rule.name).filter((name) => name !== 'autolink')};
        parsedOriginalCommentHTML = Parser.replace(originalCommentMarkdown, autolinkFilter);
    }

    //  Delete the comment if it's empty
    if (!htmlForNewComment) {
        deleteReportComment(reportID, originalReportAction);
        return;
    }

    // Skip the Edit if message is not changed
    if (parsedOriginalCommentHTML === htmlForNewComment.trim() || originalCommentHTML === htmlForNewComment.trim()) {
        return;
    }

    // Optimistically update the reportAction with the new message
    const reportActionID = originalReportAction.reportActionID;
    const originalMessage = ReportActionsUtils.getReportActionMessage(originalReportAction);
    const optimisticReportActions: PartialDeep<ReportActions> = {
        [reportActionID]: {
            pendingAction: CONST.RED_BRICK_ROAD_PENDING_ACTION.UPDATE,
            message: [
                {
                    ...originalMessage,
                    type: CONST.REPORT.MESSAGE.TYPE.COMMENT,
                    isEdited: true,
                    html: htmlForNewComment,
                    text: reportComment,
                },
            ],
            lastModified: DateUtils.getDBTime(),
        },
    };

    const optimisticData: OnyxUpdate[] = [
        {
            onyxMethod: Onyx.METHOD.MERGE,
            key: `${ONYXKEYS.COLLECTION.REPORT_ACTIONS}${reportID}`,
            value: optimisticReportActions,
        },
    ];

    const lastVisibleAction = ReportActionsUtils.getLastVisibleAction(reportID, canUserPerformWriteAction, optimisticReportActions as ReportActions);
    if (reportActionID === lastVisibleAction?.reportActionID) {
        const lastMessageText = formatReportLastMessageText(reportComment);
        const optimisticReport = {
            lastMessageText,
        };
        optimisticData.push({
            onyxMethod: Onyx.METHOD.MERGE,
            key: `${ONYXKEYS.COLLECTION.REPORT}${reportID}`,
            value: optimisticReport,
        });
    }

    const failureData: OnyxUpdate[] = [
        {
            onyxMethod: Onyx.METHOD.MERGE,
            key: `${ONYXKEYS.COLLECTION.REPORT_ACTIONS}${reportID}`,
            value: {
                [reportActionID]: {
                    ...originalReportAction,
                    pendingAction: null,
                },
            },
        },
    ];

    const successData: OnyxUpdate[] = [
        {
            onyxMethod: Onyx.METHOD.MERGE,
            key: `${ONYXKEYS.COLLECTION.REPORT_ACTIONS}${reportID}`,
            value: {
                [reportActionID]: {
                    pendingAction: null,
                },
            },
        },
    ];

    const parameters: UpdateCommentParams = {
        reportID,
        reportComment: htmlForNewComment,
        reportActionID,
    };

    API.write(
        WRITE_COMMANDS.UPDATE_COMMENT,
        parameters,
        {optimisticData, successData, failureData},
        {
            checkAndFixConflictingRequest: (persistedRequests) => {
                const addCommentIndex = persistedRequests.findIndex((request) => addNewMessageWithText.has(request.command) && request.data?.reportActionID === reportActionID);
                if (addCommentIndex > -1) {
                    return resolveEditCommentWithNewAddCommentRequest(persistedRequests, parameters, reportActionID, addCommentIndex);
                }
                return resolveDuplicationConflictAction(persistedRequests, createUpdateCommentMatcher(reportActionID));
            },
        },
    );
}

/** Deletes the draft for a comment report action. */
function deleteReportActionDraft(reportID: string | undefined, reportAction: ReportAction) {
    const originalReportID = getOriginalReportID(reportID, reportAction);
    Onyx.merge(`${ONYXKEYS.COLLECTION.REPORT_ACTIONS_DRAFTS}${originalReportID}`, {[reportAction.reportActionID]: null});
}

/** Saves the draft for a comment report action. This will put the comment into "edit mode" */
function saveReportActionDraft(reportID: string | undefined, reportAction: ReportAction, draftMessage: string) {
    const originalReportID = getOriginalReportID(reportID, reportAction);
    Onyx.merge(`${ONYXKEYS.COLLECTION.REPORT_ACTIONS_DRAFTS}${originalReportID}`, {[reportAction.reportActionID]: {message: draftMessage}});
}

function updateNotificationPreference(
    reportID: string,
    previousValue: NotificationPreference | undefined,
    newValue: NotificationPreference,
    parentReportID?: string,
    parentReportActionID?: string,
) {
    // No change needed
    if (previousValue === newValue) {
        return;
    }

    const optimisticData: OnyxUpdate[] = [
        {
            onyxMethod: Onyx.METHOD.MERGE,
            key: `${ONYXKEYS.COLLECTION.REPORT}${reportID}`,
            value: {
                participants: {
                    [currentUserAccountID]: {
                        notificationPreference: newValue,
                    },
                },
            },
        },
    ];

    const failureData: OnyxUpdate[] = [
        {
            onyxMethod: Onyx.METHOD.MERGE,
            key: `${ONYXKEYS.COLLECTION.REPORT}${reportID}`,
            value: {
                participants: {
                    [currentUserAccountID]: {
                        notificationPreference: previousValue,
                    },
                },
            },
        },
    ];

    if (parentReportID && parentReportActionID) {
        optimisticData.push({
            onyxMethod: Onyx.METHOD.MERGE,
            key: `${ONYXKEYS.COLLECTION.REPORT_ACTIONS}${parentReportID}`,
            value: {[parentReportActionID]: {childReportNotificationPreference: newValue}},
        });
        failureData.push({
            onyxMethod: Onyx.METHOD.MERGE,
            key: `${ONYXKEYS.COLLECTION.REPORT_ACTIONS}${parentReportID}`,
            value: {[parentReportActionID]: {childReportNotificationPreference: previousValue}},
        });
    }

    const parameters: UpdateReportNotificationPreferenceParams = {reportID, notificationPreference: newValue};

    API.write(WRITE_COMMANDS.UPDATE_REPORT_NOTIFICATION_PREFERENCE, parameters, {optimisticData, failureData});
}

function updateRoomVisibility(reportID: string, previousValue: RoomVisibility | undefined, newValue: RoomVisibility) {
    if (previousValue === newValue) {
        return;
    }

    const optimisticData: OnyxUpdate[] = [
        {
            onyxMethod: Onyx.METHOD.MERGE,
            key: `${ONYXKEYS.COLLECTION.REPORT}${reportID}`,
            value: {visibility: newValue},
        },
    ];

    const failureData: OnyxUpdate[] = [
        {
            onyxMethod: Onyx.METHOD.MERGE,
            key: `${ONYXKEYS.COLLECTION.REPORT}${reportID}`,
            value: {visibility: previousValue},
        },
    ];

    const parameters: UpdateRoomVisibilityParams = {reportID, visibility: newValue};

    API.write(WRITE_COMMANDS.UPDATE_ROOM_VISIBILITY, parameters, {optimisticData, failureData});
}

/**
 * This will subscribe to an existing thread, or create a new one and then subscribe to it if necessary
 *
 * @param childReportID The reportID we are trying to open
 * @param parentReportAction the parent comment of a thread
 * @param parentReportID The reportID of the parent
 * @param prevNotificationPreference The previous notification preference for the child report
 */
function toggleSubscribeToChildReport(
    childReportID: string | undefined,
    parentReportAction: Partial<ReportAction> = {},
    parentReportID?: string,
    prevNotificationPreference?: NotificationPreference,
) {
    if (childReportID) {
        openReport(childReportID);
        const parentReportActionID = parentReportAction?.reportActionID;
        if (!prevNotificationPreference || isHiddenForCurrentUser(prevNotificationPreference)) {
            updateNotificationPreference(childReportID, prevNotificationPreference, CONST.REPORT.NOTIFICATION_PREFERENCE.ALWAYS, parentReportID, parentReportActionID);
        } else {
            updateNotificationPreference(childReportID, prevNotificationPreference, CONST.REPORT.NOTIFICATION_PREFERENCE.HIDDEN, parentReportID, parentReportActionID);
        }
    } else {
        const participantAccountIDs = [...new Set([currentUserAccountID, Number(parentReportAction?.actorAccountID)])];
        const parentReport = allReports?.[`${ONYXKEYS.COLLECTION.REPORT}${parentReportID}`];
        const newChat = buildOptimisticChatReport({
            participantList: participantAccountIDs,
            reportName: ReportActionsUtils.getReportActionText(parentReportAction),
            chatType: parentReport?.chatType,
            policyID: parentReport?.policyID ?? CONST.POLICY.OWNER_EMAIL_FAKE,
            ownerAccountID: CONST.POLICY.OWNER_ACCOUNT_ID_FAKE,
            notificationPreference: CONST.REPORT.NOTIFICATION_PREFERENCE.ALWAYS,
            parentReportActionID: parentReportAction.reportActionID,
            parentReportID,
        });

        const participantLogins = PersonalDetailsUtils.getLoginsByAccountIDs(participantAccountIDs);
        openReport(newChat.reportID, '', participantLogins, newChat, parentReportAction.reportActionID);
        const notificationPreference = isHiddenForCurrentUser(prevNotificationPreference) ? CONST.REPORT.NOTIFICATION_PREFERENCE.ALWAYS : CONST.REPORT.NOTIFICATION_PREFERENCE.HIDDEN;
        updateNotificationPreference(newChat.reportID, prevNotificationPreference, notificationPreference, parentReportID, parentReportAction?.reportActionID);
    }
}

function updateReportName(reportID: string, value: string, previousValue: string) {
    const optimisticData: OnyxUpdate[] = [
        {
            onyxMethod: Onyx.METHOD.MERGE,
            key: `${ONYXKEYS.COLLECTION.REPORT}${reportID}`,
            value: {
                reportName: value,
                pendingFields: {
                    reportName: CONST.RED_BRICK_ROAD_PENDING_ACTION.UPDATE,
                },
            },
        },
    ];
    const failureData: OnyxUpdate[] = [
        {
            onyxMethod: Onyx.METHOD.MERGE,
            key: `${ONYXKEYS.COLLECTION.REPORT}${reportID}`,
            value: {
                reportName: previousValue,
                pendingFields: {
                    reportName: null,
                },
                errorFields: {
                    reportName: getMicroSecondOnyxErrorWithTranslationKey('report.genericUpdateReportNameEditFailureMessage'),
                },
            },
        },
    ];

    const successData: OnyxUpdate[] = [
        {
            onyxMethod: Onyx.METHOD.MERGE,
            key: `${ONYXKEYS.COLLECTION.REPORT}${reportID}`,
            value: {
                pendingFields: {
                    reportName: null,
                },
                errorFields: {
                    reportName: null,
                },
            },
        },
    ];

    const parameters = {
        reportID,
        reportName: value,
    };

    API.write(WRITE_COMMANDS.SET_REPORT_NAME, parameters, {optimisticData, failureData, successData});
}

function clearReportFieldKeyErrors(reportID: string | undefined, fieldKey: string) {
    Onyx.merge(`${ONYXKEYS.COLLECTION.REPORT}${reportID}`, {
        pendingFields: {
            [fieldKey]: null,
        },
        errorFields: {
            [fieldKey]: null,
        },
    });
}

function updateReportField(reportID: string, reportField: PolicyReportField, previousReportField: PolicyReportField) {
    const fieldKey = getReportFieldKey(reportField.fieldID);
    const reportViolations = getReportViolations(reportID);
    const fieldViolation = getFieldViolation(reportViolations, reportField);
    const recentlyUsedValues = allRecentlyUsedReportFields?.[fieldKey] ?? [];

    const optimisticChangeFieldAction = buildOptimisticChangeFieldAction(reportField, previousReportField);

    const optimisticData: OnyxUpdate[] = [
        {
            onyxMethod: Onyx.METHOD.MERGE,
            key: `${ONYXKEYS.COLLECTION.REPORT}${reportID}`,
            value: {
                fieldList: {
                    [fieldKey]: reportField,
                },
                pendingFields: {
                    [fieldKey]: CONST.RED_BRICK_ROAD_PENDING_ACTION.UPDATE,
                },
            },
        },
        {
            onyxMethod: Onyx.METHOD.MERGE,
            key: `${ONYXKEYS.COLLECTION.REPORT_ACTIONS}${reportID}`,
            value: {
                [optimisticChangeFieldAction.reportActionID]: optimisticChangeFieldAction,
            },
        },
    ];

    if (fieldViolation) {
        optimisticData.push({
            onyxMethod: Onyx.METHOD.MERGE,
            key: `${ONYXKEYS.COLLECTION.REPORT_VIOLATIONS}${reportID}`,
            value: {
                [fieldViolation]: {
                    [reportField.fieldID]: null,
                },
            },
        });
    }

    if (reportField.type === 'dropdown' && reportField.value) {
        optimisticData.push({
            onyxMethod: Onyx.METHOD.MERGE,
            key: ONYXKEYS.RECENTLY_USED_REPORT_FIELDS,
            value: {
                [fieldKey]: [...new Set([...recentlyUsedValues, reportField.value])],
            },
        });
    }

    const failureData: OnyxUpdate[] = [
        {
            onyxMethod: Onyx.METHOD.MERGE,
            key: `${ONYXKEYS.COLLECTION.REPORT}${reportID}`,
            value: {
                fieldList: {
                    [fieldKey]: previousReportField,
                },
                pendingFields: {
                    [fieldKey]: null,
                },
                errorFields: {
                    [fieldKey]: getMicroSecondOnyxErrorWithTranslationKey('report.genericUpdateReportFieldFailureMessage'),
                },
            },
        },
        {
            onyxMethod: Onyx.METHOD.MERGE,
            key: `${ONYXKEYS.COLLECTION.REPORT_ACTIONS}${reportID}`,
            value: {
                [optimisticChangeFieldAction.reportActionID]: {
                    errors: getMicroSecondOnyxErrorWithTranslationKey('report.genericUpdateReportFieldFailureMessage'),
                },
            },
        },
    ];

    if (reportField.type === 'dropdown') {
        failureData.push({
            onyxMethod: Onyx.METHOD.MERGE,
            key: ONYXKEYS.RECENTLY_USED_REPORT_FIELDS,
            value: {
                [fieldKey]: recentlyUsedValues,
            },
        });
    }

    const successData: OnyxUpdate[] = [
        {
            onyxMethod: Onyx.METHOD.MERGE,
            key: `${ONYXKEYS.COLLECTION.REPORT}${reportID}`,
            value: {
                pendingFields: {
                    [fieldKey]: null,
                },
                errorFields: {
                    [fieldKey]: null,
                },
            },
        },
        {
            onyxMethod: Onyx.METHOD.MERGE,
            key: `${ONYXKEYS.COLLECTION.REPORT_ACTIONS}${reportID}`,
            value: {
                [optimisticChangeFieldAction.reportActionID]: {
                    pendingAction: null,
                },
            },
        },
    ];

    const parameters = {
        reportID,
        reportFields: JSON.stringify({[fieldKey]: reportField}),
        reportFieldsActionIDs: JSON.stringify({[fieldKey]: optimisticChangeFieldAction.reportActionID}),
    };

    API.write(WRITE_COMMANDS.SET_REPORT_FIELD, parameters, {optimisticData, failureData, successData});
}

function deleteReportField(reportID: string, reportField: PolicyReportField) {
    const fieldKey = getReportFieldKey(reportField.fieldID);

    const optimisticData: OnyxUpdate[] = [
        {
            onyxMethod: Onyx.METHOD.MERGE,
            key: `${ONYXKEYS.COLLECTION.REPORT}${reportID}`,
            value: {
                fieldList: {
                    [fieldKey]: null,
                },
                pendingFields: {
                    [fieldKey]: CONST.RED_BRICK_ROAD_PENDING_ACTION.UPDATE,
                },
            },
        },
    ];

    const failureData: OnyxUpdate[] = [
        {
            onyxMethod: Onyx.METHOD.MERGE,
            key: `${ONYXKEYS.COLLECTION.REPORT}${reportID}`,
            value: {
                fieldList: {
                    [fieldKey]: reportField,
                },
                pendingFields: {
                    [fieldKey]: null,
                },
                errorFields: {
                    [fieldKey]: getMicroSecondOnyxErrorWithTranslationKey('report.genericUpdateReportFieldFailureMessage'),
                },
            },
        },
    ];

    const successData: OnyxUpdate[] = [
        {
            onyxMethod: Onyx.METHOD.MERGE,
            key: `${ONYXKEYS.COLLECTION.REPORT}${reportID}`,
            value: {
                pendingFields: {
                    [fieldKey]: null,
                },
                errorFields: {
                    [fieldKey]: null,
                },
            },
        },
    ];

    const parameters = {
        reportID,
        fieldID: fieldKey,
    };

    API.write(WRITE_COMMANDS.DELETE_REPORT_FIELD, parameters, {optimisticData, failureData, successData});
}

function updateDescription(reportID: string, currentDescription: string, newMarkdownValue: string) {
    // No change needed
    if (Parser.htmlToMarkdown(currentDescription) === newMarkdownValue) {
        return;
    }

    const parsedDescription = getParsedComment(newMarkdownValue, {reportID});
    const optimisticDescriptionUpdatedReportAction = buildOptimisticRoomDescriptionUpdatedReportAction(parsedDescription);
    const report = allReports?.[`${ONYXKEYS.COLLECTION.REPORT}${reportID}`];

    const optimisticData: OnyxUpdate[] = [
        {
            onyxMethod: Onyx.METHOD.MERGE,
            key: `${ONYXKEYS.COLLECTION.REPORT}${reportID}`,
            value: {
                description: parsedDescription,
                pendingFields: {description: CONST.RED_BRICK_ROAD_PENDING_ACTION.UPDATE},
                lastActorAccountID: currentUserAccountID,
                lastVisibleActionCreated: optimisticDescriptionUpdatedReportAction.created,
                lastMessageText: (optimisticDescriptionUpdatedReportAction?.message as Message[])?.at(0)?.text,
            },
        },
        {
            onyxMethod: Onyx.METHOD.MERGE,
            key: `${ONYXKEYS.COLLECTION.REPORT_ACTIONS}${reportID}`,
            value: {
                [optimisticDescriptionUpdatedReportAction.reportActionID]: optimisticDescriptionUpdatedReportAction,
            },
        },
    ];
    const failureData: OnyxUpdate[] = [
        {
            onyxMethod: Onyx.METHOD.MERGE,
            key: `${ONYXKEYS.COLLECTION.REPORT}${reportID}`,
            value: {
                description: currentDescription,
                pendingFields: {description: null},
                lastActorAccountID: report?.lastActorAccountID,
                lastVisibleActionCreated: report?.lastVisibleActionCreated,
                lastMessageText: report?.lastMessageText,
            },
        },
        {
            onyxMethod: Onyx.METHOD.MERGE,
            key: `${ONYXKEYS.COLLECTION.REPORT_ACTIONS}${reportID}`,
            value: {
                [optimisticDescriptionUpdatedReportAction.reportActionID]: null,
            },
        },
    ];
    const successData: OnyxUpdate[] = [
        {
            onyxMethod: Onyx.METHOD.MERGE,
            key: `${ONYXKEYS.COLLECTION.REPORT}${reportID}`,
            value: {pendingFields: {description: null}},
        },
        {
            onyxMethod: Onyx.METHOD.MERGE,
            key: `${ONYXKEYS.COLLECTION.REPORT_ACTIONS}${reportID}`,
            value: {
                [optimisticDescriptionUpdatedReportAction.reportActionID]: {pendingAction: null},
            },
        },
    ];

    const parameters: UpdateRoomDescriptionParams = {reportID, description: parsedDescription, reportActionID: optimisticDescriptionUpdatedReportAction.reportActionID};

    API.write(WRITE_COMMANDS.UPDATE_ROOM_DESCRIPTION, parameters, {optimisticData, failureData, successData});
}

function updateWriteCapability(report: Report, newValue: WriteCapability) {
    // No change needed
    if (report.writeCapability === newValue) {
        return;
    }

    const optimisticData: OnyxUpdate[] = [
        {
            onyxMethod: Onyx.METHOD.MERGE,
            key: `${ONYXKEYS.COLLECTION.REPORT}${report.reportID}`,
            value: {writeCapability: newValue},
        },
    ];
    const failureData: OnyxUpdate[] = [
        {
            onyxMethod: Onyx.METHOD.MERGE,
            key: `${ONYXKEYS.COLLECTION.REPORT}${report.reportID}`,
            value: {writeCapability: report.writeCapability},
        },
    ];

    const parameters: UpdateReportWriteCapabilityParams = {reportID: report.reportID, writeCapability: newValue};

    API.write(WRITE_COMMANDS.UPDATE_REPORT_WRITE_CAPABILITY, parameters, {optimisticData, failureData});
}

/**
 * Navigates to the 1:1 report with Concierge
 */
function navigateToConciergeChat(shouldDismissModal = false, checkIfCurrentPageActive = () => true, linkToOptions?: LinkToOptions, reportActionID?: string) {
    // If conciergeReportID contains a concierge report ID, we navigate to the concierge chat using the stored report ID.
    // Otherwise, we would find the concierge chat and navigate to it.
    if (!conciergeReportID) {
        // In order to avoid creating concierge repeatedly,
        // we need to ensure that the server data has been successfully pulled
        onServerDataReady().then(() => {
            // If we don't have a chat with Concierge then create it
            if (!checkIfCurrentPageActive()) {
                return;
            }
            navigateToAndOpenReport([CONST.EMAIL.CONCIERGE], shouldDismissModal);
        });
    } else if (shouldDismissModal) {
        Navigation.dismissModalWithReport({reportID: conciergeReportID, reportActionID});
    } else {
        Navigation.navigate(ROUTES.REPORT_WITH_ID.getRoute(conciergeReportID), linkToOptions);
    }
}

function buildNewReportOptimisticData(policy: OnyxEntry<Policy>, reportID: string, reportActionID: string, creatorPersonalDetails: PersonalDetails, reportPreviewReportActionID: string) {
    const {accountID, login} = creatorPersonalDetails;
    const timeOfCreation = DateUtils.getDBTime();
    const parentReport = getPolicyExpenseChat(accountID, policy?.id);
    const optimisticReportData = buildOptimisticEmptyReport(reportID, accountID, parentReport, reportPreviewReportActionID, policy, timeOfCreation);

    const optimisticCreateAction = {
        action: CONST.REPORT.ACTIONS.TYPE.CREATED,
        accountEmail: login,
        accountID,
        created: timeOfCreation,
        message: {
            isNewDot: true,
            lastModified: timeOfCreation,
        },
        reportActionID,
        reportID,
        sequenceNumber: 0,
        pendingAction: CONST.RED_BRICK_ROAD_PENDING_ACTION.ADD,
    };

    const message = getReportPreviewMessage(optimisticReportData);
    const createReportActionMessage = [
        {
            html: message,
            text: message,
            type: CONST.REPORT.MESSAGE.TYPE.COMMENT,
        },
    ];

    const optimisticReportPreview = {
        action: CONST.REPORT.ACTIONS.TYPE.REPORT_PREVIEW,
        actionName: CONST.REPORT.ACTIONS.TYPE.REPORT_PREVIEW,
        childReportName: optimisticReportData.reportName,
        childReportID: reportID,
        childType: CONST.REPORT.TYPE.EXPENSE,
        created: timeOfCreation,
        shouldShow: true,
        childOwnerAccountID: accountID,
        automatic: false,
        avatar: creatorPersonalDetails.avatar,
        isAttachmentOnly: false,
        reportActionID: reportPreviewReportActionID,
        message: createReportActionMessage,
        originalMessage: {
            linkedReportID: reportID,
        },
        pendingAction: CONST.RED_BRICK_ROAD_PENDING_ACTION.ADD,
        actorAccountID: accountID,
    };

    const optimisticNextStep = buildNextStep(optimisticReportData, CONST.REPORT.STATUS_NUM.OPEN);
    const outstandingChildRequest = getOutstandingChildRequest(optimisticReportData);

    const optimisticData: OnyxUpdate[] = [
        {
            onyxMethod: Onyx.METHOD.SET,
            key: `${ONYXKEYS.COLLECTION.REPORT}${reportID}`,
            value: optimisticReportData,
        },
        {
            onyxMethod: Onyx.METHOD.SET,
            key: `${ONYXKEYS.COLLECTION.REPORT_METADATA}${reportID}`,
            value: {
                hasOnceLoadedReportActions: true,
            },
        },
        {
            onyxMethod: Onyx.METHOD.SET,
            key: `${ONYXKEYS.COLLECTION.REPORT_ACTIONS}${reportID}`,
            value: {[reportActionID]: optimisticCreateAction},
        },
        {
            onyxMethod: Onyx.METHOD.MERGE,
            key: `${ONYXKEYS.COLLECTION.REPORT_ACTIONS}${parentReport?.reportID}`,
            value: {[reportPreviewReportActionID]: optimisticReportPreview},
        },
        {
            onyxMethod: Onyx.METHOD.MERGE,
            key: `${ONYXKEYS.COLLECTION.REPORT}${parentReport?.reportID}`,
            value: {lastVisibleActionCreated: optimisticReportPreview.created, ...outstandingChildRequest},
        },
        {
            onyxMethod: Onyx.METHOD.SET,
            key: `${ONYXKEYS.COLLECTION.NEXT_STEP}${reportID}`,
            value: optimisticNextStep,
        },
    ];

    const failureData: OnyxUpdate[] = [
        {
            onyxMethod: Onyx.METHOD.MERGE,
            key: `${ONYXKEYS.COLLECTION.REPORT}${reportID}`,
            value: {errorFields: {createReport: getMicroSecondOnyxErrorWithTranslationKey('report.genericCreateReportFailureMessage')}},
        },
        {
            onyxMethod: Onyx.METHOD.MERGE,
            key: `${ONYXKEYS.COLLECTION.REPORT_ACTIONS}${reportID}`,
            value: {[reportActionID]: {errorFields: {createReport: getMicroSecondOnyxErrorWithTranslationKey('report.genericCreateReportFailureMessage')}}},
        },

        {
            onyxMethod: Onyx.METHOD.MERGE,
            key: `${ONYXKEYS.COLLECTION.REPORT}${parentReport?.reportID}`,
            value: {lastVisibleActionCreated: parentReport?.lastVisibleActionCreated, hasOutstandingChildRequest: parentReport?.hasOutstandingChildRequest},
        },
    ];

    const successData: OnyxUpdate[] = [
        {
            onyxMethod: Onyx.METHOD.MERGE,
            key: `${ONYXKEYS.COLLECTION.REPORT}${reportID}`,
            value: {
                pendingFields: {
                    createReport: null,
                },
                errorFields: {
                    createReport: null,
                },
            },
        },
        {
            onyxMethod: Onyx.METHOD.MERGE,
            key: `${ONYXKEYS.COLLECTION.REPORT_ACTIONS}${reportID}`,
            value: {
                [reportActionID]: {
                    pendingAction: null,
                    errorFields: null,
                },
            },
        },
        {
            onyxMethod: Onyx.METHOD.MERGE,
            key: `${ONYXKEYS.COLLECTION.REPORT_ACTIONS}${parentReport?.reportID}`,
            value: {
                [reportPreviewReportActionID]: {
                    pendingAction: null,
                    errorFields: null,
                },
            },
        },
    ];

    return {
        optimisticReportName: optimisticReportData.reportName,
        reportPreviewAction: optimisticReportPreview,
        parentReportID: parentReport?.reportID,
        optimisticData,
        successData,
        failureData,
    };
}

function createNewReport(creatorPersonalDetails: PersonalDetails, policyID?: string, shouldNotifyNewAction = false) {
    // This will be fixed as part of https://github.com/Expensify/Expensify/issues/507850
    // eslint-disable-next-line deprecation/deprecation
    const policy = getPolicy(policyID);
    const optimisticReportID = generateReportID();
    const reportActionID = rand64();
    const reportPreviewReportActionID = rand64();

    const {optimisticReportName, parentReportID, reportPreviewAction, optimisticData, successData, failureData} = buildNewReportOptimisticData(
        policy,
        optimisticReportID,
        reportActionID,
        creatorPersonalDetails,
        reportPreviewReportActionID,
    );

    API.write(
        WRITE_COMMANDS.CREATE_APP_REPORT,
        {reportName: optimisticReportName, type: CONST.REPORT.TYPE.EXPENSE, policyID, reportID: optimisticReportID, reportActionID, reportPreviewReportActionID},
        {optimisticData, successData, failureData},
    );
    if (shouldNotifyNewAction) {
        notifyNewAction(parentReportID, creatorPersonalDetails.accountID, reportPreviewAction);
    }

    return optimisticReportID;
}

/**
 * Removes the report after failure to create. Also removes it's related report actions and next step from Onyx.
 */
function removeFailedReport(reportID: string | undefined) {
    Onyx.set(`${ONYXKEYS.COLLECTION.REPORT}${reportID}`, null);
    Onyx.set(`${ONYXKEYS.COLLECTION.NEXT_STEP}${reportID}`, null);
    Onyx.set(`${ONYXKEYS.COLLECTION.REPORT_ACTIONS}${reportID}`, null);
}

/** Add a policy report (workspace room) optimistically and navigate to it. */
function addPolicyReport(policyReport: OptimisticChatReport) {
    const createdReportAction = buildOptimisticCreatedReportAction(CONST.POLICY.OWNER_EMAIL_FAKE);

    // Onyx.set is used on the optimistic data so that it is present before navigating to the workspace room. With Onyx.merge the workspace room reportID is not present when
    // fetchReportIfNeeded is called on the ReportScreen, so openReport is called which is unnecessary since the optimistic data will be stored in Onyx.
    // Therefore, Onyx.set is used instead of Onyx.merge.
    const optimisticData: OnyxUpdate[] = [
        {
            onyxMethod: Onyx.METHOD.SET,
            key: `${ONYXKEYS.COLLECTION.REPORT}${policyReport.reportID}`,
            value: {
                pendingFields: {
                    addWorkspaceRoom: CONST.RED_BRICK_ROAD_PENDING_ACTION.ADD,
                },
                ...policyReport,
            },
        },
        {
            onyxMethod: Onyx.METHOD.SET,
            key: `${ONYXKEYS.COLLECTION.REPORT_ACTIONS}${policyReport.reportID}`,
            value: {[createdReportAction.reportActionID]: createdReportAction},
        },
        {
            onyxMethod: Onyx.METHOD.MERGE,
            key: ONYXKEYS.FORMS.NEW_ROOM_FORM,
            value: {isLoading: true},
        },
        {
            onyxMethod: Onyx.METHOD.MERGE,
            key: `${ONYXKEYS.COLLECTION.REPORT_METADATA}${policyReport.reportID}`,
            value: {
                isOptimisticReport: true,
            },
        },
    ];
    const successData: OnyxUpdate[] = [
        {
            onyxMethod: Onyx.METHOD.MERGE,
            key: `${ONYXKEYS.COLLECTION.REPORT}${policyReport.reportID}`,
            value: {
                pendingFields: {
                    addWorkspaceRoom: null,
                },
            },
        },
        {
            onyxMethod: Onyx.METHOD.MERGE,
            key: `${ONYXKEYS.COLLECTION.REPORT_METADATA}${policyReport.reportID}`,
            value: {
                isOptimisticReport: false,
            },
        },
        {
            onyxMethod: Onyx.METHOD.MERGE,
            key: `${ONYXKEYS.COLLECTION.REPORT_ACTIONS}${policyReport.reportID}`,
            value: {
                [createdReportAction.reportActionID]: {
                    pendingAction: null,
                },
            },
        },
        {
            onyxMethod: Onyx.METHOD.MERGE,
            key: ONYXKEYS.FORMS.NEW_ROOM_FORM,
            value: {isLoading: false},
        },
    ];
    const failureData: OnyxUpdate[] = [
        {
            onyxMethod: Onyx.METHOD.MERGE,
            key: `${ONYXKEYS.COLLECTION.REPORT}${policyReport.reportID}`,
            value: {
                errorFields: {
                    addWorkspaceRoom: getMicroSecondOnyxErrorWithTranslationKey('report.genericCreateReportFailureMessage'),
                },
            },
        },
        {
            onyxMethod: Onyx.METHOD.MERGE,
            key: ONYXKEYS.FORMS.NEW_ROOM_FORM,
            value: {isLoading: false},
        },
        {
            onyxMethod: Onyx.METHOD.MERGE,
            key: `${ONYXKEYS.COLLECTION.REPORT_METADATA}${policyReport.reportID}`,
            value: {
                isOptimisticReport: false,
            },
        },
    ];

    const parameters: AddWorkspaceRoomParams = {
        policyID: policyReport.policyID,
        reportName: policyReport.reportName,
        visibility: policyReport.visibility,
        reportID: policyReport.reportID,
        createdReportActionID: createdReportAction.reportActionID,
        writeCapability: policyReport.writeCapability,
        description: policyReport.description,
    };

    API.write(WRITE_COMMANDS.ADD_WORKSPACE_ROOM, parameters, {optimisticData, successData, failureData});
    Navigation.dismissModalWithReport({reportID: policyReport.reportID});
}

/** Deletes a report, along with its reportActions, any linked reports, and any linked IOU report. */
function deleteReport(reportID: string | undefined, shouldDeleteChildReports = false) {
    if (!reportID) {
        Log.warn('[Report] deleteReport called with no reportID');
        return;
    }
    const report = allReports?.[`${ONYXKEYS.COLLECTION.REPORT}${reportID}`];
    const onyxData: Record<string, null> = {
        [`${ONYXKEYS.COLLECTION.REPORT}${reportID}`]: null,
        [`${ONYXKEYS.COLLECTION.REPORT_ACTIONS}${reportID}`]: null,
    };

    // Delete linked transactions
    const reportActionsForReport = allReportActions?.[reportID];

    const transactionIDs = Object.values(reportActionsForReport ?? {})
        .filter((reportAction): reportAction is ReportAction<typeof CONST.REPORT.ACTIONS.TYPE.IOU> => ReportActionsUtils.isMoneyRequestAction(reportAction))
        .map((reportAction) => ReportActionsUtils.getOriginalMessage(reportAction)?.IOUTransactionID);

    [...new Set(transactionIDs)].forEach((transactionID) => {
        onyxData[`${ONYXKEYS.COLLECTION.TRANSACTION}${transactionID}`] = null;
    });

    Onyx.multiSet(onyxData);

    if (shouldDeleteChildReports) {
        Object.values(reportActionsForReport ?? {}).forEach((reportAction) => {
            if (!reportAction.childReportID) {
                return;
            }
            deleteReport(reportAction.childReportID, shouldDeleteChildReports);
        });
    }

    // Delete linked IOU report
    if (report?.iouReportID) {
        deleteReport(report.iouReportID, shouldDeleteChildReports);
    }
}

/**
 * @param reportID The reportID of the policy report (workspace room)
 */
function navigateToConciergeChatAndDeleteReport(reportID: string | undefined, shouldPopToTop = false, shouldDeleteChildReports = false) {
    // Dismiss the current report screen and replace it with Concierge Chat
    if (shouldPopToTop) {
        Navigation.popToSidebar();
    } else {
        Navigation.goBack();
    }
    navigateToConciergeChat();
    InteractionManager.runAfterInteractions(() => {
        deleteReport(reportID, shouldDeleteChildReports);
    });
}

function clearCreateChatError(report: OnyxEntry<Report>) {
    const metaData = getReportMetadata(report?.reportID);
    const isOptimisticReport = metaData?.isOptimisticReport;
    if (report?.errorFields?.createChat && !isOptimisticReport) {
        clearReportFieldKeyErrors(report.reportID, 'createChat');
        return;
    }

    navigateToConciergeChatAndDeleteReport(report?.reportID, undefined, true);
}

/**
 * @param policyRoomReport The policy room report
 * @param policyRoomName The updated name for the policy room
 */
function updatePolicyRoomName(policyRoomReport: Report, policyRoomName: string) {
    const reportID = policyRoomReport.reportID;
    const previousName = policyRoomReport.reportName;

    // No change needed
    if (previousName === policyRoomName) {
        return;
    }

    const optimisticRenamedAction = buildOptimisticRenamedRoomReportAction(policyRoomName, previousName ?? '');

    const optimisticData: OnyxUpdate[] = [
        {
            onyxMethod: Onyx.METHOD.MERGE,
            key: `${ONYXKEYS.COLLECTION.REPORT}${reportID}`,
            value: {
                reportName: policyRoomName,
                pendingFields: {
                    reportName: CONST.RED_BRICK_ROAD_PENDING_ACTION.UPDATE,
                },
                errorFields: {
                    reportName: null,
                },
            },
        },
        {
            onyxMethod: Onyx.METHOD.MERGE,
            key: `${ONYXKEYS.COLLECTION.REPORT_ACTIONS}${reportID}`,
            value: {
                [optimisticRenamedAction.reportActionID]: optimisticRenamedAction,
            },
        },
    ];
    const successData: OnyxUpdate[] = [
        {
            onyxMethod: Onyx.METHOD.MERGE,
            key: `${ONYXKEYS.COLLECTION.REPORT}${reportID}`,
            value: {
                pendingFields: {
                    reportName: null,
                },
            },
        },
        {
            onyxMethod: Onyx.METHOD.MERGE,
            key: `${ONYXKEYS.COLLECTION.REPORT_ACTIONS}${reportID}`,
            value: {[optimisticRenamedAction.reportActionID]: {pendingAction: null}},
        },
    ];
    const failureData: OnyxUpdate[] = [
        {
            onyxMethod: Onyx.METHOD.MERGE,
            key: `${ONYXKEYS.COLLECTION.REPORT}${reportID}`,
            value: {
                reportName: previousName,
            },
        },
        {
            onyxMethod: Onyx.METHOD.MERGE,
            key: `${ONYXKEYS.COLLECTION.REPORT_ACTIONS}${reportID}`,
            value: {[optimisticRenamedAction.reportActionID]: null},
        },
    ];

    const parameters: UpdatePolicyRoomNameParams = {
        reportID,
        policyRoomName,
        renamedRoomReportActionID: optimisticRenamedAction.reportActionID,
    };

    API.write(WRITE_COMMANDS.UPDATE_POLICY_ROOM_NAME, parameters, {optimisticData, successData, failureData});
}

/**
 * @param reportID The reportID of the policy room.
 */
function clearPolicyRoomNameErrors(reportID: string) {
    Onyx.merge(`${ONYXKEYS.COLLECTION.REPORT}${reportID}`, {
        errorFields: {
            reportName: null,
        },
        pendingFields: {
            reportName: null,
        },
    });
}

function setIsComposerFullSize(reportID: string, isComposerFullSize: boolean) {
    Onyx.merge(`${ONYXKEYS.COLLECTION.REPORT_IS_COMPOSER_FULL_SIZE}${reportID}`, isComposerFullSize);
}

/**
 * @param action the associated report action (optional)
 * @param isRemote whether or not this notification is a remote push notification
 */
function shouldShowReportActionNotification(reportID: string, action: ReportAction | null = null, isRemote = false): boolean {
    const tag = isRemote ? '[PushNotification]' : '[LocalNotification]';

    // Due to payload size constraints, some push notifications may have their report action stripped
    // so we must double check that we were provided an action before using it in these checks.
    if (action && ReportActionsUtils.isDeletedAction(action)) {
        Log.info(`${tag} Skipping notification because the action was deleted`, false, {reportID, action});
        return false;
    }

    if (!ActiveClientManager.isClientTheLeader()) {
        Log.info(`${tag} Skipping notification because this client is not the leader`);
        return false;
    }

    // We don't want to send a local notification if the user preference is daily, mute or hidden.
    const notificationPreference = getReportNotificationPreference(allReports?.[`${ONYXKEYS.COLLECTION.REPORT}${reportID}`]);
    if (notificationPreference !== CONST.REPORT.NOTIFICATION_PREFERENCE.ALWAYS) {
        Log.info(`${tag} No notification because user preference is to be notified: ${notificationPreference}`);
        return false;
    }

    // If this comment is from the current user we don't want to parrot whatever they wrote back to them.
    if (action && action.actorAccountID === currentUserAccountID) {
        Log.info(`${tag} No notification because comment is from the currently logged in user`);
        return false;
    }

    // If we are currently viewing this report do not show a notification.
    if (reportID === Navigation.getTopmostReportId() && Visibility.isVisible() && Visibility.hasFocus()) {
        Log.info(`${tag} No notification because it was a comment for the current report`);
        return false;
    }

    const report = allReports?.[`${ONYXKEYS.COLLECTION.REPORT}${reportID}`];
    if (!report || (report && report.pendingAction === CONST.RED_BRICK_ROAD_PENDING_ACTION.DELETE)) {
        Log.info(`${tag} No notification because the report does not exist or is pending deleted`, false);
        return false;
    }

    // If this notification was delayed and the user saw the message already, don't show it
    if (action && report?.lastReadTime && report.lastReadTime >= action.created) {
        Log.info(`${tag} No notification because the comment was already read`, false, {created: action.created, lastReadTime: report.lastReadTime});
        return false;
    }

    // If this is a whisper targeted to someone else, don't show it
    if (action && ReportActionsUtils.isWhisperActionTargetedToOthers(action)) {
        Log.info(`${tag} No notification because the action is whispered to someone else`, false);
        return false;
    }

    return true;
}

function showReportActionNotification(reportID: string, reportAction: ReportAction) {
    if (!shouldShowReportActionNotification(reportID, reportAction)) {
        return;
    }

    Log.info('[LocalNotification] Creating notification');

    const localReportID = `${ONYXKEYS.COLLECTION.REPORT}${reportID}`;
    const report = allReports?.[`${ONYXKEYS.COLLECTION.REPORT}${reportID}`];
    if (!report) {
        Log.hmmm("[LocalNotification] couldn't show report action notification because the report wasn't found", {localReportID, reportActionID: reportAction.reportActionID});
        return;
    }

    const onClick = () => close(() => navigateFromNotification(reportID));

    if (reportAction.actionName === CONST.REPORT.ACTIONS.TYPE.MODIFIED_EXPENSE) {
        LocalNotification.showModifiedExpenseNotification(report, reportAction, onClick);
    } else {
        LocalNotification.showCommentNotification(report, reportAction, onClick);
    }

    notifyNewAction(reportID, reportAction.actorAccountID);
}

/** Clear the errors associated with the IOUs of a given report. */
function clearIOUError(reportID: string | undefined) {
    Onyx.merge(`${ONYXKEYS.COLLECTION.REPORT}${reportID}`, {errorFields: {iou: null}});
}

/**
 * Adds a reaction to the report action.
 * Uses the NEW FORMAT for "emojiReactions"
 */
function addEmojiReaction(reportID: string, reportActionID: string, emoji: Emoji, skinTone: string | number = preferredSkinTone) {
    const createdAt = timezoneFormat(toZonedTime(new Date(), 'UTC'), CONST.DATE.FNS_DB_FORMAT_STRING);
    const optimisticData: OnyxUpdate[] = [
        {
            onyxMethod: Onyx.METHOD.MERGE,
            key: `${ONYXKEYS.COLLECTION.REPORT_ACTIONS_REACTIONS}${reportActionID}`,
            value: {
                [emoji.name]: {
                    createdAt,
                    pendingAction: CONST.RED_BRICK_ROAD_PENDING_ACTION.ADD,
                    users: {
                        [currentUserAccountID]: {
                            skinTones: {
                                [skinTone ?? CONST.EMOJI_DEFAULT_SKIN_TONE]: createdAt,
                            },
                        },
                    },
                },
            },
        },
    ];

    const failureData: OnyxUpdate[] = [
        {
            onyxMethod: Onyx.METHOD.MERGE,
            key: `${ONYXKEYS.COLLECTION.REPORT_ACTIONS_REACTIONS}${reportActionID}`,
            value: {
                [emoji.name]: {
                    pendingAction: null,
                },
            },
        },
    ];

    const successData: OnyxUpdate[] = [
        {
            onyxMethod: Onyx.METHOD.MERGE,
            key: `${ONYXKEYS.COLLECTION.REPORT_ACTIONS_REACTIONS}${reportActionID}`,
            value: {
                [emoji.name]: {
                    pendingAction: null,
                },
            },
        },
    ];

    const parameters: AddEmojiReactionParams = {
        reportID,
        skinTone,
        emojiCode: emoji.name,
        reportActionID,
        createdAt,
        // This will be removed as part of https://github.com/Expensify/App/issues/19535
        useEmojiReactions: true,
    };

    API.write(WRITE_COMMANDS.ADD_EMOJI_REACTION, parameters, {optimisticData, successData, failureData});
}

/**
 * Removes a reaction to the report action.
 * Uses the NEW FORMAT for "emojiReactions"
 */
function removeEmojiReaction(reportID: string, reportActionID: string, emoji: Emoji) {
    const optimisticData: OnyxUpdate[] = [
        {
            onyxMethod: Onyx.METHOD.MERGE,
            key: `${ONYXKEYS.COLLECTION.REPORT_ACTIONS_REACTIONS}${reportActionID}`,
            value: {
                [emoji.name]: {
                    users: {
                        [currentUserAccountID]: null,
                    },
                },
            },
        },
    ];

    const parameters: RemoveEmojiReactionParams = {
        reportID,
        reportActionID,
        emojiCode: emoji.name,
        // This will be removed as part of https://github.com/Expensify/App/issues/19535
        useEmojiReactions: true,
    };

    API.write(WRITE_COMMANDS.REMOVE_EMOJI_REACTION, parameters, {optimisticData});
}

/**
 * Calls either addEmojiReaction or removeEmojiReaction depending on if the current user has reacted to the report action.
 * Uses the NEW FORMAT for "emojiReactions"
 */
function toggleEmojiReaction(
    reportID: string | undefined,
    reportAction: ReportAction,
    reactionObject: Emoji,
    existingReactions: OnyxEntry<ReportActionReactions>,
    paramSkinTone: number = preferredSkinTone,
    ignoreSkinToneOnCompare = false,
) {
    const originalReportID = getOriginalReportID(reportID, reportAction);

    if (!originalReportID) {
        return;
    }

    const originalReportAction = ReportActionsUtils.getReportAction(originalReportID, reportAction.reportActionID);

    if (isEmptyObject(originalReportAction)) {
        return;
    }

    // This will get cleaned up as part of https://github.com/Expensify/App/issues/16506 once the old emoji
    // format is no longer being used
    const emoji = EmojiUtils.findEmojiByCode(reactionObject.code);
    const existingReactionObject = existingReactions?.[emoji.name];

    // Only use skin tone if emoji supports it
    const skinTone = emoji.types === undefined ? -1 : paramSkinTone;

    if (existingReactionObject && EmojiUtils.hasAccountIDEmojiReacted(currentUserAccountID, existingReactionObject.users, ignoreSkinToneOnCompare ? undefined : skinTone)) {
        removeEmojiReaction(originalReportID, reportAction.reportActionID, emoji);
        return;
    }

    addEmojiReaction(originalReportID, reportAction.reportActionID, emoji, skinTone);
}

function doneCheckingPublicRoom() {
    Onyx.set(ONYXKEYS.IS_CHECKING_PUBLIC_ROOM, false);
}

function openReportFromDeepLink(
    url: string,
    currentOnboardingPurposeSelected: OnyxEntry<OnboardingPurpose>,
    currentOnboardingCompanySize: OnyxEntry<OnboardingCompanySize>,
    onboardingInitialPath: OnyxEntry<string>,
) {
    const reportID = getReportIDFromLink(url);
    const isAuthenticated = hasAuthToken();

    if (reportID && !isAuthenticated) {
        // Call the OpenReport command to check in the server if it's a public room. If so, we'll open it as an anonymous user
        openReport(reportID, '', [], undefined, '0', true);

        // Show the sign-in page if the app is offline
        if (networkStatus === CONST.NETWORK.NETWORK_STATUS.OFFLINE) {
            doneCheckingPublicRoom();
        }
    } else {
        // If we're not opening a public room (no reportID) or the user is authenticated, we unblock the UI (hide splash screen)
        doneCheckingPublicRoom();
    }

    let route = getRouteFromLink(url);

    // Bing search results still link to /signin when searching for “Expensify”, but the /signin route no longer exists in our repo, so we redirect it to the home page to avoid showing a Not Found page.
    if (normalizePath(route) === CONST.SIGNIN_ROUTE) {
        route = '';
    }

    // If we are not authenticated and are navigating to a public screen, we don't want to navigate again to the screen after sign-in/sign-up
    if (!isAuthenticated && isPublicScreenRoute(route)) {
        return;
    }

    // If the route is the transition route, we don't want to navigate and start the onboarding flow
    if (route?.includes(ROUTES.TRANSITION_BETWEEN_APPS)) {
        return;
    }

    // Navigate to the report after sign-in/sign-up.
    InteractionManager.runAfterInteractions(() => {
        waitForUserSignIn().then(() => {
            const connection = Onyx.connect({
                key: ONYXKEYS.NVP_ONBOARDING,
                callback: (val) => {
                    if (!val && !isAnonymousUser()) {
                        return;
                    }

                    Navigation.waitForProtectedRoutes().then(() => {
                        if (route && isAnonymousUser() && !canAnonymousUserAccessRoute(route)) {
                            signOutAndRedirectToSignIn(true);
                            return;
                        }

                        // We don't want to navigate to the exitTo route when creating a new workspace from a deep link,
                        // because we already handle creating the optimistic policy and navigating to it in App.setUpPoliciesAndNavigate,
                        // which is already called when AuthScreens mounts.
                        if (!CONFIG.IS_HYBRID_APP && url && new URL(url).searchParams.get('exitTo') === ROUTES.WORKSPACE_NEW) {
                            return;
                        }

                        const handleDeeplinkNavigation = () => {
                            // We want to disconnect the connection so it won't trigger the deeplink again
                            // every time the data is changed, for example, when re-login.
                            Onyx.disconnect(connection);

                            const state = navigationRef.getRootState();
                            const currentFocusedRoute = findFocusedRoute(state);

                            if (isOnboardingFlowName(currentFocusedRoute?.name)) {
                                setOnboardingErrorMessage(Localize.translateLocal('onboarding.purpose.errorBackButton'));
                                return;
                            }

                            if (shouldSkipDeepLinkNavigation(route)) {
                                return;
                            }

                            // Navigation for signed users is handled by react-navigation.
                            if (isAuthenticated) {
                                return;
                            }

                            const navigateHandler = (reportParam?: OnyxEntry<Report>) => {
                                // Check if the report exists in the collection
                                const report = reportParam ?? allReports?.[`${ONYXKEYS.COLLECTION.REPORT}${reportID}`];
                                // If the report does not exist, navigate to the last accessed report or Concierge chat
                                if (reportID && (!report?.reportID || report.errorFields?.notFound)) {
                                    const lastAccessedReportID = findLastAccessedReport(false, shouldOpenOnAdminRoom(), undefined, reportID)?.reportID;
                                    if (lastAccessedReportID) {
                                        const lastAccessedReportRoute = ROUTES.REPORT_WITH_ID.getRoute(lastAccessedReportID);
                                        Navigation.navigate(lastAccessedReportRoute);
                                        return;
                                    }
                                    navigateToConciergeChat(false, () => true);
                                    return;
                                }

                                Navigation.navigate(route as Route);
                            };
                            // If we log with deeplink with reportID and data for this report is not available yet,
                            // then we will wait for Onyx to completely merge data from OpenReport API with OpenApp API in AuthScreens
                            if (reportID && !isAuthenticated && !allReports?.[`${ONYXKEYS.COLLECTION.REPORT}${reportID}`]) {
                                const reportConnection = Onyx.connect({
                                    key: `${ONYXKEYS.COLLECTION.REPORT}${reportID}`,
                                    // eslint-disable-next-line rulesdir/prefer-early-return
                                    callback: (report) => {
                                        // eslint-disable-next-line @typescript-eslint/prefer-nullish-coalescing
                                        if (report?.errorFields?.notFound || report?.reportID) {
                                            Onyx.disconnect(reportConnection);
                                            navigateHandler(report);
                                        }
                                    },
                                });
                            } else {
                                navigateHandler();
                            }
                        };

                        if (isAnonymousUser()) {
                            handleDeeplinkNavigation();
                            return;
                        }
                        // We need skip deeplinking if the user hasn't completed the guided setup flow.
                        isOnboardingFlowCompleted({
                            onNotCompleted: () =>
                                startOnboardingFlow({
                                    onboardingValuesParam: val,
                                    hasAccessiblePolicies: !!account?.hasAccessibleDomainPolicies,
                                    isUserFromPublicDomain: !!account?.isFromPublicDomain,
                                    currentOnboardingPurposeSelected,
                                    currentOnboardingCompanySize,
                                    onboardingInitialPath,
                                }),
                            onCompleted: handleDeeplinkNavigation,
                            onCanceled: handleDeeplinkNavigation,
                        });
                    });
                },
            });
        });
    });
}

function getCurrentUserAccountID(): number {
    return currentUserAccountID;
}

function getCurrentUserEmail(): string | undefined {
    return currentUserEmail;
}

function navigateToMostRecentReport(currentReport: OnyxEntry<Report>) {
    const lastAccessedReportID = findLastAccessedReport(false, false, undefined, currentReport?.reportID)?.reportID;

    if (lastAccessedReportID) {
        const lastAccessedReportRoute = ROUTES.REPORT_WITH_ID.getRoute(lastAccessedReportID);
        Navigation.goBack(lastAccessedReportRoute);
    } else {
        const isChatThread = isChatThreadReportUtils(currentReport);

        // If it is not a chat thread we should call Navigation.goBack to pop the current route first before navigating to Concierge.
        if (!isChatThread) {
            Navigation.goBack();
        }

        navigateToConciergeChat(false, () => true, {forceReplace: true});
    }
}

function getMostRecentReportID(currentReport: OnyxEntry<Report>) {
    const lastAccessedReportID = findLastAccessedReport(false, false, undefined, currentReport?.reportID)?.reportID;
    return lastAccessedReportID ?? conciergeReportID;
}

function joinRoom(report: OnyxEntry<Report>) {
    if (!report) {
        return;
    }
    updateNotificationPreference(
        report.reportID,
        getReportNotificationPreference(report),
        getDefaultNotificationPreferenceForReport(report),
        report.parentReportID,
        report.parentReportActionID,
    );
}

function leaveGroupChat(reportID: string) {
    const report = allReports?.[`${ONYXKEYS.COLLECTION.REPORT}${reportID}`];
    if (!report) {
        Log.warn('Attempting to leave Group Chat that does not existing locally');
        return;
    }

    // Use merge instead of set to avoid deleting the report too quickly, which could cause a brief "not found" page to appear.
    // The remaining parts of the report object will be removed after the API call is successful.
    const optimisticData: OnyxUpdate[] = [
        {
            onyxMethod: Onyx.METHOD.MERGE,
            key: `${ONYXKEYS.COLLECTION.REPORT}${reportID}`,
            value: {
                reportID: null,
                stateNum: CONST.REPORT.STATE_NUM.APPROVED,
                statusNum: CONST.REPORT.STATUS_NUM.CLOSED,
                participants: {
                    [currentUserAccountID]: {
                        notificationPreference: CONST.REPORT.NOTIFICATION_PREFERENCE.HIDDEN,
                    },
                },
            },
        },
    ];
    // Clean up any quick actions for the report we're leaving from
    if (quickAction?.chatReportID?.toString() === reportID) {
        optimisticData.push({
            onyxMethod: Onyx.METHOD.SET,
            key: ONYXKEYS.NVP_QUICK_ACTION_GLOBAL_CREATE,
            value: null,
        });
    }

    // Ensure that any remaining data is removed upon successful completion, even if the server sends a report removal response.
    // This is done to prevent the removal update from lingering in the applyHTTPSOnyxUpdates function.
    const successData: OnyxUpdate[] = [
        {
            onyxMethod: Onyx.METHOD.MERGE,
            key: `${ONYXKEYS.COLLECTION.REPORT}${reportID}`,
            value: null,
        },
    ];

    const failureData: OnyxUpdate[] = [
        {
            onyxMethod: Onyx.METHOD.MERGE,
            key: `${ONYXKEYS.COLLECTION.REPORT}${reportID}`,
            value: report,
        },
    ];

    navigateToMostRecentReport(report);
    API.write(WRITE_COMMANDS.LEAVE_GROUP_CHAT, {reportID}, {optimisticData, successData, failureData});
}

/** Leave a report by setting the state to submitted and closed */
function leaveRoom(reportID: string, isWorkspaceMemberLeavingWorkspaceRoom = false) {
    const report = allReports?.[`${ONYXKEYS.COLLECTION.REPORT}${reportID}`];

    if (!report) {
        return;
    }
    const isChatThread = isChatThreadReportUtils(report);

    // Pusher's leavingStatus should be sent earlier.
    // Place the broadcast before calling the LeaveRoom API to prevent a race condition
    // between Onyx report being null and Pusher's leavingStatus becoming true.
    broadcastUserIsLeavingRoom(reportID);

    // If a workspace member is leaving a workspace room, they don't actually lose the room from Onyx.
    // Instead, their notification preference just gets set to "hidden".
    // Same applies for chat threads too
    const optimisticData: OnyxUpdate[] = [
        {
            onyxMethod: Onyx.METHOD.MERGE,
            key: `${ONYXKEYS.COLLECTION.REPORT}${reportID}`,
            value:
                isWorkspaceMemberLeavingWorkspaceRoom || isChatThread
                    ? {
                          participants: {
                              [currentUserAccountID]: {
                                  notificationPreference: CONST.REPORT.NOTIFICATION_PREFERENCE.HIDDEN,
                              },
                          },
                      }
                    : {
                          reportID: null,
                          stateNum: CONST.REPORT.STATE_NUM.APPROVED,
                          statusNum: CONST.REPORT.STATUS_NUM.CLOSED,
                          participants: {
                              [currentUserAccountID]: {
                                  notificationPreference: CONST.REPORT.NOTIFICATION_PREFERENCE.HIDDEN,
                              },
                          },
                      },
        },
    ];

    const successData: OnyxUpdate[] = [];
    if (isWorkspaceMemberLeavingWorkspaceRoom || isChatThread) {
        successData.push({
            onyxMethod: Onyx.METHOD.MERGE,
            key: `${ONYXKEYS.COLLECTION.REPORT}${reportID}`,
            value: {
                participants: {
                    [currentUserAccountID]: {
                        notificationPreference: CONST.REPORT.NOTIFICATION_PREFERENCE.HIDDEN,
                    },
                },
            },
        });
    } else {
        // Use the Onyx.set method to remove all other key values except reportName to prevent showing the room name as random numbers after leaving it.
        // See https://github.com/Expensify/App/issues/55676 for more information.
        successData.push({
            onyxMethod: Onyx.METHOD.SET,
            key: `${ONYXKEYS.COLLECTION.REPORT}${reportID}`,
            value: {reportName: report.reportName},
        });
    }

    const failureData: OnyxUpdate[] = [
        {
            onyxMethod: Onyx.METHOD.MERGE,
            key: `${ONYXKEYS.COLLECTION.REPORT}${reportID}`,
            value: report,
        },
    ];

    if (report.parentReportID && report.parentReportActionID) {
        optimisticData.push({
            onyxMethod: Onyx.METHOD.MERGE,
            key: `${ONYXKEYS.COLLECTION.REPORT_ACTIONS}${report.parentReportID}`,
            value: {[report.parentReportActionID]: {childReportNotificationPreference: CONST.REPORT.NOTIFICATION_PREFERENCE.HIDDEN}},
        });
        successData.push({
            onyxMethod: Onyx.METHOD.MERGE,
            key: `${ONYXKEYS.COLLECTION.REPORT_ACTIONS}${report.parentReportID}`,
            value: {[report.parentReportActionID]: {childReportNotificationPreference: CONST.REPORT.NOTIFICATION_PREFERENCE.HIDDEN}},
        });
        failureData.push({
            onyxMethod: Onyx.METHOD.MERGE,
            key: `${ONYXKEYS.COLLECTION.REPORT_ACTIONS}${report.parentReportID}`,
            value: {
                [report.parentReportActionID]: {
                    childReportNotificationPreference: report?.participants?.[currentUserAccountID]?.notificationPreference ?? getDefaultNotificationPreferenceForReport(report),
                },
            },
        });
    }

    const parameters: LeaveRoomParams = {
        reportID,
    };

    API.write(WRITE_COMMANDS.LEAVE_ROOM, parameters, {optimisticData, successData, failureData});

    // If this is the leave action from a workspace room, simply dismiss the modal, i.e., allow the user to view the room and join again immediately.
    // If this is the leave action from a chat thread (even if the chat thread is in a room), do not allow the user to stay in the thread after leaving.
    if (isWorkspaceMemberLeavingWorkspaceRoom && !isChatThread) {
        return;
    }
    // In other cases, the report is deleted and we should move the user to another report.
    navigateToMostRecentReport(report);
}

function buildInviteToRoomOnyxData(reportID: string, inviteeEmailsToAccountIDs: InvitedEmailsToAccountIDs, formatPhoneNumber: LocaleContextProps['formatPhoneNumber']) {
    const report = allReports?.[`${ONYXKEYS.COLLECTION.REPORT}${reportID}`];
    const reportMetadata = getReportMetadata(reportID);
    const isGroupChat = isGroupChatReportUtils(report);

    const defaultNotificationPreference = getDefaultNotificationPreferenceForReport(report);

    const inviteeEmails = Object.keys(inviteeEmailsToAccountIDs);
    const inviteeAccountIDs = Object.values(inviteeEmailsToAccountIDs);

    const logins = inviteeEmails.map((memberLogin) => PhoneNumber.addSMSDomainIfPhoneNumber(memberLogin));
    const {newAccountIDs, newLogins} = PersonalDetailsUtils.getNewAccountIDsAndLogins(logins, inviteeAccountIDs);

    const participantsAfterInvitation = inviteeAccountIDs.reduce(
        (reportParticipants: Participants, accountID: number) => {
            const participant: ReportParticipant = {
                notificationPreference: defaultNotificationPreference,
                role: CONST.REPORT.ROLE.MEMBER,
            };
            // eslint-disable-next-line no-param-reassign
            reportParticipants[accountID] = participant;
            return reportParticipants;
        },
        {...report?.participants},
    );

    const newPersonalDetailsOnyxData = PersonalDetailsUtils.getPersonalDetailsOnyxDataForOptimisticUsers(newLogins, newAccountIDs, formatPhoneNumber);
    const pendingChatMembers = getPendingChatMembers(inviteeAccountIDs, reportMetadata?.pendingChatMembers ?? [], CONST.RED_BRICK_ROAD_PENDING_ACTION.ADD);

    const newParticipantAccountCleanUp = newAccountIDs.reduce<Record<number, null>>((participantCleanUp, newAccountID) => {
        // eslint-disable-next-line no-param-reassign
        participantCleanUp[newAccountID] = null;
        return participantCleanUp;
    }, {});

    const optimisticData: OnyxUpdate[] = [
        {
            onyxMethod: Onyx.METHOD.MERGE,
            key: `${ONYXKEYS.COLLECTION.REPORT}${reportID}`,
            value: {
                participants: participantsAfterInvitation,
            },
        },
        {
            onyxMethod: Onyx.METHOD.MERGE,
            key: `${ONYXKEYS.COLLECTION.REPORT_METADATA}${reportID}`,
            value: {
                pendingChatMembers,
            },
        },
    ];
    optimisticData.push(...newPersonalDetailsOnyxData.optimisticData);

    const successPendingChatMembers = reportMetadata?.pendingChatMembers
        ? reportMetadata?.pendingChatMembers?.filter(
              (pendingMember) => !(inviteeAccountIDs.includes(Number(pendingMember.accountID)) && pendingMember.pendingAction === CONST.RED_BRICK_ROAD_PENDING_ACTION.DELETE),
          )
        : null;
    const successData: OnyxUpdate[] = [
        {
            onyxMethod: Onyx.METHOD.MERGE,
            key: `${ONYXKEYS.COLLECTION.REPORT}${reportID}`,
            value: {
                participants: newParticipantAccountCleanUp,
            },
        },
        {
            onyxMethod: Onyx.METHOD.MERGE,
            key: `${ONYXKEYS.COLLECTION.REPORT_METADATA}${reportID}`,
            value: {
                pendingChatMembers: successPendingChatMembers,
            },
        },
    ];
    successData.push(...newPersonalDetailsOnyxData.finallyData);

    const failureData: OnyxUpdate[] = [
        {
            onyxMethod: Onyx.METHOD.MERGE,
            key: `${ONYXKEYS.COLLECTION.REPORT_METADATA}${reportID}`,
            value: {
                pendingChatMembers:
                    pendingChatMembers.map((pendingChatMember) => {
                        if (!inviteeAccountIDs.includes(Number(pendingChatMember.accountID))) {
                            return pendingChatMember;
                        }
                        return {
                            ...pendingChatMember,
                            errors: getMicroSecondOnyxErrorWithTranslationKey('roomMembersPage.error.genericAdd'),
                        };
                    }) ?? null,
            },
        },
    ];

    return {optimisticData, successData, failureData, isGroupChat, inviteeEmails, newAccountIDs};
}

/** Invites people to a room */
function inviteToRoom(reportID: string, inviteeEmailsToAccountIDs: InvitedEmailsToAccountIDs, formatPhoneNumber: LocaleContextProps['formatPhoneNumber']) {
    const {optimisticData, successData, failureData, isGroupChat, inviteeEmails, newAccountIDs} = buildInviteToRoomOnyxData(reportID, inviteeEmailsToAccountIDs, formatPhoneNumber);

    if (isGroupChat) {
        const parameters: InviteToGroupChatParams = {
            reportID,
            inviteeEmails,
            accountIDList: newAccountIDs.join(),
        };

        API.write(WRITE_COMMANDS.INVITE_TO_GROUP_CHAT, parameters, {optimisticData, successData, failureData});
        return;
    }

    const parameters: InviteToRoomParams = {
        reportID,
        inviteeEmails,
        accountIDList: newAccountIDs.join(),
    };

    // eslint-disable-next-line rulesdir/no-multiple-api-calls
    API.write(WRITE_COMMANDS.INVITE_TO_ROOM, parameters, {optimisticData, successData, failureData});
}

function clearAddRoomMemberError(reportID: string, invitedAccountID: string) {
    const reportMetadata = getReportMetadata(reportID);
    Onyx.merge(`${ONYXKEYS.COLLECTION.REPORT}${reportID}`, {
        participants: {
            [invitedAccountID]: null,
        },
    });
    Onyx.merge(`${ONYXKEYS.COLLECTION.REPORT_METADATA}${reportID}`, {
        pendingChatMembers: reportMetadata?.pendingChatMembers?.filter((pendingChatMember) => pendingChatMember.accountID !== invitedAccountID),
    });
    Onyx.merge(ONYXKEYS.PERSONAL_DETAILS_LIST, {
        [invitedAccountID]: null,
    });
}

function updateGroupChatMemberRoles(reportID: string, accountIDList: number[], role: ValueOf<typeof CONST.REPORT.ROLE>) {
    const memberRoles: Record<number, string> = {};
    const optimisticParticipants: Record<number, Partial<ReportParticipant>> = {};
    const successParticipants: Record<number, Partial<ReportParticipant>> = {};

    accountIDList.forEach((accountID) => {
        memberRoles[accountID] = role;
        optimisticParticipants[accountID] = {
            role,
            pendingFields: {
                role: CONST.RED_BRICK_ROAD_PENDING_ACTION.UPDATE,
            },
            pendingAction: CONST.RED_BRICK_ROAD_PENDING_ACTION.UPDATE,
        };
        successParticipants[accountID] = {
            pendingFields: {
                role: null,
            },
            pendingAction: null,
        };
    });

    const optimisticData: OnyxUpdate[] = [
        {
            onyxMethod: Onyx.METHOD.MERGE,
            key: `${ONYXKEYS.COLLECTION.REPORT}${reportID}`,
            value: {participants: optimisticParticipants},
        },
    ];

    const successData: OnyxUpdate[] = [
        {
            onyxMethod: Onyx.METHOD.MERGE,
            key: `${ONYXKEYS.COLLECTION.REPORT}${reportID}`,
            value: {participants: successParticipants},
        },
    ];
    const parameters: UpdateGroupChatMemberRolesParams = {reportID, memberRoles: JSON.stringify(memberRoles)};
    API.write(WRITE_COMMANDS.UPDATE_GROUP_CHAT_MEMBER_ROLES, parameters, {optimisticData, successData});
}

/** Invites people to a group chat */
function inviteToGroupChat(reportID: string, inviteeEmailsToAccountIDs: InvitedEmailsToAccountIDs, formatPhoneNumber: LocaleContextProps['formatPhoneNumber']) {
    inviteToRoom(reportID, inviteeEmailsToAccountIDs, formatPhoneNumber);
}

/** Removes people from a room
 *  Please see https://github.com/Expensify/App/blob/main/README.md#Security for more details
 */
function removeFromRoom(reportID: string, targetAccountIDs: number[]) {
    const report = allReports?.[`${ONYXKEYS.COLLECTION.REPORT}${reportID}`];
    const reportMetadata = getReportMetadata(reportID);
    if (!report) {
        return;
    }

    const removeParticipantsData: Record<number, null> = {};
    targetAccountIDs.forEach((accountID) => {
        removeParticipantsData[accountID] = null;
    });
    const pendingChatMembers = getPendingChatMembers(targetAccountIDs, reportMetadata?.pendingChatMembers ?? [], CONST.RED_BRICK_ROAD_PENDING_ACTION.DELETE);

    const optimisticData: OnyxUpdate[] = [
        {
            onyxMethod: Onyx.METHOD.MERGE,
            key: `${ONYXKEYS.COLLECTION.REPORT_METADATA}${reportID}`,
            value: {
                pendingChatMembers,
            },
        },
    ];

    const failureData: OnyxUpdate[] = [
        {
            onyxMethod: Onyx.METHOD.MERGE,
            key: `${ONYXKEYS.COLLECTION.REPORT_METADATA}${reportID}`,
            value: {
                pendingChatMembers: reportMetadata?.pendingChatMembers ?? null,
            },
        },
    ];

    // We need to add success data here since in high latency situations,
    // the OpenRoomMembersPage call has the chance of overwriting the optimistic data we set above.
    const successData: OnyxUpdate[] = [
        {
            onyxMethod: Onyx.METHOD.MERGE,
            key: `${ONYXKEYS.COLLECTION.REPORT}${reportID}`,
            value: {
                participants: removeParticipantsData,
            },
        },
        {
            onyxMethod: Onyx.METHOD.MERGE,
            key: `${ONYXKEYS.COLLECTION.REPORT_METADATA}${reportID}`,
            value: {
                pendingChatMembers: reportMetadata?.pendingChatMembers ?? null,
            },
        },
    ];

    if (isGroupChatReportUtils(report)) {
        const parameters: RemoveFromGroupChatParams = {
            reportID,
            accountIDList: targetAccountIDs.join(),
        };
        API.write(WRITE_COMMANDS.REMOVE_FROM_GROUP_CHAT, parameters, {optimisticData, failureData, successData});
        return;
    }

    const parameters: RemoveFromRoomParams = {
        reportID,
        targetAccountIDs,
    };

    // eslint-disable-next-line rulesdir/no-multiple-api-calls
    API.write(WRITE_COMMANDS.REMOVE_FROM_ROOM, parameters, {optimisticData, failureData, successData});
}

function removeFromGroupChat(reportID: string, accountIDList: number[]) {
    removeFromRoom(reportID, accountIDList);
}

function setLastOpenedPublicRoom(reportID: string) {
    Onyx.set(ONYXKEYS.LAST_OPENED_PUBLIC_ROOM_ID, reportID);
}

/** Navigates to the last opened public room */
function openLastOpenedPublicRoom(lastOpenedPublicRoomID: string) {
    Navigation.isNavigationReady().then(() => {
        setLastOpenedPublicRoom('');
        Navigation.navigate(ROUTES.REPORT_WITH_ID.getRoute(lastOpenedPublicRoomID));
    });
}

/** Flag a comment as offensive */
function flagComment(reportID: string | undefined, reportAction: OnyxEntry<ReportAction>, severity: string) {
    const originalReportID = getOriginalReportID(reportID, reportAction);
    const message = ReportActionsUtils.getReportActionMessage(reportAction);

    if (!message || !reportAction) {
        return;
    }

    let updatedDecision: Decision;
    if (severity === CONST.MODERATION.FLAG_SEVERITY_SPAM || severity === CONST.MODERATION.FLAG_SEVERITY_INCONSIDERATE) {
        if (!message?.moderationDecision) {
            updatedDecision = {
                decision: CONST.MODERATION.MODERATOR_DECISION_PENDING,
            };
        } else {
            updatedDecision = message.moderationDecision;
        }
    } else if (severity === CONST.MODERATION.FLAG_SEVERITY_ASSAULT || severity === CONST.MODERATION.FLAG_SEVERITY_HARASSMENT) {
        updatedDecision = {
            decision: CONST.MODERATION.MODERATOR_DECISION_PENDING_REMOVE,
        };
    } else {
        updatedDecision = {
            decision: CONST.MODERATION.MODERATOR_DECISION_PENDING_HIDE,
        };
    }

    const reportActionID = reportAction.reportActionID;

    const updatedMessage: Message = {
        ...message,
        moderationDecision: updatedDecision,
    };

    const optimisticData: OnyxUpdate[] = [
        {
            onyxMethod: Onyx.METHOD.MERGE,
            key: `${ONYXKEYS.COLLECTION.REPORT_ACTIONS}${originalReportID}`,
            value: {
                [reportActionID]: {
                    pendingAction: CONST.RED_BRICK_ROAD_PENDING_ACTION.UPDATE,
                    message: [updatedMessage],
                },
            },
        },
    ];

    const failureData: OnyxUpdate[] = [
        {
            onyxMethod: Onyx.METHOD.MERGE,
            key: `${ONYXKEYS.COLLECTION.REPORT_ACTIONS}${originalReportID}`,
            value: {
                [reportActionID]: {
                    ...reportAction,
                    pendingAction: null,
                },
            },
        },
    ];

    const successData: OnyxUpdate[] = [
        {
            onyxMethod: Onyx.METHOD.MERGE,
            key: `${ONYXKEYS.COLLECTION.REPORT_ACTIONS}${originalReportID}`,
            value: {
                [reportActionID]: {
                    pendingAction: null,
                },
            },
        },
    ];

    const parameters: FlagCommentParams = {
        severity,
        reportActionID,
        // This check is to prevent flooding Concierge with test flags
        // If you need to test moderation responses from Concierge on dev, set this to false!
        isDevRequest: Environment.isDevelopment(),
    };

    API.write(WRITE_COMMANDS.FLAG_COMMENT, parameters, {optimisticData, successData, failureData});
}

/** Updates a given user's private notes on a report */
const updatePrivateNotes = (reportID: string, accountID: number, note: string) => {
    const optimisticData: OnyxUpdate[] = [
        {
            onyxMethod: Onyx.METHOD.MERGE,
            key: `${ONYXKEYS.COLLECTION.REPORT}${reportID}`,
            value: {
                privateNotes: {
                    [accountID]: {
                        pendingAction: CONST.RED_BRICK_ROAD_PENDING_ACTION.UPDATE,
                        errors: null,
                        note,
                    },
                },
            },
        },
    ];

    const successData: OnyxUpdate[] = [
        {
            onyxMethod: Onyx.METHOD.MERGE,
            key: `${ONYXKEYS.COLLECTION.REPORT}${reportID}`,
            value: {
                privateNotes: {
                    [accountID]: {
                        pendingAction: null,
                        errors: null,
                    },
                },
            },
        },
    ];

    const failureData: OnyxUpdate[] = [
        {
            onyxMethod: Onyx.METHOD.MERGE,
            key: `${ONYXKEYS.COLLECTION.REPORT}${reportID}`,
            value: {
                privateNotes: {
                    [accountID]: {
                        errors: getMicroSecondOnyxErrorWithTranslationKey('privateNotes.error.genericFailureMessage'),
                    },
                },
            },
        },
    ];

    const parameters: UpdateReportPrivateNoteParams = {reportID, privateNotes: note};

    API.write(WRITE_COMMANDS.UPDATE_REPORT_PRIVATE_NOTE, parameters, {optimisticData, successData, failureData});
};

/** Fetches all the private notes for a given report */
function getReportPrivateNote(reportID: string | undefined) {
    if (isAnonymousUser()) {
        return;
    }

    if (!reportID) {
        return;
    }

    const optimisticData: OnyxUpdate[] = [
        {
            onyxMethod: Onyx.METHOD.MERGE,
            key: `${ONYXKEYS.COLLECTION.REPORT_METADATA}${reportID}`,
            value: {
                isLoadingPrivateNotes: true,
            },
        },
    ];

    const successData: OnyxUpdate[] = [
        {
            onyxMethod: Onyx.METHOD.MERGE,
            key: `${ONYXKEYS.COLLECTION.REPORT_METADATA}${reportID}`,
            value: {
                isLoadingPrivateNotes: false,
            },
        },
    ];

    const failureData: OnyxUpdate[] = [
        {
            onyxMethod: Onyx.METHOD.MERGE,
            key: `${ONYXKEYS.COLLECTION.REPORT_METADATA}${reportID}`,
            value: {
                isLoadingPrivateNotes: false,
            },
        },
    ];

    const parameters: GetReportPrivateNoteParams = {reportID};

    API.read(READ_COMMANDS.GET_REPORT_PRIVATE_NOTE, parameters, {optimisticData, successData, failureData});
}

function completeOnboarding({
    engagementChoice,
    onboardingMessage,
    firstName = '',
    lastName = '',
    adminsChatReportID,
    onboardingPolicyID,
    paymentSelected,
    companySize,
    userReportedIntegration,
    wasInvited,
}: {
    engagementChoice: OnboardingPurpose;
    onboardingMessage: OnboardingMessage;
    firstName?: string;
    lastName?: string;
    adminsChatReportID?: string;
    onboardingPolicyID?: string;
    paymentSelected?: string;
    companySize?: OnboardingCompanySize;
    userReportedIntegration?: OnboardingAccounting;
    wasInvited?: boolean;
}) {
    const onboardingData = prepareOnboardingOnyxData(
        introSelected,
        engagementChoice,
        onboardingMessage,
        adminsChatReportID,
        onboardingPolicyID,
        userReportedIntegration,
        wasInvited,
        companySize,
    );
    if (!onboardingData) {
        return;
    }

    const {optimisticData, successData, failureData, guidedSetupData, actorAccountID, selfDMParameters} = onboardingData;

    const parameters: CompleteGuidedSetupParams = {
        engagementChoice,
        firstName,
        lastName,
        actorAccountID,
        guidedSetupData: JSON.stringify(guidedSetupData),
        paymentSelected,
        companySize,
        userReportedIntegration,
        policyID: onboardingPolicyID,
        selfDMReportID: selfDMParameters.reportID,
        selfDMCreatedReportActionID: selfDMParameters.createdReportActionID,
    };

    if (shouldOnboardingRedirectToOldDot(companySize, userReportedIntegration)) {
        optimisticData.push({
            onyxMethod: Onyx.METHOD.MERGE,
            key: ONYXKEYS.NVP_ONBOARDING,
            value: {isLoading: true},
        });

        successData.push({
            onyxMethod: Onyx.METHOD.MERGE,
            key: ONYXKEYS.NVP_ONBOARDING,
            value: {isLoading: false},
        });

        failureData.push({
            onyxMethod: Onyx.METHOD.MERGE,
            key: ONYXKEYS.NVP_ONBOARDING,
            value: {isLoading: false},
        });
    }

    API.write(WRITE_COMMANDS.COMPLETE_GUIDED_SETUP, parameters, {optimisticData, successData, failureData});
}

/** Loads necessary data for rendering the RoomMembersPage */
function openRoomMembersPage(reportID: string) {
    const parameters: OpenRoomMembersPageParams = {reportID};

    API.read(READ_COMMANDS.OPEN_ROOM_MEMBERS_PAGE, parameters);
}

/**
 * Checks if there are any errors in the private notes for a given report
 *
 * @returns Returns true if there are errors in any of the private notes on the report
 */
function hasErrorInPrivateNotes(report: OnyxEntry<Report>): boolean {
    const privateNotes = report?.privateNotes ?? {};
    return Object.values(privateNotes).some((privateNote) => !isEmpty(privateNote.errors));
}

/** Clears all errors associated with a given private note */
function clearPrivateNotesError(reportID: string, accountID: number) {
    Onyx.merge(`${ONYXKEYS.COLLECTION.REPORT}${reportID}`, {privateNotes: {[accountID]: {errors: null}}});
}

function getDraftPrivateNote(reportID: string): string {
    return draftNoteMap?.[reportID] ?? '';
}

/**
 * Saves the private notes left by the user as they are typing. By saving this data the user can switch between chats, close
 * tab, refresh etc without worrying about loosing what they typed out.
 */
function savePrivateNotesDraft(reportID: string, note: string) {
    Onyx.merge(`${ONYXKEYS.COLLECTION.PRIVATE_NOTES_DRAFT}${reportID}`, note);
}

function searchForReports(searchInput: string, policyID?: string) {
    // We do not try to make this request while offline because it sets a loading indicator optimistically
    if (isNetworkOffline) {
        Onyx.set(ONYXKEYS.IS_SEARCHING_FOR_REPORTS, false);
        return;
    }

    const successData: OnyxUpdate[] = [
        {
            onyxMethod: Onyx.METHOD.MERGE,
            key: ONYXKEYS.IS_SEARCHING_FOR_REPORTS,
            value: false,
        },
    ];

    const failureData: OnyxUpdate[] = [
        {
            onyxMethod: Onyx.METHOD.MERGE,
            key: ONYXKEYS.IS_SEARCHING_FOR_REPORTS,
            value: false,
        },
    ];

    const searchForRoomToMentionParams: SearchForRoomsToMentionParams = {query: searchInput.toLowerCase(), policyID};
    const searchForReportsParams: SearchForReportsParams = {searchInput: searchInput.toLowerCase(), canCancel: true};

    // We want to cancel all pending SearchForReports API calls before making another one
    if (!policyID) {
        HttpUtils.cancelPendingRequests(READ_COMMANDS.SEARCH_FOR_REPORTS);
    }

    API.read(policyID ? READ_COMMANDS.SEARCH_FOR_ROOMS_TO_MENTION : READ_COMMANDS.SEARCH_FOR_REPORTS, policyID ? searchForRoomToMentionParams : searchForReportsParams, {
        successData,
        failureData,
    });
}

function searchInServer(searchInput: string, policyID?: string) {
    if (isNetworkOffline || !searchInput.trim().length) {
        Onyx.set(ONYXKEYS.IS_SEARCHING_FOR_REPORTS, false);
        return;
    }

    // Why not set this in optimistic data? It won't run until the API request happens and while the API request is debounced
    // we want to show the loading state right away. Otherwise, we will see a flashing UI where the client options are sorted and
    // tell the user there are no options, then we start searching, and tell them there are no options again.
    Onyx.set(ONYXKEYS.IS_SEARCHING_FOR_REPORTS, true);
    searchForReports(searchInput, policyID);
}

function updateLastVisitTime(reportID: string) {
    if (!isValidReportIDFromPath(reportID)) {
        return;
    }
    Onyx.merge(`${ONYXKEYS.COLLECTION.REPORT_METADATA}${reportID}`, {lastVisitTime: DateUtils.getDBTime()});
}

function updateLoadingInitialReportAction(reportID: string) {
    if (!isValidReportIDFromPath(reportID)) {
        return;
    }
    Onyx.merge(`${ONYXKEYS.COLLECTION.REPORT_METADATA}${reportID}`, {isLoadingInitialReportActions: false});
}

function setNewRoomFormLoading(isLoading = true) {
    Onyx.merge(`${ONYXKEYS.FORMS.NEW_ROOM_FORM}`, {isLoading});
}

function clearNewRoomFormError() {
    return Onyx.set(ONYXKEYS.FORMS.NEW_ROOM_FORM, {
        isLoading: false,
        errorFields: null,
        errors: null,
        [INPUT_IDS.ROOM_NAME]: '',
        [INPUT_IDS.REPORT_DESCRIPTION]: '',
        [INPUT_IDS.POLICY_ID]: '',
        [INPUT_IDS.WRITE_CAPABILITY]: '',
        [INPUT_IDS.VISIBILITY]: '',
    });
}

function resolveActionableMentionWhisper(
    reportID: string | undefined,
    reportAction: OnyxEntry<ReportAction>,
    resolution: ValueOf<typeof CONST.REPORT.ACTIONABLE_MENTION_WHISPER_RESOLUTION> | ValueOf<typeof CONST.REPORT.ACTIONABLE_MENTION_INVITE_TO_SUBMIT_EXPENSE_CONFIRM_WHISPER>,
    formatPhoneNumber: LocaleContextProps['formatPhoneNumber'],
    policy?: OnyxEntry<Policy>,
) {
    if (!reportAction || !reportID) {
        return;
    }

    if (ReportActionsUtils.isActionableMentionWhisper(reportAction) && resolution === CONST.REPORT.ACTIONABLE_MENTION_WHISPER_RESOLUTION.INVITE_TO_SUBMIT_EXPENSE) {
        const actionOriginalMessage = ReportActionsUtils.getOriginalMessage(reportAction);

        const policyID = policy?.id;

        if (actionOriginalMessage && policyID) {
            const currentUserDetails = allPersonalDetails?.[getCurrentUserAccountID()];
            const welcomeNoteSubject = `# ${currentUserDetails?.displayName ?? ''} invited you to ${policy?.name ?? 'a workspace'}`;
            const welcomeNote = Localize.translateLocal('workspace.common.welcomeNote');
            const policyMemberAccountIDs = Object.values(getMemberAccountIDsForWorkspace(policy?.employeeList, false, false));

            const invitees: Record<string, number> = {};
            actionOriginalMessage.inviteeEmails?.forEach((email, index) => {
                if (!email) {
                    return;
                }
                invitees[email] = actionOriginalMessage.inviteeAccountIDs?.at(index) ?? CONST.DEFAULT_NUMBER_ID;
            });

            addMembersToWorkspace(invitees, `${welcomeNoteSubject}\n\n${welcomeNote}`, policyID, policyMemberAccountIDs, CONST.POLICY.ROLE.USER, formatPhoneNumber);
        }
    }

    const message = ReportActionsUtils.getReportActionMessage(reportAction);
    if (!message) {
        return;
    }

    const updatedMessage: Message = {
        ...message,
        resolution,
    };

    const optimisticReportActions = {
        [reportAction.reportActionID]: {
            originalMessage: {
                resolution,
            },
        },
    };

    const report = allReports?.[`${ONYXKEYS.COLLECTION.REPORT}${reportID}`];
    const reportUpdateDataWithPreviousLastMessage = getReportLastMessage(reportID, optimisticReportActions as ReportActions);

    const reportUpdateDataWithCurrentLastMessage = {
        lastMessageText: report?.lastMessageText,
        lastVisibleActionCreated: report?.lastVisibleActionCreated,
        lastActorAccountID: report?.lastActorAccountID,
    };

    const optimisticData: OnyxUpdate[] = [
        {
            onyxMethod: Onyx.METHOD.MERGE,
            key: `${ONYXKEYS.COLLECTION.REPORT_ACTIONS}${reportID}`,
            value: {
                [reportAction.reportActionID]: {
                    message: [updatedMessage],
                    originalMessage: {
                        resolution,
                    },
                },
            },
        },
        {
            onyxMethod: Onyx.METHOD.MERGE,
            key: `${ONYXKEYS.COLLECTION.REPORT}${reportID}`,
            value: reportUpdateDataWithPreviousLastMessage,
        },
    ];

    const failureData: OnyxUpdate[] = [
        {
            onyxMethod: Onyx.METHOD.MERGE,
            key: `${ONYXKEYS.COLLECTION.REPORT_ACTIONS}${reportID}`,
            value: {
                [reportAction.reportActionID]: {
                    message: [message],
                    originalMessage: {
                        resolution: null,
                    },
                },
            },
        },
        {
            onyxMethod: Onyx.METHOD.MERGE,
            key: `${ONYXKEYS.COLLECTION.REPORT}${reportID}`,
            value: reportUpdateDataWithCurrentLastMessage, // revert back to the current report last message data in case of failure
        },
    ];

    const parameters: ResolveActionableMentionWhisperParams = {
        reportActionID: reportAction.reportActionID,
        resolution,
    };

    API.write(WRITE_COMMANDS.RESOLVE_ACTIONABLE_MENTION_WHISPER, parameters, {optimisticData, failureData});
}

function resolveActionableMentionConfirmWhisper(
    reportID: string | undefined,
    reportAction: OnyxEntry<ReportAction>,
    resolution: ValueOf<typeof CONST.REPORT.ACTIONABLE_MENTION_INVITE_TO_SUBMIT_EXPENSE_CONFIRM_WHISPER>,
    formatPhoneNumber: LocaleContextProps['formatPhoneNumber'],
) {
    resolveActionableMentionWhisper(reportID, reportAction, resolution, formatPhoneNumber);
}

function resolveActionableReportMentionWhisper(
    reportId: string | undefined,
    reportAction: OnyxEntry<ReportAction>,
    resolution: ValueOf<typeof CONST.REPORT.ACTIONABLE_REPORT_MENTION_WHISPER_RESOLUTION>,
) {
    if (!reportAction || !reportId) {
        return;
    }

    const optimisticReportActions = {
        [reportAction.reportActionID]: {
            originalMessage: {
                resolution,
            },
        },
    };

    const report = allReports?.[`${ONYXKEYS.COLLECTION.REPORT}${reportId}`];
    const reportUpdateDataWithPreviousLastMessage = getReportLastMessage(reportId, optimisticReportActions as ReportActions);

    const reportUpdateDataWithCurrentLastMessage = {
        lastMessageText: report?.lastMessageText,
        lastVisibleActionCreated: report?.lastVisibleActionCreated,
        lastActorAccountID: report?.lastActorAccountID,
    };

    const optimisticData: OnyxUpdate[] = [
        {
            onyxMethod: Onyx.METHOD.MERGE,
            key: `${ONYXKEYS.COLLECTION.REPORT_ACTIONS}${reportId}`,
            value: {
                [reportAction.reportActionID]: {
                    originalMessage: {
                        resolution,
                    },
                },
            } as ReportActions,
        },
        {
            onyxMethod: Onyx.METHOD.MERGE,
            key: `${ONYXKEYS.COLLECTION.REPORT}${reportId}`,
            value: reportUpdateDataWithPreviousLastMessage,
        },
    ];

    const failureData: OnyxUpdate[] = [
        {
            onyxMethod: Onyx.METHOD.MERGE,
            key: `${ONYXKEYS.COLLECTION.REPORT_ACTIONS}${reportId}`,
            value: {
                [reportAction.reportActionID]: {
                    originalMessage: {
                        resolution: null,
                    },
                },
            },
        },
        {
            onyxMethod: Onyx.METHOD.MERGE,
            key: `${ONYXKEYS.COLLECTION.REPORT}${reportId}`,
            value: reportUpdateDataWithCurrentLastMessage, // revert back to the current report last message data in case of failure
        },
    ];

    const parameters: ResolveActionableReportMentionWhisperParams = {
        reportActionID: reportAction.reportActionID,
        resolution,
    };

    API.write(WRITE_COMMANDS.RESOLVE_ACTIONABLE_REPORT_MENTION_WHISPER, parameters, {optimisticData, failureData});
}

function dismissTrackExpenseActionableWhisper(reportID: string | undefined, reportAction: OnyxEntry<ReportAction>): void {
    const isArrayMessage = Array.isArray(reportAction?.message);
    const message = ReportActionsUtils.getReportActionMessage(reportAction);
    if (!message || !reportAction || !reportID) {
        return;
    }

    const updatedMessage: Message = {
        ...message,
        resolution: CONST.REPORT.ACTIONABLE_TRACK_EXPENSE_WHISPER_RESOLUTION.NOTHING,
    };

    const optimisticData: OnyxUpdate[] = [
        {
            onyxMethod: Onyx.METHOD.MERGE,
            key: `${ONYXKEYS.COLLECTION.REPORT_ACTIONS}${reportID}`,
            value: {
                [reportAction.reportActionID]: {
                    message: isArrayMessage ? [updatedMessage] : updatedMessage,
                    originalMessage: {
                        resolution: CONST.REPORT.ACTIONABLE_TRACK_EXPENSE_WHISPER_RESOLUTION.NOTHING,
                    },
                },
            },
        },
    ];

    const failureData: OnyxUpdate[] = [
        {
            onyxMethod: Onyx.METHOD.MERGE,
            key: `${ONYXKEYS.COLLECTION.REPORT_ACTIONS}${reportID}`,
            value: {
                [reportAction.reportActionID]: {
                    message: [message],
                    originalMessage: {
                        resolution: null,
                    },
                },
            },
        },
    ];

    const params = {
        reportActionID: reportAction.reportActionID,
    };

    API.write(WRITE_COMMANDS.DISMISS_TRACK_EXPENSE_ACTIONABLE_WHISPER, params, {optimisticData, failureData});
}

function setGroupDraft(newGroupDraft: Partial<NewGroupChatDraft>) {
    Onyx.merge(ONYXKEYS.NEW_GROUP_CHAT_DRAFT, newGroupDraft);
}

function exportToIntegration(reportID: string, connectionName: ConnectionName) {
    const action = buildOptimisticExportIntegrationAction(connectionName);
    const optimisticReportActionID = action.reportActionID;

    const optimisticData: OnyxUpdate[] = [
        {
            onyxMethod: Onyx.METHOD.MERGE,
            key: `${ONYXKEYS.COLLECTION.REPORT_ACTIONS}${reportID}`,
            value: {
                [optimisticReportActionID]: action,
            },
        },
    ];

    const failureData: OnyxUpdate[] = [
        {
            onyxMethod: Onyx.METHOD.MERGE,
            key: `${ONYXKEYS.COLLECTION.REPORT_ACTIONS}${reportID}`,
            value: {
                [optimisticReportActionID]: {
                    errors: getMicroSecondOnyxErrorWithTranslationKey('common.genericErrorMessage'),
                },
            },
        },
    ];

    const params = {
        reportIDList: reportID,
        connectionName,
        type: 'MANUAL',
        optimisticReportActions: JSON.stringify({
            [reportID]: optimisticReportActionID,
        }),
    } satisfies ReportExportParams;

    API.write(WRITE_COMMANDS.REPORT_EXPORT, params, {optimisticData, failureData});
}

function markAsManuallyExported(reportID: string, connectionName: ConnectionName) {
    const action = buildOptimisticExportIntegrationAction(connectionName, true);
    const label = CONST.POLICY.CONNECTIONS.NAME_USER_FRIENDLY[connectionName];
    const optimisticReportActionID = action.reportActionID;

    const optimisticData: OnyxUpdate[] = [
        {
            onyxMethod: Onyx.METHOD.MERGE,
            key: `${ONYXKEYS.COLLECTION.REPORT_ACTIONS}${reportID}`,
            value: {
                [optimisticReportActionID]: action,
            },
        },
    ];

    const successData: OnyxUpdate[] = [
        {
            onyxMethod: Onyx.METHOD.MERGE,
            key: `${ONYXKEYS.COLLECTION.REPORT_ACTIONS}${reportID}`,
            value: {
                [optimisticReportActionID]: {
                    pendingAction: null,
                },
            },
        },
    ];

    const failureData: OnyxUpdate[] = [
        {
            onyxMethod: Onyx.METHOD.MERGE,
            key: `${ONYXKEYS.COLLECTION.REPORT_ACTIONS}${reportID}`,
            value: {
                [optimisticReportActionID]: {
                    errors: getMicroSecondOnyxErrorWithTranslationKey('common.genericErrorMessage'),
                },
            },
        },
    ];

    const params = {
        markedManually: true,
        data: JSON.stringify([
            {
                reportID,
                label,
                optimisticReportActionID,
            },
        ]),
    } satisfies MarkAsExportedParams;

    API.write(WRITE_COMMANDS.MARK_AS_EXPORTED, params, {optimisticData, successData, failureData});
}

function exportReportToCSV({reportID, transactionIDList}: ExportReportCSVParams, onDownloadFailed: () => void) {
    const finalParameters = enhanceParameters(WRITE_COMMANDS.EXPORT_REPORT_TO_CSV, {
        reportID,
        transactionIDList,
    });

    const formData = new FormData();
    Object.entries(finalParameters).forEach(([key, value]) => {
        if (Array.isArray(value)) {
            formData.append(key, value.join(','));
        } else {
            formData.append(key, String(value));
        }
    });

    fileDownload(ApiUtils.getCommandURL({command: WRITE_COMMANDS.EXPORT_REPORT_TO_CSV}), 'Expensify.csv', '', false, formData, CONST.NETWORK.METHOD.POST, onDownloadFailed);
}

function exportReportToPDF({reportID}: ExportReportPDFParams) {
    const optimisticData: OnyxUpdate[] = [
        {
            onyxMethod: Onyx.METHOD.SET,
            key: `${ONYXKEYS.COLLECTION.NVP_EXPENSIFY_REPORT_PDF_FILENAME}${reportID}`,
            value: null,
        },
    ];

    const failureData: OnyxUpdate[] = [
        {
            onyxMethod: Onyx.METHOD.MERGE,
            key: `${ONYXKEYS.COLLECTION.NVP_EXPENSIFY_REPORT_PDF_FILENAME}${reportID}`,
            value: 'error',
        },
    ];
    const params = {
        reportID,
    } satisfies ExportReportPDFParams;

    API.write(WRITE_COMMANDS.EXPORT_REPORT_TO_PDF, params, {optimisticData, failureData});
}

function downloadReportPDF(fileName: string, reportName: string) {
    const baseURL = addTrailingForwardSlash(getOldDotURLFromEnvironment(environment));
    const downloadFileName = `${reportName}.pdf`;
    setDownload(fileName, true);
    const pdfURL = `${baseURL}secure?secureType=pdfreport&filename=${encodeURIComponent(fileName)}&downloadName=${encodeURIComponent(downloadFileName)}&email=${encodeURIComponent(
        currentUserEmail ?? '',
    )}`;
    // The shouldOpenExternalLink parameter must always be set to
    // true to avoid CORS errors for as long as we use the OD URL.
    // See https://github.com/Expensify/App/issues/61937
    fileDownload(addEncryptedAuthTokenToURL(pdfURL, true), downloadFileName, '', true).then(() => setDownload(fileName, false));
}

function setDeleteTransactionNavigateBackUrl(url: string) {
    Onyx.set(ONYXKEYS.NVP_DELETE_TRANSACTION_NAVIGATE_BACK_URL, url);
}

function clearDeleteTransactionNavigateBackUrl() {
    Onyx.merge(ONYXKEYS.NVP_DELETE_TRANSACTION_NAVIGATE_BACK_URL, null);
}

/** Deletes a report and un-reports all transactions on the report along with its reportActions, any linked reports and any linked IOU report actions. */
function deleteAppReport(reportID: string | undefined) {
    if (!reportID) {
        Log.warn('[Report] deleteReport called with no reportID');
        return;
    }
    const optimisticData: OnyxUpdate[] = [];
    const successData: OnyxUpdate[] = [];
    const failureData: OnyxUpdate[] = [];

    const report = allReports?.[`${ONYXKEYS.COLLECTION.REPORT}${reportID}`];

    let selfDMReportID = findSelfDMReportID();
    let selfDMReport = allReports?.[`${ONYXKEYS.COLLECTION.REPORT}${selfDMReportID}`];
    let createdAction: ReportAction;
    let selfDMParameters: SelfDMParameters = {};

    if (!selfDMReport) {
        const currentTime = DateUtils.getDBTime();
        selfDMReport = buildOptimisticSelfDMReport(currentTime);
        selfDMReportID = selfDMReport.reportID;
        createdAction = buildOptimisticCreatedReportAction(currentUserEmail ?? '', currentTime);
        selfDMParameters = {reportID: selfDMReport.reportID, createdReportActionID: createdAction.reportActionID};
        optimisticData.push(
            {
                onyxMethod: Onyx.METHOD.SET,
                key: `${ONYXKEYS.COLLECTION.REPORT}${selfDMReport.reportID}`,
                value: {
                    ...selfDMReport,
                    pendingFields: {
                        createChat: CONST.RED_BRICK_ROAD_PENDING_ACTION.ADD,
                    },
                },
            },
            {
                onyxMethod: Onyx.METHOD.MERGE,
                key: `${ONYXKEYS.COLLECTION.REPORT_METADATA}${selfDMReport.reportID}`,
                value: {
                    isOptimisticReport: true,
                },
            },
            {
                onyxMethod: Onyx.METHOD.SET,
                key: `${ONYXKEYS.COLLECTION.REPORT_ACTIONS}${selfDMReport.reportID}`,
                value: {
                    [createdAction.reportActionID]: createdAction,
                },
            },
        );

        successData.push(
            {
                onyxMethod: Onyx.METHOD.MERGE,
                key: `${ONYXKEYS.COLLECTION.REPORT}${selfDMReport.reportID}`,
                value: {
                    pendingFields: {
                        createChat: null,
                    },
                },
            },
            {
                onyxMethod: Onyx.METHOD.MERGE,
                key: `${ONYXKEYS.COLLECTION.REPORT_METADATA}${selfDMReport.reportID}`,
                value: {
                    isOptimisticReport: false,
                },
            },
            {
                onyxMethod: Onyx.METHOD.MERGE,
                key: `${ONYXKEYS.COLLECTION.REPORT_ACTIONS}${selfDMReport.reportID}`,
                value: {
                    [createdAction.reportActionID]: {
                        pendingAction: null,
                    },
                },
            },
        );
    }

    // 1. Get all report transactions
    const reportActionsForReport = allReportActions?.[reportID];
    const transactionIDToReportActionAndThreadData: Record<string, TransactionThreadInfo> = {};

    Object.values(reportActionsForReport ?? {}).forEach((reportAction) => {
        if (!ReportActionsUtils.isMoneyRequestAction(reportAction)) {
            return;
        }

        const originalMessage = ReportActionsUtils.getOriginalMessage(reportAction);
        if (originalMessage?.type !== CONST.IOU.REPORT_ACTION_TYPE.CREATE && originalMessage?.type !== CONST.IOU.REPORT_ACTION_TYPE.TRACK) {
            return;
        }

        const transactionID = ReportActionsUtils.getOriginalMessage(reportAction)?.IOUTransactionID;
        const childReportID = reportAction.childReportID;
        const newReportActionID = rand64();

        // 1. Update the transaction and its violations
        if (transactionID) {
            const transaction = allTransactions?.[`${ONYXKEYS.COLLECTION.TRANSACTION}${transactionID}`];
            const transactionViolations = allTransactionViolations?.[`${ONYXKEYS.COLLECTION.TRANSACTION_VIOLATIONS}${transactionID}`];

            optimisticData.push(
                {
                    onyxMethod: Onyx.METHOD.MERGE,
                    key: `${ONYXKEYS.COLLECTION.TRANSACTION}${transactionID}`,
                    value: {reportID: CONST.REPORT.UNREPORTED_REPORT_ID, comment: {hold: null}},
                },
                {
                    onyxMethod: Onyx.METHOD.MERGE,
                    key: `${ONYXKEYS.COLLECTION.TRANSACTION_VIOLATIONS}${transactionID}`,
                    value: null,
                },
            );

            failureData.push(
                {
                    onyxMethod: Onyx.METHOD.MERGE,
                    key: `${ONYXKEYS.COLLECTION.TRANSACTION}${transactionID}`,
                    value: {reportID: transaction?.reportID, comment: {hold: transaction?.comment?.hold}},
                },
                {
                    onyxMethod: Onyx.METHOD.MERGE,
                    key: `${ONYXKEYS.COLLECTION.TRANSACTION_VIOLATIONS}${transactionID}`,
                    value: transactionViolations,
                },
            );

            if (isOnHold(transaction)) {
                const unHoldAction = buildOptimisticUnHoldReportAction();
                optimisticData.push({
                    onyxMethod: Onyx.METHOD.MERGE,
                    key: `${ONYXKEYS.COLLECTION.REPORT_ACTIONS}${childReportID}`,
                    value: {[unHoldAction.reportActionID]: unHoldAction},
                });

                successData.push({
                    onyxMethod: Onyx.METHOD.MERGE,
                    key: `${ONYXKEYS.COLLECTION.REPORT_ACTIONS}${childReportID}`,
                    value: {[unHoldAction.reportActionID]: {pendingAction: null}},
                });

                failureData.push({
                    onyxMethod: Onyx.METHOD.MERGE,
                    key: `${ONYXKEYS.COLLECTION.REPORT_ACTIONS}${childReportID}`,
                    value: {[unHoldAction.reportActionID]: null},
                });

                transactionIDToReportActionAndThreadData[transactionID] = {
                    ...transactionIDToReportActionAndThreadData[transactionID],
                    unholdReportActionID: unHoldAction.reportActionID,
                };
            }
        }

        // 2. Move the report action to self DM
        const updatedReportAction = {
            ...reportAction,
            originalMessage: {
                // eslint-disable-next-line deprecation/deprecation
                ...reportAction.originalMessage,
                IOUReportID: CONST.REPORT.UNREPORTED_REPORT_ID,
                type: CONST.IOU.TYPE.TRACK,
            },
            reportActionID: newReportActionID,
            pendingAction: CONST.RED_BRICK_ROAD_PENDING_ACTION.ADD,
        };

        optimisticData.push({
            onyxMethod: Onyx.METHOD.MERGE,
            key: `${ONYXKEYS.COLLECTION.REPORT_ACTIONS}${selfDMReportID}`,
            value: {[newReportActionID]: updatedReportAction},
        });

        successData.push({
            onyxMethod: Onyx.METHOD.MERGE,
            key: `${ONYXKEYS.COLLECTION.REPORT_ACTIONS}${selfDMReportID}`,
            value: {[newReportActionID]: {pendingAction: null}},
        });

        failureData.push({
            onyxMethod: Onyx.METHOD.MERGE,
            key: `${ONYXKEYS.COLLECTION.REPORT_ACTIONS}${selfDMReportID}`,
            value: {[newReportActionID]: null},
        });

        // 3. Update transaction thread
        optimisticData.push(
            {
                onyxMethod: Onyx.METHOD.MERGE,
                key: `${ONYXKEYS.COLLECTION.REPORT}${childReportID}`,
                value: {
                    parentReportActionID: newReportActionID,
                    parentReportID: selfDMReportID,
                    chatReportID: selfDMReportID,
                    policyID: CONST.POLICY.ID_FAKE,
                },
            },
            {
                onyxMethod: Onyx.METHOD.MERGE,
                key: `${ONYXKEYS.COLLECTION.REPORT_ACTIONS}${childReportID}`,
                value: {
                    [newReportActionID]: {
                        actionName: CONST.REPORT.ACTIONS.TYPE.IOU,
                        originalMessage: {
                            IOUTransactionID: transactionID,
                            movedToReportID: selfDMReportID,
                        },
                    },
                },
            },
        );

        // 4. Add UNREPORTED_TRANSACTION report action
        const unreportedAction = buildOptimisticUnreportedTransactionAction(childReportID, reportID);

        optimisticData.push({
            onyxMethod: Onyx.METHOD.MERGE,
            key: `${ONYXKEYS.COLLECTION.REPORT_ACTIONS}${childReportID}`,
            value: {[unreportedAction.reportActionID]: unreportedAction},
        });

        successData.push({
            onyxMethod: Onyx.METHOD.MERGE,
            key: `${ONYXKEYS.COLLECTION.REPORT_ACTIONS}${childReportID}`,
            value: {[unreportedAction.reportActionID]: {pendingAction: null}},
        });

        failureData.push({
            onyxMethod: Onyx.METHOD.MERGE,
            key: `${ONYXKEYS.COLLECTION.REPORT_ACTIONS}${childReportID}`,
            value: {[unreportedAction.reportActionID]: null},
        });

        if (transactionID) {
            transactionIDToReportActionAndThreadData[transactionID] = {
                ...transactionIDToReportActionAndThreadData[transactionID],
                moneyRequestPreviewReportActionID: newReportActionID,
                movedReportActionID: unreportedAction?.reportActionID,
            };
        }
    });

    // 6. Delete report actions on the report
    optimisticData.push({
        onyxMethod: Onyx.METHOD.MERGE,
        key: `${ONYXKEYS.COLLECTION.REPORT_ACTIONS}${reportID}`,
        value: null,
    });

    failureData.push({
        onyxMethod: Onyx.METHOD.MERGE,
        key: `${ONYXKEYS.COLLECTION.REPORT_ACTIONS}${reportID}`,
        value: reportActionsForReport,
    });

    // 7. Delete the report
    optimisticData.push({
        onyxMethod: Onyx.METHOD.MERGE,
        key: `${ONYXKEYS.COLLECTION.REPORT}${reportID}`,
        value: null,
    });

    failureData.push({
        onyxMethod: Onyx.METHOD.MERGE,
        key: `${ONYXKEYS.COLLECTION.REPORT}${reportID}`,
        value: report,
    });

    // 8. Delete chat report preview
    const reportActionID = report?.parentReportActionID;
    const reportAction = allReportActions?.[reportID];
    const parentReportID = report?.parentReportID;

    if (reportActionID) {
        optimisticData.push({
            onyxMethod: Onyx.METHOD.MERGE,
            key: `${ONYXKEYS.COLLECTION.REPORT_ACTIONS}${parentReportID}`,
            value: {
                [reportActionID]: null,
            },
        });

        failureData.push({
            onyxMethod: Onyx.METHOD.MERGE,
            key: `${ONYXKEYS.COLLECTION.REPORT_ACTIONS}${parentReportID}`,
            value: {
                [reportActionID]: reportAction,
            },
        });
    }

    optimisticData.push({
        onyxMethod: Onyx.METHOD.MERGE,
        key: `${ONYXKEYS.COLLECTION.REPORT}${report?.parentReportID}`,
        value: {hasOutstandingChildRequest: false},
    });

    failureData.push({
        onyxMethod: Onyx.METHOD.MERGE,
        key: `${ONYXKEYS.COLLECTION.REPORT}${report?.parentReportID}`,
        value: {hasOutstandingChildRequest: report?.hasOutstandingChildRequest},
    });

    const parameters: DeleteAppReportParams = {
        reportID,
        transactionIDToReportActionAndThreadData: JSON.stringify(transactionIDToReportActionAndThreadData),
        selfDMReportID: selfDMParameters.reportID,
        selfDMCreatedReportActionID: selfDMParameters.createdReportActionID,
    };

    API.write(WRITE_COMMANDS.DELETE_APP_REPORT, parameters, {optimisticData, successData, failureData});
}

/**
 * Moves an IOU report to a policy by converting it to an expense report
 * @param reportID - The ID of the IOU report to move
 * @param policyID - The ID of the policy to move the report to
 * @param isFromSettlementButton - Whether the action is from report preview
 */
function moveIOUReportToPolicy(reportID: string, policyID: string, isFromSettlementButton?: boolean) {
    const iouReport = allReports?.[`${ONYXKEYS.COLLECTION.REPORT}${reportID}`];
    // This will be fixed as part of https://github.com/Expensify/Expensify/issues/507850
    // eslint-disable-next-line deprecation/deprecation
    const policy = getPolicy(policyID);

    // This flow only works for IOU reports
    if (!policy || !iouReport || !isIOUReportUsingReport(iouReport)) {
        return;
    }
    const isReimbursed = isReportManuallyReimbursed(iouReport);

    // We do not want to create negative amount expenses
    if (!isReimbursed && ReportActionsUtils.hasRequestFromCurrentAccount(reportID, iouReport.managerID ?? CONST.DEFAULT_NUMBER_ID) && !isFromSettlementButton) {
        return;
    }

    // Generate new variables for the policy
    const policyName = policy.name ?? '';
    const iouReportID = iouReport.reportID;
    const employeeAccountID = iouReport.ownerAccountID;
    const expenseChatReportId = getPolicyExpenseChat(employeeAccountID, policyID)?.reportID;

    if (!expenseChatReportId) {
        return;
    }

    const optimisticData: OnyxUpdate[] = [];

    const successData: OnyxUpdate[] = [];

    const failureData: OnyxUpdate[] = [];

    // Next we need to convert the IOU report to Expense report.
    // We need to change:
    // - report type
    // - change the sign of the report total
    // - update its policyID and policyName
    // - update the chatReportID to point to the expense chat if the policy has policy expense chat enabled
    const expenseReport = {
        ...iouReport,
        chatReportID: policy.isPolicyExpenseChatEnabled ? expenseChatReportId : undefined,
        policyID,
        policyName,
        parentReportID: iouReport.parentReportID,
        type: CONST.REPORT.TYPE.EXPENSE,
        total: -(iouReport?.total ?? 0),
    };

    const titleReportField = getTitleReportField(getReportFieldsByPolicyID(policyID) ?? {});
    if (!!titleReportField && isPaidGroupPolicy(policy)) {
        expenseReport.reportName = populateOptimisticReportFormula(titleReportField.defaultValue, expenseReport, policy);
    }

    optimisticData.push({
        onyxMethod: Onyx.METHOD.MERGE,
        key: `${ONYXKEYS.COLLECTION.REPORT}${iouReportID}`,
        value: expenseReport,
    });
    failureData.push({
        onyxMethod: Onyx.METHOD.MERGE,
        key: `${ONYXKEYS.COLLECTION.REPORT}${iouReportID}`,
        value: iouReport,
    });

    // The expense report transactions need to have the amount reversed to negative values
    const reportTransactions = getReportTransactions(iouReportID);

    // For performance reasons, we are going to compose a merge collection data for transactions
    const transactionsOptimisticData: Record<string, Transaction> = {};
    const transactionFailureData: Record<string, Transaction> = {};
    reportTransactions.forEach((transaction) => {
        transactionsOptimisticData[`${ONYXKEYS.COLLECTION.TRANSACTION}${transaction.transactionID}`] = {
            ...transaction,
            amount: -transaction.amount,
            modifiedAmount: transaction.modifiedAmount ? -transaction.modifiedAmount : 0,
        };

        transactionFailureData[`${ONYXKEYS.COLLECTION.TRANSACTION}${transaction.transactionID}`] = transaction;
    });

    optimisticData.push({
        onyxMethod: Onyx.METHOD.MERGE_COLLECTION,
        key: `${ONYXKEYS.COLLECTION.TRANSACTION}`,
        value: transactionsOptimisticData,
    });
    failureData.push({
        onyxMethod: Onyx.METHOD.MERGE_COLLECTION,
        key: `${ONYXKEYS.COLLECTION.TRANSACTION}`,
        value: transactionFailureData,
    });

    // We need to move the report preview action from the DM to the expense chat.
    const parentReportActions = allReportActions?.[`${iouReport.parentReportID}`];
    const parentReportActionID = iouReport.parentReportActionID;
    const reportPreview = iouReport?.parentReportID && parentReportActionID ? parentReportActions?.[parentReportActionID] : undefined;
    const oldChatReportID = iouReport.chatReportID;

    if (reportPreview?.reportActionID) {
        optimisticData.push({
            onyxMethod: Onyx.METHOD.MERGE,
            key: `${ONYXKEYS.COLLECTION.REPORT_ACTIONS}${oldChatReportID}`,
            value: {[reportPreview.reportActionID]: null},
        });
        failureData.push({
            onyxMethod: Onyx.METHOD.MERGE,
            key: `${ONYXKEYS.COLLECTION.REPORT_ACTIONS}${oldChatReportID}`,
            value: {[reportPreview.reportActionID]: reportPreview},
        });

        // Add the reportPreview action to expense chat
        optimisticData.push({
            onyxMethod: Onyx.METHOD.MERGE,
            key: `${ONYXKEYS.COLLECTION.REPORT_ACTIONS}${expenseChatReportId}`,
            value: {[reportPreview.reportActionID]: {...reportPreview, childReportName: expenseReport.reportName, created: DateUtils.getDBTime()}},
        });
        failureData.push({
            onyxMethod: Onyx.METHOD.MERGE,
            key: `${ONYXKEYS.COLLECTION.REPORT_ACTIONS}${expenseChatReportId}`,
            value: {[reportPreview.reportActionID]: null},
        });
    }

    // Create the CHANGE_POLICY report action and add it to the expense report which indicates to the user where the report has been moved
    const changePolicyReportAction = buildOptimisticChangePolicyReportAction(iouReport.policyID, policyID, true);
    optimisticData.push({
        onyxMethod: Onyx.METHOD.MERGE,
        key: `${ONYXKEYS.COLLECTION.REPORT_ACTIONS}${reportID}`,
        value: {[changePolicyReportAction.reportActionID]: changePolicyReportAction},
    });
    successData.push({
        onyxMethod: Onyx.METHOD.MERGE,
        key: `${ONYXKEYS.COLLECTION.REPORT_ACTIONS}${reportID}`,
        value: {
            [changePolicyReportAction.reportActionID]: {
                ...changePolicyReportAction,
                pendingAction: null,
            },
        },
    });
    failureData.push({
        onyxMethod: Onyx.METHOD.MERGE,
        key: `${ONYXKEYS.COLLECTION.REPORT_ACTIONS}${reportID}`,
        value: {[changePolicyReportAction.reportActionID]: null},
    });

    // To optimistically remove the GBR from the DM we need to update the hasOutstandingChildRequest param to false
    optimisticData.push({
        onyxMethod: Onyx.METHOD.MERGE,
        key: `${ONYXKEYS.COLLECTION.REPORT}${oldChatReportID}`,
        value: {
            hasOutstandingChildRequest: false,
            iouReportID: null,
        },
    });
    failureData.push({
        onyxMethod: Onyx.METHOD.MERGE,
        key: `${ONYXKEYS.COLLECTION.REPORT}${oldChatReportID}`,
        value: {
            hasOutstandingChildRequest: true,
            iouReportID,
        },
    });

    // Create the MOVED report action and add it to the DM chat which indicates to the user where the report has been moved
    const movedReportAction = buildOptimisticMovedReportAction(iouReport.policyID, policyID, expenseChatReportId, iouReportID, policyName);
    optimisticData.push({
        onyxMethod: Onyx.METHOD.MERGE,
        key: `${ONYXKEYS.COLLECTION.REPORT_ACTIONS}${oldChatReportID}`,
        value: {[movedReportAction.reportActionID]: movedReportAction},
    });
    failureData.push({
        onyxMethod: Onyx.METHOD.MERGE,
        key: `${ONYXKEYS.COLLECTION.REPORT_ACTIONS}${oldChatReportID}`,
        value: {[movedReportAction.reportActionID]: null},
    });

    const parameters: MoveIOUReportToExistingPolicyParams = {
        iouReportID,
        policyID,
        changePolicyReportActionID: changePolicyReportAction.reportActionID,
        dmMovedReportActionID: movedReportAction.reportActionID,
    };

    API.write(WRITE_COMMANDS.MOVE_IOU_REPORT_TO_EXISTING_POLICY, parameters, {optimisticData, successData, failureData});
}

/**
 * Moves an IOU report to a policy by converting it to an expense report
 * @param reportID - The ID of the IOU report to move
 * @param policyID - The ID of the policy to move the report to
 */
function moveIOUReportToPolicyAndInviteSubmitter(
    reportID: string,
    policyID: string,
    formatPhoneNumber: LocaleContextProps['formatPhoneNumber'],
): {policyExpenseChatReportID?: string} | undefined {
    const iouReport = allReports?.[`${ONYXKEYS.COLLECTION.REPORT}${reportID}`];
    // This will be fixed as part of https://github.com/Expensify/Expensify/issues/507850
    // eslint-disable-next-line deprecation/deprecation
    const policy = getPolicy(policyID);

    if (!policy || !iouReport) {
        return;
    }

    const isPolicyAdmin = isPolicyAdminPolicyUtils(policy);
    const submitterAccountID = iouReport.ownerAccountID;
    const submitterEmail = PersonalDetailsUtils.getLoginByAccountID(submitterAccountID ?? CONST.DEFAULT_NUMBER_ID);
    const submitterLogin = PhoneNumber.addSMSDomainIfPhoneNumber(submitterEmail);
    const iouReportID = iouReport.reportID;

    // This flow only works for admins moving an IOU report to a policy where the submitter is NOT yet a member of the policy
    if (!isPolicyAdmin || !isIOUReportUsingReport(iouReport) || !submitterAccountID || !submitterEmail || isPolicyMember(policy, submitterLogin)) {
        return;
    }

    const isReimbursed = isReportManuallyReimbursed(iouReport);

    // We only allow moving IOU report to a policy if it doesn't have requests from multiple users, as we do not want to create negative amount expenses
    if (!isReimbursed && ReportActionsUtils.hasRequestFromCurrentAccount(reportID, iouReport.managerID ?? CONST.DEFAULT_NUMBER_ID)) {
        return;
    }

    const optimisticData: OnyxUpdate[] = [];
    const successData: OnyxUpdate[] = [];
    const failureData: OnyxUpdate[] = [];

    // Optimistically add the submitter to the workspace and create a expense chat for them
    const policyKey = `${ONYXKEYS.COLLECTION.POLICY}${policyID}` as const;
    const invitedEmailsToAccountIDs: InvitedEmailsToAccountIDs = {
        [submitterEmail]: submitterAccountID,
    };

    // Set up new member optimistic data
    const role = CONST.POLICY.ROLE.USER;

    // Get personal details onyx data (similar to addMembersToWorkspace)
    const {newAccountIDs, newLogins} = PersonalDetailsUtils.getNewAccountIDsAndLogins([submitterLogin], [submitterAccountID]);
    const newPersonalDetailsOnyxData = PersonalDetailsUtils.getPersonalDetailsOnyxDataForOptimisticUsers(newLogins, newAccountIDs, formatPhoneNumber);

    // Build announce room members data for the new member
    const announceRoomMembers = buildRoomMembersOnyxData(CONST.REPORT.CHAT_TYPE.POLICY_ANNOUNCE, policyID, [submitterAccountID]);

    // Create policy expense chat for the submitter
    const policyExpenseChats = createPolicyExpenseChats(policyID, invitedEmailsToAccountIDs);
    const optimisticPolicyExpenseChatReportID = policyExpenseChats.reportCreationData[submitterEmail].reportID;
    const optimisticPolicyExpenseChatCreatedReportActionID = policyExpenseChats.reportCreationData[submitterEmail].reportActionID;

    // Set up optimistic member state
    const optimisticMembersState: OnyxCollectionInputValue<PolicyEmployee> = {
        [submitterLogin]: {
            role,
            email: submitterLogin,
            pendingAction: CONST.RED_BRICK_ROAD_PENDING_ACTION.ADD,
            submitsTo: getDefaultApprover(allPolicies?.[policyKey]),
        },
    };

    const successMembersState: OnyxCollectionInputValue<PolicyEmployee> = {
        [submitterLogin]: {pendingAction: null},
    };

    const failureMembersState: OnyxCollectionInputValue<PolicyEmployee> = {
        [submitterLogin]: {
            errors: getMicroSecondOnyxErrorWithTranslationKey('workspace.people.error.genericAdd'),
        },
    };

    optimisticData.push({
        onyxMethod: Onyx.METHOD.MERGE,
        key: policyKey,
        value: {
            employeeList: optimisticMembersState,
        },
    });

    successData.push({
        onyxMethod: Onyx.METHOD.MERGE,
        key: policyKey,
        value: {
            employeeList: successMembersState,
        },
    });

    failureData.push({
        onyxMethod: Onyx.METHOD.MERGE,
        key: policyKey,
        value: {
            employeeList: failureMembersState,
        },
    });

    optimisticData.push(...newPersonalDetailsOnyxData.optimisticData, ...policyExpenseChats.onyxOptimisticData, ...announceRoomMembers.optimisticData);
    successData.push(...newPersonalDetailsOnyxData.finallyData, ...policyExpenseChats.onyxSuccessData, ...announceRoomMembers.successData);
    failureData.push(...policyExpenseChats.onyxFailureData, ...announceRoomMembers.failureData);

    // Next we need to convert the IOU report to Expense report.
    // We need to change:
    // - report type
    // - change the sign of the report total
    // - update its policyID and policyName
    // - update the chatReportID to point to the expense chat if the policy has policy expense chat enabled
    const expenseReport = {
        ...iouReport,
        chatReportID: optimisticPolicyExpenseChatReportID,
        policyID,
        policyName: policy.name,
        parentReportID: optimisticPolicyExpenseChatReportID,
        type: CONST.REPORT.TYPE.EXPENSE,
        total: -(iouReport?.total ?? 0),
    };
    optimisticData.push({
        onyxMethod: Onyx.METHOD.MERGE,
        key: `${ONYXKEYS.COLLECTION.REPORT}${reportID}`,
        value: expenseReport,
    });
    failureData.push({
        onyxMethod: Onyx.METHOD.MERGE,
        key: `${ONYXKEYS.COLLECTION.REPORT}${reportID}`,
        value: iouReport,
    });

    // The expense report transactions need to have the amount reversed to negative values
    const reportTransactions = getReportTransactions(reportID);

    // For performance reasons, we are going to compose a merge collection data for transactions
    const transactionsOptimisticData: Record<string, Transaction> = {};
    const transactionFailureData: Record<string, Transaction> = {};
    reportTransactions.forEach((transaction) => {
        transactionsOptimisticData[`${ONYXKEYS.COLLECTION.TRANSACTION}${transaction.transactionID}`] = {
            ...transaction,
            amount: -transaction.amount,
            modifiedAmount: transaction.modifiedAmount ? -transaction.modifiedAmount : 0,
        };

        transactionFailureData[`${ONYXKEYS.COLLECTION.TRANSACTION}${transaction.transactionID}`] = transaction;
    });

    optimisticData.push({
        onyxMethod: Onyx.METHOD.MERGE_COLLECTION,
        key: `${ONYXKEYS.COLLECTION.TRANSACTION}`,
        value: transactionsOptimisticData,
    });
    failureData.push({
        onyxMethod: Onyx.METHOD.MERGE_COLLECTION,
        key: `${ONYXKEYS.COLLECTION.TRANSACTION}`,
        value: transactionFailureData,
    });

    // We need to move the report preview action from the DM to the expense chat.
    const oldChatReportID = iouReport.chatReportID;
    const reportPreviewActionID = iouReport.parentReportActionID;
    const reportPreview = !!oldChatReportID && !!reportPreviewActionID ? allReportActions?.[oldChatReportID]?.[reportPreviewActionID] : undefined;

    if (reportPreview?.reportActionID) {
        optimisticData.push({
            onyxMethod: Onyx.METHOD.MERGE,
            key: `${ONYXKEYS.COLLECTION.REPORT_ACTIONS}${oldChatReportID}`,
            value: {[reportPreview.reportActionID]: null},
        });
        failureData.push({
            onyxMethod: Onyx.METHOD.MERGE,
            key: `${ONYXKEYS.COLLECTION.REPORT_ACTIONS}${oldChatReportID}`,
            value: {[reportPreview.reportActionID]: reportPreview},
        });

        // Add the reportPreview action to expense chat
        optimisticData.push({
            onyxMethod: Onyx.METHOD.MERGE,
            key: `${ONYXKEYS.COLLECTION.REPORT_ACTIONS}${optimisticPolicyExpenseChatReportID}`,
            value: {[reportPreview.reportActionID]: {...reportPreview, created: DateUtils.getDBTime()}},
        });
        failureData.push({
            onyxMethod: Onyx.METHOD.MERGE,
            key: `${ONYXKEYS.COLLECTION.REPORT_ACTIONS}${optimisticPolicyExpenseChatReportID}`,
            value: {[reportPreview.reportActionID]: null},
        });
    }

    // Create the CHANGE_POLICY report action and add it to the expense report which indicates to the user where the report has been moved
    const changePolicyReportAction = buildOptimisticChangePolicyReportAction(iouReport.policyID, policyID, true);
    optimisticData.push({
        onyxMethod: Onyx.METHOD.MERGE,
        key: `${ONYXKEYS.COLLECTION.REPORT_ACTIONS}${reportID}`,
        value: {[changePolicyReportAction.reportActionID]: changePolicyReportAction},
    });
    successData.push({
        onyxMethod: Onyx.METHOD.MERGE,
        key: `${ONYXKEYS.COLLECTION.REPORT_ACTIONS}${reportID}`,
        value: {
            [changePolicyReportAction.reportActionID]: {
                ...changePolicyReportAction,
                pendingAction: null,
            },
        },
    });
    failureData.push({
        onyxMethod: Onyx.METHOD.MERGE,
        key: `${ONYXKEYS.COLLECTION.REPORT_ACTIONS}${reportID}`,
        value: {[changePolicyReportAction.reportActionID]: null},
    });

    // To optimistically remove the GBR from the DM we need to update the hasOutstandingChildRequest param to false
    optimisticData.push({
        onyxMethod: Onyx.METHOD.MERGE,
        key: `${ONYXKEYS.COLLECTION.REPORT}${oldChatReportID}`,
        value: {
            hasOutstandingChildRequest: false,
            iouReportID: null,
        },
    });
    failureData.push({
        onyxMethod: Onyx.METHOD.MERGE,
        key: `${ONYXKEYS.COLLECTION.REPORT}${oldChatReportID}`,
        value: {
            hasOutstandingChildRequest: true,
            iouReportID: reportID,
        },
    });

    // Create the MOVED report action and add it to the DM chat which indicates to the user where the report has been moved
    const movedReportAction = buildOptimisticMovedReportAction(iouReport.policyID, policyID, optimisticPolicyExpenseChatReportID, iouReportID, policy.name);
    optimisticData.push({
        onyxMethod: Onyx.METHOD.MERGE,
        key: `${ONYXKEYS.COLLECTION.REPORT_ACTIONS}${oldChatReportID}`,
        value: {[movedReportAction.reportActionID]: movedReportAction},
    });
    failureData.push({
        onyxMethod: Onyx.METHOD.MERGE,
        key: `${ONYXKEYS.COLLECTION.REPORT_ACTIONS}${oldChatReportID}`,
        value: {[movedReportAction.reportActionID]: null},
    });

    const parameters: MoveIOUReportToPolicyAndInviteSubmitterParams = {
        iouReportID: reportID,
        policyID,
        policyExpenseChatReportID: optimisticPolicyExpenseChatReportID ?? String(CONST.DEFAULT_NUMBER_ID),
        policyExpenseCreatedReportActionID: optimisticPolicyExpenseChatCreatedReportActionID ?? String(CONST.DEFAULT_NUMBER_ID),
        changePolicyReportActionID: changePolicyReportAction.reportActionID,
        dmMovedReportActionID: movedReportAction.reportActionID,
    };

    API.write(WRITE_COMMANDS.MOVE_IOU_REPORT_TO_POLICY_AND_INVITE_SUBMITTER, parameters, {optimisticData, successData, failureData});
    return {policyExpenseChatReportID: optimisticPolicyExpenseChatReportID};
}

/**
 * Dismisses the change report policy educational modal so that it doesn't show up again.
 */
function dismissChangePolicyModal() {
    const date = new Date();
    const optimisticData = [
        {
            onyxMethod: Onyx.METHOD.MERGE,
            key: ONYXKEYS.NVP_DISMISSED_PRODUCT_TRAINING,
            value: {
                [CONST.CHANGE_POLICY_TRAINING_MODAL]: {
                    timestamp: DateUtils.getDBTime(date.valueOf()),
                    dismissedMethod: 'click',
                },
            },
        },
    ];
    API.write(WRITE_COMMANDS.DISMISS_PRODUCT_TRAINING, {name: CONST.CHANGE_POLICY_TRAINING_MODAL, dismissedMethod: 'click'}, {optimisticData});
}

/**
 * @private
 * Builds a map of parentReportID to child report IDs for efficient traversal.
 */
function buildReportIDToThreadsReportIDsMap(): Record<string, string[]> {
    const reportIDToThreadsReportIDsMap: Record<string, string[]> = {};
    Object.values(allReports ?? {}).forEach((report) => {
        if (!report?.parentReportID) {
            return;
        }
        if (!reportIDToThreadsReportIDsMap[report.parentReportID]) {
            reportIDToThreadsReportIDsMap[report.parentReportID] = [];
        }
        reportIDToThreadsReportIDsMap[report.parentReportID].push(report.reportID);
    });
    return reportIDToThreadsReportIDsMap;
}

/**
 * @private
 * Recursively updates the policyID for a report and all its child reports.
 */
function updatePolicyIdForReportAndThreads(
    currentReportID: string,
    policyID: string,
    reportIDToThreadsReportIDsMap: Record<string, string[]>,
    optimisticData: OnyxUpdate[],
    failureData: OnyxUpdate[],
) {
    const currentReport = allReports?.[`${ONYXKEYS.COLLECTION.REPORT}${currentReportID}`];
    const originalPolicyID = currentReport?.policyID;

    if (originalPolicyID) {
        optimisticData.push({
            onyxMethod: Onyx.METHOD.MERGE,
            key: `${ONYXKEYS.COLLECTION.REPORT}${currentReportID}`,
            value: {policyID},
        });
        failureData.push({
            onyxMethod: Onyx.METHOD.MERGE,
            key: `${ONYXKEYS.COLLECTION.REPORT}${currentReportID}`,
            value: {policyID: originalPolicyID},
        });
    }

    // Recursively process child reports for the current report
    const childReportIDs = reportIDToThreadsReportIDsMap[currentReportID] || [];
    childReportIDs.forEach((childReportID) => {
        updatePolicyIdForReportAndThreads(childReportID, policyID, reportIDToThreadsReportIDsMap, optimisticData, failureData);
    });
}

function navigateToTrainingModal(dismissedProductTrainingNVP: OnyxEntry<DismissedProductTraining>, reportID: string) {
    if (dismissedProductTrainingNVP?.[CONST.CHANGE_POLICY_TRAINING_MODAL]) {
        return;
    }
    Navigation.navigate(ROUTES.CHANGE_POLICY_EDUCATIONAL.getRoute(ROUTES.REPORT_WITH_ID.getRoute(reportID)));
}

function buildOptimisticChangePolicyData(report: Report, policy: Policy, reportNextStep?: ReportNextStep, optimisticPolicyExpenseChatReport?: Report) {
    const optimisticData: OnyxUpdate[] = [];
    const successData: OnyxUpdate[] = [];
    const failureData: OnyxUpdate[] = [];

    // 1. Optimistically set the policyID on the report (and all its threads) by:
    // 1.1 Preprocess reports to create a map of parentReportID to child reports list of reportIDs
    // 1.2 Recursively update the policyID of the report and all its child reports
    const reportID = report.reportID;
    const reportIDToThreadsReportIDsMap = buildReportIDToThreadsReportIDsMap();
    updatePolicyIdForReportAndThreads(reportID, policy.id, reportIDToThreadsReportIDsMap, optimisticData, failureData);

    // We reopen and reassign the report if the report is open/submitted and the manager is not a member of the new policy. This is to prevent the old manager from seeing a report that they can't action on.
    let newStatusNum = report?.statusNum;
    const isOpenOrSubmitted = isOpenExpenseReport(report) || isProcessingReport(report);
    const managerLogin = PersonalDetailsUtils.getLoginByAccountID(report.managerID ?? CONST.DEFAULT_NUMBER_ID);
    if (isOpenOrSubmitted && managerLogin && !isPolicyMember(policy, managerLogin)) {
        newStatusNum = CONST.REPORT.STATUS_NUM.OPEN;
        optimisticData.push({
            onyxMethod: Onyx.METHOD.MERGE,
            key: `${ONYXKEYS.COLLECTION.REPORT}${reportID}`,
            value: {
                stateNum: CONST.REPORT.STATE_NUM.OPEN,
                statusNum: CONST.REPORT.STATUS_NUM.OPEN,
                managerID: getNextApproverAccountID(report, true),
            },
        });

        failureData.push({
            onyxMethod: Onyx.METHOD.MERGE,
            key: `${ONYXKEYS.COLLECTION.REPORT}${reportID}`,
            value: {
                stateNum: report.stateNum,
                statusNum: report.statusNum,
                managerID: report.managerID,
            },
        });
    }

    if (newStatusNum) {
        optimisticData.push({
            onyxMethod: Onyx.METHOD.MERGE,
            key: `${ONYXKEYS.COLLECTION.NEXT_STEP}${reportID}`,
            value: buildNextStep({...report, policyID: policy.id}, newStatusNum),
        });

        failureData.push({
            onyxMethod: Onyx.METHOD.MERGE,
            key: `${ONYXKEYS.COLLECTION.NEXT_STEP}${reportID}`,
            value: reportNextStep,
        });
    }

    // 2. If this is a thread, we have to mark the parent report preview action as deleted to properly update the UI
    if (report.parentReportID && report.parentReportActionID) {
        const oldWorkspaceChatReportID = report.parentReportID;
        const oldReportPreviewActionID = report.parentReportActionID;
        const oldReportPreviewAction = allReportActions?.[oldWorkspaceChatReportID]?.[oldReportPreviewActionID];
        const deletedTime = DateUtils.getDBTime();
        const firstMessage = Array.isArray(oldReportPreviewAction?.message) ? oldReportPreviewAction.message.at(0) : null;
        const updatedReportPreviewAction = {
            ...oldReportPreviewAction,
            originalMessage: {
                deleted: deletedTime,
            },
            ...(firstMessage && {
                message: [
                    {
                        ...firstMessage,
                        deleted: deletedTime,
                    },
                    ...(Array.isArray(oldReportPreviewAction?.message) ? oldReportPreviewAction.message.slice(1) : []),
                ],
            }),
            ...(!Array.isArray(oldReportPreviewAction?.message) && {
                message: {
                    deleted: deletedTime,
                },
            }),
        };

        optimisticData.push({
            onyxMethod: Onyx.METHOD.MERGE,
            key: `${ONYXKEYS.COLLECTION.REPORT_ACTIONS}${oldWorkspaceChatReportID}`,
            value: {[oldReportPreviewActionID]: updatedReportPreviewAction},
        });
        failureData.push({
            onyxMethod: Onyx.METHOD.MERGE,
            key: `${ONYXKEYS.COLLECTION.REPORT_ACTIONS}${oldWorkspaceChatReportID}`,
            value: {
                [oldReportPreviewActionID]: {
                    ...oldReportPreviewAction,
                    originalMessage: {
                        deleted: null,
                    },
                    ...(!Array.isArray(oldReportPreviewAction?.message) && {
                        message: {
                            deleted: null,
                        },
                    }),
                },
            },
        });

        // Update the expense chat report
        const chatReport = allReports?.[`${ONYXKEYS.COLLECTION.REPORT}${oldWorkspaceChatReportID}`];
        const lastMessageText = getLastVisibleMessage(oldWorkspaceChatReportID, {[oldReportPreviewActionID]: updatedReportPreviewAction as ReportAction})?.lastMessageText;
        const lastVisibleActionCreated = getReportLastMessage(oldWorkspaceChatReportID, {[oldReportPreviewActionID]: updatedReportPreviewAction as ReportAction})?.lastVisibleActionCreated;

        optimisticData.push({
            onyxMethod: Onyx.METHOD.MERGE,
            key: `${ONYXKEYS.COLLECTION.REPORT}${oldWorkspaceChatReportID}`,
            value: {
                hasOutstandingChildRequest: false,
                iouReportID: null,
                lastMessageText,
                lastVisibleActionCreated,
            },
        });
        failureData.push({
            onyxMethod: Onyx.METHOD.MERGE,
            key: `${ONYXKEYS.COLLECTION.REPORT}${oldWorkspaceChatReportID}`,
            value: chatReport,
        });
    }

    // 3. Optimistically create a new REPORT_PREVIEW reportAction with the newReportPreviewActionID
    // and set it as a parent of the moved report
    const policyExpenseChat = optimisticPolicyExpenseChatReport ?? getPolicyExpenseChat(report.ownerAccountID, policy.id);
    const optimisticReportPreviewAction = buildOptimisticReportPreview(policyExpenseChat, report);

    const newPolicyExpenseChatReportID = policyExpenseChat?.reportID;

    optimisticData.push({
        onyxMethod: Onyx.METHOD.MERGE,
        key: `${ONYXKEYS.COLLECTION.REPORT_ACTIONS}${newPolicyExpenseChatReportID}`,
        value: {[optimisticReportPreviewAction.reportActionID]: optimisticReportPreviewAction},
    });
    successData.push({
        onyxMethod: Onyx.METHOD.MERGE,
        key: `${ONYXKEYS.COLLECTION.REPORT_ACTIONS}${newPolicyExpenseChatReportID}`,
        value: {
            [optimisticReportPreviewAction.reportActionID]: {
                pendingAction: null,
            },
        },
    });
    failureData.push({
        onyxMethod: Onyx.METHOD.MERGE,
        key: `${ONYXKEYS.COLLECTION.REPORT_ACTIONS}${newPolicyExpenseChatReportID}`,
        value: {[optimisticReportPreviewAction.reportActionID]: null},
    });

    // Set the new report preview action as a parent of the moved report,
    // and set the parentReportID on the moved report as the expense chat reportID
    optimisticData.push({
        onyxMethod: Onyx.METHOD.MERGE,
        key: `${ONYXKEYS.COLLECTION.REPORT}${reportID}`,
        value: {parentReportActionID: optimisticReportPreviewAction.reportActionID, parentReportID: newPolicyExpenseChatReportID},
    });
    failureData.push({
        onyxMethod: Onyx.METHOD.MERGE,
        key: `${ONYXKEYS.COLLECTION.REPORT}${reportID}`,
        value: {parentReportActionID: report.parentReportActionID, parentReportID: report.parentReportID},
    });

    // Set lastVisibleActionCreated
    optimisticData.push({
        onyxMethod: Onyx.METHOD.MERGE,
        key: `${ONYXKEYS.COLLECTION.REPORT}${newPolicyExpenseChatReportID}`,
        value: {lastVisibleActionCreated: optimisticReportPreviewAction?.created},
    });
    failureData.push({
        onyxMethod: Onyx.METHOD.MERGE,
        key: `${ONYXKEYS.COLLECTION.REPORT}${newPolicyExpenseChatReportID}`,
        value: {lastVisibleActionCreated: policyExpenseChat?.lastVisibleActionCreated},
    });

    // 4. Optimistically create a CHANGE_POLICY reportAction on the report using the reportActionID
    const optimisticMovedReportAction = buildOptimisticChangePolicyReportAction(report.policyID, policy.id);
    optimisticData.push({
        onyxMethod: Onyx.METHOD.MERGE,
        key: `${ONYXKEYS.COLLECTION.REPORT_ACTIONS}${reportID}`,
        value: {[optimisticMovedReportAction.reportActionID]: optimisticMovedReportAction},
    });
    successData.push({
        onyxMethod: Onyx.METHOD.MERGE,
        key: `${ONYXKEYS.COLLECTION.REPORT_ACTIONS}${reportID}`,
        value: {
            [optimisticMovedReportAction.reportActionID]: {
                pendingAction: null,
                errors: null,
            },
        },
    });
    failureData.push({
        onyxMethod: Onyx.METHOD.MERGE,
        key: `${ONYXKEYS.COLLECTION.REPORT_ACTIONS}${reportID}`,
        value: {
            [optimisticMovedReportAction.reportActionID]: {
                errors: getMicroSecondTranslationErrorWithTranslationKey('common.genericErrorMessage'),
            },
        },
    });

    const currentSearchQueryJSON = getCurrentSearchQueryJSON();

    // Search data might not have the new policy data so we should add it optimistically.
    if (policy && currentSearchQueryJSON) {
        optimisticData.push({
            onyxMethod: Onyx.METHOD.MERGE,
            key: `${ONYXKEYS.COLLECTION.SNAPSHOT}${currentSearchQueryJSON.hash}` as const,
            value: {
                data: {[`${ONYXKEYS.COLLECTION.POLICY}${policy.id}`]: policy},
            },
        });
    }

    // 5. Make sure the expense report is not archived
    optimisticData.push({
        onyxMethod: Onyx.METHOD.MERGE,
        key: `${ONYXKEYS.COLLECTION.REPORT_NAME_VALUE_PAIRS}${reportID}`,
        value: {
            private_isArchived: null,
        },
    });
    failureData.push({
        onyxMethod: Onyx.METHOD.MERGE,
        key: `${ONYXKEYS.COLLECTION.REPORT_NAME_VALUE_PAIRS}${reportID}`,
        value: {
            private_isArchived: DateUtils.getDBTime(),
        },
    });

    return {optimisticData, successData, failureData, optimisticReportPreviewAction, optimisticMovedReportAction};
}

/**
 * Changes the policy of a report and all its child reports, and moves the report to the new policy's expense chat.
 */
function changeReportPolicy(report: Report, policy: Policy, reportNextStep?: ReportNextStep) {
    if (!report || !policy || report.policyID === policy.id || !isExpenseReport(report)) {
        return;
    }

    const {optimisticData, successData, failureData, optimisticReportPreviewAction, optimisticMovedReportAction} = buildOptimisticChangePolicyData(report, policy, reportNextStep);

    const params = {
        reportID: report.reportID,
        policyID: policy.id,
        reportPreviewReportActionID: optimisticReportPreviewAction.reportActionID,
        changePolicyReportActionID: optimisticMovedReportAction.reportActionID,
    };
    API.write(WRITE_COMMANDS.CHANGE_REPORT_POLICY, params, {optimisticData, successData, failureData});

    // If the dismissedProductTraining.changeReportModal is not set,
    // navigate to CHANGE_POLICY_EDUCATIONAL and a backTo param for the report page.
    navigateToTrainingModal(nvpDismissedProductTraining, report.reportID);
}

/**
 * Invites the submitter to the new report policy, changes the policy of a report and all its child reports, and moves the report to the new policy's expense chat
 */
function changeReportPolicyAndInviteSubmitter(report: Report, policy: Policy, employeeList: PolicyEmployeeList | undefined, formatPhoneNumber: LocaleContextProps['formatPhoneNumber']) {
    if (!report.reportID || !policy?.id || report.policyID === policy.id || !isExpenseReport(report) || !report.ownerAccountID) {
        return;
    }

    const submitterEmail = PersonalDetailsUtils.getLoginByAccountID(report.ownerAccountID);

    if (!submitterEmail) {
        return;
    }
    const policyMemberAccountIDs = Object.values(getMemberAccountIDsForWorkspace(employeeList, false, false));
    const {optimisticData, successData, failureData, membersChats} = buildAddMembersToWorkspaceOnyxData(
        {[submitterEmail]: report.ownerAccountID},
        policy.id,
        policyMemberAccountIDs,
        CONST.POLICY.ROLE.USER,
        formatPhoneNumber,
        CONST.REPORT.NOTIFICATION_PREFERENCE.ALWAYS,
    );
    const optimisticPolicyExpenseChatReportID = membersChats.reportCreationData[submitterEmail].reportID;
    const optimisticPolicyExpenseChatCreatedReportActionID = membersChats.reportCreationData[submitterEmail].reportActionID;

    if (!optimisticPolicyExpenseChatReportID) {
        return;
    }

    const {
        optimisticData: optimisticChangePolicyData,
        successData: successChangePolicyData,
        failureData: failureChangePolicyData,
        optimisticReportPreviewAction,
        optimisticMovedReportAction,
    } = buildOptimisticChangePolicyData(report, policy, undefined, membersChats.reportCreationData[submitterEmail]);
    optimisticData.push(...optimisticChangePolicyData);
    successData.push(...successChangePolicyData);
    failureData.push(...failureChangePolicyData);

    const params = {
        reportID: report.reportID,
        policyID: policy.id,
        reportPreviewReportActionID: optimisticReportPreviewAction.reportActionID,
        changePolicyReportActionID: optimisticMovedReportAction.reportActionID,
        policyExpenseChatReportID: optimisticPolicyExpenseChatReportID,
        policyExpenseCreatedReportActionID: optimisticPolicyExpenseChatCreatedReportActionID,
    };
    API.write(WRITE_COMMANDS.CHANGE_REPORT_POLICY_AND_INVITE_SUBMITTER, params, {optimisticData, successData, failureData});

    // If the dismissedProductTraining.changeReportModal is not set,
    // navigate to CHANGE_POLICY_EDUCATIONAL and a backTo param for the report page.
    navigateToTrainingModal(nvpDismissedProductTraining, report.reportID);
}

/**
 * Resolves Concierge category options by adding a comment and updating the report action
 * @param reportID - The report ID where the comment should be added and the report action should be updated
 * @param notifyReportID - The report ID we should notify for new actions. This is usually the same as reportID, except when adding a comment to an expense report with a single transaction thread, in which case we want to notify the parent expense report.
 * @param reportActionID - The specific report action ID to update
 * @param selectedCategory - The category selected by the user
 */
<<<<<<< HEAD
function resolveConciergeCategoryOptions(
    reportID: string | undefined,
    actionReportID: string | undefined,
    reportActionID: string | undefined,
    selectedCategory: string,
    timezoneParam: Timezone,
) {
    if (!reportID || !actionReportID || !reportActionID) {
        return;
    }

    addComment(reportID, selectedCategory, timezoneParam);
=======
function resolveConciergeCategoryOptions(reportID: string | undefined, notifyReportID: string | undefined, reportActionID: string | undefined, selectedCategory: string) {
    if (!reportID || !reportActionID) {
        return;
    }

    addComment(reportID, notifyReportID ?? reportID, selectedCategory);
>>>>>>> dca17cf0

    Onyx.merge(`${ONYXKEYS.COLLECTION.REPORT_ACTIONS}${reportID}`, {
        [reportActionID]: {
            originalMessage: {
                selectedCategory,
            },
        },
    } as Partial<ReportActions>);
}

export type {Video, GuidedSetupData, TaskForParameters, IntroSelected};

export {
    addAttachment,
    addComment,
    addPolicyReport,
    broadcastUserIsLeavingRoom,
    broadcastUserIsTyping,
    buildOptimisticChangePolicyData,
    clearAddRoomMemberError,
    clearAvatarErrors,
    clearDeleteTransactionNavigateBackUrl,
    clearGroupChat,
    clearIOUError,
    clearNewRoomFormError,
    setNewRoomFormLoading,
    clearPolicyRoomNameErrors,
    clearPrivateNotesError,
    clearReportFieldKeyErrors,
    completeOnboarding,
    createNewReport,
    deleteReport,
    deleteReportActionDraft,
    deleteReportComment,
    deleteReportField,
    dismissTrackExpenseActionableWhisper,
    doneCheckingPublicRoom,
    downloadReportPDF,
    editReportComment,
    expandURLPreview,
    exportReportToCSV,
    exportReportToPDF,
    exportToIntegration,
    flagComment,
    getCurrentUserAccountID,
    getCurrentUserEmail,
    getDraftPrivateNote,
    getMostRecentReportID,
    getNewerActions,
    getOlderActions,
    getReportPrivateNote,
    handleReportChanged,
    handleUserDeletedLinksInHtml,
    hasErrorInPrivateNotes,
    inviteToGroupChat,
    buildInviteToRoomOnyxData,
    inviteToRoom,
    joinRoom,
    leaveGroupChat,
    leaveRoom,
    markAsManuallyExported,
    markCommentAsUnread,
    navigateToAndOpenChildReport,
    navigateToAndOpenReport,
    navigateToAndOpenReportWithAccountIDs,
    navigateToConciergeChat,
    navigateToConciergeChatAndDeleteReport,
    clearCreateChatError,
    notifyNewAction,
    openLastOpenedPublicRoom,
    openReport,
    openReportFromDeepLink,
    openRoomMembersPage,
    readNewestAction,
    markAllMessagesAsRead,
    removeFromGroupChat,
    removeFromRoom,
    resolveActionableMentionWhisper,
    resolveActionableMentionConfirmWhisper,
    resolveActionableReportMentionWhisper,
    resolveConciergeCategoryOptions,
    savePrivateNotesDraft,
    saveReportActionDraft,
    saveReportDraftComment,
    searchInServer,
    setDeleteTransactionNavigateBackUrl,
    setGroupDraft,
    setIsComposerFullSize,
    setLastOpenedPublicRoom,
    shouldShowReportActionNotification,
    showReportActionNotification,
    startNewChat,
    subscribeToNewActionEvent,
    subscribeToReportLeavingEvents,
    subscribeToReportTypingEvents,
    toggleEmojiReaction,
    togglePinnedState,
    toggleSubscribeToChildReport,
    unsubscribeFromLeavingRoomReportChannel,
    unsubscribeFromReportChannel,
    updateDescription,
    updateGroupChatAvatar,
    updateGroupChatMemberRoles,
    updateChatName,
    updateLastVisitTime,
    updateLoadingInitialReportAction,
    updateNotificationPreference,
    updatePolicyRoomName,
    updatePrivateNotes,
    updateReportField,
    updateReportName,
    updateRoomVisibility,
    updateWriteCapability,
    deleteAppReport,
    getOptimisticChatReport,
    saveReportDraft,
    moveIOUReportToPolicy,
    moveIOUReportToPolicyAndInviteSubmitter,
    dismissChangePolicyModal,
    changeReportPolicy,
    changeReportPolicyAndInviteSubmitter,
    removeFailedReport,
    openUnreportedExpense,
};<|MERGE_RESOLUTION|>--- conflicted
+++ resolved
@@ -666,11 +666,7 @@
  * @param reportID - The report ID where the comment should be added
  * @param notifyReportID - The report ID we should notify for new actions. This is usually the same as reportID, except when adding a comment to an expense report with a single transaction thread, in which case we want to notify the parent expense report.
  */
-<<<<<<< HEAD
-function addActions(reportID: string, timezoneParam: Timezone, text = '', file?: FileObject) {
-=======
-function addActions(reportID: string, notifyReportID: string, text = '', file?: FileObject) {
->>>>>>> dca17cf0
+function addActions(reportID: string, notifyReportID: string, timezoneParam: Timezone, text = '', file?: FileObject) {
     let reportCommentText = '';
     let reportCommentAction: OptimisticAddCommentReportAction | undefined;
     let attachmentAction: OptimisticAddCommentReportAction | undefined;
@@ -840,35 +836,19 @@
 }
 
 /** Add an attachment and optional comment. */
-<<<<<<< HEAD
-function addAttachment(reportID: string, file: FileObject, timezoneParam = CONST.DEFAULT_TIME_ZONE as Timezone, text = '', shouldPlaySound?: boolean) {
+function addAttachment(reportID: string, notifyReportID: string, file: FileObject, timezoneParam = CONST.DEFAULT_TIME_ZONE as Timezone, text = '', shouldPlaySound?: boolean) {
     if (shouldPlaySound) {
         playSound(SOUNDS.DONE);
     }
-    addActions(reportID, timezoneParam, text, file);
+    addActions(reportID, notifyReportID, timezoneParam, text, file);
 }
 
 /** Add a single comment to a report */
-function addComment(reportID: string, text: string, timezoneParam = CONST.DEFAULT_TIME_ZONE as Timezone, shouldPlaySound?: boolean) {
+function addComment(reportID: string, notifyReportID: string, text: string, timezoneParam = CONST.DEFAULT_TIME_ZONE as Timezone, shouldPlaySound?: boolean) {
     if (shouldPlaySound) {
         playSound(SOUNDS.DONE);
     }
-    addActions(reportID, timezoneParam, text);
-=======
-function addAttachment(reportID: string, notifyReportID: string, file: FileObject, text = '', shouldPlaySound?: boolean) {
-    if (shouldPlaySound) {
-        playSound(SOUNDS.DONE);
-    }
-    addActions(reportID, notifyReportID, text, file);
-}
-
-/** Add a single comment to a report */
-function addComment(reportID: string, notifyReportID: string, text: string, shouldPlaySound?: boolean) {
-    if (shouldPlaySound) {
-        playSound(SOUNDS.DONE);
-    }
-    addActions(reportID, notifyReportID, text);
->>>>>>> dca17cf0
+    addActions(reportID, notifyReportID, timezoneParam, text);
 }
 
 function reportActionsExist(reportID: string): boolean {
@@ -5945,27 +5925,18 @@
  * @param reportActionID - The specific report action ID to update
  * @param selectedCategory - The category selected by the user
  */
-<<<<<<< HEAD
 function resolveConciergeCategoryOptions(
     reportID: string | undefined,
-    actionReportID: string | undefined,
+    notifyReportID: string | undefined,
     reportActionID: string | undefined,
     selectedCategory: string,
     timezoneParam: Timezone,
 ) {
-    if (!reportID || !actionReportID || !reportActionID) {
-        return;
-    }
-
-    addComment(reportID, selectedCategory, timezoneParam);
-=======
-function resolveConciergeCategoryOptions(reportID: string | undefined, notifyReportID: string | undefined, reportActionID: string | undefined, selectedCategory: string) {
     if (!reportID || !reportActionID) {
         return;
     }
 
-    addComment(reportID, notifyReportID ?? reportID, selectedCategory);
->>>>>>> dca17cf0
+    addComment(reportID, notifyReportID ?? reportID, selectedCategory, timezoneParam);
 
     Onyx.merge(`${ONYXKEYS.COLLECTION.REPORT_ACTIONS}${reportID}`, {
         [reportActionID]: {
