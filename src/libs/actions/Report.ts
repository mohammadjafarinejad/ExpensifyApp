import {findFocusedRoute} from '@react-navigation/native';
import {format as timezoneFormat, toZonedTime} from 'date-fns-tz';
import {Str} from 'expensify-common';
import isEmpty from 'lodash/isEmpty';
import {DeviceEventEmitter, InteractionManager, Linking} from 'react-native';
import type {NullishDeep, OnyxCollection, OnyxEntry, OnyxUpdate} from 'react-native-onyx';
import Onyx from 'react-native-onyx';
import type {PartialDeep, ValueOf} from 'type-fest';
import type {Emoji} from '@assets/emojis/types';
import type {FileObject} from '@components/AttachmentModal';
import * as ActiveClientManager from '@libs/ActiveClientManager';
import * as API from '@libs/API';
import type {
    AddCommentOrAttachementParams,
    AddEmojiReactionParams,
    AddWorkspaceRoomParams,
    CompleteGuidedSetupParams,
    DeleteCommentParams,
    ExpandURLPreviewParams,
    FlagCommentParams,
    GetNewerActionsParams,
    GetOlderActionsParams,
    GetReportPrivateNoteParams,
    InviteToGroupChatParams,
    InviteToRoomParams,
    LeaveRoomParams,
    MarkAsExportedParams,
    MarkAsUnreadParams,
    OpenReportParams,
    OpenRoomMembersPageParams,
    ReadNewestActionParams,
    RemoveEmojiReactionParams,
    RemoveFromGroupChatParams,
    RemoveFromRoomParams,
    ReportExportParams,
    ResolveActionableMentionWhisperParams,
    ResolveActionableReportMentionWhisperParams,
    SearchForReportsParams,
    SearchForRoomsToMentionParams,
    TogglePinnedChatParams,
    UpdateCommentParams,
    UpdateGroupChatAvatarParams,
    UpdateGroupChatMemberRolesParams,
    UpdateGroupChatNameParams,
    UpdatePolicyRoomNameParams,
    UpdateReportNotificationPreferenceParams,
    UpdateReportPrivateNoteParams,
    UpdateReportWriteCapabilityParams,
    UpdateRoomDescriptionParams,
} from '@libs/API/parameters';
import type ExportReportCSVParams from '@libs/API/parameters/ExportReportCSVParams';
import type UpdateRoomVisibilityParams from '@libs/API/parameters/UpdateRoomVisibilityParams';
import {READ_COMMANDS, SIDE_EFFECT_REQUEST_COMMANDS, WRITE_COMMANDS} from '@libs/API/types';
import * as ApiUtils from '@libs/ApiUtils';
import * as CollectionUtils from '@libs/CollectionUtils';
import type {CustomRNImageManipulatorResult} from '@libs/cropOrRotateImage/types';
import DateUtils from '@libs/DateUtils';
import {prepareDraftComment} from '@libs/DraftCommentUtils';
import * as EmojiUtils from '@libs/EmojiUtils';
import * as Environment from '@libs/Environment/Environment';
import getEnvironment from '@libs/Environment/getEnvironment';
import type EnvironmentType from '@libs/Environment/getEnvironment/types';
import * as ErrorUtils from '@libs/ErrorUtils';
import fileDownload from '@libs/fileDownload';
import HttpUtils from '@libs/HttpUtils';
import isPublicScreenRoute from '@libs/isPublicScreenRoute';
import * as Localize from '@libs/Localize';
import Log from '@libs/Log';
import {registerPaginationConfig} from '@libs/Middleware/Pagination';
import Navigation, {navigationRef} from '@libs/Navigation/Navigation';
import {isOnboardingFlowName} from '@libs/NavigationUtils';
import enhanceParameters from '@libs/Network/enhanceParameters';
import type {NetworkStatus} from '@libs/NetworkConnection';
import LocalNotification from '@libs/Notification/LocalNotification';
import Parser from '@libs/Parser';
import Permissions from '@libs/Permissions';
import * as PersonalDetailsUtils from '@libs/PersonalDetailsUtils';
import * as PhoneNumber from '@libs/PhoneNumber';
import getPolicyEmployeeAccountIDs from '@libs/PolicyEmployeeListUtils';
import {extractPolicyIDFromPath, getPolicy} from '@libs/PolicyUtils';
import processReportIDDeeplink from '@libs/processReportIDDeeplink';
import * as Pusher from '@libs/Pusher/pusher';
import * as ReportActionsUtils from '@libs/ReportActionsUtils';
import type {OptimisticAddCommentReportAction, OptimisticChatReport} from '@libs/ReportUtils';
import {
    buildOptimisticAddCommentReportAction,
    buildOptimisticChangeFieldAction,
    buildOptimisticChatReport,
    buildOptimisticCreatedReportAction,
    buildOptimisticExportIntegrationAction,
    buildOptimisticGroupChatReport,
    buildOptimisticRenamedRoomReportAction,
    buildOptimisticRoomDescriptionUpdatedReportAction,
    buildOptimisticSelfDMReport,
    buildOptimisticTaskCommentReportAction,
    buildOptimisticTaskReport,
    buildOptimisticTaskReportAction,
    canUserPerformWriteAction as canUserPerformWriteActionReportUtils,
    completeShortMention,
    doesReportBelongToWorkspace,
    findLastAccessedReport,
    findSelfDMReportID,
    formatReportLastMessageText,
    getChatByParticipants,
    getChildReportNotificationPreference,
    getDefaultNotificationPreferenceForReport,
    getFieldViolation,
    getLastVisibleMessage,
    getOptimisticDataForParentReportAction,
    getOriginalReportID,
    getParsedComment,
    getPendingChatMembers,
    getReportFieldKey,
    getReportIDFromLink,
    getReportLastMessage,
    getReportMetadata,
    getReportNotificationPreference,
    getReportViolations,
    getRouteFromLink,
    isChatThread as isChatThreadReportUtils,
    isConciergeChatReport,
    isGroupChat as isGroupChatReportUtils,
    isHiddenForCurrentUser,
    isMoneyRequestReport,
    isSelfDM,
    isValidReportIDFromPath,
} from '@libs/ReportUtils';
import shouldSkipDeepLinkNavigation from '@libs/shouldSkipDeepLinkNavigation';
import {getNavatticURL} from '@libs/TourUtils';
import {generateAccountID} from '@libs/UserUtils';
import Visibility from '@libs/Visibility';
import CONFIG from '@src/CONFIG';
import type {OnboardingAccounting, OnboardingCompanySize} from '@src/CONST';
import CONST from '@src/CONST';
import ONYXKEYS from '@src/ONYXKEYS';
import type {Route} from '@src/ROUTES';
import ROUTES from '@src/ROUTES';
import INPUT_IDS from '@src/types/form/NewRoomForm';
import type {
    IntroSelected,
    InvitedEmailsToAccountIDs,
    NewGroupChatDraft,
    Onboarding,
    OnboardingPurpose,
    PersonalDetailsList,
    PolicyReportField,
    QuickAction,
    RecentlyUsedReportFields,
    Report,
    ReportAction,
    ReportActionReactions,
    ReportUserIsTyping,
} from '@src/types/onyx';
import type {Decision} from '@src/types/onyx/OriginalMessage';
import type {ConnectionName} from '@src/types/onyx/Policy';
import type {NotificationPreference, Participants, Participant as ReportParticipant, RoomVisibility, WriteCapability} from '@src/types/onyx/Report';
import type {Message, ReportActions} from '@src/types/onyx/ReportAction';
import {isEmptyObject} from '@src/types/utils/EmptyObject';
import {clearByKey} from './CachedPDFPaths';
import {close} from './Modal';
import navigateFromNotification from './navigateFromNotification';
import {
    createUpdateCommentMatcher,
    resolveCommentDeletionConflicts,
    resolveDuplicationConflictAction,
    resolveEditCommentWithNewAddCommentRequest,
    resolveOpenReportDuplicationConflictAction,
} from './RequestConflictUtils';
import {canAnonymousUserAccessRoute, hasAuthToken, isAnonymousUser, signOutAndRedirectToSignIn, waitForUserSignIn} from './Session';
import {isOnboardingFlowCompleted, onServerDataReady, setOnboardingErrorMessage} from './Welcome';
import {startOnboardingFlow} from './Welcome/OnboardingFlow';

type SubscriberCallback = (isFromCurrentUser: boolean, reportActionID: string | undefined) => void;

type ActionSubscriber = {
    reportID: string;
    callback: SubscriberCallback;
};

type Video = {
    url: string;
    thumbnailUrl: string;
    duration: number;
    width: number;
    height: number;
};

type TaskMessage = Required<Pick<AddCommentOrAttachementParams, 'reportID' | 'reportActionID' | 'reportComment'>>;

type TaskForParameters =
    | {
          type: 'task';
          task: string;
          taskReportID: string;
          parentReportID: string;
          parentReportActionID: string;
          assigneeChatReportID?: string;
          createdTaskReportActionID: string;
          completedTaskReportActionID?: string;
          title: string;
          description: string;
      }
    | ({
          type: 'message';
      } & TaskMessage);

type GuidedSetupData = Array<
    | ({type: 'message'} & AddCommentOrAttachementParams)
    | TaskForParameters
    | ({
          type: 'video';
      } & Video &
          AddCommentOrAttachementParams)
>;

type ReportError = {
    type?: string;
};
const addNewMessageWithText = new Set<string>([WRITE_COMMANDS.ADD_COMMENT, WRITE_COMMANDS.ADD_TEXT_AND_ATTACHMENT]);
let conciergeChatReportID: string | undefined;
let currentUserAccountID = -1;
let currentUserEmail: string | undefined;
Onyx.connect({
    key: ONYXKEYS.SESSION,
    callback: (value) => {
        // When signed out, val is undefined
        if (!value?.accountID) {
            conciergeChatReportID = undefined;
            return;
        }
        currentUserEmail = value.email;
        currentUserAccountID = value.accountID;
    },
});

Onyx.connect({
    key: ONYXKEYS.CONCIERGE_REPORT_ID,
    callback: (value) => (conciergeChatReportID = value),
});

let preferredSkinTone: number = CONST.EMOJI_DEFAULT_SKIN_TONE;
Onyx.connect({
    key: ONYXKEYS.PREFERRED_EMOJI_SKIN_TONE,
    callback: (value) => {
        preferredSkinTone = EmojiUtils.getPreferredSkinToneIndex(value);
    },
});

// map of reportID to all reportActions for that report
const allReportActions: OnyxCollection<ReportActions> = {};

Onyx.connect({
    key: ONYXKEYS.COLLECTION.REPORT_ACTIONS,
    callback: (actions, key) => {
        if (!key || !actions) {
            return;
        }
        const reportID = CollectionUtils.extractCollectionItemID(key);
        allReportActions[reportID] = actions;
    },
});

let allReports: OnyxCollection<Report>;
Onyx.connect({
    key: ONYXKEYS.COLLECTION.REPORT,
    waitForCollectionCallback: true,
    callback: (value) => {
        allReports = value;
    },
});

let isNetworkOffline = false;
let networkStatus: NetworkStatus;
Onyx.connect({
    key: ONYXKEYS.NETWORK,
    callback: (value) => {
        isNetworkOffline = value?.isOffline ?? false;
        networkStatus = value?.networkStatus ?? CONST.NETWORK.NETWORK_STATUS.UNKNOWN;
    },
});

let allPersonalDetails: OnyxEntry<PersonalDetailsList> = {};
Onyx.connect({
    key: ONYXKEYS.PERSONAL_DETAILS_LIST,
    callback: (value) => {
        allPersonalDetails = value ?? {};
    },
});

const draftNoteMap: OnyxCollection<string> = {};
Onyx.connect({
    key: ONYXKEYS.COLLECTION.PRIVATE_NOTES_DRAFT,
    callback: (value, key) => {
        if (!key) {
            return;
        }

        const reportID = key.replace(ONYXKEYS.COLLECTION.PRIVATE_NOTES_DRAFT, '');
        draftNoteMap[reportID] = value;
    },
});

const typingWatchTimers: Record<string, NodeJS.Timeout> = {};

let reportIDDeeplinkedFromOldDot: string | undefined;
Linking.getInitialURL().then((url) => {
    reportIDDeeplinkedFromOldDot = processReportIDDeeplink(url ?? '');
});

let lastVisitedPath: string | undefined;
Onyx.connect({
    key: ONYXKEYS.LAST_VISITED_PATH,
    callback: (value) => {
        if (!value) {
            return;
        }
        lastVisitedPath = value;
    },
});

let allRecentlyUsedReportFields: OnyxEntry<RecentlyUsedReportFields> = {};
Onyx.connect({
    key: ONYXKEYS.RECENTLY_USED_REPORT_FIELDS,
    callback: (val) => (allRecentlyUsedReportFields = val),
});

let quickAction: OnyxEntry<QuickAction> = {};
Onyx.connect({
    key: ONYXKEYS.NVP_QUICK_ACTION_GLOBAL_CREATE,
    callback: (val) => (quickAction = val),
});

let onboarding: OnyxEntry<Onboarding>;
Onyx.connect({
    key: ONYXKEYS.NVP_ONBOARDING,
    callback: (val) => {
        if (Array.isArray(val)) {
            return;
        }
        onboarding = val;
    },
});

let introSelected: OnyxEntry<IntroSelected> = {};
Onyx.connect({
    key: ONYXKEYS.NVP_INTRO_SELECTED,
    callback: (val) => (introSelected = val),
});

let allReportDraftComments: Record<string, string | undefined> = {};
Onyx.connect({
    key: ONYXKEYS.COLLECTION.REPORT_DRAFT_COMMENT,
    waitForCollectionCallback: true,
    callback: (value) => (allReportDraftComments = value),
});

let environmentURL: string;
Environment.getEnvironmentURL().then((url: string) => (environmentURL = url));

let environment: EnvironmentType;
getEnvironment().then((env) => {
    environment = env;
});

registerPaginationConfig({
    initialCommand: WRITE_COMMANDS.OPEN_REPORT,
    previousCommand: READ_COMMANDS.GET_OLDER_ACTIONS,
    nextCommand: READ_COMMANDS.GET_NEWER_ACTIONS,
    resourceCollectionKey: ONYXKEYS.COLLECTION.REPORT_ACTIONS,
    pageCollectionKey: ONYXKEYS.COLLECTION.REPORT_ACTIONS_PAGES,
    sortItems: (reportActions, reportID) => {
        const report = allReports?.[`${ONYXKEYS.COLLECTION.REPORT}${reportID}`];
        const canUserPerformWriteAction = canUserPerformWriteActionReportUtils(report);
        return ReportActionsUtils.getSortedReportActionsForDisplay(reportActions, canUserPerformWriteAction, true);
    },
    getItemID: (reportAction) => reportAction.reportActionID,
});

function clearGroupChat() {
    Onyx.set(ONYXKEYS.NEW_GROUP_CHAT_DRAFT, null);
}

function startNewChat() {
    clearGroupChat();
    Navigation.navigate(ROUTES.NEW);
}

/** Get the private pusher channel name for a Report. */
function getReportChannelName(reportID: string): string {
    return `${CONST.PUSHER.PRIVATE_REPORT_CHANNEL_PREFIX}${reportID}${CONFIG.PUSHER.SUFFIX}`;
}

/**
 * There are 2 possibilities that we can receive via pusher for a user's typing/leaving status:
 * 1. The "new" way from New Expensify is passed as {[login]: Boolean} (e.g. {yuwen@expensify.com: true}), where the value
 * is whether the user with that login is typing/leaving on the report or not.
 * 2. The "old" way from e.com which is passed as {userLogin: login} (e.g. {userLogin: bstites@expensify.com})
 *
 * This method makes sure that no matter which we get, we return the "new" format
 */
function getNormalizedStatus(typingStatus: Pusher.UserIsTypingEvent | Pusher.UserIsLeavingRoomEvent): ReportUserIsTyping {
    let normalizedStatus: ReportUserIsTyping;

    if (typingStatus.userLogin) {
        normalizedStatus = {[typingStatus.userLogin]: true};
    } else {
        normalizedStatus = typingStatus;
    }

    return normalizedStatus;
}

/** Initialize our pusher subscriptions to listen for someone typing in a report. */
function subscribeToReportTypingEvents(reportID: string) {
    if (!reportID) {
        return;
    }

    // Make sure we have a clean Typing indicator before subscribing to typing events
    Onyx.set(`${ONYXKEYS.COLLECTION.REPORT_USER_IS_TYPING}${reportID}`, {});

    const pusherChannelName = getReportChannelName(reportID);
    Pusher.subscribe(pusherChannelName, Pusher.TYPE.USER_IS_TYPING, (typingStatus) => {
        // If the pusher message comes from OldDot, we expect the typing status to be keyed by user
        // login OR by 'Concierge'. If the pusher message comes from NewDot, it is keyed by accountID
        // since personal details are keyed by accountID.
        const normalizedTypingStatus = getNormalizedStatus(typingStatus);
        const accountIDOrLogin = Object.keys(normalizedTypingStatus).at(0);

        if (!accountIDOrLogin) {
            return;
        }

        // Don't show the typing indicator if the user is typing on another platform
        if (Number(accountIDOrLogin) === currentUserAccountID) {
            return;
        }

        // Use a combo of the reportID and the accountID or login as a key for holding our timers.
        const reportUserIdentifier = `${reportID}-${accountIDOrLogin}`;
        clearTimeout(typingWatchTimers[reportUserIdentifier]);
        Onyx.merge(`${ONYXKEYS.COLLECTION.REPORT_USER_IS_TYPING}${reportID}`, normalizedTypingStatus);

        // Wait for 1.5s of no additional typing events before setting the status back to false.
        typingWatchTimers[reportUserIdentifier] = setTimeout(() => {
            const typingStoppedStatus: ReportUserIsTyping = {};
            typingStoppedStatus[accountIDOrLogin] = false;
            Onyx.merge(`${ONYXKEYS.COLLECTION.REPORT_USER_IS_TYPING}${reportID}`, typingStoppedStatus);
            delete typingWatchTimers[reportUserIdentifier];
        }, 1500);
    }).catch((error: ReportError) => {
        Log.hmmm('[Report] Failed to initially subscribe to Pusher channel', {errorType: error.type, pusherChannelName});
    });
}

/** Initialize our pusher subscriptions to listen for someone leaving a room. */
function subscribeToReportLeavingEvents(reportID: string) {
    if (!reportID) {
        return;
    }

    // Make sure we have a clean Leaving indicator before subscribing to leaving events
    Onyx.set(`${ONYXKEYS.COLLECTION.REPORT_USER_IS_LEAVING_ROOM}${reportID}`, false);

    const pusherChannelName = getReportChannelName(reportID);
    Pusher.subscribe(pusherChannelName, Pusher.TYPE.USER_IS_LEAVING_ROOM, (leavingStatus: Pusher.UserIsLeavingRoomEvent) => {
        // If the pusher message comes from OldDot, we expect the leaving status to be keyed by user
        // login OR by 'Concierge'. If the pusher message comes from NewDot, it is keyed by accountID
        // since personal details are keyed by accountID.
        const normalizedLeavingStatus = getNormalizedStatus(leavingStatus);
        const accountIDOrLogin = Object.keys(normalizedLeavingStatus).at(0);

        if (!accountIDOrLogin) {
            return;
        }

        if (Number(accountIDOrLogin) !== currentUserAccountID) {
            return;
        }

        Onyx.merge(`${ONYXKEYS.COLLECTION.REPORT_USER_IS_LEAVING_ROOM}${reportID}`, true);
    }).catch((error: ReportError) => {
        Log.hmmm('[Report] Failed to initially subscribe to Pusher channel', {errorType: error.type, pusherChannelName});
    });
}

/**
 * Remove our pusher subscriptions to listen for someone typing in a report.
 */
function unsubscribeFromReportChannel(reportID: string) {
    if (!reportID) {
        return;
    }

    const pusherChannelName = getReportChannelName(reportID);
    Onyx.set(`${ONYXKEYS.COLLECTION.REPORT_USER_IS_TYPING}${reportID}`, {});
    Pusher.unsubscribe(pusherChannelName, Pusher.TYPE.USER_IS_TYPING);
}

/**
 * Remove our pusher subscriptions to listen for someone leaving a report.
 */
function unsubscribeFromLeavingRoomReportChannel(reportID: string | undefined) {
    if (!reportID) {
        return;
    }

    const pusherChannelName = getReportChannelName(reportID);
    Onyx.set(`${ONYXKEYS.COLLECTION.REPORT_USER_IS_LEAVING_ROOM}${reportID}`, false);
    Pusher.unsubscribe(pusherChannelName, Pusher.TYPE.USER_IS_LEAVING_ROOM);
}

// New action subscriber array for report pages
let newActionSubscribers: ActionSubscriber[] = [];

/**
 * Enables the Report actions file to let the ReportActionsView know that a new comment has arrived in realtime for the current report
 * Add subscriber for report id
 * @returns Remove subscriber for report id
 */
function subscribeToNewActionEvent(reportID: string, callback: SubscriberCallback): () => void {
    newActionSubscribers.push({callback, reportID});
    return () => {
        newActionSubscribers = newActionSubscribers.filter((subscriber) => subscriber.reportID !== reportID);
    };
}

/** Notify the ReportActionsView that a new comment has arrived */
function notifyNewAction(reportID: string, accountID?: number, reportActionID?: string) {
    const actionSubscriber = newActionSubscribers.find((subscriber) => subscriber.reportID === reportID);
    if (!actionSubscriber) {
        return;
    }
    const isFromCurrentUser = accountID === currentUserAccountID;
    actionSubscriber.callback(isFromCurrentUser, reportActionID);
}

/**
 * Add up to two report actions to a report. This method can be called for the following situations:
 *
 * - Adding one comment
 * - Adding one attachment
 * - Add both a comment and attachment simultaneously
 */
function addActions(reportID: string, text = '', file?: FileObject) {
    let reportCommentText = '';
    let reportCommentAction: OptimisticAddCommentReportAction | undefined;
    let attachmentAction: OptimisticAddCommentReportAction | undefined;
    let commandName: typeof WRITE_COMMANDS.ADD_COMMENT | typeof WRITE_COMMANDS.ADD_ATTACHMENT | typeof WRITE_COMMANDS.ADD_TEXT_AND_ATTACHMENT = WRITE_COMMANDS.ADD_COMMENT;

    if (text && !file) {
        const reportComment = buildOptimisticAddCommentReportAction(text, undefined, undefined, undefined, undefined, reportID);
        reportCommentAction = reportComment.reportAction;
        reportCommentText = reportComment.commentText;
    }

    if (file) {
        // When we are adding an attachment we will call AddAttachment.
        // It supports sending an attachment with an optional comment and AddComment supports adding a single text comment only.
        commandName = WRITE_COMMANDS.ADD_ATTACHMENT;
        const attachment = buildOptimisticAddCommentReportAction(text, file, undefined, undefined, undefined, reportID);
        attachmentAction = attachment.reportAction;
    }

    if (text && file) {
        // When there is both text and a file, the text for the report comment needs to be parsed)
        reportCommentText = getParsedComment(text ?? '', {reportID});

        // And the API command needs to go to the new API which supports combining both text and attachments in a single report action
        commandName = WRITE_COMMANDS.ADD_TEXT_AND_ATTACHMENT;
    }

    // Always prefer the file as the last action over text
    const lastAction = attachmentAction ?? reportCommentAction;
    const currentTime = DateUtils.getDBTimeWithSkew();
    const lastComment = ReportActionsUtils.getReportActionMessage(lastAction);
    const lastCommentText = formatReportLastMessageText(lastComment?.text ?? '');

    const optimisticReport: Partial<Report> = {
        lastVisibleActionCreated: lastAction?.created,
        lastMessageText: lastCommentText,
        lastMessageHtml: lastCommentText,
        lastActorAccountID: currentUserAccountID,
        lastReadTime: currentTime,
    };

    const report = allReports?.[`${ONYXKEYS.COLLECTION.REPORT}${reportID}`];
    const shouldUpdateNotificationPreference = !isEmptyObject(report) && isHiddenForCurrentUser(report);
    if (shouldUpdateNotificationPreference) {
        optimisticReport.participants = {
            [currentUserAccountID]: {notificationPreference: getDefaultNotificationPreferenceForReport(report)},
        };
    }

    // Optimistically add the new actions to the store before waiting to save them to the server
    const optimisticReportActions: OnyxCollection<OptimisticAddCommentReportAction> = {};

    // Only add the reportCommentAction when there is no file attachment. If there is both a file attachment and text, that will all be contained in the attachmentAction.
    if (text && reportCommentAction?.reportActionID && !file) {
        optimisticReportActions[reportCommentAction.reportActionID] = reportCommentAction;
    }
    if (file && attachmentAction?.reportActionID) {
        optimisticReportActions[attachmentAction.reportActionID] = attachmentAction;
    }

    const parameters: AddCommentOrAttachementParams = {
        reportID,
        reportActionID: file ? attachmentAction?.reportActionID : reportCommentAction?.reportActionID,
        commentReportActionID: file && reportCommentAction ? reportCommentAction.reportActionID : null,
        reportComment: reportCommentText,
        file,
        clientCreatedTime: file ? attachmentAction?.created : reportCommentAction?.created,
        idempotencyKey: Str.guid(),
    };

    if (reportIDDeeplinkedFromOldDot === reportID && isConciergeChatReport(report)) {
        parameters.isOldDotConciergeChat = true;
    }

    const optimisticData: OnyxUpdate[] = [
        {
            onyxMethod: Onyx.METHOD.MERGE,
            key: `${ONYXKEYS.COLLECTION.REPORT}${reportID}`,
            value: optimisticReport,
        },
        {
            onyxMethod: Onyx.METHOD.MERGE,
            key: `${ONYXKEYS.COLLECTION.REPORT_ACTIONS}${reportID}`,
            value: optimisticReportActions as ReportActions,
        },
    ];

    const successReportActions: OnyxCollection<NullishDeep<ReportAction>> = {};

    Object.entries(optimisticReportActions).forEach(([actionKey]) => {
        successReportActions[actionKey] = {pendingAction: null, isOptimisticAction: null};
    });

    const successData: OnyxUpdate[] = [
        {
            onyxMethod: Onyx.METHOD.MERGE,
            key: `${ONYXKEYS.COLLECTION.REPORT_ACTIONS}${reportID}`,
            value: successReportActions,
        },
    ];

    let failureReport: Partial<Report> = {
        lastMessageText: '',
        lastVisibleActionCreated: '',
    };
    const {lastMessageText = ''} = ReportActionsUtils.getLastVisibleMessage(reportID);
    if (lastMessageText) {
        const lastVisibleAction = ReportActionsUtils.getLastVisibleAction(reportID);
        const lastVisibleActionCreated = lastVisibleAction?.created;
        const lastActorAccountID = lastVisibleAction?.actorAccountID;
        failureReport = {
            lastMessageText,
            lastVisibleActionCreated,
            lastActorAccountID,
        };
    }

    const failureReportActions: Record<string, OptimisticAddCommentReportAction> = {};

    Object.entries(optimisticReportActions).forEach(([actionKey, action]) => {
        failureReportActions[actionKey] = {
            // eslint-disable-next-line @typescript-eslint/non-nullable-type-assertion-style
            ...(action as OptimisticAddCommentReportAction),
            errors: ErrorUtils.getMicroSecondOnyxErrorWithTranslationKey('report.genericAddCommentFailureMessage'),
        };
    });

    const failureData: OnyxUpdate[] = [
        {
            onyxMethod: Onyx.METHOD.MERGE,
            key: `${ONYXKEYS.COLLECTION.REPORT}${reportID}`,
            value: failureReport,
        },
        {
            onyxMethod: Onyx.METHOD.MERGE,
            key: `${ONYXKEYS.COLLECTION.REPORT_ACTIONS}${reportID}`,
            value: failureReportActions as ReportActions,
        },
    ];

    // Update optimistic data for parent report action if the report is a child report
    const optimisticParentReportData = getOptimisticDataForParentReportAction(reportID, currentTime, CONST.RED_BRICK_ROAD_PENDING_ACTION.ADD);
    optimisticParentReportData.forEach((parentReportData) => {
        if (isEmptyObject(parentReportData)) {
            return;
        }
        optimisticData.push(parentReportData);
    });

    // Update the timezone if it's been 5 minutes from the last time the user added a comment
    if (DateUtils.canUpdateTimezone() && currentUserAccountID) {
        const timezone = DateUtils.getCurrentTimezone();
        parameters.timezone = JSON.stringify(timezone);
        optimisticData.push({
            onyxMethod: Onyx.METHOD.MERGE,
            key: ONYXKEYS.PERSONAL_DETAILS_LIST,
            value: {[currentUserAccountID]: {timezone}},
        });
        DateUtils.setTimezoneUpdated();
    }

    API.write(commandName, parameters, {
        optimisticData,
        successData,
        failureData,
    });
    notifyNewAction(reportID, lastAction?.actorAccountID, lastAction?.reportActionID);
}

/** Add an attachment and optional comment. */
function addAttachment(reportID: string, file: FileObject, text = '') {
    addActions(reportID, text, file);
}

/** Add a single comment to a report */
function addComment(reportID: string, text: string) {
    addActions(reportID, text);
}

function reportActionsExist(reportID: string): boolean {
    return allReportActions?.[reportID] !== undefined;
}

function updateGroupChatName(reportID: string, reportName: string) {
    const optimisticData: OnyxUpdate[] = [
        {
            onyxMethod: Onyx.METHOD.MERGE,
            key: `${ONYXKEYS.COLLECTION.REPORT}${reportID}`,
            value: {
                reportName,
                pendingFields: {
                    reportName: CONST.RED_BRICK_ROAD_PENDING_ACTION.UPDATE,
                },
                errorFields: {
                    reportName: null,
                },
            },
        },
    ];

    const successData: OnyxUpdate[] = [
        {
            onyxMethod: Onyx.METHOD.MERGE,
            key: `${ONYXKEYS.COLLECTION.REPORT}${reportID}`,
            value: {
                pendingFields: {
                    reportName: null,
                },
            },
        },
    ];
    const failureData: OnyxUpdate[] = [
        {
            onyxMethod: Onyx.METHOD.MERGE,
            key: `${ONYXKEYS.COLLECTION.REPORT}${reportID}`,
            value: {
                reportName: allReports?.[`${ONYXKEYS.COLLECTION.REPORT}${reportID}`]?.reportName ?? null,
                pendingFields: {
                    reportName: null,
                },
            },
        },
    ];
    const parameters: UpdateGroupChatNameParams = {reportName, reportID};
    API.write(WRITE_COMMANDS.UPDATE_GROUP_CHAT_NAME, parameters, {optimisticData, successData, failureData});
}

function updateGroupChatAvatar(reportID: string, file?: File | CustomRNImageManipulatorResult) {
    // If we have no file that means we are removing the avatar.
    const optimisticData: OnyxUpdate[] = [
        {
            onyxMethod: Onyx.METHOD.MERGE,
            key: `${ONYXKEYS.COLLECTION.REPORT}${reportID}`,
            value: {
                avatarUrl: file ? file?.uri ?? '' : null,
                pendingFields: {
                    avatar: CONST.RED_BRICK_ROAD_PENDING_ACTION.UPDATE,
                },
                errorFields: {
                    avatar: null,
                },
            },
        },
    ];

    const fetchedReport = allReports?.[`${ONYXKEYS.COLLECTION.REPORT}${reportID}`];
    const failureData: OnyxUpdate[] = [
        {
            onyxMethod: Onyx.METHOD.MERGE,
            key: `${ONYXKEYS.COLLECTION.REPORT}${reportID}`,
            value: {
                avatarUrl: fetchedReport?.avatarUrl ?? null,
                pendingFields: {
                    avatar: null,
                },
            },
        },
    ];

    const successData: OnyxUpdate[] = [
        {
            onyxMethod: Onyx.METHOD.MERGE,
            key: `${ONYXKEYS.COLLECTION.REPORT}${reportID}`,
            value: {
                pendingFields: {
                    avatar: null,
                },
            },
        },
    ];
    const parameters: UpdateGroupChatAvatarParams = {file, reportID};
    API.write(WRITE_COMMANDS.UPDATE_GROUP_CHAT_AVATAR, parameters, {optimisticData, failureData, successData});
}

/**
 * Clear error and pending fields for the report avatar
 */
function clearAvatarErrors(reportID: string) {
    Onyx.merge(`${ONYXKEYS.COLLECTION.REPORT}${reportID}`, {
        errorFields: {
            avatar: null,
        },
    });
}

/**
 * Gets the latest page of report actions and updates the last read message
 * If a chat with the passed reportID is not found, we will create a chat based on the passed participantList
 *
 * @param reportID The ID of the report to open
 * @param reportActionID The ID used to fetch a specific range of report actions related to the current reportActionID when opening a chat.
 * @param participantLoginList The list of users that are included in a new chat, not including the user creating it
 * @param newReportObject The optimistic report object created when making a new chat, saved as optimistic data
 * @param parentReportActionID The parent report action that a thread was created from (only passed for new threads)
 * @param isFromDeepLink Whether or not this report is being opened from a deep link
 * @param participantAccountIDList The list of accountIDs that are included in a new chat, not including the user creating it
 */
function openReport(
    reportID: string | undefined,
    reportActionID?: string,
    participantLoginList: string[] = [],
<<<<<<< HEAD
    newReportObject?: ReportUtils.OptimisticChatReport,
    parentReportActionID?: string,
=======
    newReportObject?: OptimisticChatReport,
    parentReportActionID = '-1',
>>>>>>> 58343c73
    isFromDeepLink = false,
    participantAccountIDList: number[] = [],
    avatar?: File | CustomRNImageManipulatorResult,
) {
    if (!reportID) {
        return;
    }

    const optimisticReport = reportActionsExist(reportID)
        ? {}
        : {
              reportName: allReports?.[`${ONYXKEYS.COLLECTION.REPORT}${reportID}`]?.reportName ?? CONST.REPORT.DEFAULT_REPORT_NAME,
          };

    const optimisticData: OnyxUpdate[] = [
        {
            onyxMethod: Onyx.METHOD.MERGE,
            key: `${ONYXKEYS.COLLECTION.REPORT}${reportID}`,
            value: optimisticReport,
        },
        {
            onyxMethod: Onyx.METHOD.MERGE,
            key: `${ONYXKEYS.COLLECTION.REPORT_METADATA}${reportID}`,
            value: {
                isLoadingInitialReportActions: true,
                isLoadingOlderReportActions: false,
                hasLoadingOlderReportActionsError: false,
                isLoadingNewerReportActions: false,
                hasLoadingNewerReportActionsError: false,
            },
        },
    ];

    const successData: OnyxUpdate[] = [
        {
            onyxMethod: Onyx.METHOD.MERGE,
            key: `${ONYXKEYS.COLLECTION.REPORT}${reportID}`,
            value: {
                errorFields: {
                    notFound: null,
                },
            },
        },
        {
            onyxMethod: Onyx.METHOD.MERGE,
            key: `${ONYXKEYS.COLLECTION.REPORT_METADATA}${reportID}`,
            value: {
                isLoadingInitialReportActions: false,
            },
        },
    ];

    const failureData: OnyxUpdate[] = [
        {
            onyxMethod: Onyx.METHOD.MERGE,
            key: `${ONYXKEYS.COLLECTION.REPORT_METADATA}${reportID}`,
            value: {
                isLoadingInitialReportActions: false,
            },
        },
    ];

    const parameters: OpenReportParams = {
        reportID,
        reportActionID,
        emailList: participantLoginList ? participantLoginList.join(',') : '',
        accountIDList: participantAccountIDList ? participantAccountIDList.join(',') : '',
        parentReportActionID,
    };

    const isInviteOnboardingComplete = introSelected?.isInviteOnboardingComplete ?? false;
    const isOnboardingCompleted = onboarding?.hasCompletedGuidedSetupFlow ?? false;

    // Prepare guided setup data only when nvp_introSelected is set and onboarding is not completed
    // OldDot users will never have nvp_introSelected set, so they will not see guided setup messages
    if (introSelected && !isOnboardingCompleted && !isInviteOnboardingComplete) {
        const {choice, inviteType} = introSelected;
        const isInviteIOUorInvoice = inviteType === CONST.ONBOARDING_INVITE_TYPES.IOU || inviteType === CONST.ONBOARDING_INVITE_TYPES.INVOICE;
        const isInviteChoiceCorrect = choice === CONST.ONBOARDING_CHOICES.ADMIN || choice === CONST.ONBOARDING_CHOICES.SUBMIT || choice === CONST.ONBOARDING_CHOICES.CHAT_SPLIT;

        if (isInviteChoiceCorrect && !isInviteIOUorInvoice) {
            const onboardingMessage = CONST.ONBOARDING_MESSAGES[choice];
            if (choice === CONST.ONBOARDING_CHOICES.CHAT_SPLIT) {
                const updatedTasks = onboardingMessage.tasks.map((task) => (task.type === 'startChat' ? {...task, autoCompleted: true} : task));
                onboardingMessage.tasks = updatedTasks;
            }

            const onboardingData = prepareOnboardingOptimisticData(choice, onboardingMessage);
            if (!onboardingData) {
                return;
            }

            optimisticData.push(...onboardingData.optimisticData, {
                onyxMethod: Onyx.METHOD.MERGE,
                key: ONYXKEYS.NVP_INTRO_SELECTED,
                value: {
                    isInviteOnboardingComplete: true,
                },
            });

            successData.push(...onboardingData.successData);

            failureData.push(...onboardingData.failureData);

            parameters.guidedSetupData = JSON.stringify(onboardingData.guidedSetupData);
        }
    }

    const isGroupChat = isGroupChatReportUtils(newReportObject);
    if (isGroupChat) {
        parameters.chatType = CONST.REPORT.CHAT_TYPE.GROUP;
        parameters.groupChatAdminLogins = currentUserEmail;
        parameters.optimisticAccountIDList = Object.keys(newReportObject?.participants ?? {}).join(',');
        parameters.reportName = newReportObject?.reportName ?? '';

        // If we have an avatar then include it with the parameters
        if (avatar) {
            parameters.file = avatar;
        }

        clearGroupChat();
    }

    if (isFromDeepLink) {
        parameters.shouldRetry = false;
    }

    // If we are creating a new report, we need to add the optimistic report data and a report action
    const isCreatingNewReport = !isEmptyObject(newReportObject);
    if (isCreatingNewReport) {
        // Change the method to set for new reports because it doesn't exist yet, is faster,
        // and we need the data to be available when we navigate to the chat page
        const optimisticDataItem = optimisticData.at(0);
        if (optimisticDataItem) {
            optimisticDataItem.onyxMethod = Onyx.METHOD.SET;
            optimisticDataItem.value = {
                ...optimisticReport,
                reportName: CONST.REPORT.DEFAULT_REPORT_NAME,
                ...newReportObject,
                pendingFields: {
                    createChat: CONST.RED_BRICK_ROAD_PENDING_ACTION.ADD,
                    ...(isGroupChat && {reportName: CONST.RED_BRICK_ROAD_PENDING_ACTION.ADD}),
                },
            };
        }

        let emailCreatingAction: string = CONST.REPORT.OWNER_EMAIL_FAKE;
        if (newReportObject.ownerAccountID && newReportObject.ownerAccountID !== CONST.REPORT.OWNER_ACCOUNT_ID_FAKE) {
            emailCreatingAction = allPersonalDetails?.[newReportObject.ownerAccountID]?.login ?? '';
        }
        const optimisticCreatedAction = buildOptimisticCreatedReportAction(emailCreatingAction);
        optimisticData.push(
            {
                onyxMethod: Onyx.METHOD.SET,
                key: `${ONYXKEYS.COLLECTION.REPORT_ACTIONS}${reportID}`,
                value: {[optimisticCreatedAction.reportActionID]: optimisticCreatedAction},
            },
            {
                onyxMethod: Onyx.METHOD.SET,
                key: `${ONYXKEYS.COLLECTION.REPORT_METADATA}${reportID}`,
                value: {
                    isOptimisticReport: true,
                },
            },
        );
        successData.push(
            {
                onyxMethod: Onyx.METHOD.MERGE,
                key: `${ONYXKEYS.COLLECTION.REPORT_ACTIONS}${reportID}`,
                value: {[optimisticCreatedAction.reportActionID]: {pendingAction: null}},
            },
            {
                onyxMethod: Onyx.METHOD.MERGE,
                key: `${ONYXKEYS.COLLECTION.REPORT_METADATA}${reportID}`,
                value: {
                    isOptimisticReport: false,
                },
            },
        );

        // Add optimistic personal details for new participants
        const optimisticPersonalDetails: OnyxEntry<PersonalDetailsList> = {};
        const settledPersonalDetails: OnyxEntry<PersonalDetailsList> = {};
        const redundantParticipants: Record<number, null> = {};
        const participantAccountIDs = PersonalDetailsUtils.getAccountIDsByLogins(participantLoginList);
        participantLoginList.forEach((login, index) => {
            const accountID = participantAccountIDs.at(index) ?? -1;
            const isOptimisticAccount = !allPersonalDetails?.[accountID];

            if (!isOptimisticAccount) {
                return;
            }

            optimisticPersonalDetails[accountID] = {
                login,
                accountID,
                displayName: login,
                isOptimisticPersonalDetail: true,
            };
            settledPersonalDetails[accountID] = null;

            // BE will send different participants. We clear the optimistic ones to avoid duplicated entries
            redundantParticipants[accountID] = null;
        });

        successData.push(
            {
                onyxMethod: Onyx.METHOD.MERGE,
                key: `${ONYXKEYS.COLLECTION.REPORT}${reportID}`,
                value: {
                    participants: redundantParticipants,
                    pendingFields: {
                        createChat: null,
                        reportName: null,
                    },
                    errorFields: {
                        createChat: null,
                    },
                },
            },
            {
                onyxMethod: Onyx.METHOD.MERGE,
                key: `${ONYXKEYS.COLLECTION.REPORT_METADATA}${reportID}`,
                value: {
                    isOptimisticReport: false,
                },
            },
        );

        optimisticData.push({
            onyxMethod: Onyx.METHOD.MERGE,
            key: ONYXKEYS.PERSONAL_DETAILS_LIST,
            value: optimisticPersonalDetails,
        });
        successData.push({
            onyxMethod: Onyx.METHOD.MERGE,
            key: ONYXKEYS.PERSONAL_DETAILS_LIST,
            value: settledPersonalDetails,
        });
        failureData.push({
            onyxMethod: Onyx.METHOD.MERGE,
            key: ONYXKEYS.PERSONAL_DETAILS_LIST,
            value: settledPersonalDetails,
        });

        // Add the createdReportActionID parameter to the API call
        parameters.createdReportActionID = optimisticCreatedAction.reportActionID;

        // If we are creating a thread, ensure the report action has childReportID property added
        if (newReportObject.parentReportID && parentReportActionID) {
            optimisticData.push({
                onyxMethod: Onyx.METHOD.MERGE,
                key: `${ONYXKEYS.COLLECTION.REPORT_ACTIONS}${newReportObject.parentReportID}`,
                value: {[parentReportActionID]: {childReportID: reportID, childType: CONST.REPORT.TYPE.CHAT}},
            });
            failureData.push({
                onyxMethod: Onyx.METHOD.MERGE,
                key: `${ONYXKEYS.COLLECTION.REPORT_ACTIONS}${newReportObject.parentReportID}`,
                value: {[parentReportActionID]: {childReportID: undefined, childType: ''}},
            });
        }
    }

    parameters.clientLastReadTime = allReports?.[`${ONYXKEYS.COLLECTION.REPORT}${reportID}`]?.lastReadTime ?? '';

    const paginationConfig = {
        resourceID: reportID,
        cursorID: reportActionID,
    };

    if (isFromDeepLink) {
        API.paginate(
            CONST.API_REQUEST_TYPE.MAKE_REQUEST_WITH_SIDE_EFFECTS,
            SIDE_EFFECT_REQUEST_COMMANDS.OPEN_REPORT,
            parameters,
            {optimisticData, successData, failureData},
            paginationConfig,
        ).finally(() => {
            Onyx.set(ONYXKEYS.IS_CHECKING_PUBLIC_ROOM, false);
        });
    } else {
        // eslint-disable-next-line rulesdir/no-multiple-api-calls
        API.paginate(CONST.API_REQUEST_TYPE.WRITE, WRITE_COMMANDS.OPEN_REPORT, parameters, {optimisticData, successData, failureData}, paginationConfig, {
            checkAndFixConflictingRequest: (persistedRequests) => resolveOpenReportDuplicationConflictAction(persistedRequests, parameters),
        });
    }
}

/**
 * This will find an existing chat, or create a new one if none exists, for the given user or set of users. It will then navigate to this chat.
 *
 * @param userLogins list of user logins to start a chat report with.
 * @param shouldDismissModal a flag to determine if we should dismiss modal before navigate to report or navigate to report directly.
 */
function navigateToAndOpenReport(
    userLogins: string[],
    shouldDismissModal = true,
    actionType?: string,
    reportName?: string,
    avatarUri?: string,
    avatarFile?: File | CustomRNImageManipulatorResult | undefined,
    optimisticReportID?: string,
    isGroupChat = false,
) {
    let newChat: OptimisticChatReport | undefined;
    let chat: OnyxEntry<Report>;
    const participantAccountIDs = PersonalDetailsUtils.getAccountIDsByLogins(userLogins);

    // If we are not creating a new Group Chat then we are creating a 1:1 DM and will look for an existing chat
    if (!isGroupChat) {
        chat = getChatByParticipants([...participantAccountIDs, currentUserAccountID]);
    }

    if (isEmptyObject(chat)) {
        if (isGroupChat) {
            // If we are creating a group chat then participantAccountIDs is expected to contain currentUserAccountID
            newChat = buildOptimisticGroupChatReport(participantAccountIDs, reportName ?? '', avatarUri ?? '', optimisticReportID, CONST.REPORT.NOTIFICATION_PREFERENCE.ALWAYS);
        } else {
            newChat = buildOptimisticChatReport(
                [...participantAccountIDs, currentUserAccountID],
                undefined,
                undefined,
                undefined,
                undefined,
                undefined,
                undefined,
                undefined,
                undefined,
                CONST.REPORT.NOTIFICATION_PREFERENCE.ALWAYS,
            );
        }
    }
    const report = isEmptyObject(chat) ? newChat : chat;

    // We want to pass newChat here because if anything is passed in that param (even an existing chat), we will try to create a chat on the server
    openReport(report?.reportID, '', userLogins, newChat, undefined, undefined, undefined, avatarFile);
    if (shouldDismissModal) {
        Navigation.dismissModalWithReport(report);
    } else {
        Navigation.navigateWithSwitchPolicyID({route: ROUTES.HOME});
        Navigation.navigate(ROUTES.REPORT_WITH_ID.getRoute(report?.reportID), actionType);
    }
}

/**
 * This will find an existing chat, or create a new one if none exists, for the given accountID or set of accountIDs. It will then navigate to this chat.
 *
 * @param participantAccountIDs of user logins to start a chat report with.
 */
function navigateToAndOpenReportWithAccountIDs(participantAccountIDs: number[]) {
    let newChat: OptimisticChatReport | undefined;
    const chat = getChatByParticipants([...participantAccountIDs, currentUserAccountID]);
    if (!chat) {
        newChat = buildOptimisticChatReport([...participantAccountIDs, currentUserAccountID]);
    }
    const report = chat ?? newChat;

    // We want to pass newChat here because if anything is passed in that param (even an existing chat), we will try to create a chat on the server
    openReport(report?.reportID, '', [], newChat, '0', false, participantAccountIDs);
    Navigation.dismissModalWithReport(report);
}

/**
 * This will navigate to an existing thread, or create a new one if necessary
 *
 * @param childReportID The reportID we are trying to open
 * @param parentReportAction the parent comment of a thread
 * @param parentReportID The reportID of the parent
 */
function navigateToAndOpenChildReport(childReportID: string | undefined, parentReportAction: Partial<ReportAction> = {}, parentReportID?: string) {
    if (childReportID) {
        Navigation.navigate(ROUTES.REPORT_WITH_ID.getRoute(childReportID));
    } else {
        const participantAccountIDs = [...new Set([currentUserAccountID, Number(parentReportAction.actorAccountID)])];
        const parentReport = allReports?.[`${ONYXKEYS.COLLECTION.REPORT}${parentReportID}`];
        // Threads from DMs and selfDMs don't have a chatType. All other threads inherit the chatType from their parent
        const childReportChatType = parentReport && isSelfDM(parentReport) ? undefined : parentReport?.chatType;
        const newChat = buildOptimisticChatReport(
            participantAccountIDs,
            ReportActionsUtils.getReportActionText(parentReportAction),
            childReportChatType,
            parentReport?.policyID ?? CONST.POLICY.OWNER_EMAIL_FAKE,
            CONST.POLICY.OWNER_ACCOUNT_ID_FAKE,
            false,
            parentReport?.policyName ?? '',
            undefined,
            undefined,
            getChildReportNotificationPreference(parentReportAction),
            parentReportAction.reportActionID,
            parentReportID,
        );

        const participantLogins = PersonalDetailsUtils.getLoginsByAccountIDs(Object.keys(newChat.participants ?? {}).map(Number));
        openReport(newChat.reportID, '', participantLogins, newChat, parentReportAction.reportActionID);
        Navigation.navigate(ROUTES.REPORT_WITH_ID.getRoute(newChat.reportID));
    }
}

/**
 * Gets the older actions that have not been read yet.
 * Normally happens when you scroll up on a chat, and the actions have not been read yet.
 */
function getOlderActions(reportID: string | undefined, reportActionID: string | undefined) {
    if (!reportID || !reportActionID) {
        return;
    }

    const optimisticData: OnyxUpdate[] = [
        {
            onyxMethod: Onyx.METHOD.MERGE,
            key: `${ONYXKEYS.COLLECTION.REPORT_METADATA}${reportID}`,
            value: {
                isLoadingOlderReportActions: true,
                hasLoadingOlderReportActionsError: false,
            },
        },
    ];

    const successData: OnyxUpdate[] = [
        {
            onyxMethod: Onyx.METHOD.MERGE,
            key: `${ONYXKEYS.COLLECTION.REPORT_METADATA}${reportID}`,
            value: {
                isLoadingOlderReportActions: false,
            },
        },
    ];

    const failureData: OnyxUpdate[] = [
        {
            onyxMethod: Onyx.METHOD.MERGE,
            key: `${ONYXKEYS.COLLECTION.REPORT_METADATA}${reportID}`,
            value: {
                isLoadingOlderReportActions: false,
                hasLoadingOlderReportActionsError: true,
            },
        },
    ];

    const parameters: GetOlderActionsParams = {
        reportID,
        reportActionID,
    };

    API.paginate(
        CONST.API_REQUEST_TYPE.READ,
        READ_COMMANDS.GET_OLDER_ACTIONS,
        parameters,
        {optimisticData, successData, failureData},
        {
            resourceID: reportID,
            cursorID: reportActionID,
        },
    );
}

/**
 * Gets the newer actions that have not been read yet.
 * Normally happens when you are not located at the bottom of the list and scroll down on a chat.
 */
function getNewerActions(reportID: string | undefined, reportActionID: string | undefined) {
    if (!reportID || !reportActionID) {
        return;
    }

    const optimisticData: OnyxUpdate[] = [
        {
            onyxMethod: Onyx.METHOD.MERGE,
            key: `${ONYXKEYS.COLLECTION.REPORT_METADATA}${reportID}`,
            value: {
                isLoadingNewerReportActions: true,
                hasLoadingNewerReportActionsError: false,
            },
        },
    ];

    const successData: OnyxUpdate[] = [
        {
            onyxMethod: Onyx.METHOD.MERGE,
            key: `${ONYXKEYS.COLLECTION.REPORT_METADATA}${reportID}`,
            value: {
                isLoadingNewerReportActions: false,
            },
        },
    ];

    const failureData: OnyxUpdate[] = [
        {
            onyxMethod: Onyx.METHOD.MERGE,
            key: `${ONYXKEYS.COLLECTION.REPORT_METADATA}${reportID}`,
            value: {
                isLoadingNewerReportActions: false,
                hasLoadingNewerReportActionsError: true,
            },
        },
    ];

    const parameters: GetNewerActionsParams = {
        reportID,
        reportActionID,
    };

    API.paginate(
        CONST.API_REQUEST_TYPE.READ,
        READ_COMMANDS.GET_NEWER_ACTIONS,
        parameters,
        {optimisticData, successData, failureData},
        {
            resourceID: reportID,
            cursorID: reportActionID,
        },
    );
}

/**
 * Gets metadata info about links in the provided report action
 */
function expandURLPreview(reportID: string, reportActionID: string) {
    const parameters: ExpandURLPreviewParams = {
        reportID,
        reportActionID,
    };

    API.read(READ_COMMANDS.EXPAND_URL_PREVIEW, parameters);
}

/** Marks the new report actions as read
 * @param shouldResetUnreadMarker Indicates whether the unread indicator should be reset.
 * Currently, the unread indicator needs to be reset only when users mark a report as read.
 */
function readNewestAction(reportID: string | undefined, shouldResetUnreadMarker = false) {
    if (!reportID) {
        return;
    }

    const lastReadTime = DateUtils.getDBTime();

    const optimisticData: OnyxUpdate[] = [
        {
            onyxMethod: Onyx.METHOD.MERGE,
            key: `${ONYXKEYS.COLLECTION.REPORT}${reportID}`,
            value: {
                lastReadTime,
            },
        },
    ];

    const parameters: ReadNewestActionParams = {
        reportID,
        lastReadTime,
    };

    API.write(WRITE_COMMANDS.READ_NEWEST_ACTION, parameters, {optimisticData});
    if (shouldResetUnreadMarker) {
        DeviceEventEmitter.emit(`readNewestAction_${reportID}`, lastReadTime);
    }
}

/**
 * Sets the last read time on a report
 */
function markCommentAsUnread(reportID: string | undefined, reportActionCreated: string) {
    if (!reportID) {
        Log.warn('7339cd6c-3263-4f89-98e5-730f0be15784 Invalid report passed to MarkCommentAsUnread. Not calling the API because it wil fail.');
        return;
    }

    const reportActions = allReportActions?.[reportID];

    // Find the latest report actions from other users
    const latestReportActionFromOtherUsers = Object.values(reportActions ?? {}).reduce((latest: ReportAction | null, current: ReportAction) => {
        if (
            current.actorAccountID !== currentUserAccountID &&
            (!latest || current.created > latest.created) &&
            // Whisper action doesn't affect lastVisibleActionCreated, so skip whisper action except actionable mention whisper
            (!ReportActionsUtils.isWhisperAction(current) || current.actionName === CONST.REPORT.ACTIONS.TYPE.ACTIONABLE_MENTION_WHISPER)
        ) {
            return current;
        }
        return latest;
    }, null);

    // If no action created date is provided, use the last action's from other user
    const actionCreationTime =
        reportActionCreated || (latestReportActionFromOtherUsers?.created ?? allReports?.[`${ONYXKEYS.COLLECTION.REPORT}${reportID}`]?.lastVisibleActionCreated ?? DateUtils.getDBTime(0));

    // We subtract 1 millisecond so that the lastReadTime is updated to just before a given reportAction's created date
    // For example, if we want to mark a report action with ID 100 and created date '2014-04-01 16:07:02.999' unread, we set the lastReadTime to '2014-04-01 16:07:02.998'
    // Since the report action with ID 100 will be the first with a timestamp above '2014-04-01 16:07:02.998', it's the first one that will be shown as unread
    const lastReadTime = DateUtils.subtractMillisecondsFromDateTime(actionCreationTime, 1);

    const optimisticData: OnyxUpdate[] = [
        {
            onyxMethod: Onyx.METHOD.MERGE,
            key: `${ONYXKEYS.COLLECTION.REPORT}${reportID}`,
            value: {
                lastReadTime,
            },
        },
    ];

    const parameters: MarkAsUnreadParams = {
        reportID,
        lastReadTime,
    };

    API.write(WRITE_COMMANDS.MARK_AS_UNREAD, parameters, {optimisticData});
    DeviceEventEmitter.emit(`unreadAction_${reportID}`, lastReadTime);
}

/** Toggles the pinned state of the report. */
function togglePinnedState(reportID: string, isPinnedChat: boolean) {
    const pinnedValue = !isPinnedChat;

    // Optimistically pin/unpin the report before we send out the command
    const optimisticData: OnyxUpdate[] = [
        {
            onyxMethod: Onyx.METHOD.MERGE,
            key: `${ONYXKEYS.COLLECTION.REPORT}${reportID}`,
            value: {isPinned: pinnedValue},
        },
    ];

    const parameters: TogglePinnedChatParams = {
        reportID,
        pinnedValue,
    };

    API.write(WRITE_COMMANDS.TOGGLE_PINNED_CHAT, parameters, {optimisticData});
}

/**
 * Saves the comment left by the user as they are typing. By saving this data the user can switch between chats, close
 * tab, refresh etc without worrying about loosing what they typed out.
 * When empty string or null is passed, it will delete the draft comment from Onyx store.
 */
function saveReportDraftComment(reportID: string, comment: string | null, callback: () => void = () => {}) {
    Onyx.merge(`${ONYXKEYS.COLLECTION.REPORT_DRAFT_COMMENT}${reportID}`, prepareDraftComment(comment)).then(callback);
}

/** Broadcasts whether or not a user is typing on a report over the report's private pusher channel. */
function broadcastUserIsTyping(reportID: string) {
    const privateReportChannelName = getReportChannelName(reportID);
    const typingStatus: Pusher.UserIsTypingEvent = {
        [currentUserAccountID]: true,
    };
    Pusher.sendEvent(privateReportChannelName, Pusher.TYPE.USER_IS_TYPING, typingStatus);
}

/** Broadcasts to the report's private pusher channel whether a user is leaving a report */
function broadcastUserIsLeavingRoom(reportID: string) {
    const privateReportChannelName = getReportChannelName(reportID);
    const leavingStatus: Pusher.UserIsLeavingRoomEvent = {
        [currentUserAccountID]: true,
    };
    Pusher.sendEvent(privateReportChannelName, Pusher.TYPE.USER_IS_LEAVING_ROOM, leavingStatus);
}

/** When a report changes in Onyx, this fetches the report from the API if the report doesn't have a name */
function handleReportChanged(report: OnyxEntry<Report>) {
    if (!report) {
        return;
    }

    const {reportID, preexistingReportID, parentReportID, parentReportActionID} = report;

    // Handle cleanup of stale optimistic IOU report and its report preview separately
<<<<<<< HEAD
    if (reportID && preexistingReportID && ReportUtils.isMoneyRequestReport(report) && parentReportActionID) {
        Onyx.merge(`${ONYXKEYS.COLLECTION.REPORT_ACTIONS}${parentReportID}`, {
            [parentReportActionID]: null,
=======
    if (report?.reportID && report.preexistingReportID && isMoneyRequestReport(report) && report?.parentReportActionID) {
        Onyx.merge(`${ONYXKEYS.COLLECTION.REPORT_ACTIONS}${report.parentReportID}`, {
            [report.parentReportActionID]: null,
>>>>>>> 58343c73
        });
        Onyx.merge(`${ONYXKEYS.COLLECTION.REPORT}${reportID}`, null);
        return;
    }

    // It is possible that we optimistically created a DM/group-DM for a set of users for which a report already exists.
    // In this case, the API will let us know by returning a preexistingReportID.
    // We should clear out the optimistically created report and re-route the user to the preexisting report.
    if (reportID && preexistingReportID) {
        let callback = () => {
            Onyx.set(`${ONYXKEYS.COLLECTION.REPORT}${reportID}`, null);
            Onyx.set(`${ONYXKEYS.COLLECTION.REPORT}${preexistingReportID}`, {...report, reportID: preexistingReportID, preexistingReportID: null});
            Onyx.set(`${ONYXKEYS.COLLECTION.REPORT_DRAFT_COMMENT}${reportID}`, null);
        };
        // Only re-route them if they are still looking at the optimistically created report
        if (Navigation.getActiveRoute().includes(`/r/${reportID}`)) {
            const currCallback = callback;
            callback = () => {
                currCallback();
                Navigation.navigate(ROUTES.REPORT_WITH_ID.getRoute(preexistingReportID), CONST.NAVIGATION.TYPE.UP);
            };

            // The report screen will listen to this event and transfer the draft comment to the existing report
            // This will allow the newest draft comment to be transferred to the existing report
            DeviceEventEmitter.emit(`switchToPreExistingReport_${reportID}`, {
                preexistingReportID,
                callback,
            });

            return;
        }

        // In case the user is not on the report screen, we will transfer the report draft comment directly to the existing report
        // after that clear the optimistically created report
        const draftReportComment = allReportDraftComments?.[`${ONYXKEYS.COLLECTION.REPORT_DRAFT_COMMENT}${reportID}`];
        if (!draftReportComment) {
            callback();
            return;
        }

        saveReportDraftComment(preexistingReportID, draftReportComment, callback);

        return;
    }

<<<<<<< HEAD
    if (reportID) {
        if (ReportUtils.isConciergeChatReport(report)) {
            conciergeChatReportID = reportID;
=======
    if (report?.reportID) {
        if (isConciergeChatReport(report)) {
            conciergeChatReportID = report.reportID;
>>>>>>> 58343c73
        }
    }
}

/** Deletes a comment from the report, basically sets it as empty string */
function deleteReportComment(reportID: string, reportAction: ReportAction) {
    const originalReportID = getOriginalReportID(reportID, reportAction);
    const reportActionID = reportAction.reportActionID;

    if (!reportActionID || !originalReportID) {
        return;
    }

    const isDeletedParentAction = ReportActionsUtils.isThreadParentMessage(reportAction, reportID);
    const deletedMessage: Message[] = [
        {
            translationKey: '',
            type: 'COMMENT',
            html: '',
            text: '',
            isEdited: true,
            isDeletedParentAction,
        },
    ];
    const optimisticReportActions: NullishDeep<ReportActions> = {
        [reportActionID]: {
            pendingAction: CONST.RED_BRICK_ROAD_PENDING_ACTION.DELETE,
            previousMessage: reportAction.message,
            message: deletedMessage,
            errors: null,
            linkMetadata: [],
        },
    };

    // If we are deleting the last visible message, let's find the previous visible one (or set an empty one if there are none) and update the lastMessageText in the LHN.
    // Similarly, if we are deleting the last read comment we will want to update the lastVisibleActionCreated to use the previous visible message.
    let optimisticReport: Partial<Report> = {
        lastMessageText: '',
        lastVisibleActionCreated: '',
    };
    const {lastMessageText = ''} = getLastVisibleMessage(originalReportID, optimisticReportActions as ReportActions);
    const report = allReports?.[`${ONYXKEYS.COLLECTION.REPORT}${reportID}`];
    const canUserPerformWriteAction = canUserPerformWriteActionReportUtils(report);
    if (lastMessageText) {
        const lastVisibleAction = ReportActionsUtils.getLastVisibleAction(originalReportID, canUserPerformWriteAction, optimisticReportActions as ReportActions);
        const lastVisibleActionCreated = lastVisibleAction?.created;
        const lastActorAccountID = lastVisibleAction?.actorAccountID;
        optimisticReport = {
            lastMessageText,
            lastVisibleActionCreated,
            lastActorAccountID,
        };
    }
    const didCommentMentionCurrentUser = ReportActionsUtils.didMessageMentionCurrentUser(reportAction);
    if (didCommentMentionCurrentUser && reportAction.created === report?.lastMentionedTime) {
        const reportActionsForReport = allReportActions?.[reportID];
        const latestMentioneReportAction = Object.values(reportActionsForReport ?? {}).find(
            (action) => action.reportActionID !== reportAction.reportActionID && ReportActionsUtils.didMessageMentionCurrentUser(action),
        );
        optimisticReport.lastMentionedTime = latestMentioneReportAction?.created ?? null;
    }
    // If the API call fails we must show the original message again, so we revert the message content back to how it was
    // and and remove the pendingAction so the strike-through clears
    const failureData: OnyxUpdate[] = [
        {
            onyxMethod: Onyx.METHOD.MERGE,
            key: `${ONYXKEYS.COLLECTION.REPORT_ACTIONS}${originalReportID}`,
            value: {
                [reportActionID]: {
                    message: reportAction.message,
                    pendingAction: null,
                    previousMessage: null,
                },
            },
        },
    ];

    const successData: OnyxUpdate[] = [
        {
            onyxMethod: Onyx.METHOD.MERGE,
            key: `${ONYXKEYS.COLLECTION.REPORT_ACTIONS}${originalReportID}`,
            value: {
                [reportActionID]: {
                    pendingAction: null,
                    previousMessage: null,
                },
            },
        },
    ];

    const optimisticData: OnyxUpdate[] = [
        {
            onyxMethod: Onyx.METHOD.MERGE,
            key: `${ONYXKEYS.COLLECTION.REPORT_ACTIONS}${originalReportID}`,
            value: optimisticReportActions,
        },
        {
            onyxMethod: Onyx.METHOD.MERGE,
            key: `${ONYXKEYS.COLLECTION.REPORT}${originalReportID}`,
            value: optimisticReport,
        },
    ];

    // Update optimistic data for parent report action if the report is a child report and the reportAction has no visible child
    const childVisibleActionCount = reportAction.childVisibleActionCount ?? 0;
    if (childVisibleActionCount === 0) {
        const optimisticParentReportData = getOptimisticDataForParentReportAction(
            originalReportID,
            optimisticReport?.lastVisibleActionCreated ?? '',
            CONST.RED_BRICK_ROAD_PENDING_ACTION.DELETE,
        );
        optimisticParentReportData.forEach((parentReportData) => {
            if (isEmptyObject(parentReportData)) {
                return;
            }
            optimisticData.push(parentReportData);
        });
    }

    const parameters: DeleteCommentParams = {
        reportID: originalReportID,
        reportActionID,
    };

    clearByKey(reportActionID);

    API.write(
        WRITE_COMMANDS.DELETE_COMMENT,
        parameters,
        {optimisticData, successData, failureData},
        {
            checkAndFixConflictingRequest: (persistedRequests) => resolveCommentDeletionConflicts(persistedRequests, reportActionID, originalReportID),
        },
    );

    // if we are linking to the report action, and we are deleting it, and it's not a deleted parent action,
    // we should navigate to its report in order to not show not found page
    if (Navigation.isActiveRoute(ROUTES.REPORT_WITH_ID.getRoute(reportID, reportActionID)) && !isDeletedParentAction) {
        Navigation.goBack(ROUTES.REPORT_WITH_ID.getRoute(reportID), true);
    }
}

/**
 * Removes the links in html of a comment.
 * example:
 *      html="test <a href="https://www.google.com" target="_blank" rel="noreferrer noopener">https://www.google.com</a> test"
 *      links=["https://www.google.com"]
 * returns: "test https://www.google.com test"
 */
function removeLinksFromHtml(html: string, links: string[]): string {
    let htmlCopy = html.slice();
    links.forEach((link) => {
        // We want to match the anchor tag of the link and replace the whole anchor tag with the text of the anchor tag
        const regex = new RegExp(`<(a)[^><]*href\\s*=\\s*(['"])(${Str.escapeForRegExp(link)})\\2(?:".*?"|'.*?'|[^'"><])*>([\\s\\S]*?)<\\/\\1>(?![^<]*(<\\/pre>|<\\/code>))`, 'g');
        htmlCopy = htmlCopy.replace(regex, '$4');
    });
    return htmlCopy;
}

/**
 * This function will handle removing only links that were purposely removed by the user while editing.
 *
 * @param newCommentText text of the comment after editing.
 * @param originalCommentMarkdown original markdown of the comment before editing.
 * @param videoAttributeCache cache of video attributes ([videoSource]: videoAttributes)
 */
function handleUserDeletedLinksInHtml(newCommentText: string, originalCommentMarkdown: string, videoAttributeCache?: Record<string, string>): string {
    if (newCommentText.length > CONST.MAX_MARKUP_LENGTH) {
        return newCommentText;
    }

    const textWithMention = completeShortMention(newCommentText);

    const htmlForNewComment = Parser.replace(textWithMention, {
        extras: {videoAttributeCache},
    });
    const removedLinks = Parser.getRemovedMarkdownLinks(originalCommentMarkdown, textWithMention);
    return removeLinksFromHtml(htmlForNewComment, removedLinks);
}

/** Saves a new message for a comment. Marks the comment as edited, which will be reflected in the UI. */
function editReportComment(reportID: string, originalReportAction: OnyxEntry<ReportAction>, textForNewComment: string, videoAttributeCache?: Record<string, string>) {
    const originalReportID = getOriginalReportID(reportID, originalReportAction);
    const report = allReports?.[`${ONYXKEYS.COLLECTION.REPORT}${originalReportID}`];
    const canUserPerformWriteAction = canUserPerformWriteActionReportUtils(report);

    if (!originalReportID || !originalReportAction) {
        return;
    }

    // Do not autolink if someone explicitly tries to remove a link from message.
    // https://github.com/Expensify/App/issues/9090
    // https://github.com/Expensify/App/issues/13221
    const originalCommentHTML = ReportActionsUtils.getReportActionHtml(originalReportAction);
    const originalCommentMarkdown = Parser.htmlToMarkdown(originalCommentHTML ?? '').trim();

    // Skip the Edit if draft is not changed
    if (originalCommentMarkdown === textForNewComment) {
        return;
    }
    const htmlForNewComment = handleUserDeletedLinksInHtml(textForNewComment, originalCommentMarkdown, videoAttributeCache);

    const reportComment = Parser.htmlToText(htmlForNewComment);

    // For comments shorter than or equal to 10k chars, convert the comment from MD into HTML because that's how it is stored in the database
    // For longer comments, skip parsing and display plaintext for performance reasons. It takes over 40s to parse a 100k long string!!
    let parsedOriginalCommentHTML = originalCommentHTML;
    if (textForNewComment.length <= CONST.MAX_MARKUP_LENGTH) {
        const autolinkFilter = {filterRules: Parser.rules.map((rule) => rule.name).filter((name) => name !== 'autolink')};
        parsedOriginalCommentHTML = Parser.replace(originalCommentMarkdown, autolinkFilter);
    }

    //  Delete the comment if it's empty
    if (!htmlForNewComment) {
        deleteReportComment(originalReportID, originalReportAction);
        return;
    }

    // Skip the Edit if message is not changed
    if (parsedOriginalCommentHTML === htmlForNewComment.trim() || originalCommentHTML === htmlForNewComment.trim()) {
        return;
    }

    // Optimistically update the reportAction with the new message
    const reportActionID = originalReportAction.reportActionID;
    const originalMessage = ReportActionsUtils.getReportActionMessage(originalReportAction);
    const optimisticReportActions: PartialDeep<ReportActions> = {
        [reportActionID]: {
            pendingAction: CONST.RED_BRICK_ROAD_PENDING_ACTION.UPDATE,
            message: [
                {
                    ...originalMessage,
                    type: CONST.REPORT.MESSAGE.TYPE.COMMENT,
                    isEdited: true,
                    html: htmlForNewComment,
                    text: reportComment,
                },
            ],
            lastModified: DateUtils.getDBTime(),
        },
    };

    const optimisticData: OnyxUpdate[] = [
        {
            onyxMethod: Onyx.METHOD.MERGE,
            key: `${ONYXKEYS.COLLECTION.REPORT_ACTIONS}${originalReportID}`,
            value: optimisticReportActions,
        },
    ];

    const lastVisibleAction = ReportActionsUtils.getLastVisibleAction(originalReportID, canUserPerformWriteAction, optimisticReportActions as ReportActions);
    if (reportActionID === lastVisibleAction?.reportActionID) {
        const lastMessageText = formatReportLastMessageText(reportComment);
        const optimisticReport = {
            lastMessageText,
        };
        optimisticData.push({
            onyxMethod: Onyx.METHOD.MERGE,
            key: `${ONYXKEYS.COLLECTION.REPORT}${originalReportID}`,
            value: optimisticReport,
        });
    }

    const failureData: OnyxUpdate[] = [
        {
            onyxMethod: Onyx.METHOD.MERGE,
            key: `${ONYXKEYS.COLLECTION.REPORT_ACTIONS}${originalReportID}`,
            value: {
                [reportActionID]: {
                    ...originalReportAction,
                    pendingAction: null,
                },
            },
        },
    ];

    const successData: OnyxUpdate[] = [
        {
            onyxMethod: Onyx.METHOD.MERGE,
            key: `${ONYXKEYS.COLLECTION.REPORT_ACTIONS}${originalReportID}`,
            value: {
                [reportActionID]: {
                    pendingAction: null,
                },
            },
        },
    ];

    const parameters: UpdateCommentParams = {
        reportID: originalReportID,
        reportComment: htmlForNewComment,
        reportActionID,
    };

    API.write(
        WRITE_COMMANDS.UPDATE_COMMENT,
        parameters,
        {optimisticData, successData, failureData},
        {
            checkAndFixConflictingRequest: (persistedRequests) => {
                const addCommentIndex = persistedRequests.findIndex((request) => addNewMessageWithText.has(request.command) && request.data?.reportActionID === reportActionID);
                if (addCommentIndex > -1) {
                    return resolveEditCommentWithNewAddCommentRequest(persistedRequests, parameters, reportActionID, addCommentIndex);
                }
                return resolveDuplicationConflictAction(persistedRequests, createUpdateCommentMatcher(reportActionID));
            },
        },
    );
}

/** Deletes the draft for a comment report action. */
function deleteReportActionDraft(reportID: string, reportAction: ReportAction) {
    const originalReportID = getOriginalReportID(reportID, reportAction);
    Onyx.merge(`${ONYXKEYS.COLLECTION.REPORT_ACTIONS_DRAFTS}${originalReportID}`, {[reportAction.reportActionID]: null});
}

/** Saves the draft for a comment report action. This will put the comment into "edit mode" */
function saveReportActionDraft(reportID: string, reportAction: ReportAction, draftMessage: string) {
    const originalReportID = getOriginalReportID(reportID, reportAction);
    Onyx.merge(`${ONYXKEYS.COLLECTION.REPORT_ACTIONS_DRAFTS}${originalReportID}`, {[reportAction.reportActionID]: {message: draftMessage}});
}

function updateNotificationPreference(
    reportID: string,
    previousValue: NotificationPreference | undefined,
    newValue: NotificationPreference,
    parentReportID?: string,
    parentReportActionID?: string,
) {
    // No change needed
    if (previousValue === newValue) {
        return;
    }

    const optimisticData: OnyxUpdate[] = [
        {
            onyxMethod: Onyx.METHOD.MERGE,
            key: `${ONYXKEYS.COLLECTION.REPORT}${reportID}`,
            value: {
                participants: {
                    [currentUserAccountID]: {
                        notificationPreference: newValue,
                    },
                },
            },
        },
    ];

    const failureData: OnyxUpdate[] = [
        {
            onyxMethod: Onyx.METHOD.MERGE,
            key: `${ONYXKEYS.COLLECTION.REPORT}${reportID}`,
            value: {
                participants: {
                    [currentUserAccountID]: {
                        notificationPreference: previousValue,
                    },
                },
            },
        },
    ];

    if (parentReportID && parentReportActionID) {
        optimisticData.push({
            onyxMethod: Onyx.METHOD.MERGE,
            key: `${ONYXKEYS.COLLECTION.REPORT_ACTIONS}${parentReportID}`,
            value: {[parentReportActionID]: {childReportNotificationPreference: newValue}},
        });
        failureData.push({
            onyxMethod: Onyx.METHOD.MERGE,
            key: `${ONYXKEYS.COLLECTION.REPORT_ACTIONS}${parentReportID}`,
            value: {[parentReportActionID]: {childReportNotificationPreference: previousValue}},
        });
    }

    const parameters: UpdateReportNotificationPreferenceParams = {reportID, notificationPreference: newValue};

    API.write(WRITE_COMMANDS.UPDATE_REPORT_NOTIFICATION_PREFERENCE, parameters, {optimisticData, failureData});
}

function updateRoomVisibility(reportID: string, previousValue: RoomVisibility | undefined, newValue: RoomVisibility) {
    if (previousValue === newValue) {
        return;
    }

    const optimisticData: OnyxUpdate[] = [
        {
            onyxMethod: Onyx.METHOD.MERGE,
            key: `${ONYXKEYS.COLLECTION.REPORT}${reportID}`,
            value: {visibility: newValue},
        },
    ];

    const failureData: OnyxUpdate[] = [
        {
            onyxMethod: Onyx.METHOD.MERGE,
            key: `${ONYXKEYS.COLLECTION.REPORT}${reportID}`,
            value: {visibility: previousValue},
        },
    ];

    const parameters: UpdateRoomVisibilityParams = {reportID, visibility: newValue};

    API.write(WRITE_COMMANDS.UPDATE_ROOM_VISIBILITY, parameters, {optimisticData, failureData});
}

/**
 * This will subscribe to an existing thread, or create a new one and then subsribe to it if necessary
 *
 * @param childReportID The reportID we are trying to open
 * @param parentReportAction the parent comment of a thread
 * @param parentReportID The reportID of the parent
 * @param prevNotificationPreference The previous notification preference for the child report
 */
function toggleSubscribeToChildReport(
    childReportID: string | undefined,
    parentReportAction: Partial<ReportAction> = {},
    parentReportID?: string,
    prevNotificationPreference?: NotificationPreference,
) {
    if (childReportID) {
        openReport(childReportID);
<<<<<<< HEAD
        const parentReportActionID = parentReportAction?.reportActionID;
        if (!prevNotificationPreference || ReportUtils.isHiddenForCurrentUser(prevNotificationPreference)) {
=======
        const parentReportActionID = parentReportAction?.reportActionID ?? '-1';
        if (!prevNotificationPreference || isHiddenForCurrentUser(prevNotificationPreference)) {
>>>>>>> 58343c73
            updateNotificationPreference(childReportID, prevNotificationPreference, CONST.REPORT.NOTIFICATION_PREFERENCE.ALWAYS, parentReportID, parentReportActionID);
        } else {
            updateNotificationPreference(childReportID, prevNotificationPreference, CONST.REPORT.NOTIFICATION_PREFERENCE.HIDDEN, parentReportID, parentReportActionID);
        }
    } else {
        const participantAccountIDs = [...new Set([currentUserAccountID, Number(parentReportAction?.actorAccountID)])];
        const parentReport = allReports?.[`${ONYXKEYS.COLLECTION.REPORT}${parentReportID}`];
        const newChat = buildOptimisticChatReport(
            participantAccountIDs,
            ReportActionsUtils.getReportActionText(parentReportAction),
            parentReport?.chatType,
            parentReport?.policyID ?? CONST.POLICY.OWNER_EMAIL_FAKE,
            CONST.POLICY.OWNER_ACCOUNT_ID_FAKE,
            false,
            '',
            undefined,
            undefined,
            CONST.REPORT.NOTIFICATION_PREFERENCE.ALWAYS,
            parentReportAction.reportActionID,
            parentReportID,
        );

        const participantLogins = PersonalDetailsUtils.getLoginsByAccountIDs(participantAccountIDs);
        openReport(newChat.reportID, '', participantLogins, newChat, parentReportAction.reportActionID);
        const notificationPreference = isHiddenForCurrentUser(prevNotificationPreference) ? CONST.REPORT.NOTIFICATION_PREFERENCE.ALWAYS : CONST.REPORT.NOTIFICATION_PREFERENCE.HIDDEN;
        updateNotificationPreference(newChat.reportID, prevNotificationPreference, notificationPreference, parentReportID, parentReportAction?.reportActionID);
    }
}

function updateReportName(reportID: string, value: string, previousValue: string) {
    const optimisticData: OnyxUpdate[] = [
        {
            onyxMethod: Onyx.METHOD.MERGE,
            key: `${ONYXKEYS.COLLECTION.REPORT}${reportID}`,
            value: {
                reportName: value,
                pendingFields: {
                    reportName: CONST.RED_BRICK_ROAD_PENDING_ACTION.UPDATE,
                },
            },
        },
    ];
    const failureData: OnyxUpdate[] = [
        {
            onyxMethod: Onyx.METHOD.MERGE,
            key: `${ONYXKEYS.COLLECTION.REPORT}${reportID}`,
            value: {
                reportName: previousValue,
                pendingFields: {
                    reportName: null,
                },
                errorFields: {
                    reportName: ErrorUtils.getMicroSecondOnyxErrorWithTranslationKey('report.genericUpdateReporNameEditFailureMessage'),
                },
            },
        },
    ];

    const successData: OnyxUpdate[] = [
        {
            onyxMethod: Onyx.METHOD.MERGE,
            key: `${ONYXKEYS.COLLECTION.REPORT}${reportID}`,
            value: {
                pendingFields: {
                    reportName: null,
                },
                errorFields: {
                    reportName: null,
                },
            },
        },
    ];

    const parameters = {
        reportID,
        reportName: value,
    };

    API.write(WRITE_COMMANDS.SET_REPORT_NAME, parameters, {optimisticData, failureData, successData});
}

function clearReportFieldKeyErrors(reportID: string, fieldKey: string) {
    Onyx.merge(`${ONYXKEYS.COLLECTION.REPORT}${reportID}`, {
        pendingFields: {
            [fieldKey]: null,
        },
        errorFields: {
            [fieldKey]: null,
        },
    });
}

function updateReportField(reportID: string, reportField: PolicyReportField, previousReportField: PolicyReportField) {
    const fieldKey = getReportFieldKey(reportField.fieldID);
    const reportViolations = getReportViolations(reportID);
    const fieldViolation = getFieldViolation(reportViolations, reportField);
    const recentlyUsedValues = allRecentlyUsedReportFields?.[fieldKey] ?? [];

    const optimisticChangeFieldAction = buildOptimisticChangeFieldAction(reportField, previousReportField);

    const optimisticData: OnyxUpdate[] = [
        {
            onyxMethod: Onyx.METHOD.MERGE,
            key: `${ONYXKEYS.COLLECTION.REPORT}${reportID}`,
            value: {
                fieldList: {
                    [fieldKey]: reportField,
                },
                pendingFields: {
                    [fieldKey]: CONST.RED_BRICK_ROAD_PENDING_ACTION.UPDATE,
                },
            },
        },
        {
            onyxMethod: Onyx.METHOD.MERGE,
            key: `${ONYXKEYS.COLLECTION.REPORT_ACTIONS}${reportID}`,
            value: {
                [optimisticChangeFieldAction.reportActionID]: optimisticChangeFieldAction,
            },
        },
    ];

    if (fieldViolation) {
        optimisticData.push({
            onyxMethod: Onyx.METHOD.MERGE,
            key: `${ONYXKEYS.COLLECTION.REPORT_VIOLATIONS}${reportID}`,
            value: {
                [fieldViolation]: {
                    [reportField.fieldID]: null,
                },
            },
        });
    }

    if (reportField.type === 'dropdown' && reportField.value) {
        optimisticData.push({
            onyxMethod: Onyx.METHOD.MERGE,
            key: ONYXKEYS.RECENTLY_USED_REPORT_FIELDS,
            value: {
                [fieldKey]: [...new Set([...recentlyUsedValues, reportField.value])],
            },
        });
    }

    const failureData: OnyxUpdate[] = [
        {
            onyxMethod: Onyx.METHOD.MERGE,
            key: `${ONYXKEYS.COLLECTION.REPORT}${reportID}`,
            value: {
                fieldList: {
                    [fieldKey]: previousReportField,
                },
                pendingFields: {
                    [fieldKey]: null,
                },
                errorFields: {
                    [fieldKey]: ErrorUtils.getMicroSecondOnyxErrorWithTranslationKey('report.genericUpdateReportFieldFailureMessage'),
                },
            },
        },
        {
            onyxMethod: Onyx.METHOD.MERGE,
            key: `${ONYXKEYS.COLLECTION.REPORT_ACTIONS}${reportID}`,
            value: {
                [optimisticChangeFieldAction.reportActionID]: {
                    errors: ErrorUtils.getMicroSecondOnyxErrorWithTranslationKey('report.genericUpdateReportFieldFailureMessage'),
                },
            },
        },
    ];

    if (reportField.type === 'dropdown') {
        failureData.push({
            onyxMethod: Onyx.METHOD.MERGE,
            key: ONYXKEYS.RECENTLY_USED_REPORT_FIELDS,
            value: {
                [fieldKey]: recentlyUsedValues,
            },
        });
    }

    const successData: OnyxUpdate[] = [
        {
            onyxMethod: Onyx.METHOD.MERGE,
            key: `${ONYXKEYS.COLLECTION.REPORT}${reportID}`,
            value: {
                pendingFields: {
                    [fieldKey]: null,
                },
                errorFields: {
                    [fieldKey]: null,
                },
            },
        },
        {
            onyxMethod: Onyx.METHOD.MERGE,
            key: `${ONYXKEYS.COLLECTION.REPORT_ACTIONS}${reportID}`,
            value: {
                [optimisticChangeFieldAction.reportActionID]: {
                    pendingAction: null,
                },
            },
        },
    ];

    const parameters = {
        reportID,
        reportFields: JSON.stringify({[fieldKey]: reportField}),
        reportFieldsActionIDs: JSON.stringify({[fieldKey]: optimisticChangeFieldAction.reportActionID}),
    };

    API.write(WRITE_COMMANDS.SET_REPORT_FIELD, parameters, {optimisticData, failureData, successData});
}

function deleteReportField(reportID: string, reportField: PolicyReportField) {
    const fieldKey = getReportFieldKey(reportField.fieldID);

    const optimisticData: OnyxUpdate[] = [
        {
            onyxMethod: Onyx.METHOD.MERGE,
            key: `${ONYXKEYS.COLLECTION.REPORT}${reportID}`,
            value: {
                fieldList: {
                    [fieldKey]: null,
                },
                pendingFields: {
                    [fieldKey]: CONST.RED_BRICK_ROAD_PENDING_ACTION.UPDATE,
                },
            },
        },
    ];

    const failureData: OnyxUpdate[] = [
        {
            onyxMethod: Onyx.METHOD.MERGE,
            key: `${ONYXKEYS.COLLECTION.REPORT}${reportID}`,
            value: {
                fieldList: {
                    [fieldKey]: reportField,
                },
                pendingFields: {
                    [fieldKey]: null,
                },
                errorFields: {
                    [fieldKey]: ErrorUtils.getMicroSecondOnyxErrorWithTranslationKey('report.genericUpdateReportFieldFailureMessage'),
                },
            },
        },
    ];

    const successData: OnyxUpdate[] = [
        {
            onyxMethod: Onyx.METHOD.MERGE,
            key: `${ONYXKEYS.COLLECTION.REPORT}${reportID}`,
            value: {
                pendingFields: {
                    [fieldKey]: null,
                },
                errorFields: {
                    [fieldKey]: null,
                },
            },
        },
    ];

    const parameters = {
        reportID,
        fieldID: fieldKey,
    };

    API.write(WRITE_COMMANDS.DELETE_REPORT_FIELD, parameters, {optimisticData, failureData, successData});
}

function updateDescription(reportID: string, previousValue: string, newValue: string) {
    // No change needed
    if (previousValue === newValue) {
        return;
    }

    const parsedDescription = getParsedComment(newValue, {reportID});
    const optimisticDescriptionUpdatedReportAction = buildOptimisticRoomDescriptionUpdatedReportAction(parsedDescription);
    const report = allReports?.[`${ONYXKEYS.COLLECTION.REPORT}${reportID}`];

    const optimisticData: OnyxUpdate[] = [
        {
            onyxMethod: Onyx.METHOD.MERGE,
            key: `${ONYXKEYS.COLLECTION.REPORT}${reportID}`,
            value: {
                description: parsedDescription,
                pendingFields: {description: CONST.RED_BRICK_ROAD_PENDING_ACTION.UPDATE},
                lastActorAccountID: currentUserAccountID,
                lastVisibleActionCreated: optimisticDescriptionUpdatedReportAction.created,
                lastMessageText: (optimisticDescriptionUpdatedReportAction?.message as Message[])?.at(0)?.text,
            },
        },
        {
            onyxMethod: Onyx.METHOD.MERGE,
            key: `${ONYXKEYS.COLLECTION.REPORT_ACTIONS}${reportID}`,
            value: {
                [optimisticDescriptionUpdatedReportAction.reportActionID]: optimisticDescriptionUpdatedReportAction,
            },
        },
    ];
    const failureData: OnyxUpdate[] = [
        {
            onyxMethod: Onyx.METHOD.MERGE,
            key: `${ONYXKEYS.COLLECTION.REPORT}${reportID}`,
            value: {
                description: previousValue,
                pendingFields: {description: null},
                lastActorAccountID: report?.lastActorAccountID,
                lastVisibleActionCreated: report?.lastVisibleActionCreated,
                lastMessageText: report?.lastMessageText,
            },
        },
        {
            onyxMethod: Onyx.METHOD.MERGE,
            key: `${ONYXKEYS.COLLECTION.REPORT_ACTIONS}${reportID}`,
            value: {
                [optimisticDescriptionUpdatedReportAction.reportActionID]: null,
            },
        },
    ];
    const successData: OnyxUpdate[] = [
        {
            onyxMethod: Onyx.METHOD.MERGE,
            key: `${ONYXKEYS.COLLECTION.REPORT}${reportID}`,
            value: {pendingFields: {description: null}},
        },
        {
            onyxMethod: Onyx.METHOD.MERGE,
            key: `${ONYXKEYS.COLLECTION.REPORT_ACTIONS}${reportID}`,
            value: {
                [optimisticDescriptionUpdatedReportAction.reportActionID]: {pendingAction: null},
            },
        },
    ];

    const parameters: UpdateRoomDescriptionParams = {reportID, description: parsedDescription, reportActionID: optimisticDescriptionUpdatedReportAction.reportActionID};

    API.write(WRITE_COMMANDS.UPDATE_ROOM_DESCRIPTION, parameters, {optimisticData, failureData, successData});
}

function updateWriteCapability(report: Report, newValue: WriteCapability) {
    // No change needed
    if (report.writeCapability === newValue) {
        return;
    }

    const optimisticData: OnyxUpdate[] = [
        {
            onyxMethod: Onyx.METHOD.MERGE,
            key: `${ONYXKEYS.COLLECTION.REPORT}${report.reportID}`,
            value: {writeCapability: newValue},
        },
    ];
    const failureData: OnyxUpdate[] = [
        {
            onyxMethod: Onyx.METHOD.MERGE,
            key: `${ONYXKEYS.COLLECTION.REPORT}${report.reportID}`,
            value: {writeCapability: report.writeCapability},
        },
    ];

    const parameters: UpdateReportWriteCapabilityParams = {reportID: report.reportID, writeCapability: newValue};

    API.write(WRITE_COMMANDS.UPDATE_REPORT_WRITE_CAPABILITY, parameters, {optimisticData, failureData});
}

/**
 * Navigates to the 1:1 report with Concierge
 */
function navigateToConciergeChat(shouldDismissModal = false, checkIfCurrentPageActive = () => true, actionType?: string) {
    // If conciergeChatReportID contains a concierge report ID, we navigate to the concierge chat using the stored report ID.
    // Otherwise, we would find the concierge chat and navigate to it.
    if (!conciergeChatReportID) {
        // In order to avoid creating concierge repeatedly,
        // we need to ensure that the server data has been successfully pulled
        onServerDataReady().then(() => {
            // If we don't have a chat with Concierge then create it
            if (!checkIfCurrentPageActive()) {
                return;
            }
            navigateToAndOpenReport([CONST.EMAIL.CONCIERGE], shouldDismissModal, actionType);
        });
    } else if (shouldDismissModal) {
        Navigation.dismissModal(conciergeChatReportID);
    } else {
        Navigation.navigate(ROUTES.REPORT_WITH_ID.getRoute(conciergeChatReportID), actionType);
    }
}

/** Add a policy report (workspace room) optimistically and navigate to it. */
function addPolicyReport(policyReport: OptimisticChatReport) {
    const createdReportAction = buildOptimisticCreatedReportAction(CONST.POLICY.OWNER_EMAIL_FAKE);

    // Onyx.set is used on the optimistic data so that it is present before navigating to the workspace room. With Onyx.merge the workspace room reportID is not present when
    // fetchReportIfNeeded is called on the ReportScreen, so openReport is called which is unnecessary since the optimistic data will be stored in Onyx.
    // Therefore, Onyx.set is used instead of Onyx.merge.
    const optimisticData: OnyxUpdate[] = [
        {
            onyxMethod: Onyx.METHOD.SET,
            key: `${ONYXKEYS.COLLECTION.REPORT}${policyReport.reportID}`,
            value: {
                pendingFields: {
                    addWorkspaceRoom: CONST.RED_BRICK_ROAD_PENDING_ACTION.ADD,
                },
                ...policyReport,
            },
        },
        {
            onyxMethod: Onyx.METHOD.SET,
            key: `${ONYXKEYS.COLLECTION.REPORT_ACTIONS}${policyReport.reportID}`,
            value: {[createdReportAction.reportActionID]: createdReportAction},
        },
        {
            onyxMethod: Onyx.METHOD.MERGE,
            key: ONYXKEYS.FORMS.NEW_ROOM_FORM,
            value: {isLoading: true},
        },
        {
            onyxMethod: Onyx.METHOD.MERGE,
            key: `${ONYXKEYS.COLLECTION.REPORT_METADATA}${policyReport.reportID}`,
            value: {
                isOptimisticReport: true,
            },
        },
    ];
    const successData: OnyxUpdate[] = [
        {
            onyxMethod: Onyx.METHOD.MERGE,
            key: `${ONYXKEYS.COLLECTION.REPORT}${policyReport.reportID}`,
            value: {
                pendingFields: {
                    addWorkspaceRoom: null,
                },
            },
        },
        {
            onyxMethod: Onyx.METHOD.MERGE,
            key: `${ONYXKEYS.COLLECTION.REPORT_METADATA}${policyReport.reportID}`,
            value: {
                isOptimisticReport: false,
            },
        },
        {
            onyxMethod: Onyx.METHOD.MERGE,
            key: `${ONYXKEYS.COLLECTION.REPORT_ACTIONS}${policyReport.reportID}`,
            value: {
                [createdReportAction.reportActionID]: {
                    pendingAction: null,
                },
            },
        },
        {
            onyxMethod: Onyx.METHOD.MERGE,
            key: ONYXKEYS.FORMS.NEW_ROOM_FORM,
            value: {isLoading: false},
        },
    ];
    const failureData: OnyxUpdate[] = [
        {
            onyxMethod: Onyx.METHOD.MERGE,
            key: `${ONYXKEYS.COLLECTION.REPORT}${policyReport.reportID}`,
            value: {
                errorFields: {
                    addWorkspaceRoom: ErrorUtils.getMicroSecondOnyxErrorWithTranslationKey('report.genericCreateReportFailureMessage'),
                },
            },
        },
        {
            onyxMethod: Onyx.METHOD.MERGE,
            key: ONYXKEYS.FORMS.NEW_ROOM_FORM,
            value: {isLoading: false},
        },
        {
            onyxMethod: Onyx.METHOD.MERGE,
            key: `${ONYXKEYS.COLLECTION.REPORT_METADATA}${policyReport.reportID}`,
            value: {
                isOptimisticReport: false,
            },
        },
    ];

    const parameters: AddWorkspaceRoomParams = {
        policyID: policyReport.policyID,
        reportName: policyReport.reportName,
        visibility: policyReport.visibility,
        reportID: policyReport.reportID,
        createdReportActionID: createdReportAction.reportActionID,
        writeCapability: policyReport.writeCapability,
        description: policyReport.description,
    };

    API.write(WRITE_COMMANDS.ADD_WORKSPACE_ROOM, parameters, {optimisticData, successData, failureData});
    Navigation.dismissModalWithReport(policyReport);
}

/** Deletes a report, along with its reportActions, any linked reports, and any linked IOU report. */
function deleteReport(reportID: string, shouldDeleteChildReports = false) {
    const report = allReports?.[`${ONYXKEYS.COLLECTION.REPORT}${reportID}`];
    const onyxData: Record<string, null> = {
        [`${ONYXKEYS.COLLECTION.REPORT}${reportID}`]: null,
        [`${ONYXKEYS.COLLECTION.REPORT_ACTIONS}${reportID}`]: null,
    };

    // Delete linked transactions
    const reportActionsForReport = allReportActions?.[reportID];

    const transactionIDs = Object.values(reportActionsForReport ?? {})
        .filter((reportAction): reportAction is ReportAction<typeof CONST.REPORT.ACTIONS.TYPE.IOU> => ReportActionsUtils.isMoneyRequestAction(reportAction))
        .map((reportAction) => ReportActionsUtils.getOriginalMessage(reportAction)?.IOUTransactionID);

    [...new Set(transactionIDs)].forEach((transactionID) => {
        onyxData[`${ONYXKEYS.COLLECTION.TRANSACTION}${transactionID}`] = null;
    });

    Onyx.multiSet(onyxData);

    if (shouldDeleteChildReports) {
        Object.values(reportActionsForReport ?? {}).forEach((reportAction) => {
            if (!reportAction.childReportID) {
                return;
            }
            deleteReport(reportAction.childReportID, shouldDeleteChildReports);
        });
    }

    // Delete linked IOU report
    if (report?.iouReportID) {
        deleteReport(report.iouReportID, shouldDeleteChildReports);
    }
}

/**
 * @param reportID The reportID of the policy report (workspace room)
 */
function navigateToConciergeChatAndDeleteReport(reportID: string, shouldPopToTop = false, shouldDeleteChildReports = false) {
    // Dismiss the current report screen and replace it with Concierge Chat
    if (shouldPopToTop) {
        Navigation.setShouldPopAllStateOnUP(true);
    }
    Navigation.goBack(undefined, undefined, shouldPopToTop);
    navigateToConciergeChat();
    InteractionManager.runAfterInteractions(() => {
        deleteReport(reportID, shouldDeleteChildReports);
    });
}

/**
 * @param policyRoomReport The policy room report
 * @param policyRoomName The updated name for the policy room
 */
function updatePolicyRoomName(policyRoomReport: Report, policyRoomName: string) {
    const reportID = policyRoomReport.reportID;
    const previousName = policyRoomReport.reportName;

    // No change needed
    if (previousName === policyRoomName) {
        return;
    }

    const optimisticRenamedAction = buildOptimisticRenamedRoomReportAction(policyRoomName, previousName ?? '');

    const optimisticData: OnyxUpdate[] = [
        {
            onyxMethod: Onyx.METHOD.MERGE,
            key: `${ONYXKEYS.COLLECTION.REPORT}${reportID}`,
            value: {
                reportName: policyRoomName,
                pendingFields: {
                    reportName: CONST.RED_BRICK_ROAD_PENDING_ACTION.UPDATE,
                },
                errorFields: {
                    reportName: null,
                },
            },
        },
        {
            onyxMethod: Onyx.METHOD.MERGE,
            key: `${ONYXKEYS.COLLECTION.REPORT_ACTIONS}${reportID}`,
            value: {
                [optimisticRenamedAction.reportActionID]: optimisticRenamedAction,
            },
        },
    ];
    const successData: OnyxUpdate[] = [
        {
            onyxMethod: Onyx.METHOD.MERGE,
            key: `${ONYXKEYS.COLLECTION.REPORT}${reportID}`,
            value: {
                pendingFields: {
                    reportName: null,
                },
            },
        },
        {
            onyxMethod: Onyx.METHOD.MERGE,
            key: `${ONYXKEYS.COLLECTION.REPORT_ACTIONS}${reportID}`,
            value: {[optimisticRenamedAction.reportActionID]: {pendingAction: null}},
        },
    ];
    const failureData: OnyxUpdate[] = [
        {
            onyxMethod: Onyx.METHOD.MERGE,
            key: `${ONYXKEYS.COLLECTION.REPORT}${reportID}`,
            value: {
                reportName: previousName,
            },
        },
        {
            onyxMethod: Onyx.METHOD.MERGE,
            key: `${ONYXKEYS.COLLECTION.REPORT_ACTIONS}${reportID}`,
            value: {[optimisticRenamedAction.reportActionID]: null},
        },
    ];

    const parameters: UpdatePolicyRoomNameParams = {
        reportID,
        policyRoomName,
        renamedRoomReportActionID: optimisticRenamedAction.reportActionID,
    };

    API.write(WRITE_COMMANDS.UPDATE_POLICY_ROOM_NAME, parameters, {optimisticData, successData, failureData});
}

/**
 * @param reportID The reportID of the policy room.
 */
function clearPolicyRoomNameErrors(reportID: string) {
    Onyx.merge(`${ONYXKEYS.COLLECTION.REPORT}${reportID}`, {
        errorFields: {
            reportName: null,
        },
        pendingFields: {
            reportName: null,
        },
    });
}

function setIsComposerFullSize(reportID: string, isComposerFullSize: boolean) {
    Onyx.merge(`${ONYXKEYS.COLLECTION.REPORT_IS_COMPOSER_FULL_SIZE}${reportID}`, isComposerFullSize);
}

/**
 * @param action the associated report action (optional)
 * @param isRemote whether or not this notification is a remote push notification
 */
function shouldShowReportActionNotification(reportID: string, action: ReportAction | null = null, isRemote = false): boolean {
    const tag = isRemote ? '[PushNotification]' : '[LocalNotification]';

    // Due to payload size constraints, some push notifications may have their report action stripped
    // so we must double check that we were provided an action before using it in these checks.
    if (action && ReportActionsUtils.isDeletedAction(action)) {
        Log.info(`${tag} Skipping notification because the action was deleted`, false, {reportID, action});
        return false;
    }

    if (!ActiveClientManager.isClientTheLeader()) {
        Log.info(`${tag} Skipping notification because this client is not the leader`);
        return false;
    }

    // We don't want to send a local notification if the user preference is daily, mute or hidden.
    const notificationPreference = getReportNotificationPreference(allReports?.[`${ONYXKEYS.COLLECTION.REPORT}${reportID}`]);
    if (notificationPreference !== CONST.REPORT.NOTIFICATION_PREFERENCE.ALWAYS) {
        Log.info(`${tag} No notification because user preference is to be notified: ${notificationPreference}`);
        return false;
    }

    // If this comment is from the current user we don't want to parrot whatever they wrote back to them.
    if (action && action.actorAccountID === currentUserAccountID) {
        Log.info(`${tag} No notification because comment is from the currently logged in user`);
        return false;
    }

    // If we are currently viewing this report do not show a notification.
    if (reportID === Navigation.getTopmostReportId() && Visibility.isVisible() && Visibility.hasFocus()) {
        Log.info(`${tag} No notification because it was a comment for the current report`);
        return false;
    }

    const report = allReports?.[`${ONYXKEYS.COLLECTION.REPORT}${reportID}`];
    if (!report || (report && report.pendingAction === CONST.RED_BRICK_ROAD_PENDING_ACTION.DELETE)) {
        Log.info(`${tag} No notification because the report does not exist or is pending deleted`, false);
        return false;
    }

    // If this notification was delayed and the user saw the message already, don't show it
    if (action && report?.lastReadTime && report.lastReadTime >= action.created) {
        Log.info(`${tag} No notification because the comment was already read`, false, {created: action.created, lastReadTime: report.lastReadTime});
        return false;
    }

    // If this is a whisper targeted to someone else, don't show it
    if (action && ReportActionsUtils.isWhisperActionTargetedToOthers(action)) {
        Log.info(`${tag} No notification because the action is whispered to someone else`, false);
        return false;
    }

    // Only show notifications for supported types of report actions
    if (action && !ReportActionsUtils.isNotifiableReportAction(action)) {
        Log.info(`${tag} No notification because this action type is not supported`, false, {actionName: action?.actionName});
        return false;
    }

    return true;
}

function showReportActionNotification(reportID: string, reportAction: ReportAction) {
    if (!shouldShowReportActionNotification(reportID, reportAction)) {
        return;
    }

    Log.info('[LocalNotification] Creating notification');

    const localReportID = `${ONYXKEYS.COLLECTION.REPORT}${reportID}`;
    const report = allReports?.[`${ONYXKEYS.COLLECTION.REPORT}${reportID}`];
    if (!report) {
        Log.hmmm("[LocalNotification] couldn't show report action notification because the report wasn't found", {localReportID, reportActionID: reportAction.reportActionID});
        return;
    }

    const onClick = () =>
        close(() => {
            const policyID = lastVisitedPath && extractPolicyIDFromPath(lastVisitedPath);
            const policyEmployeeAccountIDs = policyID ? getPolicyEmployeeAccountIDs(policyID) : [];
            const reportBelongsToWorkspace = policyID ? doesReportBelongToWorkspace(report, policyEmployeeAccountIDs, policyID) : false;
            if (!reportBelongsToWorkspace) {
                Navigation.navigateWithSwitchPolicyID({route: ROUTES.HOME});
            }
            navigateFromNotification(reportID);
        });

    if (reportAction.actionName === CONST.REPORT.ACTIONS.TYPE.MODIFIED_EXPENSE) {
        LocalNotification.showModifiedExpenseNotification(report, reportAction, onClick);
    } else {
        LocalNotification.showCommentNotification(report, reportAction, onClick);
    }

    notifyNewAction(reportID, reportAction.actorAccountID, reportAction.reportActionID);
}

/** Clear the errors associated with the IOUs of a given report. */
function clearIOUError(reportID: string) {
    Onyx.merge(`${ONYXKEYS.COLLECTION.REPORT}${reportID}`, {errorFields: {iou: null}});
}

/**
 * Adds a reaction to the report action.
 * Uses the NEW FORMAT for "emojiReactions"
 */
function addEmojiReaction(reportID: string, reportActionID: string, emoji: Emoji, skinTone: string | number = preferredSkinTone) {
    const createdAt = timezoneFormat(toZonedTime(new Date(), 'UTC'), CONST.DATE.FNS_DB_FORMAT_STRING);
    const optimisticData: OnyxUpdate[] = [
        {
            onyxMethod: Onyx.METHOD.MERGE,
            key: `${ONYXKEYS.COLLECTION.REPORT_ACTIONS_REACTIONS}${reportActionID}`,
            value: {
                [emoji.name]: {
                    createdAt,
                    pendingAction: CONST.RED_BRICK_ROAD_PENDING_ACTION.ADD,
                    users: {
                        [currentUserAccountID]: {
                            skinTones: {
                                [skinTone ?? CONST.EMOJI_DEFAULT_SKIN_TONE]: createdAt,
                            },
                        },
                    },
                },
            },
        },
    ];

    const failureData: OnyxUpdate[] = [
        {
            onyxMethod: Onyx.METHOD.MERGE,
            key: `${ONYXKEYS.COLLECTION.REPORT_ACTIONS_REACTIONS}${reportActionID}`,
            value: {
                [emoji.name]: {
                    pendingAction: null,
                },
            },
        },
    ];

    const successData: OnyxUpdate[] = [
        {
            onyxMethod: Onyx.METHOD.MERGE,
            key: `${ONYXKEYS.COLLECTION.REPORT_ACTIONS_REACTIONS}${reportActionID}`,
            value: {
                [emoji.name]: {
                    pendingAction: null,
                },
            },
        },
    ];

    const parameters: AddEmojiReactionParams = {
        reportID,
        skinTone,
        emojiCode: emoji.name,
        reportActionID,
        createdAt,
        // This will be removed as part of https://github.com/Expensify/App/issues/19535
        useEmojiReactions: true,
    };

    API.write(WRITE_COMMANDS.ADD_EMOJI_REACTION, parameters, {optimisticData, successData, failureData});
}

/**
 * Removes a reaction to the report action.
 * Uses the NEW FORMAT for "emojiReactions"
 */
function removeEmojiReaction(reportID: string, reportActionID: string, emoji: Emoji) {
    const optimisticData: OnyxUpdate[] = [
        {
            onyxMethod: Onyx.METHOD.MERGE,
            key: `${ONYXKEYS.COLLECTION.REPORT_ACTIONS_REACTIONS}${reportActionID}`,
            value: {
                [emoji.name]: {
                    users: {
                        [currentUserAccountID]: null,
                    },
                },
            },
        },
    ];

    const parameters: RemoveEmojiReactionParams = {
        reportID,
        reportActionID,
        emojiCode: emoji.name,
        // This will be removed as part of https://github.com/Expensify/App/issues/19535
        useEmojiReactions: true,
    };

    API.write(WRITE_COMMANDS.REMOVE_EMOJI_REACTION, parameters, {optimisticData});
}

/**
 * Calls either addEmojiReaction or removeEmojiReaction depending on if the current user has reacted to the report action.
 * Uses the NEW FORMAT for "emojiReactions"
 */
function toggleEmojiReaction(
    reportID: string,
    reportAction: ReportAction,
    reactionObject: Emoji,
    existingReactions: OnyxEntry<ReportActionReactions>,
    paramSkinTone: number = preferredSkinTone,
    ignoreSkinToneOnCompare = false,
) {
    const originalReportID = getOriginalReportID(reportID, reportAction);

    if (!originalReportID) {
        return;
    }

    const originalReportAction = ReportActionsUtils.getReportAction(originalReportID, reportAction.reportActionID);

    if (isEmptyObject(originalReportAction)) {
        return;
    }

    // This will get cleaned up as part of https://github.com/Expensify/App/issues/16506 once the old emoji
    // format is no longer being used
    const emoji = EmojiUtils.findEmojiByCode(reactionObject.code);
    const existingReactionObject = existingReactions?.[emoji.name];

    // Only use skin tone if emoji supports it
    const skinTone = emoji.types === undefined ? -1 : paramSkinTone;

    if (existingReactionObject && EmojiUtils.hasAccountIDEmojiReacted(currentUserAccountID, existingReactionObject.users, ignoreSkinToneOnCompare ? undefined : skinTone)) {
        removeEmojiReaction(originalReportID, reportAction.reportActionID, emoji);
        return;
    }

    addEmojiReaction(originalReportID, reportAction.reportActionID, emoji, skinTone);
}

function openReportFromDeepLink(url: string) {
    const reportID = getReportIDFromLink(url);
    const isAuthenticated = hasAuthToken();

    if (reportID && !isAuthenticated) {
        // Call the OpenReport command to check in the server if it's a public room. If so, we'll open it as an anonymous user
        openReport(reportID, '', [], undefined, '0', true);

        // Show the sign-in page if the app is offline
        if (networkStatus === CONST.NETWORK.NETWORK_STATUS.OFFLINE) {
            Onyx.set(ONYXKEYS.IS_CHECKING_PUBLIC_ROOM, false);
        }
    } else {
        // If we're not opening a public room (no reportID) or the user is authenticated, we unblock the UI (hide splash screen)
        Onyx.set(ONYXKEYS.IS_CHECKING_PUBLIC_ROOM, false);
    }

    const route = getRouteFromLink(url);

    // If we are not authenticated and are navigating to a public screen, we don't want to navigate again to the screen after sign-in/sign-up
    if (!isAuthenticated && isPublicScreenRoute(route)) {
        return;
    }

    // Navigate to the report after sign-in/sign-up.
    InteractionManager.runAfterInteractions(() => {
        waitForUserSignIn().then(() => {
            const connection = Onyx.connect({
                key: ONYXKEYS.NVP_ONBOARDING,
                callback: () => {
                    Navigation.waitForProtectedRoutes().then(() => {
                        if (route && isAnonymousUser() && !canAnonymousUserAccessRoute(route)) {
                            signOutAndRedirectToSignIn(true);
                            return;
                        }

                        // We don't want to navigate to the exitTo route when creating a new workspace from a deep link,
                        // because we already handle creating the optimistic policy and navigating to it in App.setUpPoliciesAndNavigate,
                        // which is already called when AuthScreens mounts.
                        if (url && new URL(url).searchParams.get('exitTo') === ROUTES.WORKSPACE_NEW) {
                            return;
                        }

                        const handleDeeplinkNavigation = () => {
                            // We want to disconnect the connection so it won't trigger the deeplink again
                            // every time the data is changed, for example, when relogin.
                            Onyx.disconnect(connection);

                            const state = navigationRef.getRootState();
                            const currentFocusedRoute = findFocusedRoute(state);

                            if (isOnboardingFlowName(currentFocusedRoute?.name)) {
                                setOnboardingErrorMessage(Localize.translateLocal('onboarding.purpose.errorBackButton'));
                                return;
                            }

                            if (shouldSkipDeepLinkNavigation(route)) {
                                return;
                            }

                            if (isAuthenticated) {
                                return;
                            }

                            Navigation.navigate(route as Route, CONST.NAVIGATION.ACTION_TYPE.PUSH);
                        };

                        // We need skip deeplinking if the user hasn't completed the guided setup flow.
                        isOnboardingFlowCompleted({
                            onNotCompleted: startOnboardingFlow,
                            onCompleted: handleDeeplinkNavigation,
                            onCanceled: handleDeeplinkNavigation,
                        });
                    });
                },
            });
        });
    });
}

function getCurrentUserAccountID(): number {
    return currentUserAccountID;
}

function navigateToMostRecentReport(currentReport: OnyxEntry<Report>) {
    const lastAccessedReportID = findLastAccessedReport(false, false, undefined, currentReport?.reportID)?.reportID;

    if (lastAccessedReportID) {
        const lastAccessedReportRoute = ROUTES.REPORT_WITH_ID.getRoute(lastAccessedReportID);
        Navigation.goBack(lastAccessedReportRoute);
    } else {
        const isChatThread = isChatThreadReportUtils(currentReport);

        // If it is not a chat thread we should call Navigation.goBack to pop the current route first before navigating to Concierge.
        if (!isChatThread) {
            Navigation.goBack();
        }

        navigateToConciergeChat(false, () => true, CONST.NAVIGATION.TYPE.UP);
    }
}

function getMostRecentReportID(currentReport: OnyxEntry<Report>) {
    const lastAccessedReportID = findLastAccessedReport(false, false, undefined, currentReport?.reportID)?.reportID;
    return lastAccessedReportID ?? conciergeChatReportID;
}

function joinRoom(report: OnyxEntry<Report>) {
    if (!report) {
        return;
    }
    updateNotificationPreference(
        report.reportID,
        getReportNotificationPreference(report),
        getDefaultNotificationPreferenceForReport(report),
        report.parentReportID,
        report.parentReportActionID,
    );
}

function leaveGroupChat(reportID: string) {
    const report = allReports?.[`${ONYXKEYS.COLLECTION.REPORT}${reportID}`];
    if (!report) {
        Log.warn('Attempting to leave Group Chat that does not existing locally');
        return;
    }

    // Use merge instead of set to avoid deleting the report too quickly, which could cause a brief "not found" page to appear.
    // The remaining parts of the report object will be removed after the API call is successful.
    const optimisticData: OnyxUpdate[] = [
        {
            onyxMethod: Onyx.METHOD.MERGE,
            key: `${ONYXKEYS.COLLECTION.REPORT}${reportID}`,
            value: {
                reportID: null,
                stateNum: CONST.REPORT.STATE_NUM.APPROVED,
                statusNum: CONST.REPORT.STATUS_NUM.CLOSED,
                participants: {
                    [currentUserAccountID]: {
                        notificationPreference: CONST.REPORT.NOTIFICATION_PREFERENCE.HIDDEN,
                    },
                },
            },
        },
    ];
    // Clean up any quick actions for the report we're leaving from
    if (quickAction?.chatReportID?.toString() === reportID) {
        optimisticData.push({
            onyxMethod: Onyx.METHOD.SET,
            key: ONYXKEYS.NVP_QUICK_ACTION_GLOBAL_CREATE,
            value: null,
        });
    }

    // Ensure that any remaining data is removed upon successful completion, even if the server sends a report removal response.
    // This is done to prevent the removal update from lingering in the applyHTTPSOnyxUpdates function.
    const successData: OnyxUpdate[] = [
        {
            onyxMethod: Onyx.METHOD.MERGE,
            key: `${ONYXKEYS.COLLECTION.REPORT}${reportID}`,
            value: null,
        },
    ];

    const failureData: OnyxUpdate[] = [
        {
            onyxMethod: Onyx.METHOD.MERGE,
            key: `${ONYXKEYS.COLLECTION.REPORT}${reportID}`,
            value: report,
        },
    ];

    navigateToMostRecentReport(report);
    API.write(WRITE_COMMANDS.LEAVE_GROUP_CHAT, {reportID}, {optimisticData, successData, failureData});
}

/** Leave a report by setting the state to submitted and closed */
function leaveRoom(reportID: string, isWorkspaceMemberLeavingWorkspaceRoom = false) {
    const report = allReports?.[`${ONYXKEYS.COLLECTION.REPORT}${reportID}`];

    if (!report) {
        return;
    }
    const isChatThread = isChatThreadReportUtils(report);

    // Pusher's leavingStatus should be sent earlier.
    // Place the broadcast before calling the LeaveRoom API to prevent a race condition
    // between Onyx report being null and Pusher's leavingStatus becoming true.
    broadcastUserIsLeavingRoom(reportID);

    // If a workspace member is leaving a workspace room, they don't actually lose the room from Onyx.
    // Instead, their notification preference just gets set to "hidden".
    // Same applies for chat threads too
    const optimisticData: OnyxUpdate[] = [
        {
            onyxMethod: Onyx.METHOD.MERGE,
            key: `${ONYXKEYS.COLLECTION.REPORT}${reportID}`,
            value:
                isWorkspaceMemberLeavingWorkspaceRoom || isChatThread
                    ? {
                          participants: {
                              [currentUserAccountID]: {
                                  notificationPreference: CONST.REPORT.NOTIFICATION_PREFERENCE.HIDDEN,
                              },
                          },
                      }
                    : {
                          reportID: null,
                          stateNum: CONST.REPORT.STATE_NUM.APPROVED,
                          statusNum: CONST.REPORT.STATUS_NUM.CLOSED,
                          participants: {
                              [currentUserAccountID]: {
                                  notificationPreference: CONST.REPORT.NOTIFICATION_PREFERENCE.HIDDEN,
                              },
                          },
                      },
        },
    ];

    const successData: OnyxUpdate[] = [
        {
            onyxMethod: Onyx.METHOD.MERGE,
            key: `${ONYXKEYS.COLLECTION.REPORT}${reportID}`,
            value:
                isWorkspaceMemberLeavingWorkspaceRoom || isChatThread
                    ? {
                          participants: {
                              [currentUserAccountID]: {
                                  notificationPreference: CONST.REPORT.NOTIFICATION_PREFERENCE.HIDDEN,
                              },
                          },
                      }
                    : Object.keys(report).reduce<Record<string, null>>((acc, key) => {
                          acc[key] = null;
                          return acc;
                      }, {}),
        },
    ];

    const failureData: OnyxUpdate[] = [
        {
            onyxMethod: Onyx.METHOD.MERGE,
            key: `${ONYXKEYS.COLLECTION.REPORT}${reportID}`,
            value: report,
        },
    ];

    if (report.parentReportID && report.parentReportActionID) {
        optimisticData.push({
            onyxMethod: Onyx.METHOD.MERGE,
            key: `${ONYXKEYS.COLLECTION.REPORT_ACTIONS}${report.parentReportID}`,
            value: {[report.parentReportActionID]: {childReportNotificationPreference: CONST.REPORT.NOTIFICATION_PREFERENCE.HIDDEN}},
        });
        successData.push({
            onyxMethod: Onyx.METHOD.MERGE,
            key: `${ONYXKEYS.COLLECTION.REPORT_ACTIONS}${report.parentReportID}`,
            value: {[report.parentReportActionID]: {childReportNotificationPreference: CONST.REPORT.NOTIFICATION_PREFERENCE.HIDDEN}},
        });
        failureData.push({
            onyxMethod: Onyx.METHOD.MERGE,
            key: `${ONYXKEYS.COLLECTION.REPORT_ACTIONS}${report.parentReportID}`,
            value: {
                [report.parentReportActionID]: {
<<<<<<< HEAD
                    childReportNotificationPreference: report?.participants?.[currentUserAccountID]?.notificationPreference ?? ReportUtils.getDefaultNotificationPreferenceForReport(report),
=======
                    childReportNotificationPreference: report?.participants?.[currentUserAccountID ?? -1]?.notificationPreference ?? getDefaultNotificationPreferenceForReport(report),
>>>>>>> 58343c73
                },
            },
        });
    }

    const parameters: LeaveRoomParams = {
        reportID,
    };

    API.write(WRITE_COMMANDS.LEAVE_ROOM, parameters, {optimisticData, successData, failureData});

    // If this is the leave action from a workspace room, simply dismiss the modal, i.e., allow the user to view the room and join again immediately.
    // If this is the leave action from a chat thread (even if the chat thread is in a room), do not allow the user to stay in the thread after leaving.
    if (isWorkspaceMemberLeavingWorkspaceRoom && !isChatThread) {
        return;
    }
    // In other cases, the report is deleted and we should move the user to another report.
    navigateToMostRecentReport(report);
}

/** Invites people to a room */
function inviteToRoom(reportID: string, inviteeEmailsToAccountIDs: InvitedEmailsToAccountIDs) {
    const report = allReports?.[`${ONYXKEYS.COLLECTION.REPORT}${reportID}`];
    const reportMetadata = getReportMetadata(reportID);
    if (!report) {
        return;
    }

    const defaultNotificationPreference = getDefaultNotificationPreferenceForReport(report);

    const inviteeEmails = Object.keys(inviteeEmailsToAccountIDs);
    const inviteeAccountIDs = Object.values(inviteeEmailsToAccountIDs);

    const logins = inviteeEmails.map((memberLogin) => PhoneNumber.addSMSDomainIfPhoneNumber(memberLogin));
    const {newAccountIDs, newLogins} = PersonalDetailsUtils.getNewAccountIDsAndLogins(logins, inviteeAccountIDs);

    const participantsAfterInvitation = inviteeAccountIDs.reduce(
        (reportParticipants: Participants, accountID: number) => {
            const participant: ReportParticipant = {
                notificationPreference: defaultNotificationPreference,
                role: CONST.REPORT.ROLE.MEMBER,
            };
            // eslint-disable-next-line no-param-reassign
            reportParticipants[accountID] = participant;
            return reportParticipants;
        },
        {...report.participants},
    );

    const newPersonalDetailsOnyxData = PersonalDetailsUtils.getPersonalDetailsOnyxDataForOptimisticUsers(newLogins, newAccountIDs);
    const pendingChatMembers = getPendingChatMembers(inviteeAccountIDs, reportMetadata?.pendingChatMembers ?? [], CONST.RED_BRICK_ROAD_PENDING_ACTION.ADD);

    const newParticipantAccountCleanUp = newAccountIDs.reduce<Record<number, null>>((participantCleanUp, newAccountID) => {
        // eslint-disable-next-line no-param-reassign
        participantCleanUp[newAccountID] = null;
        return participantCleanUp;
    }, {});

    const optimisticData: OnyxUpdate[] = [
        {
            onyxMethod: Onyx.METHOD.MERGE,
            key: `${ONYXKEYS.COLLECTION.REPORT}${reportID}`,
            value: {
                participants: participantsAfterInvitation,
            },
        },
        {
            onyxMethod: Onyx.METHOD.MERGE,
            key: `${ONYXKEYS.COLLECTION.REPORT_METADATA}${reportID}`,
            value: {
                pendingChatMembers,
            },
        },
    ];
    optimisticData.push(...newPersonalDetailsOnyxData.optimisticData);

    const successPendingChatMembers = reportMetadata?.pendingChatMembers
        ? reportMetadata?.pendingChatMembers?.filter(
              (pendingMember) => !(inviteeAccountIDs.includes(Number(pendingMember.accountID)) && pendingMember.pendingAction === CONST.RED_BRICK_ROAD_PENDING_ACTION.DELETE),
          )
        : null;
    const successData: OnyxUpdate[] = [
        {
            onyxMethod: Onyx.METHOD.MERGE,
            key: `${ONYXKEYS.COLLECTION.REPORT}${reportID}`,
            value: {
                participants: newParticipantAccountCleanUp,
            },
        },
        {
            onyxMethod: Onyx.METHOD.MERGE,
            key: `${ONYXKEYS.COLLECTION.REPORT_METADATA}${reportID}`,
            value: {
                pendingChatMembers: successPendingChatMembers,
            },
        },
    ];
    successData.push(...newPersonalDetailsOnyxData.finallyData);

    const failureData: OnyxUpdate[] = [
        {
            onyxMethod: Onyx.METHOD.MERGE,
            key: `${ONYXKEYS.COLLECTION.REPORT_METADATA}${reportID}`,
            value: {
                pendingChatMembers:
                    pendingChatMembers.map((pendingChatMember) => {
                        if (!inviteeAccountIDs.includes(Number(pendingChatMember.accountID))) {
                            return pendingChatMember;
                        }
                        return {
                            ...pendingChatMember,
                            errors: ErrorUtils.getMicroSecondOnyxErrorWithTranslationKey('roomMembersPage.error.genericAdd'),
                        };
                    }) ?? null,
            },
        },
    ];

    if (isGroupChatReportUtils(report)) {
        const parameters: InviteToGroupChatParams = {
            reportID,
            inviteeEmails,
            accountIDList: newAccountIDs.join(),
        };

        API.write(WRITE_COMMANDS.INVITE_TO_GROUP_CHAT, parameters, {optimisticData, successData, failureData});
        return;
    }

    const parameters: InviteToRoomParams = {
        reportID,
        inviteeEmails,
        accountIDList: newAccountIDs.join(),
    };

    // eslint-disable-next-line rulesdir/no-multiple-api-calls
    API.write(WRITE_COMMANDS.INVITE_TO_ROOM, parameters, {optimisticData, successData, failureData});
}

function clearAddRoomMemberError(reportID: string, invitedAccountID: string) {
    const reportMetadata = getReportMetadata(reportID);
    Onyx.merge(`${ONYXKEYS.COLLECTION.REPORT}${reportID}`, {
        participants: {
            [invitedAccountID]: null,
        },
    });
    Onyx.merge(`${ONYXKEYS.COLLECTION.REPORT_METADATA}${reportID}`, {
        pendingChatMembers: reportMetadata?.pendingChatMembers?.filter((pendingChatMember) => pendingChatMember.accountID !== invitedAccountID),
    });
    Onyx.merge(ONYXKEYS.PERSONAL_DETAILS_LIST, {
        [invitedAccountID]: null,
    });
}

function updateGroupChatMemberRoles(reportID: string, accountIDList: number[], role: ValueOf<typeof CONST.REPORT.ROLE>) {
    const memberRoles: Record<number, string> = {};
    const optimisticParticipants: Record<number, Partial<ReportParticipant>> = {};
    const successParticipants: Record<number, Partial<ReportParticipant>> = {};

    accountIDList.forEach((accountID) => {
        memberRoles[accountID] = role;
        optimisticParticipants[accountID] = {
            role,
            pendingFields: {
                role: CONST.RED_BRICK_ROAD_PENDING_ACTION.UPDATE,
            },
            pendingAction: CONST.RED_BRICK_ROAD_PENDING_ACTION.UPDATE,
        };
        successParticipants[accountID] = {
            pendingFields: {
                role: null,
            },
            pendingAction: null,
        };
    });

    const optimisticData: OnyxUpdate[] = [
        {
            onyxMethod: Onyx.METHOD.MERGE,
            key: `${ONYXKEYS.COLLECTION.REPORT}${reportID}`,
            value: {participants: optimisticParticipants},
        },
    ];

    const successData: OnyxUpdate[] = [
        {
            onyxMethod: Onyx.METHOD.MERGE,
            key: `${ONYXKEYS.COLLECTION.REPORT}${reportID}`,
            value: {participants: successParticipants},
        },
    ];
    const parameters: UpdateGroupChatMemberRolesParams = {reportID, memberRoles: JSON.stringify(memberRoles)};
    API.write(WRITE_COMMANDS.UPDATE_GROUP_CHAT_MEMBER_ROLES, parameters, {optimisticData, successData});
}

/** Invites people to a group chat */
function inviteToGroupChat(reportID: string, inviteeEmailsToAccountIDs: InvitedEmailsToAccountIDs) {
    inviteToRoom(reportID, inviteeEmailsToAccountIDs);
}

/** Removes people from a room
 *  Please see https://github.com/Expensify/App/blob/main/README.md#Security for more details
 */
function removeFromRoom(reportID: string, targetAccountIDs: number[]) {
    const report = allReports?.[`${ONYXKEYS.COLLECTION.REPORT}${reportID}`];
    const reportMetadata = getReportMetadata(reportID);
    if (!report) {
        return;
    }

    const removeParticipantsData: Record<number, null> = {};
    targetAccountIDs.forEach((accountID) => {
        removeParticipantsData[accountID] = null;
    });
    const pendingChatMembers = getPendingChatMembers(targetAccountIDs, reportMetadata?.pendingChatMembers ?? [], CONST.RED_BRICK_ROAD_PENDING_ACTION.DELETE);

    const optimisticData: OnyxUpdate[] = [
        {
            onyxMethod: Onyx.METHOD.MERGE,
            key: `${ONYXKEYS.COLLECTION.REPORT_METADATA}${reportID}`,
            value: {
                pendingChatMembers,
            },
        },
    ];

    const failureData: OnyxUpdate[] = [
        {
            onyxMethod: Onyx.METHOD.MERGE,
            key: `${ONYXKEYS.COLLECTION.REPORT_METADATA}${reportID}`,
            value: {
                pendingChatMembers: reportMetadata?.pendingChatMembers ?? null,
            },
        },
    ];

    // We need to add success data here since in high latency situations,
    // the OpenRoomMembersPage call has the chance of overwriting the optimistic data we set above.
    const successData: OnyxUpdate[] = [
        {
            onyxMethod: Onyx.METHOD.MERGE,
            key: `${ONYXKEYS.COLLECTION.REPORT}${reportID}`,
            value: {
                participants: removeParticipantsData,
            },
        },
        {
            onyxMethod: Onyx.METHOD.MERGE,
            key: `${ONYXKEYS.COLLECTION.REPORT_METADATA}${reportID}`,
            value: {
                pendingChatMembers: reportMetadata?.pendingChatMembers ?? null,
            },
        },
    ];

    if (isGroupChatReportUtils(report)) {
        const parameters: RemoveFromGroupChatParams = {
            reportID,
            accountIDList: targetAccountIDs.join(),
        };
        API.write(WRITE_COMMANDS.REMOVE_FROM_GROUP_CHAT, parameters, {optimisticData, failureData, successData});
        return;
    }

    const parameters: RemoveFromRoomParams = {
        reportID,
        targetAccountIDs,
    };

    // eslint-disable-next-line rulesdir/no-multiple-api-calls
    API.write(WRITE_COMMANDS.REMOVE_FROM_ROOM, parameters, {optimisticData, failureData, successData});
}

function removeFromGroupChat(reportID: string, accountIDList: number[]) {
    removeFromRoom(reportID, accountIDList);
}

function setLastOpenedPublicRoom(reportID: string) {
    Onyx.set(ONYXKEYS.LAST_OPENED_PUBLIC_ROOM_ID, reportID);
}

/** Navigates to the last opened public room */
function openLastOpenedPublicRoom(lastOpenedPublicRoomID: string) {
    Navigation.isNavigationReady().then(() => {
        setLastOpenedPublicRoom('');
        Navigation.navigate(ROUTES.REPORT_WITH_ID.getRoute(lastOpenedPublicRoomID));
    });
}

/** Flag a comment as offensive */
function flagComment(reportID: string, reportAction: OnyxEntry<ReportAction>, severity: string) {
    const originalReportID = getOriginalReportID(reportID, reportAction);
    const message = ReportActionsUtils.getReportActionMessage(reportAction);

    if (!message || !reportAction) {
        return;
    }

    let updatedDecision: Decision;
    if (severity === CONST.MODERATION.FLAG_SEVERITY_SPAM || severity === CONST.MODERATION.FLAG_SEVERITY_INCONSIDERATE) {
        if (!message?.moderationDecision) {
            updatedDecision = {
                decision: CONST.MODERATION.MODERATOR_DECISION_PENDING,
            };
        } else {
            updatedDecision = message.moderationDecision;
        }
    } else if (severity === CONST.MODERATION.FLAG_SEVERITY_ASSAULT || severity === CONST.MODERATION.FLAG_SEVERITY_HARASSMENT) {
        updatedDecision = {
            decision: CONST.MODERATION.MODERATOR_DECISION_PENDING_REMOVE,
        };
    } else {
        updatedDecision = {
            decision: CONST.MODERATION.MODERATOR_DECISION_PENDING_HIDE,
        };
    }

    const reportActionID = reportAction.reportActionID;

    const updatedMessage: Message = {
        ...message,
        moderationDecision: updatedDecision,
    };

    const optimisticData: OnyxUpdate[] = [
        {
            onyxMethod: Onyx.METHOD.MERGE,
            key: `${ONYXKEYS.COLLECTION.REPORT_ACTIONS}${originalReportID}`,
            value: {
                [reportActionID]: {
                    pendingAction: CONST.RED_BRICK_ROAD_PENDING_ACTION.UPDATE,
                    message: [updatedMessage],
                },
            },
        },
    ];

    const failureData: OnyxUpdate[] = [
        {
            onyxMethod: Onyx.METHOD.MERGE,
            key: `${ONYXKEYS.COLLECTION.REPORT_ACTIONS}${originalReportID}`,
            value: {
                [reportActionID]: {
                    ...reportAction,
                    pendingAction: null,
                },
            },
        },
    ];

    const successData: OnyxUpdate[] = [
        {
            onyxMethod: Onyx.METHOD.MERGE,
            key: `${ONYXKEYS.COLLECTION.REPORT_ACTIONS}${originalReportID}`,
            value: {
                [reportActionID]: {
                    pendingAction: null,
                },
            },
        },
    ];

    const parameters: FlagCommentParams = {
        severity,
        reportActionID,
        // This check is to prevent flooding Concierge with test flags
        // If you need to test moderation responses from Concierge on dev, set this to false!
        isDevRequest: Environment.isDevelopment(),
    };

    API.write(WRITE_COMMANDS.FLAG_COMMENT, parameters, {optimisticData, successData, failureData});
}

/** Updates a given user's private notes on a report */
const updatePrivateNotes = (reportID: string, accountID: number, note: string) => {
    const optimisticData: OnyxUpdate[] = [
        {
            onyxMethod: Onyx.METHOD.MERGE,
            key: `${ONYXKEYS.COLLECTION.REPORT}${reportID}`,
            value: {
                privateNotes: {
                    [accountID]: {
                        pendingAction: CONST.RED_BRICK_ROAD_PENDING_ACTION.UPDATE,
                        errors: null,
                        note,
                    },
                },
            },
        },
    ];

    const successData: OnyxUpdate[] = [
        {
            onyxMethod: Onyx.METHOD.MERGE,
            key: `${ONYXKEYS.COLLECTION.REPORT}${reportID}`,
            value: {
                privateNotes: {
                    [accountID]: {
                        pendingAction: null,
                        errors: null,
                    },
                },
            },
        },
    ];

    const failureData: OnyxUpdate[] = [
        {
            onyxMethod: Onyx.METHOD.MERGE,
            key: `${ONYXKEYS.COLLECTION.REPORT}${reportID}`,
            value: {
                privateNotes: {
                    [accountID]: {
                        errors: ErrorUtils.getMicroSecondOnyxErrorWithTranslationKey('privateNotes.error.genericFailureMessage'),
                    },
                },
            },
        },
    ];

    const parameters: UpdateReportPrivateNoteParams = {reportID, privateNotes: note};

    API.write(WRITE_COMMANDS.UPDATE_REPORT_PRIVATE_NOTE, parameters, {optimisticData, successData, failureData});
};

/** Fetches all the private notes for a given report */
function getReportPrivateNote(reportID: string | undefined) {
    if (isAnonymousUser()) {
        return;
    }

    if (!reportID) {
        return;
    }

    const optimisticData: OnyxUpdate[] = [
        {
            onyxMethod: Onyx.METHOD.MERGE,
            key: `${ONYXKEYS.COLLECTION.REPORT_METADATA}${reportID}`,
            value: {
                isLoadingPrivateNotes: true,
            },
        },
    ];

    const successData: OnyxUpdate[] = [
        {
            onyxMethod: Onyx.METHOD.MERGE,
            key: `${ONYXKEYS.COLLECTION.REPORT_METADATA}${reportID}`,
            value: {
                isLoadingPrivateNotes: false,
            },
        },
    ];

    const failureData: OnyxUpdate[] = [
        {
            onyxMethod: Onyx.METHOD.MERGE,
            key: `${ONYXKEYS.COLLECTION.REPORT_METADATA}${reportID}`,
            value: {
                isLoadingPrivateNotes: false,
            },
        },
    ];

    const parameters: GetReportPrivateNoteParams = {reportID};

    API.read(READ_COMMANDS.GET_REPORT_PRIVATE_NOTE, parameters, {optimisticData, successData, failureData});
}

function prepareOnboardingOptimisticData(
    engagementChoice: OnboardingPurpose,
    data: ValueOf<typeof CONST.ONBOARDING_MESSAGES>,
    adminsChatReportID?: string,
    onboardingPolicyID?: string,
    userReportedIntegration?: OnboardingAccounting,
    wasInvited?: boolean,
) {
    // If the user has the "combinedTrackSubmit" beta enabled we'll show different tasks for track and submit expense.
    if (Permissions.canUseCombinedTrackSubmit()) {
        if (engagementChoice === CONST.ONBOARDING_CHOICES.PERSONAL_SPEND) {
            // eslint-disable-next-line no-param-reassign
            data = CONST.COMBINED_TRACK_SUBMIT_ONBOARDING_MESSAGES[CONST.ONBOARDING_CHOICES.PERSONAL_SPEND];
        }

        if (engagementChoice === CONST.ONBOARDING_CHOICES.EMPLOYER || engagementChoice === CONST.ONBOARDING_CHOICES.SUBMIT) {
            // eslint-disable-next-line no-param-reassign
            data = CONST.COMBINED_TRACK_SUBMIT_ONBOARDING_MESSAGES[CONST.ONBOARDING_CHOICES.SUBMIT];
        }
    }

    // Guides are assigned and tasks are posted in the #admins room for the MANAGE_TEAM onboarding action, except for emails that have a '+'.
    const shouldPostTasksInAdminsRoom = engagementChoice === CONST.ONBOARDING_CHOICES.MANAGE_TEAM && !currentUserEmail?.includes('+');
    const adminsChatReport = allReports?.[`${ONYXKEYS.COLLECTION.REPORT}${adminsChatReportID}`];
<<<<<<< HEAD
    const targetChatReport = shouldPostTasksInAdminsRoom ? adminsChatReport : ReportUtils.getChatByParticipants([CONST.ACCOUNT_ID.CONCIERGE, currentUserAccountID]);
    const {reportID: targetChatReportID, policyID: targetChatPolicyID} = targetChatReport ?? {};

    if (!targetChatReportID) {
        return null;
    }

    const integrationName = userReportedIntegration ? CONST.ONBOARDING_ACCOUNTING_MAPPING[userReportedIntegration] : '';
=======
    const targetChatReport = shouldPostTasksInAdminsRoom ? adminsChatReport : getChatByParticipants([CONST.ACCOUNT_ID.CONCIERGE, currentUserAccountID]);
    const {reportID: targetChatReportID = '', policyID: targetChatPolicyID = ''} = targetChatReport ?? {};
>>>>>>> 58343c73
    const assignedGuideEmail = getPolicy(targetChatPolicyID)?.assignedGuide?.email ?? 'Setup Specialist';
    const assignedGuidePersonalDetail = Object.values(allPersonalDetails ?? {}).find((personalDetail) => personalDetail?.login === assignedGuideEmail);
    let assignedGuideAccountID: number;
    if (assignedGuidePersonalDetail) {
        assignedGuideAccountID = assignedGuidePersonalDetail.accountID;
    } else {
        assignedGuideAccountID = generateAccountID(assignedGuideEmail);
        Onyx.merge(ONYXKEYS.PERSONAL_DETAILS_LIST, {
            [assignedGuideAccountID]: {
                login: assignedGuideEmail,
                displayName: assignedGuideEmail,
            },
        });
    }
    const actorAccountID = shouldPostTasksInAdminsRoom ? assignedGuideAccountID : CONST.ACCOUNT_ID.CONCIERGE;

    // Text message
    const textComment = buildOptimisticAddCommentReportAction(data.message, undefined, actorAccountID, 1);
    const textCommentAction: OptimisticAddCommentReportAction = textComment.reportAction;
    const textMessage: AddCommentOrAttachementParams = {
        reportID: targetChatReportID,
        reportActionID: textCommentAction.reportActionID,
        reportComment: textComment.commentText,
    };

    let videoCommentAction: OptimisticAddCommentReportAction | null = null;
    let videoMessage: AddCommentOrAttachementParams | null = null;
    if ('video' in data && data.video) {
        const videoComment = buildOptimisticAddCommentReportAction(CONST.ATTACHMENT_MESSAGE_TEXT, undefined, actorAccountID, 2);
        videoCommentAction = videoComment.reportAction;
        videoMessage = {
            reportID: targetChatReportID,
            reportActionID: videoCommentAction.reportActionID,
            reportComment: videoComment.commentText,
        };
    }
    const tasksData = data.tasks
        .filter((task) => {
            if (['setupCategories', 'setupTags'].includes(task.type) && userReportedIntegration) {
                return false;
            }

            if (['addAccountingIntegration', 'setupCategoriesAndTags'].includes(task.type) && !userReportedIntegration) {
                return false;
            }
            return true;
        })
        .map((task, index) => {
            const taskDescription =
                typeof task.description === 'function'
                    ? task.description({
                          adminsRoomLink: `${environmentURL}/${ROUTES.REPORT_WITH_ID.getRoute(adminsChatReportID)}`,
                          workspaceCategoriesLink: `${environmentURL}/${ROUTES.WORKSPACE_CATEGORIES.getRoute(onboardingPolicyID)}`,
                          workspaceMembersLink: `${environmentURL}/${ROUTES.WORKSPACE_MEMBERS.getRoute(onboardingPolicyID)}`,
                          workspaceMoreFeaturesLink: `${environmentURL}/${ROUTES.WORKSPACE_MORE_FEATURES.getRoute(onboardingPolicyID)}`,
                          navatticURL: getNavatticURL(environment, engagementChoice),
                          integrationName,
                          workspaceAccountingLink: `${environmentURL}/${ROUTES.POLICY_ACCOUNTING.getRoute(onboardingPolicyID)}`,
                          workspaceSettingsLink: `${environmentURL}/${ROUTES.WORKSPACE_INITIAL.getRoute(onboardingPolicyID)}`,
                      })
                    : task.description;
            const taskTitle =
                typeof task.title === 'function'
                    ? task.title({
                          integrationName,
                      })
                    : task.title;
            const currentTask = buildOptimisticTaskReport(
                actorAccountID,
                targetChatReportID,
                currentUserAccountID,
                taskTitle,
                taskDescription,
                targetChatPolicyID,
                CONST.REPORT.NOTIFICATION_PREFERENCE.HIDDEN,
            );
            const emailCreatingAction =
                engagementChoice === CONST.ONBOARDING_CHOICES.MANAGE_TEAM ? allPersonalDetails?.[actorAccountID]?.login ?? CONST.EMAIL.CONCIERGE : CONST.EMAIL.CONCIERGE;
            const taskCreatedAction = buildOptimisticCreatedReportAction(emailCreatingAction);
            const taskReportAction = buildOptimisticTaskCommentReportAction(currentTask.reportID, taskTitle, 0, `task for ${taskTitle}`, targetChatReportID, actorAccountID, index + 3);
            currentTask.parentReportActionID = taskReportAction.reportAction.reportActionID;

            const completedTaskReportAction = task.autoCompleted
                ? buildOptimisticTaskReportAction(currentTask.reportID, CONST.REPORT.ACTIONS.TYPE.TASK_COMPLETED, 'marked as complete', actorAccountID, 2)
                : null;

            return {
                task,
                currentTask,
                taskCreatedAction,
                taskReportAction,
                taskDescription: currentTask.description,
                completedTaskReportAction,
            };
        });

    // Sign-off welcome message
    const welcomeSignOffComment = buildOptimisticAddCommentReportAction(Localize.translateLocal('onboarding.welcomeSignOffTitle'), undefined, actorAccountID, tasksData.length + 3);
    const welcomeSignOffCommentAction: OptimisticAddCommentReportAction = welcomeSignOffComment.reportAction;
    const welcomeSignOffMessage = {
        reportID: targetChatReportID,
        reportActionID: welcomeSignOffCommentAction.reportActionID,
        reportComment: welcomeSignOffComment.commentText,
    };

    const tasksForParameters = tasksData.map<TaskForParameters>(({task, currentTask, taskCreatedAction, taskReportAction, taskDescription, completedTaskReportAction}) => ({
        type: 'task',
        task: task.type,
        taskReportID: currentTask.reportID,
        parentReportID: currentTask.parentReportID,
        parentReportActionID: taskReportAction.reportAction.reportActionID,
        assigneeChatReportID: undefined,
        createdTaskReportActionID: taskCreatedAction.reportActionID,
        completedTaskReportActionID: completedTaskReportAction?.reportActionID,
        title: currentTask.reportName ?? '',
        description: taskDescription ?? '',
    }));

    const hasOutstandingChildTask = tasksData.some((task) => !task.completedTaskReportAction);

    const tasksForOptimisticData = tasksData.reduce<OnyxUpdate[]>((acc, {currentTask, taskCreatedAction, taskReportAction, taskDescription, completedTaskReportAction}) => {
        acc.push(
            {
                onyxMethod: Onyx.METHOD.MERGE,
                key: `${ONYXKEYS.COLLECTION.REPORT_ACTIONS}${targetChatReportID}`,
                value: {
                    [taskReportAction.reportAction.reportActionID]: taskReportAction.reportAction as ReportAction,
                },
            },
            {
                onyxMethod: Onyx.METHOD.SET,
                key: `${ONYXKEYS.COLLECTION.REPORT}${currentTask.reportID}`,
                value: {
                    ...currentTask,
                    description: taskDescription,
                    pendingFields: {
                        createChat: CONST.RED_BRICK_ROAD_PENDING_ACTION.ADD,
                        reportName: CONST.RED_BRICK_ROAD_PENDING_ACTION.ADD,
                        description: CONST.RED_BRICK_ROAD_PENDING_ACTION.ADD,
                        managerID: CONST.RED_BRICK_ROAD_PENDING_ACTION.ADD,
                    },
                    managerID: currentUserAccountID,
                },
            },
            {
                onyxMethod: Onyx.METHOD.MERGE,
                key: `${ONYXKEYS.COLLECTION.REPORT_METADATA}${currentTask.reportID}`,
                value: {
                    isOptimisticReport: true,
                },
            },
            {
                onyxMethod: Onyx.METHOD.MERGE,
                key: `${ONYXKEYS.COLLECTION.REPORT_ACTIONS}${currentTask.reportID}`,
                value: {
                    [taskCreatedAction.reportActionID]: taskCreatedAction as ReportAction,
                },
            },
        );

        if (completedTaskReportAction) {
            acc.push({
                onyxMethod: Onyx.METHOD.MERGE,
                key: `${ONYXKEYS.COLLECTION.REPORT_ACTIONS}${currentTask.reportID}`,
                value: {
                    [completedTaskReportAction.reportActionID]: completedTaskReportAction as ReportAction,
                },
            });

            acc.push({
                onyxMethod: Onyx.METHOD.MERGE,
                key: `${ONYXKEYS.COLLECTION.REPORT}${currentTask.reportID}`,
                value: {
                    stateNum: CONST.REPORT.STATE_NUM.APPROVED,
                    statusNum: CONST.REPORT.STATUS_NUM.APPROVED,
                    managerID: currentUserAccountID,
                },
            });
        }

        return acc;
    }, []);

    const tasksForFailureData = tasksData.reduce<OnyxUpdate[]>((acc, {currentTask, taskReportAction}) => {
        acc.push(
            {
                onyxMethod: Onyx.METHOD.MERGE,
                key: `${ONYXKEYS.COLLECTION.REPORT_ACTIONS}${targetChatReportID}`,
                value: {
                    [taskReportAction.reportAction.reportActionID]: {
                        errors: ErrorUtils.getMicroSecondOnyxErrorWithTranslationKey('report.genericAddCommentFailureMessage'),
                    } as ReportAction,
                },
            },
            {
                onyxMethod: Onyx.METHOD.MERGE,
                key: `${ONYXKEYS.COLLECTION.REPORT}${currentTask.reportID}`,
                value: null,
            },
            {
                onyxMethod: Onyx.METHOD.MERGE,
                key: `${ONYXKEYS.COLLECTION.REPORT_ACTIONS}${currentTask.reportID}`,
                value: null,
            },
        );

        return acc;
    }, []);

    const tasksForSuccessData = tasksData.reduce<OnyxUpdate[]>((acc, {currentTask, taskCreatedAction, taskReportAction, completedTaskReportAction}) => {
        acc.push(
            {
                onyxMethod: Onyx.METHOD.MERGE,
                key: `${ONYXKEYS.COLLECTION.REPORT_ACTIONS}${targetChatReportID}`,
                value: {
                    [taskReportAction.reportAction.reportActionID]: {pendingAction: null},
                },
            },
            {
                onyxMethod: Onyx.METHOD.MERGE,
                key: `${ONYXKEYS.COLLECTION.REPORT}${currentTask.reportID}`,
                value: {
                    pendingFields: {
                        createChat: null,
                        reportName: null,
                        description: null,
                        managerID: null,
                    },
                },
            },
            {
                onyxMethod: Onyx.METHOD.MERGE,
                key: `${ONYXKEYS.COLLECTION.REPORT_METADATA}${currentTask.reportID}`,
                value: {
                    isOptimisticReport: false,
                },
            },
            {
                onyxMethod: Onyx.METHOD.MERGE,
                key: `${ONYXKEYS.COLLECTION.REPORT_ACTIONS}${currentTask.reportID}`,
                value: {
                    [taskCreatedAction.reportActionID]: {pendingAction: null},
                },
            },
        );

        if (completedTaskReportAction) {
            acc.push({
                onyxMethod: Onyx.METHOD.MERGE,
                key: `${ONYXKEYS.COLLECTION.REPORT_ACTIONS}${currentTask.reportID}`,
                value: {
                    [completedTaskReportAction.reportActionID]: {pendingAction: null},
                },
            });
        }

        return acc;
    }, []);

    const optimisticData: OnyxUpdate[] = [...tasksForOptimisticData];
    const lastVisibleActionCreated = welcomeSignOffCommentAction.created;

    optimisticData.push(
        {
            onyxMethod: Onyx.METHOD.MERGE,
            key: `${ONYXKEYS.COLLECTION.REPORT}${targetChatReportID}`,
            value: {
                lastMentionedTime: DateUtils.getDBTime(),
                hasOutstandingChildTask,
                lastVisibleActionCreated,
                lastActorAccountID: actorAccountID,
            },
        },
        {
            onyxMethod: Onyx.METHOD.MERGE,
            key: ONYXKEYS.NVP_INTRO_SELECTED,
            value: {choice: engagementChoice},
        },
    );

    // If we post tasks in the #admins room, it means that a guide is assigned and all messages except tasks are handled by the backend
    if (!shouldPostTasksInAdminsRoom) {
        optimisticData.push({
            onyxMethod: Onyx.METHOD.MERGE,
            key: `${ONYXKEYS.COLLECTION.REPORT_ACTIONS}${targetChatReportID}`,
            value: {
                [textCommentAction.reportActionID]: textCommentAction as ReportAction,
            },
        });
    }

    if (!wasInvited) {
        optimisticData.push({
            onyxMethod: Onyx.METHOD.MERGE,
            key: ONYXKEYS.NVP_ONBOARDING,
            value: {hasCompletedGuidedSetupFlow: true},
        });
    }

    const successData: OnyxUpdate[] = [...tasksForSuccessData];

    // If we post tasks in the #admins room, it means that a guide is assigned and all messages except tasks are handled by the backend
    if (!shouldPostTasksInAdminsRoom) {
        successData.push({
            onyxMethod: Onyx.METHOD.MERGE,
            key: `${ONYXKEYS.COLLECTION.REPORT_ACTIONS}${targetChatReportID}`,
            value: {
                [textCommentAction.reportActionID]: {pendingAction: null},
            },
        });
    }

    let failureReport: Partial<Report> = {
        lastMessageText: '',
        lastVisibleActionCreated: '',
        hasOutstandingChildTask: false,
    };
    const report = allReports?.[`${ONYXKEYS.COLLECTION.REPORT}${targetChatReportID}`];
    const canUserPerformWriteAction = canUserPerformWriteActionReportUtils(report);
    const {lastMessageText = ''} = ReportActionsUtils.getLastVisibleMessage(targetChatReportID, canUserPerformWriteAction);
    if (lastMessageText) {
        const lastVisibleAction = ReportActionsUtils.getLastVisibleAction(targetChatReportID, canUserPerformWriteAction);
        const prevLastVisibleActionCreated = lastVisibleAction?.created;
        const lastActorAccountID = lastVisibleAction?.actorAccountID;
        failureReport = {
            lastMessageText,
            lastVisibleActionCreated: prevLastVisibleActionCreated,
            lastActorAccountID,
        };
    }

    const failureData: OnyxUpdate[] = [...tasksForFailureData];
    failureData.push(
        {
            onyxMethod: Onyx.METHOD.MERGE,
            key: `${ONYXKEYS.COLLECTION.REPORT}${targetChatReportID}`,
            value: failureReport,
        },

        {
            onyxMethod: Onyx.METHOD.MERGE,
            key: ONYXKEYS.NVP_INTRO_SELECTED,
            value: {choice: null},
        },
    );
    // If we post tasks in the #admins room, it means that a guide is assigned and all messages except tasks are handled by the backend
    if (!shouldPostTasksInAdminsRoom) {
        failureData.push({
            onyxMethod: Onyx.METHOD.MERGE,
            key: `${ONYXKEYS.COLLECTION.REPORT_ACTIONS}${targetChatReportID}`,
            value: {
                [textCommentAction.reportActionID]: {
                    errors: ErrorUtils.getMicroSecondOnyxErrorWithTranslationKey('report.genericAddCommentFailureMessage'),
                } as ReportAction,
            },
        });
    }

    if (!wasInvited) {
        failureData.push({
            onyxMethod: Onyx.METHOD.MERGE,
            key: ONYXKEYS.NVP_ONBOARDING,
            value: {hasCompletedGuidedSetupFlow: false},
        });
    }

    if (userReportedIntegration) {
        optimisticData.push({
            onyxMethod: Onyx.METHOD.MERGE,
            key: `${ONYXKEYS.COLLECTION.POLICY}${onboardingPolicyID}`,
            value: {
                areConnectionsEnabled: true,
                pendingFields: {
                    areConnectionsEnabled: CONST.RED_BRICK_ROAD_PENDING_ACTION.UPDATE,
                },
            },
        });
        successData.push({
            onyxMethod: Onyx.METHOD.MERGE,
            key: `${ONYXKEYS.COLLECTION.POLICY}${onboardingPolicyID}`,
            value: {
                pendingFields: {
                    areConnectionsEnabled: null,
                },
            },
        });
        failureData.push({
            onyxMethod: Onyx.METHOD.MERGE,
            key: `${ONYXKEYS.COLLECTION.POLICY}${onboardingPolicyID}`,
            value: {
                areConnectionsEnabled: getPolicy(onboardingPolicyID)?.areConnectionsEnabled,
                pendingFields: {
                    areConnectionsEnabled: null,
                },
            },
        });
    }

    // If we post tasks in the #admins room, it means that a guide is assigned and all messages except tasks are handled by the backend
    const guidedSetupData: GuidedSetupData = shouldPostTasksInAdminsRoom ? [] : [{type: 'message', ...textMessage}];

    if (!shouldPostTasksInAdminsRoom && 'video' in data && data.video && videoCommentAction && videoMessage) {
        optimisticData.push({
            onyxMethod: Onyx.METHOD.MERGE,
            key: `${ONYXKEYS.COLLECTION.REPORT_ACTIONS}${targetChatReportID}`,
            value: {
                [videoCommentAction.reportActionID]: videoCommentAction as ReportAction,
            },
        });

        successData.push({
            onyxMethod: Onyx.METHOD.MERGE,
            key: `${ONYXKEYS.COLLECTION.REPORT_ACTIONS}${targetChatReportID}`,
            value: {
                [videoCommentAction.reportActionID]: {pendingAction: null},
            },
        });

        failureData.push({
            onyxMethod: Onyx.METHOD.MERGE,
            key: `${ONYXKEYS.COLLECTION.REPORT_ACTIONS}${targetChatReportID}`,
            value: {
                [videoCommentAction.reportActionID]: {
                    errors: ErrorUtils.getMicroSecondOnyxErrorWithTranslationKey('report.genericAddCommentFailureMessage'),
                } as ReportAction,
            },
        });

        guidedSetupData.push({type: 'video', ...data.video, ...videoMessage});
    }

    type SelfDMParameters = {
        reportID?: string;
        createdReportActionID?: string;
    };

    let selfDMParameters: SelfDMParameters = {};
    if (engagementChoice === CONST.ONBOARDING_CHOICES.PERSONAL_SPEND) {
        const selfDMReportID = findSelfDMReportID();
        let selfDMReport = allReports?.[`${ONYXKEYS.COLLECTION.REPORT}${selfDMReportID}`];
        let createdAction: ReportAction;
        if (selfDMReport) {
            optimisticData.push({
                onyxMethod: Onyx.METHOD.MERGE,
                key: `${ONYXKEYS.COLLECTION.REPORT}${selfDMReportID}`,
                value: {
                    isPinned: true,
                },
            });

            failureData.push({
                onyxMethod: Onyx.METHOD.MERGE,
                key: `${ONYXKEYS.COLLECTION.REPORT}${selfDMReportID}`,
                value: {
                    isPinned: selfDMReport?.isPinned,
                },
            });
        } else {
            const currentTime = DateUtils.getDBTime();
            selfDMReport = buildOptimisticSelfDMReport(currentTime);
            createdAction = buildOptimisticCreatedReportAction(currentUserEmail ?? '', currentTime);
            selfDMParameters = {reportID: selfDMReport.reportID, createdReportActionID: createdAction.reportActionID};
            optimisticData.push(
                {
                    onyxMethod: Onyx.METHOD.SET,
                    key: `${ONYXKEYS.COLLECTION.REPORT}${selfDMReport.reportID}`,
                    value: {
                        ...selfDMReport,
                        pendingFields: {
                            createChat: CONST.RED_BRICK_ROAD_PENDING_ACTION.ADD,
                        },
                    },
                },
                {
                    onyxMethod: Onyx.METHOD.SET,
                    key: `${ONYXKEYS.COLLECTION.REPORT_ACTIONS}${selfDMReport.reportID}`,
                    value: {
                        [createdAction.reportActionID]: createdAction,
                    },
                },
            );

            successData.push(
                {
                    onyxMethod: Onyx.METHOD.MERGE,
                    key: `${ONYXKEYS.COLLECTION.REPORT}${selfDMReport.reportID}`,
                    value: {
                        pendingFields: {
                            createChat: null,
                        },
                    },
                },
                {
                    onyxMethod: Onyx.METHOD.MERGE,
                    key: `${ONYXKEYS.COLLECTION.REPORT_ACTIONS}${selfDMReport.reportID}`,
                    value: {
                        [createdAction.reportActionID]: {
                            pendingAction: null,
                        },
                    },
                },
            );
        }
    }

    optimisticData.push({
        onyxMethod: Onyx.METHOD.MERGE,
        key: `${ONYXKEYS.COLLECTION.REPORT_ACTIONS}${targetChatReportID}`,
        value: {
            [welcomeSignOffCommentAction.reportActionID]: welcomeSignOffCommentAction as ReportAction,
        },
    });

    successData.push({
        onyxMethod: Onyx.METHOD.MERGE,
        key: `${ONYXKEYS.COLLECTION.REPORT_ACTIONS}${targetChatReportID}`,
        value: {
            [welcomeSignOffCommentAction.reportActionID]: {pendingAction: null},
        },
    });

    failureData.push({
        onyxMethod: Onyx.METHOD.MERGE,
        key: `${ONYXKEYS.COLLECTION.REPORT_ACTIONS}${targetChatReportID}`,
        value: {
            [welcomeSignOffCommentAction.reportActionID]: {
                errors: ErrorUtils.getMicroSecondOnyxErrorWithTranslationKey('report.genericAddCommentFailureMessage'),
            } as ReportAction,
        },
    });

    guidedSetupData.push(...tasksForParameters, {type: 'message', ...welcomeSignOffMessage});

    return {optimisticData, successData, failureData, guidedSetupData, actorAccountID, selfDMParameters};
}

function completeOnboarding(
    engagementChoice: OnboardingPurpose,
    data: ValueOf<typeof CONST.ONBOARDING_MESSAGES>,
    firstName = '',
    lastName = '',
    adminsChatReportID?: string,
    onboardingPolicyID?: string,
    paymentSelected?: string,
    companySize?: OnboardingCompanySize,
    userReportedIntegration?: OnboardingAccounting,
    wasInvited?: boolean,
) {
    const onboardingData = prepareOnboardingOptimisticData(engagementChoice, data, adminsChatReportID, onboardingPolicyID, userReportedIntegration, wasInvited);
    if (!onboardingData) {
        return;
    }

    const {optimisticData, successData, failureData, guidedSetupData, actorAccountID, selfDMParameters} = onboardingData;

    const parameters: CompleteGuidedSetupParams = {
        engagementChoice,
        firstName,
        lastName,
        actorAccountID,
        guidedSetupData: JSON.stringify(guidedSetupData),
        paymentSelected,
        companySize,
        userReportedIntegration,
        policyID: onboardingPolicyID,
        selfDMReportID: selfDMParameters.reportID,
        selfDMCreatedReportActionID: selfDMParameters.createdReportActionID,
    };

    API.write(WRITE_COMMANDS.COMPLETE_GUIDED_SETUP, parameters, {optimisticData, successData, failureData});
}

/** Loads necessary data for rendering the RoomMembersPage */
function openRoomMembersPage(reportID: string) {
    const parameters: OpenRoomMembersPageParams = {reportID};

    API.read(READ_COMMANDS.OPEN_ROOM_MEMBERS_PAGE, parameters);
}

/**
 * Checks if there are any errors in the private notes for a given report
 *
 * @returns Returns true if there are errors in any of the private notes on the report
 */
function hasErrorInPrivateNotes(report: OnyxEntry<Report>): boolean {
    const privateNotes = report?.privateNotes ?? {};
    return Object.values(privateNotes).some((privateNote) => !isEmpty(privateNote.errors));
}

/** Clears all errors associated with a given private note */
function clearPrivateNotesError(reportID: string, accountID: number) {
    Onyx.merge(`${ONYXKEYS.COLLECTION.REPORT}${reportID}`, {privateNotes: {[accountID]: {errors: null}}});
}

function getDraftPrivateNote(reportID: string): string {
    return draftNoteMap?.[reportID] ?? '';
}

/**
 * Saves the private notes left by the user as they are typing. By saving this data the user can switch between chats, close
 * tab, refresh etc without worrying about loosing what they typed out.
 */
function savePrivateNotesDraft(reportID: string, note: string) {
    Onyx.merge(`${ONYXKEYS.COLLECTION.PRIVATE_NOTES_DRAFT}${reportID}`, note);
}

function searchForReports(searchInput: string, policyID?: string) {
    // We do not try to make this request while offline because it sets a loading indicator optimistically
    if (isNetworkOffline) {
        Onyx.set(ONYXKEYS.IS_SEARCHING_FOR_REPORTS, false);
        return;
    }

    const successData: OnyxUpdate[] = [
        {
            onyxMethod: Onyx.METHOD.MERGE,
            key: ONYXKEYS.IS_SEARCHING_FOR_REPORTS,
            value: false,
        },
    ];

    const failureData: OnyxUpdate[] = [
        {
            onyxMethod: Onyx.METHOD.MERGE,
            key: ONYXKEYS.IS_SEARCHING_FOR_REPORTS,
            value: false,
        },
    ];

    // API expects a string, that's why policyID must default to a string
    // eslint-disable-next-line rulesdir/no-default-id-values
    const searchForRoomToMentionParams: SearchForRoomsToMentionParams = {query: searchInput, policyID};
    const searchForReportsParams: SearchForReportsParams = {searchInput, canCancel: true};

    // We want to cancel all pending SearchForReports API calls before making another one
    if (!policyID) {
        HttpUtils.cancelPendingRequests(READ_COMMANDS.SEARCH_FOR_REPORTS);
    }

    API.read(policyID ? READ_COMMANDS.SEARCH_FOR_ROOMS_TO_MENTION : READ_COMMANDS.SEARCH_FOR_REPORTS, policyID ? searchForRoomToMentionParams : searchForReportsParams, {
        successData,
        failureData,
    });
}

function searchInServer(searchInput: string, policyID?: string) {
    if (isNetworkOffline || !searchInput.trim().length) {
        Onyx.set(ONYXKEYS.IS_SEARCHING_FOR_REPORTS, false);
        return;
    }

    // Why not set this in optimistic data? It won't run until the API request happens and while the API request is debounced
    // we want to show the loading state right away. Otherwise, we will see a flashing UI where the client options are sorted and
    // tell the user there are no options, then we start searching, and tell them there are no options again.
    Onyx.set(ONYXKEYS.IS_SEARCHING_FOR_REPORTS, true);
    searchForReports(searchInput, policyID);
}

function updateLastVisitTime(reportID: string) {
    if (!isValidReportIDFromPath(reportID)) {
        return;
    }
    Onyx.merge(`${ONYXKEYS.COLLECTION.REPORT_METADATA}${reportID}`, {lastVisitTime: DateUtils.getDBTime()});
}

function updateLoadingInitialReportAction(reportID: string) {
    if (!isValidReportIDFromPath(reportID)) {
        return;
    }
    Onyx.merge(`${ONYXKEYS.COLLECTION.REPORT_METADATA}${reportID}`, {isLoadingInitialReportActions: false});
}

function clearNewRoomFormError() {
    Onyx.set(ONYXKEYS.FORMS.NEW_ROOM_FORM, {
        isLoading: false,
        errorFields: null,
        errors: null,
        [INPUT_IDS.ROOM_NAME]: '',
        [INPUT_IDS.REPORT_DESCRIPTION]: '',
        [INPUT_IDS.POLICY_ID]: '',
        [INPUT_IDS.WRITE_CAPABILITY]: '',
        [INPUT_IDS.VISIBILITY]: '',
    });
}

function resolveActionableMentionWhisper(reportId: string, reportAction: OnyxEntry<ReportAction>, resolution: ValueOf<typeof CONST.REPORT.ACTIONABLE_MENTION_WHISPER_RESOLUTION>) {
    const message = ReportActionsUtils.getReportActionMessage(reportAction);
    if (!message || !reportAction) {
        return;
    }

    const updatedMessage: Message = {
        ...message,
        resolution,
    };

    const optimisticReportActions = {
        [reportAction.reportActionID]: {
            originalMessage: {
                resolution,
            },
        },
    };

    const report = allReports?.[`${ONYXKEYS.COLLECTION.REPORT}${reportId}`];
    const reportUpdateDataWithPreviousLastMessage = getReportLastMessage(reportId, optimisticReportActions as ReportActions);

    const reportUpdateDataWithCurrentLastMessage = {
        lastMessageText: report?.lastMessageText,
        lastVisibleActionCreated: report?.lastVisibleActionCreated,
        lastActorAccountID: report?.lastActorAccountID,
    };

    const optimisticData: OnyxUpdate[] = [
        {
            onyxMethod: Onyx.METHOD.MERGE,
            key: `${ONYXKEYS.COLLECTION.REPORT_ACTIONS}${reportId}`,
            value: {
                [reportAction.reportActionID]: {
                    message: [updatedMessage],
                    originalMessage: {
                        resolution,
                    },
                },
            },
        },
        {
            onyxMethod: Onyx.METHOD.MERGE,
            key: `${ONYXKEYS.COLLECTION.REPORT}${reportId}`,
            value: reportUpdateDataWithPreviousLastMessage,
        },
    ];

    const failureData: OnyxUpdate[] = [
        {
            onyxMethod: Onyx.METHOD.MERGE,
            key: `${ONYXKEYS.COLLECTION.REPORT_ACTIONS}${reportId}`,
            value: {
                [reportAction.reportActionID]: {
                    message: [message],
                    originalMessage: {
                        resolution: null,
                    },
                },
            },
        },
        {
            onyxMethod: Onyx.METHOD.MERGE,
            key: `${ONYXKEYS.COLLECTION.REPORT}${reportId}`,
            value: reportUpdateDataWithCurrentLastMessage, // revert back to the current report last message data in case of failure
        },
    ];

    const parameters: ResolveActionableMentionWhisperParams = {
        reportActionID: reportAction.reportActionID,
        resolution,
    };

    API.write(WRITE_COMMANDS.RESOLVE_ACTIONABLE_MENTION_WHISPER, parameters, {optimisticData, failureData});
}

function resolveActionableReportMentionWhisper(
    reportId: string,
    reportAction: OnyxEntry<ReportAction>,
    resolution: ValueOf<typeof CONST.REPORT.ACTIONABLE_REPORT_MENTION_WHISPER_RESOLUTION>,
) {
    if (!reportAction) {
        return;
    }

    const optimisticReportActions = {
        [reportAction.reportActionID]: {
            originalMessage: {
                resolution,
            },
        },
    };

    const report = allReports?.[`${ONYXKEYS.COLLECTION.REPORT}${reportId}`];
    const reportUpdateDataWithPreviousLastMessage = getReportLastMessage(reportId, optimisticReportActions as ReportActions);

    const reportUpdateDataWithCurrentLastMessage = {
        lastMessageText: report?.lastMessageText,
        lastVisibleActionCreated: report?.lastVisibleActionCreated,
        lastActorAccountID: report?.lastActorAccountID,
    };

    const optimisticData: OnyxUpdate[] = [
        {
            onyxMethod: Onyx.METHOD.MERGE,
            key: `${ONYXKEYS.COLLECTION.REPORT_ACTIONS}${reportId}`,
            value: {
                [reportAction.reportActionID]: {
                    originalMessage: {
                        resolution,
                    },
                },
            } as ReportActions,
        },
        {
            onyxMethod: Onyx.METHOD.MERGE,
            key: `${ONYXKEYS.COLLECTION.REPORT}${reportId}`,
            value: reportUpdateDataWithPreviousLastMessage,
        },
    ];

    const failureData: OnyxUpdate[] = [
        {
            onyxMethod: Onyx.METHOD.MERGE,
            key: `${ONYXKEYS.COLLECTION.REPORT_ACTIONS}${reportId}`,
            value: {
                [reportAction.reportActionID]: {
                    originalMessage: {
                        resolution: null,
                    },
                },
            },
        },
        {
            onyxMethod: Onyx.METHOD.MERGE,
            key: `${ONYXKEYS.COLLECTION.REPORT}${reportId}`,
            value: reportUpdateDataWithCurrentLastMessage, // revert back to the current report last message data in case of failure
        },
    ];

    const parameters: ResolveActionableReportMentionWhisperParams = {
        reportActionID: reportAction.reportActionID,
        resolution,
    };

    API.write(WRITE_COMMANDS.RESOLVE_ACTIONABLE_REPORT_MENTION_WHISPER, parameters, {optimisticData, failureData});
}

function dismissTrackExpenseActionableWhisper(reportID: string, reportAction: OnyxEntry<ReportAction>): void {
    const isArrayMessage = Array.isArray(reportAction?.message);
    const message = ReportActionsUtils.getReportActionMessage(reportAction);
    if (!message || !reportAction) {
        return;
    }

    const updatedMessage: Message = {
        ...message,
        resolution: CONST.REPORT.ACTIONABLE_TRACK_EXPENSE_WHISPER_RESOLUTION.NOTHING,
    };

    const optimisticData: OnyxUpdate[] = [
        {
            onyxMethod: Onyx.METHOD.MERGE,
            key: `${ONYXKEYS.COLLECTION.REPORT_ACTIONS}${reportID}`,
            value: {
                [reportAction.reportActionID]: {
                    message: isArrayMessage ? [updatedMessage] : updatedMessage,
                    originalMessage: {
                        resolution: CONST.REPORT.ACTIONABLE_TRACK_EXPENSE_WHISPER_RESOLUTION.NOTHING,
                    },
                },
            },
        },
    ];

    const failureData: OnyxUpdate[] = [
        {
            onyxMethod: Onyx.METHOD.MERGE,
            key: `${ONYXKEYS.COLLECTION.REPORT_ACTIONS}${reportID}`,
            value: {
                [reportAction.reportActionID]: {
                    message: [message],
                    originalMessage: {
                        resolution: null,
                    },
                },
            },
        },
    ];

    const params = {
        reportActionID: reportAction.reportActionID,
    };

    API.write(WRITE_COMMANDS.DISMISS_TRACK_EXPENSE_ACTIONABLE_WHISPER, params, {optimisticData, failureData});
}

function setGroupDraft(newGroupDraft: Partial<NewGroupChatDraft>) {
    Onyx.merge(ONYXKEYS.NEW_GROUP_CHAT_DRAFT, newGroupDraft);
}

function exportToIntegration(reportID: string, connectionName: ConnectionName) {
    const action = buildOptimisticExportIntegrationAction(connectionName);
    const optimisticReportActionID = action.reportActionID;

    const optimisticData: OnyxUpdate[] = [
        {
            onyxMethod: Onyx.METHOD.MERGE,
            key: `${ONYXKEYS.COLLECTION.REPORT_ACTIONS}${reportID}`,
            value: {
                [optimisticReportActionID]: action,
            },
        },
    ];

    const failureData: OnyxUpdate[] = [
        {
            onyxMethod: Onyx.METHOD.MERGE,
            key: `${ONYXKEYS.COLLECTION.REPORT_ACTIONS}${reportID}`,
            value: {
                [optimisticReportActionID]: {
                    errors: ErrorUtils.getMicroSecondOnyxErrorWithTranslationKey('common.genericErrorMessage'),
                },
            },
        },
    ];

    const params = {
        reportIDList: reportID,
        connectionName,
        type: 'MANUAL',
        optimisticReportActions: JSON.stringify({
            [reportID]: optimisticReportActionID,
        }),
    } satisfies ReportExportParams;

    API.write(WRITE_COMMANDS.REPORT_EXPORT, params, {optimisticData, failureData});
}

function markAsManuallyExported(reportID: string, connectionName: ConnectionName) {
    const action = buildOptimisticExportIntegrationAction(connectionName, true);
    const label = CONST.POLICY.CONNECTIONS.NAME_USER_FRIENDLY[connectionName];
    const optimisticReportActionID = action.reportActionID;

    const optimisticData: OnyxUpdate[] = [
        {
            onyxMethod: Onyx.METHOD.MERGE,
            key: `${ONYXKEYS.COLLECTION.REPORT_ACTIONS}${reportID}`,
            value: {
                [optimisticReportActionID]: action,
            },
        },
    ];

    const successData: OnyxUpdate[] = [
        {
            onyxMethod: Onyx.METHOD.MERGE,
            key: `${ONYXKEYS.COLLECTION.REPORT_ACTIONS}${reportID}`,
            value: {
                [optimisticReportActionID]: {
                    pendingAction: null,
                },
            },
        },
    ];

    const failureData: OnyxUpdate[] = [
        {
            onyxMethod: Onyx.METHOD.MERGE,
            key: `${ONYXKEYS.COLLECTION.REPORT_ACTIONS}${reportID}`,
            value: {
                [optimisticReportActionID]: {
                    errors: ErrorUtils.getMicroSecondOnyxErrorWithTranslationKey('common.genericErrorMessage'),
                },
            },
        },
    ];

    const params = {
        markedManually: true,
        data: JSON.stringify([
            {
                reportID,
                label,
                optimisticReportActionID,
            },
        ]),
    } satisfies MarkAsExportedParams;

    API.write(WRITE_COMMANDS.MARK_AS_EXPORTED, params, {optimisticData, successData, failureData});
}

function exportReportToCSV({reportID, transactionIDList}: ExportReportCSVParams, onDownloadFailed: () => void) {
    const finalParameters = enhanceParameters(WRITE_COMMANDS.EXPORT_REPORT_TO_CSV, {
        reportID,
        transactionIDList,
    });

    const formData = new FormData();
    Object.entries(finalParameters).forEach(([key, value]) => {
        if (Array.isArray(value)) {
            formData.append(key, value.join(','));
        } else {
            formData.append(key, String(value));
        }
    });

    fileDownload(ApiUtils.getCommandURL({command: WRITE_COMMANDS.EXPORT_REPORT_TO_CSV}), 'Expensify.csv', '', false, formData, CONST.NETWORK.METHOD.POST, onDownloadFailed);
}
function getConciergeReportID() {
    return conciergeChatReportID;
}

function setDeleteTransactionNavigateBackUrl(url: string) {
    Onyx.set(ONYXKEYS.NVP_DELETE_TRANSACTION_NAVIGATE_BACK_URL, url);
}

function clearDeleteTransactionNavigateBackUrl() {
    Onyx.merge(ONYXKEYS.NVP_DELETE_TRANSACTION_NAVIGATE_BACK_URL, null);
}

export type {Video};

export {
    addAttachment,
    addComment,
    addPolicyReport,
    broadcastUserIsLeavingRoom,
    broadcastUserIsTyping,
    clearAddRoomMemberError,
    clearAvatarErrors,
    clearGroupChat,
    clearIOUError,
    clearNewRoomFormError,
    clearPolicyRoomNameErrors,
    clearPrivateNotesError,
    clearReportFieldKeyErrors,
    completeOnboarding,
    deleteReport,
    deleteReportActionDraft,
    deleteReportComment,
    deleteReportField,
    dismissTrackExpenseActionableWhisper,
    editReportComment,
    expandURLPreview,
    exportReportToCSV,
    exportToIntegration,
    flagComment,
    getCurrentUserAccountID,
    getDraftPrivateNote,
    getMostRecentReportID,
    getNewerActions,
    getOlderActions,
    getReportPrivateNote,
    handleReportChanged,
    handleUserDeletedLinksInHtml,
    hasErrorInPrivateNotes,
    inviteToGroupChat,
    inviteToRoom,
    joinRoom,
    leaveGroupChat,
    leaveRoom,
    markAsManuallyExported,
    markCommentAsUnread,
    navigateToAndOpenChildReport,
    navigateToAndOpenReport,
    navigateToAndOpenReportWithAccountIDs,
    navigateToConciergeChat,
    navigateToConciergeChatAndDeleteReport,
    notifyNewAction,
    openLastOpenedPublicRoom,
    openReport,
    openReportFromDeepLink,
    openRoomMembersPage,
    readNewestAction,
    removeFromGroupChat,
    removeFromRoom,
    resolveActionableMentionWhisper,
    resolveActionableReportMentionWhisper,
    savePrivateNotesDraft,
    saveReportActionDraft,
    saveReportDraftComment,
    searchInServer,
    setGroupDraft,
    setIsComposerFullSize,
    setLastOpenedPublicRoom,
    shouldShowReportActionNotification,
    showReportActionNotification,
    startNewChat,
    subscribeToNewActionEvent,
    subscribeToReportLeavingEvents,
    subscribeToReportTypingEvents,
    toggleEmojiReaction,
    togglePinnedState,
    toggleSubscribeToChildReport,
    unsubscribeFromLeavingRoomReportChannel,
    unsubscribeFromReportChannel,
    updateDescription,
    updateGroupChatAvatar,
    updateGroupChatMemberRoles,
    updateGroupChatName,
    updateLastVisitTime,
    updateLoadingInitialReportAction,
    updateNotificationPreference,
    updatePolicyRoomName,
    updatePrivateNotes,
    updateReportField,
    updateReportName,
    updateRoomVisibility,
    updateWriteCapability,
    getConciergeReportID,
    setDeleteTransactionNavigateBackUrl,
    clearDeleteTransactionNavigateBackUrl,
};<|MERGE_RESOLUTION|>--- conflicted
+++ resolved
@@ -844,13 +844,8 @@
     reportID: string | undefined,
     reportActionID?: string,
     participantLoginList: string[] = [],
-<<<<<<< HEAD
-    newReportObject?: ReportUtils.OptimisticChatReport,
+    newReportObject?: OptimisticChatReport,
     parentReportActionID?: string,
-=======
-    newReportObject?: OptimisticChatReport,
-    parentReportActionID = '-1',
->>>>>>> 58343c73
     isFromDeepLink = false,
     participantAccountIDList: number[] = [],
     avatar?: File | CustomRNImageManipulatorResult,
@@ -1518,15 +1513,9 @@
     const {reportID, preexistingReportID, parentReportID, parentReportActionID} = report;
 
     // Handle cleanup of stale optimistic IOU report and its report preview separately
-<<<<<<< HEAD
-    if (reportID && preexistingReportID && ReportUtils.isMoneyRequestReport(report) && parentReportActionID) {
+    if (reportID && preexistingReportID && isMoneyRequestReport(report) && parentReportActionID) {
         Onyx.merge(`${ONYXKEYS.COLLECTION.REPORT_ACTIONS}${parentReportID}`, {
             [parentReportActionID]: null,
-=======
-    if (report?.reportID && report.preexistingReportID && isMoneyRequestReport(report) && report?.parentReportActionID) {
-        Onyx.merge(`${ONYXKEYS.COLLECTION.REPORT_ACTIONS}${report.parentReportID}`, {
-            [report.parentReportActionID]: null,
->>>>>>> 58343c73
         });
         Onyx.merge(`${ONYXKEYS.COLLECTION.REPORT}${reportID}`, null);
         return;
@@ -1572,15 +1561,9 @@
         return;
     }
 
-<<<<<<< HEAD
     if (reportID) {
-        if (ReportUtils.isConciergeChatReport(report)) {
+        if (isConciergeChatReport(report)) {
             conciergeChatReportID = reportID;
-=======
-    if (report?.reportID) {
-        if (isConciergeChatReport(report)) {
-            conciergeChatReportID = report.reportID;
->>>>>>> 58343c73
         }
     }
 }
@@ -2003,13 +1986,8 @@
 ) {
     if (childReportID) {
         openReport(childReportID);
-<<<<<<< HEAD
         const parentReportActionID = parentReportAction?.reportActionID;
-        if (!prevNotificationPreference || ReportUtils.isHiddenForCurrentUser(prevNotificationPreference)) {
-=======
-        const parentReportActionID = parentReportAction?.reportActionID ?? '-1';
         if (!prevNotificationPreference || isHiddenForCurrentUser(prevNotificationPreference)) {
->>>>>>> 58343c73
             updateNotificationPreference(childReportID, prevNotificationPreference, CONST.REPORT.NOTIFICATION_PREFERENCE.ALWAYS, parentReportID, parentReportActionID);
         } else {
             updateNotificationPreference(childReportID, prevNotificationPreference, CONST.REPORT.NOTIFICATION_PREFERENCE.HIDDEN, parentReportID, parentReportActionID);
@@ -3154,11 +3132,7 @@
             key: `${ONYXKEYS.COLLECTION.REPORT_ACTIONS}${report.parentReportID}`,
             value: {
                 [report.parentReportActionID]: {
-<<<<<<< HEAD
-                    childReportNotificationPreference: report?.participants?.[currentUserAccountID]?.notificationPreference ?? ReportUtils.getDefaultNotificationPreferenceForReport(report),
-=======
-                    childReportNotificationPreference: report?.participants?.[currentUserAccountID ?? -1]?.notificationPreference ?? getDefaultNotificationPreferenceForReport(report),
->>>>>>> 58343c73
+                    childReportNotificationPreference: report?.participants?.[currentUserAccountID]?.notificationPreference ?? getDefaultNotificationPreferenceForReport(report),
                 },
             },
         });
@@ -3653,8 +3627,7 @@
     // Guides are assigned and tasks are posted in the #admins room for the MANAGE_TEAM onboarding action, except for emails that have a '+'.
     const shouldPostTasksInAdminsRoom = engagementChoice === CONST.ONBOARDING_CHOICES.MANAGE_TEAM && !currentUserEmail?.includes('+');
     const adminsChatReport = allReports?.[`${ONYXKEYS.COLLECTION.REPORT}${adminsChatReportID}`];
-<<<<<<< HEAD
-    const targetChatReport = shouldPostTasksInAdminsRoom ? adminsChatReport : ReportUtils.getChatByParticipants([CONST.ACCOUNT_ID.CONCIERGE, currentUserAccountID]);
+    const targetChatReport = shouldPostTasksInAdminsRoom ? adminsChatReport : getChatByParticipants([CONST.ACCOUNT_ID.CONCIERGE, currentUserAccountID]);
     const {reportID: targetChatReportID, policyID: targetChatPolicyID} = targetChatReport ?? {};
 
     if (!targetChatReportID) {
@@ -3662,10 +3635,6 @@
     }
 
     const integrationName = userReportedIntegration ? CONST.ONBOARDING_ACCOUNTING_MAPPING[userReportedIntegration] : '';
-=======
-    const targetChatReport = shouldPostTasksInAdminsRoom ? adminsChatReport : getChatByParticipants([CONST.ACCOUNT_ID.CONCIERGE, currentUserAccountID]);
-    const {reportID: targetChatReportID = '', policyID: targetChatPolicyID = ''} = targetChatReport ?? {};
->>>>>>> 58343c73
     const assignedGuideEmail = getPolicy(targetChatPolicyID)?.assignedGuide?.email ?? 'Setup Specialist';
     const assignedGuidePersonalDetail = Object.values(allPersonalDetails ?? {}).find((personalDetail) => personalDetail?.login === assignedGuideEmail);
     let assignedGuideAccountID: number;
@@ -4295,8 +4264,6 @@
         },
     ];
 
-    // API expects a string, that's why policyID must default to a string
-    // eslint-disable-next-line rulesdir/no-default-id-values
     const searchForRoomToMentionParams: SearchForRoomsToMentionParams = {query: searchInput, policyID};
     const searchForReportsParams: SearchForReportsParams = {searchInput, canCancel: true};
 
