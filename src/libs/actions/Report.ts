import {findFocusedRoute} from '@react-navigation/native';
import {format as timezoneFormat, toZonedTime} from 'date-fns-tz';
import {Str} from 'expensify-common';
import isEmpty from 'lodash/isEmpty';
import {DeviceEventEmitter, InteractionManager, Linking} from 'react-native';
import type {NullishDeep, OnyxCollection, OnyxCollectionInputValue, OnyxEntry, OnyxUpdate} from 'react-native-onyx';
import Onyx from 'react-native-onyx';
import type {PartialDeep, ValueOf} from 'type-fest';
import type {Emoji} from '@assets/emojis/types';
import type {CurrentUserPersonalDetails} from '@components/CurrentUserPersonalDetailsProvider';
import type {LocaleContextProps} from '@components/LocaleContextProvider';
import * as ActiveClientManager from '@libs/ActiveClientManager';
import addEncryptedAuthTokenToURL from '@libs/addEncryptedAuthTokenToURL';
import * as API from '@libs/API';
import type {
    AddCommentOrAttachmentParams,
    AddEmojiReactionParams,
    AddWorkspaceRoomParams,
    CompleteGuidedSetupParams,
    DeleteAppReportParams,
    DeleteCommentParams,
    ExpandURLPreviewParams,
    ExportReportPDFParams,
    FlagCommentParams,
    GetNewerActionsParams,
    GetOlderActionsParams,
    GetReportPrivateNoteParams,
    InviteToGroupChatParams,
    InviteToRoomParams,
    LeaveRoomParams,
    MarkAllMessagesAsReadParams,
    MarkAsExportedParams,
    MarkAsUnreadParams,
    MoveIOUReportToExistingPolicyParams,
    MoveIOUReportToPolicyAndInviteSubmitterParams,
    OpenReportParams,
    OpenRoomMembersPageParams,
    ReadNewestActionParams,
    RemoveEmojiReactionParams,
    RemoveFromGroupChatParams,
    RemoveFromRoomParams,
    ReportExportParams,
    ResolveActionableMentionWhisperParams,
    ResolveActionableReportMentionWhisperParams,
    SearchForReportsParams,
    SearchForRoomsToMentionParams,
    TogglePinnedChatParams,
    TransactionThreadInfo,
    UpdateChatNameParams,
    UpdateCommentParams,
    UpdateGroupChatAvatarParams,
    UpdateGroupChatMemberRolesParams,
    UpdatePolicyRoomNameParams,
    UpdateReportNotificationPreferenceParams,
    UpdateReportPrivateNoteParams,
    UpdateReportWriteCapabilityParams,
    UpdateRoomDescriptionParams,
} from '@libs/API/parameters';
import type ExportReportCSVParams from '@libs/API/parameters/ExportReportCSVParams';
import type UpdateRoomVisibilityParams from '@libs/API/parameters/UpdateRoomVisibilityParams';
import {READ_COMMANDS, WRITE_COMMANDS} from '@libs/API/types';
import * as ApiUtils from '@libs/ApiUtils';
import * as CollectionUtils from '@libs/CollectionUtils';
import type {CustomRNImageManipulatorResult} from '@libs/cropOrRotateImage/types';
import DateUtils from '@libs/DateUtils';
import {prepareDraftComment} from '@libs/DraftCommentUtils';
import * as EmojiUtils from '@libs/EmojiUtils';
import * as Environment from '@libs/Environment/Environment';
import {getOldDotURLFromEnvironment} from '@libs/Environment/Environment';
import getEnvironment from '@libs/Environment/getEnvironment';
import type EnvironmentType from '@libs/Environment/getEnvironment/types';
import {getMicroSecondOnyxErrorWithTranslationKey, getMicroSecondTranslationErrorWithTranslationKey} from '@libs/ErrorUtils';
import fileDownload from '@libs/fileDownload';
import HttpUtils from '@libs/HttpUtils';
import isPublicScreenRoute from '@libs/isPublicScreenRoute';
import * as Localize from '@libs/Localize';
import Log from '@libs/Log';
import {isEmailPublicDomain} from '@libs/LoginUtils';
import {registerPaginationConfig} from '@libs/Middleware/Pagination';
import {getMovedReportID} from '@libs/ModifiedExpenseMessage';
import {isOnboardingFlowName} from '@libs/Navigation/helpers/isNavigatorName';
import type {LinkToOptions} from '@libs/Navigation/helpers/linkTo/types';
import normalizePath from '@libs/Navigation/helpers/normalizePath';
import shouldOpenOnAdminRoom from '@libs/Navigation/helpers/shouldOpenOnAdminRoom';
import Navigation, {navigationRef} from '@libs/Navigation/Navigation';
import enhanceParameters from '@libs/Network/enhanceParameters';
import type {NetworkStatus} from '@libs/NetworkConnection';
import NetworkConnection from '@libs/NetworkConnection';
import {buildNextStepNew} from '@libs/NextStepUtils';
import LocalNotification from '@libs/Notification/LocalNotification';
import {rand64} from '@libs/NumberUtils';
import {shouldOnboardingRedirectToOldDot} from '@libs/OnboardingUtils';
import Parser from '@libs/Parser';
import {getParsedMessageWithShortMentions} from '@libs/ParsingUtils';
import * as PersonalDetailsUtils from '@libs/PersonalDetailsUtils';
import * as PhoneNumber from '@libs/PhoneNumber';
import {getDefaultApprover, getMemberAccountIDsForWorkspace, getPolicy, isPaidGroupPolicy, isPolicyAdmin as isPolicyAdminPolicyUtils, isPolicyMember} from '@libs/PolicyUtils';
import processReportIDDeeplink from '@libs/processReportIDDeeplink';
import Pusher from '@libs/Pusher';
import type {UserIsLeavingRoomEvent, UserIsTypingEvent} from '@libs/Pusher/types';
import * as ReportActionsUtils from '@libs/ReportActionsUtils';
import {updateTitleFieldToMatchPolicy} from '@libs/ReportTitleUtils';
import type {OptimisticAddCommentReportAction, OptimisticChatReport, SelfDMParameters} from '@libs/ReportUtils';
import {
    buildOptimisticAddCommentReportAction,
    buildOptimisticChangeFieldAction,
    buildOptimisticChangePolicyReportAction,
    buildOptimisticChatReport,
    buildOptimisticCreatedReportAction,
    buildOptimisticEmptyReport,
    buildOptimisticExportIntegrationAction,
    buildOptimisticGroupChatReport,
    buildOptimisticIOUReportAction,
    buildOptimisticMovedReportAction,
    buildOptimisticRenamedRoomReportAction,
    buildOptimisticReportPreview,
    buildOptimisticRoomDescriptionUpdatedReportAction,
    buildOptimisticSelfDMReport,
    buildOptimisticUnHoldReportAction,
    buildOptimisticUnreportedTransactionAction,
    buildTransactionThread,
    canUserPerformWriteAction as canUserPerformWriteActionReportUtils,
    findLastAccessedReport,
    findSelfDMReportID,
    formatReportLastMessageText,
    generateReportID,
    getAllPolicyReports,
    getChatByParticipants,
    getChildReportNotificationPreference,
    getDefaultNotificationPreferenceForReport,
    getFieldViolation,
    getLastVisibleMessage,
    getNextApproverAccountID,
    getOptimisticDataForParentReportAction,
    getOriginalReportID,
    getOutstandingChildRequest,
    getParsedComment,
    getPendingChatMembers,
    getPolicyExpenseChat,
    getReportFieldKey,
    getReportFieldsByPolicyID,
    getReportIDFromLink,
    getReportLastMessage,
    getReportLastVisibleActionCreated,
    getReportMetadata,
    getReportNotificationPreference,
    getReportOrDraftReport,
    getReportPreviewMessage,
    getReportTransactions,
    getReportViolations,
    getRouteFromLink,
    getTitleReportField,
    hasOutstandingChildRequest,
    isChatThread as isChatThreadReportUtils,
    isConciergeChatReport,
    isExpenseReport,
    isGroupChat as isGroupChatReportUtils,
    isHiddenForCurrentUser,
    isIOUReportUsingReport,
    isMoneyRequestReport,
    isOpenExpenseReport,
    isProcessingReport,
    isReportManuallyReimbursed,
    isSelfDM,
    isUnread,
    isValidReportIDFromPath,
    populateOptimisticReportFormula,
    prepareOnboardingOnyxData,
} from '@libs/ReportUtils';
import {getCurrentSearchQueryJSON} from '@libs/SearchQueryUtils';
import shouldSkipDeepLinkNavigation from '@libs/shouldSkipDeepLinkNavigation';
import playSound, {SOUNDS} from '@libs/Sound';
import {isOnHold} from '@libs/TransactionUtils';
import addTrailingForwardSlash from '@libs/UrlUtils';
import Visibility from '@libs/Visibility';
import type {FileObject} from '@pages/media/AttachmentModalScreen/types';
import CONFIG from '@src/CONFIG';
import type {OnboardingAccounting} from '@src/CONST';
import CONST from '@src/CONST';
import NAVIGATORS from '@src/NAVIGATORS';
import ONYXKEYS from '@src/ONYXKEYS';
import type {Route} from '@src/ROUTES';
import ROUTES from '@src/ROUTES';
import INPUT_IDS from '@src/types/form/NewRoomForm';
import type {
    Account,
    DismissedProductTraining,
    IntroSelected,
    InvitedEmailsToAccountIDs,
    NewGroupChatDraft,
    Onboarding,
    OnboardingPurpose,
    PersonalDetailsList,
    Policy,
    PolicyEmployee,
    PolicyEmployeeList,
    PolicyReportField,
    QuickAction,
    RecentlyUsedReportFields,
    Report,
    ReportAction,
    ReportActionReactions,
    ReportNextStep,
    ReportUserIsTyping,
    Transaction,
    TransactionViolations,
} from '@src/types/onyx';
import type {Decision} from '@src/types/onyx/OriginalMessage';
import type {Timezone} from '@src/types/onyx/PersonalDetails';
import type {ConnectionName} from '@src/types/onyx/Policy';
import type {NotificationPreference, Participants, Participant as ReportParticipant, RoomVisibility, WriteCapability} from '@src/types/onyx/Report';
import type {Message, ReportActions} from '@src/types/onyx/ReportAction';
import {isEmptyObject} from '@src/types/utils/EmptyObject';
import {clearByKey} from './CachedPDFPaths';
import {setDownload} from './Download';
import {close} from './Modal';
import navigateFromNotification from './navigateFromNotification';
import {getAll} from './PersistedRequests';
import {addMembersToWorkspace, buildAddMembersToWorkspaceOnyxData, buildRoomMembersOnyxData} from './Policy/Member';
import {createPolicyExpenseChats} from './Policy/Policy';
import {
    createUpdateCommentMatcher,
    resolveCommentDeletionConflicts,
    resolveDuplicationConflictAction,
    resolveEditCommentWithNewAddCommentRequest,
    resolveOpenReportDuplicationConflictAction,
} from './RequestConflictUtils';
import {canAnonymousUserAccessRoute, isAnonymousUser, signOutAndRedirectToSignIn, waitForUserSignIn} from './Session';
import {isOnboardingFlowCompleted, onServerDataReady, setOnboardingErrorMessage} from './Welcome';
import {getOnboardingMessages, startOnboardingFlow} from './Welcome/OnboardingFlow';
import type {OnboardingCompanySize, OnboardingMessage} from './Welcome/OnboardingFlow';

type SubscriberCallback = (isFromCurrentUser: boolean, reportAction: ReportAction | undefined) => void;

type ActionSubscriber = {
    reportID: string;
    callback: SubscriberCallback;
};

type Video = {
    url: string;
    thumbnailUrl: string;
    duration: number;
    width: number;
    height: number;
};

type TaskMessage = Required<Pick<AddCommentOrAttachmentParams, 'reportID' | 'reportActionID' | 'reportComment'>>;

type TaskForParameters =
    | {
          type: 'task';
          task: string;
          taskReportID: string;
          parentReportID: string;
          parentReportActionID: string;
          assigneeChatReportID?: string;
          createdTaskReportActionID: string;
          completedTaskReportActionID?: string;
          title: string;
          description: string;
      }
    | ({
          type: 'message';
      } & TaskMessage);

type GuidedSetupData = Array<
    | ({type: 'message'} & AddCommentOrAttachmentParams)
    | TaskForParameters
    | ({
          type: 'video';
      } & Video &
          AddCommentOrAttachmentParams)
>;

type ReportError = {
    type?: string;
};

const addNewMessageWithText = new Set<string>([WRITE_COMMANDS.ADD_COMMENT, WRITE_COMMANDS.ADD_TEXT_AND_ATTACHMENT]);
let conciergeReportID: string | undefined;
let currentUserAccountID = -1;
let currentUserEmail: string | undefined;

Onyx.connect({
    key: ONYXKEYS.SESSION,
    callback: (value) => {
        // When signed out, val is undefined
        if (!value?.accountID) {
            conciergeReportID = undefined;
            return;
        }
        currentUserEmail = value.email;
        currentUserAccountID = value.accountID;
    },
});

Onyx.connect({
    key: ONYXKEYS.CONCIERGE_REPORT_ID,
    callback: (value) => (conciergeReportID = value),
});

let preferredSkinTone: number = CONST.EMOJI_DEFAULT_SKIN_TONE;
Onyx.connect({
    key: ONYXKEYS.PREFERRED_EMOJI_SKIN_TONE,
    callback: (value) => {
        preferredSkinTone = EmojiUtils.getPreferredSkinToneIndex(value);
    },
});

// map of reportID to all reportActions for that report
const allReportActions: OnyxCollection<ReportActions> = {};

Onyx.connect({
    key: ONYXKEYS.COLLECTION.REPORT_ACTIONS,
    callback: (actions, key) => {
        if (!key || !actions) {
            return;
        }
        const reportID = CollectionUtils.extractCollectionItemID(key);
        allReportActions[reportID] = actions;
    },
});

let allTransactionViolations: OnyxCollection<TransactionViolations> = {};
Onyx.connect({
    key: ONYXKEYS.COLLECTION.TRANSACTION_VIOLATIONS,
    waitForCollectionCallback: true,
    callback: (value) => (allTransactionViolations = value),
});

let allReports: OnyxCollection<Report>;
Onyx.connect({
    key: ONYXKEYS.COLLECTION.REPORT,
    waitForCollectionCallback: true,
    callback: (value) => {
        allReports = value;
    },
});

let isNetworkOffline = false;
let networkStatus: NetworkStatus;
Onyx.connect({
    key: ONYXKEYS.NETWORK,
    callback: (value) => {
        isNetworkOffline = value?.isOffline ?? false;
        networkStatus = value?.networkStatus ?? CONST.NETWORK.NETWORK_STATUS.UNKNOWN;
    },
});

let allPersonalDetails: OnyxEntry<PersonalDetailsList> = {};
Onyx.connect({
    key: ONYXKEYS.PERSONAL_DETAILS_LIST,
    callback: (value) => {
        allPersonalDetails = value ?? {};
    },
});

let account: OnyxEntry<Account> = {};
Onyx.connect({
    key: ONYXKEYS.ACCOUNT,
    callback: (value) => {
        account = value ?? {};
    },
});

const draftNoteMap: OnyxCollection<string> = {};
Onyx.connect({
    key: ONYXKEYS.COLLECTION.PRIVATE_NOTES_DRAFT,
    callback: (value, key) => {
        if (!key) {
            return;
        }

        const reportID = key.replace(ONYXKEYS.COLLECTION.PRIVATE_NOTES_DRAFT, '');
        draftNoteMap[reportID] = value;
    },
});

const typingWatchTimers: Record<string, NodeJS.Timeout> = {};

let reportIDDeeplinkedFromOldDot: string | undefined;
Linking.getInitialURL().then((url) => {
    reportIDDeeplinkedFromOldDot = processReportIDDeeplink(url ?? '');
});

let allRecentlyUsedReportFields: OnyxEntry<RecentlyUsedReportFields> = {};
Onyx.connect({
    key: ONYXKEYS.RECENTLY_USED_REPORT_FIELDS,
    callback: (val) => (allRecentlyUsedReportFields = val),
});

let quickAction: OnyxEntry<QuickAction> = {};
Onyx.connect({
    key: ONYXKEYS.NVP_QUICK_ACTION_GLOBAL_CREATE,
    callback: (val) => (quickAction = val),
});

let onboarding: OnyxEntry<Onboarding>;
Onyx.connect({
    key: ONYXKEYS.NVP_ONBOARDING,
    callback: (val) => {
        if (Array.isArray(val)) {
            return;
        }
        onboarding = val;
    },
});

let introSelected: OnyxEntry<IntroSelected> = {};
Onyx.connect({
    key: ONYXKEYS.NVP_INTRO_SELECTED,
    callback: (val) => (introSelected = val),
});

let allReportDraftComments: Record<string, string | undefined> = {};
Onyx.connect({
    key: ONYXKEYS.COLLECTION.REPORT_DRAFT_COMMENT,
    waitForCollectionCallback: true,
    callback: (value) => (allReportDraftComments = value),
});

let nvpDismissedProductTraining: OnyxEntry<DismissedProductTraining>;
Onyx.connect({
    key: ONYXKEYS.NVP_DISMISSED_PRODUCT_TRAINING,
    callback: (value) => (nvpDismissedProductTraining = value),
});

const allPolicies: OnyxCollection<Policy> = {};
Onyx.connect({
    key: ONYXKEYS.COLLECTION.POLICY,
    callback: (val, key) => {
        if (!key) {
            return;
        }
        if (val === null || val === undefined) {
            // If we are deleting a policy, we have to check every report linked to that policy
            // and unset the draft indicator (pencil icon) alongside removing any draft comments. Clearing these values will keep the newly archived chats from being displayed in the LHN.
            // More info: https://github.com/Expensify/App/issues/14260
            const policyID = key.replace(ONYXKEYS.COLLECTION.POLICY, '');
            const policyReports = getAllPolicyReports(policyID);
            const cleanUpSetQueries: Record<`${typeof ONYXKEYS.COLLECTION.REPORT_DRAFT_COMMENT}${string}` | `${typeof ONYXKEYS.COLLECTION.REPORT_ACTIONS_DRAFTS}${string}`, null> = {};
            policyReports.forEach((policyReport) => {
                if (!policyReport) {
                    return;
                }
                const {reportID} = policyReport;
                cleanUpSetQueries[`${ONYXKEYS.COLLECTION.REPORT_DRAFT_COMMENT}${reportID}`] = null;
                cleanUpSetQueries[`${ONYXKEYS.COLLECTION.REPORT_ACTIONS_DRAFTS}${reportID}`] = null;
            });
            Onyx.multiSet(cleanUpSetQueries);
            delete allPolicies[key];
            return;
        }

        allPolicies[key] = val;
    },
});

let allTransactions: OnyxCollection<Transaction> = {};
Onyx.connect({
    key: ONYXKEYS.COLLECTION.TRANSACTION,
    waitForCollectionCallback: true,
    callback: (value) => {
        if (!value) {
            allTransactions = {};
            return;
        }

        allTransactions = value;
    },
});

let environment: EnvironmentType;
getEnvironment().then((env) => {
    environment = env;
});

registerPaginationConfig({
    initialCommand: WRITE_COMMANDS.OPEN_REPORT,
    previousCommand: READ_COMMANDS.GET_OLDER_ACTIONS,
    nextCommand: READ_COMMANDS.GET_NEWER_ACTIONS,
    resourceCollectionKey: ONYXKEYS.COLLECTION.REPORT_ACTIONS,
    pageCollectionKey: ONYXKEYS.COLLECTION.REPORT_ACTIONS_PAGES,
    sortItems: (reportActions, reportID) => {
        const report = allReports?.[`${ONYXKEYS.COLLECTION.REPORT}${reportID}`];
        const canUserPerformWriteAction = canUserPerformWriteActionReportUtils(report);
        return ReportActionsUtils.getSortedReportActionsForDisplay(reportActions, canUserPerformWriteAction, true);
    },
    getItemID: (reportAction) => reportAction.reportActionID,
});

function clearGroupChat() {
    Onyx.set(ONYXKEYS.NEW_GROUP_CHAT_DRAFT, null);
}

function startNewChat() {
    clearGroupChat();
    Navigation.navigate(ROUTES.NEW);
}

/** Get the private pusher channel name for a Report. */
function getReportChannelName(reportID: string): string {
    return `${CONST.PUSHER.PRIVATE_REPORT_CHANNEL_PREFIX}${reportID}${CONFIG.PUSHER.SUFFIX}`;
}

function openUnreportedExpense(reportID: string | undefined, backToReport?: string) {
    if (!reportID) {
        return;
    }
    Navigation.navigate(ROUTES.ADD_UNREPORTED_EXPENSE.getRoute(reportID, backToReport));
}

/**
 * There are 2 possibilities that we can receive via pusher for a user's typing/leaving status:
 * 1. The "new" way from New Expensify is passed as {[login]: Boolean} (e.g. {yuwen@expensify.com: true}), where the value
 * is whether the user with that login is typing/leaving on the report or not.
 * 2. The "old" way from e.com which is passed as {userLogin: login} (e.g. {userLogin: bstites@expensify.com})
 *
 * This method makes sure that no matter which we get, we return the "new" format
 */
function getNormalizedStatus(typingStatus: UserIsTypingEvent | UserIsLeavingRoomEvent): ReportUserIsTyping {
    let normalizedStatus: ReportUserIsTyping;

    if (typingStatus.userLogin) {
        normalizedStatus = {[typingStatus.userLogin]: true};
    } else {
        normalizedStatus = typingStatus;
    }

    return normalizedStatus;
}

/** Initialize our pusher subscriptions to listen for someone typing in a report. */
function subscribeToReportTypingEvents(reportID: string) {
    if (!reportID) {
        return;
    }

    // Make sure we have a clean Typing indicator before subscribing to typing events
    Onyx.set(`${ONYXKEYS.COLLECTION.REPORT_USER_IS_TYPING}${reportID}`, {});

    const pusherChannelName = getReportChannelName(reportID);
    Pusher.subscribe(pusherChannelName, Pusher.TYPE.USER_IS_TYPING, (typingStatus) => {
        // If the pusher message comes from OldDot, we expect the typing status to be keyed by user
        // login OR by 'Concierge'. If the pusher message comes from NewDot, it is keyed by accountID
        // since personal details are keyed by accountID.
        const normalizedTypingStatus = getNormalizedStatus(typingStatus);
        const accountIDOrLogin = Object.keys(normalizedTypingStatus).at(0);

        if (!accountIDOrLogin) {
            return;
        }

        // Don't show the typing indicator if the user is typing on another platform
        if (Number(accountIDOrLogin) === currentUserAccountID) {
            return;
        }

        // Use a combo of the reportID and the accountID or login as a key for holding our timers.
        const reportUserIdentifier = `${reportID}-${accountIDOrLogin}`;
        clearTimeout(typingWatchTimers[reportUserIdentifier]);
        Onyx.merge(`${ONYXKEYS.COLLECTION.REPORT_USER_IS_TYPING}${reportID}`, normalizedTypingStatus);

        // Regular user typing indicators: time out after 1.5s of inactivity.
        // Concierge (AgentZero-initiated): use a longer 10s timeout. AgentZero sends a single typing event for Concierge, not a stream, so client holds the indicator longer.
        const isCurrentlyTyping = normalizedTypingStatus[accountIDOrLogin];
        if (isCurrentlyTyping) {
            // While the accountIDOrLogin could be 'Concierge' from OldDot, we only want the longer timeout for events queued from AgentZero (which will only send the accountID)
            const isConciergeUser = Number(accountIDOrLogin) === CONST.ACCOUNT_ID.CONCIERGE;
            const timeoutDuration = isConciergeUser ? 10000 : 1500;
            typingWatchTimers[reportUserIdentifier] = setTimeout(() => {
                const typingStoppedStatus: ReportUserIsTyping = {};
                typingStoppedStatus[accountIDOrLogin] = false;
                Onyx.merge(`${ONYXKEYS.COLLECTION.REPORT_USER_IS_TYPING}${reportID}`, typingStoppedStatus);
                delete typingWatchTimers[reportUserIdentifier];
            }, timeoutDuration);
        }
    }).catch((error: ReportError) => {
        Log.hmmm('[Report] Failed to initially subscribe to Pusher channel', {errorType: error.type, pusherChannelName});
    });
}

/** Initialize our pusher subscriptions to listen for someone leaving a room. */
function subscribeToReportLeavingEvents(reportID: string | undefined) {
    if (!reportID) {
        return;
    }

    // Make sure we have a clean Leaving indicator before subscribing to leaving events
    Onyx.set(`${ONYXKEYS.COLLECTION.REPORT_USER_IS_LEAVING_ROOM}${reportID}`, false);

    const pusherChannelName = getReportChannelName(reportID);
    Pusher.subscribe(pusherChannelName, Pusher.TYPE.USER_IS_LEAVING_ROOM, (leavingStatus: UserIsLeavingRoomEvent) => {
        // If the pusher message comes from OldDot, we expect the leaving status to be keyed by user
        // login OR by 'Concierge'. If the pusher message comes from NewDot, it is keyed by accountID
        // since personal details are keyed by accountID.
        const normalizedLeavingStatus = getNormalizedStatus(leavingStatus);
        const accountIDOrLogin = Object.keys(normalizedLeavingStatus).at(0);

        if (!accountIDOrLogin) {
            return;
        }

        if (Number(accountIDOrLogin) !== currentUserAccountID) {
            return;
        }

        Onyx.merge(`${ONYXKEYS.COLLECTION.REPORT_USER_IS_LEAVING_ROOM}${reportID}`, true);
    }).catch((error: ReportError) => {
        Log.hmmm('[Report] Failed to initially subscribe to Pusher channel', {errorType: error.type, pusherChannelName});
    });
}

/**
 * Remove our pusher subscriptions to listen for someone typing in a report.
 */
function unsubscribeFromReportChannel(reportID: string) {
    if (!reportID) {
        return;
    }

    const pusherChannelName = getReportChannelName(reportID);
    Onyx.set(`${ONYXKEYS.COLLECTION.REPORT_USER_IS_TYPING}${reportID}`, {});
    Pusher.unsubscribe(pusherChannelName, Pusher.TYPE.USER_IS_TYPING);
}

/**
 * Remove our pusher subscriptions to listen for someone leaving a report.
 */
function unsubscribeFromLeavingRoomReportChannel(reportID: string | undefined) {
    if (!reportID) {
        return;
    }

    const pusherChannelName = getReportChannelName(reportID);
    Onyx.set(`${ONYXKEYS.COLLECTION.REPORT_USER_IS_LEAVING_ROOM}${reportID}`, false);
    Pusher.unsubscribe(pusherChannelName, Pusher.TYPE.USER_IS_LEAVING_ROOM);
}

// New action subscriber array for report pages
let newActionSubscribers: ActionSubscriber[] = [];

/**
 * Enables the Report actions file to let the ReportActionsView know that a new comment has arrived in realtime for the current report
 * Add subscriber for report id
 * @returns Remove subscriber for report id
 */
function subscribeToNewActionEvent(reportID: string, callback: SubscriberCallback): () => void {
    newActionSubscribers.push({callback, reportID});
    return () => {
        newActionSubscribers = newActionSubscribers.filter((subscriber) => subscriber.reportID !== reportID);
    };
}

/** Notify the ReportActionsView that a new comment has arrived */
function notifyNewAction(reportID: string | undefined, accountID: number | undefined, reportAction?: ReportAction | undefined) {
    const actionSubscriber = newActionSubscribers.find((subscriber) => subscriber.reportID === reportID);
    if (!actionSubscriber) {
        return;
    }
    const isFromCurrentUser = accountID === currentUserAccountID;
    actionSubscriber.callback(isFromCurrentUser, reportAction);
}

/**
 * Add up to two report actions to a report. This method can be called for the following situations:
 *
 * - Adding one comment
 * - Adding one attachment
 * - Add both a comment and attachment simultaneously
 *
 * @param reportID - The report ID where the comment should be added
 * @param notifyReportID - The report ID we should notify for new actions. This is usually the same as reportID, except when adding a comment to an expense report with a single transaction thread, in which case we want to notify the parent expense report.
 */
function addActions(reportID: string, notifyReportID: string, timezoneParam: Timezone, text = '', file?: FileObject) {
    let reportCommentText = '';
    let reportCommentAction: OptimisticAddCommentReportAction | undefined;
    let attachmentAction: OptimisticAddCommentReportAction | undefined;
    let commandName: typeof WRITE_COMMANDS.ADD_COMMENT | typeof WRITE_COMMANDS.ADD_ATTACHMENT | typeof WRITE_COMMANDS.ADD_TEXT_AND_ATTACHMENT = WRITE_COMMANDS.ADD_COMMENT;

    if (text && !file) {
        const reportComment = buildOptimisticAddCommentReportAction(text, undefined, undefined, undefined, undefined, reportID);
        reportCommentAction = reportComment.reportAction;
        reportCommentText = reportComment.commentText;
    }

    if (file) {
        // When we are adding an attachment we will call AddAttachment.
        // It supports sending an attachment with an optional comment and AddComment supports adding a single text comment only.
        commandName = WRITE_COMMANDS.ADD_ATTACHMENT;
        const attachment = buildOptimisticAddCommentReportAction(text, file, undefined, undefined, undefined, reportID);
        attachmentAction = attachment.reportAction;
    }

    if (text && file) {
        // When there is both text and a file, the text for the report comment needs to be parsed)
        reportCommentText = getParsedComment(text ?? '', {reportID});

        // And the API command needs to go to the new API which supports combining both text and attachments in a single report action
        commandName = WRITE_COMMANDS.ADD_TEXT_AND_ATTACHMENT;
    }

    // Always prefer the file as the last action over text
    const lastAction = attachmentAction ?? reportCommentAction;
    const currentTime = NetworkConnection.getDBTimeWithSkew();
    const lastComment = ReportActionsUtils.getReportActionMessage(lastAction);
    const lastCommentText = formatReportLastMessageText(lastComment?.text ?? '');

    const optimisticReport: Partial<Report> = {
        lastVisibleActionCreated: lastAction?.created,
        lastMessageText: lastCommentText,
        lastMessageHtml: lastCommentText,
        lastActorAccountID: currentUserAccountID,
        lastReadTime: currentTime,
    };

    const report = allReports?.[`${ONYXKEYS.COLLECTION.REPORT}${reportID}`];
    const shouldUpdateNotificationPreference = !isEmptyObject(report) && isHiddenForCurrentUser(report);
    if (shouldUpdateNotificationPreference) {
        optimisticReport.participants = {
            [currentUserAccountID]: {notificationPreference: getDefaultNotificationPreferenceForReport(report)},
        };
    }

    // Optimistically add the new actions to the store before waiting to save them to the server
    const optimisticReportActions: OnyxCollection<OptimisticAddCommentReportAction> = {};

    // Only add the reportCommentAction when there is no file attachment. If there is both a file attachment and text, that will all be contained in the attachmentAction.
    if (text && reportCommentAction?.reportActionID && !file) {
        optimisticReportActions[reportCommentAction.reportActionID] = reportCommentAction;
    }
    if (file && attachmentAction?.reportActionID) {
        optimisticReportActions[attachmentAction.reportActionID] = attachmentAction;
    }
    const parameters: AddCommentOrAttachmentParams = {
        reportID,
        reportActionID: file ? attachmentAction?.reportActionID : reportCommentAction?.reportActionID,
        commentReportActionID: file && reportCommentAction ? reportCommentAction.reportActionID : null,
        reportComment: reportCommentText,
        file,
        clientCreatedTime: file ? attachmentAction?.created : reportCommentAction?.created,
        idempotencyKey: Str.guid(),
    };

    if (reportIDDeeplinkedFromOldDot === reportID && isConciergeChatReport(report)) {
        parameters.isOldDotConciergeChat = true;
    }

    const optimisticData: OnyxUpdate[] = [
        {
            onyxMethod: Onyx.METHOD.MERGE,
            key: `${ONYXKEYS.COLLECTION.REPORT}${reportID}`,
            value: optimisticReport,
        },
        {
            onyxMethod: Onyx.METHOD.MERGE,
            key: `${ONYXKEYS.COLLECTION.REPORT_ACTIONS}${reportID}`,
            value: optimisticReportActions as ReportActions,
        },
    ];

    const successReportActions: OnyxCollection<NullishDeep<ReportAction>> = {};

    Object.entries(optimisticReportActions).forEach(([actionKey]) => {
        successReportActions[actionKey] = {pendingAction: null, isOptimisticAction: null};
    });

    const successData: OnyxUpdate[] = [
        {
            onyxMethod: Onyx.METHOD.MERGE,
            key: `${ONYXKEYS.COLLECTION.REPORT_ACTIONS}${reportID}`,
            value: successReportActions,
        },
    ];

    let failureReport: Partial<Report> = {
        lastMessageText: '',
        lastVisibleActionCreated: '',
    };
    const {lastMessageText = ''} = ReportActionsUtils.getLastVisibleMessage(reportID);
    if (lastMessageText) {
        const lastVisibleAction = ReportActionsUtils.getLastVisibleAction(reportID);
        const lastVisibleActionCreated = lastVisibleAction?.created;
        const lastActorAccountID = lastVisibleAction?.actorAccountID;
        failureReport = {
            lastMessageText,
            lastVisibleActionCreated,
            lastActorAccountID,
        };
    }

    const failureReportActions: Record<string, OptimisticAddCommentReportAction> = {};

    Object.entries(optimisticReportActions).forEach(([actionKey, action]) => {
        failureReportActions[actionKey] = {
            // eslint-disable-next-line @typescript-eslint/non-nullable-type-assertion-style
            ...(action as OptimisticAddCommentReportAction),
            errors: getMicroSecondOnyxErrorWithTranslationKey('report.genericAddCommentFailureMessage'),
        };
    });

    const failureData: OnyxUpdate[] = [
        {
            onyxMethod: Onyx.METHOD.MERGE,
            key: `${ONYXKEYS.COLLECTION.REPORT}${reportID}`,
            value: failureReport,
        },
        {
            onyxMethod: Onyx.METHOD.MERGE,
            key: `${ONYXKEYS.COLLECTION.REPORT_ACTIONS}${reportID}`,
            value: failureReportActions as ReportActions,
        },
    ];

    // Update optimistic data for parent report action if the report is a child report
    const optimisticParentReportData = getOptimisticDataForParentReportAction(report, currentTime, CONST.RED_BRICK_ROAD_PENDING_ACTION.ADD);
    optimisticParentReportData.forEach((parentReportData) => {
        if (isEmptyObject(parentReportData)) {
            return;
        }
        optimisticData.push(parentReportData);
    });

    // Update the timezone if it's been 5 minutes from the last time the user added a comment
    if (DateUtils.canUpdateTimezone() && currentUserAccountID) {
        const timezone = DateUtils.getCurrentTimezone(timezoneParam);
        parameters.timezone = JSON.stringify(timezone);
        optimisticData.push({
            onyxMethod: Onyx.METHOD.MERGE,
            key: ONYXKEYS.PERSONAL_DETAILS_LIST,
            value: {[currentUserAccountID]: {timezone}},
        });
        DateUtils.setTimezoneUpdated();
    }

    API.write(commandName, parameters, {
        optimisticData,
        successData,
        failureData,
    });
    notifyNewAction(notifyReportID, lastAction?.actorAccountID, lastAction);
}

/** Add an attachment with an optional comment to a report */
function addAttachmentWithComment(
    reportID: string,
    notifyReportID: string,
    attachments: FileObject | FileObject[],
    text = '',
    timezone: Timezone = CONST.DEFAULT_TIME_ZONE,
    shouldPlaySound = false,
) {
    if (!reportID) {
        return;
    }

    const handlePlaySound = () => {
        if (!shouldPlaySound) {
            return;
        }
        playSound(SOUNDS.DONE);
    };

    // Single attachment
    if (!Array.isArray(attachments)) {
        addActions(reportID, notifyReportID, timezone, text, attachments);
        handlePlaySound();
        return;
    }

    // Multiple attachments - first: combine text + first attachment as a single action
    addActions(reportID, notifyReportID, timezone, text, attachments?.at(0));

    // Remaining: attachment-only actions (no text duplication)
    for (let i = 1; i < attachments?.length; i += 1) {
        addActions(reportID, notifyReportID, timezone, '', attachments?.at(i));
    }

    // Play sound once
    handlePlaySound();
}

/** Add a single comment to a report */
function addComment(reportID: string, notifyReportID: string, text: string, timezoneParam: Timezone, shouldPlaySound?: boolean) {
    if (shouldPlaySound) {
        playSound(SOUNDS.DONE);
    }
    addActions(reportID, notifyReportID, timezoneParam, text);
}

function reportActionsExist(reportID: string): boolean {
    return allReportActions?.[reportID] !== undefined;
}

function updateChatName(reportID: string, reportName: string, type: typeof CONST.REPORT.CHAT_TYPE.GROUP | typeof CONST.REPORT.CHAT_TYPE.TRIP_ROOM) {
    const optimisticData: OnyxUpdate[] = [
        {
            onyxMethod: Onyx.METHOD.MERGE,
            key: `${ONYXKEYS.COLLECTION.REPORT}${reportID}`,
            value: {
                reportName,
                pendingFields: {
                    reportName: CONST.RED_BRICK_ROAD_PENDING_ACTION.UPDATE,
                },
                errorFields: {
                    reportName: null,
                },
            },
        },
    ];

    const successData: OnyxUpdate[] = [
        {
            onyxMethod: Onyx.METHOD.MERGE,
            key: `${ONYXKEYS.COLLECTION.REPORT}${reportID}`,
            value: {
                pendingFields: {
                    reportName: null,
                },
            },
        },
    ];
    const failureData: OnyxUpdate[] = [
        {
            onyxMethod: Onyx.METHOD.MERGE,
            key: `${ONYXKEYS.COLLECTION.REPORT}${reportID}`,
            value: {
                reportName: allReports?.[`${ONYXKEYS.COLLECTION.REPORT}${reportID}`]?.reportName ?? null,
                pendingFields: {
                    reportName: null,
                },
            },
        },
    ];

    const command = type === CONST.REPORT.CHAT_TYPE.GROUP ? WRITE_COMMANDS.UPDATE_GROUP_CHAT_NAME : WRITE_COMMANDS.UPDATE_TRIP_ROOM_NAME;
    const parameters: UpdateChatNameParams = {reportName, reportID};

    API.write(command, parameters, {optimisticData, successData, failureData});
}

function updateGroupChatAvatar(reportID: string, file?: File | CustomRNImageManipulatorResult) {
    // If we have no file that means we are removing the avatar.
    const optimisticData: OnyxUpdate[] = [
        {
            onyxMethod: Onyx.METHOD.MERGE,
            key: `${ONYXKEYS.COLLECTION.REPORT}${reportID}`,
            value: {
                avatarUrl: file ? (file?.uri ?? '') : null,
                pendingFields: {
                    avatar: CONST.RED_BRICK_ROAD_PENDING_ACTION.UPDATE,
                },
                errorFields: {
                    avatar: null,
                },
            },
        },
    ];

    const fetchedReport = allReports?.[`${ONYXKEYS.COLLECTION.REPORT}${reportID}`];
    const failureData: OnyxUpdate[] = [
        {
            onyxMethod: Onyx.METHOD.MERGE,
            key: `${ONYXKEYS.COLLECTION.REPORT}${reportID}`,
            value: {
                avatarUrl: fetchedReport?.avatarUrl ?? null,
                pendingFields: {
                    avatar: null,
                },
            },
        },
    ];

    const successData: OnyxUpdate[] = [
        {
            onyxMethod: Onyx.METHOD.MERGE,
            key: `${ONYXKEYS.COLLECTION.REPORT}${reportID}`,
            value: {
                pendingFields: {
                    avatar: null,
                },
            },
        },
    ];
    const parameters: UpdateGroupChatAvatarParams = {file, reportID};
    API.write(WRITE_COMMANDS.UPDATE_GROUP_CHAT_AVATAR, parameters, {optimisticData, failureData, successData});
}

/**
 * Clear error and pending fields for the report avatar
 */
function clearAvatarErrors(reportID: string) {
    Onyx.merge(`${ONYXKEYS.COLLECTION.REPORT}${reportID}`, {
        errorFields: {
            avatar: null,
        },
    });
}

/**
 * Gets the latest page of report actions and updates the last read message
 * If a chat with the passed reportID is not found, we will create a chat based on the passed participantList
 *
 * @param reportID The ID of the report to open
 * @param reportActionID The ID used to fetch a specific range of report actions related to the current reportActionID when opening a chat.
 * @param participantLoginList The list of users that are included in a new chat, not including the user creating it
 * @param newReportObject The optimistic report object created when making a new chat, saved as optimistic data
 * @param parentReportActionID The parent report action that a thread was created from (only passed for new threads)
 * @param isFromDeepLink Whether or not this report is being opened from a deep link
 * @param participantAccountIDList The list of accountIDs that are included in a new chat, not including the user creating it
 */
function openReport(
    reportID: string | undefined,
    reportActionID?: string,
    participantLoginList: string[] = [],
    newReportObject?: OptimisticChatReport,
    parentReportActionID?: string,
    isFromDeepLink = false,
    participantAccountIDList: number[] = [],
    avatar?: File | CustomRNImageManipulatorResult,
    transactionID?: string,
) {
    if (!reportID) {
        return;
    }

    const optimisticReport = reportActionsExist(reportID)
        ? {}
        : {
              reportName: allReports?.[`${ONYXKEYS.COLLECTION.REPORT}${reportID}`]?.reportName ?? CONST.REPORT.DEFAULT_REPORT_NAME,
          };

    const optimisticData: OnyxUpdate[] = [
        {
            onyxMethod: Onyx.METHOD.MERGE,
            key: `${ONYXKEYS.COLLECTION.REPORT_METADATA}${reportID}`,
            value: {
                isLoadingInitialReportActions: true,
                isLoadingOlderReportActions: false,
                hasLoadingOlderReportActionsError: false,
                isLoadingNewerReportActions: false,
                hasLoadingNewerReportActionsError: false,
            },
        },
    ];

    // Only add the report update if optimisticReport has data
    if (Object.keys(optimisticReport).length > 0) {
        optimisticData.unshift({
            onyxMethod: Onyx.METHOD.MERGE,
            key: `${ONYXKEYS.COLLECTION.REPORT}${reportID}`,
            value: optimisticReport,
        });
    }

    const successData: OnyxUpdate[] = [
        {
            onyxMethod: Onyx.METHOD.MERGE,
            key: `${ONYXKEYS.COLLECTION.REPORT}${reportID}`,
            value: {
                errorFields: {
                    notFound: null,
                },
            },
        },
        {
            onyxMethod: Onyx.METHOD.MERGE,
            key: `${ONYXKEYS.COLLECTION.REPORT_METADATA}${reportID}`,
            value: {
                hasOnceLoadedReportActions: true,
                isLoadingInitialReportActions: false,
            },
        },
    ];

    const failureData: OnyxUpdate[] = [
        {
            onyxMethod: Onyx.METHOD.MERGE,
            key: `${ONYXKEYS.COLLECTION.REPORT_METADATA}${reportID}`,
            value: {
                isLoadingInitialReportActions: false,
            },
        },
    ];

    const finallyData: OnyxUpdate[] = [];

    const parameters: OpenReportParams = {
        reportID,
        reportActionID,
        emailList: participantLoginList ? participantLoginList.join(',') : '',
        accountIDList: participantAccountIDList ? participantAccountIDList.join(',') : '',
        parentReportActionID,
        transactionID,
    };

    // This is a legacy transactions that doesn't have either a transaction thread or a money request preview
    if (transactionID && !parentReportActionID) {
        const transaction = allTransactions?.[transactionID];

        if (transaction) {
            const selfDMReportID = findSelfDMReportID();

            if (selfDMReportID) {
                const generatedReportActionID = rand64();
                const optimisticParentAction = buildOptimisticIOUReportAction({
                    type: CONST.IOU.REPORT_ACTION_TYPE.CREATE,
                    amount: Math.abs(transaction.amount),
                    currency: transaction.currency,
                    comment: transaction.comment?.comment ?? '',
                    participants: [{accountID: currentUserAccountID, login: currentUserEmail ?? ''}],
                    transactionID,
                    isOwnPolicyExpenseChat: true,
                });

                optimisticData.push({
                    onyxMethod: Onyx.METHOD.MERGE,
                    key: `${ONYXKEYS.COLLECTION.REPORT}${reportID}`,
                    value: {
                        parentReportID: selfDMReportID,
                        parentReportActionID: generatedReportActionID,
                    },
                });

                optimisticData.push({
                    onyxMethod: Onyx.METHOD.SET,
                    key: `${ONYXKEYS.COLLECTION.REPORT_ACTIONS}${selfDMReportID}${generatedReportActionID}`,
                    value: {
                        ...optimisticParentAction,
                        reportActionID: generatedReportActionID,
                        childReportID: reportID,
                    },
                });

                parameters.moneyRequestPreviewReportActionID = generatedReportActionID;
            }
        }
    }

    const isInviteOnboardingComplete = introSelected?.isInviteOnboardingComplete ?? false;
    const isOnboardingCompleted = onboarding?.hasCompletedGuidedSetupFlow ?? false;

    // Some cases we can have two open report requests with guide setup data because isInviteOnboardingComplete is not updated completely.
    // Then we need to check the list request and prevent the guided setup data from being duplicated.
    const allPersistedRequests = getAll();
    const hasOpenReportWithGuidedSetupData = allPersistedRequests.some((request) => request.command === WRITE_COMMANDS.OPEN_REPORT && request.data?.guidedSetupData);

    // Prepare guided setup data only when nvp_introSelected is set and onboarding is not completed
    // OldDot users will never have nvp_introSelected set, so they will not see guided setup messages
    if (introSelected && !isOnboardingCompleted && !isInviteOnboardingComplete && !hasOpenReportWithGuidedSetupData) {
        const {choice, inviteType} = introSelected;
        const isInviteIOUorInvoice = inviteType === CONST.ONBOARDING_INVITE_TYPES.IOU || inviteType === CONST.ONBOARDING_INVITE_TYPES.INVOICE;
        const isInviteChoiceCorrect = choice === CONST.ONBOARDING_CHOICES.ADMIN || choice === CONST.ONBOARDING_CHOICES.SUBMIT || choice === CONST.ONBOARDING_CHOICES.CHAT_SPLIT;

        if (isInviteChoiceCorrect && !isInviteIOUorInvoice) {
            const onboardingMessage = getOnboardingMessages(true).onboardingMessages[choice];
            if (choice === CONST.ONBOARDING_CHOICES.CHAT_SPLIT) {
                const updatedTasks = onboardingMessage.tasks.map((task) => (task.type === 'startChat' ? {...task, autoCompleted: true} : task));
                onboardingMessage.tasks = updatedTasks;
            }

            const onboardingData = prepareOnboardingOnyxData(introSelected, choice, onboardingMessage);

            if (onboardingData) {
                optimisticData.push(...onboardingData.optimisticData, {
                    onyxMethod: Onyx.METHOD.MERGE,
                    key: ONYXKEYS.NVP_INTRO_SELECTED,
                    value: {
                        isInviteOnboardingComplete: true,
                    },
                });

                successData.push(...onboardingData.successData);

                failureData.push(...onboardingData.failureData);

                parameters.guidedSetupData = JSON.stringify(onboardingData.guidedSetupData);
            }
        }
    }

    const isGroupChat = isGroupChatReportUtils(newReportObject);
    if (isGroupChat) {
        parameters.chatType = CONST.REPORT.CHAT_TYPE.GROUP;
        parameters.groupChatAdminLogins = currentUserEmail;
        parameters.optimisticAccountIDList = Object.keys(newReportObject?.participants ?? {}).join(',');
        parameters.reportName = newReportObject?.reportName ?? '';

        // If we have an avatar then include it with the parameters
        if (avatar) {
            parameters.file = avatar;
        }

        // eslint-disable-next-line @typescript-eslint/no-deprecated
        InteractionManager.runAfterInteractions(() => {
            clearGroupChat();
        });
    }

    if (isFromDeepLink) {
        parameters.shouldRetry = false;
    }

    // If we are creating a new report, we need to add the optimistic report data and a report action
    const isCreatingNewReport = !isEmptyObject(newReportObject);
    if (isCreatingNewReport) {
        // Change the method to set for new reports because it doesn't exist yet, is faster,
        // and we need the data to be available when we navigate to the chat page
        const optimisticDataItem = optimisticData.at(0);
        if (optimisticDataItem) {
            optimisticDataItem.onyxMethod = Onyx.METHOD.SET;
            optimisticDataItem.value = {
                ...optimisticReport,
                reportName: CONST.REPORT.DEFAULT_REPORT_NAME,
                ...newReportObject,
                pendingFields: {
                    createChat: CONST.RED_BRICK_ROAD_PENDING_ACTION.ADD,
                    ...(isGroupChat && {reportName: CONST.RED_BRICK_ROAD_PENDING_ACTION.ADD}),
                },
            };
        }

        let emailCreatingAction: string = CONST.REPORT.OWNER_EMAIL_FAKE;
        if (newReportObject.ownerAccountID && newReportObject.ownerAccountID !== CONST.REPORT.OWNER_ACCOUNT_ID_FAKE) {
            emailCreatingAction = allPersonalDetails?.[newReportObject.ownerAccountID]?.login ?? '';
        }
        const optimisticCreatedAction = buildOptimisticCreatedReportAction(emailCreatingAction);
        optimisticData.push(
            {
                onyxMethod: Onyx.METHOD.SET,
                key: `${ONYXKEYS.COLLECTION.REPORT_ACTIONS}${reportID}`,
                value: {[optimisticCreatedAction.reportActionID]: optimisticCreatedAction},
            },
            {
                onyxMethod: Onyx.METHOD.SET,
                key: `${ONYXKEYS.COLLECTION.REPORT_METADATA}${reportID}`,
                value: {
                    isOptimisticReport: true,
                },
            },
        );
        successData.push(
            {
                onyxMethod: Onyx.METHOD.MERGE,
                key: `${ONYXKEYS.COLLECTION.REPORT_ACTIONS}${reportID}`,
                value: {[optimisticCreatedAction.reportActionID]: {pendingAction: null}},
            },
            {
                onyxMethod: Onyx.METHOD.MERGE,
                key: `${ONYXKEYS.COLLECTION.REPORT_METADATA}${reportID}`,
                value: {
                    isOptimisticReport: false,
                },
            },
        );

        // Add optimistic personal details for new participants
        const optimisticPersonalDetails: OnyxEntry<PersonalDetailsList> = {};
        const settledPersonalDetails: OnyxEntry<PersonalDetailsList> = {};
        const redundantParticipants: Record<number, null> = {};
        const participantAccountIDs = PersonalDetailsUtils.getAccountIDsByLogins(participantLoginList);
        participantLoginList.forEach((login, index) => {
            const accountID = participantAccountIDs.at(index) ?? -1;
            const isOptimisticAccount = !allPersonalDetails?.[accountID];

            if (!isOptimisticAccount) {
                return;
            }

            optimisticPersonalDetails[accountID] = {
                login,
                accountID,
                displayName: login,
                isOptimisticPersonalDetail: true,
            };
            settledPersonalDetails[accountID] = null;

            // BE will send different participants. We clear the optimistic ones to avoid duplicated entries
            redundantParticipants[accountID] = null;
        });

        successData.push(
            {
                onyxMethod: Onyx.METHOD.MERGE,
                key: `${ONYXKEYS.COLLECTION.REPORT}${reportID}`,
                value: {
                    participants: redundantParticipants,
                    pendingFields: {
                        createChat: null,
                        reportName: null,
                    },
                    errorFields: {
                        createChat: null,
                    },
                },
            },
            {
                onyxMethod: Onyx.METHOD.MERGE,
                key: `${ONYXKEYS.COLLECTION.REPORT_METADATA}${reportID}`,
                value: {
                    isOptimisticReport: false,
                },
            },
        );

        optimisticData.push({
            onyxMethod: Onyx.METHOD.MERGE,
            key: ONYXKEYS.PERSONAL_DETAILS_LIST,
            value: optimisticPersonalDetails,
        });
        successData.push({
            onyxMethod: Onyx.METHOD.MERGE,
            key: ONYXKEYS.PERSONAL_DETAILS_LIST,
            value: settledPersonalDetails,
        });
        failureData.push({
            onyxMethod: Onyx.METHOD.MERGE,
            key: ONYXKEYS.PERSONAL_DETAILS_LIST,
            value: settledPersonalDetails,
        });

        // Add the createdReportActionID parameter to the API call
        parameters.createdReportActionID = optimisticCreatedAction.reportActionID;

        // If we are creating a thread, ensure the report action has childReportID property added
        if (newReportObject.parentReportID && parentReportActionID) {
            optimisticData.push({
                onyxMethod: Onyx.METHOD.MERGE,
                key: `${ONYXKEYS.COLLECTION.REPORT_ACTIONS}${newReportObject.parentReportID}`,
                value: {[parentReportActionID]: {childReportID: reportID, childType: CONST.REPORT.TYPE.CHAT}},
            });
            failureData.push({
                onyxMethod: Onyx.METHOD.MERGE,
                key: `${ONYXKEYS.COLLECTION.REPORT_ACTIONS}${newReportObject.parentReportID}`,
                value: {[parentReportActionID]: {childType: ''}},
            });
        }
    }

    parameters.clientLastReadTime = allReports?.[`${ONYXKEYS.COLLECTION.REPORT}${reportID}`]?.lastReadTime ?? '';

    const paginationConfig = {
        resourceID: reportID,
        cursorID: reportActionID,
    };

    if (isFromDeepLink) {
        finallyData.push({
            onyxMethod: Onyx.METHOD.SET,
            key: ONYXKEYS.IS_CHECKING_PUBLIC_ROOM,
            value: false,
        });

        API.paginate(CONST.API_REQUEST_TYPE.WRITE, WRITE_COMMANDS.OPEN_REPORT, parameters, {optimisticData, successData, failureData, finallyData}, paginationConfig);
    } else {
        // eslint-disable-next-line rulesdir/no-multiple-api-calls
        API.paginate(CONST.API_REQUEST_TYPE.WRITE, WRITE_COMMANDS.OPEN_REPORT, parameters, {optimisticData, successData, failureData, finallyData}, paginationConfig, {
            checkAndFixConflictingRequest: (persistedRequests) => resolveOpenReportDuplicationConflictAction(persistedRequests, parameters),
        });
    }
}

/**
 * This will return an optimistic report object for a given user we want to create a chat with without saving it, when the only thing we know about recipient is his accountID. *
 * @param accountID accountID of the user that the optimistic chat report is created with.
 */
function getOptimisticChatReport(accountID: number): OptimisticChatReport {
    return buildOptimisticChatReport({
        participantList: [accountID, currentUserAccountID],
        notificationPreference: CONST.REPORT.NOTIFICATION_PREFERENCE.ALWAYS,
    });
}

function createTransactionThreadReport(iouReport: OnyxEntry<Report>, iouReportAction: OnyxEntry<ReportAction>): OptimisticChatReport | undefined {
    if (!iouReport || !iouReportAction) {
        Log.warn('Cannot build transaction thread report without iouReport and iouReportAction parameters');
        return;
    }
    const optimisticTransactionThreadReportID = generateReportID();
    const optimisticTransactionThread = buildTransactionThread(iouReportAction, iouReport, undefined, optimisticTransactionThreadReportID);
    openReport(optimisticTransactionThreadReportID, undefined, currentUserEmail ? [currentUserEmail] : [], optimisticTransactionThread, iouReportAction?.reportActionID);
    return optimisticTransactionThread;
}

/**
 * This will find an existing chat, or create a new one if none exists, for the given user or set of users. It will then navigate to this chat.
 *
 * @param userLogins list of user logins to start a chat report with.
 * @param shouldDismissModal a flag to determine if we should dismiss modal before navigate to report or navigate to report directly.
 */
function navigateToAndOpenReport(
    userLogins: string[],
    shouldDismissModal = true,
    reportName?: string,
    avatarUri?: string,
    avatarFile?: File | CustomRNImageManipulatorResult | undefined,
    optimisticReportID?: string,
    isGroupChat = false,
) {
    let newChat: OptimisticChatReport | undefined;
    let chat: OnyxEntry<Report>;
    const participantAccountIDs = PersonalDetailsUtils.getAccountIDsByLogins(userLogins);

    // If we are not creating a new Group Chat then we are creating a 1:1 DM and will look for an existing chat
    if (!isGroupChat) {
        chat = getChatByParticipants([...participantAccountIDs, currentUserAccountID]);
    }

    if (isEmptyObject(chat)) {
        if (isGroupChat) {
            // If we are creating a group chat then participantAccountIDs is expected to contain currentUserAccountID
            newChat = buildOptimisticGroupChatReport(participantAccountIDs, reportName ?? '', avatarUri ?? '', optimisticReportID, CONST.REPORT.NOTIFICATION_PREFERENCE.HIDDEN);
        } else {
            newChat = buildOptimisticChatReport({
                participantList: [...participantAccountIDs, currentUserAccountID],
                notificationPreference: CONST.REPORT.NOTIFICATION_PREFERENCE.HIDDEN,
            });
        }
        // We want to pass newChat here because if anything is passed in that param (even an existing chat), we will try to create a chat on the server
        openReport(newChat?.reportID, '', userLogins, newChat, undefined, undefined, undefined, avatarFile);
    }
    const report = isEmptyObject(chat) ? newChat : chat;

    if (shouldDismissModal) {
        Navigation.onModalDismissedOnce(() => {
            Navigation.onModalDismissedOnce(() => {
                if (!report?.reportID) {
                    return;
                }

                Navigation.navigate(ROUTES.REPORT_WITH_ID.getRoute(report.reportID));
            });
        });

        Navigation.dismissModal();
    } else if (report?.reportID) {
        Navigation.navigate(ROUTES.REPORT_WITH_ID.getRoute(report.reportID));
    }
    // In some cases when RHP modal gets hidden and then we navigate to report Composer focus breaks, wrapping navigation in setTimeout fixes this
    setTimeout(() => {
        Navigation.isNavigationReady().then(() => Navigation.navigate(ROUTES.REPORT_WITH_ID.getRoute(report?.reportID)));
    }, 0);
}

/**
 * This will find an existing chat, or create a new one if none exists, for the given accountID or set of accountIDs. It will then navigate to this chat.
 *
 * @param participantAccountIDs of user logins to start a chat report with.
 */
function navigateToAndOpenReportWithAccountIDs(participantAccountIDs: number[]) {
    let newChat: OptimisticChatReport | undefined;
    const chat = getChatByParticipants([...participantAccountIDs, currentUserAccountID]);
    if (!chat) {
        newChat = buildOptimisticChatReport({
            participantList: [...participantAccountIDs, currentUserAccountID],
        });
        // We want to pass newChat here because if anything is passed in that param (even an existing chat), we will try to create a chat on the server
        openReport(newChat?.reportID, '', [], newChat, '0', false, participantAccountIDs);
    }
    const report = chat ?? newChat;

    Navigation.navigate(ROUTES.REPORT_WITH_ID.getRoute(report?.reportID));
}

/**
 * This will navigate to an existing thread, or create a new one if necessary
 *
 * @param childReportID The reportID we are trying to open
 * @param parentReportAction the parent comment of a thread
 * @param parentReportID The reportID of the parent
 */
function navigateToAndOpenChildReport(childReportID: string | undefined, parentReportAction: Partial<ReportAction> = {}, parentReportID?: string) {
    const childReport = allReports?.[`${ONYXKEYS.COLLECTION.REPORT}${childReportID}`];
    if (childReport?.reportID) {
        Navigation.navigate(ROUTES.REPORT_WITH_ID.getRoute(childReportID, undefined, undefined, Navigation.getActiveRoute()));
    } else {
        const participantAccountIDs = [...new Set([currentUserAccountID, Number(parentReportAction.actorAccountID)])];
        const parentReport = allReports?.[`${ONYXKEYS.COLLECTION.REPORT}${parentReportID}`];
        // Threads from DMs and selfDMs don't have a chatType. All other threads inherit the chatType from their parent
        const childReportChatType = parentReport && isSelfDM(parentReport) ? undefined : parentReport?.chatType;
        const newChat = buildOptimisticChatReport({
            participantList: participantAccountIDs,
            reportName: ReportActionsUtils.getReportActionText(parentReportAction),
            chatType: childReportChatType,
            policyID: parentReport?.policyID ?? CONST.POLICY.OWNER_EMAIL_FAKE,
            ownerAccountID: CONST.POLICY.OWNER_ACCOUNT_ID_FAKE,
            oldPolicyName: parentReport?.policyName ?? '',
            notificationPreference: getChildReportNotificationPreference(parentReportAction),
            parentReportActionID: parentReportAction.reportActionID,
            parentReportID,
            optimisticReportID: childReportID,
        });

        if (!childReportID) {
            const participantLogins = PersonalDetailsUtils.getLoginsByAccountIDs(Object.keys(newChat.participants ?? {}).map(Number));
            openReport(newChat.reportID, '', participantLogins, newChat, parentReportAction.reportActionID);
        } else {
            Onyx.merge(`${ONYXKEYS.COLLECTION.REPORT}${childReportID}`, newChat);
        }

        Navigation.navigate(ROUTES.REPORT_WITH_ID.getRoute(newChat.reportID, undefined, undefined, Navigation.getActiveRoute()));
    }
}

/**
 * Gets the older actions that have not been read yet.
 * Normally happens when you scroll up on a chat, and the actions have not been read yet.
 */
function getOlderActions(reportID: string | undefined, reportActionID: string | undefined) {
    if (!reportID || !reportActionID) {
        return;
    }

    const optimisticData: OnyxUpdate[] = [
        {
            onyxMethod: Onyx.METHOD.MERGE,
            key: `${ONYXKEYS.COLLECTION.REPORT_METADATA}${reportID}`,
            value: {
                isLoadingOlderReportActions: true,
                hasLoadingOlderReportActionsError: false,
            },
        },
    ];

    const successData: OnyxUpdate[] = [
        {
            onyxMethod: Onyx.METHOD.MERGE,
            key: `${ONYXKEYS.COLLECTION.REPORT_METADATA}${reportID}`,
            value: {
                isLoadingOlderReportActions: false,
            },
        },
    ];

    const failureData: OnyxUpdate[] = [
        {
            onyxMethod: Onyx.METHOD.MERGE,
            key: `${ONYXKEYS.COLLECTION.REPORT_METADATA}${reportID}`,
            value: {
                isLoadingOlderReportActions: false,
                hasLoadingOlderReportActionsError: true,
            },
        },
    ];

    const parameters: GetOlderActionsParams = {
        reportID,
        reportActionID,
    };

    API.paginate(
        CONST.API_REQUEST_TYPE.READ,
        READ_COMMANDS.GET_OLDER_ACTIONS,
        parameters,
        {optimisticData, successData, failureData},
        {
            resourceID: reportID,
            cursorID: reportActionID,
        },
    );
}

/**
 * Gets the newer actions that have not been read yet.
 * Normally happens when you are not located at the bottom of the list and scroll down on a chat.
 */
function getNewerActions(reportID: string | undefined, reportActionID: string | undefined) {
    if (!reportID || !reportActionID) {
        return;
    }

    const optimisticData: OnyxUpdate[] = [
        {
            onyxMethod: Onyx.METHOD.MERGE,
            key: `${ONYXKEYS.COLLECTION.REPORT_METADATA}${reportID}`,
            value: {
                isLoadingNewerReportActions: true,
                hasLoadingNewerReportActionsError: false,
            },
        },
    ];

    const successData: OnyxUpdate[] = [
        {
            onyxMethod: Onyx.METHOD.MERGE,
            key: `${ONYXKEYS.COLLECTION.REPORT_METADATA}${reportID}`,
            value: {
                isLoadingNewerReportActions: false,
            },
        },
    ];

    const failureData: OnyxUpdate[] = [
        {
            onyxMethod: Onyx.METHOD.MERGE,
            key: `${ONYXKEYS.COLLECTION.REPORT_METADATA}${reportID}`,
            value: {
                isLoadingNewerReportActions: false,
                hasLoadingNewerReportActionsError: true,
            },
        },
    ];

    const parameters: GetNewerActionsParams = {
        reportID,
        reportActionID,
    };

    API.paginate(
        CONST.API_REQUEST_TYPE.READ,
        READ_COMMANDS.GET_NEWER_ACTIONS,
        parameters,
        {optimisticData, successData, failureData},
        {
            resourceID: reportID,
            cursorID: reportActionID,
        },
    );
}

/**
 * Gets metadata info about links in the provided report action
 */
function expandURLPreview(reportID: string | undefined, reportActionID: string) {
    if (!reportID) {
        return;
    }

    const parameters: ExpandURLPreviewParams = {
        reportID,
        reportActionID,
    };

    API.read(READ_COMMANDS.EXPAND_URL_PREVIEW, parameters);
}

/** Marks the new report actions as read
 * @param shouldResetUnreadMarker Indicates whether the unread indicator should be reset.
 * Currently, the unread indicator needs to be reset only when users mark a report as read.
 */
function readNewestAction(reportID: string | undefined, shouldResetUnreadMarker = false) {
    if (!reportID) {
        return;
    }

    const lastReadTime = NetworkConnection.getDBTimeWithSkew();

    const optimisticData: OnyxUpdate[] = [
        {
            onyxMethod: Onyx.METHOD.MERGE,
            key: `${ONYXKEYS.COLLECTION.REPORT}${reportID}`,
            value: {
                lastReadTime,
            },
        },
    ];

    const parameters: ReadNewestActionParams = {
        reportID,
        lastReadTime,
    };

    API.writeWithNoDuplicatesConflictAction(
        WRITE_COMMANDS.READ_NEWEST_ACTION,
        parameters,
        {optimisticData},
        (request) => request.command === WRITE_COMMANDS.READ_NEWEST_ACTION && request.data?.reportID === parameters.reportID,
    );

    if (shouldResetUnreadMarker) {
        DeviceEventEmitter.emit(`readNewestAction_${reportID}`, lastReadTime);
    }
}

function markAllMessagesAsRead() {
    if (isAnonymousUser()) {
        return;
    }

    const newLastReadTime = NetworkConnection.getDBTimeWithSkew();

    type PartialReport = {
        lastReadTime: Report['lastReadTime'] | null;
    };
    const optimisticReports: Record<string, PartialReport> = {};
    const failureReports: Record<string, PartialReport> = {};
    const reportIDList: string[] = [];
    Object.values(allReports ?? {}).forEach((report) => {
        if (!report) {
            return;
        }

        const chatReport = allReports?.[`${ONYXKEYS.COLLECTION.REPORT}${report.chatReportID}`];
        const oneTransactionThreadReportID = ReportActionsUtils.getOneTransactionThreadReportID(report, chatReport, allReportActions?.[report.reportID]);
        const oneTransactionThreadReport = allReports?.[`${ONYXKEYS.COLLECTION.REPORT}${oneTransactionThreadReportID}`];
        if (!isUnread(report, oneTransactionThreadReport)) {
            return;
        }

        const reportKey = `${ONYXKEYS.COLLECTION.REPORT}${report.reportID}`;
        optimisticReports[reportKey] = {lastReadTime: newLastReadTime};
        failureReports[reportKey] = {lastReadTime: report.lastReadTime ?? null};
        reportIDList.push(report.reportID);
    });

    if (reportIDList.length === 0) {
        return;
    }

    const optimisticData = [
        {
            onyxMethod: Onyx.METHOD.MERGE_COLLECTION,
            key: ONYXKEYS.COLLECTION.REPORT,
            value: optimisticReports,
        },
    ];

    const failureData = [
        {
            onyxMethod: Onyx.METHOD.MERGE_COLLECTION,
            key: ONYXKEYS.COLLECTION.REPORT,
            value: failureReports,
        },
    ];

    const parameters: MarkAllMessagesAsReadParams = {
        reportIDList,
    };

    API.write(WRITE_COMMANDS.MARK_ALL_MESSAGES_AS_READ, parameters, {optimisticData, failureData});
}

/**
 * Sets the last read time on a report
 */
function markCommentAsUnread(reportID: string | undefined, reportAction: ReportAction) {
    if (!reportID) {
        Log.warn('7339cd6c-3263-4f89-98e5-730f0be15784 Invalid report passed to MarkCommentAsUnread. Not calling the API because it wil fail.');
        return;
    }

    const reportActions = allReportActions?.[reportID];

    // Find the latest report actions from other users
    const latestReportActionFromOtherUsers = Object.values(reportActions ?? {}).reduce((latest: ReportAction | null, current: ReportAction) => {
        if (
            !ReportActionsUtils.isDeletedAction(current) &&
            current.actorAccountID !== currentUserAccountID &&
            (!latest || current.created > latest.created) &&
            // Whisper action doesn't affect lastVisibleActionCreated, so skip whisper action except actionable mention whisper
            (!ReportActionsUtils.isWhisperAction(current) || current.actionName === CONST.REPORT.ACTIONS.TYPE.ACTIONABLE_MENTION_WHISPER)
        ) {
            return current;
        }
        return latest;
    }, null);

    const report = allReports?.[`${ONYXKEYS.COLLECTION.REPORT}${reportID}`];
    const chatReport = allReports?.[`${ONYXKEYS.COLLECTION.REPORT}${report?.chatReportID}`];
    const transactionThreadReportID = ReportActionsUtils.getOneTransactionThreadReportID(report, chatReport, reportActions ?? []);
    const transactionThreadReport = allReports?.[`${ONYXKEYS.COLLECTION.REPORT}${transactionThreadReportID}`];

    // If no action created date is provided, use the last action's from other user
    const actionCreationTime =
        reportAction?.created || (latestReportActionFromOtherUsers?.created ?? getReportLastVisibleActionCreated(report, transactionThreadReport) ?? DateUtils.getDBTime(0));

    // We subtract 1 millisecond so that the lastReadTime is updated to just before a given reportAction's created date
    // For example, if we want to mark a report action with ID 100 and created date '2014-04-01 16:07:02.999' unread, we set the lastReadTime to '2014-04-01 16:07:02.998'
    // Since the report action with ID 100 will be the first with a timestamp above '2014-04-01 16:07:02.998', it's the first one that will be shown as unread
    const lastReadTime = DateUtils.subtractMillisecondsFromDateTime(actionCreationTime, 1);

    const optimisticData: OnyxUpdate[] = [
        {
            onyxMethod: Onyx.METHOD.MERGE,
            key: `${ONYXKEYS.COLLECTION.REPORT}${reportID}`,
            value: {
                lastReadTime,
            },
        },
    ];

    const parameters: MarkAsUnreadParams = {
        reportID,
        lastReadTime,
        reportActionID: reportAction?.reportActionID,
    };

    API.write(WRITE_COMMANDS.MARK_AS_UNREAD, parameters, {optimisticData});
    DeviceEventEmitter.emit(`unreadAction_${reportID}`, lastReadTime);
}

/** Toggles the pinned state of the report. */
function togglePinnedState(reportID: string | undefined, isPinnedChat: boolean) {
    if (!reportID) {
        return;
    }

    const pinnedValue = !isPinnedChat;

    // Optimistically pin/unpin the report before we send out the command
    const optimisticData: OnyxUpdate[] = [
        {
            onyxMethod: Onyx.METHOD.MERGE,
            key: `${ONYXKEYS.COLLECTION.REPORT}${reportID}`,
            value: {isPinned: pinnedValue},
        },
    ];

    const parameters: TogglePinnedChatParams = {
        reportID,
        pinnedValue,
    };

    API.write(WRITE_COMMANDS.TOGGLE_PINNED_CHAT, parameters, {optimisticData});
}

/** Saves the report draft to Onyx */
function saveReportDraft(reportID: string, report: Report) {
    return Onyx.set(`${ONYXKEYS.COLLECTION.REPORT_DRAFT}${reportID}`, report);
}

/**
 * Saves the comment left by the user as they are typing. By saving this data the user can switch between chats, close
 * tab, refresh etc without worrying about loosing what they typed out.
 * When empty string or null is passed, it will delete the draft comment from Onyx store.
 */
function saveReportDraftComment(reportID: string, comment: string | null, callback: () => void = () => {}) {
    Onyx.merge(`${ONYXKEYS.COLLECTION.REPORT_DRAFT_COMMENT}${reportID}`, prepareDraftComment(comment)).then(callback);
}

/** Broadcasts whether or not a user is typing on a report over the report's private pusher channel. */
function broadcastUserIsTyping(reportID: string) {
    const privateReportChannelName = getReportChannelName(reportID);
    const typingStatus: UserIsTypingEvent = {
        [currentUserAccountID]: true,
    };
    Pusher.sendEvent(privateReportChannelName, Pusher.TYPE.USER_IS_TYPING, typingStatus);
}

/** Broadcasts to the report's private pusher channel whether a user is leaving a report */
function broadcastUserIsLeavingRoom(reportID: string) {
    const privateReportChannelName = getReportChannelName(reportID);
    const leavingStatus: UserIsLeavingRoomEvent = {
        [currentUserAccountID]: true,
    };
    Pusher.sendEvent(privateReportChannelName, Pusher.TYPE.USER_IS_LEAVING_ROOM, leavingStatus);
}

/** When a report changes in Onyx, this fetches the report from the API if the report doesn't have a name */
function handleReportChanged(report: OnyxEntry<Report>) {
    if (!report) {
        return;
    }

    const {reportID, preexistingReportID, parentReportID, parentReportActionID} = report;

    // Handle cleanup of stale optimistic IOU report and its report preview separately
    if (reportID && preexistingReportID && isMoneyRequestReport(report) && parentReportActionID) {
        Onyx.merge(`${ONYXKEYS.COLLECTION.REPORT_ACTIONS}${parentReportID}`, {
            [parentReportActionID]: null,
        });
        Onyx.merge(`${ONYXKEYS.COLLECTION.REPORT}${reportID}`, null);
        return;
    }

    // It is possible that we optimistically created a DM/group-DM for a set of users for which a report already exists.
    // In this case, the API will let us know by returning a preexistingReportID.
    // We should clear out the optimistically created report and re-route the user to the preexisting report.
    if (reportID && preexistingReportID) {
        let callback = () => {
            const existingReport = allReports?.[`${ONYXKEYS.COLLECTION.REPORT}${preexistingReportID}`];

            Onyx.set(`${ONYXKEYS.COLLECTION.REPORT}${reportID}`, null);
            Onyx.set(`${ONYXKEYS.COLLECTION.REPORT}${preexistingReportID}`, {
                ...report,
                reportID: preexistingReportID,
                preexistingReportID: null,
                // Replacing the existing report's participants to avoid duplicates
                participants: existingReport?.participants ?? report.participants,
            });
            Onyx.set(`${ONYXKEYS.COLLECTION.REPORT_DRAFT_COMMENT}${reportID}`, null);
        };
        // Only re-route them if they are still looking at the optimistically created report
        if (Navigation.getActiveRoute().includes(`/r/${reportID}`)) {
            const currCallback = callback;
            callback = () => {
                currCallback();
                Navigation.setParams({reportID: preexistingReportID.toString()});
            };

            // The report screen will listen to this event and transfer the draft comment to the existing report
            // This will allow the newest draft comment to be transferred to the existing report
            DeviceEventEmitter.emit(`switchToPreExistingReport_${reportID}`, {
                preexistingReportID,
                callback,
            });

            return;
        }

        // In case the user is not on the report screen, we will transfer the report draft comment directly to the existing report
        // after that clear the optimistically created report
        const draftReportComment = allReportDraftComments?.[`${ONYXKEYS.COLLECTION.REPORT_DRAFT_COMMENT}${reportID}`];
        if (!draftReportComment) {
            callback();
            return;
        }

        saveReportDraftComment(preexistingReportID, draftReportComment, callback);
    }
}

/** Deletes a comment from the report, basically sets it as empty string */
function deleteReportComment(reportID: string | undefined, reportAction: ReportAction, isReportArchived = false, isOriginalReportArchived = false) {
    const originalReportID = getOriginalReportID(reportID, reportAction);
    const reportActionID = reportAction.reportActionID;

    if (!reportActionID || !originalReportID || !reportID) {
        return;
    }

    const isDeletedParentAction = ReportActionsUtils.isThreadParentMessage(reportAction, reportID);
    const deletedMessage: Message[] = [
        {
            translationKey: '',
            type: 'COMMENT',
            html: '',
            text: '',
            isEdited: true,
            isDeletedParentAction,
        },
    ];
    const optimisticReportActions: NullishDeep<ReportActions> = {
        [reportActionID]: {
            pendingAction: CONST.RED_BRICK_ROAD_PENDING_ACTION.DELETE,
            previousMessage: reportAction.message,
            message: deletedMessage,
            errors: null,
            linkMetadata: [],
        },
    };

    // If we are deleting the last visible message, let's find the previous visible one (or set an empty one if there are none) and update the lastMessageText in the LHN.
    // Similarly, if we are deleting the last read comment we will want to update the lastVisibleActionCreated to use the previous visible message.
    let optimisticReport: Partial<Report> = {
        lastMessageText: '',
        lastVisibleActionCreated: '',
    };
    const {lastMessageText = ''} = getLastVisibleMessage(originalReportID, isOriginalReportArchived, optimisticReportActions as ReportActions);
    const report = allReports?.[`${ONYXKEYS.COLLECTION.REPORT}${reportID}`];
    const canUserPerformWriteAction = canUserPerformWriteActionReportUtils(report, isReportArchived);
    if (lastMessageText) {
        const lastVisibleAction = ReportActionsUtils.getLastVisibleAction(originalReportID, canUserPerformWriteAction, optimisticReportActions as ReportActions);
        const lastVisibleActionCreated = lastVisibleAction?.created;
        const lastActorAccountID = lastVisibleAction?.actorAccountID;
        optimisticReport = {
            lastMessageText,
            lastVisibleActionCreated,
            lastActorAccountID,
        };
    }
    const didCommentMentionCurrentUser = ReportActionsUtils.didMessageMentionCurrentUser(reportAction);
    if (didCommentMentionCurrentUser && reportAction.created === report?.lastMentionedTime) {
        const reportActionsForReport = allReportActions?.[reportID];
        const latestMentionedReportAction = Object.values(reportActionsForReport ?? {}).find(
            (action) =>
                action.reportActionID !== reportAction.reportActionID &&
                ReportActionsUtils.didMessageMentionCurrentUser(action) &&
                ReportActionsUtils.shouldReportActionBeVisible(action, action.reportActionID),
        );
        optimisticReport.lastMentionedTime = latestMentionedReportAction?.created ?? null;
    }
    // If the API call fails we must show the original message again, so we revert the message content back to how it was
    // and and remove the pendingAction so the strike-through clears
    const failureData: OnyxUpdate[] = [
        {
            onyxMethod: Onyx.METHOD.MERGE,
            key: `${ONYXKEYS.COLLECTION.REPORT_ACTIONS}${originalReportID}`,
            value: {
                [reportActionID]: {
                    message: reportAction.message,
                    pendingAction: null,
                    previousMessage: null,
                },
            },
        },
    ];

    const successData: OnyxUpdate[] = [
        {
            onyxMethod: Onyx.METHOD.MERGE,
            key: `${ONYXKEYS.COLLECTION.REPORT_ACTIONS}${originalReportID}`,
            value: {
                [reportActionID]: {
                    pendingAction: null,
                    previousMessage: null,
                },
            },
        },
    ];

    const optimisticData: OnyxUpdate[] = [
        {
            onyxMethod: Onyx.METHOD.MERGE,
            key: `${ONYXKEYS.COLLECTION.REPORT_ACTIONS}${originalReportID}`,
            value: optimisticReportActions,
        },
        {
            onyxMethod: Onyx.METHOD.MERGE,
            key: `${ONYXKEYS.COLLECTION.REPORT}${originalReportID}`,
            value: optimisticReport,
        },
    ];

    // Update optimistic data for parent report action if the report is a child report and the reportAction has no visible child
    const childVisibleActionCount = reportAction.childVisibleActionCount ?? 0;
    if (childVisibleActionCount === 0) {
        const originalReport = allReports?.[`${ONYXKEYS.COLLECTION.REPORT}${originalReportID}`];
        const optimisticParentReportData = getOptimisticDataForParentReportAction(
            originalReport,
            optimisticReport?.lastVisibleActionCreated ?? '',
            CONST.RED_BRICK_ROAD_PENDING_ACTION.DELETE,
        );
        optimisticParentReportData.forEach((parentReportData) => {
            if (isEmptyObject(parentReportData)) {
                return;
            }
            optimisticData.push(parentReportData);
        });
    }

    const parameters: DeleteCommentParams = {
        reportID: originalReportID,
        reportActionID,
    };

    clearByKey(reportActionID);

    API.write(
        WRITE_COMMANDS.DELETE_COMMENT,
        parameters,
        {optimisticData, successData, failureData},
        {
            checkAndFixConflictingRequest: (persistedRequests) => resolveCommentDeletionConflicts(persistedRequests, reportActionID, originalReportID),
        },
    );

    // if we are linking to the report action, and we are deleting it, and it's not a deleted parent action,
    // we should navigate to its report in order to not show not found page
    if (Navigation.isActiveRoute(ROUTES.REPORT_WITH_ID.getRoute(reportID, reportActionID)) && !isDeletedParentAction) {
        Navigation.goBack(ROUTES.REPORT_WITH_ID.getRoute(reportID));
    } else if (Navigation.isActiveRoute(ROUTES.REPORT_WITH_ID.getRoute(reportAction.childReportID)) && !isDeletedParentAction) {
        Navigation.goBack(undefined);
    }
}

/**
 * Removes the links in html of a comment.
 * example:
 *      html="test <a href="https://www.google.com" target="_blank" rel="noreferrer noopener">https://www.google.com</a> test"
 *      links=["https://www.google.com"]
 * returns: "test https://www.google.com test"
 */
function removeLinksFromHtml(html: string, links: string[]): string {
    let htmlCopy = html.slice();
    links.forEach((link) => {
        // We want to match the anchor tag of the link and replace the whole anchor tag with the text of the anchor tag
        const regex = new RegExp(`<(a)[^><]*href\\s*=\\s*(['"])(${Str.escapeForRegExp(link)})\\2(?:".*?"|'.*?'|[^'"><])*>([\\s\\S]*?)<\\/\\1>(?![^<]*(<\\/pre>|<\\/code>))`, 'g');
        htmlCopy = htmlCopy.replace(regex, '$4');
    });
    return htmlCopy;
}

/**
 * This function will handle removing only links that were purposely removed by the user while editing.
 *
 * @param newCommentText text of the comment after editing.
 * @param originalCommentMarkdown original markdown of the comment before editing.
 * @param videoAttributeCache cache of video attributes ([videoSource]: videoAttributes)
 */
function handleUserDeletedLinksInHtml(newCommentText: string, originalCommentMarkdown: string, videoAttributeCache?: Record<string, string>): string {
    if (newCommentText.length > CONST.MAX_MARKUP_LENGTH) {
        return newCommentText;
    }

    const userEmailDomain = isEmailPublicDomain(currentUserEmail ?? '') ? '' : Str.extractEmailDomain(currentUserEmail ?? '');
    const allPersonalDetailLogins = Object.values(allPersonalDetails ?? {}).map((personalDetail) => personalDetail?.login ?? '');

    const htmlForNewComment = getParsedMessageWithShortMentions({
        text: newCommentText,
        userEmailDomain,
        availableMentionLogins: allPersonalDetailLogins,
        parserOptions: {
            extras: {videoAttributeCache},
        },
    });

    const removedLinks = Parser.getRemovedMarkdownLinks(originalCommentMarkdown, newCommentText);
    return removeLinksFromHtml(htmlForNewComment, removedLinks);
}

/** Saves a new message for a comment. Marks the comment as edited, which will be reflected in the UI. */
function editReportComment(
    originalReport: OnyxEntry<Report>,
    originalReportAction: OnyxEntry<ReportAction>,
    textForNewComment: string,
    videoAttributeCache?: Record<string, string>,
    isOriginalReportArchived = false,
    isOriginalParentReportArchived = false,
) {
    const originalReportID = originalReport?.reportID;
    if (!originalReportID || !originalReportAction) {
        return;
    }

    const canUserPerformWriteAction = canUserPerformWriteActionReportUtils(originalReport, isOriginalReportArchived);

    // Do not autolink if someone explicitly tries to remove a link from message.
    // https://github.com/Expensify/App/issues/9090
    // https://github.com/Expensify/App/issues/13221
    const originalCommentHTML = ReportActionsUtils.getReportActionHtml(originalReportAction);
    const originalCommentMarkdown = Parser.htmlToMarkdown(originalCommentHTML ?? '').trim();

    // Skip the Edit if draft is not changed
    if (originalCommentMarkdown === textForNewComment) {
        return;
    }
    const htmlForNewComment = handleUserDeletedLinksInHtml(textForNewComment, originalCommentMarkdown, videoAttributeCache);

    const reportComment = Parser.htmlToText(htmlForNewComment);

    // For comments shorter than or equal to 10k chars, convert the comment from MD into HTML because that's how it is stored in the database
    // For longer comments, skip parsing and display plaintext for performance reasons. It takes over 40s to parse a 100k long string!!
    let parsedOriginalCommentHTML = originalCommentHTML;
    if (textForNewComment.length <= CONST.MAX_MARKUP_LENGTH) {
        const autolinkFilter = {filterRules: Parser.rules.map((rule) => rule.name).filter((name) => name !== 'autolink')};
        parsedOriginalCommentHTML = Parser.replace(originalCommentMarkdown, autolinkFilter);
    }

    //  Delete the comment if it's empty
    if (!htmlForNewComment) {
        deleteReportComment(originalReportID, originalReportAction, isOriginalReportArchived, isOriginalParentReportArchived);
        return;
    }

    // Skip the Edit if message is not changed
    if (parsedOriginalCommentHTML === htmlForNewComment.trim() || originalCommentHTML === htmlForNewComment.trim()) {
        return;
    }

    // Optimistically update the reportAction with the new message
    const reportActionID = originalReportAction.reportActionID;
    const originalMessage = ReportActionsUtils.getReportActionMessage(originalReportAction);
    const optimisticReportActions: PartialDeep<ReportActions> = {
        [reportActionID]: {
            pendingAction: CONST.RED_BRICK_ROAD_PENDING_ACTION.UPDATE,
            message: [
                {
                    ...originalMessage,
                    type: CONST.REPORT.MESSAGE.TYPE.COMMENT,
                    isEdited: true,
                    html: htmlForNewComment,
                    text: reportComment,
                },
            ],
            lastModified: DateUtils.getDBTime(),
        },
    };

    const optimisticData: OnyxUpdate[] = [
        {
            onyxMethod: Onyx.METHOD.MERGE,
            key: `${ONYXKEYS.COLLECTION.REPORT_ACTIONS}${originalReportID}`,
            value: optimisticReportActions,
        },
    ];

    const lastVisibleAction = ReportActionsUtils.getLastVisibleAction(originalReportID, canUserPerformWriteAction, optimisticReportActions as ReportActions);
    if (reportActionID === lastVisibleAction?.reportActionID) {
        const lastMessageText = formatReportLastMessageText(reportComment);
        const optimisticReport = {
            lastMessageText,
        };
        optimisticData.push({
            onyxMethod: Onyx.METHOD.MERGE,
            key: `${ONYXKEYS.COLLECTION.REPORT}${originalReportID}`,
            value: optimisticReport,
        });
    }

    const failureData: OnyxUpdate[] = [
        {
            onyxMethod: Onyx.METHOD.MERGE,
            key: `${ONYXKEYS.COLLECTION.REPORT_ACTIONS}${originalReportID}`,
            value: {
                [reportActionID]: {
                    ...originalReportAction,
                    pendingAction: null,
                },
            },
        },
    ];

    const successData: OnyxUpdate[] = [
        {
            onyxMethod: Onyx.METHOD.MERGE,
            key: `${ONYXKEYS.COLLECTION.REPORT_ACTIONS}${originalReportID}`,
            value: {
                [reportActionID]: {
                    pendingAction: null,
                },
            },
        },
    ];

    const parameters: UpdateCommentParams = {
        reportID: originalReportID,
        reportComment: htmlForNewComment,
        reportActionID,
    };

    API.write(
        WRITE_COMMANDS.UPDATE_COMMENT,
        parameters,
        {optimisticData, successData, failureData},
        {
            checkAndFixConflictingRequest: (persistedRequests) => {
                const addCommentIndex = persistedRequests.findIndex((request) => addNewMessageWithText.has(request.command) && request.data?.reportActionID === reportActionID);
                if (addCommentIndex > -1) {
                    return resolveEditCommentWithNewAddCommentRequest(persistedRequests, parameters, reportActionID, addCommentIndex);
                }
                return resolveDuplicationConflictAction(persistedRequests, createUpdateCommentMatcher(reportActionID));
            },
        },
    );
}

/** Deletes the draft for a comment report action. */
function deleteReportActionDraft(reportID: string | undefined, reportAction: ReportAction) {
    const originalReportID = getOriginalReportID(reportID, reportAction);
    Onyx.merge(`${ONYXKEYS.COLLECTION.REPORT_ACTIONS_DRAFTS}${originalReportID}`, {[reportAction.reportActionID]: null});
}

/** Saves the draft for a comment report action. This will put the comment into "edit mode" */
function saveReportActionDraft(reportID: string | undefined, reportAction: ReportAction, draftMessage: string) {
    const originalReportID = getOriginalReportID(reportID, reportAction);
    Onyx.merge(`${ONYXKEYS.COLLECTION.REPORT_ACTIONS_DRAFTS}${originalReportID}`, {[reportAction.reportActionID]: {message: draftMessage}});
}

function updateNotificationPreference(
    reportID: string,
    previousValue: NotificationPreference | undefined,
    newValue: NotificationPreference,
    parentReportID?: string,
    parentReportActionID?: string,
) {
    // No change needed
    if (previousValue === newValue) {
        return;
    }

    const optimisticData: OnyxUpdate[] = [
        {
            onyxMethod: Onyx.METHOD.MERGE,
            key: `${ONYXKEYS.COLLECTION.REPORT}${reportID}`,
            value: {
                participants: {
                    [currentUserAccountID]: {
                        notificationPreference: newValue,
                    },
                },
            },
        },
    ];

    const failureData: OnyxUpdate[] = [
        {
            onyxMethod: Onyx.METHOD.MERGE,
            key: `${ONYXKEYS.COLLECTION.REPORT}${reportID}`,
            value: {
                participants: {
                    [currentUserAccountID]: {
                        notificationPreference: previousValue,
                    },
                },
            },
        },
    ];

    if (parentReportID && parentReportActionID) {
        optimisticData.push({
            onyxMethod: Onyx.METHOD.MERGE,
            key: `${ONYXKEYS.COLLECTION.REPORT_ACTIONS}${parentReportID}`,
            value: {[parentReportActionID]: {childReportNotificationPreference: newValue}},
        });
        failureData.push({
            onyxMethod: Onyx.METHOD.MERGE,
            key: `${ONYXKEYS.COLLECTION.REPORT_ACTIONS}${parentReportID}`,
            value: {[parentReportActionID]: {childReportNotificationPreference: previousValue}},
        });
    }

    const parameters: UpdateReportNotificationPreferenceParams = {reportID, notificationPreference: newValue};

    API.write(WRITE_COMMANDS.UPDATE_REPORT_NOTIFICATION_PREFERENCE, parameters, {optimisticData, failureData});
}

function updateRoomVisibility(reportID: string, previousValue: RoomVisibility | undefined, newValue: RoomVisibility) {
    if (previousValue === newValue) {
        return;
    }

    const optimisticData: OnyxUpdate[] = [
        {
            onyxMethod: Onyx.METHOD.MERGE,
            key: `${ONYXKEYS.COLLECTION.REPORT}${reportID}`,
            value: {visibility: newValue},
        },
    ];

    const failureData: OnyxUpdate[] = [
        {
            onyxMethod: Onyx.METHOD.MERGE,
            key: `${ONYXKEYS.COLLECTION.REPORT}${reportID}`,
            value: {visibility: previousValue},
        },
    ];

    const parameters: UpdateRoomVisibilityParams = {reportID, visibility: newValue};

    API.write(WRITE_COMMANDS.UPDATE_ROOM_VISIBILITY, parameters, {optimisticData, failureData});
}

/**
 * This will subscribe to an existing thread, or create a new one and then subscribe to it if necessary
 *
 * @param childReportID The reportID we are trying to open
 * @param parentReportAction the parent comment of a thread
 * @param parentReportID The reportID of the parent
 * @param prevNotificationPreference The previous notification preference for the child report
 */
function toggleSubscribeToChildReport(
    childReportID: string | undefined,
    parentReportAction: Partial<ReportAction> = {},
    parentReportID?: string,
    prevNotificationPreference?: NotificationPreference,
) {
    if (childReportID) {
        openReport(childReportID);
        const parentReportActionID = parentReportAction?.reportActionID;
        if (!prevNotificationPreference || isHiddenForCurrentUser(prevNotificationPreference)) {
            updateNotificationPreference(childReportID, prevNotificationPreference, CONST.REPORT.NOTIFICATION_PREFERENCE.ALWAYS, parentReportID, parentReportActionID);
        } else {
            updateNotificationPreference(childReportID, prevNotificationPreference, CONST.REPORT.NOTIFICATION_PREFERENCE.HIDDEN, parentReportID, parentReportActionID);
        }
    } else {
        const participantAccountIDs = [...new Set([currentUserAccountID, Number(parentReportAction?.actorAccountID)])];
        const parentReport = allReports?.[`${ONYXKEYS.COLLECTION.REPORT}${parentReportID}`];
        const newChat = buildOptimisticChatReport({
            participantList: participantAccountIDs,
            reportName: ReportActionsUtils.getReportActionText(parentReportAction),
            chatType: parentReport?.chatType,
            policyID: parentReport?.policyID ?? CONST.POLICY.OWNER_EMAIL_FAKE,
            ownerAccountID: CONST.POLICY.OWNER_ACCOUNT_ID_FAKE,
            notificationPreference: CONST.REPORT.NOTIFICATION_PREFERENCE.ALWAYS,
            parentReportActionID: parentReportAction.reportActionID,
            parentReportID,
        });

        const participantLogins = PersonalDetailsUtils.getLoginsByAccountIDs(participantAccountIDs);
        openReport(newChat.reportID, '', participantLogins, newChat, parentReportAction.reportActionID);
        const notificationPreference = isHiddenForCurrentUser(prevNotificationPreference) ? CONST.REPORT.NOTIFICATION_PREFERENCE.ALWAYS : CONST.REPORT.NOTIFICATION_PREFERENCE.HIDDEN;
        updateNotificationPreference(newChat.reportID, prevNotificationPreference, notificationPreference, parentReportID, parentReportAction?.reportActionID);
    }
}

function updateReportName(reportID: string, value: string, previousValue: string) {
    const optimisticData: OnyxUpdate[] = [
        {
            onyxMethod: Onyx.METHOD.MERGE,
            key: `${ONYXKEYS.COLLECTION.REPORT}${reportID}`,
            value: {
                reportName: value,
                pendingFields: {
                    reportName: CONST.RED_BRICK_ROAD_PENDING_ACTION.UPDATE,
                },
            },
        },
    ];
    const failureData: OnyxUpdate[] = [
        {
            onyxMethod: Onyx.METHOD.MERGE,
            key: `${ONYXKEYS.COLLECTION.REPORT}${reportID}`,
            value: {
                reportName: previousValue,
                pendingFields: {
                    reportName: null,
                },
                errorFields: {
                    reportName: getMicroSecondOnyxErrorWithTranslationKey('report.genericUpdateReportNameEditFailureMessage'),
                },
            },
        },
    ];

    const successData: OnyxUpdate[] = [
        {
            onyxMethod: Onyx.METHOD.MERGE,
            key: `${ONYXKEYS.COLLECTION.REPORT}${reportID}`,
            value: {
                pendingFields: {
                    reportName: null,
                },
                errorFields: {
                    reportName: null,
                },
            },
        },
    ];

    const parameters = {
        reportID,
        reportName: value,
    };

    API.write(WRITE_COMMANDS.SET_REPORT_NAME, parameters, {optimisticData, failureData, successData});
}

function clearReportFieldKeyErrors(reportID: string | undefined, fieldKey: string) {
    Onyx.merge(`${ONYXKEYS.COLLECTION.REPORT}${reportID}`, {
        pendingFields: {
            [fieldKey]: null,
        },
        errorFields: {
            [fieldKey]: null,
        },
    });
}

function updateReportField(
    report: Report,
    reportField: PolicyReportField,
    previousReportField: PolicyReportField,
    policy: Policy,
    isASAPSubmitBetaEnabled: boolean,
    accountID: number,
    email: string,
    hasViolationsParam: boolean,
    shouldFixViolations = false,
) {
    const reportID = report.reportID;
    const fieldKey = getReportFieldKey(reportField.fieldID);
    const reportViolations = getReportViolations(reportID);
    const fieldViolation = getFieldViolation(reportViolations, reportField);
    const recentlyUsedValues = allRecentlyUsedReportFields?.[fieldKey] ?? [];

    const optimisticChangeFieldAction = buildOptimisticChangeFieldAction(reportField, previousReportField);
    const predictedNextStatus = policy?.reimbursementChoice === CONST.POLICY.REIMBURSEMENT_CHOICES.REIMBURSEMENT_NO ? CONST.REPORT.STATUS_NUM.CLOSED : CONST.REPORT.STATUS_NUM.OPEN;

    const optimisticNextStep = buildNextStepNew({
        report,
        predictedNextStatus,
        shouldFixViolations,
        policy,
        currentUserAccountIDParam: accountID,
        currentUserEmailParam: email,
        hasViolations: hasViolationsParam,
        isASAPSubmitBetaEnabled,
    });

    const optimisticData: OnyxUpdate[] = [
        {
            onyxMethod: Onyx.METHOD.MERGE,
            key: `${ONYXKEYS.COLLECTION.REPORT}${reportID}`,
            value: {
                fieldList: {
                    [fieldKey]: reportField,
                },
                pendingFields: {
                    [fieldKey]: CONST.RED_BRICK_ROAD_PENDING_ACTION.UPDATE,
                },
            },
        },
        {
            onyxMethod: Onyx.METHOD.MERGE,
            key: `${ONYXKEYS.COLLECTION.NEXT_STEP}${reportID}`,
            value: optimisticNextStep,
        },
        {
            onyxMethod: Onyx.METHOD.MERGE,
            key: `${ONYXKEYS.COLLECTION.REPORT_ACTIONS}${reportID}`,
            value: {
                [optimisticChangeFieldAction.reportActionID]: optimisticChangeFieldAction,
            },
        },
    ];

    if (fieldViolation) {
        optimisticData.push({
            onyxMethod: Onyx.METHOD.MERGE,
            key: `${ONYXKEYS.COLLECTION.REPORT_VIOLATIONS}${reportID}`,
            value: {
                [fieldViolation]: {
                    [reportField.fieldID]: null,
                },
            },
        });
    }

    if (reportField.type === 'dropdown' && reportField.value) {
        optimisticData.push({
            onyxMethod: Onyx.METHOD.MERGE,
            key: ONYXKEYS.RECENTLY_USED_REPORT_FIELDS,
            value: {
                [fieldKey]: [...new Set([...recentlyUsedValues, reportField.value])],
            },
        });
    }

    const failureData: OnyxUpdate[] = [
        {
            onyxMethod: Onyx.METHOD.MERGE,
            key: `${ONYXKEYS.COLLECTION.REPORT}${reportID}`,
            value: {
                fieldList: {
                    [fieldKey]: previousReportField,
                },
                pendingFields: {
                    [fieldKey]: null,
                },
                errorFields: {
                    [fieldKey]: getMicroSecondOnyxErrorWithTranslationKey('report.genericUpdateReportFieldFailureMessage'),
                },
            },
        },
        {
            onyxMethod: Onyx.METHOD.MERGE,
            key: `${ONYXKEYS.COLLECTION.REPORT_ACTIONS}${reportID}`,
            value: {
                [optimisticChangeFieldAction.reportActionID]: {
                    errors: getMicroSecondOnyxErrorWithTranslationKey('report.genericUpdateReportFieldFailureMessage'),
                },
            },
        },
    ];

    if (reportField.type === 'dropdown') {
        failureData.push({
            onyxMethod: Onyx.METHOD.MERGE,
            key: ONYXKEYS.RECENTLY_USED_REPORT_FIELDS,
            value: {
                [fieldKey]: recentlyUsedValues,
            },
        });
    }

    const successData: OnyxUpdate[] = [
        {
            onyxMethod: Onyx.METHOD.MERGE,
            key: `${ONYXKEYS.COLLECTION.REPORT}${reportID}`,
            value: {
                pendingFields: {
                    [fieldKey]: null,
                },
                errorFields: {
                    [fieldKey]: null,
                },
            },
        },
        {
            onyxMethod: Onyx.METHOD.MERGE,
            key: `${ONYXKEYS.COLLECTION.REPORT_ACTIONS}${reportID}`,
            value: {
                [optimisticChangeFieldAction.reportActionID]: {
                    pendingAction: null,
                },
            },
        },
    ];

    const parameters = {
        reportID,
        reportFields: JSON.stringify({[fieldKey]: reportField}),
        reportFieldsActionIDs: JSON.stringify({[fieldKey]: optimisticChangeFieldAction.reportActionID}),
    };

    API.write(WRITE_COMMANDS.SET_REPORT_FIELD, parameters, {optimisticData, failureData, successData});
}

function deleteReportField(reportID: string, reportField: PolicyReportField) {
    const fieldKey = getReportFieldKey(reportField.fieldID);

    const optimisticData: OnyxUpdate[] = [
        {
            onyxMethod: Onyx.METHOD.MERGE,
            key: `${ONYXKEYS.COLLECTION.REPORT}${reportID}`,
            value: {
                fieldList: {
                    [fieldKey]: null,
                },
                pendingFields: {
                    [fieldKey]: CONST.RED_BRICK_ROAD_PENDING_ACTION.UPDATE,
                },
            },
        },
    ];

    const failureData: OnyxUpdate[] = [
        {
            onyxMethod: Onyx.METHOD.MERGE,
            key: `${ONYXKEYS.COLLECTION.REPORT}${reportID}`,
            value: {
                fieldList: {
                    [fieldKey]: reportField,
                },
                pendingFields: {
                    [fieldKey]: null,
                },
                errorFields: {
                    [fieldKey]: getMicroSecondOnyxErrorWithTranslationKey('report.genericUpdateReportFieldFailureMessage'),
                },
            },
        },
    ];

    const successData: OnyxUpdate[] = [
        {
            onyxMethod: Onyx.METHOD.MERGE,
            key: `${ONYXKEYS.COLLECTION.REPORT}${reportID}`,
            value: {
                pendingFields: {
                    [fieldKey]: null,
                },
                errorFields: {
                    [fieldKey]: null,
                },
            },
        },
    ];

    const parameters = {
        reportID,
        fieldID: fieldKey,
    };

    API.write(WRITE_COMMANDS.DELETE_REPORT_FIELD, parameters, {optimisticData, failureData, successData});
}

function updateDescription(reportID: string, currentDescription: string, newMarkdownValue: string) {
    // No change needed
    if (Parser.htmlToMarkdown(currentDescription) === newMarkdownValue) {
        return;
    }

    const parsedDescription = getParsedComment(newMarkdownValue, {reportID});
    const optimisticDescriptionUpdatedReportAction = buildOptimisticRoomDescriptionUpdatedReportAction(parsedDescription);
    const report = allReports?.[`${ONYXKEYS.COLLECTION.REPORT}${reportID}`];

    const optimisticData: OnyxUpdate[] = [
        {
            onyxMethod: Onyx.METHOD.MERGE,
            key: `${ONYXKEYS.COLLECTION.REPORT}${reportID}`,
            value: {
                description: parsedDescription,
                pendingFields: {description: CONST.RED_BRICK_ROAD_PENDING_ACTION.UPDATE},
                lastActorAccountID: currentUserAccountID,
                lastVisibleActionCreated: optimisticDescriptionUpdatedReportAction.created,
                lastMessageText: (optimisticDescriptionUpdatedReportAction?.message as Message[])?.at(0)?.text,
            },
        },
        {
            onyxMethod: Onyx.METHOD.MERGE,
            key: `${ONYXKEYS.COLLECTION.REPORT_ACTIONS}${reportID}`,
            value: {
                [optimisticDescriptionUpdatedReportAction.reportActionID]: optimisticDescriptionUpdatedReportAction,
            },
        },
    ];
    const failureData: OnyxUpdate[] = [
        {
            onyxMethod: Onyx.METHOD.MERGE,
            key: `${ONYXKEYS.COLLECTION.REPORT}${reportID}`,
            value: {
                description: currentDescription,
                pendingFields: {description: null},
                lastActorAccountID: report?.lastActorAccountID,
                lastVisibleActionCreated: report?.lastVisibleActionCreated,
                lastMessageText: report?.lastMessageText,
            },
        },
        {
            onyxMethod: Onyx.METHOD.MERGE,
            key: `${ONYXKEYS.COLLECTION.REPORT_ACTIONS}${reportID}`,
            value: {
                [optimisticDescriptionUpdatedReportAction.reportActionID]: null,
            },
        },
    ];
    const successData: OnyxUpdate[] = [
        {
            onyxMethod: Onyx.METHOD.MERGE,
            key: `${ONYXKEYS.COLLECTION.REPORT}${reportID}`,
            value: {pendingFields: {description: null}},
        },
        {
            onyxMethod: Onyx.METHOD.MERGE,
            key: `${ONYXKEYS.COLLECTION.REPORT_ACTIONS}${reportID}`,
            value: {
                [optimisticDescriptionUpdatedReportAction.reportActionID]: {pendingAction: null},
            },
        },
    ];

    const parameters: UpdateRoomDescriptionParams = {reportID, description: parsedDescription, reportActionID: optimisticDescriptionUpdatedReportAction.reportActionID};

    API.write(WRITE_COMMANDS.UPDATE_ROOM_DESCRIPTION, parameters, {optimisticData, failureData, successData});
}

function updateWriteCapability(report: Report, newValue: WriteCapability) {
    // No change needed
    if (report.writeCapability === newValue) {
        return;
    }

    const optimisticData: OnyxUpdate[] = [
        {
            onyxMethod: Onyx.METHOD.MERGE,
            key: `${ONYXKEYS.COLLECTION.REPORT}${report.reportID}`,
            value: {writeCapability: newValue},
        },
    ];
    const failureData: OnyxUpdate[] = [
        {
            onyxMethod: Onyx.METHOD.MERGE,
            key: `${ONYXKEYS.COLLECTION.REPORT}${report.reportID}`,
            value: {writeCapability: report.writeCapability},
        },
    ];

    const parameters: UpdateReportWriteCapabilityParams = {reportID: report.reportID, writeCapability: newValue};

    API.write(WRITE_COMMANDS.UPDATE_REPORT_WRITE_CAPABILITY, parameters, {optimisticData, failureData});
}

/**
 * Navigates to the 1:1 report with Concierge
 */
function navigateToConciergeChat(shouldDismissModal = false, checkIfCurrentPageActive = () => true, linkToOptions?: LinkToOptions, reportActionID?: string) {
    // If conciergeReportID contains a concierge report ID, we navigate to the concierge chat using the stored report ID.
    // Otherwise, we would find the concierge chat and navigate to it.
    if (!conciergeReportID) {
        // In order to avoid creating concierge repeatedly,
        // we need to ensure that the server data has been successfully pulled
        onServerDataReady().then(() => {
            // If we don't have a chat with Concierge then create it
            if (!checkIfCurrentPageActive()) {
                return;
            }
            navigateToAndOpenReport([CONST.EMAIL.CONCIERGE], shouldDismissModal);
        });
    } else if (shouldDismissModal) {
        Navigation.dismissModalWithReport({reportID: conciergeReportID, reportActionID});
    } else {
        Navigation.navigate(ROUTES.REPORT_WITH_ID.getRoute(conciergeReportID), linkToOptions);
    }
}

function buildNewReportOptimisticData(
    policy: OnyxEntry<Policy>,
    reportID: string,
    reportActionID: string,
    creatorPersonalDetails: CurrentUserPersonalDetails,
    reportPreviewReportActionID: string,
    hasViolationsParam: boolean,
    isASAPSubmitBetaEnabled: boolean,
) {
    const {accountID, login, email} = creatorPersonalDetails;
    const timeOfCreation = DateUtils.getDBTime();
    const parentReport = getPolicyExpenseChat(accountID, policy?.id);
    const optimisticReportData = buildOptimisticEmptyReport(reportID, accountID, parentReport, reportPreviewReportActionID, policy, timeOfCreation);

    const optimisticCreateAction = {
        action: CONST.REPORT.ACTIONS.TYPE.CREATED,
        accountEmail: login,
        accountID,
        created: timeOfCreation,
        message: {
            isNewDot: true,
            lastModified: timeOfCreation,
        },
        reportActionID,
        reportID,
        sequenceNumber: 0,
        pendingAction: CONST.RED_BRICK_ROAD_PENDING_ACTION.ADD,
    };

    const message = getReportPreviewMessage(optimisticReportData);
    const createReportActionMessage = [
        {
            html: message,
            text: message,
            type: CONST.REPORT.MESSAGE.TYPE.COMMENT,
        },
    ];

    const optimisticReportPreview = {
        action: CONST.REPORT.ACTIONS.TYPE.REPORT_PREVIEW,
        actionName: CONST.REPORT.ACTIONS.TYPE.REPORT_PREVIEW,
        childReportName: optimisticReportData.reportName,
        childReportID: reportID,
        childType: CONST.REPORT.TYPE.EXPENSE,
        created: timeOfCreation,
        shouldShow: true,
        childOwnerAccountID: accountID,
        automatic: false,
        avatar: creatorPersonalDetails.avatar,
        isAttachmentOnly: false,
        reportActionID: reportPreviewReportActionID,
        message: createReportActionMessage,
        originalMessage: {
            linkedReportID: reportID,
        },
        pendingAction: CONST.RED_BRICK_ROAD_PENDING_ACTION.ADD,
        actorAccountID: accountID,
    };

    const optimisticNextStep = buildNextStepNew({
        report: optimisticReportData,
        predictedNextStatus: CONST.REPORT.STATUS_NUM.OPEN,
        policy,
        currentUserAccountIDParam: accountID,
        currentUserEmailParam: email ?? '',
        hasViolations: hasViolationsParam,
        isASAPSubmitBetaEnabled,
    });
    const outstandingChildRequest = getOutstandingChildRequest(optimisticReportData);

    const optimisticData: OnyxUpdate[] = [
        {
            onyxMethod: Onyx.METHOD.SET,
            key: `${ONYXKEYS.COLLECTION.REPORT}${reportID}`,
            value: optimisticReportData,
        },
        {
            onyxMethod: Onyx.METHOD.SET,
            key: `${ONYXKEYS.COLLECTION.REPORT_METADATA}${reportID}`,
            value: {
                hasOnceLoadedReportActions: true,
            },
        },
        {
            onyxMethod: Onyx.METHOD.SET,
            key: `${ONYXKEYS.COLLECTION.REPORT_ACTIONS}${reportID}`,
            value: {[reportActionID]: optimisticCreateAction},
        },
        {
            onyxMethod: Onyx.METHOD.MERGE,
            key: `${ONYXKEYS.COLLECTION.REPORT_ACTIONS}${parentReport?.reportID}`,
            value: {[reportPreviewReportActionID]: optimisticReportPreview},
        },
        {
            onyxMethod: Onyx.METHOD.MERGE,
            key: `${ONYXKEYS.COLLECTION.REPORT}${parentReport?.reportID}`,
            value: {lastVisibleActionCreated: optimisticReportPreview.created, iouReportID: reportID, ...outstandingChildRequest},
        },
        {
            onyxMethod: Onyx.METHOD.SET,
            key: `${ONYXKEYS.COLLECTION.NEXT_STEP}${reportID}`,
            value: optimisticNextStep,
        },
    ];

    optimisticData.push(...updateTitleFieldToMatchPolicy(reportID, policy));

    const failureData: OnyxUpdate[] = [
        {
            onyxMethod: Onyx.METHOD.MERGE,
            key: `${ONYXKEYS.COLLECTION.REPORT}${reportID}`,
            value: {errorFields: {createReport: getMicroSecondOnyxErrorWithTranslationKey('report.genericCreateReportFailureMessage')}},
        },
        {
            onyxMethod: Onyx.METHOD.MERGE,
            key: `${ONYXKEYS.COLLECTION.REPORT_ACTIONS}${reportID}`,
            value: {[reportActionID]: {errorFields: {createReport: getMicroSecondOnyxErrorWithTranslationKey('report.genericCreateReportFailureMessage')}}},
        },

        {
            onyxMethod: Onyx.METHOD.MERGE,
            key: `${ONYXKEYS.COLLECTION.REPORT}${parentReport?.reportID}`,
            value: {lastVisibleActionCreated: parentReport?.lastVisibleActionCreated, hasOutstandingChildRequest: parentReport?.hasOutstandingChildRequest},
        },
    ];

    const successData: OnyxUpdate[] = [
        {
            onyxMethod: Onyx.METHOD.MERGE,
            key: `${ONYXKEYS.COLLECTION.REPORT}${reportID}`,
            value: {
                pendingFields: {
                    createReport: null,
                },
                errorFields: {
                    createReport: null,
                },
            },
        },
        {
            onyxMethod: Onyx.METHOD.MERGE,
            key: `${ONYXKEYS.COLLECTION.REPORT_ACTIONS}${reportID}`,
            value: {
                [reportActionID]: {
                    pendingAction: null,
                    errorFields: null,
                },
            },
        },
        {
            onyxMethod: Onyx.METHOD.MERGE,
            key: `${ONYXKEYS.COLLECTION.REPORT_ACTIONS}${parentReport?.reportID}`,
            value: {
                [reportPreviewReportActionID]: {
                    pendingAction: null,
                    errorFields: null,
                },
            },
        },
    ];

    return {
        optimisticReportName: optimisticReportData.reportName,
        reportPreviewAction: optimisticReportPreview,
        parentReportID: parentReport?.reportID,
        optimisticData,
        successData,
        failureData,
    };
}

function createNewReport(
    creatorPersonalDetails: CurrentUserPersonalDetails,
    hasViolationsParam: boolean,
    isASAPSubmitBetaEnabled: boolean,
    policyID?: string,
    shouldNotifyNewAction = false,
) {
    // This will be fixed as part of https://github.com/Expensify/Expensify/issues/507850
    // eslint-disable-next-line @typescript-eslint/no-deprecated
    const policy = getPolicy(policyID);
    const optimisticReportID = generateReportID();
    const reportActionID = rand64();
    const reportPreviewReportActionID = rand64();

    const {optimisticReportName, parentReportID, reportPreviewAction, optimisticData, successData, failureData} = buildNewReportOptimisticData(
        policy,
        optimisticReportID,
        reportActionID,
        creatorPersonalDetails,
        reportPreviewReportActionID,
        hasViolationsParam,
        isASAPSubmitBetaEnabled,
    );

    API.write(
        WRITE_COMMANDS.CREATE_APP_REPORT,
        {reportName: optimisticReportName, type: CONST.REPORT.TYPE.EXPENSE, policyID, reportID: optimisticReportID, reportActionID, reportPreviewReportActionID},
        {optimisticData, successData, failureData},
    );
    if (shouldNotifyNewAction) {
        notifyNewAction(parentReportID, creatorPersonalDetails.accountID, reportPreviewAction);
    }

    return optimisticReportID;
}

/**
 * Removes the report after failure to create. Also removes it's related report actions and next step from Onyx.
 */
function removeFailedReport(reportID: string | undefined) {
    Onyx.set(`${ONYXKEYS.COLLECTION.REPORT}${reportID}`, null);
    Onyx.set(`${ONYXKEYS.COLLECTION.NEXT_STEP}${reportID}`, null);
    Onyx.set(`${ONYXKEYS.COLLECTION.REPORT_ACTIONS}${reportID}`, null);
}

/** Add a policy report (workspace room) optimistically and navigate to it. */
function addPolicyReport(policyReport: OptimisticChatReport) {
    const createdReportAction = buildOptimisticCreatedReportAction(CONST.POLICY.OWNER_EMAIL_FAKE);

    // Onyx.set is used on the optimistic data so that it is present before navigating to the workspace room. With Onyx.merge the workspace room reportID is not present when
    // fetchReportIfNeeded is called on the ReportScreen, so openReport is called which is unnecessary since the optimistic data will be stored in Onyx.
    // Therefore, Onyx.set is used instead of Onyx.merge.
    const optimisticData: OnyxUpdate[] = [
        {
            onyxMethod: Onyx.METHOD.SET,
            key: `${ONYXKEYS.COLLECTION.REPORT}${policyReport.reportID}`,
            value: {
                pendingFields: {
                    addWorkspaceRoom: CONST.RED_BRICK_ROAD_PENDING_ACTION.ADD,
                },
                ...policyReport,
            },
        },
        {
            onyxMethod: Onyx.METHOD.SET,
            key: `${ONYXKEYS.COLLECTION.REPORT_ACTIONS}${policyReport.reportID}`,
            value: {[createdReportAction.reportActionID]: createdReportAction},
        },
        {
            onyxMethod: Onyx.METHOD.MERGE,
            key: ONYXKEYS.FORMS.NEW_ROOM_FORM,
            value: {isLoading: true},
        },
        {
            onyxMethod: Onyx.METHOD.MERGE,
            key: `${ONYXKEYS.COLLECTION.REPORT_METADATA}${policyReport.reportID}`,
            value: {
                isOptimisticReport: true,
            },
        },
    ];
    const successData: OnyxUpdate[] = [
        {
            onyxMethod: Onyx.METHOD.MERGE,
            key: `${ONYXKEYS.COLLECTION.REPORT}${policyReport.reportID}`,
            value: {
                pendingFields: {
                    addWorkspaceRoom: null,
                },
            },
        },
        {
            onyxMethod: Onyx.METHOD.MERGE,
            key: `${ONYXKEYS.COLLECTION.REPORT_METADATA}${policyReport.reportID}`,
            value: {
                isOptimisticReport: false,
            },
        },
        {
            onyxMethod: Onyx.METHOD.MERGE,
            key: `${ONYXKEYS.COLLECTION.REPORT_ACTIONS}${policyReport.reportID}`,
            value: {
                [createdReportAction.reportActionID]: {
                    pendingAction: null,
                },
            },
        },
        {
            onyxMethod: Onyx.METHOD.MERGE,
            key: ONYXKEYS.FORMS.NEW_ROOM_FORM,
            value: {isLoading: false},
        },
    ];
    const failureData: OnyxUpdate[] = [
        {
            onyxMethod: Onyx.METHOD.MERGE,
            key: `${ONYXKEYS.COLLECTION.REPORT}${policyReport.reportID}`,
            value: {
                errorFields: {
                    addWorkspaceRoom: getMicroSecondOnyxErrorWithTranslationKey('report.genericCreateReportFailureMessage'),
                },
            },
        },
        {
            onyxMethod: Onyx.METHOD.MERGE,
            key: ONYXKEYS.FORMS.NEW_ROOM_FORM,
            value: {isLoading: false},
        },
        {
            onyxMethod: Onyx.METHOD.MERGE,
            key: `${ONYXKEYS.COLLECTION.REPORT_METADATA}${policyReport.reportID}`,
            value: {
                isOptimisticReport: false,
            },
        },
    ];

    const parameters: AddWorkspaceRoomParams = {
        policyID: policyReport.policyID,
        reportName: policyReport.reportName,
        visibility: policyReport.visibility,
        reportID: policyReport.reportID,
        createdReportActionID: createdReportAction.reportActionID,
        writeCapability: policyReport.writeCapability,
        description: policyReport.description,
    };

    API.write(WRITE_COMMANDS.ADD_WORKSPACE_ROOM, parameters, {optimisticData, successData, failureData});
    Navigation.dismissModalWithReport({reportID: policyReport.reportID});
}

/** Deletes a report, along with its reportActions, any linked reports, and any linked IOU report. */
function deleteReport(reportID: string | undefined, shouldDeleteChildReports = false) {
    if (!reportID) {
        Log.warn('[Report] deleteReport called with no reportID');
        return;
    }
    const report = allReports?.[`${ONYXKEYS.COLLECTION.REPORT}${reportID}`];
    const onyxData: Record<string, null> = {
        [`${ONYXKEYS.COLLECTION.REPORT}${reportID}`]: null,
        [`${ONYXKEYS.COLLECTION.REPORT_ACTIONS}${reportID}`]: null,
    };

    // Delete linked transactions
    const reportActionsForReport = allReportActions?.[reportID];

    const transactionIDs = Object.values(reportActionsForReport ?? {})
        .filter((reportAction): reportAction is ReportAction<typeof CONST.REPORT.ACTIONS.TYPE.IOU> => ReportActionsUtils.isMoneyRequestAction(reportAction))
        .map((reportAction) => ReportActionsUtils.getOriginalMessage(reportAction)?.IOUTransactionID);

    [...new Set(transactionIDs)].forEach((transactionID) => {
        onyxData[`${ONYXKEYS.COLLECTION.TRANSACTION}${transactionID}`] = null;
    });

    Onyx.multiSet(onyxData);

    if (shouldDeleteChildReports) {
        Object.values(reportActionsForReport ?? {}).forEach((reportAction) => {
            if (!reportAction.childReportID) {
                return;
            }
            deleteReport(reportAction.childReportID, shouldDeleteChildReports);
        });
    }

    // Delete linked IOU report
    if (report?.iouReportID) {
        deleteReport(report.iouReportID, shouldDeleteChildReports);
    }
}

/**
 * @param reportID The reportID of the policy report (workspace room)
 */
function navigateToConciergeChatAndDeleteReport(reportID: string | undefined, shouldPopToTop = false, shouldDeleteChildReports = false) {
    // Dismiss the current report screen and replace it with Concierge Chat
    if (shouldPopToTop) {
        Navigation.popToSidebar();
    } else {
        Navigation.goBack();
    }
    navigateToConciergeChat();
    // eslint-disable-next-line @typescript-eslint/no-deprecated
    InteractionManager.runAfterInteractions(() => {
        deleteReport(reportID, shouldDeleteChildReports);
    });
}

function clearCreateChatError(report: OnyxEntry<Report>) {
    const metaData = getReportMetadata(report?.reportID);
    const isOptimisticReport = metaData?.isOptimisticReport;
    if (report?.errorFields?.createChat && !isOptimisticReport) {
        clearReportFieldKeyErrors(report.reportID, 'createChat');
        return;
    }

    navigateToConciergeChatAndDeleteReport(report?.reportID, undefined, true);
}

/**
 * @param policyRoomReport The policy room report
 * @param policyRoomName The updated name for the policy room
 */
function updatePolicyRoomName(policyRoomReport: Report, policyRoomName: string) {
    const reportID = policyRoomReport.reportID;
    const previousName = policyRoomReport.reportName;

    // No change needed
    if (previousName === policyRoomName) {
        return;
    }

    const optimisticRenamedAction = buildOptimisticRenamedRoomReportAction(policyRoomName, previousName ?? '');

    const optimisticData: OnyxUpdate[] = [
        {
            onyxMethod: Onyx.METHOD.MERGE,
            key: `${ONYXKEYS.COLLECTION.REPORT}${reportID}`,
            value: {
                reportName: policyRoomName,
                pendingFields: {
                    reportName: CONST.RED_BRICK_ROAD_PENDING_ACTION.UPDATE,
                },
                errorFields: {
                    reportName: null,
                },
            },
        },
        {
            onyxMethod: Onyx.METHOD.MERGE,
            key: `${ONYXKEYS.COLLECTION.REPORT_ACTIONS}${reportID}`,
            value: {
                [optimisticRenamedAction.reportActionID]: optimisticRenamedAction,
            },
        },
    ];
    const successData: OnyxUpdate[] = [
        {
            onyxMethod: Onyx.METHOD.MERGE,
            key: `${ONYXKEYS.COLLECTION.REPORT}${reportID}`,
            value: {
                pendingFields: {
                    reportName: null,
                },
            },
        },
        {
            onyxMethod: Onyx.METHOD.MERGE,
            key: `${ONYXKEYS.COLLECTION.REPORT_ACTIONS}${reportID}`,
            value: {[optimisticRenamedAction.reportActionID]: {pendingAction: null}},
        },
    ];
    const failureData: OnyxUpdate[] = [
        {
            onyxMethod: Onyx.METHOD.MERGE,
            key: `${ONYXKEYS.COLLECTION.REPORT}${reportID}`,
            value: {
                reportName: previousName,
            },
        },
        {
            onyxMethod: Onyx.METHOD.MERGE,
            key: `${ONYXKEYS.COLLECTION.REPORT_ACTIONS}${reportID}`,
            value: {[optimisticRenamedAction.reportActionID]: null},
        },
    ];

    const parameters: UpdatePolicyRoomNameParams = {
        reportID,
        policyRoomName,
        renamedRoomReportActionID: optimisticRenamedAction.reportActionID,
    };

    API.write(WRITE_COMMANDS.UPDATE_POLICY_ROOM_NAME, parameters, {optimisticData, successData, failureData});
}

/**
 * @param reportID The reportID of the policy room.
 */
function clearPolicyRoomNameErrors(reportID: string) {
    Onyx.merge(`${ONYXKEYS.COLLECTION.REPORT}${reportID}`, {
        errorFields: {
            reportName: null,
        },
        pendingFields: {
            reportName: null,
        },
    });
}

function setIsComposerFullSize(reportID: string, isComposerFullSize: boolean) {
    Onyx.merge(`${ONYXKEYS.COLLECTION.REPORT_IS_COMPOSER_FULL_SIZE}${reportID}`, isComposerFullSize);
}

/**
 * @param action the associated report action (optional)
 * @param isRemote whether or not this notification is a remote push notification
 */
function shouldShowReportActionNotification(reportID: string, action: ReportAction | null = null, isRemote = false): boolean {
    const tag = isRemote ? '[PushNotification]' : '[LocalNotification]';
    const topmostReportID = Navigation.getTopmostReportId();

    // Due to payload size constraints, some push notifications may have their report action stripped
    // so we must double check that we were provided an action before using it in these checks.
    if (action && ReportActionsUtils.isDeletedAction(action)) {
        Log.info(`${tag} Skipping notification because the action was deleted`, false, {reportID, action});
        return false;
    }

    if (!ActiveClientManager.isClientTheLeader()) {
        Log.info(`${tag} Skipping notification because this client is not the leader`);
        return false;
    }

    // We don't want to send a local notification if the user preference is daily, mute or hidden.
    const notificationPreference = getReportNotificationPreference(allReports?.[`${ONYXKEYS.COLLECTION.REPORT}${reportID}`]);
    if (notificationPreference !== CONST.REPORT.NOTIFICATION_PREFERENCE.ALWAYS) {
        Log.info(`${tag} No notification because user preference is to be notified: ${notificationPreference}`);
        return false;
    }

    // If this comment is from the current user we don't want to parrot whatever they wrote back to them.
    if (action && action.actorAccountID === currentUserAccountID) {
        Log.info(`${tag} No notification because comment is from the currently logged in user`);
        return false;
    }

    // If we are currently viewing this report do not show a notification.
    if (reportID === topmostReportID && Visibility.isVisible() && Visibility.hasFocus()) {
        Log.info(`${tag} No notification because it was a comment for the current report`);
        return false;
    }

    // If the report is a transaction thread and we are currently viewing the associated one-transaction report do no show a notification.
    const topmostReport = allReports?.[`${ONYXKEYS.COLLECTION.REPORT}${topmostReportID}`];
    const topmostReportActions = allReportActions?.[`${topmostReport?.reportID}`];
    const chatTopmostReport = allReports?.[`${ONYXKEYS.COLLECTION.REPORT}${topmostReport?.chatReportID}`];
    if (reportID === ReportActionsUtils.getOneTransactionThreadReportID(topmostReport, chatTopmostReport, topmostReportActions) && Visibility.isVisible() && Visibility.hasFocus()) {
        Log.info(`${tag} No notification because the report is a transaction thread associated with the current one-transaction report`);
        return false;
    }

    const report = allReports?.[`${ONYXKEYS.COLLECTION.REPORT}${reportID}`];
    if (!report || (report && report.pendingAction === CONST.RED_BRICK_ROAD_PENDING_ACTION.DELETE)) {
        Log.info(`${tag} No notification because the report does not exist or is pending deleted`, false);
        return false;
    }

    // If this notification was delayed and the user saw the message already, don't show it
    if (action && report?.lastReadTime && report.lastReadTime >= action.created) {
        Log.info(`${tag} No notification because the comment was already read`, false, {created: action.created, lastReadTime: report.lastReadTime});
        return false;
    }

    // If this is a whisper targeted to someone else, don't show it
    if (action && ReportActionsUtils.isWhisperActionTargetedToOthers(action)) {
        Log.info(`${tag} No notification because the action is whispered to someone else`, false);
        return false;
    }

    return true;
}

function showReportActionNotification(reportID: string, reportAction: ReportAction) {
    if (!shouldShowReportActionNotification(reportID, reportAction)) {
        return;
    }

    Log.info('[LocalNotification] Creating notification');

    const localReportID = `${ONYXKEYS.COLLECTION.REPORT}${reportID}`;
    const report = allReports?.[`${ONYXKEYS.COLLECTION.REPORT}${reportID}`];
    if (!report) {
        Log.hmmm("[LocalNotification] couldn't show report action notification because the report wasn't found", {localReportID, reportActionID: reportAction.reportActionID});
        return;
    }

    const onClick = () => close(() => navigateFromNotification(reportID));

    if (reportAction.actionName === CONST.REPORT.ACTIONS.TYPE.MODIFIED_EXPENSE) {
        const movedFromReport = allReports?.[`${ONYXKEYS.COLLECTION.REPORT}${getMovedReportID(reportAction, CONST.REPORT.MOVE_TYPE.FROM)}`];
        const movedToReport = allReports?.[`${ONYXKEYS.COLLECTION.REPORT}${getMovedReportID(reportAction, CONST.REPORT.MOVE_TYPE.TO)}`];
        LocalNotification.showModifiedExpenseNotification({report, reportAction, onClick, movedFromReport, movedToReport});
    } else {
        LocalNotification.showCommentNotification(report, reportAction, onClick);
    }

    notifyNewAction(reportID, reportAction.actorAccountID);
}

/** Clear the errors associated with the IOUs of a given report. */
function clearIOUError(reportID: string | undefined) {
    Onyx.merge(`${ONYXKEYS.COLLECTION.REPORT}${reportID}`, {errorFields: {iou: null}});
}

/**
 * Adds a reaction to the report action.
 * Uses the NEW FORMAT for "emojiReactions"
 */
function addEmojiReaction(reportID: string, reportActionID: string, emoji: Emoji, skinTone: string | number = preferredSkinTone) {
    const createdAt = timezoneFormat(toZonedTime(new Date(), 'UTC'), CONST.DATE.FNS_DB_FORMAT_STRING);
    const optimisticData: OnyxUpdate[] = [
        {
            onyxMethod: Onyx.METHOD.MERGE,
            key: `${ONYXKEYS.COLLECTION.REPORT_ACTIONS_REACTIONS}${reportActionID}`,
            value: {
                [emoji.name]: {
                    createdAt,
                    pendingAction: CONST.RED_BRICK_ROAD_PENDING_ACTION.ADD,
                    users: {
                        [currentUserAccountID]: {
                            skinTones: {
                                [skinTone ?? CONST.EMOJI_DEFAULT_SKIN_TONE]: createdAt,
                            },
                        },
                    },
                },
            },
        },
    ];

    const failureData: OnyxUpdate[] = [
        {
            onyxMethod: Onyx.METHOD.MERGE,
            key: `${ONYXKEYS.COLLECTION.REPORT_ACTIONS_REACTIONS}${reportActionID}`,
            value: {
                [emoji.name]: {
                    pendingAction: null,
                },
            },
        },
    ];

    const successData: OnyxUpdate[] = [
        {
            onyxMethod: Onyx.METHOD.MERGE,
            key: `${ONYXKEYS.COLLECTION.REPORT_ACTIONS_REACTIONS}${reportActionID}`,
            value: {
                [emoji.name]: {
                    pendingAction: null,
                },
            },
        },
    ];

    const parameters: AddEmojiReactionParams = {
        reportID,
        skinTone,
        emojiCode: emoji.name,
        reportActionID,
        createdAt,
    };

    API.write(WRITE_COMMANDS.ADD_EMOJI_REACTION, parameters, {optimisticData, successData, failureData});
}

/**
 * Removes a reaction to the report action.
 * Uses the NEW FORMAT for "emojiReactions"
 */
function removeEmojiReaction(reportID: string, reportActionID: string, emoji: Emoji) {
    const optimisticData: OnyxUpdate[] = [
        {
            onyxMethod: Onyx.METHOD.MERGE,
            key: `${ONYXKEYS.COLLECTION.REPORT_ACTIONS_REACTIONS}${reportActionID}`,
            value: {
                [emoji.name]: {
                    users: {
                        [currentUserAccountID]: null,
                    },
                },
            },
        },
    ];

    const parameters: RemoveEmojiReactionParams = {
        reportID,
        reportActionID,
        emojiCode: emoji.name,
    };

    API.write(WRITE_COMMANDS.REMOVE_EMOJI_REACTION, parameters, {optimisticData});
}

/**
 * Calls either addEmojiReaction or removeEmojiReaction depending on if the current user has reacted to the report action.
 * Uses the NEW FORMAT for "emojiReactions"
 */
function toggleEmojiReaction(
    reportID: string | undefined,
    reportAction: ReportAction,
    reactionObject: Emoji,
    existingReactions: OnyxEntry<ReportActionReactions>,
    paramSkinTone: number = preferredSkinTone,
    ignoreSkinToneOnCompare = false,
) {
    const originalReportID = getOriginalReportID(reportID, reportAction);

    if (!originalReportID) {
        return;
    }

    const originalReportAction = ReportActionsUtils.getReportAction(originalReportID, reportAction.reportActionID);

    if (isEmptyObject(originalReportAction)) {
        return;
    }

    // This will get cleaned up as part of https://github.com/Expensify/App/issues/16506 once the old emoji
    // format is no longer being used
    const emoji = EmojiUtils.findEmojiByCode(reactionObject.code);
    const existingReactionObject = existingReactions?.[emoji.name];

    // Only use skin tone if emoji supports it
    const skinTone = emoji.types === undefined ? -1 : paramSkinTone;

    if (existingReactionObject && EmojiUtils.hasAccountIDEmojiReacted(currentUserAccountID, existingReactionObject.users, ignoreSkinToneOnCompare ? undefined : skinTone)) {
        removeEmojiReaction(originalReportID, reportAction.reportActionID, emoji);
        return;
    }

    addEmojiReaction(originalReportID, reportAction.reportActionID, emoji, skinTone);
}

function doneCheckingPublicRoom() {
    Onyx.set(ONYXKEYS.IS_CHECKING_PUBLIC_ROOM, false);
}

function openReportFromDeepLink(
    url: string,
    currentOnboardingPurposeSelected: OnyxEntry<OnboardingPurpose>,
    currentOnboardingCompanySize: OnyxEntry<OnboardingCompanySize>,
    onboardingInitialPath: OnyxEntry<string>,
    reports: OnyxCollection<Report>,
    isAuthenticated: boolean,
) {
    const reportID = getReportIDFromLink(url);

    if (reportID && !isAuthenticated) {
        // Call the OpenReport command to check in the server if it's a public room. If so, we'll open it as an anonymous user
        openReport(reportID, '', [], undefined, '0', true);

        // Show the sign-in page if the app is offline
        if (networkStatus === CONST.NETWORK.NETWORK_STATUS.OFFLINE) {
            doneCheckingPublicRoom();
        }
    } else {
        // If we're not opening a public room (no reportID) or the user is authenticated, we unblock the UI (hide splash screen)
        doneCheckingPublicRoom();
    }

    let route = getRouteFromLink(url);

    // Bing search results still link to /signin when searching for “Expensify”, but the /signin route no longer exists in our repo, so we redirect it to the home page to avoid showing a Not Found page.
    if (normalizePath(route) === CONST.SIGNIN_ROUTE) {
        route = '';
    }

    // If we are not authenticated and are navigating to a public screen, we don't want to navigate again to the screen after sign-in/sign-up
    if (!isAuthenticated && isPublicScreenRoute(route)) {
        return;
    }

    // If the route is the transition route, we don't want to navigate and start the onboarding flow
    if (route?.includes(ROUTES.TRANSITION_BETWEEN_APPS)) {
        return;
    }

    // Navigate to the report after sign-in/sign-up.
    // eslint-disable-next-line @typescript-eslint/no-deprecated
    InteractionManager.runAfterInteractions(() => {
        waitForUserSignIn().then(() => {
            const connection = Onyx.connect({
                key: ONYXKEYS.NVP_ONBOARDING,
                callback: (val) => {
                    if (!val && !isAnonymousUser()) {
                        return;
                    }

                    Navigation.waitForProtectedRoutes().then(() => {
                        if (route && isAnonymousUser() && !canAnonymousUserAccessRoute(route)) {
                            signOutAndRedirectToSignIn(true);
                            return;
                        }

                        // We don't want to navigate to the exitTo route when creating a new workspace from a deep link,
                        // because we already handle creating the optimistic policy and navigating to it in App.setUpPoliciesAndNavigate,
                        // which is already called when AuthScreens mounts.
                        if (!CONFIG.IS_HYBRID_APP && url && new URL(url).searchParams.get('exitTo') === ROUTES.WORKSPACE_NEW) {
                            return;
                        }

                        const handleDeeplinkNavigation = () => {
                            // We want to disconnect the connection so it won't trigger the deeplink again
                            // every time the data is changed, for example, when re-login.
                            Onyx.disconnect(connection);

                            const state = navigationRef.getRootState();
                            const currentFocusedRoute = findFocusedRoute(state);

                            if (isOnboardingFlowName(currentFocusedRoute?.name)) {
                                setOnboardingErrorMessage(Localize.translateLocal('onboarding.purpose.errorBackButton'));
                                return;
                            }

                            if (shouldSkipDeepLinkNavigation(route)) {
                                return;
                            }

                            // Navigation for signed users is handled by react-navigation.
                            if (isAuthenticated) {
                                return;
                            }

                            const navigateHandler = (reportParam?: OnyxEntry<Report>) => {
                                // Check if the report exists in the collection
                                const report = reportParam ?? reports?.[`${ONYXKEYS.COLLECTION.REPORT}${reportID}`];
                                // If the report does not exist, navigate to the last accessed report or Concierge chat
                                if (reportID && (!report?.reportID || report.errorFields?.notFound)) {
                                    const lastAccessedReportID = findLastAccessedReport(false, shouldOpenOnAdminRoom(), undefined, reportID)?.reportID;
                                    if (lastAccessedReportID) {
                                        const lastAccessedReportRoute = ROUTES.REPORT_WITH_ID.getRoute(lastAccessedReportID);
                                        Navigation.navigate(lastAccessedReportRoute);
                                        return;
                                    }
                                    navigateToConciergeChat(false, () => true);
                                    return;
                                }

                                // If the last route is an RHP, we want to replace it so it won't be covered by the full-screen navigator.
                                const forceReplace = navigationRef.getRootState().routes.at(-1)?.name === NAVIGATORS.RIGHT_MODAL_NAVIGATOR;
                                Navigation.navigate(route as Route, {forceReplace});
                            };
                            // If we log with deeplink with reportID and data for this report is not available yet,
                            // then we will wait for Onyx to completely merge data from OpenReport API with OpenApp API in AuthScreens
                            if (
                                reportID &&
                                !isAuthenticated &&
                                (!reports?.[`${ONYXKEYS.COLLECTION.REPORT}${reportID}`] || !reports?.[`${ONYXKEYS.COLLECTION.REPORT}${reportID}`]?.reportID)
                            ) {
                                const reportConnection = Onyx.connect({
                                    key: `${ONYXKEYS.COLLECTION.REPORT}${reportID}`,
                                    // eslint-disable-next-line rulesdir/prefer-early-return
                                    callback: (report) => {
                                        // eslint-disable-next-line @typescript-eslint/prefer-nullish-coalescing
                                        if (report?.errorFields?.notFound || report?.reportID) {
                                            Onyx.disconnect(reportConnection);
                                            navigateHandler(report);
                                        }
                                    },
                                });
                            } else {
                                navigateHandler();
                            }
                        };

                        if (isAnonymousUser()) {
                            handleDeeplinkNavigation();
                            return;
                        }
                        // We need skip deeplinking if the user hasn't completed the guided setup flow.
                        isOnboardingFlowCompleted({
                            onNotCompleted: () =>
                                startOnboardingFlow({
                                    onboardingValuesParam: val,
                                    hasAccessiblePolicies: !!account?.hasAccessibleDomainPolicies,
                                    isUserFromPublicDomain: !!account?.isFromPublicDomain,
                                    currentOnboardingPurposeSelected,
                                    currentOnboardingCompanySize,
                                    onboardingInitialPath,
                                }),
                            onCompleted: handleDeeplinkNavigation,
                            onCanceled: handleDeeplinkNavigation,
                        });
                    });
                },
            });
        });
    });
}

function getCurrentUserAccountID(): number {
    return currentUserAccountID;
}

function getCurrentUserEmail(): string | undefined {
    return currentUserEmail;
}

function navigateToMostRecentReport(currentReport: OnyxEntry<Report>) {
    const lastAccessedReportID = findLastAccessedReport(false, false, undefined, currentReport?.reportID)?.reportID;

    if (lastAccessedReportID) {
        const lastAccessedReportRoute = ROUTES.REPORT_WITH_ID.getRoute(lastAccessedReportID);
        Navigation.goBack(lastAccessedReportRoute);
    } else {
        const isChatThread = isChatThreadReportUtils(currentReport);

        // If it is not a chat thread we should call Navigation.goBack to pop the current route first before navigating to Concierge.
        if (!isChatThread) {
            Navigation.goBack();
        }

        navigateToConciergeChat(false, () => true, {forceReplace: true});
    }
}

function getMostRecentReportID(currentReport: OnyxEntry<Report>) {
    const lastAccessedReportID = findLastAccessedReport(false, false, undefined, currentReport?.reportID)?.reportID;
    return lastAccessedReportID ?? conciergeReportID;
}

function joinRoom(report: OnyxEntry<Report>) {
    if (!report) {
        return;
    }
    updateNotificationPreference(
        report.reportID,
        getReportNotificationPreference(report),
        getDefaultNotificationPreferenceForReport(report),
        report.parentReportID,
        report.parentReportActionID,
    );
}

function leaveGroupChat(reportID: string) {
    const report = allReports?.[`${ONYXKEYS.COLLECTION.REPORT}${reportID}`];
    if (!report) {
        Log.warn('Attempting to leave Group Chat that does not existing locally');
        return;
    }

    // Use merge instead of set to avoid deleting the report too quickly, which could cause a brief "not found" page to appear.
    // The remaining parts of the report object will be removed after the API call is successful.
    const optimisticData: OnyxUpdate[] = [
        {
            onyxMethod: Onyx.METHOD.MERGE,
            key: `${ONYXKEYS.COLLECTION.REPORT}${reportID}`,
            value: {
                reportID: null,
                stateNum: CONST.REPORT.STATE_NUM.APPROVED,
                statusNum: CONST.REPORT.STATUS_NUM.CLOSED,
                participants: {
                    [currentUserAccountID]: {
                        notificationPreference: CONST.REPORT.NOTIFICATION_PREFERENCE.HIDDEN,
                    },
                },
            },
        },
    ];
    // Clean up any quick actions for the report we're leaving from
    if (quickAction?.chatReportID?.toString() === reportID) {
        optimisticData.push({
            onyxMethod: Onyx.METHOD.SET,
            key: ONYXKEYS.NVP_QUICK_ACTION_GLOBAL_CREATE,
            value: null,
        });
    }

    // Ensure that any remaining data is removed upon successful completion, even if the server sends a report removal response.
    // This is done to prevent the removal update from lingering in the applyHTTPSOnyxUpdates function.
    const successData: OnyxUpdate[] = [
        {
            onyxMethod: Onyx.METHOD.MERGE,
            key: `${ONYXKEYS.COLLECTION.REPORT}${reportID}`,
            value: null,
        },
    ];

    const failureData: OnyxUpdate[] = [
        {
            onyxMethod: Onyx.METHOD.MERGE,
            key: `${ONYXKEYS.COLLECTION.REPORT}${reportID}`,
            value: report,
        },
    ];

    navigateToMostRecentReport(report);
    API.write(WRITE_COMMANDS.LEAVE_GROUP_CHAT, {reportID}, {optimisticData, successData, failureData});
}

/** Leave a report by setting the state to submitted and closed */
function leaveRoom(reportID: string, isWorkspaceMemberLeavingWorkspaceRoom = false) {
    const report = allReports?.[`${ONYXKEYS.COLLECTION.REPORT}${reportID}`];

    if (!report) {
        return;
    }
    const isChatThread = isChatThreadReportUtils(report);

    // Pusher's leavingStatus should be sent earlier.
    // Place the broadcast before calling the LeaveRoom API to prevent a race condition
    // between Onyx report being null and Pusher's leavingStatus becoming true.
    broadcastUserIsLeavingRoom(reportID);

    // If a workspace member is leaving a workspace room, they don't actually lose the room from Onyx.
    // Instead, their notification preference just gets set to "hidden".
    // Same applies for chat threads too
    const optimisticData: OnyxUpdate[] = [
        {
            onyxMethod: Onyx.METHOD.MERGE,
            key: `${ONYXKEYS.COLLECTION.REPORT}${reportID}`,
            value:
                isWorkspaceMemberLeavingWorkspaceRoom || isChatThread
                    ? {
                          participants: {
                              [currentUserAccountID]: {
                                  notificationPreference: CONST.REPORT.NOTIFICATION_PREFERENCE.HIDDEN,
                              },
                          },
                      }
                    : {
                          reportID: null,
                          stateNum: CONST.REPORT.STATE_NUM.APPROVED,
                          statusNum: CONST.REPORT.STATUS_NUM.CLOSED,
                          participants: {
                              [currentUserAccountID]: {
                                  notificationPreference: CONST.REPORT.NOTIFICATION_PREFERENCE.HIDDEN,
                              },
                          },
                      },
        },
    ];

    const successData: OnyxUpdate[] = [];
    if (isWorkspaceMemberLeavingWorkspaceRoom || isChatThread) {
        successData.push({
            onyxMethod: Onyx.METHOD.MERGE,
            key: `${ONYXKEYS.COLLECTION.REPORT}${reportID}`,
            value: {
                participants: {
                    [currentUserAccountID]: {
                        notificationPreference: CONST.REPORT.NOTIFICATION_PREFERENCE.HIDDEN,
                    },
                },
            },
        });
    } else {
        // Use the Onyx.set method to remove all other key values except reportName to prevent showing the room name as random numbers after leaving it.
        // See https://github.com/Expensify/App/issues/55676 for more information.
        successData.push({
            onyxMethod: Onyx.METHOD.SET,
            key: `${ONYXKEYS.COLLECTION.REPORT}${reportID}`,
            value: {reportName: report.reportName},
        });
    }

    const failureData: OnyxUpdate[] = [
        {
            onyxMethod: Onyx.METHOD.MERGE,
            key: `${ONYXKEYS.COLLECTION.REPORT}${reportID}`,
            value: report,
        },
    ];

    if (report.parentReportID && report.parentReportActionID) {
        optimisticData.push({
            onyxMethod: Onyx.METHOD.MERGE,
            key: `${ONYXKEYS.COLLECTION.REPORT_ACTIONS}${report.parentReportID}`,
            value: {[report.parentReportActionID]: {childReportNotificationPreference: CONST.REPORT.NOTIFICATION_PREFERENCE.HIDDEN}},
        });
        successData.push({
            onyxMethod: Onyx.METHOD.MERGE,
            key: `${ONYXKEYS.COLLECTION.REPORT_ACTIONS}${report.parentReportID}`,
            value: {[report.parentReportActionID]: {childReportNotificationPreference: CONST.REPORT.NOTIFICATION_PREFERENCE.HIDDEN}},
        });
        failureData.push({
            onyxMethod: Onyx.METHOD.MERGE,
            key: `${ONYXKEYS.COLLECTION.REPORT_ACTIONS}${report.parentReportID}`,
            value: {
                [report.parentReportActionID]: {
                    childReportNotificationPreference: report?.participants?.[currentUserAccountID]?.notificationPreference ?? getDefaultNotificationPreferenceForReport(report),
                },
            },
        });
    }

    const parameters: LeaveRoomParams = {
        reportID,
    };

    API.write(WRITE_COMMANDS.LEAVE_ROOM, parameters, {optimisticData, successData, failureData});

    // If this is the leave action from a workspace room, simply dismiss the modal, i.e., allow the user to view the room and join again immediately.
    // If this is the leave action from a chat thread (even if the chat thread is in a room), do not allow the user to stay in the thread after leaving.
    if (isWorkspaceMemberLeavingWorkspaceRoom && !isChatThread) {
        return;
    }
    // In other cases, the report is deleted and we should move the user to another report.
    navigateToMostRecentReport(report);
}

function buildInviteToRoomOnyxData(reportID: string, inviteeEmailsToAccountIDs: InvitedEmailsToAccountIDs, formatPhoneNumber: LocaleContextProps['formatPhoneNumber']) {
    const report = allReports?.[`${ONYXKEYS.COLLECTION.REPORT}${reportID}`];
    const reportMetadata = getReportMetadata(reportID);
    const isGroupChat = isGroupChatReportUtils(report);

    const defaultNotificationPreference = getDefaultNotificationPreferenceForReport(report);

    const inviteeEmails = Object.keys(inviteeEmailsToAccountIDs);
    const inviteeAccountIDs = Object.values(inviteeEmailsToAccountIDs);

    const logins = inviteeEmails.map((memberLogin) => PhoneNumber.addSMSDomainIfPhoneNumber(memberLogin));
    const {newAccountIDs, newLogins} = PersonalDetailsUtils.getNewAccountIDsAndLogins(logins, inviteeAccountIDs);

    const participantsAfterInvitation = inviteeAccountIDs.reduce(
        (reportParticipants: Participants, accountID: number) => {
            const participant: ReportParticipant = {
                notificationPreference: defaultNotificationPreference,
                role: CONST.REPORT.ROLE.MEMBER,
            };
            // eslint-disable-next-line no-param-reassign
            reportParticipants[accountID] = participant;
            return reportParticipants;
        },
        {...report?.participants},
    );

    const newPersonalDetailsOnyxData = PersonalDetailsUtils.getPersonalDetailsOnyxDataForOptimisticUsers(newLogins, newAccountIDs, formatPhoneNumber);
    const pendingChatMembers = getPendingChatMembers(inviteeAccountIDs, reportMetadata?.pendingChatMembers ?? [], CONST.RED_BRICK_ROAD_PENDING_ACTION.ADD);

    const newParticipantAccountCleanUp = newAccountIDs.reduce<Record<number, null>>((participantCleanUp, newAccountID) => {
        // eslint-disable-next-line no-param-reassign
        participantCleanUp[newAccountID] = null;
        return participantCleanUp;
    }, {});

    const optimisticData: OnyxUpdate[] = [
        {
            onyxMethod: Onyx.METHOD.MERGE,
            key: `${ONYXKEYS.COLLECTION.REPORT}${reportID}`,
            value: {
                participants: participantsAfterInvitation,
            },
        },
        {
            onyxMethod: Onyx.METHOD.MERGE,
            key: `${ONYXKEYS.COLLECTION.REPORT_METADATA}${reportID}`,
            value: {
                pendingChatMembers,
            },
        },
    ];
    optimisticData.push(...newPersonalDetailsOnyxData.optimisticData);

    const successPendingChatMembers = reportMetadata?.pendingChatMembers
        ? reportMetadata?.pendingChatMembers?.filter(
              (pendingMember) => !(inviteeAccountIDs.includes(Number(pendingMember.accountID)) && pendingMember.pendingAction === CONST.RED_BRICK_ROAD_PENDING_ACTION.DELETE),
          )
        : null;
    const successData: OnyxUpdate[] = [
        {
            onyxMethod: Onyx.METHOD.MERGE,
            key: `${ONYXKEYS.COLLECTION.REPORT}${reportID}`,
            value: {
                participants: newParticipantAccountCleanUp,
            },
        },
        {
            onyxMethod: Onyx.METHOD.MERGE,
            key: `${ONYXKEYS.COLLECTION.REPORT_METADATA}${reportID}`,
            value: {
                pendingChatMembers: successPendingChatMembers,
            },
        },
    ];
    successData.push(...newPersonalDetailsOnyxData.finallyData);

    const failureData: OnyxUpdate[] = [
        {
            onyxMethod: Onyx.METHOD.MERGE,
            key: `${ONYXKEYS.COLLECTION.REPORT_METADATA}${reportID}`,
            value: {
                pendingChatMembers:
                    pendingChatMembers.map((pendingChatMember) => {
                        if (!inviteeAccountIDs.includes(Number(pendingChatMember.accountID))) {
                            return pendingChatMember;
                        }
                        return {
                            ...pendingChatMember,
                            errors: getMicroSecondOnyxErrorWithTranslationKey('roomMembersPage.error.genericAdd'),
                        };
                    }) ?? null,
            },
        },
    ];

    return {optimisticData, successData, failureData, isGroupChat, inviteeEmails, newAccountIDs};
}

/** Invites people to a room */
function inviteToRoom(reportID: string, inviteeEmailsToAccountIDs: InvitedEmailsToAccountIDs, formatPhoneNumber: LocaleContextProps['formatPhoneNumber']) {
    const {optimisticData, successData, failureData, isGroupChat, inviteeEmails, newAccountIDs} = buildInviteToRoomOnyxData(reportID, inviteeEmailsToAccountIDs, formatPhoneNumber);

    if (isGroupChat) {
        const parameters: InviteToGroupChatParams = {
            reportID,
            inviteeEmails,
            accountIDList: newAccountIDs.join(),
        };

        API.write(WRITE_COMMANDS.INVITE_TO_GROUP_CHAT, parameters, {optimisticData, successData, failureData});
        return;
    }

    const parameters: InviteToRoomParams = {
        reportID,
        inviteeEmails,
        accountIDList: newAccountIDs.join(),
    };

    // eslint-disable-next-line rulesdir/no-multiple-api-calls
    API.write(WRITE_COMMANDS.INVITE_TO_ROOM, parameters, {optimisticData, successData, failureData});
}

function clearAddRoomMemberError(reportID: string, invitedAccountID: string) {
    const reportMetadata = getReportMetadata(reportID);
    Onyx.merge(`${ONYXKEYS.COLLECTION.REPORT}${reportID}`, {
        participants: {
            [invitedAccountID]: null,
        },
    });
    Onyx.merge(`${ONYXKEYS.COLLECTION.REPORT_METADATA}${reportID}`, {
        pendingChatMembers: reportMetadata?.pendingChatMembers?.filter((pendingChatMember) => pendingChatMember.accountID !== invitedAccountID),
    });
    Onyx.merge(ONYXKEYS.PERSONAL_DETAILS_LIST, {
        [invitedAccountID]: null,
    });
}

function updateGroupChatMemberRoles(reportID: string, accountIDList: number[], role: ValueOf<typeof CONST.REPORT.ROLE>) {
    const memberRoles: Record<number, string> = {};
    const optimisticParticipants: Record<number, Partial<ReportParticipant>> = {};
    const successParticipants: Record<number, Partial<ReportParticipant>> = {};

    accountIDList.forEach((accountID) => {
        memberRoles[accountID] = role;
        optimisticParticipants[accountID] = {
            role,
            pendingFields: {
                role: CONST.RED_BRICK_ROAD_PENDING_ACTION.UPDATE,
            },
            pendingAction: CONST.RED_BRICK_ROAD_PENDING_ACTION.UPDATE,
        };
        successParticipants[accountID] = {
            pendingFields: {
                role: null,
            },
            pendingAction: null,
        };
    });

    const optimisticData: OnyxUpdate[] = [
        {
            onyxMethod: Onyx.METHOD.MERGE,
            key: `${ONYXKEYS.COLLECTION.REPORT}${reportID}`,
            value: {participants: optimisticParticipants},
        },
    ];

    const successData: OnyxUpdate[] = [
        {
            onyxMethod: Onyx.METHOD.MERGE,
            key: `${ONYXKEYS.COLLECTION.REPORT}${reportID}`,
            value: {participants: successParticipants},
        },
    ];
    const parameters: UpdateGroupChatMemberRolesParams = {reportID, memberRoles: JSON.stringify(memberRoles)};
    API.write(WRITE_COMMANDS.UPDATE_GROUP_CHAT_MEMBER_ROLES, parameters, {optimisticData, successData});
}

/** Invites people to a group chat */
function inviteToGroupChat(reportID: string, inviteeEmailsToAccountIDs: InvitedEmailsToAccountIDs, formatPhoneNumber: LocaleContextProps['formatPhoneNumber']) {
    inviteToRoom(reportID, inviteeEmailsToAccountIDs, formatPhoneNumber);
}

/** Removes people from a room
 *  Please see https://github.com/Expensify/App/blob/main/README.md#Security for more details
 */
function removeFromRoom(reportID: string, targetAccountIDs: number[]) {
    const report = allReports?.[`${ONYXKEYS.COLLECTION.REPORT}${reportID}`];
    const reportMetadata = getReportMetadata(reportID);
    if (!report) {
        return;
    }

    const removeParticipantsData: Record<number, null> = {};
    targetAccountIDs.forEach((accountID) => {
        removeParticipantsData[accountID] = null;
    });
    const pendingChatMembers = getPendingChatMembers(targetAccountIDs, reportMetadata?.pendingChatMembers ?? [], CONST.RED_BRICK_ROAD_PENDING_ACTION.DELETE);

    const optimisticData: OnyxUpdate[] = [
        {
            onyxMethod: Onyx.METHOD.MERGE,
            key: `${ONYXKEYS.COLLECTION.REPORT_METADATA}${reportID}`,
            value: {
                pendingChatMembers,
            },
        },
    ];

    const failureData: OnyxUpdate[] = [
        {
            onyxMethod: Onyx.METHOD.MERGE,
            key: `${ONYXKEYS.COLLECTION.REPORT_METADATA}${reportID}`,
            value: {
                pendingChatMembers: reportMetadata?.pendingChatMembers ?? null,
            },
        },
    ];

    // We need to add success data here since in high latency situations,
    // the OpenRoomMembersPage call has the chance of overwriting the optimistic data we set above.
    const successData: OnyxUpdate[] = [
        {
            onyxMethod: Onyx.METHOD.MERGE,
            key: `${ONYXKEYS.COLLECTION.REPORT}${reportID}`,
            value: {
                participants: removeParticipantsData,
            },
        },
        {
            onyxMethod: Onyx.METHOD.MERGE,
            key: `${ONYXKEYS.COLLECTION.REPORT_METADATA}${reportID}`,
            value: {
                pendingChatMembers: reportMetadata?.pendingChatMembers ?? null,
            },
        },
    ];

    if (isGroupChatReportUtils(report)) {
        const parameters: RemoveFromGroupChatParams = {
            reportID,
            accountIDList: targetAccountIDs.join(),
        };
        API.write(WRITE_COMMANDS.REMOVE_FROM_GROUP_CHAT, parameters, {optimisticData, failureData, successData});
        return;
    }

    const parameters: RemoveFromRoomParams = {
        reportID,
        targetAccountIDs,
    };

    // eslint-disable-next-line rulesdir/no-multiple-api-calls
    API.write(WRITE_COMMANDS.REMOVE_FROM_ROOM, parameters, {optimisticData, failureData, successData});
}

function removeFromGroupChat(reportID: string, accountIDList: number[]) {
    removeFromRoom(reportID, accountIDList);
}

/** Flag a comment as offensive */
function flagComment(reportAction: OnyxEntry<ReportAction>, severity: string, originalReport: OnyxEntry<Report> | undefined, isOriginalReportArchived = false) {
    const originalReportID = originalReport?.reportID;
    const message = ReportActionsUtils.getReportActionMessage(reportAction);

    if (!message || !reportAction) {
        return;
    }

    let updatedDecision: Decision;
    if (severity === CONST.MODERATION.FLAG_SEVERITY_SPAM || severity === CONST.MODERATION.FLAG_SEVERITY_INCONSIDERATE) {
        if (!message?.moderationDecision) {
            updatedDecision = {
                decision: CONST.MODERATION.MODERATOR_DECISION_PENDING,
            };
        } else {
            updatedDecision = message.moderationDecision;
        }
    } else if (severity === CONST.MODERATION.FLAG_SEVERITY_ASSAULT || severity === CONST.MODERATION.FLAG_SEVERITY_HARASSMENT) {
        updatedDecision = {
            decision: CONST.MODERATION.MODERATOR_DECISION_PENDING_REMOVE,
        };
    } else {
        updatedDecision = {
            decision: CONST.MODERATION.MODERATOR_DECISION_PENDING_HIDE,
        };
    }

    const reportActionID = reportAction.reportActionID;

    const shouldHideMessage = (
        [CONST.MODERATION.FLAG_SEVERITY_HARASSMENT, CONST.MODERATION.FLAG_SEVERITY_ASSAULT, CONST.MODERATION.FLAG_SEVERITY_INTIMIDATION, CONST.MODERATION.FLAG_SEVERITY_BULLYING] as string[]
    ).includes(severity);

    const updatedMessage: Message = {
        ...message,
        moderationDecision: updatedDecision,
        ...(shouldHideMessage ? {translationKey: '', type: 'COMMENT', html: '', text: '', isEdited: true} : {}),
    };

    const optimisticData: OnyxUpdate[] = [
        {
            onyxMethod: Onyx.METHOD.MERGE,
            key: `${ONYXKEYS.COLLECTION.REPORT_ACTIONS}${originalReportID}`,
            value: {
                [reportActionID]: {
                    pendingAction: CONST.RED_BRICK_ROAD_PENDING_ACTION.UPDATE,
                    message: [updatedMessage],
                },
            },
        },
    ];

    let optimisticReport: Partial<Report> = {
        lastMessageText: '',
        lastVisibleActionCreated: '',
    };

    const {lastMessageText = ''} = getLastVisibleMessage(originalReportID, isOriginalReportArchived, {
        [reportActionID]: {...reportAction, message: [updatedMessage], pendingAction: CONST.RED_BRICK_ROAD_PENDING_ACTION.UPDATE},
    } as ReportActions);

    const canUserPerformWriteAction = canUserPerformWriteActionReportUtils(originalReport, isOriginalReportArchived);
    if (lastMessageText) {
        const lastVisibleAction = ReportActionsUtils.getLastVisibleAction(originalReportID, canUserPerformWriteAction, {
            [reportActionID]: {...reportAction, message: [updatedMessage], pendingAction: CONST.RED_BRICK_ROAD_PENDING_ACTION.UPDATE},
        } as ReportActions);
        const lastVisibleActionCreated = lastVisibleAction?.created;
        const lastActorAccountID = lastVisibleAction?.actorAccountID;
        optimisticReport = {
            lastMessageText,
            lastVisibleActionCreated,
            lastActorAccountID,
        };
    }

    if (shouldHideMessage) {
        optimisticData.push({
            onyxMethod: Onyx.METHOD.MERGE,
            key: `${ONYXKEYS.COLLECTION.REPORT}${originalReportID}`,
            value: optimisticReport,
        });
    }

    const failureData: OnyxUpdate[] = [
        {
            onyxMethod: Onyx.METHOD.MERGE,
            key: `${ONYXKEYS.COLLECTION.REPORT_ACTIONS}${originalReportID}`,
            value: {
                [reportActionID]: {
                    ...reportAction,
                    pendingAction: null,
                },
            },
        },
    ];

    if (shouldHideMessage) {
        failureData.push({
            onyxMethod: Onyx.METHOD.MERGE,
            key: `${ONYXKEYS.COLLECTION.REPORT}${originalReportID}`,
            value: originalReport,
        });
    }

    const successData: OnyxUpdate[] = [
        {
            onyxMethod: Onyx.METHOD.MERGE,
            key: `${ONYXKEYS.COLLECTION.REPORT_ACTIONS}${originalReportID}`,
            value: {
                [reportActionID]: {
                    pendingAction: null,
                },
            },
        },
    ];

    const parameters: FlagCommentParams = {
        severity,
        reportActionID,
        // This check is to prevent flooding Concierge with test flags
        // If you need to test moderation responses from Concierge on dev, set this to false!
        isDevRequest: Environment.isDevelopment(),
    };

    API.write(WRITE_COMMANDS.FLAG_COMMENT, parameters, {optimisticData, successData, failureData});
}

/** Updates a given user's private notes on a report */
const updatePrivateNotes = (reportID: string, accountID: number, note: string) => {
    const optimisticData: OnyxUpdate[] = [
        {
            onyxMethod: Onyx.METHOD.MERGE,
            key: `${ONYXKEYS.COLLECTION.REPORT}${reportID}`,
            value: {
                privateNotes: {
                    [accountID]: {
                        pendingAction: CONST.RED_BRICK_ROAD_PENDING_ACTION.UPDATE,
                        errors: null,
                        note,
                    },
                },
            },
        },
    ];

    const successData: OnyxUpdate[] = [
        {
            onyxMethod: Onyx.METHOD.MERGE,
            key: `${ONYXKEYS.COLLECTION.REPORT}${reportID}`,
            value: {
                privateNotes: {
                    [accountID]: {
                        pendingAction: null,
                        errors: null,
                    },
                },
            },
        },
    ];

    const failureData: OnyxUpdate[] = [
        {
            onyxMethod: Onyx.METHOD.MERGE,
            key: `${ONYXKEYS.COLLECTION.REPORT}${reportID}`,
            value: {
                privateNotes: {
                    [accountID]: {
                        errors: getMicroSecondOnyxErrorWithTranslationKey('privateNotes.error.genericFailureMessage'),
                    },
                },
            },
        },
    ];

    const parameters: UpdateReportPrivateNoteParams = {reportID, privateNotes: note};

    API.write(WRITE_COMMANDS.UPDATE_REPORT_PRIVATE_NOTE, parameters, {optimisticData, successData, failureData});
};

/** Fetches all the private notes for a given report */
function getReportPrivateNote(reportID: string | undefined) {
    if (isAnonymousUser()) {
        return;
    }

    if (!reportID) {
        return;
    }

    const optimisticData: OnyxUpdate[] = [
        {
            onyxMethod: Onyx.METHOD.MERGE,
            key: `${ONYXKEYS.COLLECTION.REPORT_METADATA}${reportID}`,
            value: {
                isLoadingPrivateNotes: true,
            },
        },
    ];

    const successData: OnyxUpdate[] = [
        {
            onyxMethod: Onyx.METHOD.MERGE,
            key: `${ONYXKEYS.COLLECTION.REPORT_METADATA}${reportID}`,
            value: {
                isLoadingPrivateNotes: false,
            },
        },
    ];

    const failureData: OnyxUpdate[] = [
        {
            onyxMethod: Onyx.METHOD.MERGE,
            key: `${ONYXKEYS.COLLECTION.REPORT_METADATA}${reportID}`,
            value: {
                isLoadingPrivateNotes: false,
            },
        },
    ];

    const parameters: GetReportPrivateNoteParams = {reportID};

    API.read(READ_COMMANDS.GET_REPORT_PRIVATE_NOTE, parameters, {optimisticData, successData, failureData});
}

function completeOnboarding({
    engagementChoice,
    onboardingMessage,
    firstName = '',
    lastName = '',
    adminsChatReportID,
    onboardingPolicyID,
    paymentSelected,
    companySize,
    userReportedIntegration,
    wasInvited,
    selectedInterestedFeatures = [],
    shouldSkipTestDriveModal,
    isInvitedAccountant,
}: {
    engagementChoice: OnboardingPurpose;
    onboardingMessage: OnboardingMessage;
    firstName?: string;
    lastName?: string;
    adminsChatReportID?: string;
    onboardingPolicyID?: string;
    paymentSelected?: string;
    companySize?: OnboardingCompanySize;
    userReportedIntegration?: OnboardingAccounting;
    wasInvited?: boolean;
    selectedInterestedFeatures?: string[];
    shouldSkipTestDriveModal?: boolean;
    isInvitedAccountant?: boolean;
}) {
    const onboardingData = prepareOnboardingOnyxData(
        introSelected,
        engagementChoice,
        onboardingMessage,
        adminsChatReportID,
        onboardingPolicyID,
        userReportedIntegration,
        wasInvited,
        companySize,
        selectedInterestedFeatures,
        isInvitedAccountant,
    );
    if (!onboardingData) {
        return;
    }

    const {optimisticData, successData, failureData, guidedSetupData, actorAccountID, selfDMParameters} = onboardingData;

    const parameters: CompleteGuidedSetupParams = {
        engagementChoice,
        firstName,
        lastName,
        actorAccountID,
        guidedSetupData: JSON.stringify(guidedSetupData),
        paymentSelected,
        companySize,
        userReportedIntegration,
        policyID: onboardingPolicyID,
        selfDMReportID: selfDMParameters.reportID,
        selfDMCreatedReportActionID: selfDMParameters.createdReportActionID,
    };

    const willRedirectToOldDotFromOnboarding = shouldOnboardingRedirectToOldDot(companySize, userReportedIntegration);
    if (willRedirectToOldDotFromOnboarding) {
        optimisticData.push({
            onyxMethod: Onyx.METHOD.MERGE,
            key: ONYXKEYS.NVP_ONBOARDING,
            value: {isLoading: true},
        });

        successData.push({
            onyxMethod: Onyx.METHOD.MERGE,
            key: ONYXKEYS.NVP_ONBOARDING,
            value: {isLoading: false},
        });

        failureData.push({
            onyxMethod: Onyx.METHOD.MERGE,
            key: ONYXKEYS.NVP_ONBOARDING,
            value: {isLoading: false},
        });
    }

    // Only add the dismissed state of the test drive modal when the user is not redirected to oldDot,
    // because we don't want the modal to reappear when returning from oldDot.
    if (!shouldSkipTestDriveModal && !(engagementChoice === CONST.ONBOARDING_CHOICES.MANAGE_TEAM && willRedirectToOldDotFromOnboarding)) {
        optimisticData.push({
            onyxMethod: Onyx.METHOD.MERGE,
            key: ONYXKEYS.NVP_ONBOARDING,
            value: {testDriveModalDismissed: false},
        });

        successData.push({
            onyxMethod: Onyx.METHOD.MERGE,
            key: ONYXKEYS.NVP_ONBOARDING,
            value: {testDriveModalDismissed: false},
        });

        failureData.push({
            onyxMethod: Onyx.METHOD.MERGE,
            key: ONYXKEYS.NVP_ONBOARDING,
            value: {testDriveModalDismissed: null},
        });
    }

    API.write(WRITE_COMMANDS.COMPLETE_GUIDED_SETUP, parameters, {optimisticData, successData, failureData});
}

/** Loads necessary data for rendering the RoomMembersPage */
function openRoomMembersPage(reportID: string) {
    const parameters: OpenRoomMembersPageParams = {reportID};

    API.read(READ_COMMANDS.OPEN_ROOM_MEMBERS_PAGE, parameters);
}

/**
 * Checks if there are any errors in the private notes for a given report
 *
 * @returns Returns true if there are errors in any of the private notes on the report
 */
function hasErrorInPrivateNotes(report: OnyxEntry<Report>): boolean {
    const privateNotes = report?.privateNotes ?? {};
    return Object.values(privateNotes).some((privateNote) => !isEmpty(privateNote.errors));
}

/** Clears all errors associated with a given private note */
function clearPrivateNotesError(reportID: string, accountID: number) {
    Onyx.merge(`${ONYXKEYS.COLLECTION.REPORT}${reportID}`, {privateNotes: {[accountID]: {errors: null}}});
}

function getDraftPrivateNote(reportID: string): string {
    return draftNoteMap?.[reportID] ?? '';
}

/**
 * Saves the private notes left by the user as they are typing. By saving this data the user can switch between chats, close
 * tab, refresh etc without worrying about loosing what they typed out.
 */
function savePrivateNotesDraft(reportID: string, note: string) {
    Onyx.merge(`${ONYXKEYS.COLLECTION.PRIVATE_NOTES_DRAFT}${reportID}`, note);
}

function searchForReports(searchInput: string, policyID?: string) {
    // We do not try to make this request while offline because it sets a loading indicator optimistically
    if (isNetworkOffline) {
        Onyx.set(ONYXKEYS.IS_SEARCHING_FOR_REPORTS, false);
        return;
    }

    const successData: OnyxUpdate[] = [
        {
            onyxMethod: Onyx.METHOD.MERGE,
            key: ONYXKEYS.IS_SEARCHING_FOR_REPORTS,
            value: false,
        },
    ];

    const failureData: OnyxUpdate[] = [
        {
            onyxMethod: Onyx.METHOD.MERGE,
            key: ONYXKEYS.IS_SEARCHING_FOR_REPORTS,
            value: false,
        },
    ];

    const searchForRoomToMentionParams: SearchForRoomsToMentionParams = {query: searchInput.toLowerCase(), policyID};
    const searchForReportsParams: SearchForReportsParams = {searchInput: searchInput.toLowerCase(), canCancel: true};

    // We want to cancel all pending SearchForReports API calls before making another one
    if (!policyID) {
        HttpUtils.cancelPendingRequests(READ_COMMANDS.SEARCH_FOR_REPORTS);
    }

    API.read(policyID ? READ_COMMANDS.SEARCH_FOR_ROOMS_TO_MENTION : READ_COMMANDS.SEARCH_FOR_REPORTS, policyID ? searchForRoomToMentionParams : searchForReportsParams, {
        successData,
        failureData,
    });
}

function searchInServer(searchInput: string, policyID?: string) {
    if (isNetworkOffline || !searchInput.trim().length) {
        Onyx.set(ONYXKEYS.IS_SEARCHING_FOR_REPORTS, false);
        return;
    }

    // Why not set this in optimistic data? It won't run until the API request happens and while the API request is debounced
    // we want to show the loading state right away. Otherwise, we will see a flashing UI where the client options are sorted and
    // tell the user there are no options, then we start searching, and tell them there are no options again.
    Onyx.set(ONYXKEYS.IS_SEARCHING_FOR_REPORTS, true);
    searchForReports(searchInput, policyID);
}

function updateLastVisitTime(reportID: string) {
    if (!isValidReportIDFromPath(reportID)) {
        return;
    }
    Onyx.merge(`${ONYXKEYS.COLLECTION.REPORT_METADATA}${reportID}`, {lastVisitTime: DateUtils.getDBTime()});
}

function updateLoadingInitialReportAction(reportID: string) {
    if (!isValidReportIDFromPath(reportID)) {
        return;
    }
    Onyx.merge(`${ONYXKEYS.COLLECTION.REPORT_METADATA}${reportID}`, {isLoadingInitialReportActions: false});
}

function setNewRoomFormLoading(isLoading = true) {
    Onyx.merge(`${ONYXKEYS.FORMS.NEW_ROOM_FORM}`, {isLoading});
}

function clearNewRoomFormError() {
    return Onyx.set(ONYXKEYS.FORMS.NEW_ROOM_FORM, {
        isLoading: false,
        errorFields: null,
        errors: null,
        [INPUT_IDS.ROOM_NAME]: '',
        [INPUT_IDS.REPORT_DESCRIPTION]: '',
        [INPUT_IDS.POLICY_ID]: '',
        [INPUT_IDS.WRITE_CAPABILITY]: '',
        [INPUT_IDS.VISIBILITY]: '',
    });
}

function resolveActionableMentionWhisper(
    reportID: string | undefined,
    reportAction: OnyxEntry<ReportAction>,
    resolution: ValueOf<typeof CONST.REPORT.ACTIONABLE_MENTION_WHISPER_RESOLUTION> | ValueOf<typeof CONST.REPORT.ACTIONABLE_MENTION_INVITE_TO_SUBMIT_EXPENSE_CONFIRM_WHISPER>,
    formatPhoneNumber: LocaleContextProps['formatPhoneNumber'],
    policy?: OnyxEntry<Policy>,
    isReportArchived = false,
) {
    if (!reportAction || !reportID) {
        return;
    }

    if (ReportActionsUtils.isActionableMentionWhisper(reportAction) && resolution === CONST.REPORT.ACTIONABLE_MENTION_WHISPER_RESOLUTION.INVITE_TO_SUBMIT_EXPENSE) {
        const actionOriginalMessage = ReportActionsUtils.getOriginalMessage(reportAction);

        const policyID = policy?.id;

        if (actionOriginalMessage && policyID) {
            const currentUserDetails = allPersonalDetails?.[getCurrentUserAccountID()];
            const welcomeNoteSubject = `# ${currentUserDetails?.displayName ?? ''} invited you to ${policy?.name ?? 'a workspace'}`;
            const welcomeNote = Localize.translateLocal('workspace.common.welcomeNote');
            const policyMemberAccountIDs = Object.values(getMemberAccountIDsForWorkspace(policy?.employeeList, false, false));

            const invitees: Record<string, number> = {};
            actionOriginalMessage.inviteeEmails?.forEach((email, index) => {
                if (!email) {
                    return;
                }
                invitees[email] = actionOriginalMessage.inviteeAccountIDs?.at(index) ?? CONST.DEFAULT_NUMBER_ID;
            });

            addMembersToWorkspace(invitees, `${welcomeNoteSubject}\n\n${welcomeNote}`, policyID, policyMemberAccountIDs, CONST.POLICY.ROLE.USER, formatPhoneNumber);
        }
    }

    const message = ReportActionsUtils.getReportActionMessage(reportAction);
    if (!message) {
        return;
    }

    const updatedMessage: Message = {
        ...message,
        resolution,
    };

    const optimisticReportActions = {
        [reportAction.reportActionID]: {
            originalMessage: {
                resolution,
            },
        },
    };

    const report = allReports?.[`${ONYXKEYS.COLLECTION.REPORT}${reportID}`];
    const reportUpdateDataWithPreviousLastMessage = getReportLastMessage(reportID, optimisticReportActions as ReportActions, isReportArchived);

    const reportUpdateDataWithCurrentLastMessage = {
        lastMessageText: report?.lastMessageText,
        lastVisibleActionCreated: report?.lastVisibleActionCreated,
        lastActorAccountID: report?.lastActorAccountID,
    };

    const optimisticData: OnyxUpdate[] = [
        {
            onyxMethod: Onyx.METHOD.MERGE,
            key: `${ONYXKEYS.COLLECTION.REPORT_ACTIONS}${reportID}`,
            value: {
                [reportAction.reportActionID]: {
                    message: [updatedMessage],
                    originalMessage: {
                        resolution,
                    },
                },
            },
        },
        {
            onyxMethod: Onyx.METHOD.MERGE,
            key: `${ONYXKEYS.COLLECTION.REPORT}${reportID}`,
            value: reportUpdateDataWithPreviousLastMessage,
        },
    ];

    const failureData: OnyxUpdate[] = [
        {
            onyxMethod: Onyx.METHOD.MERGE,
            key: `${ONYXKEYS.COLLECTION.REPORT_ACTIONS}${reportID}`,
            value: {
                [reportAction.reportActionID]: {
                    message: [message],
                    originalMessage: {
                        resolution: null,
                    },
                },
            },
        },
        {
            onyxMethod: Onyx.METHOD.MERGE,
            key: `${ONYXKEYS.COLLECTION.REPORT}${reportID}`,
            value: reportUpdateDataWithCurrentLastMessage, // revert back to the current report last message data in case of failure
        },
    ];

    const parameters: ResolveActionableMentionWhisperParams = {
        reportActionID: reportAction.reportActionID,
        resolution,
    };

    API.write(WRITE_COMMANDS.RESOLVE_ACTIONABLE_MENTION_WHISPER, parameters, {optimisticData, failureData});
}

function resolveActionableMentionConfirmWhisper(
    reportID: string | undefined,
    reportAction: OnyxEntry<ReportAction>,
    resolution: ValueOf<typeof CONST.REPORT.ACTIONABLE_MENTION_INVITE_TO_SUBMIT_EXPENSE_CONFIRM_WHISPER>,
    formatPhoneNumber: LocaleContextProps['formatPhoneNumber'],
    isReportArchived: boolean,
) {
    resolveActionableMentionWhisper(reportID, reportAction, resolution, formatPhoneNumber, undefined, isReportArchived);
}

function resolveActionableReportMentionWhisper(
    reportId: string | undefined,
    reportAction: OnyxEntry<ReportAction>,
    resolution: ValueOf<typeof CONST.REPORT.ACTIONABLE_REPORT_MENTION_WHISPER_RESOLUTION>,
    isReportArchived?: boolean,
) {
    if (!reportAction || !reportId) {
        return;
    }

    const optimisticReportActions = {
        [reportAction.reportActionID]: {
            originalMessage: {
                resolution,
            },
        },
    };

    const report = allReports?.[`${ONYXKEYS.COLLECTION.REPORT}${reportId}`];
    const reportUpdateDataWithPreviousLastMessage = getReportLastMessage(reportId, optimisticReportActions as ReportActions, isReportArchived);

    const reportUpdateDataWithCurrentLastMessage = {
        lastMessageText: report?.lastMessageText,
        lastVisibleActionCreated: report?.lastVisibleActionCreated,
        lastActorAccountID: report?.lastActorAccountID,
    };

    const optimisticData: OnyxUpdate[] = [
        {
            onyxMethod: Onyx.METHOD.MERGE,
            key: `${ONYXKEYS.COLLECTION.REPORT_ACTIONS}${reportId}`,
            value: {
                [reportAction.reportActionID]: {
                    originalMessage: {
                        resolution,
                    },
                },
            } as ReportActions,
        },
        {
            onyxMethod: Onyx.METHOD.MERGE,
            key: `${ONYXKEYS.COLLECTION.REPORT}${reportId}`,
            value: reportUpdateDataWithPreviousLastMessage,
        },
    ];

    const failureData: OnyxUpdate[] = [
        {
            onyxMethod: Onyx.METHOD.MERGE,
            key: `${ONYXKEYS.COLLECTION.REPORT_ACTIONS}${reportId}`,
            value: {
                [reportAction.reportActionID]: {
                    originalMessage: {
                        resolution: null,
                    },
                },
            },
        },
        {
            onyxMethod: Onyx.METHOD.MERGE,
            key: `${ONYXKEYS.COLLECTION.REPORT}${reportId}`,
            value: reportUpdateDataWithCurrentLastMessage, // revert back to the current report last message data in case of failure
        },
    ];

    const parameters: ResolveActionableReportMentionWhisperParams = {
        reportActionID: reportAction.reportActionID,
        resolution,
    };

    API.write(WRITE_COMMANDS.RESOLVE_ACTIONABLE_REPORT_MENTION_WHISPER, parameters, {optimisticData, failureData});
}

function dismissTrackExpenseActionableWhisper(reportID: string | undefined, reportAction: OnyxEntry<ReportAction>): void {
    const isArrayMessage = Array.isArray(reportAction?.message);
    const message = ReportActionsUtils.getReportActionMessage(reportAction);
    if (!message || !reportAction || !reportID) {
        return;
    }

    const updatedMessage: Message = {
        ...message,
        resolution: CONST.REPORT.ACTIONABLE_TRACK_EXPENSE_WHISPER_RESOLUTION.NOTHING,
    };

    const optimisticData: OnyxUpdate[] = [
        {
            onyxMethod: Onyx.METHOD.MERGE,
            key: `${ONYXKEYS.COLLECTION.REPORT_ACTIONS}${reportID}`,
            value: {
                [reportAction.reportActionID]: {
                    message: isArrayMessage ? [updatedMessage] : updatedMessage,
                    originalMessage: {
                        resolution: CONST.REPORT.ACTIONABLE_TRACK_EXPENSE_WHISPER_RESOLUTION.NOTHING,
                    },
                },
            },
        },
    ];

    const failureData: OnyxUpdate[] = [
        {
            onyxMethod: Onyx.METHOD.MERGE,
            key: `${ONYXKEYS.COLLECTION.REPORT_ACTIONS}${reportID}`,
            value: {
                [reportAction.reportActionID]: {
                    message: [message],
                    originalMessage: {
                        resolution: null,
                    },
                },
            },
        },
    ];

    const params = {
        reportActionID: reportAction.reportActionID,
    };

    API.write(WRITE_COMMANDS.DISMISS_TRACK_EXPENSE_ACTIONABLE_WHISPER, params, {optimisticData, failureData});
}

function setGroupDraft(newGroupDraft: Partial<NewGroupChatDraft>) {
    Onyx.merge(ONYXKEYS.NEW_GROUP_CHAT_DRAFT, newGroupDraft);
}

function exportToIntegration(reportID: string, connectionName: ConnectionName) {
    const action = buildOptimisticExportIntegrationAction(connectionName);
    const optimisticReportActionID = action.reportActionID;

    const optimisticData: OnyxUpdate[] = [
        {
            onyxMethod: Onyx.METHOD.MERGE,
            key: `${ONYXKEYS.COLLECTION.REPORT_ACTIONS}${reportID}`,
            value: {
                [optimisticReportActionID]: action,
            },
        },
    ];

    const failureData: OnyxUpdate[] = [
        {
            onyxMethod: Onyx.METHOD.MERGE,
            key: `${ONYXKEYS.COLLECTION.REPORT_ACTIONS}${reportID}`,
            value: {
                [optimisticReportActionID]: {
                    errors: getMicroSecondOnyxErrorWithTranslationKey('common.genericErrorMessage'),
                },
            },
        },
    ];

    const params = {
        reportIDList: reportID,
        connectionName,
        type: 'MANUAL',
        optimisticReportActions: JSON.stringify({
            [reportID]: optimisticReportActionID,
        }),
    } satisfies ReportExportParams;

    API.write(WRITE_COMMANDS.REPORT_EXPORT, params, {optimisticData, failureData});
}

function markAsManuallyExported(reportID: string, connectionName: ConnectionName) {
    const action = buildOptimisticExportIntegrationAction(connectionName, true);
    const label = CONST.POLICY.CONNECTIONS.NAME_USER_FRIENDLY[connectionName];
    const optimisticReportActionID = action.reportActionID;

    const optimisticData: OnyxUpdate[] = [
        {
            onyxMethod: Onyx.METHOD.MERGE,
            key: `${ONYXKEYS.COLLECTION.REPORT_ACTIONS}${reportID}`,
            value: {
                [optimisticReportActionID]: action,
            },
        },
    ];

    const successData: OnyxUpdate[] = [
        {
            onyxMethod: Onyx.METHOD.MERGE,
            key: `${ONYXKEYS.COLLECTION.REPORT_ACTIONS}${reportID}`,
            value: {
                [optimisticReportActionID]: {
                    pendingAction: null,
                },
            },
        },
    ];

    const failureData: OnyxUpdate[] = [
        {
            onyxMethod: Onyx.METHOD.MERGE,
            key: `${ONYXKEYS.COLLECTION.REPORT_ACTIONS}${reportID}`,
            value: {
                [optimisticReportActionID]: {
                    errors: getMicroSecondOnyxErrorWithTranslationKey('common.genericErrorMessage'),
                },
            },
        },
    ];

    const params = {
        markedManually: true,
        data: JSON.stringify([
            {
                reportID,
                label,
                optimisticReportActionID,
            },
        ]),
    } satisfies MarkAsExportedParams;

    API.write(WRITE_COMMANDS.MARK_AS_EXPORTED, params, {optimisticData, successData, failureData});
}

function exportReportToCSV({reportID, transactionIDList}: ExportReportCSVParams, onDownloadFailed: () => void) {
    let reportIDParam = reportID;
    const allReportTransactions = getReportTransactions(reportID).filter((transaction) => transaction.pendingAction !== CONST.RED_BRICK_ROAD_PENDING_ACTION.DELETE);
    const allTransactionIDs = allReportTransactions.map((transaction) => transaction.transactionID);
    if (allTransactionIDs.length !== transactionIDList.length) {
        reportIDParam = '-1';
    }
    const finalParameters = enhanceParameters(WRITE_COMMANDS.EXPORT_REPORT_TO_CSV, {
        reportID: reportIDParam,
        transactionIDList,
    });

    const formData = new FormData();
    Object.entries(finalParameters).forEach(([key, value]) => {
        if (Array.isArray(value)) {
            formData.append(key, value.join(','));
        } else {
            formData.append(key, String(value));
        }
    });

    fileDownload(ApiUtils.getCommandURL({command: WRITE_COMMANDS.EXPORT_REPORT_TO_CSV}), 'Expensify.csv', '', false, formData, CONST.NETWORK.METHOD.POST, onDownloadFailed);
}

function exportReportToPDF({reportID}: ExportReportPDFParams) {
    const optimisticData: OnyxUpdate[] = [
        {
            onyxMethod: Onyx.METHOD.SET,
            key: `${ONYXKEYS.COLLECTION.NVP_EXPENSIFY_REPORT_PDF_FILENAME}${reportID}`,
            value: null,
        },
    ];

    const failureData: OnyxUpdate[] = [
        {
            onyxMethod: Onyx.METHOD.MERGE,
            key: `${ONYXKEYS.COLLECTION.NVP_EXPENSIFY_REPORT_PDF_FILENAME}${reportID}`,
            value: 'error',
        },
    ];
    const params = {
        reportID,
    } satisfies ExportReportPDFParams;

    API.write(WRITE_COMMANDS.EXPORT_REPORT_TO_PDF, params, {optimisticData, failureData});
}

function downloadReportPDF(fileName: string, reportName: string) {
    const baseURL = addTrailingForwardSlash(getOldDotURLFromEnvironment(environment));
    const downloadFileName = `${reportName}.pdf`;
    setDownload(fileName, true);
    const pdfURL = `${baseURL}secure?secureType=pdfreport&filename=${encodeURIComponent(fileName)}&downloadName=${encodeURIComponent(downloadFileName)}&email=${encodeURIComponent(
        currentUserEmail ?? '',
    )}`;
    // The shouldOpenExternalLink parameter must always be set to
    // true to avoid CORS errors for as long as we use the OD URL.
    // See https://github.com/Expensify/App/issues/61937
    fileDownload(addEncryptedAuthTokenToURL(pdfURL, true), downloadFileName, '', true).then(() => setDownload(fileName, false));
}

function setDeleteTransactionNavigateBackUrl(url: string) {
    Onyx.set(ONYXKEYS.NVP_DELETE_TRANSACTION_NAVIGATE_BACK_URL, url);
}

function clearDeleteTransactionNavigateBackUrl() {
    Onyx.merge(ONYXKEYS.NVP_DELETE_TRANSACTION_NAVIGATE_BACK_URL, null);
}

/** Deletes a report and un-reports all transactions on the report along with its reportActions, any linked reports and any linked IOU report actions. */
function deleteAppReport(reportID: string | undefined) {
    if (!reportID) {
        Log.warn('[Report] deleteReport called with no reportID');
        return;
    }
    const optimisticData: OnyxUpdate[] = [];
    const successData: OnyxUpdate[] = [];
    const failureData: OnyxUpdate[] = [];

    const report = allReports?.[`${ONYXKEYS.COLLECTION.REPORT}${reportID}`];

    let selfDMReportID = findSelfDMReportID();
    let selfDMReport = allReports?.[`${ONYXKEYS.COLLECTION.REPORT}${selfDMReportID}`];
    let createdAction: ReportAction;
    let selfDMParameters: SelfDMParameters = {};

    if (!selfDMReport) {
        const currentTime = DateUtils.getDBTime();
        selfDMReport = buildOptimisticSelfDMReport(currentTime);
        selfDMReportID = selfDMReport.reportID;
        createdAction = buildOptimisticCreatedReportAction(currentUserEmail ?? '', currentTime);
        selfDMParameters = {reportID: selfDMReport.reportID, createdReportActionID: createdAction.reportActionID};
        optimisticData.push(
            {
                onyxMethod: Onyx.METHOD.SET,
                key: `${ONYXKEYS.COLLECTION.REPORT}${selfDMReport.reportID}`,
                value: {
                    ...selfDMReport,
                    pendingFields: {
                        createChat: CONST.RED_BRICK_ROAD_PENDING_ACTION.ADD,
                    },
                },
            },
            {
                onyxMethod: Onyx.METHOD.MERGE,
                key: `${ONYXKEYS.COLLECTION.REPORT_METADATA}${selfDMReport.reportID}`,
                value: {
                    isOptimisticReport: true,
                },
            },
            {
                onyxMethod: Onyx.METHOD.SET,
                key: `${ONYXKEYS.COLLECTION.REPORT_ACTIONS}${selfDMReport.reportID}`,
                value: {
                    [createdAction.reportActionID]: createdAction,
                },
            },
        );

        successData.push(
            {
                onyxMethod: Onyx.METHOD.MERGE,
                key: `${ONYXKEYS.COLLECTION.REPORT}${selfDMReport.reportID}`,
                value: {
                    pendingFields: {
                        createChat: null,
                    },
                },
            },
            {
                onyxMethod: Onyx.METHOD.MERGE,
                key: `${ONYXKEYS.COLLECTION.REPORT_METADATA}${selfDMReport.reportID}`,
                value: {
                    isOptimisticReport: false,
                },
            },
            {
                onyxMethod: Onyx.METHOD.MERGE,
                key: `${ONYXKEYS.COLLECTION.REPORT_ACTIONS}${selfDMReport.reportID}`,
                value: {
                    [createdAction.reportActionID]: {
                        pendingAction: null,
                    },
                },
            },
        );
    }

    // 1. Get all report transactions
    const reportActionsForReport = allReportActions?.[reportID];
    const transactionIDToReportActionAndThreadData: Record<string, TransactionThreadInfo> = {};

    Object.values(reportActionsForReport ?? {}).forEach((reportAction) => {
        if (!ReportActionsUtils.isMoneyRequestAction(reportAction)) {
            return;
        }

        if (ReportActionsUtils.isDeletedAction(reportAction)) {
            return;
        }

        const originalMessage = ReportActionsUtils.getOriginalMessage(reportAction);
        if (originalMessage?.type !== CONST.IOU.REPORT_ACTION_TYPE.CREATE && originalMessage?.type !== CONST.IOU.REPORT_ACTION_TYPE.TRACK) {
            return;
        }

        const transactionID = ReportActionsUtils.getOriginalMessage(reportAction)?.IOUTransactionID;
        const childReportID = reportAction.childReportID;
        const newReportActionID = rand64();

        // 1. Update the transaction and its violations
        if (transactionID) {
            const transaction = allTransactions?.[`${ONYXKEYS.COLLECTION.TRANSACTION}${transactionID}`];
            const transactionViolations = allTransactionViolations?.[`${ONYXKEYS.COLLECTION.TRANSACTION_VIOLATIONS}${transactionID}`];

            optimisticData.push(
                {
                    onyxMethod: Onyx.METHOD.MERGE,
                    key: `${ONYXKEYS.COLLECTION.TRANSACTION}${transactionID}`,
                    value: {reportID: CONST.REPORT.UNREPORTED_REPORT_ID, comment: {hold: null}},
                },
                {
                    onyxMethod: Onyx.METHOD.MERGE,
                    key: `${ONYXKEYS.COLLECTION.TRANSACTION_VIOLATIONS}${transactionID}`,
                    value: null,
                },
            );

            failureData.push(
                {
                    onyxMethod: Onyx.METHOD.MERGE,
                    key: `${ONYXKEYS.COLLECTION.TRANSACTION}${transactionID}`,
                    value: {reportID: transaction?.reportID, comment: {hold: transaction?.comment?.hold}},
                },
                {
                    onyxMethod: Onyx.METHOD.MERGE,
                    key: `${ONYXKEYS.COLLECTION.TRANSACTION_VIOLATIONS}${transactionID}`,
                    value: transactionViolations,
                },
            );

            if (isOnHold(transaction)) {
                const unHoldAction = buildOptimisticUnHoldReportAction();
                optimisticData.push({
                    onyxMethod: Onyx.METHOD.MERGE,
                    key: `${ONYXKEYS.COLLECTION.REPORT_ACTIONS}${childReportID}`,
                    value: {[unHoldAction.reportActionID]: unHoldAction},
                });

                successData.push({
                    onyxMethod: Onyx.METHOD.MERGE,
                    key: `${ONYXKEYS.COLLECTION.REPORT_ACTIONS}${childReportID}`,
                    value: {[unHoldAction.reportActionID]: {pendingAction: null}},
                });

                failureData.push({
                    onyxMethod: Onyx.METHOD.MERGE,
                    key: `${ONYXKEYS.COLLECTION.REPORT_ACTIONS}${childReportID}`,
                    value: {[unHoldAction.reportActionID]: null},
                });

                transactionIDToReportActionAndThreadData[transactionID] = {
                    ...transactionIDToReportActionAndThreadData[transactionID],
                    unholdReportActionID: unHoldAction.reportActionID,
                };
            }
        }

        // 2. Move the report action to self DM
        const updatedReportAction = {
            ...reportAction,
            originalMessage: {
                // eslint-disable-next-line @typescript-eslint/no-deprecated
                ...reportAction.originalMessage,
                IOUReportID: CONST.REPORT.UNREPORTED_REPORT_ID,
                type: CONST.IOU.TYPE.TRACK,
            },
            reportActionID: newReportActionID,
            pendingAction: CONST.RED_BRICK_ROAD_PENDING_ACTION.ADD,
        };

        optimisticData.push({
            onyxMethod: Onyx.METHOD.MERGE,
            key: `${ONYXKEYS.COLLECTION.REPORT_ACTIONS}${selfDMReportID}`,
            value: {[newReportActionID]: updatedReportAction},
        });

        successData.push({
            onyxMethod: Onyx.METHOD.MERGE,
            key: `${ONYXKEYS.COLLECTION.REPORT_ACTIONS}${selfDMReportID}`,
            value: {[newReportActionID]: {pendingAction: null}},
        });

        failureData.push({
            onyxMethod: Onyx.METHOD.MERGE,
            key: `${ONYXKEYS.COLLECTION.REPORT_ACTIONS}${selfDMReportID}`,
            value: {[newReportActionID]: null},
        });

        // 3. Update transaction thread
        optimisticData.push(
            {
                onyxMethod: Onyx.METHOD.MERGE,
                key: `${ONYXKEYS.COLLECTION.REPORT}${childReportID}`,
                value: {
                    parentReportActionID: newReportActionID,
                    parentReportID: selfDMReportID,
                    chatReportID: selfDMReportID,
                    policyID: CONST.POLICY.ID_FAKE,
                },
            },
            {
                onyxMethod: Onyx.METHOD.MERGE,
                key: `${ONYXKEYS.COLLECTION.REPORT_ACTIONS}${childReportID}`,
                value: {
                    [newReportActionID]: {
                        actionName: CONST.REPORT.ACTIONS.TYPE.IOU,
                        originalMessage: {
                            IOUTransactionID: transactionID,
                            movedToReportID: selfDMReportID,
                        },
                    },
                },
            },
        );

        // 4. Add UNREPORTED_TRANSACTION report action
        const unreportedAction = buildOptimisticUnreportedTransactionAction(childReportID, reportID);

        optimisticData.push({
            onyxMethod: Onyx.METHOD.MERGE,
            key: `${ONYXKEYS.COLLECTION.REPORT_ACTIONS}${childReportID}`,
            value: {[unreportedAction.reportActionID]: unreportedAction},
        });

        successData.push({
            onyxMethod: Onyx.METHOD.MERGE,
            key: `${ONYXKEYS.COLLECTION.REPORT_ACTIONS}${childReportID}`,
            value: {[unreportedAction.reportActionID]: {pendingAction: null}},
        });

        failureData.push({
            onyxMethod: Onyx.METHOD.MERGE,
            key: `${ONYXKEYS.COLLECTION.REPORT_ACTIONS}${childReportID}`,
            value: {[unreportedAction.reportActionID]: null},
        });

        if (transactionID) {
            transactionIDToReportActionAndThreadData[transactionID] = {
                ...transactionIDToReportActionAndThreadData[transactionID],
                moneyRequestPreviewReportActionID: newReportActionID,
                movedReportActionID: unreportedAction?.reportActionID,
            };
        }
    });

    // 6. Delete report actions on the report
    optimisticData.push({
        onyxMethod: Onyx.METHOD.MERGE,
        key: `${ONYXKEYS.COLLECTION.REPORT_ACTIONS}${reportID}`,
        value: null,
    });

    failureData.push({
        onyxMethod: Onyx.METHOD.MERGE,
        key: `${ONYXKEYS.COLLECTION.REPORT_ACTIONS}${reportID}`,
        value: reportActionsForReport,
    });

    // 7. Delete the report
    optimisticData.push({
        onyxMethod: Onyx.METHOD.MERGE,
        key: `${ONYXKEYS.COLLECTION.REPORT}${reportID}`,
        value: null,
    });

    failureData.push({
        onyxMethod: Onyx.METHOD.MERGE,
        key: `${ONYXKEYS.COLLECTION.REPORT}${reportID}`,
        value: report,
    });

    // 8. Delete chat report preview
    const reportActionID = report?.parentReportActionID;
    const reportAction = allReportActions?.[reportID];
    const parentReportID = report?.parentReportID;

    if (reportActionID) {
        optimisticData.push({
            onyxMethod: Onyx.METHOD.MERGE,
            key: `${ONYXKEYS.COLLECTION.REPORT_ACTIONS}${parentReportID}`,
            value: {
                [reportActionID]: null,
            },
        });

        failureData.push({
            onyxMethod: Onyx.METHOD.MERGE,
            key: `${ONYXKEYS.COLLECTION.REPORT_ACTIONS}${parentReportID}`,
            value: {
                [reportActionID]: reportAction,
            },
        });
    }

    const chatReport = getReportOrDraftReport(report?.parentReportID);
    if (chatReport) {
        optimisticData.push({
            onyxMethod: Onyx.METHOD.MERGE,
            key: `${ONYXKEYS.COLLECTION.REPORT}${report?.parentReportID}`,
            value: {hasOutstandingChildRequest: hasOutstandingChildRequest(chatReport, report?.reportID)},
        });
    }

    failureData.push({
        onyxMethod: Onyx.METHOD.MERGE,
        key: `${ONYXKEYS.COLLECTION.REPORT}${report?.parentReportID}`,
        value: {hasOutstandingChildRequest: report?.hasOutstandingChildRequest},
    });

    const parameters: DeleteAppReportParams = {
        reportID,
        transactionIDToReportActionAndThreadData: JSON.stringify(transactionIDToReportActionAndThreadData),
        selfDMReportID: selfDMParameters.reportID,
        selfDMCreatedReportActionID: selfDMParameters.createdReportActionID,
    };

    API.write(WRITE_COMMANDS.DELETE_APP_REPORT, parameters, {optimisticData, successData, failureData});
}

/**
 * Moves an IOU report to a policy by converting it to an expense report
 * @param reportID - The ID of the IOU report to move
 * @param policy - The policy to move the report to
 * @param isFromSettlementButton - Whether the action is from report preview
 */
function moveIOUReportToPolicy(
    reportID: string,
    policy: Policy,
    isFromSettlementButton?: boolean,
): {policyExpenseChatReportID?: string; useTemporaryOptimisticExpenseChatReportID: boolean} | undefined {
    const iouReport = allReports?.[`${ONYXKEYS.COLLECTION.REPORT}${reportID}`];
<<<<<<< HEAD
    // This will be fixed as part of https://github.com/Expensify/Expensify/issues/507850
    // eslint-disable-next-line @typescript-eslint/no-deprecated
    const policy = getPolicy(policyID);
=======
>>>>>>> 51912a95

    // This flow only works for IOU reports
    if (!policy || !iouReport || !isIOUReportUsingReport(iouReport)) {
        return;
    }
    const isReimbursed = isReportManuallyReimbursed(iouReport);

    // We do not want to create negative amount expenses
    if (!isReimbursed && ReportActionsUtils.hasRequestFromCurrentAccount(reportID, iouReport.managerID ?? CONST.DEFAULT_NUMBER_ID) && !isFromSettlementButton) {
        return;
    }

    const policyID = policy.id;
    const iouReportID = iouReport.reportID;
    const employeeAccountID = iouReport.ownerAccountID;
    const expenseChatReportId = getPolicyExpenseChat(employeeAccountID, policyID)?.reportID;
    const useTemporaryOptimisticExpenseChatReportID = !expenseChatReportId;
    const optimisticExpenseChatReportID = expenseChatReportId ?? generateReportID();

    const {optimisticData, successData, failureData, movedExpenseReportAction, movedReportAction} = convertIOUReportToExpenseReport(
        iouReport,
        policy,
        policyID,
        optimisticExpenseChatReportID,
    );

    const parameters: MoveIOUReportToExistingPolicyParams = {
        iouReportID,
        policyID,
        changePolicyReportActionID: movedExpenseReportAction.reportActionID,
        dmMovedReportActionID: movedReportAction.reportActionID,
        optimisticReportID: optimisticExpenseChatReportID,
    };

    API.write(WRITE_COMMANDS.MOVE_IOU_REPORT_TO_EXISTING_POLICY, parameters, {optimisticData, successData, failureData});
    return {policyExpenseChatReportID: optimisticExpenseChatReportID, useTemporaryOptimisticExpenseChatReportID};
}

/**
 * Moves an IOU report to a policy by converting it to an expense report
 * @param reportID - The ID of the IOU report to move
 */
function moveIOUReportToPolicyAndInviteSubmitter(
    reportID: string,
    policy: Policy,
    formatPhoneNumber: LocaleContextProps['formatPhoneNumber'],
): {policyExpenseChatReportID?: string} | undefined {
    const iouReport = allReports?.[`${ONYXKEYS.COLLECTION.REPORT}${reportID}`];
<<<<<<< HEAD
    // This will be fixed as part of https://github.com/Expensify/Expensify/issues/507850
    // eslint-disable-next-line @typescript-eslint/no-deprecated
    const policy = getPolicy(policyID);
=======
>>>>>>> 51912a95

    if (!policy || !iouReport) {
        return;
    }

    const isPolicyAdmin = isPolicyAdminPolicyUtils(policy);
    const submitterAccountID = iouReport.ownerAccountID;
    const submitterEmail = PersonalDetailsUtils.getLoginByAccountID(submitterAccountID ?? CONST.DEFAULT_NUMBER_ID);
    const submitterLogin = PhoneNumber.addSMSDomainIfPhoneNumber(submitterEmail);
    const policyID = policy.id;

    // This flow only works for admins moving an IOU report to a policy where the submitter is NOT yet a member of the policy
    if (!isPolicyAdmin || !isIOUReportUsingReport(iouReport) || !submitterAccountID || !submitterEmail || isPolicyMember(policy, submitterLogin)) {
        return;
    }

    const isReimbursed = isReportManuallyReimbursed(iouReport);

    // We only allow moving IOU report to a policy if it doesn't have requests from multiple users, as we do not want to create negative amount expenses
    if (!isReimbursed && ReportActionsUtils.hasRequestFromCurrentAccount(reportID, iouReport.managerID ?? CONST.DEFAULT_NUMBER_ID)) {
        return;
    }

    const optimisticData: OnyxUpdate[] = [];
    const successData: OnyxUpdate[] = [];
    const failureData: OnyxUpdate[] = [];

    // Optimistically add the submitter to the workspace and create a expense chat for them
    const policyKey = `${ONYXKEYS.COLLECTION.POLICY}${policyID}` as const;
    const invitedEmailsToAccountIDs: InvitedEmailsToAccountIDs = {
        [submitterEmail]: submitterAccountID,
    };

    // Set up new member optimistic data
    const role = CONST.POLICY.ROLE.USER;

    // Get personal details onyx data (similar to addMembersToWorkspace)
    const {newAccountIDs, newLogins} = PersonalDetailsUtils.getNewAccountIDsAndLogins([submitterLogin], [submitterAccountID]);
    const newPersonalDetailsOnyxData = PersonalDetailsUtils.getPersonalDetailsOnyxDataForOptimisticUsers(newLogins, newAccountIDs, formatPhoneNumber);

    // Build announce room members data for the new member
    const announceRoomMembers = buildRoomMembersOnyxData(CONST.REPORT.CHAT_TYPE.POLICY_ANNOUNCE, policyID, [submitterAccountID]);

    // Create policy expense chat for the submitter
    const policyExpenseChats = createPolicyExpenseChats(policyID, invitedEmailsToAccountIDs);
    const optimisticPolicyExpenseChatReportID = policyExpenseChats.reportCreationData[submitterEmail].reportID;
    const optimisticPolicyExpenseChatCreatedReportActionID = policyExpenseChats.reportCreationData[submitterEmail].reportActionID;

    // Set up optimistic member state
    const optimisticMembersState: OnyxCollectionInputValue<PolicyEmployee> = {
        [submitterLogin]: {
            role,
            email: submitterLogin,
            pendingAction: CONST.RED_BRICK_ROAD_PENDING_ACTION.ADD,
            submitsTo: getDefaultApprover(allPolicies?.[policyKey]),
        },
    };

    const successMembersState: OnyxCollectionInputValue<PolicyEmployee> = {
        [submitterLogin]: {pendingAction: null},
    };

    const failureMembersState: OnyxCollectionInputValue<PolicyEmployee> = {
        [submitterLogin]: {
            errors: getMicroSecondOnyxErrorWithTranslationKey('workspace.people.error.genericAdd'),
        },
    };

    optimisticData.push({
        onyxMethod: Onyx.METHOD.MERGE,
        key: policyKey,
        value: {
            employeeList: optimisticMembersState,
        },
    });

    successData.push({
        onyxMethod: Onyx.METHOD.MERGE,
        key: policyKey,
        value: {
            employeeList: successMembersState,
        },
    });

    failureData.push({
        onyxMethod: Onyx.METHOD.MERGE,
        key: policyKey,
        value: {
            employeeList: failureMembersState,
        },
    });

    optimisticData.push(...newPersonalDetailsOnyxData.optimisticData, ...policyExpenseChats.onyxOptimisticData, ...announceRoomMembers.optimisticData);
    successData.push(...newPersonalDetailsOnyxData.finallyData, ...policyExpenseChats.onyxSuccessData, ...announceRoomMembers.successData);
    failureData.push(...policyExpenseChats.onyxFailureData, ...announceRoomMembers.failureData);

    const {
        optimisticData: convertedOptimisticData,
        successData: convertedSuccessData,
        failureData: convertedFailureData,
        movedExpenseReportAction,
        movedReportAction,
    } = convertIOUReportToExpenseReport(iouReport, policy, policyID, optimisticPolicyExpenseChatReportID);

    optimisticData.push(...convertedOptimisticData);
    successData.push(...convertedSuccessData);
    failureData.push(...convertedFailureData);

    const parameters: MoveIOUReportToPolicyAndInviteSubmitterParams = {
        iouReportID: reportID,
        policyID,
        policyExpenseChatReportID: optimisticPolicyExpenseChatReportID ?? String(CONST.DEFAULT_NUMBER_ID),
        policyExpenseCreatedReportActionID: optimisticPolicyExpenseChatCreatedReportActionID ?? String(CONST.DEFAULT_NUMBER_ID),
        changePolicyReportActionID: movedExpenseReportAction.reportActionID,
        dmMovedReportActionID: movedReportAction.reportActionID,
    };

    API.write(WRITE_COMMANDS.MOVE_IOU_REPORT_TO_POLICY_AND_INVITE_SUBMITTER, parameters, {optimisticData, successData, failureData});
    return {policyExpenseChatReportID: optimisticPolicyExpenseChatReportID};
}

function convertIOUReportToExpenseReport(iouReport: Report, policy: Policy, policyID: string, optimisticPolicyExpenseChatReportID: string) {
    const optimisticData: OnyxUpdate[] = [];
    const successData: OnyxUpdate[] = [];
    const failureData: OnyxUpdate[] = [];

    const expenseReport = {
        ...iouReport,
        chatReportID: optimisticPolicyExpenseChatReportID,
        policyID,
        policyName: policy.name,
        parentReportID: optimisticPolicyExpenseChatReportID,
        type: CONST.REPORT.TYPE.EXPENSE,
        total: -(iouReport?.total ?? 0),
    };

    const nextApproverAccountID = getNextApproverAccountID(iouReport, true);
    if (iouReport.managerID !== nextApproverAccountID) {
        expenseReport.stateNum = CONST.REPORT.STATE_NUM.OPEN;
        expenseReport.statusNum = CONST.REPORT.STATUS_NUM.OPEN;
        expenseReport.managerID = nextApproverAccountID;
    }

    const titleReportField = getTitleReportField(getReportFieldsByPolicyID(policyID) ?? {});
    if (!!titleReportField && isPaidGroupPolicy(policy)) {
        expenseReport.reportName = populateOptimisticReportFormula(titleReportField.defaultValue, expenseReport, policy);
    }

    const reportID = iouReport.reportID;

    optimisticData.push({
        onyxMethod: Onyx.METHOD.MERGE,
        key: `${ONYXKEYS.COLLECTION.REPORT}${reportID}`,
        value: expenseReport,
    });
    failureData.push({
        onyxMethod: Onyx.METHOD.MERGE,
        key: `${ONYXKEYS.COLLECTION.REPORT}${reportID}`,
        value: iouReport,
    });

    // The expense report transactions need to have the amount reversed to negative values
    const reportTransactions = getReportTransactions(reportID);

    // For performance reasons, we are going to compose a merge collection data for transactions
    const transactionsOptimisticData: Record<string, Transaction> = {};
    const transactionFailureData: Record<string, Transaction> = {};
    reportTransactions.forEach((transaction) => {
        transactionsOptimisticData[`${ONYXKEYS.COLLECTION.TRANSACTION}${transaction.transactionID}`] = {
            ...transaction,
            amount: -transaction.amount,
            modifiedAmount: transaction.modifiedAmount ? -transaction.modifiedAmount : 0,
        };

        transactionFailureData[`${ONYXKEYS.COLLECTION.TRANSACTION}${transaction.transactionID}`] = transaction;
    });

    optimisticData.push({
        onyxMethod: Onyx.METHOD.MERGE_COLLECTION,
        key: `${ONYXKEYS.COLLECTION.TRANSACTION}`,
        value: transactionsOptimisticData,
    });
    failureData.push({
        onyxMethod: Onyx.METHOD.MERGE_COLLECTION,
        key: `${ONYXKEYS.COLLECTION.TRANSACTION}`,
        value: transactionFailureData,
    });

    // We need to move the report preview action from the DM to the expense chat.
    const oldChatReportID = iouReport.chatReportID;
    const reportPreviewActionID = iouReport.parentReportActionID;
    const reportPreview = !!oldChatReportID && !!reportPreviewActionID ? allReportActions?.[oldChatReportID]?.[reportPreviewActionID] : undefined;

    if (reportPreview?.reportActionID) {
        optimisticData.push({
            onyxMethod: Onyx.METHOD.MERGE,
            key: `${ONYXKEYS.COLLECTION.REPORT_ACTIONS}${oldChatReportID}`,
            value: {[reportPreview.reportActionID]: null},
        });
        failureData.push({
            onyxMethod: Onyx.METHOD.MERGE,
            key: `${ONYXKEYS.COLLECTION.REPORT_ACTIONS}${oldChatReportID}`,
            value: {[reportPreview.reportActionID]: reportPreview},
        });

        // Add the reportPreview action to expense chat
        optimisticData.push({
            onyxMethod: Onyx.METHOD.MERGE,
            key: `${ONYXKEYS.COLLECTION.REPORT_ACTIONS}${optimisticPolicyExpenseChatReportID}`,
            value: {[reportPreview.reportActionID]: {...reportPreview, childReportName: expenseReport.reportName, created: DateUtils.getDBTime()}},
        });
        failureData.push({
            onyxMethod: Onyx.METHOD.MERGE,
            key: `${ONYXKEYS.COLLECTION.REPORT_ACTIONS}${optimisticPolicyExpenseChatReportID}`,
            value: {[reportPreview.reportActionID]: null},
        });
    }

    // Create MOVED report action and add it to the expense report which indicates to the user where the report has been moved
    const movedExpenseReportAction = buildOptimisticMovedReportAction(iouReport.policyID, policyID, optimisticPolicyExpenseChatReportID, reportID, policy.name, true);
    optimisticData.push({
        onyxMethod: Onyx.METHOD.MERGE,
        key: `${ONYXKEYS.COLLECTION.REPORT_ACTIONS}${reportID}`,
        value: {[movedExpenseReportAction.reportActionID]: movedExpenseReportAction},
    });
    successData.push({
        onyxMethod: Onyx.METHOD.MERGE,
        key: `${ONYXKEYS.COLLECTION.REPORT_ACTIONS}${reportID}`,
        value: {
            [movedExpenseReportAction.reportActionID]: {
                ...movedExpenseReportAction,
                pendingAction: null,
            },
        },
    });
    failureData.push({
        onyxMethod: Onyx.METHOD.MERGE,
        key: `${ONYXKEYS.COLLECTION.REPORT_ACTIONS}${reportID}`,
        value: {[movedExpenseReportAction.reportActionID]: null},
    });

    // To optimistically remove the GBR from the DM we need to update the hasOutstandingChildRequest param to false
    optimisticData.push({
        onyxMethod: Onyx.METHOD.MERGE,
        key: `${ONYXKEYS.COLLECTION.REPORT}${oldChatReportID}`,
        value: {
            hasOutstandingChildRequest: false,
            iouReportID: null,
        },
    });
    failureData.push({
        onyxMethod: Onyx.METHOD.MERGE,
        key: `${ONYXKEYS.COLLECTION.REPORT}${oldChatReportID}`,
        value: {
            hasOutstandingChildRequest: true,
            iouReportID: reportID,
        },
    });

    // Create the MOVED report action and add it to the DM chat which indicates to the user where the report has been moved
    const movedReportAction = buildOptimisticMovedReportAction(iouReport.policyID, policyID, optimisticPolicyExpenseChatReportID, reportID, policy.name);
    optimisticData.push({
        onyxMethod: Onyx.METHOD.MERGE,
        key: `${ONYXKEYS.COLLECTION.REPORT_ACTIONS}${oldChatReportID}`,
        value: {[movedReportAction.reportActionID]: movedReportAction},
    });
    failureData.push({
        onyxMethod: Onyx.METHOD.MERGE,
        key: `${ONYXKEYS.COLLECTION.REPORT_ACTIONS}${oldChatReportID}`,
        value: {[movedReportAction.reportActionID]: null},
    });

    return {optimisticData, successData, failureData, movedExpenseReportAction, movedReportAction};
}

/**
 * Dismisses the change report policy educational modal so that it doesn't show up again.
 */
function dismissChangePolicyModal() {
    const date = new Date();
    const optimisticData = [
        {
            onyxMethod: Onyx.METHOD.MERGE,
            key: ONYXKEYS.NVP_DISMISSED_PRODUCT_TRAINING,
            value: {
                [CONST.CHANGE_POLICY_TRAINING_MODAL]: {
                    timestamp: DateUtils.getDBTime(date.valueOf()),
                    dismissedMethod: 'click',
                },
            },
        },
    ];
    API.write(WRITE_COMMANDS.DISMISS_PRODUCT_TRAINING, {name: CONST.CHANGE_POLICY_TRAINING_MODAL, dismissedMethod: 'click'}, {optimisticData});
}

/**
 * @private
 * Builds a map of parentReportID to child report IDs for efficient traversal.
 */
function buildReportIDToThreadsReportIDsMap(): Record<string, string[]> {
    const reportIDToThreadsReportIDsMap: Record<string, string[]> = {};
    Object.values(allReports ?? {}).forEach((report) => {
        if (!report?.parentReportID) {
            return;
        }
        if (!reportIDToThreadsReportIDsMap[report.parentReportID]) {
            reportIDToThreadsReportIDsMap[report.parentReportID] = [];
        }
        reportIDToThreadsReportIDsMap[report.parentReportID].push(report.reportID);
    });
    return reportIDToThreadsReportIDsMap;
}

/**
 * @private
 * Recursively updates the policyID for a report and all its child reports.
 */
function updatePolicyIdForReportAndThreads(
    currentReportID: string,
    policyID: string,
    reportIDToThreadsReportIDsMap: Record<string, string[]>,
    optimisticData: OnyxUpdate[],
    failureData: OnyxUpdate[],
) {
    const currentReport = allReports?.[`${ONYXKEYS.COLLECTION.REPORT}${currentReportID}`];
    const originalPolicyID = currentReport?.policyID;

    if (originalPolicyID) {
        optimisticData.push({
            onyxMethod: Onyx.METHOD.MERGE,
            key: `${ONYXKEYS.COLLECTION.REPORT}${currentReportID}`,
            value: {policyID},
        });
        failureData.push({
            onyxMethod: Onyx.METHOD.MERGE,
            key: `${ONYXKEYS.COLLECTION.REPORT}${currentReportID}`,
            value: {policyID: originalPolicyID},
        });
    }

    // Recursively process child reports for the current report
    const childReportIDs = reportIDToThreadsReportIDsMap[currentReportID] || [];
    childReportIDs.forEach((childReportID) => {
        updatePolicyIdForReportAndThreads(childReportID, policyID, reportIDToThreadsReportIDsMap, optimisticData, failureData);
    });
}

function navigateToTrainingModal(dismissedProductTrainingNVP: OnyxEntry<DismissedProductTraining>, reportID: string) {
    if (dismissedProductTrainingNVP?.[CONST.CHANGE_POLICY_TRAINING_MODAL]) {
        return;
    }

    // eslint-disable-next-line @typescript-eslint/no-deprecated
    InteractionManager.runAfterInteractions(() => {
        Navigation.navigate(ROUTES.CHANGE_POLICY_EDUCATIONAL.getRoute(ROUTES.REPORT_WITH_ID.getRoute(reportID)));
    });
}

function buildOptimisticChangePolicyData(
    report: Report,
    policy: Policy,
    accountID: number,
    email: string,
    hasViolationsParam: boolean,
    isASAPSubmitBetaEnabled: boolean,
    reportNextStep?: ReportNextStep,
    optimisticPolicyExpenseChatReport?: Report,
    isReportLastVisibleArchived = false,
) {
    const optimisticData: OnyxUpdate[] = [];
    const successData: OnyxUpdate[] = [];
    const failureData: OnyxUpdate[] = [];

    // 1. Optimistically set the policyID on the report (and all its threads) by:
    // 1.1 Preprocess reports to create a map of parentReportID to child reports list of reportIDs
    // 1.2 Recursively update the policyID of the report and all its child reports
    const reportID = report.reportID;
    const reportIDToThreadsReportIDsMap = buildReportIDToThreadsReportIDsMap();
    updatePolicyIdForReportAndThreads(reportID, policy.id, reportIDToThreadsReportIDsMap, optimisticData, failureData);

    // We reopen and reassign the report if the report is open/submitted and the manager is not a member of the new policy. This is to prevent the old manager from seeing a report that they can't action on.
    let newStatusNum = report?.statusNum;
    const isOpenOrSubmitted = isOpenExpenseReport(report) || isProcessingReport(report);
    const managerLogin = PersonalDetailsUtils.getLoginByAccountID(report.managerID ?? CONST.DEFAULT_NUMBER_ID);
    if (isOpenOrSubmitted && managerLogin && !isPolicyMember(policy, managerLogin)) {
        newStatusNum = CONST.REPORT.STATUS_NUM.OPEN;
        optimisticData.push({
            onyxMethod: Onyx.METHOD.MERGE,
            key: `${ONYXKEYS.COLLECTION.REPORT}${reportID}`,
            value: {
                stateNum: CONST.REPORT.STATE_NUM.OPEN,
                statusNum: CONST.REPORT.STATUS_NUM.OPEN,
                managerID: getNextApproverAccountID(report, true),
            },
        });

        failureData.push({
            onyxMethod: Onyx.METHOD.MERGE,
            key: `${ONYXKEYS.COLLECTION.REPORT}${reportID}`,
            value: {
                stateNum: report.stateNum,
                statusNum: report.statusNum,
                managerID: report.managerID,
            },
        });
    }

    if (newStatusNum) {
        optimisticData.push({
            onyxMethod: Onyx.METHOD.MERGE,
            key: `${ONYXKEYS.COLLECTION.NEXT_STEP}${reportID}`,
            value: buildNextStepNew({
                report: {...report, policyID: policy.id},
                predictedNextStatus: newStatusNum,
                policy,
                currentUserAccountIDParam: accountID,
                currentUserEmailParam: email,
                hasViolations: hasViolationsParam,
                isASAPSubmitBetaEnabled,
            }),
        });

        failureData.push({
            onyxMethod: Onyx.METHOD.MERGE,
            key: `${ONYXKEYS.COLLECTION.NEXT_STEP}${reportID}`,
            value: reportNextStep,
        });
    }

    // 2. If this is a thread, we have to mark the parent report preview action as deleted to properly update the UI
    if (report.parentReportID && report.parentReportActionID) {
        const oldWorkspaceChatReportID = report.parentReportID;
        const oldReportPreviewActionID = report.parentReportActionID;
        const oldReportPreviewAction = allReportActions?.[oldWorkspaceChatReportID]?.[oldReportPreviewActionID];
        const deletedTime = DateUtils.getDBTime();
        const firstMessage = Array.isArray(oldReportPreviewAction?.message) ? oldReportPreviewAction.message.at(0) : null;
        const updatedReportPreviewAction = {
            ...oldReportPreviewAction,
            originalMessage: {
                deleted: deletedTime,
            },
            ...(firstMessage && {
                message: [
                    {
                        ...firstMessage,
                        deleted: deletedTime,
                    },
                    ...(Array.isArray(oldReportPreviewAction?.message) ? oldReportPreviewAction.message.slice(1) : []),
                ],
            }),
            ...(!Array.isArray(oldReportPreviewAction?.message) && {
                message: {
                    deleted: deletedTime,
                },
            }),
        };

        optimisticData.push({
            onyxMethod: Onyx.METHOD.MERGE,
            key: `${ONYXKEYS.COLLECTION.REPORT_ACTIONS}${oldWorkspaceChatReportID}`,
            value: {[oldReportPreviewActionID]: updatedReportPreviewAction},
        });
        failureData.push({
            onyxMethod: Onyx.METHOD.MERGE,
            key: `${ONYXKEYS.COLLECTION.REPORT_ACTIONS}${oldWorkspaceChatReportID}`,
            value: {
                [oldReportPreviewActionID]: {
                    ...oldReportPreviewAction,
                    originalMessage: {
                        deleted: null,
                    },
                    ...(!Array.isArray(oldReportPreviewAction?.message) && {
                        message: {
                            deleted: null,
                        },
                    }),
                },
            },
        });

        // Update the expense chat report
        const chatReport = allReports?.[`${ONYXKEYS.COLLECTION.REPORT}${oldWorkspaceChatReportID}`];
        const lastMessageText = getLastVisibleMessage(oldWorkspaceChatReportID, isReportLastVisibleArchived, {
            [oldReportPreviewActionID]: updatedReportPreviewAction as ReportAction,
        })?.lastMessageText;
        const lastVisibleActionCreated = getReportLastMessage(
            oldWorkspaceChatReportID,
            {[oldReportPreviewActionID]: updatedReportPreviewAction as ReportAction},
            isReportLastVisibleArchived,
        )?.lastVisibleActionCreated;

        optimisticData.push({
            onyxMethod: Onyx.METHOD.MERGE,
            key: `${ONYXKEYS.COLLECTION.REPORT}${oldWorkspaceChatReportID}`,
            value: {
                hasOutstandingChildRequest: false,
                iouReportID: null,
                lastMessageText,
                lastVisibleActionCreated,
            },
        });
        failureData.push({
            onyxMethod: Onyx.METHOD.MERGE,
            key: `${ONYXKEYS.COLLECTION.REPORT}${oldWorkspaceChatReportID}`,
            value: chatReport,
        });
    }

    // 3. Optimistically create a new REPORT_PREVIEW reportAction with the newReportPreviewActionID
    // and set it as a parent of the moved report
    const policyExpenseChat = optimisticPolicyExpenseChatReport ?? getPolicyExpenseChat(report.ownerAccountID, policy.id);
    const optimisticReportPreviewAction = buildOptimisticReportPreview(policyExpenseChat, report);

    const newPolicyExpenseChatReportID = policyExpenseChat?.reportID;

    optimisticData.push({
        onyxMethod: Onyx.METHOD.MERGE,
        key: `${ONYXKEYS.COLLECTION.REPORT_ACTIONS}${newPolicyExpenseChatReportID}`,
        value: {[optimisticReportPreviewAction.reportActionID]: optimisticReportPreviewAction},
    });
    successData.push({
        onyxMethod: Onyx.METHOD.MERGE,
        key: `${ONYXKEYS.COLLECTION.REPORT_ACTIONS}${newPolicyExpenseChatReportID}`,
        value: {
            [optimisticReportPreviewAction.reportActionID]: {
                pendingAction: null,
                isOptimisticAction: false,
            },
        },
    });
    failureData.push({
        onyxMethod: Onyx.METHOD.MERGE,
        key: `${ONYXKEYS.COLLECTION.REPORT_ACTIONS}${newPolicyExpenseChatReportID}`,
        value: {[optimisticReportPreviewAction.reportActionID]: null},
    });

    // Set the new report preview action as a parent of the moved report,
    // and set the parentReportID on the moved report as the expense chat reportID
    optimisticData.push({
        onyxMethod: Onyx.METHOD.MERGE,
        key: `${ONYXKEYS.COLLECTION.REPORT}${reportID}`,
        value: {parentReportActionID: optimisticReportPreviewAction.reportActionID, parentReportID: newPolicyExpenseChatReportID},
    });
    failureData.push({
        onyxMethod: Onyx.METHOD.MERGE,
        key: `${ONYXKEYS.COLLECTION.REPORT}${reportID}`,
        value: {parentReportActionID: report.parentReportActionID, parentReportID: report.parentReportID},
    });

    // Set lastVisibleActionCreated
    optimisticData.push({
        onyxMethod: Onyx.METHOD.MERGE,
        key: `${ONYXKEYS.COLLECTION.REPORT}${newPolicyExpenseChatReportID}`,
        value: {lastVisibleActionCreated: optimisticReportPreviewAction?.created},
    });
    failureData.push({
        onyxMethod: Onyx.METHOD.MERGE,
        key: `${ONYXKEYS.COLLECTION.REPORT}${newPolicyExpenseChatReportID}`,
        value: {lastVisibleActionCreated: policyExpenseChat?.lastVisibleActionCreated},
    });

    // 4. Optimistically create a CHANGE_POLICY reportAction on the report using the reportActionID
    const optimisticMovedReportAction = buildOptimisticChangePolicyReportAction(report.policyID, policy.id);
    optimisticData.push({
        onyxMethod: Onyx.METHOD.MERGE,
        key: `${ONYXKEYS.COLLECTION.REPORT_ACTIONS}${reportID}`,
        value: {[optimisticMovedReportAction.reportActionID]: optimisticMovedReportAction},
    });
    successData.push({
        onyxMethod: Onyx.METHOD.MERGE,
        key: `${ONYXKEYS.COLLECTION.REPORT_ACTIONS}${reportID}`,
        value: {
            [optimisticMovedReportAction.reportActionID]: {
                pendingAction: null,
                errors: null,
            },
        },
    });
    failureData.push({
        onyxMethod: Onyx.METHOD.MERGE,
        key: `${ONYXKEYS.COLLECTION.REPORT_ACTIONS}${reportID}`,
        value: {
            [optimisticMovedReportAction.reportActionID]: {
                errors: getMicroSecondTranslationErrorWithTranslationKey('common.genericErrorMessage'),
            },
        },
    });

    const currentSearchQueryJSON = getCurrentSearchQueryJSON();

    // Search data might not have the new policy data so we should add it optimistically.
    if (policy && currentSearchQueryJSON) {
        optimisticData.push({
            onyxMethod: Onyx.METHOD.MERGE,
            key: `${ONYXKEYS.COLLECTION.SNAPSHOT}${currentSearchQueryJSON.hash}` as const,
            value: {
                data: {[`${ONYXKEYS.COLLECTION.POLICY}${policy.id}`]: policy},
            },
        });
    }

    // 5. Make sure the expense report is not archived
    optimisticData.push({
        onyxMethod: Onyx.METHOD.MERGE,
        key: `${ONYXKEYS.COLLECTION.REPORT_NAME_VALUE_PAIRS}${reportID}`,
        value: {
            private_isArchived: null,
        },
    });
    failureData.push({
        onyxMethod: Onyx.METHOD.MERGE,
        key: `${ONYXKEYS.COLLECTION.REPORT_NAME_VALUE_PAIRS}${reportID}`,
        value: {
            private_isArchived: DateUtils.getDBTime(),
        },
    });

    return {optimisticData, successData, failureData, optimisticReportPreviewAction, optimisticMovedReportAction};
}

/**
 * Changes the policy of a report and all its child reports, and moves the report to the new policy's expense chat.
 */
function changeReportPolicy(
    report: Report,
    policy: Policy,
    accountID: number,
    email: string,
    hasViolationsParam: boolean,
    isASAPSubmitBetaEnabled: boolean,
    reportNextStep?: ReportNextStep,
    isReportLastVisibleArchived = false,
) {
    if (!report || !policy || report.policyID === policy.id || !isExpenseReport(report)) {
        return;
    }

    const {optimisticData, successData, failureData, optimisticReportPreviewAction, optimisticMovedReportAction} = buildOptimisticChangePolicyData(
        report,
        policy,
        accountID,
        email,
        hasViolationsParam,
        isASAPSubmitBetaEnabled,
        reportNextStep,
        undefined,
        isReportLastVisibleArchived,
    );

    const params = {
        reportID: report.reportID,
        policyID: policy.id,
        reportPreviewReportActionID: optimisticReportPreviewAction.reportActionID,
        changePolicyReportActionID: optimisticMovedReportAction.reportActionID,
    };
    API.write(WRITE_COMMANDS.CHANGE_REPORT_POLICY, params, {optimisticData, successData, failureData});

    // If the dismissedProductTraining.changeReportModal is not set,
    // navigate to CHANGE_POLICY_EDUCATIONAL and a backTo param for the report page.
    navigateToTrainingModal(nvpDismissedProductTraining, report.reportID);
}

/**
 * Invites the submitter to the new report policy, changes the policy of a report and all its child reports, and moves the report to the new policy's expense chat
 */
function changeReportPolicyAndInviteSubmitter(
    report: Report,
    policy: Policy,
    accountID: number,
    email: string,
    hasViolationsParam: boolean,
    isASAPSubmitBetaEnabled: boolean,
    employeeList: PolicyEmployeeList | undefined,
    formatPhoneNumber: LocaleContextProps['formatPhoneNumber'],
    isReportLastVisibleArchived = false,
) {
    if (!report.reportID || !policy?.id || report.policyID === policy.id || !isExpenseReport(report) || !report.ownerAccountID) {
        return;
    }

    const submitterEmail = PersonalDetailsUtils.getLoginByAccountID(report.ownerAccountID);

    if (!submitterEmail) {
        return;
    }
    const policyMemberAccountIDs = Object.values(getMemberAccountIDsForWorkspace(employeeList, false, false));
    const {optimisticData, successData, failureData, membersChats} = buildAddMembersToWorkspaceOnyxData(
        {[submitterEmail]: report.ownerAccountID},
        policy.id,
        policyMemberAccountIDs,
        CONST.POLICY.ROLE.USER,
        formatPhoneNumber,
        CONST.REPORT.NOTIFICATION_PREFERENCE.ALWAYS,
    );
    const optimisticPolicyExpenseChatReportID = membersChats.reportCreationData[submitterEmail].reportID;
    const optimisticPolicyExpenseChatCreatedReportActionID = membersChats.reportCreationData[submitterEmail].reportActionID;

    if (!optimisticPolicyExpenseChatReportID) {
        return;
    }

    const {
        optimisticData: optimisticChangePolicyData,
        successData: successChangePolicyData,
        failureData: failureChangePolicyData,
        optimisticReportPreviewAction,
        optimisticMovedReportAction,
    } = buildOptimisticChangePolicyData(
        report,
        policy,
        accountID,
        email,
        hasViolationsParam,
        isASAPSubmitBetaEnabled,
        undefined,
        membersChats.reportCreationData[submitterEmail],
        isReportLastVisibleArchived,
    );
    optimisticData.push(...optimisticChangePolicyData);
    successData.push(...successChangePolicyData);
    failureData.push(...failureChangePolicyData);

    const params = {
        reportID: report.reportID,
        policyID: policy.id,
        reportPreviewReportActionID: optimisticReportPreviewAction.reportActionID,
        changePolicyReportActionID: optimisticMovedReportAction.reportActionID,
        policyExpenseChatReportID: optimisticPolicyExpenseChatReportID,
        policyExpenseCreatedReportActionID: optimisticPolicyExpenseChatCreatedReportActionID,
    };
    API.write(WRITE_COMMANDS.CHANGE_REPORT_POLICY_AND_INVITE_SUBMITTER, params, {optimisticData, successData, failureData});

    // If the dismissedProductTraining.changeReportModal is not set,
    // navigate to CHANGE_POLICY_EDUCATIONAL and a backTo param for the report page.
    navigateToTrainingModal(nvpDismissedProductTraining, report.reportID);
}

/**
 * Resolves Concierge category options by adding a comment and updating the report action
 * @param reportID - The report ID where the comment should be added and the report action should be updated
 * @param notifyReportID - The report ID we should notify for new actions. This is usually the same as reportID, except when adding a comment to an expense report with a single transaction thread, in which case we want to notify the parent expense report.
 * @param reportActionID - The specific report action ID to update
 * @param selectedCategory - The category selected by the user
 */
function resolveConciergeCategoryOptions(
    reportID: string | undefined,
    notifyReportID: string | undefined,
    reportActionID: string | undefined,
    selectedCategory: string,
    timezoneParam: Timezone,
) {
    if (!reportID || !reportActionID) {
        return;
    }

    addComment(reportID, notifyReportID ?? reportID, selectedCategory, timezoneParam);

    Onyx.merge(`${ONYXKEYS.COLLECTION.REPORT_ACTIONS}${reportID}`, {
        [reportActionID]: {
            originalMessage: {
                selectedCategory,
            },
        },
    } as Partial<ReportActions>);
}

export type {Video, GuidedSetupData, TaskForParameters, IntroSelected};

export {
    addAttachmentWithComment,
    addComment,
    addPolicyReport,
    broadcastUserIsLeavingRoom,
    broadcastUserIsTyping,
    buildOptimisticChangePolicyData,
    clearAddRoomMemberError,
    clearAvatarErrors,
    clearDeleteTransactionNavigateBackUrl,
    clearGroupChat,
    clearIOUError,
    clearNewRoomFormError,
    setNewRoomFormLoading,
    clearPolicyRoomNameErrors,
    clearPrivateNotesError,
    clearReportFieldKeyErrors,
    completeOnboarding,
    createNewReport,
    deleteReport,
    deleteReportActionDraft,
    deleteReportComment,
    deleteReportField,
    dismissTrackExpenseActionableWhisper,
    doneCheckingPublicRoom,
    downloadReportPDF,
    editReportComment,
    expandURLPreview,
    exportReportToCSV,
    exportReportToPDF,
    exportToIntegration,
    flagComment,
    getCurrentUserAccountID,
    getCurrentUserEmail,
    getDraftPrivateNote,
    getMostRecentReportID,
    getNewerActions,
    getOlderActions,
    getReportPrivateNote,
    handleReportChanged,
    handleUserDeletedLinksInHtml,
    hasErrorInPrivateNotes,
    inviteToGroupChat,
    buildInviteToRoomOnyxData,
    inviteToRoom,
    joinRoom,
    leaveGroupChat,
    leaveRoom,
    markAsManuallyExported,
    markCommentAsUnread,
    navigateToAndOpenChildReport,
    navigateToAndOpenReport,
    navigateToAndOpenReportWithAccountIDs,
    navigateToConciergeChat,
    navigateToConciergeChatAndDeleteReport,
    clearCreateChatError,
    notifyNewAction,
    openReport,
    openReportFromDeepLink,
    openRoomMembersPage,
    readNewestAction,
    markAllMessagesAsRead,
    removeFromGroupChat,
    removeFromRoom,
    resolveActionableMentionWhisper,
    resolveActionableMentionConfirmWhisper,
    resolveActionableReportMentionWhisper,
    resolveConciergeCategoryOptions,
    savePrivateNotesDraft,
    saveReportActionDraft,
    saveReportDraftComment,
    searchInServer,
    setDeleteTransactionNavigateBackUrl,
    setGroupDraft,
    setIsComposerFullSize,
    shouldShowReportActionNotification,
    showReportActionNotification,
    startNewChat,
    subscribeToNewActionEvent,
    subscribeToReportLeavingEvents,
    subscribeToReportTypingEvents,
    toggleEmojiReaction,
    togglePinnedState,
    toggleSubscribeToChildReport,
    unsubscribeFromLeavingRoomReportChannel,
    unsubscribeFromReportChannel,
    updateDescription,
    updateGroupChatAvatar,
    updateGroupChatMemberRoles,
    updateChatName,
    updateLastVisitTime,
    updateLoadingInitialReportAction,
    updateNotificationPreference,
    updatePolicyRoomName,
    updatePrivateNotes,
    updateReportField,
    updateReportName,
    updateRoomVisibility,
    updateWriteCapability,
    deleteAppReport,
    getOptimisticChatReport,
    saveReportDraft,
    moveIOUReportToPolicy,
    moveIOUReportToPolicyAndInviteSubmitter,
    dismissChangePolicyModal,
    changeReportPolicy,
    changeReportPolicyAndInviteSubmitter,
    removeFailedReport,
    createTransactionThreadReport,
    openUnreportedExpense,
};<|MERGE_RESOLUTION|>--- conflicted
+++ resolved
@@ -5295,12 +5295,6 @@
     isFromSettlementButton?: boolean,
 ): {policyExpenseChatReportID?: string; useTemporaryOptimisticExpenseChatReportID: boolean} | undefined {
     const iouReport = allReports?.[`${ONYXKEYS.COLLECTION.REPORT}${reportID}`];
-<<<<<<< HEAD
-    // This will be fixed as part of https://github.com/Expensify/Expensify/issues/507850
-    // eslint-disable-next-line @typescript-eslint/no-deprecated
-    const policy = getPolicy(policyID);
-=======
->>>>>>> 51912a95
 
     // This flow only works for IOU reports
     if (!policy || !iouReport || !isIOUReportUsingReport(iouReport)) {
@@ -5349,12 +5343,6 @@
     formatPhoneNumber: LocaleContextProps['formatPhoneNumber'],
 ): {policyExpenseChatReportID?: string} | undefined {
     const iouReport = allReports?.[`${ONYXKEYS.COLLECTION.REPORT}${reportID}`];
-<<<<<<< HEAD
-    // This will be fixed as part of https://github.com/Expensify/Expensify/issues/507850
-    // eslint-disable-next-line @typescript-eslint/no-deprecated
-    const policy = getPolicy(policyID);
-=======
->>>>>>> 51912a95
 
     if (!policy || !iouReport) {
         return;
