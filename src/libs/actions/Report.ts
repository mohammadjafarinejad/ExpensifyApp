import {findFocusedRoute} from '@react-navigation/native';
import {format as timezoneFormat, toZonedTime} from 'date-fns-tz';
import {Str} from 'expensify-common';
import isEmpty from 'lodash/isEmpty';
import {DeviceEventEmitter, InteractionManager, Linking} from 'react-native';
import type {NullishDeep, OnyxCollection, OnyxCollectionInputValue, OnyxEntry, OnyxUpdate} from 'react-native-onyx';
import Onyx from 'react-native-onyx';
import type {PartialDeep, ValueOf} from 'type-fest';
import type {Emoji} from '@assets/emojis/types';
import type {LocaleContextProps} from '@components/LocaleContextProvider';
import * as ActiveClientManager from '@libs/ActiveClientManager';
import addEncryptedAuthTokenToURL from '@libs/addEncryptedAuthTokenToURL';
import * as API from '@libs/API';
import type {
    AddCommentOrAttachmentParams,
    AddEmojiReactionParams,
    AddWorkspaceRoomParams,
    CompleteGuidedSetupParams,
    DeleteAppReportParams,
    DeleteCommentParams,
    ExpandURLPreviewParams,
    ExportReportPDFParams,
    FlagCommentParams,
    GetNewerActionsParams,
    GetOlderActionsParams,
    GetReportPrivateNoteParams,
    InviteToGroupChatParams,
    InviteToRoomParams,
    LeaveRoomParams,
    MarkAllMessagesAsReadParams,
    MarkAsExportedParams,
    MarkAsUnreadParams,
    MoveIOUReportToExistingPolicyParams,
    MoveIOUReportToPolicyAndInviteSubmitterParams,
    OpenReportParams,
    OpenRoomMembersPageParams,
    ReadNewestActionParams,
    RemoveEmojiReactionParams,
    RemoveFromGroupChatParams,
    RemoveFromRoomParams,
    ReportExportParams,
    ResolveActionableMentionWhisperParams,
    ResolveActionableReportMentionWhisperParams,
    SearchForReportsParams,
    SearchForRoomsToMentionParams,
    TogglePinnedChatParams,
    TransactionThreadInfo,
    UpdateChatNameParams,
    UpdateCommentParams,
    UpdateGroupChatAvatarParams,
    UpdateGroupChatMemberRolesParams,
    UpdatePolicyRoomNameParams,
    UpdateReportNotificationPreferenceParams,
    UpdateReportPrivateNoteParams,
    UpdateReportWriteCapabilityParams,
    UpdateRoomDescriptionParams,
} from '@libs/API/parameters';
import type ExportReportCSVParams from '@libs/API/parameters/ExportReportCSVParams';
import type UpdateRoomVisibilityParams from '@libs/API/parameters/UpdateRoomVisibilityParams';
import {READ_COMMANDS, WRITE_COMMANDS} from '@libs/API/types';
import * as ApiUtils from '@libs/ApiUtils';
import * as CollectionUtils from '@libs/CollectionUtils';
import type {CustomRNImageManipulatorResult} from '@libs/cropOrRotateImage/types';
import DateUtils from '@libs/DateUtils';
import {prepareDraftComment} from '@libs/DraftCommentUtils';
import * as EmojiUtils from '@libs/EmojiUtils';
import * as Environment from '@libs/Environment/Environment';
import {getOldDotURLFromEnvironment} from '@libs/Environment/Environment';
import getEnvironment from '@libs/Environment/getEnvironment';
import type EnvironmentType from '@libs/Environment/getEnvironment/types';
import {getMicroSecondOnyxErrorWithTranslationKey} from '@libs/ErrorUtils';
import fileDownload from '@libs/fileDownload';
import HttpUtils from '@libs/HttpUtils';
import isPublicScreenRoute from '@libs/isPublicScreenRoute';
import * as Localize from '@libs/Localize';
import Log from '@libs/Log';
import {isEmailPublicDomain} from '@libs/LoginUtils';
import {registerPaginationConfig} from '@libs/Middleware/Pagination';
import {isOnboardingFlowName} from '@libs/Navigation/helpers/isNavigatorName';
import type {LinkToOptions} from '@libs/Navigation/helpers/linkTo/types';
import normalizePath from '@libs/Navigation/helpers/normalizePath';
import shouldOpenOnAdminRoom from '@libs/Navigation/helpers/shouldOpenOnAdminRoom';
import Navigation, {navigationRef} from '@libs/Navigation/Navigation';
import enhanceParameters from '@libs/Network/enhanceParameters';
import type {NetworkStatus} from '@libs/NetworkConnection';
import {buildNextStep} from '@libs/NextStepUtils';
import LocalNotification from '@libs/Notification/LocalNotification';
import {rand64} from '@libs/NumberUtils';
import {shouldOnboardingRedirectToOldDot} from '@libs/OnboardingUtils';
import Parser from '@libs/Parser';
import {getParsedMessageWithShortMentions} from '@libs/ParsingUtils';
import * as PersonalDetailsUtils from '@libs/PersonalDetailsUtils';
import * as PhoneNumber from '@libs/PhoneNumber';
import {getDefaultApprover, getMemberAccountIDsForWorkspace, getPolicy, isPolicyAdmin as isPolicyAdminPolicyUtils, isPolicyMember} from '@libs/PolicyUtils';
import processReportIDDeeplink from '@libs/processReportIDDeeplink';
import Pusher from '@libs/Pusher';
import type {UserIsLeavingRoomEvent, UserIsTypingEvent} from '@libs/Pusher/types';
import * as ReportActionsUtils from '@libs/ReportActionsUtils';
import type {OptimisticAddCommentReportAction, OptimisticChatReport, SelfDMParameters} from '@libs/ReportUtils';
import {
    buildOptimisticAddCommentReportAction,
    buildOptimisticChangeFieldAction,
    buildOptimisticChangePolicyReportAction,
    buildOptimisticChatReport,
    buildOptimisticCreatedReportAction,
    buildOptimisticEmptyReport,
    buildOptimisticExportIntegrationAction,
    buildOptimisticGroupChatReport,
    buildOptimisticIOUReportAction,
    buildOptimisticMovedReportAction,
    buildOptimisticRenamedRoomReportAction,
    buildOptimisticReportPreview,
    buildOptimisticRoomDescriptionUpdatedReportAction,
    buildOptimisticSelfDMReport,
    buildOptimisticUnreportedTransactionAction,
    canUserPerformWriteAction as canUserPerformWriteActionReportUtils,
    findLastAccessedReport,
    findSelfDMReportID,
    formatReportLastMessageText,
    generateReportID,
    getAllPolicyReports,
    getChatByParticipants,
    getChildReportNotificationPreference,
    getDefaultNotificationPreferenceForReport,
    getFieldViolation,
    getLastVisibleMessage,
    getNextApproverAccountID,
    getOptimisticDataForParentReportAction,
    getOriginalReportID,
    getOutstandingChildRequest,
    getParsedComment,
    getPendingChatMembers,
    getPolicyExpenseChat,
    getReportFieldKey,
    getReportIDFromLink,
    getReportLastMessage,
    getReportLastVisibleActionCreated,
    getReportMetadata,
    getReportNotificationPreference,
    getReportPreviewMessage,
    getReportTransactions,
    getReportViolations,
    getRouteFromLink,
    isChatThread as isChatThreadReportUtils,
    isConciergeChatReport,
    isExpenseReport,
    isGroupChat as isGroupChatReportUtils,
    isHiddenForCurrentUser,
    isIOUReportUsingReport,
    isMoneyRequestReport,
    isOpenExpenseReport,
    isProcessingReport,
    isReportManuallyReimbursed,
    isSelfDM,
    isUnread,
    isValidReportIDFromPath,
    prepareOnboardingOnyxData,
} from '@libs/ReportUtils';
import shouldSkipDeepLinkNavigation from '@libs/shouldSkipDeepLinkNavigation';
import playSound, {SOUNDS} from '@libs/Sound';
import {addTrailingForwardSlash} from '@libs/Url';
import Visibility from '@libs/Visibility';
import type {FileObject} from '@pages/media/AttachmentModalScreen/types';
import CONFIG from '@src/CONFIG';
import type {OnboardingAccounting} from '@src/CONST';
import CONST from '@src/CONST';
import ONYXKEYS from '@src/ONYXKEYS';
import type {Route} from '@src/ROUTES';
import ROUTES from '@src/ROUTES';
import INPUT_IDS from '@src/types/form/NewRoomForm';
import type {
    Account,
    DismissedProductTraining,
    IntroSelected,
    InvitedEmailsToAccountIDs,
    NewGroupChatDraft,
    Onboarding,
    OnboardingPurpose,
    PersonalDetails,
    PersonalDetailsList,
    Policy,
    PolicyEmployee,
    PolicyEmployeeList,
    PolicyReportField,
    QuickAction,
    RecentlyUsedReportFields,
    Report,
    ReportAction,
    ReportActionReactions,
    ReportNextStep,
    ReportUserIsTyping,
    Transaction,
    TransactionViolations,
} from '@src/types/onyx';
import type {Decision} from '@src/types/onyx/OriginalMessage';
import type {ConnectionName} from '@src/types/onyx/Policy';
import type {NotificationPreference, Participants, Participant as ReportParticipant, RoomVisibility, WriteCapability} from '@src/types/onyx/Report';
import type {Message, ReportActions} from '@src/types/onyx/ReportAction';
import {isEmptyObject} from '@src/types/utils/EmptyObject';
import {clearByKey} from './CachedPDFPaths';
import {setDownload} from './Download';
import {close} from './Modal';
import navigateFromNotification from './navigateFromNotification';
import {getAll} from './PersistedRequests';
import {buildAddMembersToWorkspaceOnyxData, buildRoomMembersOnyxData} from './Policy/Member';
import {createPolicyExpenseChats} from './Policy/Policy';
import {
    createUpdateCommentMatcher,
    resolveCommentDeletionConflicts,
    resolveDuplicationConflictAction,
    resolveEditCommentWithNewAddCommentRequest,
    resolveOpenReportDuplicationConflictAction,
} from './RequestConflictUtils';
import {canAnonymousUserAccessRoute, hasAuthToken, isAnonymousUser, signOutAndRedirectToSignIn, waitForUserSignIn} from './Session';
import {isOnboardingFlowCompleted, onServerDataReady, setOnboardingErrorMessage} from './Welcome';
import {getOnboardingMessages, startOnboardingFlow} from './Welcome/OnboardingFlow';
import type {OnboardingCompanySize, OnboardingMessage} from './Welcome/OnboardingFlow';

type SubscriberCallback = (isFromCurrentUser: boolean, reportAction: ReportAction | undefined) => void;

type ActionSubscriber = {
    reportID: string;
    callback: SubscriberCallback;
};

type Video = {
    url: string;
    thumbnailUrl: string;
    duration: number;
    width: number;
    height: number;
};

type TaskMessage = Required<Pick<AddCommentOrAttachmentParams, 'reportID' | 'reportActionID' | 'reportComment'>>;

type TaskForParameters =
    | {
          type: 'task';
          task: string;
          taskReportID: string;
          parentReportID: string;
          parentReportActionID: string;
          assigneeChatReportID?: string;
          createdTaskReportActionID: string;
          completedTaskReportActionID?: string;
          title: string;
          description: string;
      }
    | ({
          type: 'message';
      } & TaskMessage);

type GuidedSetupData = Array<
    | ({type: 'message'} & AddCommentOrAttachmentParams)
    | TaskForParameters
    | ({
          type: 'video';
      } & Video &
          AddCommentOrAttachmentParams)
>;

type ReportError = {
    type?: string;
};

const addNewMessageWithText = new Set<string>([WRITE_COMMANDS.ADD_COMMENT, WRITE_COMMANDS.ADD_TEXT_AND_ATTACHMENT]);
let conciergeReportID: string | undefined;
let currentUserAccountID = -1;
let currentUserEmail: string | undefined;

Onyx.connect({
    key: ONYXKEYS.SESSION,
    callback: (value) => {
        // When signed out, val is undefined
        if (!value?.accountID) {
            conciergeReportID = undefined;
            return;
        }
        currentUserEmail = value.email;
        currentUserAccountID = value.accountID;
    },
});

Onyx.connect({
    key: ONYXKEYS.CONCIERGE_REPORT_ID,
    callback: (value) => (conciergeReportID = value),
});

let preferredSkinTone: number = CONST.EMOJI_DEFAULT_SKIN_TONE;
Onyx.connect({
    key: ONYXKEYS.PREFERRED_EMOJI_SKIN_TONE,
    callback: (value) => {
        preferredSkinTone = EmojiUtils.getPreferredSkinToneIndex(value);
    },
});

// map of reportID to all reportActions for that report
const allReportActions: OnyxCollection<ReportActions> = {};

Onyx.connect({
    key: ONYXKEYS.COLLECTION.REPORT_ACTIONS,
    callback: (actions, key) => {
        if (!key || !actions) {
            return;
        }
        const reportID = CollectionUtils.extractCollectionItemID(key);
        allReportActions[reportID] = actions;
    },
});

let allTransactionViolations: OnyxCollection<TransactionViolations> = {};
Onyx.connect({
    key: ONYXKEYS.COLLECTION.TRANSACTION_VIOLATIONS,
    waitForCollectionCallback: true,
    callback: (value) => (allTransactionViolations = value),
});

let allReports: OnyxCollection<Report>;
Onyx.connect({
    key: ONYXKEYS.COLLECTION.REPORT,
    waitForCollectionCallback: true,
    callback: (value) => {
        allReports = value;
    },
});

let isNetworkOffline = false;
let networkStatus: NetworkStatus;
Onyx.connect({
    key: ONYXKEYS.NETWORK,
    callback: (value) => {
        isNetworkOffline = value?.isOffline ?? false;
        networkStatus = value?.networkStatus ?? CONST.NETWORK.NETWORK_STATUS.UNKNOWN;
    },
});

let allPersonalDetails: OnyxEntry<PersonalDetailsList> = {};
Onyx.connect({
    key: ONYXKEYS.PERSONAL_DETAILS_LIST,
    callback: (value) => {
        allPersonalDetails = value ?? {};
    },
});

let account: OnyxEntry<Account> = {};
Onyx.connect({
    key: ONYXKEYS.ACCOUNT,
    callback: (value) => {
        account = value ?? {};
    },
});

const draftNoteMap: OnyxCollection<string> = {};
Onyx.connect({
    key: ONYXKEYS.COLLECTION.PRIVATE_NOTES_DRAFT,
    callback: (value, key) => {
        if (!key) {
            return;
        }

        const reportID = key.replace(ONYXKEYS.COLLECTION.PRIVATE_NOTES_DRAFT, '');
        draftNoteMap[reportID] = value;
    },
});

const typingWatchTimers: Record<string, NodeJS.Timeout> = {};

let reportIDDeeplinkedFromOldDot: string | undefined;
Linking.getInitialURL().then((url) => {
    reportIDDeeplinkedFromOldDot = processReportIDDeeplink(url ?? '');
});

let allRecentlyUsedReportFields: OnyxEntry<RecentlyUsedReportFields> = {};
Onyx.connect({
    key: ONYXKEYS.RECENTLY_USED_REPORT_FIELDS,
    callback: (val) => (allRecentlyUsedReportFields = val),
});

let quickAction: OnyxEntry<QuickAction> = {};
Onyx.connect({
    key: ONYXKEYS.NVP_QUICK_ACTION_GLOBAL_CREATE,
    callback: (val) => (quickAction = val),
});

let onboarding: OnyxEntry<Onboarding>;
Onyx.connect({
    key: ONYXKEYS.NVP_ONBOARDING,
    callback: (val) => {
        if (Array.isArray(val)) {
            return;
        }
        onboarding = val;
    },
});

let introSelected: OnyxEntry<IntroSelected> = {};
Onyx.connect({
    key: ONYXKEYS.NVP_INTRO_SELECTED,
    callback: (val) => (introSelected = val),
});

let allReportDraftComments: Record<string, string | undefined> = {};
Onyx.connect({
    key: ONYXKEYS.COLLECTION.REPORT_DRAFT_COMMENT,
    waitForCollectionCallback: true,
    callback: (value) => (allReportDraftComments = value),
});

let nvpDismissedProductTraining: OnyxEntry<DismissedProductTraining>;
Onyx.connect({
    key: ONYXKEYS.NVP_DISMISSED_PRODUCT_TRAINING,
    callback: (value) => (nvpDismissedProductTraining = value),
});

const allPolicies: OnyxCollection<Policy> = {};
Onyx.connect({
    key: ONYXKEYS.COLLECTION.POLICY,
    callback: (val, key) => {
        if (!key) {
            return;
        }
        if (val === null || val === undefined) {
            // If we are deleting a policy, we have to check every report linked to that policy
            // and unset the draft indicator (pencil icon) alongside removing any draft comments. Clearing these values will keep the newly archived chats from being displayed in the LHN.
            // More info: https://github.com/Expensify/App/issues/14260
            const policyID = key.replace(ONYXKEYS.COLLECTION.POLICY, '');
            const policyReports = getAllPolicyReports(policyID);
            const cleanUpSetQueries: Record<`${typeof ONYXKEYS.COLLECTION.REPORT_DRAFT_COMMENT}${string}` | `${typeof ONYXKEYS.COLLECTION.REPORT_ACTIONS_DRAFTS}${string}`, null> = {};
            policyReports.forEach((policyReport) => {
                if (!policyReport) {
                    return;
                }
                const {reportID} = policyReport;
                cleanUpSetQueries[`${ONYXKEYS.COLLECTION.REPORT_DRAFT_COMMENT}${reportID}`] = null;
                cleanUpSetQueries[`${ONYXKEYS.COLLECTION.REPORT_ACTIONS_DRAFTS}${reportID}`] = null;
            });
            Onyx.multiSet(cleanUpSetQueries);
            delete allPolicies[key];
            return;
        }

        allPolicies[key] = val;
    },
});

let allTransactions: OnyxCollection<Transaction> = {};
Onyx.connect({
    key: ONYXKEYS.COLLECTION.TRANSACTION,
    waitForCollectionCallback: true,
    callback: (value) => {
        if (!value) {
            allTransactions = {};
            return;
        }

        allTransactions = value;
    },
});

let environment: EnvironmentType;
getEnvironment().then((env) => {
    environment = env;
});

registerPaginationConfig({
    initialCommand: WRITE_COMMANDS.OPEN_REPORT,
    previousCommand: READ_COMMANDS.GET_OLDER_ACTIONS,
    nextCommand: READ_COMMANDS.GET_NEWER_ACTIONS,
    resourceCollectionKey: ONYXKEYS.COLLECTION.REPORT_ACTIONS,
    pageCollectionKey: ONYXKEYS.COLLECTION.REPORT_ACTIONS_PAGES,
    sortItems: (reportActions, reportID) => {
        const report = allReports?.[`${ONYXKEYS.COLLECTION.REPORT}${reportID}`];
        const canUserPerformWriteAction = canUserPerformWriteActionReportUtils(report);
        return ReportActionsUtils.getSortedReportActionsForDisplay(reportActions, canUserPerformWriteAction, true);
    },
    getItemID: (reportAction) => reportAction.reportActionID,
});

function clearGroupChat() {
    Onyx.set(ONYXKEYS.NEW_GROUP_CHAT_DRAFT, null);
}

function startNewChat() {
    clearGroupChat();
    Navigation.navigate(ROUTES.NEW);
}

/** Get the private pusher channel name for a Report. */
function getReportChannelName(reportID: string): string {
    return `${CONST.PUSHER.PRIVATE_REPORT_CHANNEL_PREFIX}${reportID}${CONFIG.PUSHER.SUFFIX}`;
}

function openUnreportedExpense(reportID: string | undefined, backToReport?: string) {
    if (!reportID) {
        return;
    }
    Navigation.navigate(ROUTES.ADD_UNREPORTED_EXPENSE.getRoute(reportID, backToReport));
}

/**
 * There are 2 possibilities that we can receive via pusher for a user's typing/leaving status:
 * 1. The "new" way from New Expensify is passed as {[login]: Boolean} (e.g. {yuwen@expensify.com: true}), where the value
 * is whether the user with that login is typing/leaving on the report or not.
 * 2. The "old" way from e.com which is passed as {userLogin: login} (e.g. {userLogin: bstites@expensify.com})
 *
 * This method makes sure that no matter which we get, we return the "new" format
 */
function getNormalizedStatus(typingStatus: UserIsTypingEvent | UserIsLeavingRoomEvent): ReportUserIsTyping {
    let normalizedStatus: ReportUserIsTyping;

    if (typingStatus.userLogin) {
        normalizedStatus = {[typingStatus.userLogin]: true};
    } else {
        normalizedStatus = typingStatus;
    }

    return normalizedStatus;
}

/** Initialize our pusher subscriptions to listen for someone typing in a report. */
function subscribeToReportTypingEvents(reportID: string) {
    if (!reportID) {
        return;
    }

    // Make sure we have a clean Typing indicator before subscribing to typing events
    Onyx.set(`${ONYXKEYS.COLLECTION.REPORT_USER_IS_TYPING}${reportID}`, {});

    const pusherChannelName = getReportChannelName(reportID);
    Pusher.subscribe(pusherChannelName, Pusher.TYPE.USER_IS_TYPING, (typingStatus) => {
        // If the pusher message comes from OldDot, we expect the typing status to be keyed by user
        // login OR by 'Concierge'. If the pusher message comes from NewDot, it is keyed by accountID
        // since personal details are keyed by accountID.
        const normalizedTypingStatus = getNormalizedStatus(typingStatus);
        const accountIDOrLogin = Object.keys(normalizedTypingStatus).at(0);

        if (!accountIDOrLogin) {
            return;
        }

        // Don't show the typing indicator if the user is typing on another platform
        if (Number(accountIDOrLogin) === currentUserAccountID) {
            return;
        }

        // Use a combo of the reportID and the accountID or login as a key for holding our timers.
        const reportUserIdentifier = `${reportID}-${accountIDOrLogin}`;
        clearTimeout(typingWatchTimers[reportUserIdentifier]);
        Onyx.merge(`${ONYXKEYS.COLLECTION.REPORT_USER_IS_TYPING}${reportID}`, normalizedTypingStatus);

        // Regular user typing indicators: time out after 1.5s of inactivity.
        // Concierge (AgentZero-initiated): use a longer 10s timeout. AgentZero sends a single typing event for Concierge, not a stream, so client holds the indicator longer.
        const isCurrentlyTyping = normalizedTypingStatus[accountIDOrLogin];
        if (isCurrentlyTyping) {
            // While the accountIDOrLogin could be 'Concierge' from OldDot, we only want the longer timeout for events queued from AgentZero (which will only send the accountID)
            const isConciergeUser = Number(accountIDOrLogin) === CONST.ACCOUNT_ID.CONCIERGE;
            const timeoutDuration = isConciergeUser ? 10000 : 1500;
            typingWatchTimers[reportUserIdentifier] = setTimeout(() => {
                const typingStoppedStatus: ReportUserIsTyping = {};
                typingStoppedStatus[accountIDOrLogin] = false;
                Onyx.merge(`${ONYXKEYS.COLLECTION.REPORT_USER_IS_TYPING}${reportID}`, typingStoppedStatus);
                delete typingWatchTimers[reportUserIdentifier];
            }, timeoutDuration);
        }
    }).catch((error: ReportError) => {
        Log.hmmm('[Report] Failed to initially subscribe to Pusher channel', {errorType: error.type, pusherChannelName});
    });
}

/** Initialize our pusher subscriptions to listen for someone leaving a room. */
function subscribeToReportLeavingEvents(reportID: string | undefined) {
    if (!reportID) {
        return;
    }

    // Make sure we have a clean Leaving indicator before subscribing to leaving events
    Onyx.set(`${ONYXKEYS.COLLECTION.REPORT_USER_IS_LEAVING_ROOM}${reportID}`, false);

    const pusherChannelName = getReportChannelName(reportID);
    Pusher.subscribe(pusherChannelName, Pusher.TYPE.USER_IS_LEAVING_ROOM, (leavingStatus: UserIsLeavingRoomEvent) => {
        // If the pusher message comes from OldDot, we expect the leaving status to be keyed by user
        // login OR by 'Concierge'. If the pusher message comes from NewDot, it is keyed by accountID
        // since personal details are keyed by accountID.
        const normalizedLeavingStatus = getNormalizedStatus(leavingStatus);
        const accountIDOrLogin = Object.keys(normalizedLeavingStatus).at(0);

        if (!accountIDOrLogin) {
            return;
        }

        if (Number(accountIDOrLogin) !== currentUserAccountID) {
            return;
        }

        Onyx.merge(`${ONYXKEYS.COLLECTION.REPORT_USER_IS_LEAVING_ROOM}${reportID}`, true);
    }).catch((error: ReportError) => {
        Log.hmmm('[Report] Failed to initially subscribe to Pusher channel', {errorType: error.type, pusherChannelName});
    });
}

/**
 * Remove our pusher subscriptions to listen for someone typing in a report.
 */
function unsubscribeFromReportChannel(reportID: string) {
    if (!reportID) {
        return;
    }

    const pusherChannelName = getReportChannelName(reportID);
    Onyx.set(`${ONYXKEYS.COLLECTION.REPORT_USER_IS_TYPING}${reportID}`, {});
    Pusher.unsubscribe(pusherChannelName, Pusher.TYPE.USER_IS_TYPING);
}

/**
 * Remove our pusher subscriptions to listen for someone leaving a report.
 */
function unsubscribeFromLeavingRoomReportChannel(reportID: string | undefined) {
    if (!reportID) {
        return;
    }

    const pusherChannelName = getReportChannelName(reportID);
    Onyx.set(`${ONYXKEYS.COLLECTION.REPORT_USER_IS_LEAVING_ROOM}${reportID}`, false);
    Pusher.unsubscribe(pusherChannelName, Pusher.TYPE.USER_IS_LEAVING_ROOM);
}

// New action subscriber array for report pages
let newActionSubscribers: ActionSubscriber[] = [];

/**
 * Enables the Report actions file to let the ReportActionsView know that a new comment has arrived in realtime for the current report
 * Add subscriber for report id
 * @returns Remove subscriber for report id
 */
function subscribeToNewActionEvent(reportID: string, callback: SubscriberCallback): () => void {
    newActionSubscribers.push({callback, reportID});
    return () => {
        newActionSubscribers = newActionSubscribers.filter((subscriber) => subscriber.reportID !== reportID);
    };
}

/** Notify the ReportActionsView that a new comment has arrived */
function notifyNewAction(reportID: string | undefined, accountID: number | undefined, reportAction?: ReportAction | undefined) {
    const actionSubscriber = newActionSubscribers.find((subscriber) => subscriber.reportID === reportID);
    if (!actionSubscriber) {
        return;
    }
    const isFromCurrentUser = accountID === currentUserAccountID;
    actionSubscriber.callback(isFromCurrentUser, reportAction);
}

/**
 * Add up to two report actions to a report. This method can be called for the following situations:
 *
 * - Adding one comment
 * - Adding one attachment
 * - Add both a comment and attachment simultaneously
 */
function addActions(reportID: string, text = '', file?: FileObject) {
    let reportCommentText = '';
    let reportCommentAction: OptimisticAddCommentReportAction | undefined;
    let attachmentAction: OptimisticAddCommentReportAction | undefined;
    let commandName: typeof WRITE_COMMANDS.ADD_COMMENT | typeof WRITE_COMMANDS.ADD_ATTACHMENT | typeof WRITE_COMMANDS.ADD_TEXT_AND_ATTACHMENT = WRITE_COMMANDS.ADD_COMMENT;

    if (text && !file) {
        const reportComment = buildOptimisticAddCommentReportAction(text, undefined, undefined, undefined, undefined, reportID);
        reportCommentAction = reportComment.reportAction;
        reportCommentText = reportComment.commentText;
    }

    if (file) {
        // When we are adding an attachment we will call AddAttachment.
        // It supports sending an attachment with an optional comment and AddComment supports adding a single text comment only.
        commandName = WRITE_COMMANDS.ADD_ATTACHMENT;
        const attachment = buildOptimisticAddCommentReportAction(text, file, undefined, undefined, undefined, reportID);
        attachmentAction = attachment.reportAction;
    }

    if (text && file) {
        // When there is both text and a file, the text for the report comment needs to be parsed)
        reportCommentText = getParsedComment(text ?? '', {reportID});

        // And the API command needs to go to the new API which supports combining both text and attachments in a single report action
        commandName = WRITE_COMMANDS.ADD_TEXT_AND_ATTACHMENT;
    }

    // Always prefer the file as the last action over text
    const lastAction = attachmentAction ?? reportCommentAction;
    const currentTime = DateUtils.getDBTimeWithSkew();
    const lastComment = ReportActionsUtils.getReportActionMessage(lastAction);
    const lastCommentText = formatReportLastMessageText(lastComment?.text ?? '');

    const optimisticReport: Partial<Report> = {
        lastVisibleActionCreated: lastAction?.created,
        lastMessageText: lastCommentText,
        lastMessageHtml: lastCommentText,
        lastActorAccountID: currentUserAccountID,
        lastReadTime: currentTime,
    };

    const report = allReports?.[`${ONYXKEYS.COLLECTION.REPORT}${reportID}`];
    const shouldUpdateNotificationPreference = !isEmptyObject(report) && isHiddenForCurrentUser(report);
    if (shouldUpdateNotificationPreference) {
        optimisticReport.participants = {
            [currentUserAccountID]: {notificationPreference: getDefaultNotificationPreferenceForReport(report)},
        };
    }

    // Optimistically add the new actions to the store before waiting to save them to the server
    const optimisticReportActions: OnyxCollection<OptimisticAddCommentReportAction> = {};

    // Only add the reportCommentAction when there is no file attachment. If there is both a file attachment and text, that will all be contained in the attachmentAction.
    if (text && reportCommentAction?.reportActionID && !file) {
        optimisticReportActions[reportCommentAction.reportActionID] = reportCommentAction;
    }
    if (file && attachmentAction?.reportActionID) {
        optimisticReportActions[attachmentAction.reportActionID] = attachmentAction;
    }
    const parameters: AddCommentOrAttachmentParams = {
        reportID,
        reportActionID: file ? attachmentAction?.reportActionID : reportCommentAction?.reportActionID,
        commentReportActionID: file && reportCommentAction ? reportCommentAction.reportActionID : null,
        reportComment: reportCommentText,
        file,
        clientCreatedTime: file ? attachmentAction?.created : reportCommentAction?.created,
        idempotencyKey: Str.guid(),
    };

    if (reportIDDeeplinkedFromOldDot === reportID && isConciergeChatReport(report)) {
        parameters.isOldDotConciergeChat = true;
    }

    const optimisticData: OnyxUpdate[] = [
        {
            onyxMethod: Onyx.METHOD.MERGE,
            key: `${ONYXKEYS.COLLECTION.REPORT}${reportID}`,
            value: optimisticReport,
        },
        {
            onyxMethod: Onyx.METHOD.MERGE,
            key: `${ONYXKEYS.COLLECTION.REPORT_ACTIONS}${reportID}`,
            value: optimisticReportActions as ReportActions,
        },
    ];

    const successReportActions: OnyxCollection<NullishDeep<ReportAction>> = {};

    Object.entries(optimisticReportActions).forEach(([actionKey]) => {
        successReportActions[actionKey] = {pendingAction: null, isOptimisticAction: null};
    });

    const successData: OnyxUpdate[] = [
        {
            onyxMethod: Onyx.METHOD.MERGE,
            key: `${ONYXKEYS.COLLECTION.REPORT_ACTIONS}${reportID}`,
            value: successReportActions,
        },
    ];

    let failureReport: Partial<Report> = {
        lastMessageText: '',
        lastVisibleActionCreated: '',
    };
    const {lastMessageText = ''} = ReportActionsUtils.getLastVisibleMessage(reportID);
    if (lastMessageText) {
        const lastVisibleAction = ReportActionsUtils.getLastVisibleAction(reportID);
        const lastVisibleActionCreated = lastVisibleAction?.created;
        const lastActorAccountID = lastVisibleAction?.actorAccountID;
        failureReport = {
            lastMessageText,
            lastVisibleActionCreated,
            lastActorAccountID,
        };
    }

    const failureReportActions: Record<string, OptimisticAddCommentReportAction> = {};

    Object.entries(optimisticReportActions).forEach(([actionKey, action]) => {
        failureReportActions[actionKey] = {
            // eslint-disable-next-line @typescript-eslint/non-nullable-type-assertion-style
            ...(action as OptimisticAddCommentReportAction),
            errors: getMicroSecondOnyxErrorWithTranslationKey('report.genericAddCommentFailureMessage'),
        };
    });

    const failureData: OnyxUpdate[] = [
        {
            onyxMethod: Onyx.METHOD.MERGE,
            key: `${ONYXKEYS.COLLECTION.REPORT}${reportID}`,
            value: failureReport,
        },
        {
            onyxMethod: Onyx.METHOD.MERGE,
            key: `${ONYXKEYS.COLLECTION.REPORT_ACTIONS}${reportID}`,
            value: failureReportActions as ReportActions,
        },
    ];

    // Update optimistic data for parent report action if the report is a child report
    const optimisticParentReportData = getOptimisticDataForParentReportAction(reportID, currentTime, CONST.RED_BRICK_ROAD_PENDING_ACTION.ADD);
    optimisticParentReportData.forEach((parentReportData) => {
        if (isEmptyObject(parentReportData)) {
            return;
        }
        optimisticData.push(parentReportData);
    });

    // Update the timezone if it's been 5 minutes from the last time the user added a comment
    if (DateUtils.canUpdateTimezone() && currentUserAccountID) {
        const timezone = DateUtils.getCurrentTimezone();
        parameters.timezone = JSON.stringify(timezone);
        optimisticData.push({
            onyxMethod: Onyx.METHOD.MERGE,
            key: ONYXKEYS.PERSONAL_DETAILS_LIST,
            value: {[currentUserAccountID]: {timezone}},
        });
        DateUtils.setTimezoneUpdated();
    }

    API.write(commandName, parameters, {
        optimisticData,
        successData,
        failureData,
    });
    notifyNewAction(reportID, lastAction?.actorAccountID, lastAction);
}

/** Add an attachment and optional comment. */
function addAttachment(reportID: string, file: FileObject, text = '', shouldPlaySound?: boolean) {
    if (shouldPlaySound) {
        playSound(SOUNDS.DONE);
    }
    addActions(reportID, text, file);
}

/** Add a single comment to a report */
function addComment(reportID: string, text: string, shouldPlaySound?: boolean) {
    if (shouldPlaySound) {
        playSound(SOUNDS.DONE);
    }
    addActions(reportID, text);
}

function reportActionsExist(reportID: string): boolean {
    return allReportActions?.[reportID] !== undefined;
}

function updateChatName(reportID: string, reportName: string, type: typeof CONST.REPORT.CHAT_TYPE.GROUP | typeof CONST.REPORT.CHAT_TYPE.TRIP_ROOM) {
    const optimisticData: OnyxUpdate[] = [
        {
            onyxMethod: Onyx.METHOD.MERGE,
            key: `${ONYXKEYS.COLLECTION.REPORT}${reportID}`,
            value: {
                reportName,
                pendingFields: {
                    reportName: CONST.RED_BRICK_ROAD_PENDING_ACTION.UPDATE,
                },
                errorFields: {
                    reportName: null,
                },
            },
        },
    ];

    const successData: OnyxUpdate[] = [
        {
            onyxMethod: Onyx.METHOD.MERGE,
            key: `${ONYXKEYS.COLLECTION.REPORT}${reportID}`,
            value: {
                pendingFields: {
                    reportName: null,
                },
            },
        },
    ];
    const failureData: OnyxUpdate[] = [
        {
            onyxMethod: Onyx.METHOD.MERGE,
            key: `${ONYXKEYS.COLLECTION.REPORT}${reportID}`,
            value: {
                reportName: allReports?.[`${ONYXKEYS.COLLECTION.REPORT}${reportID}`]?.reportName ?? null,
                pendingFields: {
                    reportName: null,
                },
            },
        },
    ];

    const command = type === CONST.REPORT.CHAT_TYPE.GROUP ? WRITE_COMMANDS.UPDATE_GROUP_CHAT_NAME : WRITE_COMMANDS.UPDATE_TRIP_ROOM_NAME;
    const parameters: UpdateChatNameParams = {reportName, reportID};

    API.write(command, parameters, {optimisticData, successData, failureData});
}

function updateGroupChatAvatar(reportID: string, file?: File | CustomRNImageManipulatorResult) {
    // If we have no file that means we are removing the avatar.
    const optimisticData: OnyxUpdate[] = [
        {
            onyxMethod: Onyx.METHOD.MERGE,
            key: `${ONYXKEYS.COLLECTION.REPORT}${reportID}`,
            value: {
                avatarUrl: file ? (file?.uri ?? '') : null,
                pendingFields: {
                    avatar: CONST.RED_BRICK_ROAD_PENDING_ACTION.UPDATE,
                },
                errorFields: {
                    avatar: null,
                },
            },
        },
    ];

    const fetchedReport = allReports?.[`${ONYXKEYS.COLLECTION.REPORT}${reportID}`];
    const failureData: OnyxUpdate[] = [
        {
            onyxMethod: Onyx.METHOD.MERGE,
            key: `${ONYXKEYS.COLLECTION.REPORT}${reportID}`,
            value: {
                avatarUrl: fetchedReport?.avatarUrl ?? null,
                pendingFields: {
                    avatar: null,
                },
            },
        },
    ];

    const successData: OnyxUpdate[] = [
        {
            onyxMethod: Onyx.METHOD.MERGE,
            key: `${ONYXKEYS.COLLECTION.REPORT}${reportID}`,
            value: {
                pendingFields: {
                    avatar: null,
                },
            },
        },
    ];
    const parameters: UpdateGroupChatAvatarParams = {file, reportID};
    API.write(WRITE_COMMANDS.UPDATE_GROUP_CHAT_AVATAR, parameters, {optimisticData, failureData, successData});
}

/**
 * Clear error and pending fields for the report avatar
 */
function clearAvatarErrors(reportID: string) {
    Onyx.merge(`${ONYXKEYS.COLLECTION.REPORT}${reportID}`, {
        errorFields: {
            avatar: null,
        },
    });
}

/**
 * Gets the latest page of report actions and updates the last read message
 * If a chat with the passed reportID is not found, we will create a chat based on the passed participantList
 *
 * @param reportID The ID of the report to open
 * @param reportActionID The ID used to fetch a specific range of report actions related to the current reportActionID when opening a chat.
 * @param participantLoginList The list of users that are included in a new chat, not including the user creating it
 * @param newReportObject The optimistic report object created when making a new chat, saved as optimistic data
 * @param parentReportActionID The parent report action that a thread was created from (only passed for new threads)
 * @param isFromDeepLink Whether or not this report is being opened from a deep link
 * @param participantAccountIDList The list of accountIDs that are included in a new chat, not including the user creating it
 */
function openReport(
    reportID: string | undefined,
    reportActionID?: string,
    participantLoginList: string[] = [],
    newReportObject?: OptimisticChatReport,
    parentReportActionID?: string,
    isFromDeepLink = false,
    participantAccountIDList: number[] = [],
    avatar?: File | CustomRNImageManipulatorResult,
    transactionID?: string,
) {
    if (!reportID) {
        return;
    }

    const optimisticReport = reportActionsExist(reportID)
        ? {}
        : {
              reportName: allReports?.[`${ONYXKEYS.COLLECTION.REPORT}${reportID}`]?.reportName ?? CONST.REPORT.DEFAULT_REPORT_NAME,
          };

    const optimisticData: OnyxUpdate[] = [
        {
            onyxMethod: Onyx.METHOD.MERGE,
            key: `${ONYXKEYS.COLLECTION.REPORT}${reportID}`,
            value: optimisticReport,
        },
        {
            onyxMethod: Onyx.METHOD.MERGE,
            key: `${ONYXKEYS.COLLECTION.REPORT_METADATA}${reportID}`,
            value: {
                isLoadingInitialReportActions: true,
                isLoadingOlderReportActions: false,
                hasLoadingOlderReportActionsError: false,
                isLoadingNewerReportActions: false,
                hasLoadingNewerReportActionsError: false,
            },
        },
    ];

    const successData: OnyxUpdate[] = [
        {
            onyxMethod: Onyx.METHOD.MERGE,
            key: `${ONYXKEYS.COLLECTION.REPORT}${reportID}`,
            value: {
                errorFields: {
                    notFound: null,
                },
            },
        },
        {
            onyxMethod: Onyx.METHOD.MERGE,
            key: `${ONYXKEYS.COLLECTION.REPORT_METADATA}${reportID}`,
            value: {
                hasOnceLoadedReportActions: true,
                isLoadingInitialReportActions: false,
            },
        },
    ];

    const failureData: OnyxUpdate[] = [
        {
            onyxMethod: Onyx.METHOD.MERGE,
            key: `${ONYXKEYS.COLLECTION.REPORT_METADATA}${reportID}`,
            value: {
                isLoadingInitialReportActions: false,
            },
        },
    ];

    const finallyData: OnyxUpdate[] = [];

    const parameters: OpenReportParams = {
        reportID,
        reportActionID,
        emailList: participantLoginList ? participantLoginList.join(',') : '',
        accountIDList: participantAccountIDList ? participantAccountIDList.join(',') : '',
        parentReportActionID,
        transactionID,
    };

    // This is a legacy transactions that doesn't have either a transaction thread or a money request preview
    if (transactionID && !parentReportActionID) {
        const transaction = allTransactions?.[transactionID];

        if (transaction) {
            const selfDMReportID = findSelfDMReportID();

            if (selfDMReportID) {
                const generatedReportActionID = rand64();
                const optimisticParentAction = buildOptimisticIOUReportAction({
                    type: CONST.IOU.REPORT_ACTION_TYPE.CREATE,
                    amount: Math.abs(transaction.amount),
                    currency: transaction.currency,
                    comment: transaction.comment?.comment ?? '',
                    participants: [{accountID: currentUserAccountID, login: currentUserEmail ?? ''}],
                    transactionID,
                    isOwnPolicyExpenseChat: true,
                });

                optimisticData.push({
                    onyxMethod: Onyx.METHOD.MERGE,
                    key: `${ONYXKEYS.COLLECTION.REPORT}${reportID}`,
                    value: {
                        parentReportID: selfDMReportID,
                        parentReportActionID: generatedReportActionID,
                    },
                });

                optimisticData.push({
                    onyxMethod: Onyx.METHOD.SET,
                    key: `${ONYXKEYS.COLLECTION.REPORT_ACTIONS}${selfDMReportID}${generatedReportActionID}`,
                    value: {
                        ...optimisticParentAction,
                        reportActionID: generatedReportActionID,
                        childReportID: reportID,
                    },
                });

                parameters.moneyRequestPreviewReportActionID = generatedReportActionID;
            }
        }
    }

    const isInviteOnboardingComplete = introSelected?.isInviteOnboardingComplete ?? false;
    const isOnboardingCompleted = onboarding?.hasCompletedGuidedSetupFlow ?? false;

    // Some cases we can have two open report requests with guide setup data because isInviteOnboardingComplete is not updated completely.
    // Then we need to check the list request and prevent the guided setup data from being duplicated.
    const allPersistedRequests = getAll();
    const hasOpenReportWithGuidedSetupData = allPersistedRequests.some((request) => request.command === WRITE_COMMANDS.OPEN_REPORT && request.data?.guidedSetupData);

    // Prepare guided setup data only when nvp_introSelected is set and onboarding is not completed
    // OldDot users will never have nvp_introSelected set, so they will not see guided setup messages
    if (introSelected && !isOnboardingCompleted && !isInviteOnboardingComplete && !hasOpenReportWithGuidedSetupData) {
        const {choice, inviteType} = introSelected;
        const isInviteIOUorInvoice = inviteType === CONST.ONBOARDING_INVITE_TYPES.IOU || inviteType === CONST.ONBOARDING_INVITE_TYPES.INVOICE;
        const isInviteChoiceCorrect = choice === CONST.ONBOARDING_CHOICES.ADMIN || choice === CONST.ONBOARDING_CHOICES.SUBMIT || choice === CONST.ONBOARDING_CHOICES.CHAT_SPLIT;

        if (isInviteChoiceCorrect && !isInviteIOUorInvoice) {
            const onboardingMessage = getOnboardingMessages().onboardingMessages[choice];
            if (choice === CONST.ONBOARDING_CHOICES.CHAT_SPLIT) {
                const updatedTasks = onboardingMessage.tasks.map((task) => (task.type === 'startChat' ? {...task, autoCompleted: true} : task));
                onboardingMessage.tasks = updatedTasks;
            }

            const onboardingData = prepareOnboardingOnyxData(introSelected, choice, onboardingMessage);

            if (onboardingData) {
                optimisticData.push(...onboardingData.optimisticData, {
                    onyxMethod: Onyx.METHOD.MERGE,
                    key: ONYXKEYS.NVP_INTRO_SELECTED,
                    value: {
                        isInviteOnboardingComplete: true,
                    },
                });

                successData.push(...onboardingData.successData);

                failureData.push(...onboardingData.failureData);

                parameters.guidedSetupData = JSON.stringify(onboardingData.guidedSetupData);
            }
        }
    }

    const isGroupChat = isGroupChatReportUtils(newReportObject);
    if (isGroupChat) {
        parameters.chatType = CONST.REPORT.CHAT_TYPE.GROUP;
        parameters.groupChatAdminLogins = currentUserEmail;
        parameters.optimisticAccountIDList = Object.keys(newReportObject?.participants ?? {}).join(',');
        parameters.reportName = newReportObject?.reportName ?? '';

        // If we have an avatar then include it with the parameters
        if (avatar) {
            parameters.file = avatar;
        }

        InteractionManager.runAfterInteractions(() => {
            clearGroupChat();
        });
    }

    if (isFromDeepLink) {
        parameters.shouldRetry = false;
    }

    // If we are creating a new report, we need to add the optimistic report data and a report action
    const isCreatingNewReport = !isEmptyObject(newReportObject);
    if (isCreatingNewReport) {
        // Change the method to set for new reports because it doesn't exist yet, is faster,
        // and we need the data to be available when we navigate to the chat page
        const optimisticDataItem = optimisticData.at(0);
        if (optimisticDataItem) {
            optimisticDataItem.onyxMethod = Onyx.METHOD.SET;
            optimisticDataItem.value = {
                ...optimisticReport,
                reportName: CONST.REPORT.DEFAULT_REPORT_NAME,
                ...newReportObject,
                pendingFields: {
                    createChat: CONST.RED_BRICK_ROAD_PENDING_ACTION.ADD,
                    ...(isGroupChat && {reportName: CONST.RED_BRICK_ROAD_PENDING_ACTION.ADD}),
                },
            };
        }

        let emailCreatingAction: string = CONST.REPORT.OWNER_EMAIL_FAKE;
        if (newReportObject.ownerAccountID && newReportObject.ownerAccountID !== CONST.REPORT.OWNER_ACCOUNT_ID_FAKE) {
            emailCreatingAction = allPersonalDetails?.[newReportObject.ownerAccountID]?.login ?? '';
        }
        const optimisticCreatedAction = buildOptimisticCreatedReportAction(emailCreatingAction);
        optimisticData.push(
            {
                onyxMethod: Onyx.METHOD.SET,
                key: `${ONYXKEYS.COLLECTION.REPORT_ACTIONS}${reportID}`,
                value: {[optimisticCreatedAction.reportActionID]: optimisticCreatedAction},
            },
            {
                onyxMethod: Onyx.METHOD.SET,
                key: `${ONYXKEYS.COLLECTION.REPORT_METADATA}${reportID}`,
                value: {
                    isOptimisticReport: true,
                },
            },
        );
        successData.push(
            {
                onyxMethod: Onyx.METHOD.MERGE,
                key: `${ONYXKEYS.COLLECTION.REPORT_ACTIONS}${reportID}`,
                value: {[optimisticCreatedAction.reportActionID]: {pendingAction: null}},
            },
            {
                onyxMethod: Onyx.METHOD.MERGE,
                key: `${ONYXKEYS.COLLECTION.REPORT_METADATA}${reportID}`,
                value: {
                    isOptimisticReport: false,
                },
            },
        );

        // Add optimistic personal details for new participants
        const optimisticPersonalDetails: OnyxEntry<PersonalDetailsList> = {};
        const settledPersonalDetails: OnyxEntry<PersonalDetailsList> = {};
        const redundantParticipants: Record<number, null> = {};
        const participantAccountIDs = PersonalDetailsUtils.getAccountIDsByLogins(participantLoginList);
        participantLoginList.forEach((login, index) => {
            const accountID = participantAccountIDs.at(index) ?? -1;
            const isOptimisticAccount = !allPersonalDetails?.[accountID];

            if (!isOptimisticAccount) {
                return;
            }

            optimisticPersonalDetails[accountID] = {
                login,
                accountID,
                displayName: login,
                isOptimisticPersonalDetail: true,
            };
            settledPersonalDetails[accountID] = null;

            // BE will send different participants. We clear the optimistic ones to avoid duplicated entries
            redundantParticipants[accountID] = null;
        });

        successData.push(
            {
                onyxMethod: Onyx.METHOD.MERGE,
                key: `${ONYXKEYS.COLLECTION.REPORT}${reportID}`,
                value: {
                    participants: redundantParticipants,
                    pendingFields: {
                        createChat: null,
                        reportName: null,
                    },
                    errorFields: {
                        createChat: null,
                    },
                },
            },
            {
                onyxMethod: Onyx.METHOD.MERGE,
                key: `${ONYXKEYS.COLLECTION.REPORT_METADATA}${reportID}`,
                value: {
                    isOptimisticReport: false,
                },
            },
        );

        optimisticData.push({
            onyxMethod: Onyx.METHOD.MERGE,
            key: ONYXKEYS.PERSONAL_DETAILS_LIST,
            value: optimisticPersonalDetails,
        });
        successData.push({
            onyxMethod: Onyx.METHOD.MERGE,
            key: ONYXKEYS.PERSONAL_DETAILS_LIST,
            value: settledPersonalDetails,
        });
        failureData.push({
            onyxMethod: Onyx.METHOD.MERGE,
            key: ONYXKEYS.PERSONAL_DETAILS_LIST,
            value: settledPersonalDetails,
        });

        // Add the createdReportActionID parameter to the API call
        parameters.createdReportActionID = optimisticCreatedAction.reportActionID;

        // If we are creating a thread, ensure the report action has childReportID property added
        if (newReportObject.parentReportID && parentReportActionID) {
            optimisticData.push({
                onyxMethod: Onyx.METHOD.MERGE,
                key: `${ONYXKEYS.COLLECTION.REPORT_ACTIONS}${newReportObject.parentReportID}`,
                value: {[parentReportActionID]: {childReportID: reportID, childType: CONST.REPORT.TYPE.CHAT}},
            });
            failureData.push({
                onyxMethod: Onyx.METHOD.MERGE,
                key: `${ONYXKEYS.COLLECTION.REPORT_ACTIONS}${newReportObject.parentReportID}`,
                value: {[parentReportActionID]: {childType: ''}},
            });
        }
    }

    parameters.clientLastReadTime = allReports?.[`${ONYXKEYS.COLLECTION.REPORT}${reportID}`]?.lastReadTime ?? '';

    const paginationConfig = {
        resourceID: reportID,
        cursorID: reportActionID,
    };

    if (isFromDeepLink) {
        finallyData.push({
            onyxMethod: Onyx.METHOD.SET,
            key: ONYXKEYS.IS_CHECKING_PUBLIC_ROOM,
            value: false,
        });

        API.paginate(CONST.API_REQUEST_TYPE.WRITE, WRITE_COMMANDS.OPEN_REPORT, parameters, {optimisticData, successData, failureData, finallyData}, paginationConfig);
    } else {
        // eslint-disable-next-line rulesdir/no-multiple-api-calls
        API.paginate(CONST.API_REQUEST_TYPE.WRITE, WRITE_COMMANDS.OPEN_REPORT, parameters, {optimisticData, successData, failureData, finallyData}, paginationConfig, {
            checkAndFixConflictingRequest: (persistedRequests) => resolveOpenReportDuplicationConflictAction(persistedRequests, parameters),
        });
    }
}

/**
 * This will return an optimistic report object for a given user we want to create a chat with without saving it, when the only thing we know about recipient is his accountID. *
 * @param accountID accountID of the user that the optimistic chat report is created with.
 */
function getOptimisticChatReport(accountID: number): OptimisticChatReport {
    return buildOptimisticChatReport({
        participantList: [accountID, currentUserAccountID],
        notificationPreference: CONST.REPORT.NOTIFICATION_PREFERENCE.ALWAYS,
    });
}

/**
 * This will find an existing chat, or create a new one if none exists, for the given user or set of users. It will then navigate to this chat.
 *
 * @param userLogins list of user logins to start a chat report with.
 * @param shouldDismissModal a flag to determine if we should dismiss modal before navigate to report or navigate to report directly.
 */
function navigateToAndOpenReport(
    userLogins: string[],
    shouldDismissModal = true,
    reportName?: string,
    avatarUri?: string,
    avatarFile?: File | CustomRNImageManipulatorResult | undefined,
    optimisticReportID?: string,
    isGroupChat = false,
) {
    let newChat: OptimisticChatReport | undefined;
    let chat: OnyxEntry<Report>;
    const participantAccountIDs = PersonalDetailsUtils.getAccountIDsByLogins(userLogins);

    // If we are not creating a new Group Chat then we are creating a 1:1 DM and will look for an existing chat
    if (!isGroupChat) {
        chat = getChatByParticipants([...participantAccountIDs, currentUserAccountID]);
    }

    if (isEmptyObject(chat)) {
        if (isGroupChat) {
            // If we are creating a group chat then participantAccountIDs is expected to contain currentUserAccountID
            newChat = buildOptimisticGroupChatReport(participantAccountIDs, reportName ?? '', avatarUri ?? '', optimisticReportID, CONST.REPORT.NOTIFICATION_PREFERENCE.HIDDEN);
        } else {
            newChat = buildOptimisticChatReport({
                participantList: [...participantAccountIDs, currentUserAccountID],
                notificationPreference: CONST.REPORT.NOTIFICATION_PREFERENCE.HIDDEN,
            });
        }
        // We want to pass newChat here because if anything is passed in that param (even an existing chat), we will try to create a chat on the server
        openReport(newChat?.reportID, '', userLogins, newChat, undefined, undefined, undefined, avatarFile);
    }
    const report = isEmptyObject(chat) ? newChat : chat;

    if (shouldDismissModal) {
        Navigation.onModalDismissedOnce(() => {
            Navigation.onModalDismissedOnce(() => {
                if (!report?.reportID) {
                    return;
                }

                Navigation.navigate(ROUTES.REPORT_WITH_ID.getRoute(report.reportID));
            });
        });

        Navigation.dismissModal();
    } else if (report?.reportID) {
        Navigation.navigate(ROUTES.REPORT_WITH_ID.getRoute(report.reportID));
    }
    // In some cases when RHP modal gets hidden and then we navigate to report Composer focus breaks, wrapping navigation in setTimeout fixes this
    setTimeout(() => {
        Navigation.isNavigationReady().then(() => Navigation.navigate(ROUTES.REPORT_WITH_ID.getRoute(report?.reportID)));
    }, 0);
}

/**
 * This will find an existing chat, or create a new one if none exists, for the given accountID or set of accountIDs. It will then navigate to this chat.
 *
 * @param participantAccountIDs of user logins to start a chat report with.
 */
function navigateToAndOpenReportWithAccountIDs(participantAccountIDs: number[]) {
    let newChat: OptimisticChatReport | undefined;
    const chat = getChatByParticipants([...participantAccountIDs, currentUserAccountID]);
    if (!chat) {
        newChat = buildOptimisticChatReport({
            participantList: [...participantAccountIDs, currentUserAccountID],
        });
        // We want to pass newChat here because if anything is passed in that param (even an existing chat), we will try to create a chat on the server
        openReport(newChat?.reportID, '', [], newChat, '0', false, participantAccountIDs);
    }
    const report = chat ?? newChat;

    Navigation.navigate(ROUTES.REPORT_WITH_ID.getRoute(report?.reportID));
}

/**
 * This will navigate to an existing thread, or create a new one if necessary
 *
 * @param childReportID The reportID we are trying to open
 * @param parentReportAction the parent comment of a thread
 * @param parentReportID The reportID of the parent
 */
function navigateToAndOpenChildReport(childReportID: string | undefined, parentReportAction: Partial<ReportAction> = {}, parentReportID?: string) {
    const childReport = allReports?.[`${ONYXKEYS.COLLECTION.REPORT}${childReportID}`];
    if (childReport?.reportID) {
        Navigation.navigate(ROUTES.REPORT_WITH_ID.getRoute(childReportID, undefined, undefined, undefined, undefined, Navigation.getActiveRoute()));
    } else {
        const participantAccountIDs = [...new Set([currentUserAccountID, Number(parentReportAction.actorAccountID)])];
        const parentReport = allReports?.[`${ONYXKEYS.COLLECTION.REPORT}${parentReportID}`];
        // Threads from DMs and selfDMs don't have a chatType. All other threads inherit the chatType from their parent
        const childReportChatType = parentReport && isSelfDM(parentReport) ? undefined : parentReport?.chatType;
        const newChat = buildOptimisticChatReport({
            participantList: participantAccountIDs,
            reportName: ReportActionsUtils.getReportActionText(parentReportAction),
            chatType: childReportChatType,
            policyID: parentReport?.policyID ?? CONST.POLICY.OWNER_EMAIL_FAKE,
            ownerAccountID: CONST.POLICY.OWNER_ACCOUNT_ID_FAKE,
            oldPolicyName: parentReport?.policyName ?? '',
            notificationPreference: getChildReportNotificationPreference(parentReportAction),
            parentReportActionID: parentReportAction.reportActionID,
            parentReportID,
            optimisticReportID: childReportID,
        });

        if (!childReportID) {
            const participantLogins = PersonalDetailsUtils.getLoginsByAccountIDs(Object.keys(newChat.participants ?? {}).map(Number));
            openReport(newChat.reportID, '', participantLogins, newChat, parentReportAction.reportActionID);
        } else {
            Onyx.merge(`${ONYXKEYS.COLLECTION.REPORT}${childReportID}`, newChat);
        }

        Navigation.navigate(ROUTES.REPORT_WITH_ID.getRoute(newChat.reportID, undefined, undefined, undefined, undefined, Navigation.getActiveRoute()));
    }
}

/**
 * Gets the older actions that have not been read yet.
 * Normally happens when you scroll up on a chat, and the actions have not been read yet.
 */
function getOlderActions(reportID: string | undefined, reportActionID: string | undefined) {
    if (!reportID || !reportActionID) {
        return;
    }

    const optimisticData: OnyxUpdate[] = [
        {
            onyxMethod: Onyx.METHOD.MERGE,
            key: `${ONYXKEYS.COLLECTION.REPORT_METADATA}${reportID}`,
            value: {
                isLoadingOlderReportActions: true,
                hasLoadingOlderReportActionsError: false,
            },
        },
    ];

    const successData: OnyxUpdate[] = [
        {
            onyxMethod: Onyx.METHOD.MERGE,
            key: `${ONYXKEYS.COLLECTION.REPORT_METADATA}${reportID}`,
            value: {
                isLoadingOlderReportActions: false,
            },
        },
    ];

    const failureData: OnyxUpdate[] = [
        {
            onyxMethod: Onyx.METHOD.MERGE,
            key: `${ONYXKEYS.COLLECTION.REPORT_METADATA}${reportID}`,
            value: {
                isLoadingOlderReportActions: false,
                hasLoadingOlderReportActionsError: true,
            },
        },
    ];

    const parameters: GetOlderActionsParams = {
        reportID,
        reportActionID,
    };

    API.paginate(
        CONST.API_REQUEST_TYPE.READ,
        READ_COMMANDS.GET_OLDER_ACTIONS,
        parameters,
        {optimisticData, successData, failureData},
        {
            resourceID: reportID,
            cursorID: reportActionID,
        },
    );
}

/**
 * Gets the newer actions that have not been read yet.
 * Normally happens when you are not located at the bottom of the list and scroll down on a chat.
 */
function getNewerActions(reportID: string | undefined, reportActionID: string | undefined) {
    if (!reportID || !reportActionID) {
        return;
    }

    const optimisticData: OnyxUpdate[] = [
        {
            onyxMethod: Onyx.METHOD.MERGE,
            key: `${ONYXKEYS.COLLECTION.REPORT_METADATA}${reportID}`,
            value: {
                isLoadingNewerReportActions: true,
                hasLoadingNewerReportActionsError: false,
            },
        },
    ];

    const successData: OnyxUpdate[] = [
        {
            onyxMethod: Onyx.METHOD.MERGE,
            key: `${ONYXKEYS.COLLECTION.REPORT_METADATA}${reportID}`,
            value: {
                isLoadingNewerReportActions: false,
            },
        },
    ];

    const failureData: OnyxUpdate[] = [
        {
            onyxMethod: Onyx.METHOD.MERGE,
            key: `${ONYXKEYS.COLLECTION.REPORT_METADATA}${reportID}`,
            value: {
                isLoadingNewerReportActions: false,
                hasLoadingNewerReportActionsError: true,
            },
        },
    ];

    const parameters: GetNewerActionsParams = {
        reportID,
        reportActionID,
    };

    API.paginate(
        CONST.API_REQUEST_TYPE.READ,
        READ_COMMANDS.GET_NEWER_ACTIONS,
        parameters,
        {optimisticData, successData, failureData},
        {
            resourceID: reportID,
            cursorID: reportActionID,
        },
    );
}

/**
 * Gets metadata info about links in the provided report action
 */
function expandURLPreview(reportID: string | undefined, reportActionID: string) {
    if (!reportID) {
        return;
    }

    const parameters: ExpandURLPreviewParams = {
        reportID,
        reportActionID,
    };

    API.read(READ_COMMANDS.EXPAND_URL_PREVIEW, parameters);
}

/** Marks the new report actions as read
 * @param shouldResetUnreadMarker Indicates whether the unread indicator should be reset.
 * Currently, the unread indicator needs to be reset only when users mark a report as read.
 */
function readNewestAction(reportID: string | undefined, shouldResetUnreadMarker = false) {
    if (!reportID) {
        return;
    }

    const lastReadTime = DateUtils.getDBTimeWithSkew();

    const optimisticData: OnyxUpdate[] = [
        {
            onyxMethod: Onyx.METHOD.MERGE,
            key: `${ONYXKEYS.COLLECTION.REPORT}${reportID}`,
            value: {
                lastReadTime,
            },
        },
    ];

    const parameters: ReadNewestActionParams = {
        reportID,
        lastReadTime,
    };

    API.writeWithNoDuplicatesConflictAction(
        WRITE_COMMANDS.READ_NEWEST_ACTION,
        parameters,
        {optimisticData},
        (request) => request.command === WRITE_COMMANDS.READ_NEWEST_ACTION && request.data?.reportID === parameters.reportID,
    );

    if (shouldResetUnreadMarker) {
        DeviceEventEmitter.emit(`readNewestAction_${reportID}`, lastReadTime);
    }
}

function markAllMessagesAsRead() {
    if (isAnonymousUser()) {
        return;
    }

    const newLastReadTime = DateUtils.getDBTimeWithSkew();

    type PartialReport = {
        lastReadTime: Report['lastReadTime'] | null;
    };
    const optimisticReports: Record<string, PartialReport> = {};
    const failureReports: Record<string, PartialReport> = {};
    const reportIDList: string[] = [];
    Object.values(allReports ?? {}).forEach((report) => {
        if (!report) {
            return;
        }

        const chatReport = allReports?.[`${ONYXKEYS.COLLECTION.REPORT}${report.chatReportID}`];
        const oneTransactionThreadReportID = ReportActionsUtils.getOneTransactionThreadReportID(report, chatReport, allReportActions?.[report.reportID]);
        const oneTransactionThreadReport = allReports?.[`${ONYXKEYS.COLLECTION.REPORT}${oneTransactionThreadReportID}`];
        if (!isUnread(report, oneTransactionThreadReport)) {
            return;
        }

        const reportKey = `${ONYXKEYS.COLLECTION.REPORT}${report.reportID}`;
        optimisticReports[reportKey] = {lastReadTime: newLastReadTime};
        failureReports[reportKey] = {lastReadTime: report.lastReadTime ?? null};
        reportIDList.push(report.reportID);
    });

    if (reportIDList.length === 0) {
        return;
    }

    const optimisticData = [
        {
            onyxMethod: Onyx.METHOD.MERGE_COLLECTION,
            key: ONYXKEYS.COLLECTION.REPORT,
            value: optimisticReports,
        },
    ];

    const failureData = [
        {
            onyxMethod: Onyx.METHOD.MERGE_COLLECTION,
            key: ONYXKEYS.COLLECTION.REPORT,
            value: failureReports,
        },
    ];

    const parameters: MarkAllMessagesAsReadParams = {
        reportIDList,
    };

    API.write(WRITE_COMMANDS.MARK_ALL_MESSAGES_AS_READ, parameters, {optimisticData, failureData});
}

/**
 * Sets the last read time on a report
 */
function markCommentAsUnread(reportID: string | undefined, reportAction: ReportAction) {
    if (!reportID) {
        Log.warn('7339cd6c-3263-4f89-98e5-730f0be15784 Invalid report passed to MarkCommentAsUnread. Not calling the API because it wil fail.');
        return;
    }

    const reportActions = allReportActions?.[reportID];

    // Find the latest report actions from other users
    const latestReportActionFromOtherUsers = Object.values(reportActions ?? {}).reduce((latest: ReportAction | null, current: ReportAction) => {
        if (
            !ReportActionsUtils.isDeletedAction(current) &&
            current.actorAccountID !== currentUserAccountID &&
            (!latest || current.created > latest.created) &&
            // Whisper action doesn't affect lastVisibleActionCreated, so skip whisper action except actionable mention whisper
            (!ReportActionsUtils.isWhisperAction(current) || current.actionName === CONST.REPORT.ACTIONS.TYPE.ACTIONABLE_MENTION_WHISPER)
        ) {
            return current;
        }
        return latest;
    }, null);

    const report = allReports?.[`${ONYXKEYS.COLLECTION.REPORT}${reportID}`];
    const chatReport = allReports?.[`${ONYXKEYS.COLLECTION.REPORT}${report?.chatReportID}`];
    const transactionThreadReportID = ReportActionsUtils.getOneTransactionThreadReportID(report, chatReport, reportActions ?? []);
    const transactionThreadReport = allReports?.[`${ONYXKEYS.COLLECTION.REPORT}${transactionThreadReportID}`];

    // If no action created date is provided, use the last action's from other user
    const actionCreationTime =
        reportAction?.created || (latestReportActionFromOtherUsers?.created ?? getReportLastVisibleActionCreated(report, transactionThreadReport) ?? DateUtils.getDBTime(0));

    // We subtract 1 millisecond so that the lastReadTime is updated to just before a given reportAction's created date
    // For example, if we want to mark a report action with ID 100 and created date '2014-04-01 16:07:02.999' unread, we set the lastReadTime to '2014-04-01 16:07:02.998'
    // Since the report action with ID 100 will be the first with a timestamp above '2014-04-01 16:07:02.998', it's the first one that will be shown as unread
    const lastReadTime = DateUtils.subtractMillisecondsFromDateTime(actionCreationTime, 1);

    const optimisticData: OnyxUpdate[] = [
        {
            onyxMethod: Onyx.METHOD.MERGE,
            key: `${ONYXKEYS.COLLECTION.REPORT}${reportID}`,
            value: {
                lastReadTime,
            },
        },
    ];

    const parameters: MarkAsUnreadParams = {
        reportID,
        lastReadTime,
        reportActionID: reportAction?.reportActionID,
    };

    API.write(WRITE_COMMANDS.MARK_AS_UNREAD, parameters, {optimisticData});
    DeviceEventEmitter.emit(`unreadAction_${reportID}`, lastReadTime);
}

/** Toggles the pinned state of the report. */
function togglePinnedState(reportID: string | undefined, isPinnedChat: boolean) {
    if (!reportID) {
        return;
    }

    const pinnedValue = !isPinnedChat;

    // Optimistically pin/unpin the report before we send out the command
    const optimisticData: OnyxUpdate[] = [
        {
            onyxMethod: Onyx.METHOD.MERGE,
            key: `${ONYXKEYS.COLLECTION.REPORT}${reportID}`,
            value: {isPinned: pinnedValue},
        },
    ];

    const parameters: TogglePinnedChatParams = {
        reportID,
        pinnedValue,
    };

    API.write(WRITE_COMMANDS.TOGGLE_PINNED_CHAT, parameters, {optimisticData});
}

/** Saves the report draft to Onyx */
function saveReportDraft(reportID: string, report: Report) {
    return Onyx.set(`${ONYXKEYS.COLLECTION.REPORT_DRAFT}${reportID}`, report);
}

/**
 * Saves the comment left by the user as they are typing. By saving this data the user can switch between chats, close
 * tab, refresh etc without worrying about loosing what they typed out.
 * When empty string or null is passed, it will delete the draft comment from Onyx store.
 */
function saveReportDraftComment(reportID: string, comment: string | null, callback: () => void = () => {}) {
    Onyx.merge(`${ONYXKEYS.COLLECTION.REPORT_DRAFT_COMMENT}${reportID}`, prepareDraftComment(comment)).then(callback);
}

/** Broadcasts whether or not a user is typing on a report over the report's private pusher channel. */
function broadcastUserIsTyping(reportID: string) {
    const privateReportChannelName = getReportChannelName(reportID);
    const typingStatus: UserIsTypingEvent = {
        [currentUserAccountID]: true,
    };
    Pusher.sendEvent(privateReportChannelName, Pusher.TYPE.USER_IS_TYPING, typingStatus);
}

/** Broadcasts to the report's private pusher channel whether a user is leaving a report */
function broadcastUserIsLeavingRoom(reportID: string) {
    const privateReportChannelName = getReportChannelName(reportID);
    const leavingStatus: UserIsLeavingRoomEvent = {
        [currentUserAccountID]: true,
    };
    Pusher.sendEvent(privateReportChannelName, Pusher.TYPE.USER_IS_LEAVING_ROOM, leavingStatus);
}

/** When a report changes in Onyx, this fetches the report from the API if the report doesn't have a name */
function handleReportChanged(report: OnyxEntry<Report>) {
    if (!report) {
        return;
    }

    const {reportID, preexistingReportID, parentReportID, parentReportActionID} = report;

    // Handle cleanup of stale optimistic IOU report and its report preview separately
    if (reportID && preexistingReportID && isMoneyRequestReport(report) && parentReportActionID) {
        Onyx.merge(`${ONYXKEYS.COLLECTION.REPORT_ACTIONS}${parentReportID}`, {
            [parentReportActionID]: null,
        });
        Onyx.merge(`${ONYXKEYS.COLLECTION.REPORT}${reportID}`, null);
        return;
    }

    // It is possible that we optimistically created a DM/group-DM for a set of users for which a report already exists.
    // In this case, the API will let us know by returning a preexistingReportID.
    // We should clear out the optimistically created report and re-route the user to the preexisting report.
    if (reportID && preexistingReportID) {
        let callback = () => {
            const existingReport = allReports?.[`${ONYXKEYS.COLLECTION.REPORT}${preexistingReportID}`];

            Onyx.set(`${ONYXKEYS.COLLECTION.REPORT}${reportID}`, null);
            Onyx.set(`${ONYXKEYS.COLLECTION.REPORT}${preexistingReportID}`, {
                ...report,
                reportID: preexistingReportID,
                preexistingReportID: null,
                // Replacing the existing report's participants to avoid duplicates
                participants: existingReport?.participants ?? report.participants,
            });
            Onyx.set(`${ONYXKEYS.COLLECTION.REPORT_DRAFT_COMMENT}${reportID}`, null);
        };
        // Only re-route them if they are still looking at the optimistically created report
        if (Navigation.getActiveRoute().includes(`/r/${reportID}`)) {
            const currCallback = callback;
            callback = () => {
                currCallback();
                Navigation.navigate(ROUTES.REPORT_WITH_ID.getRoute(preexistingReportID), {forceReplace: true});
            };

            // The report screen will listen to this event and transfer the draft comment to the existing report
            // This will allow the newest draft comment to be transferred to the existing report
            DeviceEventEmitter.emit(`switchToPreExistingReport_${reportID}`, {
                preexistingReportID,
                callback,
            });

            return;
        }

        // In case the user is not on the report screen, we will transfer the report draft comment directly to the existing report
        // after that clear the optimistically created report
        const draftReportComment = allReportDraftComments?.[`${ONYXKEYS.COLLECTION.REPORT_DRAFT_COMMENT}${reportID}`];
        if (!draftReportComment) {
            callback();
            return;
        }

        saveReportDraftComment(preexistingReportID, draftReportComment, callback);
    }
}

/** Deletes a comment from the report, basically sets it as empty string */
function deleteReportComment(reportID: string | undefined, reportAction: ReportAction) {
    const originalReportID = getOriginalReportID(reportID, reportAction);
    const reportActionID = reportAction.reportActionID;

    if (!reportActionID || !originalReportID || !reportID) {
        return;
    }

    const isDeletedParentAction = ReportActionsUtils.isThreadParentMessage(reportAction, reportID);
    const deletedMessage: Message[] = [
        {
            translationKey: '',
            type: 'COMMENT',
            html: '',
            text: '',
            isEdited: true,
            isDeletedParentAction,
        },
    ];
    const optimisticReportActions: NullishDeep<ReportActions> = {
        [reportActionID]: {
            pendingAction: CONST.RED_BRICK_ROAD_PENDING_ACTION.DELETE,
            previousMessage: reportAction.message,
            message: deletedMessage,
            errors: null,
            linkMetadata: [],
        },
    };

    // If we are deleting the last visible message, let's find the previous visible one (or set an empty one if there are none) and update the lastMessageText in the LHN.
    // Similarly, if we are deleting the last read comment we will want to update the lastVisibleActionCreated to use the previous visible message.
    let optimisticReport: Partial<Report> = {
        lastMessageText: '',
        lastVisibleActionCreated: '',
    };
    const {lastMessageText = ''} = getLastVisibleMessage(originalReportID, optimisticReportActions as ReportActions);
    const report = allReports?.[`${ONYXKEYS.COLLECTION.REPORT}${reportID}`];
    const canUserPerformWriteAction = canUserPerformWriteActionReportUtils(report);
    if (lastMessageText) {
        const lastVisibleAction = ReportActionsUtils.getLastVisibleAction(originalReportID, canUserPerformWriteAction, optimisticReportActions as ReportActions);
        const lastVisibleActionCreated = lastVisibleAction?.created;
        const lastActorAccountID = lastVisibleAction?.actorAccountID;
        optimisticReport = {
            lastMessageText,
            lastVisibleActionCreated,
            lastActorAccountID,
        };
    }
    const didCommentMentionCurrentUser = ReportActionsUtils.didMessageMentionCurrentUser(reportAction);
    if (didCommentMentionCurrentUser && reportAction.created === report?.lastMentionedTime) {
        const reportActionsForReport = allReportActions?.[reportID];
        const latestMentionedReportAction = Object.values(reportActionsForReport ?? {}).find(
            (action) =>
                action.reportActionID !== reportAction.reportActionID &&
                ReportActionsUtils.didMessageMentionCurrentUser(action) &&
                ReportActionsUtils.shouldReportActionBeVisible(action, action.reportActionID),
        );
        optimisticReport.lastMentionedTime = latestMentionedReportAction?.created ?? null;
    }
    // If the API call fails we must show the original message again, so we revert the message content back to how it was
    // and and remove the pendingAction so the strike-through clears
    const failureData: OnyxUpdate[] = [
        {
            onyxMethod: Onyx.METHOD.MERGE,
            key: `${ONYXKEYS.COLLECTION.REPORT_ACTIONS}${originalReportID}`,
            value: {
                [reportActionID]: {
                    message: reportAction.message,
                    pendingAction: null,
                    previousMessage: null,
                },
            },
        },
    ];

    const successData: OnyxUpdate[] = [
        {
            onyxMethod: Onyx.METHOD.MERGE,
            key: `${ONYXKEYS.COLLECTION.REPORT_ACTIONS}${originalReportID}`,
            value: {
                [reportActionID]: {
                    pendingAction: null,
                    previousMessage: null,
                },
            },
        },
    ];

    const optimisticData: OnyxUpdate[] = [
        {
            onyxMethod: Onyx.METHOD.MERGE,
            key: `${ONYXKEYS.COLLECTION.REPORT_ACTIONS}${originalReportID}`,
            value: optimisticReportActions,
        },
        {
            onyxMethod: Onyx.METHOD.MERGE,
            key: `${ONYXKEYS.COLLECTION.REPORT}${originalReportID}`,
            value: optimisticReport,
        },
    ];

    // Update optimistic data for parent report action if the report is a child report and the reportAction has no visible child
    const childVisibleActionCount = reportAction.childVisibleActionCount ?? 0;
    if (childVisibleActionCount === 0) {
        const optimisticParentReportData = getOptimisticDataForParentReportAction(
            originalReportID,
            optimisticReport?.lastVisibleActionCreated ?? '',
            CONST.RED_BRICK_ROAD_PENDING_ACTION.DELETE,
        );
        optimisticParentReportData.forEach((parentReportData) => {
            if (isEmptyObject(parentReportData)) {
                return;
            }
            optimisticData.push(parentReportData);
        });
    }

    const parameters: DeleteCommentParams = {
        reportID: originalReportID,
        reportActionID,
    };

    clearByKey(reportActionID);

    API.write(
        WRITE_COMMANDS.DELETE_COMMENT,
        parameters,
        {optimisticData, successData, failureData},
        {
            checkAndFixConflictingRequest: (persistedRequests) => resolveCommentDeletionConflicts(persistedRequests, reportActionID, originalReportID),
        },
    );

    // if we are linking to the report action, and we are deleting it, and it's not a deleted parent action,
    // we should navigate to its report in order to not show not found page
    if (Navigation.isActiveRoute(ROUTES.REPORT_WITH_ID.getRoute(reportID, reportActionID)) && !isDeletedParentAction) {
        Navigation.goBack(ROUTES.REPORT_WITH_ID.getRoute(reportID));
    } else if (Navigation.isActiveRoute(ROUTES.REPORT_WITH_ID.getRoute(reportAction.childReportID)) && !isDeletedParentAction) {
        Navigation.goBack(undefined);
    }
}

/**
 * Removes the links in html of a comment.
 * example:
 *      html="test <a href="https://www.google.com" target="_blank" rel="noreferrer noopener">https://www.google.com</a> test"
 *      links=["https://www.google.com"]
 * returns: "test https://www.google.com test"
 */
function removeLinksFromHtml(html: string, links: string[]): string {
    let htmlCopy = html.slice();
    links.forEach((link) => {
        // We want to match the anchor tag of the link and replace the whole anchor tag with the text of the anchor tag
        const regex = new RegExp(`<(a)[^><]*href\\s*=\\s*(['"])(${Str.escapeForRegExp(link)})\\2(?:".*?"|'.*?'|[^'"><])*>([\\s\\S]*?)<\\/\\1>(?![^<]*(<\\/pre>|<\\/code>))`, 'g');
        htmlCopy = htmlCopy.replace(regex, '$4');
    });
    return htmlCopy;
}

/**
 * This function will handle removing only links that were purposely removed by the user while editing.
 *
 * @param newCommentText text of the comment after editing.
 * @param originalCommentMarkdown original markdown of the comment before editing.
 * @param videoAttributeCache cache of video attributes ([videoSource]: videoAttributes)
 */
function handleUserDeletedLinksInHtml(newCommentText: string, originalCommentMarkdown: string, videoAttributeCache?: Record<string, string>): string {
    if (newCommentText.length > CONST.MAX_MARKUP_LENGTH) {
        return newCommentText;
    }

    const userEmailDomain = isEmailPublicDomain(currentUserEmail ?? '') ? '' : Str.extractEmailDomain(currentUserEmail ?? '');
    const allPersonalDetailLogins = Object.values(allPersonalDetails ?? {}).map((personalDetail) => personalDetail?.login ?? '');

    const htmlForNewComment = getParsedMessageWithShortMentions({
        text: newCommentText,
        userEmailDomain,
        availableMentionLogins: allPersonalDetailLogins,
        parserOptions: {
            extras: {videoAttributeCache},
        },
    });

    const removedLinks = Parser.getRemovedMarkdownLinks(originalCommentMarkdown, newCommentText);
    return removeLinksFromHtml(htmlForNewComment, removedLinks);
}

/** Saves a new message for a comment. Marks the comment as edited, which will be reflected in the UI. */
function editReportComment(reportID: string | undefined, originalReportAction: OnyxEntry<ReportAction>, textForNewComment: string, videoAttributeCache?: Record<string, string>) {
    const originalReportID = getOriginalReportID(reportID, originalReportAction);
    if (!originalReportID || !originalReportAction) {
        return;
    }
    const report = allReports?.[`${ONYXKEYS.COLLECTION.REPORT}${originalReportID}`];
    const canUserPerformWriteAction = canUserPerformWriteActionReportUtils(report);

    // Do not autolink if someone explicitly tries to remove a link from message.
    // https://github.com/Expensify/App/issues/9090
    // https://github.com/Expensify/App/issues/13221
    const originalCommentHTML = ReportActionsUtils.getReportActionHtml(originalReportAction);
    const originalCommentMarkdown = Parser.htmlToMarkdown(originalCommentHTML ?? '').trim();

    // Skip the Edit if draft is not changed
    if (originalCommentMarkdown === textForNewComment) {
        return;
    }
    const htmlForNewComment = handleUserDeletedLinksInHtml(textForNewComment, originalCommentMarkdown, videoAttributeCache);

    const reportComment = Parser.htmlToText(htmlForNewComment);

    // For comments shorter than or equal to 10k chars, convert the comment from MD into HTML because that's how it is stored in the database
    // For longer comments, skip parsing and display plaintext for performance reasons. It takes over 40s to parse a 100k long string!!
    let parsedOriginalCommentHTML = originalCommentHTML;
    if (textForNewComment.length <= CONST.MAX_MARKUP_LENGTH) {
        const autolinkFilter = {filterRules: Parser.rules.map((rule) => rule.name).filter((name) => name !== 'autolink')};
        parsedOriginalCommentHTML = Parser.replace(originalCommentMarkdown, autolinkFilter);
    }

    //  Delete the comment if it's empty
    if (!htmlForNewComment) {
        deleteReportComment(originalReportID, originalReportAction);
        return;
    }

    // Skip the Edit if message is not changed
    if (parsedOriginalCommentHTML === htmlForNewComment.trim() || originalCommentHTML === htmlForNewComment.trim()) {
        return;
    }

    // Optimistically update the reportAction with the new message
    const reportActionID = originalReportAction.reportActionID;
    const originalMessage = ReportActionsUtils.getReportActionMessage(originalReportAction);
    const optimisticReportActions: PartialDeep<ReportActions> = {
        [reportActionID]: {
            pendingAction: CONST.RED_BRICK_ROAD_PENDING_ACTION.UPDATE,
            message: [
                {
                    ...originalMessage,
                    type: CONST.REPORT.MESSAGE.TYPE.COMMENT,
                    isEdited: true,
                    html: htmlForNewComment,
                    text: reportComment,
                },
            ],
            lastModified: DateUtils.getDBTime(),
        },
    };

    const optimisticData: OnyxUpdate[] = [
        {
            onyxMethod: Onyx.METHOD.MERGE,
            key: `${ONYXKEYS.COLLECTION.REPORT_ACTIONS}${originalReportID}`,
            value: optimisticReportActions,
        },
    ];

    const lastVisibleAction = ReportActionsUtils.getLastVisibleAction(originalReportID, canUserPerformWriteAction, optimisticReportActions as ReportActions);
    if (reportActionID === lastVisibleAction?.reportActionID) {
        const lastMessageText = formatReportLastMessageText(reportComment);
        const optimisticReport = {
            lastMessageText,
        };
        optimisticData.push({
            onyxMethod: Onyx.METHOD.MERGE,
            key: `${ONYXKEYS.COLLECTION.REPORT}${originalReportID}`,
            value: optimisticReport,
        });
    }

    const failureData: OnyxUpdate[] = [
        {
            onyxMethod: Onyx.METHOD.MERGE,
            key: `${ONYXKEYS.COLLECTION.REPORT_ACTIONS}${originalReportID}`,
            value: {
                [reportActionID]: {
                    ...originalReportAction,
                    pendingAction: null,
                },
            },
        },
    ];

    const successData: OnyxUpdate[] = [
        {
            onyxMethod: Onyx.METHOD.MERGE,
            key: `${ONYXKEYS.COLLECTION.REPORT_ACTIONS}${originalReportID}`,
            value: {
                [reportActionID]: {
                    pendingAction: null,
                },
            },
        },
    ];

    const parameters: UpdateCommentParams = {
        reportID: originalReportID,
        reportComment: htmlForNewComment,
        reportActionID,
    };

    API.write(
        WRITE_COMMANDS.UPDATE_COMMENT,
        parameters,
        {optimisticData, successData, failureData},
        {
            checkAndFixConflictingRequest: (persistedRequests) => {
                const addCommentIndex = persistedRequests.findIndex((request) => addNewMessageWithText.has(request.command) && request.data?.reportActionID === reportActionID);
                if (addCommentIndex > -1) {
                    return resolveEditCommentWithNewAddCommentRequest(persistedRequests, parameters, reportActionID, addCommentIndex);
                }
                return resolveDuplicationConflictAction(persistedRequests, createUpdateCommentMatcher(reportActionID));
            },
        },
    );
}

/** Deletes the draft for a comment report action. */
function deleteReportActionDraft(reportID: string | undefined, reportAction: ReportAction) {
    const originalReportID = getOriginalReportID(reportID, reportAction);
    Onyx.merge(`${ONYXKEYS.COLLECTION.REPORT_ACTIONS_DRAFTS}${originalReportID}`, {[reportAction.reportActionID]: null});
}

/** Saves the draft for a comment report action. This will put the comment into "edit mode" */
function saveReportActionDraft(reportID: string | undefined, reportAction: ReportAction, draftMessage: string) {
    const originalReportID = getOriginalReportID(reportID, reportAction);
    Onyx.merge(`${ONYXKEYS.COLLECTION.REPORT_ACTIONS_DRAFTS}${originalReportID}`, {[reportAction.reportActionID]: {message: draftMessage}});
}

function updateNotificationPreference(
    reportID: string,
    previousValue: NotificationPreference | undefined,
    newValue: NotificationPreference,
    parentReportID?: string,
    parentReportActionID?: string,
) {
    // No change needed
    if (previousValue === newValue) {
        return;
    }

    const optimisticData: OnyxUpdate[] = [
        {
            onyxMethod: Onyx.METHOD.MERGE,
            key: `${ONYXKEYS.COLLECTION.REPORT}${reportID}`,
            value: {
                participants: {
                    [currentUserAccountID]: {
                        notificationPreference: newValue,
                    },
                },
            },
        },
    ];

    const failureData: OnyxUpdate[] = [
        {
            onyxMethod: Onyx.METHOD.MERGE,
            key: `${ONYXKEYS.COLLECTION.REPORT}${reportID}`,
            value: {
                participants: {
                    [currentUserAccountID]: {
                        notificationPreference: previousValue,
                    },
                },
            },
        },
    ];

    if (parentReportID && parentReportActionID) {
        optimisticData.push({
            onyxMethod: Onyx.METHOD.MERGE,
            key: `${ONYXKEYS.COLLECTION.REPORT_ACTIONS}${parentReportID}`,
            value: {[parentReportActionID]: {childReportNotificationPreference: newValue}},
        });
        failureData.push({
            onyxMethod: Onyx.METHOD.MERGE,
            key: `${ONYXKEYS.COLLECTION.REPORT_ACTIONS}${parentReportID}`,
            value: {[parentReportActionID]: {childReportNotificationPreference: previousValue}},
        });
    }

    const parameters: UpdateReportNotificationPreferenceParams = {reportID, notificationPreference: newValue};

    API.write(WRITE_COMMANDS.UPDATE_REPORT_NOTIFICATION_PREFERENCE, parameters, {optimisticData, failureData});
}

function updateRoomVisibility(reportID: string, previousValue: RoomVisibility | undefined, newValue: RoomVisibility) {
    if (previousValue === newValue) {
        return;
    }

    const optimisticData: OnyxUpdate[] = [
        {
            onyxMethod: Onyx.METHOD.MERGE,
            key: `${ONYXKEYS.COLLECTION.REPORT}${reportID}`,
            value: {visibility: newValue},
        },
    ];

    const failureData: OnyxUpdate[] = [
        {
            onyxMethod: Onyx.METHOD.MERGE,
            key: `${ONYXKEYS.COLLECTION.REPORT}${reportID}`,
            value: {visibility: previousValue},
        },
    ];

    const parameters: UpdateRoomVisibilityParams = {reportID, visibility: newValue};

    API.write(WRITE_COMMANDS.UPDATE_ROOM_VISIBILITY, parameters, {optimisticData, failureData});
}

/**
 * This will subscribe to an existing thread, or create a new one and then subscribe to it if necessary
 *
 * @param childReportID The reportID we are trying to open
 * @param parentReportAction the parent comment of a thread
 * @param parentReportID The reportID of the parent
 * @param prevNotificationPreference The previous notification preference for the child report
 */
function toggleSubscribeToChildReport(
    childReportID: string | undefined,
    parentReportAction: Partial<ReportAction> = {},
    parentReportID?: string,
    prevNotificationPreference?: NotificationPreference,
) {
    if (childReportID) {
        openReport(childReportID);
        const parentReportActionID = parentReportAction?.reportActionID;
        if (!prevNotificationPreference || isHiddenForCurrentUser(prevNotificationPreference)) {
            updateNotificationPreference(childReportID, prevNotificationPreference, CONST.REPORT.NOTIFICATION_PREFERENCE.ALWAYS, parentReportID, parentReportActionID);
        } else {
            updateNotificationPreference(childReportID, prevNotificationPreference, CONST.REPORT.NOTIFICATION_PREFERENCE.HIDDEN, parentReportID, parentReportActionID);
        }
    } else {
        const participantAccountIDs = [...new Set([currentUserAccountID, Number(parentReportAction?.actorAccountID)])];
        const parentReport = allReports?.[`${ONYXKEYS.COLLECTION.REPORT}${parentReportID}`];
        const newChat = buildOptimisticChatReport({
            participantList: participantAccountIDs,
            reportName: ReportActionsUtils.getReportActionText(parentReportAction),
            chatType: parentReport?.chatType,
            policyID: parentReport?.policyID ?? CONST.POLICY.OWNER_EMAIL_FAKE,
            ownerAccountID: CONST.POLICY.OWNER_ACCOUNT_ID_FAKE,
            notificationPreference: CONST.REPORT.NOTIFICATION_PREFERENCE.ALWAYS,
            parentReportActionID: parentReportAction.reportActionID,
            parentReportID,
        });

        const participantLogins = PersonalDetailsUtils.getLoginsByAccountIDs(participantAccountIDs);
        openReport(newChat.reportID, '', participantLogins, newChat, parentReportAction.reportActionID);
        const notificationPreference = isHiddenForCurrentUser(prevNotificationPreference) ? CONST.REPORT.NOTIFICATION_PREFERENCE.ALWAYS : CONST.REPORT.NOTIFICATION_PREFERENCE.HIDDEN;
        updateNotificationPreference(newChat.reportID, prevNotificationPreference, notificationPreference, parentReportID, parentReportAction?.reportActionID);
    }
}

function updateReportName(reportID: string, value: string, previousValue: string) {
    const optimisticData: OnyxUpdate[] = [
        {
            onyxMethod: Onyx.METHOD.MERGE,
            key: `${ONYXKEYS.COLLECTION.REPORT}${reportID}`,
            value: {
                reportName: value,
                pendingFields: {
                    reportName: CONST.RED_BRICK_ROAD_PENDING_ACTION.UPDATE,
                },
            },
        },
    ];
    const failureData: OnyxUpdate[] = [
        {
            onyxMethod: Onyx.METHOD.MERGE,
            key: `${ONYXKEYS.COLLECTION.REPORT}${reportID}`,
            value: {
                reportName: previousValue,
                pendingFields: {
                    reportName: null,
                },
                errorFields: {
                    reportName: getMicroSecondOnyxErrorWithTranslationKey('report.genericUpdateReportNameEditFailureMessage'),
                },
            },
        },
    ];

    const successData: OnyxUpdate[] = [
        {
            onyxMethod: Onyx.METHOD.MERGE,
            key: `${ONYXKEYS.COLLECTION.REPORT}${reportID}`,
            value: {
                pendingFields: {
                    reportName: null,
                },
                errorFields: {
                    reportName: null,
                },
            },
        },
    ];

    const parameters = {
        reportID,
        reportName: value,
    };

    API.write(WRITE_COMMANDS.SET_REPORT_NAME, parameters, {optimisticData, failureData, successData});
}

function clearReportFieldKeyErrors(reportID: string | undefined, fieldKey: string) {
    Onyx.merge(`${ONYXKEYS.COLLECTION.REPORT}${reportID}`, {
        pendingFields: {
            [fieldKey]: null,
        },
        errorFields: {
            [fieldKey]: null,
        },
    });
}

function updateReportField(reportID: string, reportField: PolicyReportField, previousReportField: PolicyReportField) {
    const fieldKey = getReportFieldKey(reportField.fieldID);
    const reportViolations = getReportViolations(reportID);
    const fieldViolation = getFieldViolation(reportViolations, reportField);
    const recentlyUsedValues = allRecentlyUsedReportFields?.[fieldKey] ?? [];

    const optimisticChangeFieldAction = buildOptimisticChangeFieldAction(reportField, previousReportField);

    const optimisticData: OnyxUpdate[] = [
        {
            onyxMethod: Onyx.METHOD.MERGE,
            key: `${ONYXKEYS.COLLECTION.REPORT}${reportID}`,
            value: {
                fieldList: {
                    [fieldKey]: reportField,
                },
                pendingFields: {
                    [fieldKey]: CONST.RED_BRICK_ROAD_PENDING_ACTION.UPDATE,
                },
            },
        },
        {
            onyxMethod: Onyx.METHOD.MERGE,
            key: `${ONYXKEYS.COLLECTION.REPORT_ACTIONS}${reportID}`,
            value: {
                [optimisticChangeFieldAction.reportActionID]: optimisticChangeFieldAction,
            },
        },
    ];

    if (fieldViolation) {
        optimisticData.push({
            onyxMethod: Onyx.METHOD.MERGE,
            key: `${ONYXKEYS.COLLECTION.REPORT_VIOLATIONS}${reportID}`,
            value: {
                [fieldViolation]: {
                    [reportField.fieldID]: null,
                },
            },
        });
    }

    if (reportField.type === 'dropdown' && reportField.value) {
        optimisticData.push({
            onyxMethod: Onyx.METHOD.MERGE,
            key: ONYXKEYS.RECENTLY_USED_REPORT_FIELDS,
            value: {
                [fieldKey]: [...new Set([...recentlyUsedValues, reportField.value])],
            },
        });
    }

    const failureData: OnyxUpdate[] = [
        {
            onyxMethod: Onyx.METHOD.MERGE,
            key: `${ONYXKEYS.COLLECTION.REPORT}${reportID}`,
            value: {
                fieldList: {
                    [fieldKey]: previousReportField,
                },
                pendingFields: {
                    [fieldKey]: null,
                },
                errorFields: {
                    [fieldKey]: getMicroSecondOnyxErrorWithTranslationKey('report.genericUpdateReportFieldFailureMessage'),
                },
            },
        },
        {
            onyxMethod: Onyx.METHOD.MERGE,
            key: `${ONYXKEYS.COLLECTION.REPORT_ACTIONS}${reportID}`,
            value: {
                [optimisticChangeFieldAction.reportActionID]: {
                    errors: getMicroSecondOnyxErrorWithTranslationKey('report.genericUpdateReportFieldFailureMessage'),
                },
            },
        },
    ];

    if (reportField.type === 'dropdown') {
        failureData.push({
            onyxMethod: Onyx.METHOD.MERGE,
            key: ONYXKEYS.RECENTLY_USED_REPORT_FIELDS,
            value: {
                [fieldKey]: recentlyUsedValues,
            },
        });
    }

    const successData: OnyxUpdate[] = [
        {
            onyxMethod: Onyx.METHOD.MERGE,
            key: `${ONYXKEYS.COLLECTION.REPORT}${reportID}`,
            value: {
                pendingFields: {
                    [fieldKey]: null,
                },
                errorFields: {
                    [fieldKey]: null,
                },
            },
        },
        {
            onyxMethod: Onyx.METHOD.MERGE,
            key: `${ONYXKEYS.COLLECTION.REPORT_ACTIONS}${reportID}`,
            value: {
                [optimisticChangeFieldAction.reportActionID]: {
                    pendingAction: null,
                },
            },
        },
    ];

    const parameters = {
        reportID,
        reportFields: JSON.stringify({[fieldKey]: reportField}),
        reportFieldsActionIDs: JSON.stringify({[fieldKey]: optimisticChangeFieldAction.reportActionID}),
    };

    API.write(WRITE_COMMANDS.SET_REPORT_FIELD, parameters, {optimisticData, failureData, successData});
}

function deleteReportField(reportID: string, reportField: PolicyReportField) {
    const fieldKey = getReportFieldKey(reportField.fieldID);

    const optimisticData: OnyxUpdate[] = [
        {
            onyxMethod: Onyx.METHOD.MERGE,
            key: `${ONYXKEYS.COLLECTION.REPORT}${reportID}`,
            value: {
                fieldList: {
                    [fieldKey]: null,
                },
                pendingFields: {
                    [fieldKey]: CONST.RED_BRICK_ROAD_PENDING_ACTION.UPDATE,
                },
            },
        },
    ];

    const failureData: OnyxUpdate[] = [
        {
            onyxMethod: Onyx.METHOD.MERGE,
            key: `${ONYXKEYS.COLLECTION.REPORT}${reportID}`,
            value: {
                fieldList: {
                    [fieldKey]: reportField,
                },
                pendingFields: {
                    [fieldKey]: null,
                },
                errorFields: {
                    [fieldKey]: getMicroSecondOnyxErrorWithTranslationKey('report.genericUpdateReportFieldFailureMessage'),
                },
            },
        },
    ];

    const successData: OnyxUpdate[] = [
        {
            onyxMethod: Onyx.METHOD.MERGE,
            key: `${ONYXKEYS.COLLECTION.REPORT}${reportID}`,
            value: {
                pendingFields: {
                    [fieldKey]: null,
                },
                errorFields: {
                    [fieldKey]: null,
                },
            },
        },
    ];

    const parameters = {
        reportID,
        fieldID: fieldKey,
    };

    API.write(WRITE_COMMANDS.DELETE_REPORT_FIELD, parameters, {optimisticData, failureData, successData});
}

function updateDescription(reportID: string, currentDescription: string, newMarkdownValue: string) {
    // No change needed
    if (Parser.htmlToMarkdown(currentDescription) === newMarkdownValue) {
        return;
    }

    const parsedDescription = getParsedComment(newMarkdownValue, {reportID});
    const optimisticDescriptionUpdatedReportAction = buildOptimisticRoomDescriptionUpdatedReportAction(parsedDescription);
    const report = allReports?.[`${ONYXKEYS.COLLECTION.REPORT}${reportID}`];

    const optimisticData: OnyxUpdate[] = [
        {
            onyxMethod: Onyx.METHOD.MERGE,
            key: `${ONYXKEYS.COLLECTION.REPORT}${reportID}`,
            value: {
                description: parsedDescription,
                pendingFields: {description: CONST.RED_BRICK_ROAD_PENDING_ACTION.UPDATE},
                lastActorAccountID: currentUserAccountID,
                lastVisibleActionCreated: optimisticDescriptionUpdatedReportAction.created,
                lastMessageText: (optimisticDescriptionUpdatedReportAction?.message as Message[])?.at(0)?.text,
            },
        },
        {
            onyxMethod: Onyx.METHOD.MERGE,
            key: `${ONYXKEYS.COLLECTION.REPORT_ACTIONS}${reportID}`,
            value: {
                [optimisticDescriptionUpdatedReportAction.reportActionID]: optimisticDescriptionUpdatedReportAction,
            },
        },
    ];
    const failureData: OnyxUpdate[] = [
        {
            onyxMethod: Onyx.METHOD.MERGE,
            key: `${ONYXKEYS.COLLECTION.REPORT}${reportID}`,
            value: {
                description: currentDescription,
                pendingFields: {description: null},
                lastActorAccountID: report?.lastActorAccountID,
                lastVisibleActionCreated: report?.lastVisibleActionCreated,
                lastMessageText: report?.lastMessageText,
            },
        },
        {
            onyxMethod: Onyx.METHOD.MERGE,
            key: `${ONYXKEYS.COLLECTION.REPORT_ACTIONS}${reportID}`,
            value: {
                [optimisticDescriptionUpdatedReportAction.reportActionID]: null,
            },
        },
    ];
    const successData: OnyxUpdate[] = [
        {
            onyxMethod: Onyx.METHOD.MERGE,
            key: `${ONYXKEYS.COLLECTION.REPORT}${reportID}`,
            value: {pendingFields: {description: null}},
        },
        {
            onyxMethod: Onyx.METHOD.MERGE,
            key: `${ONYXKEYS.COLLECTION.REPORT_ACTIONS}${reportID}`,
            value: {
                [optimisticDescriptionUpdatedReportAction.reportActionID]: {pendingAction: null},
            },
        },
    ];

    const parameters: UpdateRoomDescriptionParams = {reportID, description: parsedDescription, reportActionID: optimisticDescriptionUpdatedReportAction.reportActionID};

    API.write(WRITE_COMMANDS.UPDATE_ROOM_DESCRIPTION, parameters, {optimisticData, failureData, successData});
}

function updateWriteCapability(report: Report, newValue: WriteCapability) {
    // No change needed
    if (report.writeCapability === newValue) {
        return;
    }

    const optimisticData: OnyxUpdate[] = [
        {
            onyxMethod: Onyx.METHOD.MERGE,
            key: `${ONYXKEYS.COLLECTION.REPORT}${report.reportID}`,
            value: {writeCapability: newValue},
        },
    ];
    const failureData: OnyxUpdate[] = [
        {
            onyxMethod: Onyx.METHOD.MERGE,
            key: `${ONYXKEYS.COLLECTION.REPORT}${report.reportID}`,
            value: {writeCapability: report.writeCapability},
        },
    ];

    const parameters: UpdateReportWriteCapabilityParams = {reportID: report.reportID, writeCapability: newValue};

    API.write(WRITE_COMMANDS.UPDATE_REPORT_WRITE_CAPABILITY, parameters, {optimisticData, failureData});
}

/**
 * Navigates to the 1:1 report with Concierge
 */
function navigateToConciergeChat(shouldDismissModal = false, checkIfCurrentPageActive = () => true, linkToOptions?: LinkToOptions, reportActionID?: string) {
    // If conciergeReportID contains a concierge report ID, we navigate to the concierge chat using the stored report ID.
    // Otherwise, we would find the concierge chat and navigate to it.
    if (!conciergeReportID) {
        // In order to avoid creating concierge repeatedly,
        // we need to ensure that the server data has been successfully pulled
        onServerDataReady().then(() => {
            // If we don't have a chat with Concierge then create it
            if (!checkIfCurrentPageActive()) {
                return;
            }
            navigateToAndOpenReport([CONST.EMAIL.CONCIERGE], shouldDismissModal);
        });
    } else if (shouldDismissModal) {
        Navigation.dismissModalWithReport({reportID: conciergeReportID, reportActionID});
    } else {
        Navigation.navigate(ROUTES.REPORT_WITH_ID.getRoute(conciergeReportID), linkToOptions);
    }
}

function buildNewReportOptimisticData(policy: OnyxEntry<Policy>, reportID: string, reportActionID: string, creatorPersonalDetails: PersonalDetails, reportPreviewReportActionID: string) {
    const {accountID, login} = creatorPersonalDetails;
    const timeOfCreation = DateUtils.getDBTime();
    const parentReport = getPolicyExpenseChat(accountID, policy?.id);
    const optimisticReportData = buildOptimisticEmptyReport(reportID, accountID, parentReport, reportPreviewReportActionID, policy, timeOfCreation);

    const optimisticCreateAction = {
        action: CONST.REPORT.ACTIONS.TYPE.CREATED,
        accountEmail: login,
        accountID,
        created: timeOfCreation,
        message: {
            isNewDot: true,
            lastModified: timeOfCreation,
        },
        reportActionID,
        reportID,
        sequenceNumber: 0,
        pendingAction: CONST.RED_BRICK_ROAD_PENDING_ACTION.ADD,
    };

    const message = getReportPreviewMessage(optimisticReportData);
    const createReportActionMessage = [
        {
            html: message,
            text: message,
            type: CONST.REPORT.MESSAGE.TYPE.COMMENT,
        },
    ];

    const optimisticReportPreview = {
        action: CONST.REPORT.ACTIONS.TYPE.REPORT_PREVIEW,
        actionName: CONST.REPORT.ACTIONS.TYPE.REPORT_PREVIEW,
        childReportName: optimisticReportData.reportName,
        childReportID: reportID,
        childType: CONST.REPORT.TYPE.EXPENSE,
        created: timeOfCreation,
        shouldShow: true,
        childOwnerAccountID: accountID,
        automatic: false,
        avatar: creatorPersonalDetails.avatar,
        isAttachmentOnly: false,
        reportActionID: reportPreviewReportActionID,
        message: createReportActionMessage,
        originalMessage: {
            linkedReportID: reportID,
        },
        pendingAction: CONST.RED_BRICK_ROAD_PENDING_ACTION.ADD,
        actorAccountID: accountID,
    };

    const optimisticNextStep = buildNextStep(optimisticReportData, CONST.REPORT.STATUS_NUM.OPEN);
    const outstandingChildRequest = getOutstandingChildRequest(optimisticReportData);

    const optimisticData: OnyxUpdate[] = [
        {
            onyxMethod: Onyx.METHOD.SET,
            key: `${ONYXKEYS.COLLECTION.REPORT}${reportID}`,
            value: optimisticReportData,
        },
        {
            onyxMethod: Onyx.METHOD.SET,
            key: `${ONYXKEYS.COLLECTION.REPORT_METADATA}${reportID}`,
            value: {
                hasOnceLoadedReportActions: true,
            },
        },
        {
            onyxMethod: Onyx.METHOD.SET,
            key: `${ONYXKEYS.COLLECTION.REPORT_ACTIONS}${reportID}`,
            value: {[reportActionID]: optimisticCreateAction},
        },
        {
            onyxMethod: Onyx.METHOD.MERGE,
            key: `${ONYXKEYS.COLLECTION.REPORT_ACTIONS}${parentReport?.reportID}`,
            value: {[reportPreviewReportActionID]: optimisticReportPreview},
        },
        {
            onyxMethod: Onyx.METHOD.MERGE,
            key: `${ONYXKEYS.COLLECTION.REPORT}${parentReport?.reportID}`,
            value: {lastVisibleActionCreated: optimisticReportPreview.created, ...outstandingChildRequest},
        },
        {
            onyxMethod: Onyx.METHOD.SET,
            key: `${ONYXKEYS.COLLECTION.NEXT_STEP}${reportID}`,
            value: optimisticNextStep,
        },
        {
            onyxMethod: Onyx.METHOD.SET,
            key: ONYXKEYS.NVP_QUICK_ACTION_GLOBAL_CREATE,
            value: {
                action: CONST.QUICK_ACTIONS.CREATE_REPORT,
                chatReportID: parentReport?.reportID,
                isFirstQuickAction: isEmptyObject(quickAction),
            },
        },
    ];

    const failureData: OnyxUpdate[] = [
        {
            onyxMethod: Onyx.METHOD.MERGE,
            key: `${ONYXKEYS.COLLECTION.REPORT}${reportID}`,
            value: {errorFields: {createReport: getMicroSecondOnyxErrorWithTranslationKey('report.genericCreateReportFailureMessage')}},
        },
        {
            onyxMethod: Onyx.METHOD.MERGE,
            key: `${ONYXKEYS.COLLECTION.REPORT_ACTIONS}${reportID}`,
            value: {[reportActionID]: {errorFields: {createReport: getMicroSecondOnyxErrorWithTranslationKey('report.genericCreateReportFailureMessage')}}},
        },
        {
            onyxMethod: Onyx.METHOD.SET,
            key: ONYXKEYS.NVP_QUICK_ACTION_GLOBAL_CREATE,
            value: quickAction ?? null,
        },

        {
            onyxMethod: Onyx.METHOD.MERGE,
            key: `${ONYXKEYS.COLLECTION.REPORT}${parentReport?.reportID}`,
            value: {lastVisibleActionCreated: parentReport?.lastVisibleActionCreated, hasOutstandingChildRequest: parentReport?.hasOutstandingChildRequest},
        },
    ];

    const successData: OnyxUpdate[] = [
        {
            onyxMethod: Onyx.METHOD.MERGE,
            key: `${ONYXKEYS.COLLECTION.REPORT}${reportID}`,
            value: {
                pendingFields: {
                    createReport: null,
                },
                errorFields: {
                    createReport: null,
                },
            },
        },
        {
            onyxMethod: Onyx.METHOD.MERGE,
            key: `${ONYXKEYS.COLLECTION.REPORT_ACTIONS}${reportID}`,
            value: {
                [reportActionID]: {
                    pendingAction: null,
                    errorFields: null,
                },
            },
        },
        {
            onyxMethod: Onyx.METHOD.MERGE,
            key: `${ONYXKEYS.COLLECTION.REPORT_ACTIONS}${parentReport?.reportID}`,
            value: {
                [reportPreviewReportActionID]: {
                    pendingAction: null,
                    errorFields: null,
                },
            },
        },
    ];

    return {
        optimisticReportName: optimisticReportData.reportName,
        reportPreviewAction: optimisticReportPreview,
        parentReportID: parentReport?.reportID,
        optimisticData,
        successData,
        failureData,
    };
}

function createNewReport(creatorPersonalDetails: PersonalDetails, policyID?: string, shouldNotifyNewAction = false) {
    // This will be fixed as part of https://github.com/Expensify/Expensify/issues/507850
    // eslint-disable-next-line deprecation/deprecation
    const policy = getPolicy(policyID);
    const optimisticReportID = generateReportID();
    const reportActionID = rand64();
    const reportPreviewReportActionID = rand64();

    const {optimisticReportName, parentReportID, reportPreviewAction, optimisticData, successData, failureData} = buildNewReportOptimisticData(
        policy,
        optimisticReportID,
        reportActionID,
        creatorPersonalDetails,
        reportPreviewReportActionID,
    );

    API.write(
        WRITE_COMMANDS.CREATE_APP_REPORT,
        {reportName: optimisticReportName, type: CONST.REPORT.TYPE.EXPENSE, policyID, reportID: optimisticReportID, reportActionID, reportPreviewReportActionID},
        {optimisticData, successData, failureData},
    );
    if (shouldNotifyNewAction) {
        notifyNewAction(parentReportID, creatorPersonalDetails.accountID, reportPreviewAction);
    }

    return optimisticReportID;
}

/**
 * Removes the report after failure to create. Also removes it's related report actions and next step from Onyx.
 */
function removeFailedReport(reportID: string | undefined) {
    Onyx.set(`${ONYXKEYS.COLLECTION.REPORT}${reportID}`, null);
    Onyx.set(`${ONYXKEYS.COLLECTION.NEXT_STEP}${reportID}`, null);
    Onyx.set(`${ONYXKEYS.COLLECTION.REPORT_ACTIONS}${reportID}`, null);
}

/** Add a policy report (workspace room) optimistically and navigate to it. */
function addPolicyReport(policyReport: OptimisticChatReport) {
    const createdReportAction = buildOptimisticCreatedReportAction(CONST.POLICY.OWNER_EMAIL_FAKE);

    // Onyx.set is used on the optimistic data so that it is present before navigating to the workspace room. With Onyx.merge the workspace room reportID is not present when
    // fetchReportIfNeeded is called on the ReportScreen, so openReport is called which is unnecessary since the optimistic data will be stored in Onyx.
    // Therefore, Onyx.set is used instead of Onyx.merge.
    const optimisticData: OnyxUpdate[] = [
        {
            onyxMethod: Onyx.METHOD.SET,
            key: `${ONYXKEYS.COLLECTION.REPORT}${policyReport.reportID}`,
            value: {
                pendingFields: {
                    addWorkspaceRoom: CONST.RED_BRICK_ROAD_PENDING_ACTION.ADD,
                },
                ...policyReport,
            },
        },
        {
            onyxMethod: Onyx.METHOD.SET,
            key: `${ONYXKEYS.COLLECTION.REPORT_ACTIONS}${policyReport.reportID}`,
            value: {[createdReportAction.reportActionID]: createdReportAction},
        },
        {
            onyxMethod: Onyx.METHOD.MERGE,
            key: ONYXKEYS.FORMS.NEW_ROOM_FORM,
            value: {isLoading: true},
        },
        {
            onyxMethod: Onyx.METHOD.MERGE,
            key: `${ONYXKEYS.COLLECTION.REPORT_METADATA}${policyReport.reportID}`,
            value: {
                isOptimisticReport: true,
            },
        },
    ];
    const successData: OnyxUpdate[] = [
        {
            onyxMethod: Onyx.METHOD.MERGE,
            key: `${ONYXKEYS.COLLECTION.REPORT}${policyReport.reportID}`,
            value: {
                pendingFields: {
                    addWorkspaceRoom: null,
                },
            },
        },
        {
            onyxMethod: Onyx.METHOD.MERGE,
            key: `${ONYXKEYS.COLLECTION.REPORT_METADATA}${policyReport.reportID}`,
            value: {
                isOptimisticReport: false,
            },
        },
        {
            onyxMethod: Onyx.METHOD.MERGE,
            key: `${ONYXKEYS.COLLECTION.REPORT_ACTIONS}${policyReport.reportID}`,
            value: {
                [createdReportAction.reportActionID]: {
                    pendingAction: null,
                },
            },
        },
        {
            onyxMethod: Onyx.METHOD.MERGE,
            key: ONYXKEYS.FORMS.NEW_ROOM_FORM,
            value: {isLoading: false},
        },
    ];
    const failureData: OnyxUpdate[] = [
        {
            onyxMethod: Onyx.METHOD.MERGE,
            key: `${ONYXKEYS.COLLECTION.REPORT}${policyReport.reportID}`,
            value: {
                errorFields: {
                    addWorkspaceRoom: getMicroSecondOnyxErrorWithTranslationKey('report.genericCreateReportFailureMessage'),
                },
            },
        },
        {
            onyxMethod: Onyx.METHOD.MERGE,
            key: ONYXKEYS.FORMS.NEW_ROOM_FORM,
            value: {isLoading: false},
        },
        {
            onyxMethod: Onyx.METHOD.MERGE,
            key: `${ONYXKEYS.COLLECTION.REPORT_METADATA}${policyReport.reportID}`,
            value: {
                isOptimisticReport: false,
            },
        },
    ];

    const parameters: AddWorkspaceRoomParams = {
        policyID: policyReport.policyID,
        reportName: policyReport.reportName,
        visibility: policyReport.visibility,
        reportID: policyReport.reportID,
        createdReportActionID: createdReportAction.reportActionID,
        writeCapability: policyReport.writeCapability,
        description: policyReport.description,
    };

    API.write(WRITE_COMMANDS.ADD_WORKSPACE_ROOM, parameters, {optimisticData, successData, failureData});
    Navigation.dismissModalWithReport({reportID: policyReport.reportID});
}

/** Deletes a report, along with its reportActions, any linked reports, and any linked IOU report. */
function deleteReport(reportID: string | undefined, shouldDeleteChildReports = false) {
    if (!reportID) {
        Log.warn('[Report] deleteReport called with no reportID');
        return;
    }
    const report = allReports?.[`${ONYXKEYS.COLLECTION.REPORT}${reportID}`];
    const onyxData: Record<string, null> = {
        [`${ONYXKEYS.COLLECTION.REPORT}${reportID}`]: null,
        [`${ONYXKEYS.COLLECTION.REPORT_ACTIONS}${reportID}`]: null,
    };

    // Delete linked transactions
    const reportActionsForReport = allReportActions?.[reportID];

    const transactionIDs = Object.values(reportActionsForReport ?? {})
        .filter((reportAction): reportAction is ReportAction<typeof CONST.REPORT.ACTIONS.TYPE.IOU> => ReportActionsUtils.isMoneyRequestAction(reportAction))
        .map((reportAction) => ReportActionsUtils.getOriginalMessage(reportAction)?.IOUTransactionID);

    [...new Set(transactionIDs)].forEach((transactionID) => {
        onyxData[`${ONYXKEYS.COLLECTION.TRANSACTION}${transactionID}`] = null;
    });

    Onyx.multiSet(onyxData);

    if (shouldDeleteChildReports) {
        Object.values(reportActionsForReport ?? {}).forEach((reportAction) => {
            if (!reportAction.childReportID) {
                return;
            }
            deleteReport(reportAction.childReportID, shouldDeleteChildReports);
        });
    }

    // Delete linked IOU report
    if (report?.iouReportID) {
        deleteReport(report.iouReportID, shouldDeleteChildReports);
    }
}

/**
 * @param reportID The reportID of the policy report (workspace room)
 */
function navigateToConciergeChatAndDeleteReport(reportID: string | undefined, shouldPopToTop = false, shouldDeleteChildReports = false) {
    // Dismiss the current report screen and replace it with Concierge Chat
    if (shouldPopToTop) {
        Navigation.popToSidebar();
    } else {
        Navigation.goBack();
    }
    navigateToConciergeChat();
    InteractionManager.runAfterInteractions(() => {
        deleteReport(reportID, shouldDeleteChildReports);
    });
}

function clearCreateChatError(report: OnyxEntry<Report>) {
    const metaData = getReportMetadata(report?.reportID);
    const isOptimisticReport = metaData?.isOptimisticReport;
    if (report?.errorFields?.createChat && !isOptimisticReport) {
        clearReportFieldKeyErrors(report.reportID, 'createChat');
        return;
    }

    navigateToConciergeChatAndDeleteReport(report?.reportID, undefined, true);
}

/**
 * @param policyRoomReport The policy room report
 * @param policyRoomName The updated name for the policy room
 */
function updatePolicyRoomName(policyRoomReport: Report, policyRoomName: string) {
    const reportID = policyRoomReport.reportID;
    const previousName = policyRoomReport.reportName;

    // No change needed
    if (previousName === policyRoomName) {
        return;
    }

    const optimisticRenamedAction = buildOptimisticRenamedRoomReportAction(policyRoomName, previousName ?? '');

    const optimisticData: OnyxUpdate[] = [
        {
            onyxMethod: Onyx.METHOD.MERGE,
            key: `${ONYXKEYS.COLLECTION.REPORT}${reportID}`,
            value: {
                reportName: policyRoomName,
                pendingFields: {
                    reportName: CONST.RED_BRICK_ROAD_PENDING_ACTION.UPDATE,
                },
                errorFields: {
                    reportName: null,
                },
            },
        },
        {
            onyxMethod: Onyx.METHOD.MERGE,
            key: `${ONYXKEYS.COLLECTION.REPORT_ACTIONS}${reportID}`,
            value: {
                [optimisticRenamedAction.reportActionID]: optimisticRenamedAction,
            },
        },
    ];
    const successData: OnyxUpdate[] = [
        {
            onyxMethod: Onyx.METHOD.MERGE,
            key: `${ONYXKEYS.COLLECTION.REPORT}${reportID}`,
            value: {
                pendingFields: {
                    reportName: null,
                },
            },
        },
        {
            onyxMethod: Onyx.METHOD.MERGE,
            key: `${ONYXKEYS.COLLECTION.REPORT_ACTIONS}${reportID}`,
            value: {[optimisticRenamedAction.reportActionID]: {pendingAction: null}},
        },
    ];
    const failureData: OnyxUpdate[] = [
        {
            onyxMethod: Onyx.METHOD.MERGE,
            key: `${ONYXKEYS.COLLECTION.REPORT}${reportID}`,
            value: {
                reportName: previousName,
            },
        },
        {
            onyxMethod: Onyx.METHOD.MERGE,
            key: `${ONYXKEYS.COLLECTION.REPORT_ACTIONS}${reportID}`,
            value: {[optimisticRenamedAction.reportActionID]: null},
        },
    ];

    const parameters: UpdatePolicyRoomNameParams = {
        reportID,
        policyRoomName,
        renamedRoomReportActionID: optimisticRenamedAction.reportActionID,
    };

    API.write(WRITE_COMMANDS.UPDATE_POLICY_ROOM_NAME, parameters, {optimisticData, successData, failureData});
}

/**
 * @param reportID The reportID of the policy room.
 */
function clearPolicyRoomNameErrors(reportID: string) {
    Onyx.merge(`${ONYXKEYS.COLLECTION.REPORT}${reportID}`, {
        errorFields: {
            reportName: null,
        },
        pendingFields: {
            reportName: null,
        },
    });
}

function setIsComposerFullSize(reportID: string, isComposerFullSize: boolean) {
    Onyx.merge(`${ONYXKEYS.COLLECTION.REPORT_IS_COMPOSER_FULL_SIZE}${reportID}`, isComposerFullSize);
}

/**
 * @param action the associated report action (optional)
 * @param isRemote whether or not this notification is a remote push notification
 */
function shouldShowReportActionNotification(reportID: string, action: ReportAction | null = null, isRemote = false): boolean {
    const tag = isRemote ? '[PushNotification]' : '[LocalNotification]';

    // Due to payload size constraints, some push notifications may have their report action stripped
    // so we must double check that we were provided an action before using it in these checks.
    if (action && ReportActionsUtils.isDeletedAction(action)) {
        Log.info(`${tag} Skipping notification because the action was deleted`, false, {reportID, action});
        return false;
    }

    if (!ActiveClientManager.isClientTheLeader()) {
        Log.info(`${tag} Skipping notification because this client is not the leader`);
        return false;
    }

    // We don't want to send a local notification if the user preference is daily, mute or hidden.
    const notificationPreference = getReportNotificationPreference(allReports?.[`${ONYXKEYS.COLLECTION.REPORT}${reportID}`]);
    if (notificationPreference !== CONST.REPORT.NOTIFICATION_PREFERENCE.ALWAYS) {
        Log.info(`${tag} No notification because user preference is to be notified: ${notificationPreference}`);
        return false;
    }

    // If this comment is from the current user we don't want to parrot whatever they wrote back to them.
    if (action && action.actorAccountID === currentUserAccountID) {
        Log.info(`${tag} No notification because comment is from the currently logged in user`);
        return false;
    }

    // If we are currently viewing this report do not show a notification.
    if (reportID === Navigation.getTopmostReportId() && Visibility.isVisible() && Visibility.hasFocus()) {
        Log.info(`${tag} No notification because it was a comment for the current report`);
        return false;
    }

    const report = allReports?.[`${ONYXKEYS.COLLECTION.REPORT}${reportID}`];
    if (!report || (report && report.pendingAction === CONST.RED_BRICK_ROAD_PENDING_ACTION.DELETE)) {
        Log.info(`${tag} No notification because the report does not exist or is pending deleted`, false);
        return false;
    }

    // If this notification was delayed and the user saw the message already, don't show it
    if (action && report?.lastReadTime && report.lastReadTime >= action.created) {
        Log.info(`${tag} No notification because the comment was already read`, false, {created: action.created, lastReadTime: report.lastReadTime});
        return false;
    }

    // If this is a whisper targeted to someone else, don't show it
    if (action && ReportActionsUtils.isWhisperActionTargetedToOthers(action)) {
        Log.info(`${tag} No notification because the action is whispered to someone else`, false);
        return false;
    }

    // Only show notifications for supported types of report actions
    if (action && !ReportActionsUtils.isNotifiableReportAction(action)) {
        Log.info(`${tag} No notification because this action type is not supported`, false, {actionName: action?.actionName});
        return false;
    }

    return true;
}

function showReportActionNotification(reportID: string, reportAction: ReportAction) {
    if (!shouldShowReportActionNotification(reportID, reportAction)) {
        return;
    }

    Log.info('[LocalNotification] Creating notification');

    const localReportID = `${ONYXKEYS.COLLECTION.REPORT}${reportID}`;
    const report = allReports?.[`${ONYXKEYS.COLLECTION.REPORT}${reportID}`];
    if (!report) {
        Log.hmmm("[LocalNotification] couldn't show report action notification because the report wasn't found", {localReportID, reportActionID: reportAction.reportActionID});
        return;
    }

    const onClick = () => close(() => navigateFromNotification(reportID));

    if (reportAction.actionName === CONST.REPORT.ACTIONS.TYPE.MODIFIED_EXPENSE) {
        LocalNotification.showModifiedExpenseNotification(report, reportAction, onClick);
    } else {
        LocalNotification.showCommentNotification(report, reportAction, onClick);
    }

    notifyNewAction(reportID, reportAction.actorAccountID);
}

/** Clear the errors associated with the IOUs of a given report. */
function clearIOUError(reportID: string | undefined) {
    Onyx.merge(`${ONYXKEYS.COLLECTION.REPORT}${reportID}`, {errorFields: {iou: null}});
}

/**
 * Adds a reaction to the report action.
 * Uses the NEW FORMAT for "emojiReactions"
 */
function addEmojiReaction(reportID: string, reportActionID: string, emoji: Emoji, skinTone: string | number = preferredSkinTone) {
    const createdAt = timezoneFormat(toZonedTime(new Date(), 'UTC'), CONST.DATE.FNS_DB_FORMAT_STRING);
    const optimisticData: OnyxUpdate[] = [
        {
            onyxMethod: Onyx.METHOD.MERGE,
            key: `${ONYXKEYS.COLLECTION.REPORT_ACTIONS_REACTIONS}${reportActionID}`,
            value: {
                [emoji.name]: {
                    createdAt,
                    pendingAction: CONST.RED_BRICK_ROAD_PENDING_ACTION.ADD,
                    users: {
                        [currentUserAccountID]: {
                            skinTones: {
                                [skinTone ?? CONST.EMOJI_DEFAULT_SKIN_TONE]: createdAt,
                            },
                        },
                    },
                },
            },
        },
    ];

    const failureData: OnyxUpdate[] = [
        {
            onyxMethod: Onyx.METHOD.MERGE,
            key: `${ONYXKEYS.COLLECTION.REPORT_ACTIONS_REACTIONS}${reportActionID}`,
            value: {
                [emoji.name]: {
                    pendingAction: null,
                },
            },
        },
    ];

    const successData: OnyxUpdate[] = [
        {
            onyxMethod: Onyx.METHOD.MERGE,
            key: `${ONYXKEYS.COLLECTION.REPORT_ACTIONS_REACTIONS}${reportActionID}`,
            value: {
                [emoji.name]: {
                    pendingAction: null,
                },
            },
        },
    ];

    const parameters: AddEmojiReactionParams = {
        reportID,
        skinTone,
        emojiCode: emoji.name,
        reportActionID,
        createdAt,
        // This will be removed as part of https://github.com/Expensify/App/issues/19535
        useEmojiReactions: true,
    };

    API.write(WRITE_COMMANDS.ADD_EMOJI_REACTION, parameters, {optimisticData, successData, failureData});
}

/**
 * Removes a reaction to the report action.
 * Uses the NEW FORMAT for "emojiReactions"
 */
function removeEmojiReaction(reportID: string, reportActionID: string, emoji: Emoji) {
    const optimisticData: OnyxUpdate[] = [
        {
            onyxMethod: Onyx.METHOD.MERGE,
            key: `${ONYXKEYS.COLLECTION.REPORT_ACTIONS_REACTIONS}${reportActionID}`,
            value: {
                [emoji.name]: {
                    users: {
                        [currentUserAccountID]: null,
                    },
                },
            },
        },
    ];

    const parameters: RemoveEmojiReactionParams = {
        reportID,
        reportActionID,
        emojiCode: emoji.name,
        // This will be removed as part of https://github.com/Expensify/App/issues/19535
        useEmojiReactions: true,
    };

    API.write(WRITE_COMMANDS.REMOVE_EMOJI_REACTION, parameters, {optimisticData});
}

/**
 * Calls either addEmojiReaction or removeEmojiReaction depending on if the current user has reacted to the report action.
 * Uses the NEW FORMAT for "emojiReactions"
 */
function toggleEmojiReaction(
    reportID: string | undefined,
    reportAction: ReportAction,
    reactionObject: Emoji,
    existingReactions: OnyxEntry<ReportActionReactions>,
    paramSkinTone: number = preferredSkinTone,
    ignoreSkinToneOnCompare = false,
) {
    const originalReportID = getOriginalReportID(reportID, reportAction);

    if (!originalReportID) {
        return;
    }

    const originalReportAction = ReportActionsUtils.getReportAction(originalReportID, reportAction.reportActionID);

    if (isEmptyObject(originalReportAction)) {
        return;
    }

    // This will get cleaned up as part of https://github.com/Expensify/App/issues/16506 once the old emoji
    // format is no longer being used
    const emoji = EmojiUtils.findEmojiByCode(reactionObject.code);
    const existingReactionObject = existingReactions?.[emoji.name];

    // Only use skin tone if emoji supports it
    const skinTone = emoji.types === undefined ? -1 : paramSkinTone;

    if (existingReactionObject && EmojiUtils.hasAccountIDEmojiReacted(currentUserAccountID, existingReactionObject.users, ignoreSkinToneOnCompare ? undefined : skinTone)) {
        removeEmojiReaction(originalReportID, reportAction.reportActionID, emoji);
        return;
    }

    addEmojiReaction(originalReportID, reportAction.reportActionID, emoji, skinTone);
}

function doneCheckingPublicRoom() {
    Onyx.set(ONYXKEYS.IS_CHECKING_PUBLIC_ROOM, false);
}

function openReportFromDeepLink(
    url: string,
    currentOnboardingPurposeSelected: OnyxEntry<OnboardingPurpose>,
    currentOnboardingCompanySize: OnyxEntry<OnboardingCompanySize>,
    onboardingInitialPath: OnyxEntry<string>,
) {
    const reportID = getReportIDFromLink(url);
    const isAuthenticated = hasAuthToken();

    if (reportID && !isAuthenticated) {
        // Call the OpenReport command to check in the server if it's a public room. If so, we'll open it as an anonymous user
        openReport(reportID, '', [], undefined, '0', true);

        // Show the sign-in page if the app is offline
        if (networkStatus === CONST.NETWORK.NETWORK_STATUS.OFFLINE) {
            doneCheckingPublicRoom();
        }
    } else {
        // If we're not opening a public room (no reportID) or the user is authenticated, we unblock the UI (hide splash screen)
        doneCheckingPublicRoom();
    }

    let route = getRouteFromLink(url);

    // Bing search results still link to /signin when searching for “Expensify”, but the /signin route no longer exists in our repo, so we redirect it to the home page to avoid showing a Not Found page.
    if (normalizePath(route) === CONST.SIGNIN_ROUTE) {
        route = '';
    }

    // If we are not authenticated and are navigating to a public screen, we don't want to navigate again to the screen after sign-in/sign-up
    if (!isAuthenticated && isPublicScreenRoute(route)) {
        return;
    }

    // If the route is the transition route, we don't want to navigate and start the onboarding flow
    if (route?.includes(ROUTES.TRANSITION_BETWEEN_APPS)) {
        return;
    }

    // Navigate to the report after sign-in/sign-up.
    InteractionManager.runAfterInteractions(() => {
        waitForUserSignIn().then(() => {
            const connection = Onyx.connect({
                key: ONYXKEYS.NVP_ONBOARDING,
                callback: (val) => {
                    if (!val && !isAnonymousUser()) {
                        return;
                    }

                    Navigation.waitForProtectedRoutes().then(() => {
                        if (route && isAnonymousUser() && !canAnonymousUserAccessRoute(route)) {
                            signOutAndRedirectToSignIn(true);
                            return;
                        }

                        // We don't want to navigate to the exitTo route when creating a new workspace from a deep link,
                        // because we already handle creating the optimistic policy and navigating to it in App.setUpPoliciesAndNavigate,
                        // which is already called when AuthScreens mounts.
                        if (!CONFIG.IS_HYBRID_APP && url && new URL(url).searchParams.get('exitTo') === ROUTES.WORKSPACE_NEW) {
                            return;
                        }

                        const handleDeeplinkNavigation = () => {
                            // We want to disconnect the connection so it won't trigger the deeplink again
                            // every time the data is changed, for example, when re-login.
                            Onyx.disconnect(connection);

                            const state = navigationRef.getRootState();
                            const currentFocusedRoute = findFocusedRoute(state);

                            if (isOnboardingFlowName(currentFocusedRoute?.name)) {
                                setOnboardingErrorMessage(Localize.translateLocal('onboarding.purpose.errorBackButton'));
                                return;
                            }

                            if (shouldSkipDeepLinkNavigation(route)) {
                                return;
                            }

                            // Navigation for signed users is handled by react-navigation.
                            if (isAuthenticated) {
                                return;
                            }

                            // Check if the report exists in the collection
                            const report = allReports?.[`${ONYXKEYS.COLLECTION.REPORT}${reportID}`];
                            // If the report does not exist, navigate to the last accessed report or Concierge chat
                            if (reportID && !report) {
                                const lastAccessedReportID = findLastAccessedReport(false, shouldOpenOnAdminRoom(), undefined, reportID)?.reportID;
                                if (lastAccessedReportID) {
                                    const lastAccessedReportRoute = ROUTES.REPORT_WITH_ID.getRoute(lastAccessedReportID);
                                    Navigation.navigate(lastAccessedReportRoute);
                                    return;
                                }
                                navigateToConciergeChat(false, () => true);
                                return;
                            }

                            Navigation.navigate(route as Route);
                        };

                        if (isAnonymousUser()) {
                            handleDeeplinkNavigation();
                            return;
                        }
                        // We need skip deeplinking if the user hasn't completed the guided setup flow.
                        isOnboardingFlowCompleted({
                            onNotCompleted: () =>
                                startOnboardingFlow({
                                    onboardingValuesParam: val,
                                    hasAccessiblePolicies: !!account?.hasAccessibleDomainPolicies,
                                    isUserFromPublicDomain: !!account?.isFromPublicDomain,
                                    currentOnboardingPurposeSelected,
                                    currentOnboardingCompanySize,
                                    onboardingInitialPath,
                                }),
                            onCompleted: handleDeeplinkNavigation,
                            onCanceled: handleDeeplinkNavigation,
                        });
                    });
                },
            });
        });
    });
}

function getCurrentUserAccountID(): number {
    return currentUserAccountID;
}

function getCurrentUserEmail(): string | undefined {
    return currentUserEmail;
}

function navigateToMostRecentReport(currentReport: OnyxEntry<Report>) {
    const lastAccessedReportID = findLastAccessedReport(false, false, undefined, currentReport?.reportID)?.reportID;

    if (lastAccessedReportID) {
        const lastAccessedReportRoute = ROUTES.REPORT_WITH_ID.getRoute(lastAccessedReportID);
        Navigation.goBack(lastAccessedReportRoute);
    } else {
        const isChatThread = isChatThreadReportUtils(currentReport);

        // If it is not a chat thread we should call Navigation.goBack to pop the current route first before navigating to Concierge.
        if (!isChatThread) {
            Navigation.goBack();
        }

        navigateToConciergeChat(false, () => true, {forceReplace: true});
    }
}

function getMostRecentReportID(currentReport: OnyxEntry<Report>) {
    const lastAccessedReportID = findLastAccessedReport(false, false, undefined, currentReport?.reportID)?.reportID;
    return lastAccessedReportID ?? conciergeReportID;
}

function joinRoom(report: OnyxEntry<Report>) {
    if (!report) {
        return;
    }
    updateNotificationPreference(
        report.reportID,
        getReportNotificationPreference(report),
        getDefaultNotificationPreferenceForReport(report),
        report.parentReportID,
        report.parentReportActionID,
    );
}

function leaveGroupChat(reportID: string) {
    const report = allReports?.[`${ONYXKEYS.COLLECTION.REPORT}${reportID}`];
    if (!report) {
        Log.warn('Attempting to leave Group Chat that does not existing locally');
        return;
    }

    // Use merge instead of set to avoid deleting the report too quickly, which could cause a brief "not found" page to appear.
    // The remaining parts of the report object will be removed after the API call is successful.
    const optimisticData: OnyxUpdate[] = [
        {
            onyxMethod: Onyx.METHOD.MERGE,
            key: `${ONYXKEYS.COLLECTION.REPORT}${reportID}`,
            value: {
                reportID: null,
                stateNum: CONST.REPORT.STATE_NUM.APPROVED,
                statusNum: CONST.REPORT.STATUS_NUM.CLOSED,
                participants: {
                    [currentUserAccountID]: {
                        notificationPreference: CONST.REPORT.NOTIFICATION_PREFERENCE.HIDDEN,
                    },
                },
            },
        },
    ];
    // Clean up any quick actions for the report we're leaving from
    if (quickAction?.chatReportID?.toString() === reportID) {
        optimisticData.push({
            onyxMethod: Onyx.METHOD.SET,
            key: ONYXKEYS.NVP_QUICK_ACTION_GLOBAL_CREATE,
            value: null,
        });
    }

    // Ensure that any remaining data is removed upon successful completion, even if the server sends a report removal response.
    // This is done to prevent the removal update from lingering in the applyHTTPSOnyxUpdates function.
    const successData: OnyxUpdate[] = [
        {
            onyxMethod: Onyx.METHOD.MERGE,
            key: `${ONYXKEYS.COLLECTION.REPORT}${reportID}`,
            value: null,
        },
    ];

    const failureData: OnyxUpdate[] = [
        {
            onyxMethod: Onyx.METHOD.MERGE,
            key: `${ONYXKEYS.COLLECTION.REPORT}${reportID}`,
            value: report,
        },
    ];

    navigateToMostRecentReport(report);
    API.write(WRITE_COMMANDS.LEAVE_GROUP_CHAT, {reportID}, {optimisticData, successData, failureData});
}

/** Leave a report by setting the state to submitted and closed */
function leaveRoom(reportID: string, isWorkspaceMemberLeavingWorkspaceRoom = false) {
    const report = allReports?.[`${ONYXKEYS.COLLECTION.REPORT}${reportID}`];

    if (!report) {
        return;
    }
    const isChatThread = isChatThreadReportUtils(report);

    // Pusher's leavingStatus should be sent earlier.
    // Place the broadcast before calling the LeaveRoom API to prevent a race condition
    // between Onyx report being null and Pusher's leavingStatus becoming true.
    broadcastUserIsLeavingRoom(reportID);

    // If a workspace member is leaving a workspace room, they don't actually lose the room from Onyx.
    // Instead, their notification preference just gets set to "hidden".
    // Same applies for chat threads too
    const optimisticData: OnyxUpdate[] = [
        {
            onyxMethod: Onyx.METHOD.MERGE,
            key: `${ONYXKEYS.COLLECTION.REPORT}${reportID}`,
            value:
                isWorkspaceMemberLeavingWorkspaceRoom || isChatThread
                    ? {
                          participants: {
                              [currentUserAccountID]: {
                                  notificationPreference: CONST.REPORT.NOTIFICATION_PREFERENCE.HIDDEN,
                              },
                          },
                      }
                    : {
                          reportID: null,
                          stateNum: CONST.REPORT.STATE_NUM.APPROVED,
                          statusNum: CONST.REPORT.STATUS_NUM.CLOSED,
                          participants: {
                              [currentUserAccountID]: {
                                  notificationPreference: CONST.REPORT.NOTIFICATION_PREFERENCE.HIDDEN,
                              },
                          },
                      },
        },
    ];

    const successData: OnyxUpdate[] = [];
    if (isWorkspaceMemberLeavingWorkspaceRoom || isChatThread) {
        successData.push({
            onyxMethod: Onyx.METHOD.MERGE,
            key: `${ONYXKEYS.COLLECTION.REPORT}${reportID}`,
            value: {
                participants: {
                    [currentUserAccountID]: {
                        notificationPreference: CONST.REPORT.NOTIFICATION_PREFERENCE.HIDDEN,
                    },
                },
            },
        });
    } else {
        // Use the Onyx.set method to remove all other key values except reportName to prevent showing the room name as random numbers after leaving it.
        // See https://github.com/Expensify/App/issues/55676 for more information.
        successData.push({
            onyxMethod: Onyx.METHOD.SET,
            key: `${ONYXKEYS.COLLECTION.REPORT}${reportID}`,
            value: {reportName: report.reportName},
        });
    }

    const failureData: OnyxUpdate[] = [
        {
            onyxMethod: Onyx.METHOD.MERGE,
            key: `${ONYXKEYS.COLLECTION.REPORT}${reportID}`,
            value: report,
        },
    ];

    if (report.parentReportID && report.parentReportActionID) {
        optimisticData.push({
            onyxMethod: Onyx.METHOD.MERGE,
            key: `${ONYXKEYS.COLLECTION.REPORT_ACTIONS}${report.parentReportID}`,
            value: {[report.parentReportActionID]: {childReportNotificationPreference: CONST.REPORT.NOTIFICATION_PREFERENCE.HIDDEN}},
        });
        successData.push({
            onyxMethod: Onyx.METHOD.MERGE,
            key: `${ONYXKEYS.COLLECTION.REPORT_ACTIONS}${report.parentReportID}`,
            value: {[report.parentReportActionID]: {childReportNotificationPreference: CONST.REPORT.NOTIFICATION_PREFERENCE.HIDDEN}},
        });
        failureData.push({
            onyxMethod: Onyx.METHOD.MERGE,
            key: `${ONYXKEYS.COLLECTION.REPORT_ACTIONS}${report.parentReportID}`,
            value: {
                [report.parentReportActionID]: {
                    childReportNotificationPreference: report?.participants?.[currentUserAccountID]?.notificationPreference ?? getDefaultNotificationPreferenceForReport(report),
                },
            },
        });
    }

    const parameters: LeaveRoomParams = {
        reportID,
    };

    API.write(WRITE_COMMANDS.LEAVE_ROOM, parameters, {optimisticData, successData, failureData});

    // If this is the leave action from a workspace room, simply dismiss the modal, i.e., allow the user to view the room and join again immediately.
    // If this is the leave action from a chat thread (even if the chat thread is in a room), do not allow the user to stay in the thread after leaving.
    if (isWorkspaceMemberLeavingWorkspaceRoom && !isChatThread) {
        return;
    }
    // In other cases, the report is deleted and we should move the user to another report.
    navigateToMostRecentReport(report);
}

function buildInviteToRoomOnyxData(reportID: string, inviteeEmailsToAccountIDs: InvitedEmailsToAccountIDs, formatPhoneNumber: LocaleContextProps['formatPhoneNumber']) {
    const report = allReports?.[`${ONYXKEYS.COLLECTION.REPORT}${reportID}`];
    const reportMetadata = getReportMetadata(reportID);
    const isGroupChat = isGroupChatReportUtils(report);

    const defaultNotificationPreference = getDefaultNotificationPreferenceForReport(report);

    const inviteeEmails = Object.keys(inviteeEmailsToAccountIDs);
    const inviteeAccountIDs = Object.values(inviteeEmailsToAccountIDs);

    const logins = inviteeEmails.map((memberLogin) => PhoneNumber.addSMSDomainIfPhoneNumber(memberLogin));
    const {newAccountIDs, newLogins} = PersonalDetailsUtils.getNewAccountIDsAndLogins(logins, inviteeAccountIDs);

    const participantsAfterInvitation = inviteeAccountIDs.reduce(
        (reportParticipants: Participants, accountID: number) => {
            const participant: ReportParticipant = {
                notificationPreference: defaultNotificationPreference,
                role: CONST.REPORT.ROLE.MEMBER,
            };
            // eslint-disable-next-line no-param-reassign
            reportParticipants[accountID] = participant;
            return reportParticipants;
        },
        {...report?.participants},
    );

    const newPersonalDetailsOnyxData = PersonalDetailsUtils.getPersonalDetailsOnyxDataForOptimisticUsers(newLogins, newAccountIDs, formatPhoneNumber);
    const pendingChatMembers = getPendingChatMembers(inviteeAccountIDs, reportMetadata?.pendingChatMembers ?? [], CONST.RED_BRICK_ROAD_PENDING_ACTION.ADD);

    const newParticipantAccountCleanUp = newAccountIDs.reduce<Record<number, null>>((participantCleanUp, newAccountID) => {
        // eslint-disable-next-line no-param-reassign
        participantCleanUp[newAccountID] = null;
        return participantCleanUp;
    }, {});

    const optimisticData: OnyxUpdate[] = [
        {
            onyxMethod: Onyx.METHOD.MERGE,
            key: `${ONYXKEYS.COLLECTION.REPORT}${reportID}`,
            value: {
                participants: participantsAfterInvitation,
            },
        },
        {
            onyxMethod: Onyx.METHOD.MERGE,
            key: `${ONYXKEYS.COLLECTION.REPORT_METADATA}${reportID}`,
            value: {
                pendingChatMembers,
            },
        },
    ];
    optimisticData.push(...newPersonalDetailsOnyxData.optimisticData);

    const successPendingChatMembers = reportMetadata?.pendingChatMembers
        ? reportMetadata?.pendingChatMembers?.filter(
              (pendingMember) => !(inviteeAccountIDs.includes(Number(pendingMember.accountID)) && pendingMember.pendingAction === CONST.RED_BRICK_ROAD_PENDING_ACTION.DELETE),
          )
        : null;
    const successData: OnyxUpdate[] = [
        {
            onyxMethod: Onyx.METHOD.MERGE,
            key: `${ONYXKEYS.COLLECTION.REPORT}${reportID}`,
            value: {
                participants: newParticipantAccountCleanUp,
            },
        },
        {
            onyxMethod: Onyx.METHOD.MERGE,
            key: `${ONYXKEYS.COLLECTION.REPORT_METADATA}${reportID}`,
            value: {
                pendingChatMembers: successPendingChatMembers,
            },
        },
    ];
    successData.push(...newPersonalDetailsOnyxData.finallyData);

    const failureData: OnyxUpdate[] = [
        {
            onyxMethod: Onyx.METHOD.MERGE,
            key: `${ONYXKEYS.COLLECTION.REPORT_METADATA}${reportID}`,
            value: {
                pendingChatMembers:
                    pendingChatMembers.map((pendingChatMember) => {
                        if (!inviteeAccountIDs.includes(Number(pendingChatMember.accountID))) {
                            return pendingChatMember;
                        }
                        return {
                            ...pendingChatMember,
                            errors: getMicroSecondOnyxErrorWithTranslationKey('roomMembersPage.error.genericAdd'),
                        };
                    }) ?? null,
            },
        },
    ];

    return {optimisticData, successData, failureData, isGroupChat, inviteeEmails, newAccountIDs};
}

/** Invites people to a room */
function inviteToRoom(reportID: string, inviteeEmailsToAccountIDs: InvitedEmailsToAccountIDs, formatPhoneNumber: LocaleContextProps['formatPhoneNumber']) {
    const {optimisticData, successData, failureData, isGroupChat, inviteeEmails, newAccountIDs} = buildInviteToRoomOnyxData(reportID, inviteeEmailsToAccountIDs, formatPhoneNumber);

    if (isGroupChat) {
        const parameters: InviteToGroupChatParams = {
            reportID,
            inviteeEmails,
            accountIDList: newAccountIDs.join(),
        };

        API.write(WRITE_COMMANDS.INVITE_TO_GROUP_CHAT, parameters, {optimisticData, successData, failureData});
        return;
    }

    const parameters: InviteToRoomParams = {
        reportID,
        inviteeEmails,
        accountIDList: newAccountIDs.join(),
    };

    // eslint-disable-next-line rulesdir/no-multiple-api-calls
    API.write(WRITE_COMMANDS.INVITE_TO_ROOM, parameters, {optimisticData, successData, failureData});
}

function clearAddRoomMemberError(reportID: string, invitedAccountID: string) {
    const reportMetadata = getReportMetadata(reportID);
    Onyx.merge(`${ONYXKEYS.COLLECTION.REPORT}${reportID}`, {
        participants: {
            [invitedAccountID]: null,
        },
    });
    Onyx.merge(`${ONYXKEYS.COLLECTION.REPORT_METADATA}${reportID}`, {
        pendingChatMembers: reportMetadata?.pendingChatMembers?.filter((pendingChatMember) => pendingChatMember.accountID !== invitedAccountID),
    });
    Onyx.merge(ONYXKEYS.PERSONAL_DETAILS_LIST, {
        [invitedAccountID]: null,
    });
}

function updateGroupChatMemberRoles(reportID: string, accountIDList: number[], role: ValueOf<typeof CONST.REPORT.ROLE>) {
    const memberRoles: Record<number, string> = {};
    const optimisticParticipants: Record<number, Partial<ReportParticipant>> = {};
    const successParticipants: Record<number, Partial<ReportParticipant>> = {};

    accountIDList.forEach((accountID) => {
        memberRoles[accountID] = role;
        optimisticParticipants[accountID] = {
            role,
            pendingFields: {
                role: CONST.RED_BRICK_ROAD_PENDING_ACTION.UPDATE,
            },
            pendingAction: CONST.RED_BRICK_ROAD_PENDING_ACTION.UPDATE,
        };
        successParticipants[accountID] = {
            pendingFields: {
                role: null,
            },
            pendingAction: null,
        };
    });

    const optimisticData: OnyxUpdate[] = [
        {
            onyxMethod: Onyx.METHOD.MERGE,
            key: `${ONYXKEYS.COLLECTION.REPORT}${reportID}`,
            value: {participants: optimisticParticipants},
        },
    ];

    const successData: OnyxUpdate[] = [
        {
            onyxMethod: Onyx.METHOD.MERGE,
            key: `${ONYXKEYS.COLLECTION.REPORT}${reportID}`,
            value: {participants: successParticipants},
        },
    ];
    const parameters: UpdateGroupChatMemberRolesParams = {reportID, memberRoles: JSON.stringify(memberRoles)};
    API.write(WRITE_COMMANDS.UPDATE_GROUP_CHAT_MEMBER_ROLES, parameters, {optimisticData, successData});
}

/** Invites people to a group chat */
function inviteToGroupChat(reportID: string, inviteeEmailsToAccountIDs: InvitedEmailsToAccountIDs, formatPhoneNumber: LocaleContextProps['formatPhoneNumber']) {
    inviteToRoom(reportID, inviteeEmailsToAccountIDs, formatPhoneNumber);
}

/** Removes people from a room
 *  Please see https://github.com/Expensify/App/blob/main/README.md#Security for more details
 */
function removeFromRoom(reportID: string, targetAccountIDs: number[]) {
    const report = allReports?.[`${ONYXKEYS.COLLECTION.REPORT}${reportID}`];
    const reportMetadata = getReportMetadata(reportID);
    if (!report) {
        return;
    }

    const removeParticipantsData: Record<number, null> = {};
    targetAccountIDs.forEach((accountID) => {
        removeParticipantsData[accountID] = null;
    });
    const pendingChatMembers = getPendingChatMembers(targetAccountIDs, reportMetadata?.pendingChatMembers ?? [], CONST.RED_BRICK_ROAD_PENDING_ACTION.DELETE);

    const optimisticData: OnyxUpdate[] = [
        {
            onyxMethod: Onyx.METHOD.MERGE,
            key: `${ONYXKEYS.COLLECTION.REPORT_METADATA}${reportID}`,
            value: {
                pendingChatMembers,
            },
        },
    ];

    const failureData: OnyxUpdate[] = [
        {
            onyxMethod: Onyx.METHOD.MERGE,
            key: `${ONYXKEYS.COLLECTION.REPORT_METADATA}${reportID}`,
            value: {
                pendingChatMembers: reportMetadata?.pendingChatMembers ?? null,
            },
        },
    ];

    // We need to add success data here since in high latency situations,
    // the OpenRoomMembersPage call has the chance of overwriting the optimistic data we set above.
    const successData: OnyxUpdate[] = [
        {
            onyxMethod: Onyx.METHOD.MERGE,
            key: `${ONYXKEYS.COLLECTION.REPORT}${reportID}`,
            value: {
                participants: removeParticipantsData,
            },
        },
        {
            onyxMethod: Onyx.METHOD.MERGE,
            key: `${ONYXKEYS.COLLECTION.REPORT_METADATA}${reportID}`,
            value: {
                pendingChatMembers: reportMetadata?.pendingChatMembers ?? null,
            },
        },
    ];

    if (isGroupChatReportUtils(report)) {
        const parameters: RemoveFromGroupChatParams = {
            reportID,
            accountIDList: targetAccountIDs.join(),
        };
        API.write(WRITE_COMMANDS.REMOVE_FROM_GROUP_CHAT, parameters, {optimisticData, failureData, successData});
        return;
    }

    const parameters: RemoveFromRoomParams = {
        reportID,
        targetAccountIDs,
    };

    // eslint-disable-next-line rulesdir/no-multiple-api-calls
    API.write(WRITE_COMMANDS.REMOVE_FROM_ROOM, parameters, {optimisticData, failureData, successData});
}

function removeFromGroupChat(reportID: string, accountIDList: number[]) {
    removeFromRoom(reportID, accountIDList);
}

function setLastOpenedPublicRoom(reportID: string) {
    Onyx.set(ONYXKEYS.LAST_OPENED_PUBLIC_ROOM_ID, reportID);
}

/** Navigates to the last opened public room */
function openLastOpenedPublicRoom(lastOpenedPublicRoomID: string) {
    Navigation.isNavigationReady().then(() => {
        setLastOpenedPublicRoom('');
        Navigation.navigate(ROUTES.REPORT_WITH_ID.getRoute(lastOpenedPublicRoomID));
    });
}

/** Flag a comment as offensive */
function flagComment(reportID: string | undefined, reportAction: OnyxEntry<ReportAction>, severity: string) {
    const originalReportID = getOriginalReportID(reportID, reportAction);
    const message = ReportActionsUtils.getReportActionMessage(reportAction);

    if (!message || !reportAction) {
        return;
    }

    let updatedDecision: Decision;
    if (severity === CONST.MODERATION.FLAG_SEVERITY_SPAM || severity === CONST.MODERATION.FLAG_SEVERITY_INCONSIDERATE) {
        if (!message?.moderationDecision) {
            updatedDecision = {
                decision: CONST.MODERATION.MODERATOR_DECISION_PENDING,
            };
        } else {
            updatedDecision = message.moderationDecision;
        }
    } else if (severity === CONST.MODERATION.FLAG_SEVERITY_ASSAULT || severity === CONST.MODERATION.FLAG_SEVERITY_HARASSMENT) {
        updatedDecision = {
            decision: CONST.MODERATION.MODERATOR_DECISION_PENDING_REMOVE,
        };
    } else {
        updatedDecision = {
            decision: CONST.MODERATION.MODERATOR_DECISION_PENDING_HIDE,
        };
    }

    const reportActionID = reportAction.reportActionID;

    const updatedMessage: Message = {
        ...message,
        moderationDecision: updatedDecision,
    };

    const optimisticData: OnyxUpdate[] = [
        {
            onyxMethod: Onyx.METHOD.MERGE,
            key: `${ONYXKEYS.COLLECTION.REPORT_ACTIONS}${originalReportID}`,
            value: {
                [reportActionID]: {
                    pendingAction: CONST.RED_BRICK_ROAD_PENDING_ACTION.UPDATE,
                    message: [updatedMessage],
                },
            },
        },
    ];

    const failureData: OnyxUpdate[] = [
        {
            onyxMethod: Onyx.METHOD.MERGE,
            key: `${ONYXKEYS.COLLECTION.REPORT_ACTIONS}${originalReportID}`,
            value: {
                [reportActionID]: {
                    ...reportAction,
                    pendingAction: null,
                },
            },
        },
    ];

    const successData: OnyxUpdate[] = [
        {
            onyxMethod: Onyx.METHOD.MERGE,
            key: `${ONYXKEYS.COLLECTION.REPORT_ACTIONS}${originalReportID}`,
            value: {
                [reportActionID]: {
                    pendingAction: null,
                },
            },
        },
    ];

    const parameters: FlagCommentParams = {
        severity,
        reportActionID,
        // This check is to prevent flooding Concierge with test flags
        // If you need to test moderation responses from Concierge on dev, set this to false!
        isDevRequest: Environment.isDevelopment(),
    };

    API.write(WRITE_COMMANDS.FLAG_COMMENT, parameters, {optimisticData, successData, failureData});
}

/** Updates a given user's private notes on a report */
const updatePrivateNotes = (reportID: string, accountID: number, note: string) => {
    const optimisticData: OnyxUpdate[] = [
        {
            onyxMethod: Onyx.METHOD.MERGE,
            key: `${ONYXKEYS.COLLECTION.REPORT}${reportID}`,
            value: {
                privateNotes: {
                    [accountID]: {
                        pendingAction: CONST.RED_BRICK_ROAD_PENDING_ACTION.UPDATE,
                        errors: null,
                        note,
                    },
                },
            },
        },
    ];

    const successData: OnyxUpdate[] = [
        {
            onyxMethod: Onyx.METHOD.MERGE,
            key: `${ONYXKEYS.COLLECTION.REPORT}${reportID}`,
            value: {
                privateNotes: {
                    [accountID]: {
                        pendingAction: null,
                        errors: null,
                    },
                },
            },
        },
    ];

    const failureData: OnyxUpdate[] = [
        {
            onyxMethod: Onyx.METHOD.MERGE,
            key: `${ONYXKEYS.COLLECTION.REPORT}${reportID}`,
            value: {
                privateNotes: {
                    [accountID]: {
                        errors: getMicroSecondOnyxErrorWithTranslationKey('privateNotes.error.genericFailureMessage'),
                    },
                },
            },
        },
    ];

    const parameters: UpdateReportPrivateNoteParams = {reportID, privateNotes: note};

    API.write(WRITE_COMMANDS.UPDATE_REPORT_PRIVATE_NOTE, parameters, {optimisticData, successData, failureData});
};

/** Fetches all the private notes for a given report */
function getReportPrivateNote(reportID: string | undefined) {
    if (isAnonymousUser()) {
        return;
    }

    if (!reportID) {
        return;
    }

    const optimisticData: OnyxUpdate[] = [
        {
            onyxMethod: Onyx.METHOD.MERGE,
            key: `${ONYXKEYS.COLLECTION.REPORT_METADATA}${reportID}`,
            value: {
                isLoadingPrivateNotes: true,
            },
        },
    ];

    const successData: OnyxUpdate[] = [
        {
            onyxMethod: Onyx.METHOD.MERGE,
            key: `${ONYXKEYS.COLLECTION.REPORT_METADATA}${reportID}`,
            value: {
                isLoadingPrivateNotes: false,
            },
        },
    ];

    const failureData: OnyxUpdate[] = [
        {
            onyxMethod: Onyx.METHOD.MERGE,
            key: `${ONYXKEYS.COLLECTION.REPORT_METADATA}${reportID}`,
            value: {
                isLoadingPrivateNotes: false,
            },
        },
    ];

    const parameters: GetReportPrivateNoteParams = {reportID};

    API.read(READ_COMMANDS.GET_REPORT_PRIVATE_NOTE, parameters, {optimisticData, successData, failureData});
}

function completeOnboarding({
    engagementChoice,
    onboardingMessage,
    firstName = '',
    lastName = '',
    adminsChatReportID,
    onboardingPolicyID,
    paymentSelected,
    companySize,
    userReportedIntegration,
    wasInvited,
}: {
    engagementChoice: OnboardingPurpose;
    onboardingMessage: OnboardingMessage;
    firstName?: string;
    lastName?: string;
    adminsChatReportID?: string;
    onboardingPolicyID?: string;
    paymentSelected?: string;
    companySize?: OnboardingCompanySize;
    userReportedIntegration?: OnboardingAccounting;
    wasInvited?: boolean;
}) {
    const onboardingData = prepareOnboardingOnyxData(
        introSelected,
        engagementChoice,
        onboardingMessage,
        adminsChatReportID,
        onboardingPolicyID,
        userReportedIntegration,
        wasInvited,
        companySize,
    );
    if (!onboardingData) {
        return;
    }

    const {optimisticData, successData, failureData, guidedSetupData, actorAccountID, selfDMParameters} = onboardingData;

    const parameters: CompleteGuidedSetupParams = {
        engagementChoice,
        firstName,
        lastName,
        actorAccountID,
        guidedSetupData: JSON.stringify(guidedSetupData),
        paymentSelected,
        companySize,
        userReportedIntegration,
        policyID: onboardingPolicyID,
        selfDMReportID: selfDMParameters.reportID,
        selfDMCreatedReportActionID: selfDMParameters.createdReportActionID,
    };

    if (shouldOnboardingRedirectToOldDot(companySize, userReportedIntegration)) {
        optimisticData.push({
            onyxMethod: Onyx.METHOD.MERGE,
            key: ONYXKEYS.NVP_ONBOARDING,
            value: {isLoading: true},
        });

        successData.push({
            onyxMethod: Onyx.METHOD.MERGE,
            key: ONYXKEYS.NVP_ONBOARDING,
            value: {isLoading: false},
        });

        failureData.push({
            onyxMethod: Onyx.METHOD.MERGE,
            key: ONYXKEYS.NVP_ONBOARDING,
            value: {isLoading: false},
        });
    }

    API.write(WRITE_COMMANDS.COMPLETE_GUIDED_SETUP, parameters, {optimisticData, successData, failureData});
}

/** Loads necessary data for rendering the RoomMembersPage */
function openRoomMembersPage(reportID: string) {
    const parameters: OpenRoomMembersPageParams = {reportID};

    API.read(READ_COMMANDS.OPEN_ROOM_MEMBERS_PAGE, parameters);
}

/**
 * Checks if there are any errors in the private notes for a given report
 *
 * @returns Returns true if there are errors in any of the private notes on the report
 */
function hasErrorInPrivateNotes(report: OnyxEntry<Report>): boolean {
    const privateNotes = report?.privateNotes ?? {};
    return Object.values(privateNotes).some((privateNote) => !isEmpty(privateNote.errors));
}

/** Clears all errors associated with a given private note */
function clearPrivateNotesError(reportID: string, accountID: number) {
    Onyx.merge(`${ONYXKEYS.COLLECTION.REPORT}${reportID}`, {privateNotes: {[accountID]: {errors: null}}});
}

function getDraftPrivateNote(reportID: string): string {
    return draftNoteMap?.[reportID] ?? '';
}

/**
 * Saves the private notes left by the user as they are typing. By saving this data the user can switch between chats, close
 * tab, refresh etc without worrying about loosing what they typed out.
 */
function savePrivateNotesDraft(reportID: string, note: string) {
    Onyx.merge(`${ONYXKEYS.COLLECTION.PRIVATE_NOTES_DRAFT}${reportID}`, note);
}

function searchForReports(searchInput: string, policyID?: string) {
    // We do not try to make this request while offline because it sets a loading indicator optimistically
    if (isNetworkOffline) {
        Onyx.set(ONYXKEYS.IS_SEARCHING_FOR_REPORTS, false);
        return;
    }

    const successData: OnyxUpdate[] = [
        {
            onyxMethod: Onyx.METHOD.MERGE,
            key: ONYXKEYS.IS_SEARCHING_FOR_REPORTS,
            value: false,
        },
    ];

    const failureData: OnyxUpdate[] = [
        {
            onyxMethod: Onyx.METHOD.MERGE,
            key: ONYXKEYS.IS_SEARCHING_FOR_REPORTS,
            value: false,
        },
    ];

    const searchForRoomToMentionParams: SearchForRoomsToMentionParams = {query: searchInput.toLowerCase(), policyID};
    const searchForReportsParams: SearchForReportsParams = {searchInput: searchInput.toLowerCase(), canCancel: true};

    // We want to cancel all pending SearchForReports API calls before making another one
    if (!policyID) {
        HttpUtils.cancelPendingRequests(READ_COMMANDS.SEARCH_FOR_REPORTS);
    }

    API.read(policyID ? READ_COMMANDS.SEARCH_FOR_ROOMS_TO_MENTION : READ_COMMANDS.SEARCH_FOR_REPORTS, policyID ? searchForRoomToMentionParams : searchForReportsParams, {
        successData,
        failureData,
    });
}

function searchInServer(searchInput: string, policyID?: string) {
    if (isNetworkOffline || !searchInput.trim().length) {
        Onyx.set(ONYXKEYS.IS_SEARCHING_FOR_REPORTS, false);
        return;
    }

    // Why not set this in optimistic data? It won't run until the API request happens and while the API request is debounced
    // we want to show the loading state right away. Otherwise, we will see a flashing UI where the client options are sorted and
    // tell the user there are no options, then we start searching, and tell them there are no options again.
    Onyx.set(ONYXKEYS.IS_SEARCHING_FOR_REPORTS, true);
    searchForReports(searchInput, policyID);
}

function updateLastVisitTime(reportID: string) {
    if (!isValidReportIDFromPath(reportID)) {
        return;
    }
    Onyx.merge(`${ONYXKEYS.COLLECTION.REPORT_METADATA}${reportID}`, {lastVisitTime: DateUtils.getDBTime()});
}

function updateLoadingInitialReportAction(reportID: string) {
    if (!isValidReportIDFromPath(reportID)) {
        return;
    }
    Onyx.merge(`${ONYXKEYS.COLLECTION.REPORT_METADATA}${reportID}`, {isLoadingInitialReportActions: false});
}

function setNewRoomFormLoading(isLoading = true) {
    Onyx.merge(`${ONYXKEYS.FORMS.NEW_ROOM_FORM}`, {isLoading});
}

function clearNewRoomFormError() {
    return Onyx.set(ONYXKEYS.FORMS.NEW_ROOM_FORM, {
        isLoading: false,
        errorFields: null,
        errors: null,
        [INPUT_IDS.ROOM_NAME]: '',
        [INPUT_IDS.REPORT_DESCRIPTION]: '',
        [INPUT_IDS.POLICY_ID]: '',
        [INPUT_IDS.WRITE_CAPABILITY]: '',
        [INPUT_IDS.VISIBILITY]: '',
    });
}

function resolveActionableMentionWhisper(
    reportID: string | undefined,
    reportAction: OnyxEntry<ReportAction>,
    resolution: ValueOf<typeof CONST.REPORT.ACTIONABLE_MENTION_WHISPER_RESOLUTION>,
) {
    const message = ReportActionsUtils.getReportActionMessage(reportAction);
    if (!message || !reportAction || !reportID) {
        return;
    }

    const updatedMessage: Message = {
        ...message,
        resolution,
    };

    const optimisticReportActions = {
        [reportAction.reportActionID]: {
            originalMessage: {
                resolution,
            },
        },
    };

    const report = allReports?.[`${ONYXKEYS.COLLECTION.REPORT}${reportID}`];
    const reportUpdateDataWithPreviousLastMessage = getReportLastMessage(reportID, optimisticReportActions as ReportActions);

    const reportUpdateDataWithCurrentLastMessage = {
        lastMessageText: report?.lastMessageText,
        lastVisibleActionCreated: report?.lastVisibleActionCreated,
        lastActorAccountID: report?.lastActorAccountID,
    };

    const optimisticData: OnyxUpdate[] = [
        {
            onyxMethod: Onyx.METHOD.MERGE,
            key: `${ONYXKEYS.COLLECTION.REPORT_ACTIONS}${reportID}`,
            value: {
                [reportAction.reportActionID]: {
                    message: [updatedMessage],
                    originalMessage: {
                        resolution,
                    },
                },
            },
        },
        {
            onyxMethod: Onyx.METHOD.MERGE,
            key: `${ONYXKEYS.COLLECTION.REPORT}${reportID}`,
            value: reportUpdateDataWithPreviousLastMessage,
        },
    ];

    const failureData: OnyxUpdate[] = [
        {
            onyxMethod: Onyx.METHOD.MERGE,
            key: `${ONYXKEYS.COLLECTION.REPORT_ACTIONS}${reportID}`,
            value: {
                [reportAction.reportActionID]: {
                    message: [message],
                    originalMessage: {
                        resolution: null,
                    },
                },
            },
        },
        {
            onyxMethod: Onyx.METHOD.MERGE,
            key: `${ONYXKEYS.COLLECTION.REPORT}${reportID}`,
            value: reportUpdateDataWithCurrentLastMessage, // revert back to the current report last message data in case of failure
        },
    ];

    const parameters: ResolveActionableMentionWhisperParams = {
        reportActionID: reportAction.reportActionID,
        resolution,
    };

    API.write(WRITE_COMMANDS.RESOLVE_ACTIONABLE_MENTION_WHISPER, parameters, {optimisticData, failureData});
}

function resolveActionableReportMentionWhisper(
    reportId: string | undefined,
    reportAction: OnyxEntry<ReportAction>,
    resolution: ValueOf<typeof CONST.REPORT.ACTIONABLE_REPORT_MENTION_WHISPER_RESOLUTION>,
) {
    if (!reportAction || !reportId) {
        return;
    }

    const optimisticReportActions = {
        [reportAction.reportActionID]: {
            originalMessage: {
                resolution,
            },
        },
    };

    const report = allReports?.[`${ONYXKEYS.COLLECTION.REPORT}${reportId}`];
    const reportUpdateDataWithPreviousLastMessage = getReportLastMessage(reportId, optimisticReportActions as ReportActions);

    const reportUpdateDataWithCurrentLastMessage = {
        lastMessageText: report?.lastMessageText,
        lastVisibleActionCreated: report?.lastVisibleActionCreated,
        lastActorAccountID: report?.lastActorAccountID,
    };

    const optimisticData: OnyxUpdate[] = [
        {
            onyxMethod: Onyx.METHOD.MERGE,
            key: `${ONYXKEYS.COLLECTION.REPORT_ACTIONS}${reportId}`,
            value: {
                [reportAction.reportActionID]: {
                    originalMessage: {
                        resolution,
                    },
                },
            } as ReportActions,
        },
        {
            onyxMethod: Onyx.METHOD.MERGE,
            key: `${ONYXKEYS.COLLECTION.REPORT}${reportId}`,
            value: reportUpdateDataWithPreviousLastMessage,
        },
    ];

    const failureData: OnyxUpdate[] = [
        {
            onyxMethod: Onyx.METHOD.MERGE,
            key: `${ONYXKEYS.COLLECTION.REPORT_ACTIONS}${reportId}`,
            value: {
                [reportAction.reportActionID]: {
                    originalMessage: {
                        resolution: null,
                    },
                },
            },
        },
        {
            onyxMethod: Onyx.METHOD.MERGE,
            key: `${ONYXKEYS.COLLECTION.REPORT}${reportId}`,
            value: reportUpdateDataWithCurrentLastMessage, // revert back to the current report last message data in case of failure
        },
    ];

    const parameters: ResolveActionableReportMentionWhisperParams = {
        reportActionID: reportAction.reportActionID,
        resolution,
    };

    API.write(WRITE_COMMANDS.RESOLVE_ACTIONABLE_REPORT_MENTION_WHISPER, parameters, {optimisticData, failureData});
}

function dismissTrackExpenseActionableWhisper(reportID: string | undefined, reportAction: OnyxEntry<ReportAction>): void {
    const isArrayMessage = Array.isArray(reportAction?.message);
    const message = ReportActionsUtils.getReportActionMessage(reportAction);
    if (!message || !reportAction || !reportID) {
        return;
    }

    const updatedMessage: Message = {
        ...message,
        resolution: CONST.REPORT.ACTIONABLE_TRACK_EXPENSE_WHISPER_RESOLUTION.NOTHING,
    };

    const optimisticData: OnyxUpdate[] = [
        {
            onyxMethod: Onyx.METHOD.MERGE,
            key: `${ONYXKEYS.COLLECTION.REPORT_ACTIONS}${reportID}`,
            value: {
                [reportAction.reportActionID]: {
                    message: isArrayMessage ? [updatedMessage] : updatedMessage,
                    originalMessage: {
                        resolution: CONST.REPORT.ACTIONABLE_TRACK_EXPENSE_WHISPER_RESOLUTION.NOTHING,
                    },
                },
            },
        },
    ];

    const failureData: OnyxUpdate[] = [
        {
            onyxMethod: Onyx.METHOD.MERGE,
            key: `${ONYXKEYS.COLLECTION.REPORT_ACTIONS}${reportID}`,
            value: {
                [reportAction.reportActionID]: {
                    message: [message],
                    originalMessage: {
                        resolution: null,
                    },
                },
            },
        },
    ];

    const params = {
        reportActionID: reportAction.reportActionID,
    };

    API.write(WRITE_COMMANDS.DISMISS_TRACK_EXPENSE_ACTIONABLE_WHISPER, params, {optimisticData, failureData});
}

function setGroupDraft(newGroupDraft: Partial<NewGroupChatDraft>) {
    Onyx.merge(ONYXKEYS.NEW_GROUP_CHAT_DRAFT, newGroupDraft);
}

function exportToIntegration(reportID: string, connectionName: ConnectionName) {
    const action = buildOptimisticExportIntegrationAction(connectionName);
    const optimisticReportActionID = action.reportActionID;

    const optimisticData: OnyxUpdate[] = [
        {
            onyxMethod: Onyx.METHOD.MERGE,
            key: `${ONYXKEYS.COLLECTION.REPORT_ACTIONS}${reportID}`,
            value: {
                [optimisticReportActionID]: action,
            },
        },
    ];

    const failureData: OnyxUpdate[] = [
        {
            onyxMethod: Onyx.METHOD.MERGE,
            key: `${ONYXKEYS.COLLECTION.REPORT_ACTIONS}${reportID}`,
            value: {
                [optimisticReportActionID]: {
                    errors: getMicroSecondOnyxErrorWithTranslationKey('common.genericErrorMessage'),
                },
            },
        },
    ];

    const params = {
        reportIDList: reportID,
        connectionName,
        type: 'MANUAL',
        optimisticReportActions: JSON.stringify({
            [reportID]: optimisticReportActionID,
        }),
    } satisfies ReportExportParams;

    API.write(WRITE_COMMANDS.REPORT_EXPORT, params, {optimisticData, failureData});
}

function markAsManuallyExported(reportID: string, connectionName: ConnectionName) {
    const action = buildOptimisticExportIntegrationAction(connectionName, true);
    const label = CONST.POLICY.CONNECTIONS.NAME_USER_FRIENDLY[connectionName];
    const optimisticReportActionID = action.reportActionID;

    const optimisticData: OnyxUpdate[] = [
        {
            onyxMethod: Onyx.METHOD.MERGE,
            key: `${ONYXKEYS.COLLECTION.REPORT_ACTIONS}${reportID}`,
            value: {
                [optimisticReportActionID]: action,
            },
        },
    ];

    const successData: OnyxUpdate[] = [
        {
            onyxMethod: Onyx.METHOD.MERGE,
            key: `${ONYXKEYS.COLLECTION.REPORT_ACTIONS}${reportID}`,
            value: {
                [optimisticReportActionID]: {
                    pendingAction: null,
                },
            },
        },
    ];

    const failureData: OnyxUpdate[] = [
        {
            onyxMethod: Onyx.METHOD.MERGE,
            key: `${ONYXKEYS.COLLECTION.REPORT_ACTIONS}${reportID}`,
            value: {
                [optimisticReportActionID]: {
                    errors: getMicroSecondOnyxErrorWithTranslationKey('common.genericErrorMessage'),
                },
            },
        },
    ];

    const params = {
        markedManually: true,
        data: JSON.stringify([
            {
                reportID,
                label,
                optimisticReportActionID,
            },
        ]),
    } satisfies MarkAsExportedParams;

    API.write(WRITE_COMMANDS.MARK_AS_EXPORTED, params, {optimisticData, successData, failureData});
}

function exportReportToCSV({reportID, transactionIDList}: ExportReportCSVParams, onDownloadFailed: () => void) {
    const finalParameters = enhanceParameters(WRITE_COMMANDS.EXPORT_REPORT_TO_CSV, {
        reportID,
        transactionIDList,
    });

    const formData = new FormData();
    Object.entries(finalParameters).forEach(([key, value]) => {
        if (Array.isArray(value)) {
            formData.append(key, value.join(','));
        } else {
            formData.append(key, String(value));
        }
    });

    fileDownload(ApiUtils.getCommandURL({command: WRITE_COMMANDS.EXPORT_REPORT_TO_CSV}), 'Expensify.csv', '', false, formData, CONST.NETWORK.METHOD.POST, onDownloadFailed);
}

function exportReportToPDF({reportID}: ExportReportPDFParams) {
    const optimisticData: OnyxUpdate[] = [
        {
            onyxMethod: Onyx.METHOD.SET,
            key: `${ONYXKEYS.COLLECTION.NVP_EXPENSIFY_REPORT_PDF_FILENAME}${reportID}`,
            value: null,
        },
    ];

    const failureData: OnyxUpdate[] = [
        {
            onyxMethod: Onyx.METHOD.MERGE,
            key: `${ONYXKEYS.COLLECTION.NVP_EXPENSIFY_REPORT_PDF_FILENAME}${reportID}`,
            value: 'error',
        },
    ];
    const params = {
        reportID,
    } satisfies ExportReportPDFParams;

    API.write(WRITE_COMMANDS.EXPORT_REPORT_TO_PDF, params, {optimisticData, failureData});
}

function downloadReportPDF(fileName: string, reportName: string) {
    const baseURL = addTrailingForwardSlash(getOldDotURLFromEnvironment(environment));
    const downloadFileName = `${reportName}.pdf`;
    setDownload(fileName, true);
    const pdfURL = `${baseURL}secure?secureType=pdfreport&filename=${encodeURIComponent(fileName)}&downloadName=${encodeURIComponent(downloadFileName)}&email=${encodeURIComponent(
        currentUserEmail ?? '',
    )}`;
    // The shouldOpenExternalLink parameter must always be set to
    // true to avoid CORS errors for as long as we use the OD URL.
    // See https://github.com/Expensify/App/issues/61937
    fileDownload(addEncryptedAuthTokenToURL(pdfURL, true), downloadFileName, '', true).then(() => setDownload(fileName, false));
}

function setDeleteTransactionNavigateBackUrl(url: string) {
    Onyx.set(ONYXKEYS.NVP_DELETE_TRANSACTION_NAVIGATE_BACK_URL, url);
}

function clearDeleteTransactionNavigateBackUrl() {
    Onyx.merge(ONYXKEYS.NVP_DELETE_TRANSACTION_NAVIGATE_BACK_URL, null);
}

/** Deletes a report and un-reports all transactions on the report along with its reportActions, any linked reports and any linked IOU report actions. */
function deleteAppReport(reportID: string | undefined) {
    if (!reportID) {
        Log.warn('[Report] deleteReport called with no reportID');
        return;
    }
    const optimisticData: OnyxUpdate[] = [];
    const successData: OnyxUpdate[] = [];
    const failureData: OnyxUpdate[] = [];

    const report = allReports?.[`${ONYXKEYS.COLLECTION.REPORT}${reportID}`];

    let selfDMReportID = findSelfDMReportID();
    let selfDMReport = allReports?.[`${ONYXKEYS.COLLECTION.REPORT}${selfDMReportID}`];
    let createdAction: ReportAction;
    let selfDMParameters: SelfDMParameters = {};

    if (!selfDMReport) {
        const currentTime = DateUtils.getDBTime();
        selfDMReport = buildOptimisticSelfDMReport(currentTime);
        selfDMReportID = selfDMReport.reportID;
        createdAction = buildOptimisticCreatedReportAction(currentUserEmail ?? '', currentTime);
        selfDMParameters = {reportID: selfDMReport.reportID, createdReportActionID: createdAction.reportActionID};
        optimisticData.push(
            {
                onyxMethod: Onyx.METHOD.SET,
                key: `${ONYXKEYS.COLLECTION.REPORT}${selfDMReport.reportID}`,
                value: {
                    ...selfDMReport,
                    pendingFields: {
                        createChat: CONST.RED_BRICK_ROAD_PENDING_ACTION.ADD,
                    },
                },
            },
            {
                onyxMethod: Onyx.METHOD.MERGE,
                key: `${ONYXKEYS.COLLECTION.REPORT_METADATA}${selfDMReport.reportID}`,
                value: {
                    isOptimisticReport: true,
                },
            },
            {
                onyxMethod: Onyx.METHOD.SET,
                key: `${ONYXKEYS.COLLECTION.REPORT_ACTIONS}${selfDMReport.reportID}`,
                value: {
                    [createdAction.reportActionID]: createdAction,
                },
            },
        );

        successData.push(
            {
                onyxMethod: Onyx.METHOD.MERGE,
                key: `${ONYXKEYS.COLLECTION.REPORT}${selfDMReport.reportID}`,
                value: {
                    pendingFields: {
                        createChat: null,
                    },
                },
            },
            {
                onyxMethod: Onyx.METHOD.MERGE,
                key: `${ONYXKEYS.COLLECTION.REPORT_METADATA}${selfDMReport.reportID}`,
                value: {
                    isOptimisticReport: false,
                },
            },
            {
                onyxMethod: Onyx.METHOD.MERGE,
                key: `${ONYXKEYS.COLLECTION.REPORT_ACTIONS}${selfDMReport.reportID}`,
                value: {
                    [createdAction.reportActionID]: {
                        pendingAction: null,
                    },
                },
            },
        );
    }

    // 1. Get all report transactions
    const reportActionsForReport = allReportActions?.[reportID];
    const transactionIDToReportActionAndThreadData: Record<string, TransactionThreadInfo> = {};

    Object.values(reportActionsForReport ?? {}).forEach((reportAction) => {
        if (!ReportActionsUtils.isMoneyRequestAction(reportAction)) {
            return;
        }

        const originalMessage = ReportActionsUtils.getOriginalMessage(reportAction);
        if (originalMessage?.type !== CONST.IOU.REPORT_ACTION_TYPE.CREATE && originalMessage?.type !== CONST.IOU.REPORT_ACTION_TYPE.TRACK) {
            return;
        }

        const transactionID = ReportActionsUtils.getOriginalMessage(reportAction)?.IOUTransactionID;
        const childReportID = reportAction.childReportID;
        const newReportActionID = rand64();

        // 1. Update the transaction and its violations
        if (transactionID) {
            const transaction = allTransactions?.[`${ONYXKEYS.COLLECTION.TRANSACTION}${transactionID}`];
            const transactionViolations = allTransactionViolations?.[`${ONYXKEYS.COLLECTION.TRANSACTION_VIOLATIONS}${transactionID}`];

            optimisticData.push(
                {
                    onyxMethod: Onyx.METHOD.MERGE,
                    key: `${ONYXKEYS.COLLECTION.TRANSACTION}${transactionID}`,
                    value: {reportID: CONST.REPORT.UNREPORTED_REPORT_ID},
                },
                {
                    onyxMethod: Onyx.METHOD.MERGE,
                    key: `${ONYXKEYS.COLLECTION.TRANSACTION_VIOLATIONS}${transactionID}`,
                    value: null,
                },
            );

            failureData.push(
                {
                    onyxMethod: Onyx.METHOD.MERGE,
                    key: `${ONYXKEYS.COLLECTION.TRANSACTION}${transactionID}`,
                    value: {reportID: transaction?.reportID},
                },
                {
                    onyxMethod: Onyx.METHOD.MERGE,
                    key: `${ONYXKEYS.COLLECTION.TRANSACTION_VIOLATIONS}${transactionID}`,
                    value: transactionViolations,
                },
            );
        }

        // 2. Move the report action to self DM
        const updatedReportAction = {
            ...reportAction,
            originalMessage: {
                // eslint-disable-next-line deprecation/deprecation
                ...reportAction.originalMessage,
                IOUReportID: CONST.REPORT.UNREPORTED_REPORT_ID,
                type: CONST.IOU.TYPE.TRACK,
            },
            reportActionID: newReportActionID,
            pendingAction: CONST.RED_BRICK_ROAD_PENDING_ACTION.ADD,
        };

        optimisticData.push({
            onyxMethod: Onyx.METHOD.MERGE,
            key: `${ONYXKEYS.COLLECTION.REPORT_ACTIONS}${selfDMReportID}`,
            value: {[newReportActionID]: updatedReportAction},
        });

        successData.push({
            onyxMethod: Onyx.METHOD.MERGE,
            key: `${ONYXKEYS.COLLECTION.REPORT_ACTIONS}${selfDMReportID}`,
            value: {[newReportActionID]: {pendingAction: null}},
        });

        failureData.push({
            onyxMethod: Onyx.METHOD.MERGE,
            key: `${ONYXKEYS.COLLECTION.REPORT_ACTIONS}${selfDMReportID}`,
            value: {[newReportActionID]: null},
        });

        // 3. Update transaction thread
        optimisticData.push(
            {
                onyxMethod: Onyx.METHOD.MERGE,
                key: `${ONYXKEYS.COLLECTION.REPORT}${childReportID}`,
                value: {
                    parentReportActionID: newReportActionID,
                    parentReportID: selfDMReportID,
                    chatReportID: selfDMReportID,
                    policyID: CONST.POLICY.ID_FAKE,
                },
            },
            {
                onyxMethod: Onyx.METHOD.MERGE,
                key: `${ONYXKEYS.COLLECTION.REPORT_ACTIONS}${childReportID}`,
                value: {
                    [newReportActionID]: {
                        actionName: CONST.REPORT.ACTIONS.TYPE.IOU,
                        originalMessage: {
                            IOUTransactionID: transactionID,
                            movedToReportID: selfDMReportID,
                        },
                    },
                },
            },
        );

        // 4. Add UNREPORTED_TRANSACTION report action
        const unreportedAction = buildOptimisticUnreportedTransactionAction(childReportID, reportID);

        optimisticData.push({
            onyxMethod: Onyx.METHOD.MERGE,
            key: `${ONYXKEYS.COLLECTION.REPORT_ACTIONS}${childReportID}`,
            value: {[unreportedAction.reportActionID]: unreportedAction},
        });

        successData.push({
            onyxMethod: Onyx.METHOD.MERGE,
            key: `${ONYXKEYS.COLLECTION.REPORT_ACTIONS}${childReportID}`,
            value: {[unreportedAction.reportActionID]: {pendingAction: null}},
        });

        failureData.push({
            onyxMethod: Onyx.METHOD.MERGE,
            key: `${ONYXKEYS.COLLECTION.REPORT_ACTIONS}${childReportID}`,
            value: {[unreportedAction.reportActionID]: null},
        });

        if (transactionID) {
            transactionIDToReportActionAndThreadData[transactionID] = {
                moneyRequestPreviewReportActionID: newReportActionID,
                movedReportActionID: unreportedAction?.reportActionID,
            };
        }
    });

    // 6. Delete report actions on the report
    optimisticData.push({
        onyxMethod: Onyx.METHOD.MERGE,
        key: `${ONYXKEYS.COLLECTION.REPORT_ACTIONS}${reportID}`,
        value: null,
    });

    failureData.push({
        onyxMethod: Onyx.METHOD.MERGE,
        key: `${ONYXKEYS.COLLECTION.REPORT_ACTIONS}${reportID}`,
        value: reportActionsForReport,
    });

    // 7. Delete the report
    optimisticData.push({
        onyxMethod: Onyx.METHOD.MERGE,
        key: `${ONYXKEYS.COLLECTION.REPORT}${reportID}`,
        value: null,
    });

    failureData.push({
        onyxMethod: Onyx.METHOD.MERGE,
        key: `${ONYXKEYS.COLLECTION.REPORT}${reportID}`,
        value: report,
    });

    // 8. Delete chat report preview
    const reportActionID = report?.parentReportActionID;
    const reportAction = allReportActions?.[reportID];
    const parentReportID = report?.parentReportID;

    if (reportActionID) {
        optimisticData.push({
            onyxMethod: Onyx.METHOD.MERGE,
            key: `${ONYXKEYS.COLLECTION.REPORT_ACTIONS}${parentReportID}`,
            value: {
                [reportActionID]: null,
            },
        });

        failureData.push({
            onyxMethod: Onyx.METHOD.MERGE,
            key: `${ONYXKEYS.COLLECTION.REPORT_ACTIONS}${parentReportID}`,
            value: {
                [reportActionID]: reportAction,
            },
        });
    }

    optimisticData.push({
        onyxMethod: Onyx.METHOD.MERGE,
        key: `${ONYXKEYS.COLLECTION.REPORT}${report?.parentReportID}`,
        value: {hasOutstandingChildRequest: false},
    });

    failureData.push({
        onyxMethod: Onyx.METHOD.MERGE,
        key: `${ONYXKEYS.COLLECTION.REPORT}${report?.parentReportID}`,
        value: {hasOutstandingChildRequest: report?.hasOutstandingChildRequest},
    });

    const parameters: DeleteAppReportParams = {
        reportID,
        transactionIDToReportActionAndThreadData: JSON.stringify(transactionIDToReportActionAndThreadData),
        selfDMReportID: selfDMParameters.reportID,
        selfDMCreatedReportActionID: selfDMParameters.createdReportActionID,
    };

    API.write(WRITE_COMMANDS.DELETE_APP_REPORT, parameters, {optimisticData, successData, failureData});
}

/**
 * Moves an IOU report to a policy by converting it to an expense report
 * @param reportID - The ID of the IOU report to move
 * @param policyID - The ID of the policy to move the report to
 * @param isFromSettlementButton - Whether the action is from report preview
 */
function moveIOUReportToPolicy(reportID: string, policyID: string, isFromSettlementButton?: boolean) {
    const iouReport = allReports?.[`${ONYXKEYS.COLLECTION.REPORT}${reportID}`];
    // This will be fixed as part of https://github.com/Expensify/Expensify/issues/507850
    // eslint-disable-next-line deprecation/deprecation
    const policy = getPolicy(policyID);

    // This flow only works for IOU reports
    if (!policy || !iouReport || !isIOUReportUsingReport(iouReport)) {
        return;
    }
    const isReimbursed = isReportManuallyReimbursed(iouReport);

    // We do not want to create negative amount expenses
    if (!isReimbursed && ReportActionsUtils.hasRequestFromCurrentAccount(reportID, iouReport.managerID ?? CONST.DEFAULT_NUMBER_ID) && !isFromSettlementButton) {
        return;
    }

    // Generate new variables for the policy
    const policyName = policy.name ?? '';
    const iouReportID = iouReport.reportID;
    const employeeAccountID = iouReport.ownerAccountID;
    const expenseChatReportId = getPolicyExpenseChat(employeeAccountID, policyID)?.reportID;

    if (!expenseChatReportId) {
        return;
    }

    const optimisticData: OnyxUpdate[] = [];

    const successData: OnyxUpdate[] = [];

    const failureData: OnyxUpdate[] = [];

    // Next we need to convert the IOU report to Expense report.
    // We need to change:
    // - report type
    // - change the sign of the report total
    // - update its policyID and policyName
    // - update the chatReportID to point to the expense chat if the policy has policy expense chat enabled
    const expenseReport = {
        ...iouReport,
        chatReportID: policy.isPolicyExpenseChatEnabled ? expenseChatReportId : undefined,
        policyID,
        policyName,
        parentReportID: iouReport.parentReportID,
        type: CONST.REPORT.TYPE.EXPENSE,
        total: -(iouReport?.total ?? 0),
    };
    optimisticData.push({
        onyxMethod: Onyx.METHOD.MERGE,
        key: `${ONYXKEYS.COLLECTION.REPORT}${iouReportID}`,
        value: expenseReport,
    });
    failureData.push({
        onyxMethod: Onyx.METHOD.MERGE,
        key: `${ONYXKEYS.COLLECTION.REPORT}${iouReportID}`,
        value: iouReport,
    });

    // The expense report transactions need to have the amount reversed to negative values
    const reportTransactions = getReportTransactions(iouReportID);

    // For performance reasons, we are going to compose a merge collection data for transactions
    const transactionsOptimisticData: Record<string, Transaction> = {};
    const transactionFailureData: Record<string, Transaction> = {};
    reportTransactions.forEach((transaction) => {
        transactionsOptimisticData[`${ONYXKEYS.COLLECTION.TRANSACTION}${transaction.transactionID}`] = {
            ...transaction,
            amount: -transaction.amount,
            modifiedAmount: transaction.modifiedAmount ? -transaction.modifiedAmount : 0,
        };

        transactionFailureData[`${ONYXKEYS.COLLECTION.TRANSACTION}${transaction.transactionID}`] = transaction;
    });

    optimisticData.push({
        onyxMethod: Onyx.METHOD.MERGE_COLLECTION,
        key: `${ONYXKEYS.COLLECTION.TRANSACTION}`,
        value: transactionsOptimisticData,
    });
    failureData.push({
        onyxMethod: Onyx.METHOD.MERGE_COLLECTION,
        key: `${ONYXKEYS.COLLECTION.TRANSACTION}`,
        value: transactionFailureData,
    });

    // We need to move the report preview action from the DM to the expense chat.
    const parentReportActions = allReportActions?.[`${iouReport.parentReportID}`];
    const parentReportActionID = iouReport.parentReportActionID;
    const reportPreview = iouReport?.parentReportID && parentReportActionID ? parentReportActions?.[parentReportActionID] : undefined;
    const oldChatReportID = iouReport.chatReportID;

    if (reportPreview?.reportActionID) {
        optimisticData.push({
            onyxMethod: Onyx.METHOD.MERGE,
            key: `${ONYXKEYS.COLLECTION.REPORT_ACTIONS}${oldChatReportID}`,
            value: {[reportPreview.reportActionID]: null},
        });
        failureData.push({
            onyxMethod: Onyx.METHOD.MERGE,
            key: `${ONYXKEYS.COLLECTION.REPORT_ACTIONS}${oldChatReportID}`,
            value: {[reportPreview.reportActionID]: reportPreview},
        });

        // Add the reportPreview action to expense chat
        optimisticData.push({
            onyxMethod: Onyx.METHOD.MERGE,
            key: `${ONYXKEYS.COLLECTION.REPORT_ACTIONS}${expenseChatReportId}`,
            value: {[reportPreview.reportActionID]: {...reportPreview, created: DateUtils.getDBTime()}},
        });
        failureData.push({
            onyxMethod: Onyx.METHOD.MERGE,
            key: `${ONYXKEYS.COLLECTION.REPORT_ACTIONS}${expenseChatReportId}`,
            value: {[reportPreview.reportActionID]: null},
        });
    }

    // Create the CHANGE_POLICY report action and add it to the expense report which indicates to the user where the report has been moved
    const changePolicyReportAction = buildOptimisticChangePolicyReportAction(iouReport.policyID, policyID, true);
    optimisticData.push({
        onyxMethod: Onyx.METHOD.MERGE,
        key: `${ONYXKEYS.COLLECTION.REPORT_ACTIONS}${reportID}`,
        value: {[changePolicyReportAction.reportActionID]: changePolicyReportAction},
    });
    successData.push({
        onyxMethod: Onyx.METHOD.MERGE,
        key: `${ONYXKEYS.COLLECTION.REPORT_ACTIONS}${reportID}`,
        value: {
            [changePolicyReportAction.reportActionID]: {
                ...changePolicyReportAction,
                pendingAction: null,
            },
        },
    });
    failureData.push({
        onyxMethod: Onyx.METHOD.MERGE,
        key: `${ONYXKEYS.COLLECTION.REPORT_ACTIONS}${reportID}`,
        value: {[changePolicyReportAction.reportActionID]: null},
    });

    // To optimistically remove the GBR from the DM we need to update the hasOutstandingChildRequest param to false
    optimisticData.push({
        onyxMethod: Onyx.METHOD.MERGE,
        key: `${ONYXKEYS.COLLECTION.REPORT}${oldChatReportID}`,
        value: {
            hasOutstandingChildRequest: false,
            iouReportID: null,
        },
    });
    failureData.push({
        onyxMethod: Onyx.METHOD.MERGE,
        key: `${ONYXKEYS.COLLECTION.REPORT}${oldChatReportID}`,
        value: {
            hasOutstandingChildRequest: true,
            iouReportID,
        },
    });

    // Create the MOVED report action and add it to the DM chat which indicates to the user where the report has been moved
    const movedReportAction = buildOptimisticMovedReportAction(iouReport.policyID, policyID, expenseChatReportId, iouReportID, policyName);
    optimisticData.push({
        onyxMethod: Onyx.METHOD.MERGE,
        key: `${ONYXKEYS.COLLECTION.REPORT_ACTIONS}${oldChatReportID}`,
        value: {[movedReportAction.reportActionID]: movedReportAction},
    });
    failureData.push({
        onyxMethod: Onyx.METHOD.MERGE,
        key: `${ONYXKEYS.COLLECTION.REPORT_ACTIONS}${oldChatReportID}`,
        value: {[movedReportAction.reportActionID]: null},
    });

    const parameters: MoveIOUReportToExistingPolicyParams = {
        iouReportID,
        policyID,
        changePolicyReportActionID: changePolicyReportAction.reportActionID,
        dmMovedReportActionID: movedReportAction.reportActionID,
    };

    API.write(WRITE_COMMANDS.MOVE_IOU_REPORT_TO_EXISTING_POLICY, parameters, {optimisticData, successData, failureData});
}

/**
 * Moves an IOU report to a policy by converting it to an expense report
 * @param reportID - The ID of the IOU report to move
 * @param policyID - The ID of the policy to move the report to
 */
<<<<<<< HEAD
function moveIOUReportToPolicyAndInviteSubmitter(reportID: string, policyID: string): {policyExpenseChatReportID?: string} | undefined {
=======
function moveIOUReportToPolicyAndInviteSubmitter(reportID: string, policyID: string, formatPhoneNumber: LocaleContextProps['formatPhoneNumber']) {
>>>>>>> a23ee2d6
    const iouReport = allReports?.[`${ONYXKEYS.COLLECTION.REPORT}${reportID}`];
    // This will be fixed as part of https://github.com/Expensify/Expensify/issues/507850
    // eslint-disable-next-line deprecation/deprecation
    const policy = getPolicy(policyID);

    if (!policy || !iouReport) {
        return;
    }

    const isPolicyAdmin = isPolicyAdminPolicyUtils(policy);
    const submitterAccountID = iouReport.ownerAccountID;
    const submitterEmail = PersonalDetailsUtils.getLoginByAccountID(submitterAccountID ?? CONST.DEFAULT_NUMBER_ID);
    const submitterLogin = PhoneNumber.addSMSDomainIfPhoneNumber(submitterEmail);
    const iouReportID = iouReport.reportID;

    // This flow only works for admins moving an IOU report to a policy where the submitter is NOT yet a member of the policy
    if (!isPolicyAdmin || !isIOUReportUsingReport(iouReport) || !submitterAccountID || !submitterEmail || isPolicyMember(submitterLogin, policyID)) {
        return;
    }

    const isReimbursed = isReportManuallyReimbursed(iouReport);

    // We only allow moving IOU report to a policy if it doesn't have requests from multiple users, as we do not want to create negative amount expenses
    if (!isReimbursed && ReportActionsUtils.hasRequestFromCurrentAccount(reportID, iouReport.managerID ?? CONST.DEFAULT_NUMBER_ID)) {
        return;
    }

    const optimisticData: OnyxUpdate[] = [];
    const successData: OnyxUpdate[] = [];
    const failureData: OnyxUpdate[] = [];

    // Optimistically add the submitter to the workspace and create a expense chat for them
    const policyKey = `${ONYXKEYS.COLLECTION.POLICY}${policyID}` as const;
    const invitedEmailsToAccountIDs: InvitedEmailsToAccountIDs = {
        [submitterEmail]: submitterAccountID,
    };

    // Set up new member optimistic data
    const role = CONST.POLICY.ROLE.USER;

    // Get personal details onyx data (similar to addMembersToWorkspace)
    const {newAccountIDs, newLogins} = PersonalDetailsUtils.getNewAccountIDsAndLogins([submitterLogin], [submitterAccountID]);
    const newPersonalDetailsOnyxData = PersonalDetailsUtils.getPersonalDetailsOnyxDataForOptimisticUsers(newLogins, newAccountIDs, formatPhoneNumber);

    // Build announce room members data for the new member
    const announceRoomMembers = buildRoomMembersOnyxData(CONST.REPORT.CHAT_TYPE.POLICY_ANNOUNCE, policyID, [submitterAccountID]);

    // Create policy expense chat for the submitter
    const policyExpenseChats = createPolicyExpenseChats(policyID, invitedEmailsToAccountIDs);
    const optimisticPolicyExpenseChatReportID = policyExpenseChats.reportCreationData[submitterEmail].reportID;
    const optimisticPolicyExpenseChatCreatedReportActionID = policyExpenseChats.reportCreationData[submitterEmail].reportActionID;

    // Set up optimistic member state
    const optimisticMembersState: OnyxCollectionInputValue<PolicyEmployee> = {
        [submitterLogin]: {
            role,
            email: submitterLogin,
            pendingAction: CONST.RED_BRICK_ROAD_PENDING_ACTION.ADD,
            submitsTo: getDefaultApprover(allPolicies?.[policyKey]),
        },
    };

    const successMembersState: OnyxCollectionInputValue<PolicyEmployee> = {
        [submitterLogin]: {pendingAction: null},
    };

    const failureMembersState: OnyxCollectionInputValue<PolicyEmployee> = {
        [submitterLogin]: {
            errors: getMicroSecondOnyxErrorWithTranslationKey('workspace.people.error.genericAdd'),
        },
    };

    optimisticData.push({
        onyxMethod: Onyx.METHOD.MERGE,
        key: policyKey,
        value: {
            employeeList: optimisticMembersState,
        },
    });

    successData.push({
        onyxMethod: Onyx.METHOD.MERGE,
        key: policyKey,
        value: {
            employeeList: successMembersState,
        },
    });

    failureData.push({
        onyxMethod: Onyx.METHOD.MERGE,
        key: policyKey,
        value: {
            employeeList: failureMembersState,
        },
    });

    optimisticData.push(...newPersonalDetailsOnyxData.optimisticData, ...policyExpenseChats.onyxOptimisticData, ...announceRoomMembers.optimisticData);
    successData.push(...newPersonalDetailsOnyxData.finallyData, ...policyExpenseChats.onyxSuccessData, ...announceRoomMembers.successData);
    failureData.push(...policyExpenseChats.onyxFailureData, ...announceRoomMembers.failureData);

    // Next we need to convert the IOU report to Expense report.
    // We need to change:
    // - report type
    // - change the sign of the report total
    // - update its policyID and policyName
    // - update the chatReportID to point to the expense chat if the policy has policy expense chat enabled
    const expenseReport = {
        ...iouReport,
        chatReportID: optimisticPolicyExpenseChatReportID,
        policyID,
        policyName: policy.name,
        parentReportID: optimisticPolicyExpenseChatReportID,
        type: CONST.REPORT.TYPE.EXPENSE,
        total: -(iouReport?.total ?? 0),
    };
    optimisticData.push({
        onyxMethod: Onyx.METHOD.MERGE,
        key: `${ONYXKEYS.COLLECTION.REPORT}${reportID}`,
        value: expenseReport,
    });
    failureData.push({
        onyxMethod: Onyx.METHOD.MERGE,
        key: `${ONYXKEYS.COLLECTION.REPORT}${reportID}`,
        value: iouReport,
    });

    // The expense report transactions need to have the amount reversed to negative values
    const reportTransactions = getReportTransactions(reportID);

    // For performance reasons, we are going to compose a merge collection data for transactions
    const transactionsOptimisticData: Record<string, Transaction> = {};
    const transactionFailureData: Record<string, Transaction> = {};
    reportTransactions.forEach((transaction) => {
        transactionsOptimisticData[`${ONYXKEYS.COLLECTION.TRANSACTION}${transaction.transactionID}`] = {
            ...transaction,
            amount: -transaction.amount,
            modifiedAmount: transaction.modifiedAmount ? -transaction.modifiedAmount : 0,
        };

        transactionFailureData[`${ONYXKEYS.COLLECTION.TRANSACTION}${transaction.transactionID}`] = transaction;
    });

    optimisticData.push({
        onyxMethod: Onyx.METHOD.MERGE_COLLECTION,
        key: `${ONYXKEYS.COLLECTION.TRANSACTION}`,
        value: transactionsOptimisticData,
    });
    failureData.push({
        onyxMethod: Onyx.METHOD.MERGE_COLLECTION,
        key: `${ONYXKEYS.COLLECTION.TRANSACTION}`,
        value: transactionFailureData,
    });

    // We need to move the report preview action from the DM to the expense chat.
    const oldChatReportID = iouReport.chatReportID;
    const reportPreviewActionID = iouReport.parentReportActionID;
    const reportPreview = !!oldChatReportID && !!reportPreviewActionID ? allReportActions?.[oldChatReportID]?.[reportPreviewActionID] : undefined;

    if (reportPreview?.reportActionID) {
        optimisticData.push({
            onyxMethod: Onyx.METHOD.MERGE,
            key: `${ONYXKEYS.COLLECTION.REPORT_ACTIONS}${oldChatReportID}`,
            value: {[reportPreview.reportActionID]: null},
        });
        failureData.push({
            onyxMethod: Onyx.METHOD.MERGE,
            key: `${ONYXKEYS.COLLECTION.REPORT_ACTIONS}${oldChatReportID}`,
            value: {[reportPreview.reportActionID]: reportPreview},
        });

        // Add the reportPreview action to expense chat
        optimisticData.push({
            onyxMethod: Onyx.METHOD.MERGE,
            key: `${ONYXKEYS.COLLECTION.REPORT_ACTIONS}${optimisticPolicyExpenseChatReportID}`,
            value: {[reportPreview.reportActionID]: {...reportPreview, created: DateUtils.getDBTime()}},
        });
        failureData.push({
            onyxMethod: Onyx.METHOD.MERGE,
            key: `${ONYXKEYS.COLLECTION.REPORT_ACTIONS}${optimisticPolicyExpenseChatReportID}`,
            value: {[reportPreview.reportActionID]: null},
        });
    }

    // Create the CHANGE_POLICY report action and add it to the expense report which indicates to the user where the report has been moved
    const changePolicyReportAction = buildOptimisticChangePolicyReportAction(iouReport.policyID, policyID, true);
    optimisticData.push({
        onyxMethod: Onyx.METHOD.MERGE,
        key: `${ONYXKEYS.COLLECTION.REPORT_ACTIONS}${reportID}`,
        value: {[changePolicyReportAction.reportActionID]: changePolicyReportAction},
    });
    successData.push({
        onyxMethod: Onyx.METHOD.MERGE,
        key: `${ONYXKEYS.COLLECTION.REPORT_ACTIONS}${reportID}`,
        value: {
            [changePolicyReportAction.reportActionID]: {
                ...changePolicyReportAction,
                pendingAction: null,
            },
        },
    });
    failureData.push({
        onyxMethod: Onyx.METHOD.MERGE,
        key: `${ONYXKEYS.COLLECTION.REPORT_ACTIONS}${reportID}`,
        value: {[changePolicyReportAction.reportActionID]: null},
    });

    // To optimistically remove the GBR from the DM we need to update the hasOutstandingChildRequest param to false
    optimisticData.push({
        onyxMethod: Onyx.METHOD.MERGE,
        key: `${ONYXKEYS.COLLECTION.REPORT}${oldChatReportID}`,
        value: {
            hasOutstandingChildRequest: false,
            iouReportID: null,
        },
    });
    failureData.push({
        onyxMethod: Onyx.METHOD.MERGE,
        key: `${ONYXKEYS.COLLECTION.REPORT}${oldChatReportID}`,
        value: {
            hasOutstandingChildRequest: true,
            iouReportID: reportID,
        },
    });

    // Create the MOVED report action and add it to the DM chat which indicates to the user where the report has been moved
    const movedReportAction = buildOptimisticMovedReportAction(iouReport.policyID, policyID, optimisticPolicyExpenseChatReportID, iouReportID, policy.name);
    optimisticData.push({
        onyxMethod: Onyx.METHOD.MERGE,
        key: `${ONYXKEYS.COLLECTION.REPORT_ACTIONS}${oldChatReportID}`,
        value: {[movedReportAction.reportActionID]: movedReportAction},
    });
    failureData.push({
        onyxMethod: Onyx.METHOD.MERGE,
        key: `${ONYXKEYS.COLLECTION.REPORT_ACTIONS}${oldChatReportID}`,
        value: {[movedReportAction.reportActionID]: null},
    });

    const parameters: MoveIOUReportToPolicyAndInviteSubmitterParams = {
        iouReportID: reportID,
        policyID,
        policyExpenseChatReportID: optimisticPolicyExpenseChatReportID ?? String(CONST.DEFAULT_NUMBER_ID),
        policyExpenseCreatedReportActionID: optimisticPolicyExpenseChatCreatedReportActionID ?? String(CONST.DEFAULT_NUMBER_ID),
        changePolicyReportActionID: changePolicyReportAction.reportActionID,
        dmMovedReportActionID: movedReportAction.reportActionID,
    };

    API.write(WRITE_COMMANDS.MOVE_IOU_REPORT_TO_POLICY_AND_INVITE_SUBMITTER, parameters, {optimisticData, successData, failureData});
    return {policyExpenseChatReportID: optimisticPolicyExpenseChatReportID};
}

/**
 * Dismisses the change report policy educational modal so that it doesn't show up again.
 */
function dismissChangePolicyModal() {
    const date = new Date();
    const optimisticData = [
        {
            onyxMethod: Onyx.METHOD.MERGE,
            key: ONYXKEYS.NVP_DISMISSED_PRODUCT_TRAINING,
            value: {
                [CONST.CHANGE_POLICY_TRAINING_MODAL]: {
                    timestamp: DateUtils.getDBTime(date.valueOf()),
                    dismissedMethod: 'click',
                },
            },
        },
    ];
    API.write(WRITE_COMMANDS.DISMISS_PRODUCT_TRAINING, {name: CONST.CHANGE_POLICY_TRAINING_MODAL, dismissedMethod: 'click'}, {optimisticData});
}

/**
 * @private
 * Builds a map of parentReportID to child report IDs for efficient traversal.
 */
function buildReportIDToThreadsReportIDsMap(): Record<string, string[]> {
    const reportIDToThreadsReportIDsMap: Record<string, string[]> = {};
    Object.values(allReports ?? {}).forEach((report) => {
        if (!report?.parentReportID) {
            return;
        }
        if (!reportIDToThreadsReportIDsMap[report.parentReportID]) {
            reportIDToThreadsReportIDsMap[report.parentReportID] = [];
        }
        reportIDToThreadsReportIDsMap[report.parentReportID].push(report.reportID);
    });
    return reportIDToThreadsReportIDsMap;
}

/**
 * @private
 * Recursively updates the policyID for a report and all its child reports.
 */
function updatePolicyIdForReportAndThreads(
    currentReportID: string,
    policyID: string,
    reportIDToThreadsReportIDsMap: Record<string, string[]>,
    optimisticData: OnyxUpdate[],
    failureData: OnyxUpdate[],
) {
    const currentReport = allReports?.[`${ONYXKEYS.COLLECTION.REPORT}${currentReportID}`];
    const originalPolicyID = currentReport?.policyID;

    if (originalPolicyID) {
        optimisticData.push({
            onyxMethod: Onyx.METHOD.MERGE,
            key: `${ONYXKEYS.COLLECTION.REPORT}${currentReportID}`,
            value: {policyID},
        });
        failureData.push({
            onyxMethod: Onyx.METHOD.MERGE,
            key: `${ONYXKEYS.COLLECTION.REPORT}${currentReportID}`,
            value: {policyID: originalPolicyID},
        });
    }

    // Recursively process child reports for the current report
    const childReportIDs = reportIDToThreadsReportIDsMap[currentReportID] || [];
    childReportIDs.forEach((childReportID) => {
        updatePolicyIdForReportAndThreads(childReportID, policyID, reportIDToThreadsReportIDsMap, optimisticData, failureData);
    });
}

function navigateToTrainingModal(dismissedProductTrainingNVP: OnyxEntry<DismissedProductTraining>, reportID: string) {
    if (dismissedProductTrainingNVP?.[CONST.CHANGE_POLICY_TRAINING_MODAL]) {
        return;
    }
    Navigation.navigate(ROUTES.CHANGE_POLICY_EDUCATIONAL.getRoute(ROUTES.REPORT_WITH_ID.getRoute(reportID)));
}

function buildOptimisticChangePolicyData(report: Report, policyID: string, reportNextStep?: ReportNextStep) {
    const optimisticData: OnyxUpdate[] = [];
    const successData: OnyxUpdate[] = [];
    const failureData: OnyxUpdate[] = [];

    // 1. Optimistically set the policyID on the report (and all its threads) by:
    // 1.1 Preprocess reports to create a map of parentReportID to child reports list of reportIDs
    // 1.2 Recursively update the policyID of the report and all its child reports
    const reportID = report.reportID;
    const reportIDToThreadsReportIDsMap = buildReportIDToThreadsReportIDsMap();
    updatePolicyIdForReportAndThreads(reportID, policyID, reportIDToThreadsReportIDsMap, optimisticData, failureData);

    // We reopen and reassign the report if the report is open/submitted and the manager is not a member of the new policy. This is to prevent the old manager from seeing a report that they can't action on.
    let newStatusNum = report?.statusNum;
    const isOpenOrSubmitted = isOpenExpenseReport(report) || isProcessingReport(report);
    const managerLogin = PersonalDetailsUtils.getLoginByAccountID(report.managerID ?? CONST.DEFAULT_NUMBER_ID);
    if (isOpenOrSubmitted && managerLogin && !isPolicyMember(managerLogin, policyID)) {
        newStatusNum = CONST.REPORT.STATUS_NUM.OPEN;
        optimisticData.push({
            onyxMethod: Onyx.METHOD.MERGE,
            key: `${ONYXKEYS.COLLECTION.REPORT}${reportID}`,
            value: {
                stateNum: CONST.REPORT.STATE_NUM.OPEN,
                statusNum: CONST.REPORT.STATUS_NUM.OPEN,
                managerID: getNextApproverAccountID(report, true),
            },
        });

        failureData.push({
            onyxMethod: Onyx.METHOD.MERGE,
            key: `${ONYXKEYS.COLLECTION.REPORT}${reportID}`,
            value: {
                stateNum: report.stateNum,
                statusNum: report.statusNum,
                managerID: report.managerID,
            },
        });
    }

    if (newStatusNum) {
        optimisticData.push({
            onyxMethod: Onyx.METHOD.MERGE,
            key: `${ONYXKEYS.COLLECTION.NEXT_STEP}${reportID}`,
            value: buildNextStep({...report, policyID}, newStatusNum),
        });

        failureData.push({
            onyxMethod: Onyx.METHOD.MERGE,
            key: `${ONYXKEYS.COLLECTION.NEXT_STEP}${reportID}`,
            value: reportNextStep,
        });
    }

    // 2. If this is a thread, we have to mark the parent report preview action as deleted to properly update the UI
    if (report.parentReportID && report.parentReportActionID) {
        const oldWorkspaceChatReportID = report.parentReportID;
        const oldReportPreviewActionID = report.parentReportActionID;
        const oldReportPreviewAction = allReportActions?.[oldWorkspaceChatReportID]?.[oldReportPreviewActionID];
        const deletedTime = DateUtils.getDBTime();
        const firstMessage = Array.isArray(oldReportPreviewAction?.message) ? oldReportPreviewAction.message.at(0) : null;
        const updatedReportPreviewAction = {
            ...oldReportPreviewAction,
            originalMessage: {
                deleted: deletedTime,
            },
            ...(firstMessage && {
                message: [
                    {
                        ...firstMessage,
                        deleted: deletedTime,
                    },
                    ...(Array.isArray(oldReportPreviewAction?.message) ? oldReportPreviewAction.message.slice(1) : []),
                ],
            }),
            ...(!Array.isArray(oldReportPreviewAction?.message) && {
                message: {
                    deleted: deletedTime,
                },
            }),
        };

        optimisticData.push({
            onyxMethod: Onyx.METHOD.MERGE,
            key: `${ONYXKEYS.COLLECTION.REPORT_ACTIONS}${oldWorkspaceChatReportID}`,
            value: {[oldReportPreviewActionID]: updatedReportPreviewAction},
        });
        failureData.push({
            onyxMethod: Onyx.METHOD.MERGE,
            key: `${ONYXKEYS.COLLECTION.REPORT_ACTIONS}${oldWorkspaceChatReportID}`,
            value: {
                [oldReportPreviewActionID]: {
                    ...oldReportPreviewAction,
                    originalMessage: {
                        deleted: null,
                    },
                    ...(!Array.isArray(oldReportPreviewAction?.message) && {
                        message: {
                            deleted: null,
                        },
                    }),
                },
            },
        });

        // Update the expense chat report
        const chatReport = allReports?.[`${ONYXKEYS.COLLECTION.REPORT}${oldWorkspaceChatReportID}`];
        const lastMessageText = getLastVisibleMessage(oldWorkspaceChatReportID, {[oldReportPreviewActionID]: updatedReportPreviewAction as ReportAction})?.lastMessageText;
        const lastVisibleActionCreated = getReportLastMessage(oldWorkspaceChatReportID, {[oldReportPreviewActionID]: updatedReportPreviewAction as ReportAction})?.lastVisibleActionCreated;

        optimisticData.push({
            onyxMethod: Onyx.METHOD.MERGE,
            key: `${ONYXKEYS.COLLECTION.REPORT}${oldWorkspaceChatReportID}`,
            value: {
                hasOutstandingChildRequest: false,
                iouReportID: null,
                lastMessageText,
                lastVisibleActionCreated,
            },
        });
        failureData.push({
            onyxMethod: Onyx.METHOD.MERGE,
            key: `${ONYXKEYS.COLLECTION.REPORT}${oldWorkspaceChatReportID}`,
            value: chatReport,
        });
    }

    // 3. Optimistically create a new REPORT_PREVIEW reportAction with the newReportPreviewActionID
    // and set it as a parent of the moved report
    const policyExpenseChat = getPolicyExpenseChat(currentUserAccountID, policyID);
    const optimisticReportPreviewAction = buildOptimisticReportPreview(policyExpenseChat, report);

    const newPolicyExpenseChatReportID = policyExpenseChat?.reportID;

    optimisticData.push({
        onyxMethod: Onyx.METHOD.MERGE,
        key: `${ONYXKEYS.COLLECTION.REPORT_ACTIONS}${newPolicyExpenseChatReportID}`,
        value: {[optimisticReportPreviewAction.reportActionID]: optimisticReportPreviewAction},
    });
    successData.push({
        onyxMethod: Onyx.METHOD.MERGE,
        key: `${ONYXKEYS.COLLECTION.REPORT_ACTIONS}${newPolicyExpenseChatReportID}`,
        value: {
            [optimisticReportPreviewAction.reportActionID]: {
                pendingAction: null,
            },
        },
    });
    failureData.push({
        onyxMethod: Onyx.METHOD.MERGE,
        key: `${ONYXKEYS.COLLECTION.REPORT_ACTIONS}${newPolicyExpenseChatReportID}`,
        value: {[optimisticReportPreviewAction.reportActionID]: null},
    });

    // Set the new report preview action as a parent of the moved report,
    // and set the parentReportID on the moved report as the expense chat reportID
    optimisticData.push({
        onyxMethod: Onyx.METHOD.MERGE,
        key: `${ONYXKEYS.COLLECTION.REPORT}${reportID}`,
        value: {parentReportActionID: optimisticReportPreviewAction.reportActionID, parentReportID: newPolicyExpenseChatReportID},
    });
    failureData.push({
        onyxMethod: Onyx.METHOD.MERGE,
        key: `${ONYXKEYS.COLLECTION.REPORT}${reportID}`,
        value: {parentReportActionID: report.parentReportActionID, parentReportID: report.parentReportID},
    });

    // Set lastVisibleActionCreated
    optimisticData.push({
        onyxMethod: Onyx.METHOD.MERGE,
        key: `${ONYXKEYS.COLLECTION.REPORT}${newPolicyExpenseChatReportID}`,
        value: {lastVisibleActionCreated: optimisticReportPreviewAction?.created},
    });
    failureData.push({
        onyxMethod: Onyx.METHOD.MERGE,
        key: `${ONYXKEYS.COLLECTION.REPORT}${newPolicyExpenseChatReportID}`,
        value: {lastVisibleActionCreated: policyExpenseChat?.lastVisibleActionCreated},
    });

    // 4. Optimistically create a CHANGE_POLICY reportAction on the report using the reportActionID
    const optimisticMovedReportAction = buildOptimisticChangePolicyReportAction(report.policyID, policyID);
    optimisticData.push({
        onyxMethod: Onyx.METHOD.MERGE,
        key: `${ONYXKEYS.COLLECTION.REPORT_ACTIONS}${reportID}`,
        value: {[optimisticMovedReportAction.reportActionID]: optimisticMovedReportAction},
    });
    successData.push({
        onyxMethod: Onyx.METHOD.MERGE,
        key: `${ONYXKEYS.COLLECTION.REPORT_ACTIONS}${reportID}`,
        value: {
            [optimisticMovedReportAction.reportActionID]: {
                pendingAction: null,
                errors: null,
            },
        },
    });
    failureData.push({
        onyxMethod: Onyx.METHOD.MERGE,
        key: `${ONYXKEYS.COLLECTION.REPORT_ACTIONS}${reportID}`,
        value: {
            [optimisticMovedReportAction.reportActionID]: {
                errors: getMicroSecondOnyxErrorWithTranslationKey('common.genericErrorMessage'),
            },
        },
    });

    // 5. Make sure the expense report is not archived
    optimisticData.push({
        onyxMethod: Onyx.METHOD.MERGE,
        key: `${ONYXKEYS.COLLECTION.REPORT_NAME_VALUE_PAIRS}${reportID}`,
        value: {
            private_isArchived: null,
        },
    });
    failureData.push({
        onyxMethod: Onyx.METHOD.MERGE,
        key: `${ONYXKEYS.COLLECTION.REPORT_NAME_VALUE_PAIRS}${reportID}`,
        value: {
            private_isArchived: DateUtils.getDBTime(),
        },
    });

    return {optimisticData, successData, failureData, optimisticReportPreviewAction, optimisticMovedReportAction};
}

/**
 * Changes the policy of a report and all its child reports, and moves the report to the new policy's expense chat.
 */
function changeReportPolicy(report: Report, policyID: string, reportNextStep?: ReportNextStep) {
    if (!report || !policyID || report.policyID === policyID || !isExpenseReport(report)) {
        return;
    }

    const {optimisticData, successData, failureData, optimisticReportPreviewAction, optimisticMovedReportAction} = buildOptimisticChangePolicyData(report, policyID, reportNextStep);

    const params = {
        reportID: report.reportID,
        policyID,
        reportPreviewReportActionID: optimisticReportPreviewAction.reportActionID,
        changePolicyReportActionID: optimisticMovedReportAction.reportActionID,
    };
    API.write(WRITE_COMMANDS.CHANGE_REPORT_POLICY, params, {optimisticData, successData, failureData});

    // If the dismissedProductTraining.changeReportModal is not set,
    // navigate to CHANGE_POLICY_EDUCATIONAL and a backTo param for the report page.
    navigateToTrainingModal(nvpDismissedProductTraining, report.reportID);
}

/**
 * Invites the submitter to the new report policy, changes the policy of a report and all its child reports, and moves the report to the new policy's expense chat
 */
function changeReportPolicyAndInviteSubmitter(report: Report, policyID: string, employeeList: PolicyEmployeeList | undefined, formatPhoneNumber: LocaleContextProps['formatPhoneNumber']) {
    if (!report.reportID || !policyID || report.policyID === policyID || !isExpenseReport(report) || !report.ownerAccountID) {
        return;
    }

    const submitterEmail = PersonalDetailsUtils.getLoginByAccountID(report.ownerAccountID);

    if (!submitterEmail) {
        return;
    }
    const policyMemberAccountIDs = Object.values(getMemberAccountIDsForWorkspace(employeeList, false, false));
    const {optimisticData, successData, failureData, membersChats} = buildAddMembersToWorkspaceOnyxData(
        {[submitterEmail]: report.ownerAccountID},
        policyID,
        policyMemberAccountIDs,
        CONST.POLICY.ROLE.USER,
        formatPhoneNumber,
    );
    const optimisticPolicyExpenseChatReportID = membersChats.reportCreationData[submitterEmail].reportID;
    const optimisticPolicyExpenseChatCreatedReportActionID = membersChats.reportCreationData[submitterEmail].reportActionID;

    if (!optimisticPolicyExpenseChatReportID) {
        return;
    }

    const {
        optimisticData: optimisticChangePolicyData,
        successData: successChangePolicyData,
        failureData: failureChangePolicyData,
        optimisticReportPreviewAction,
        optimisticMovedReportAction,
    } = buildOptimisticChangePolicyData(report, policyID);
    optimisticData.push(...optimisticChangePolicyData);
    successData.push(...successChangePolicyData);
    failureData.push(...failureChangePolicyData);

    const params = {
        reportID: report.reportID,
        policyID,
        reportPreviewReportActionID: optimisticReportPreviewAction.reportActionID,
        changePolicyReportActionID: optimisticMovedReportAction.reportActionID,
        policyExpenseChatReportID: optimisticPolicyExpenseChatReportID,
        policyExpenseCreatedReportActionID: optimisticPolicyExpenseChatCreatedReportActionID,
    };
    API.write(WRITE_COMMANDS.CHANGE_REPORT_POLICY_AND_INVITE_SUBMITTER, params, {optimisticData, successData, failureData});

    // If the dismissedProductTraining.changeReportModal is not set,
    // navigate to CHANGE_POLICY_EDUCATIONAL and a backTo param for the report page.
    navigateToTrainingModal(nvpDismissedProductTraining, report.reportID);
}

/**
 * Resolves Concierge category options by adding a comment and updating the report action
 * @param reportID - The report ID where the comment should be added
 * @param actionReportID - The report ID where the report action should be updated (may be different for threads)
 * @param reportActionID - The specific report action ID to update
 * @param selectedCategory - The category selected by the user
 */
function resolveConciergeCategoryOptions(reportID: string | undefined, actionReportID: string | undefined, reportActionID: string | undefined, selectedCategory: string) {
    if (!reportID || !actionReportID || !reportActionID) {
        return;
    }

    addComment(reportID, selectedCategory);

    Onyx.merge(`${ONYXKEYS.COLLECTION.REPORT_ACTIONS}${actionReportID}`, {
        [reportActionID]: {
            originalMessage: {
                selectedCategory,
            },
        },
    } as Partial<ReportActions>);
}

export type {Video, GuidedSetupData, TaskForParameters, IntroSelected};

export {
    addAttachment,
    addComment,
    addPolicyReport,
    broadcastUserIsLeavingRoom,
    broadcastUserIsTyping,
    buildOptimisticChangePolicyData,
    clearAddRoomMemberError,
    clearAvatarErrors,
    clearDeleteTransactionNavigateBackUrl,
    clearGroupChat,
    clearIOUError,
    clearNewRoomFormError,
    setNewRoomFormLoading,
    clearPolicyRoomNameErrors,
    clearPrivateNotesError,
    clearReportFieldKeyErrors,
    completeOnboarding,
    createNewReport,
    deleteReport,
    deleteReportActionDraft,
    deleteReportComment,
    deleteReportField,
    dismissTrackExpenseActionableWhisper,
    doneCheckingPublicRoom,
    downloadReportPDF,
    editReportComment,
    expandURLPreview,
    exportReportToCSV,
    exportReportToPDF,
    exportToIntegration,
    flagComment,
    getCurrentUserAccountID,
    getCurrentUserEmail,
    getDraftPrivateNote,
    getMostRecentReportID,
    getNewerActions,
    getOlderActions,
    getReportPrivateNote,
    handleReportChanged,
    handleUserDeletedLinksInHtml,
    hasErrorInPrivateNotes,
    inviteToGroupChat,
    buildInviteToRoomOnyxData,
    inviteToRoom,
    joinRoom,
    leaveGroupChat,
    leaveRoom,
    markAsManuallyExported,
    markCommentAsUnread,
    navigateToAndOpenChildReport,
    navigateToAndOpenReport,
    navigateToAndOpenReportWithAccountIDs,
    navigateToConciergeChat,
    navigateToConciergeChatAndDeleteReport,
    clearCreateChatError,
    notifyNewAction,
    openLastOpenedPublicRoom,
    openReport,
    openReportFromDeepLink,
    openRoomMembersPage,
    readNewestAction,
    markAllMessagesAsRead,
    removeFromGroupChat,
    removeFromRoom,
    resolveActionableMentionWhisper,
    resolveActionableReportMentionWhisper,
    resolveConciergeCategoryOptions,
    savePrivateNotesDraft,
    saveReportActionDraft,
    saveReportDraftComment,
    searchInServer,
    setDeleteTransactionNavigateBackUrl,
    setGroupDraft,
    setIsComposerFullSize,
    setLastOpenedPublicRoom,
    shouldShowReportActionNotification,
    showReportActionNotification,
    startNewChat,
    subscribeToNewActionEvent,
    subscribeToReportLeavingEvents,
    subscribeToReportTypingEvents,
    toggleEmojiReaction,
    togglePinnedState,
    toggleSubscribeToChildReport,
    unsubscribeFromLeavingRoomReportChannel,
    unsubscribeFromReportChannel,
    updateDescription,
    updateGroupChatAvatar,
    updateGroupChatMemberRoles,
    updateChatName,
    updateLastVisitTime,
    updateLoadingInitialReportAction,
    updateNotificationPreference,
    updatePolicyRoomName,
    updatePrivateNotes,
    updateReportField,
    updateReportName,
    updateRoomVisibility,
    updateWriteCapability,
    deleteAppReport,
    getOptimisticChatReport,
    saveReportDraft,
    moveIOUReportToPolicy,
    moveIOUReportToPolicyAndInviteSubmitter,
    dismissChangePolicyModal,
    changeReportPolicy,
    changeReportPolicyAndInviteSubmitter,
    removeFailedReport,
    openUnreportedExpense,
};<|MERGE_RESOLUTION|>--- conflicted
+++ resolved
@@ -5189,11 +5189,7 @@
  * @param reportID - The ID of the IOU report to move
  * @param policyID - The ID of the policy to move the report to
  */
-<<<<<<< HEAD
-function moveIOUReportToPolicyAndInviteSubmitter(reportID: string, policyID: string): {policyExpenseChatReportID?: string} | undefined {
-=======
-function moveIOUReportToPolicyAndInviteSubmitter(reportID: string, policyID: string, formatPhoneNumber: LocaleContextProps['formatPhoneNumber']) {
->>>>>>> a23ee2d6
+function moveIOUReportToPolicyAndInviteSubmitter(reportID: string, policyID: string, formatPhoneNumber: LocaleContextProps['formatPhoneNumber']): {policyExpenseChatReportID?: string} | undefined {
     const iouReport = allReports?.[`${ONYXKEYS.COLLECTION.REPORT}${reportID}`];
     // This will be fixed as part of https://github.com/Expensify/Expensify/issues/507850
     // eslint-disable-next-line deprecation/deprecation
