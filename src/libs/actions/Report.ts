--- conflicted
+++ resolved
@@ -3388,7 +3388,6 @@
     companySize?: OnboardingCompanySizeType,
     userReportedIntegration?: OnboardingAccountingType,
 ) {
-<<<<<<< HEAD
     // If the user has the "combinedTrackSubmit" beta enabled we'll show different tasks for track and submit expense.
     if (Permissions.canUseCombinedTrackSubmit(allBetas)) {
         if (engagementChoice === CONST.ONBOARDING_CHOICES.PERSONAL_SPEND) {
@@ -3402,9 +3401,7 @@
         }
     }
 
-=======
     const integrationName = userReportedIntegration ? CONST.ONBOARDING_ACCOUNTING_MAPPING[userReportedIntegration] : '';
->>>>>>> bfce2771
     const actorAccountID = CONST.ACCOUNT_ID.CONCIERGE;
     const targetChatReport = ReportUtils.getChatByParticipants([actorAccountID, currentUserAccountID]);
     const {reportID: targetChatReportID = '', policyID: targetChatPolicyID = ''} = targetChatReport ?? {};
