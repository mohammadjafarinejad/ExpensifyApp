--- conflicted
+++ resolved
@@ -3278,13 +3278,10 @@
             const connection = Onyx.connect({
                 key: ONYXKEYS.NVP_ONBOARDING,
                 callback: (val) => {
-<<<<<<< HEAD
                     if (!val) {
                         return;
                     }
 
-=======
->>>>>>> 64ff87f8
                     Navigation.waitForProtectedRoutes().then(() => {
                         if (route && isAnonymousUser() && !canAnonymousUserAccessRoute(route)) {
                             signOutAndRedirectToSignIn(true);
