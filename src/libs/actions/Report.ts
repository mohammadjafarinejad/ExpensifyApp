import {format as timezoneFormat, utcToZonedTime} from 'date-fns-tz';
import {ExpensiMark, Str} from 'expensify-common';
import isEmpty from 'lodash/isEmpty';
import {DeviceEventEmitter, InteractionManager, Linking} from 'react-native';
import type {NullishDeep, OnyxCollection, OnyxEntry, OnyxUpdate} from 'react-native-onyx';
import Onyx from 'react-native-onyx';
import type {PartialDeep, ValueOf} from 'type-fest';
import type {Emoji} from '@assets/emojis/types';
import type {FileObject} from '@components/AttachmentModal';
import AccountUtils from '@libs/AccountUtils';
import * as ActiveClientManager from '@libs/ActiveClientManager';
import * as API from '@libs/API';
import type {
    AddCommentOrAttachementParams,
    AddEmojiReactionParams,
    AddWorkspaceRoomParams,
    CompleteGuidedSetupParams,
    DeleteCommentParams,
    ExpandURLPreviewParams,
    FlagCommentParams,
    GetNewerActionsParams,
    GetOlderActionsParams,
    GetReportPrivateNoteParams,
    InviteToGroupChatParams,
    InviteToRoomParams,
    LeaveRoomParams,
    MarkAsUnreadParams,
    OpenReportParams,
    OpenRoomMembersPageParams,
    ReadNewestActionParams,
    RemoveEmojiReactionParams,
    RemoveFromGroupChatParams,
    RemoveFromRoomParams,
    ResolveActionableMentionWhisperParams,
    ResolveActionableReportMentionWhisperParams,
    SearchForReportsParams,
    SearchForRoomsToMentionParams,
    TogglePinnedChatParams,
    UpdateCommentParams,
    UpdateGroupChatAvatarParams,
    UpdateGroupChatMemberRolesParams,
    UpdateGroupChatNameParams,
    UpdatePolicyRoomNameParams,
    UpdateReportNotificationPreferenceParams,
    UpdateReportPrivateNoteParams,
    UpdateReportWriteCapabilityParams,
    UpdateRoomDescriptionParams,
} from '@libs/API/parameters';
import type UpdateRoomVisibilityParams from '@libs/API/parameters/UpdateRoomVisibilityParams';
import {READ_COMMANDS, SIDE_EFFECT_REQUEST_COMMANDS, WRITE_COMMANDS} from '@libs/API/types';
import * as CollectionUtils from '@libs/CollectionUtils';
import type {CustomRNImageManipulatorResult} from '@libs/cropOrRotateImage/types';
import DateUtils from '@libs/DateUtils';
import {prepareDraftComment} from '@libs/DraftCommentUtils';
import * as EmojiUtils from '@libs/EmojiUtils';
import * as Environment from '@libs/Environment/Environment';
import * as ErrorUtils from '@libs/ErrorUtils';
import isPublicScreenRoute from '@libs/isPublicScreenRoute';
import * as Localize from '@libs/Localize';
import Log from '@libs/Log';
import Navigation from '@libs/Navigation/Navigation';
import type {NetworkStatus} from '@libs/NetworkConnection';
import LocalNotification from '@libs/Notification/LocalNotification';
import {parseHtmlToMarkdown, parseHtmlToText} from '@libs/OnyxAwareParser';
import * as PersonalDetailsUtils from '@libs/PersonalDetailsUtils';
import * as PhoneNumber from '@libs/PhoneNumber';
import getPolicyEmployeeAccountIDs from '@libs/PolicyEmployeeListUtils';
import {extractPolicyIDFromPath} from '@libs/PolicyUtils';
import processReportIDDeeplink from '@libs/processReportIDDeeplink';
import * as Pusher from '@libs/Pusher/pusher';
import * as ReportActionsUtils from '@libs/ReportActionsUtils';
import * as ReportUtils from '@libs/ReportUtils';
import {doesReportBelongToWorkspace} from '@libs/ReportUtils';
import type {OptimisticAddCommentReportAction} from '@libs/ReportUtils';
import shouldSkipDeepLinkNavigation from '@libs/shouldSkipDeepLinkNavigation';
import Visibility from '@libs/Visibility';
import CONFIG from '@src/CONFIG';
import type {OnboardingPurposeType} from '@src/CONST';
import CONST from '@src/CONST';
import ONYXKEYS from '@src/ONYXKEYS';
import type {Route} from '@src/ROUTES';
import ROUTES from '@src/ROUTES';
import INPUT_IDS from '@src/types/form/NewRoomForm';
import type {
    InvitedEmailsToAccountIDs,
    NewGroupChatDraft,
    PersonalDetailsList,
    PolicyReportField,
    QuickAction,
    RecentlyUsedReportFields,
    ReportAction,
    ReportActionReactions,
    ReportMetadata,
    ReportUserIsTyping,
} from '@src/types/onyx';
import type {Decision, OriginalMessageIOU} from '@src/types/onyx/OriginalMessage';
import type {NotificationPreference, Participants, Participant as ReportParticipant, RoomVisibility, WriteCapability} from '@src/types/onyx/Report';
import type Report from '@src/types/onyx/Report';
import type {Message, ReportActionBase, ReportActions} from '@src/types/onyx/ReportAction';
import type {EmptyObject} from '@src/types/utils/EmptyObject';
import {isEmptyObject} from '@src/types/utils/EmptyObject';
import * as CachedPDFPaths from './CachedPDFPaths';
import * as Modal from './Modal';
import navigateFromNotification from './navigateFromNotification';
import * as Session from './Session';
import * as Welcome from './Welcome';

type SubscriberCallback = (isFromCurrentUser: boolean, reportActionID: string | undefined) => void;

type ActionSubscriber = {
    reportID: string;
    callback: SubscriberCallback;
};

type Video = {
    url: string;
    thumbnailUrl: string;
    duration: number;
    width: number;
    height: number;
};

type TaskMessage = Required<Pick<AddCommentOrAttachementParams, 'reportID' | 'reportActionID' | 'reportComment'>>;

type TaskForParameters =
    | {
          type: 'task';
          task: string;
          taskReportID: string;
          parentReportID: string;
          parentReportActionID: string;
          assigneeChatReportID: string;
          createdTaskReportActionID: string;
          completedTaskReportActionID?: string;
          title: string;
          description: string;
      }
    | ({
          type: 'message';
      } & TaskMessage);

type GuidedSetupData = Array<
    | ({type: 'message'} & AddCommentOrAttachementParams)
    | TaskForParameters
    | ({
          type: 'video';
      } & Video &
          AddCommentOrAttachementParams)
>;

let conciergeChatReportID: string | undefined;
let currentUserAccountID = -1;
let currentUserEmail: string | undefined;
Onyx.connect({
    key: ONYXKEYS.SESSION,
    callback: (value) => {
        // When signed out, val is undefined
        if (!value?.accountID) {
            conciergeChatReportID = undefined;
            return;
        }
        currentUserEmail = value.email;
        currentUserAccountID = value.accountID;
    },
});

let preferredSkinTone: number = CONST.EMOJI_DEFAULT_SKIN_TONE;
Onyx.connect({
    key: ONYXKEYS.PREFERRED_EMOJI_SKIN_TONE,
    callback: (value) => {
        preferredSkinTone = EmojiUtils.getPreferredSkinToneIndex(value);
    },
});

// map of reportID to all reportActions for that report
const allReportActions: OnyxCollection<ReportActions> = {};

Onyx.connect({
    key: ONYXKEYS.COLLECTION.REPORT_ACTIONS,
    callback: (action, key) => {
        if (!key || !action) {
            return;
        }
        const reportID = CollectionUtils.extractCollectionItemID(key);
        allReportActions[reportID] = action;
    },
});

const currentReportData: OnyxCollection<Report> = {};
Onyx.connect({
    key: ONYXKEYS.COLLECTION.REPORT,
    callback: (report, key) => {
        if (!key || !report) {
            return;
        }
        const reportID = CollectionUtils.extractCollectionItemID(key);
        currentReportData[reportID] = report;
        // eslint-disable-next-line @typescript-eslint/no-use-before-define
        handleReportChanged(report);
    },
});

let isNetworkOffline = false;
let networkStatus: NetworkStatus;
Onyx.connect({
    key: ONYXKEYS.NETWORK,
    callback: (value) => {
        isNetworkOffline = value?.isOffline ?? false;
        networkStatus = value?.networkStatus ?? CONST.NETWORK.NETWORK_STATUS.UNKNOWN;
    },
});

let allPersonalDetails: OnyxEntry<PersonalDetailsList> = {};
Onyx.connect({
    key: ONYXKEYS.PERSONAL_DETAILS_LIST,
    callback: (value) => {
        allPersonalDetails = value ?? {};
    },
});

const draftNoteMap: OnyxCollection<string> = {};
Onyx.connect({
    key: ONYXKEYS.COLLECTION.PRIVATE_NOTES_DRAFT,
    callback: (value, key) => {
        if (!key) {
            return;
        }

        const reportID = key.replace(ONYXKEYS.COLLECTION.PRIVATE_NOTES_DRAFT, '');
        draftNoteMap[reportID] = value;
    },
});

let reportMetadata: OnyxCollection<ReportMetadata> = {};
Onyx.connect({
    key: ONYXKEYS.COLLECTION.REPORT_METADATA,
    waitForCollectionCallback: true,
    callback: (value) => (reportMetadata = value),
});

const allReports: OnyxCollection<Report> = {};
const typingWatchTimers: Record<string, NodeJS.Timeout> = {};

let reportIDDeeplinkedFromOldDot: string | undefined;
Linking.getInitialURL().then((url) => {
    reportIDDeeplinkedFromOldDot = processReportIDDeeplink(url ?? '');
});

let lastVisitedPath: string | undefined;
Onyx.connect({
    key: ONYXKEYS.LAST_VISITED_PATH,
    callback: (value) => {
        if (!value) {
            return;
        }
        lastVisitedPath = value;
    },
});

let allRecentlyUsedReportFields: OnyxEntry<RecentlyUsedReportFields> = {};
Onyx.connect({
    key: ONYXKEYS.RECENTLY_USED_REPORT_FIELDS,
    callback: (val) => (allRecentlyUsedReportFields = val),
});

let quickAction: OnyxEntry<QuickAction> = {};
Onyx.connect({
    key: ONYXKEYS.NVP_QUICK_ACTION_GLOBAL_CREATE,
    callback: (val) => (quickAction = val),
});

function clearGroupChat() {
    Onyx.set(ONYXKEYS.NEW_GROUP_CHAT_DRAFT, null);
}

function startNewChat() {
    clearGroupChat();
    Navigation.navigate(ROUTES.NEW);
}

/** Get the private pusher channel name for a Report. */
function getReportChannelName(reportID: string): string {
    return `${CONST.PUSHER.PRIVATE_REPORT_CHANNEL_PREFIX}${reportID}${CONFIG.PUSHER.SUFFIX}`;
}

/**
 * There are 2 possibilities that we can receive via pusher for a user's typing/leaving status:
 * 1. The "new" way from New Expensify is passed as {[login]: Boolean} (e.g. {yuwen@expensify.com: true}), where the value
 * is whether the user with that login is typing/leaving on the report or not.
 * 2. The "old" way from e.com which is passed as {userLogin: login} (e.g. {userLogin: bstites@expensify.com})
 *
 * This method makes sure that no matter which we get, we return the "new" format
 */
function getNormalizedStatus(typingStatus: Pusher.UserIsTypingEvent | Pusher.UserIsLeavingRoomEvent): ReportUserIsTyping {
    let normalizedStatus: ReportUserIsTyping;

    if (typingStatus.userLogin) {
        normalizedStatus = {[typingStatus.userLogin]: true};
    } else {
        normalizedStatus = typingStatus;
    }

    return normalizedStatus;
}

/** Initialize our pusher subscriptions to listen for someone typing in a report. */
function subscribeToReportTypingEvents(reportID: string) {
    if (!reportID) {
        return;
    }

    // Make sure we have a clean Typing indicator before subscribing to typing events
    Onyx.set(`${ONYXKEYS.COLLECTION.REPORT_USER_IS_TYPING}${reportID}`, {});

    const pusherChannelName = getReportChannelName(reportID);
    Pusher.subscribe(pusherChannelName, Pusher.TYPE.USER_IS_TYPING, (typingStatus) => {
        // If the pusher message comes from OldDot, we expect the typing status to be keyed by user
        // login OR by 'Concierge'. If the pusher message comes from NewDot, it is keyed by accountID
        // since personal details are keyed by accountID.
        const normalizedTypingStatus = getNormalizedStatus(typingStatus);
        const accountIDOrLogin = Object.keys(normalizedTypingStatus)[0];

        if (!accountIDOrLogin) {
            return;
        }

        // Don't show the typing indicator if the user is typing on another platform
        if (Number(accountIDOrLogin) === currentUserAccountID) {
            return;
        }

        // Use a combo of the reportID and the accountID or login as a key for holding our timers.
        const reportUserIdentifier = `${reportID}-${accountIDOrLogin}`;
        clearTimeout(typingWatchTimers[reportUserIdentifier]);
        Onyx.merge(`${ONYXKEYS.COLLECTION.REPORT_USER_IS_TYPING}${reportID}`, normalizedTypingStatus);

        // Wait for 1.5s of no additional typing events before setting the status back to false.
        typingWatchTimers[reportUserIdentifier] = setTimeout(() => {
            const typingStoppedStatus: ReportUserIsTyping = {};
            typingStoppedStatus[accountIDOrLogin] = false;
            Onyx.merge(`${ONYXKEYS.COLLECTION.REPORT_USER_IS_TYPING}${reportID}`, typingStoppedStatus);
            delete typingWatchTimers[reportUserIdentifier];
        }, 1500);
    }).catch((error) => {
        Log.hmmm('[Report] Failed to initially subscribe to Pusher channel', {errorType: error.type, pusherChannelName});
    });
}

/** Initialize our pusher subscriptions to listen for someone leaving a room. */
function subscribeToReportLeavingEvents(reportID: string) {
    if (!reportID) {
        return;
    }

    // Make sure we have a clean Leaving indicator before subscribing to leaving events
    Onyx.set(`${ONYXKEYS.COLLECTION.REPORT_USER_IS_LEAVING_ROOM}${reportID}`, false);

    const pusherChannelName = getReportChannelName(reportID);
    Pusher.subscribe(pusherChannelName, Pusher.TYPE.USER_IS_LEAVING_ROOM, (leavingStatus: Pusher.UserIsLeavingRoomEvent) => {
        // If the pusher message comes from OldDot, we expect the leaving status to be keyed by user
        // login OR by 'Concierge'. If the pusher message comes from NewDot, it is keyed by accountID
        // since personal details are keyed by accountID.
        const normalizedLeavingStatus = getNormalizedStatus(leavingStatus);
        const accountIDOrLogin = Object.keys(normalizedLeavingStatus)[0];

        if (!accountIDOrLogin) {
            return;
        }

        if (Number(accountIDOrLogin) !== currentUserAccountID) {
            return;
        }

        Onyx.merge(`${ONYXKEYS.COLLECTION.REPORT_USER_IS_LEAVING_ROOM}${reportID}`, true);
    }).catch((error) => {
        Log.hmmm('[Report] Failed to initially subscribe to Pusher channel', {errorType: error.type, pusherChannelName});
    });
}

/**
 * Remove our pusher subscriptions to listen for someone typing in a report.
 */
function unsubscribeFromReportChannel(reportID: string) {
    if (!reportID) {
        return;
    }

    const pusherChannelName = getReportChannelName(reportID);
    Onyx.set(`${ONYXKEYS.COLLECTION.REPORT_USER_IS_TYPING}${reportID}`, {});
    Pusher.unsubscribe(pusherChannelName, Pusher.TYPE.USER_IS_TYPING);
}

/**
 * Remove our pusher subscriptions to listen for someone leaving a report.
 */
function unsubscribeFromLeavingRoomReportChannel(reportID: string) {
    if (!reportID) {
        return;
    }

    const pusherChannelName = getReportChannelName(reportID);
    Onyx.set(`${ONYXKEYS.COLLECTION.REPORT_USER_IS_LEAVING_ROOM}${reportID}`, false);
    Pusher.unsubscribe(pusherChannelName, Pusher.TYPE.USER_IS_LEAVING_ROOM);
}

// New action subscriber array for report pages
let newActionSubscribers: ActionSubscriber[] = [];

/**
 * Enables the Report actions file to let the ReportActionsView know that a new comment has arrived in realtime for the current report
 * Add subscriber for report id
 * @returns Remove subscriber for report id
 */
function subscribeToNewActionEvent(reportID: string, callback: SubscriberCallback): () => void {
    newActionSubscribers.push({callback, reportID});
    return () => {
        newActionSubscribers = newActionSubscribers.filter((subscriber) => subscriber.reportID !== reportID);
    };
}

/** Notify the ReportActionsView that a new comment has arrived */
function notifyNewAction(reportID: string, accountID?: number, reportActionID?: string) {
    const actionSubscriber = newActionSubscribers.find((subscriber) => subscriber.reportID === reportID);
    if (!actionSubscriber) {
        return;
    }
    const isFromCurrentUser = accountID === currentUserAccountID;
    actionSubscriber.callback(isFromCurrentUser, reportActionID);
}

/**
 * Add up to two report actions to a report. This method can be called for the following situations:
 *
 * - Adding one comment
 * - Adding one attachment
 * - Add both a comment and attachment simultaneously
 */
function addActions(reportID: string, text = '', file?: FileObject) {
    let reportCommentText = '';
    let reportCommentAction: OptimisticAddCommentReportAction | undefined;
    let attachmentAction: OptimisticAddCommentReportAction | undefined;
    let commandName: typeof WRITE_COMMANDS.ADD_COMMENT | typeof WRITE_COMMANDS.ADD_ATTACHMENT | typeof WRITE_COMMANDS.ADD_TEXT_AND_ATTACHMENT = WRITE_COMMANDS.ADD_COMMENT;

    if (text && !file) {
        const reportComment = ReportUtils.buildOptimisticAddCommentReportAction(text, undefined, undefined, undefined, undefined, reportID);
        reportCommentAction = reportComment.reportAction;
        reportCommentText = reportComment.commentText;
    }

    if (file) {
        // When we are adding an attachment we will call AddAttachment.
        // It supports sending an attachment with an optional comment and AddComment supports adding a single text comment only.
        commandName = WRITE_COMMANDS.ADD_ATTACHMENT;
        const attachment = ReportUtils.buildOptimisticAddCommentReportAction(text, file, undefined, undefined, undefined, reportID);
        attachmentAction = attachment.reportAction;
    }

    if (text && file) {
        // When there is both text and a file, the text for the report comment needs to be parsed)
        reportCommentText = ReportUtils.getParsedComment(text ?? '', {reportID});

        // And the API command needs to go to the new API which supports combining both text and attachments in a single report action
        commandName = WRITE_COMMANDS.ADD_TEXT_AND_ATTACHMENT;
    }

    // Always prefer the file as the last action over text
    const lastAction = attachmentAction ?? reportCommentAction;
    const currentTime = DateUtils.getDBTimeWithSkew();
    const lastComment = lastAction?.message?.[0];
    const lastCommentText = ReportUtils.formatReportLastMessageText(lastComment?.text ?? '');

    const optimisticReport: Partial<Report> = {
        lastVisibleActionCreated: lastAction?.created,
        lastMessageTranslationKey: lastComment?.translationKey ?? '',
        lastMessageText: lastCommentText,
        lastMessageHtml: lastCommentText,
        lastActorAccountID: currentUserAccountID,
        lastReadTime: currentTime,
    };

    const report = ReportUtils.getReport(reportID);

    if (!isEmptyObject(report) && ReportUtils.getReportNotificationPreference(report) === CONST.REPORT.NOTIFICATION_PREFERENCE.HIDDEN) {
        optimisticReport.notificationPreference = CONST.REPORT.NOTIFICATION_PREFERENCE.ALWAYS;
    }

    // Optimistically add the new actions to the store before waiting to save them to the server
    const optimisticReportActions: OnyxCollection<OptimisticAddCommentReportAction> = {};

    // Only add the reportCommentAction when there is no file attachment. If there is both a file attachment and text, that will all be contained in the attachmentAction.
    if (text && reportCommentAction?.reportActionID && !file) {
        optimisticReportActions[reportCommentAction.reportActionID] = reportCommentAction;
    }
    if (file && attachmentAction?.reportActionID) {
        optimisticReportActions[attachmentAction.reportActionID] = attachmentAction;
    }

    const parameters: AddCommentOrAttachementParams = {
        reportID,
        reportActionID: file ? attachmentAction?.reportActionID : reportCommentAction?.reportActionID,
        commentReportActionID: file && reportCommentAction ? reportCommentAction.reportActionID : null,
        reportComment: reportCommentText,
        file,
        clientCreatedTime: file ? attachmentAction?.created : reportCommentAction?.created,
    };

    if (reportIDDeeplinkedFromOldDot === reportID && ReportUtils.isConciergeChatReport(report)) {
        parameters.isOldDotConciergeChat = true;
    }

    const optimisticData: OnyxUpdate[] = [
        {
            onyxMethod: Onyx.METHOD.MERGE,
            key: `${ONYXKEYS.COLLECTION.REPORT}${reportID}`,
            value: optimisticReport,
        },
        {
            onyxMethod: Onyx.METHOD.MERGE,
            key: `${ONYXKEYS.COLLECTION.REPORT_ACTIONS}${reportID}`,
            value: optimisticReportActions as ReportActions,
        },
    ];

    const successReportActions: OnyxCollection<NullishDeep<ReportAction>> = {};

    Object.entries(optimisticReportActions).forEach(([actionKey]) => {
        successReportActions[actionKey] = {pendingAction: null, isOptimisticAction: null};
    });

    const successData: OnyxUpdate[] = [
        {
            onyxMethod: Onyx.METHOD.MERGE,
            key: `${ONYXKEYS.COLLECTION.REPORT_ACTIONS}${reportID}`,
            value: successReportActions,
        },
    ];

    let failureReport: Partial<Report> = {
        lastMessageTranslationKey: '',
        lastMessageText: '',
        lastVisibleActionCreated: '',
    };
    const {lastMessageText = '', lastMessageTranslationKey = ''} = ReportActionsUtils.getLastVisibleMessage(reportID);
    if (lastMessageText || lastMessageTranslationKey) {
        const lastVisibleAction = ReportActionsUtils.getLastVisibleAction(reportID);
        const lastVisibleActionCreated = lastVisibleAction?.created;
        const lastActorAccountID = lastVisibleAction?.actorAccountID;
        failureReport = {
            lastMessageTranslationKey,
            lastMessageText,
            lastVisibleActionCreated,
            lastActorAccountID,
        };
    }

    const failureReportActions: Record<string, OptimisticAddCommentReportAction> = {};

    Object.entries(optimisticReportActions).forEach(([actionKey, action]) => {
        failureReportActions[actionKey] = {
            // eslint-disable-next-line @typescript-eslint/non-nullable-type-assertion-style
            ...(action as OptimisticAddCommentReportAction),
            errors: ErrorUtils.getMicroSecondOnyxErrorWithTranslationKey('report.genericAddCommentFailureMessage'),
        };
    });

    const failureData: OnyxUpdate[] = [
        {
            onyxMethod: Onyx.METHOD.MERGE,
            key: `${ONYXKEYS.COLLECTION.REPORT}${reportID}`,
            value: failureReport,
        },
        {
            onyxMethod: Onyx.METHOD.MERGE,
            key: `${ONYXKEYS.COLLECTION.REPORT_ACTIONS}${reportID}`,
            value: failureReportActions as ReportActions,
        },
    ];

    // Update optimistic data for parent report action if the report is a child report
    const optimisticParentReportData = ReportUtils.getOptimisticDataForParentReportAction(reportID, currentTime, CONST.RED_BRICK_ROAD_PENDING_ACTION.ADD);
    optimisticParentReportData.forEach((parentReportData) => {
        if (isEmptyObject(parentReportData)) {
            return;
        }
        optimisticData.push(parentReportData);
    });

    // Update the timezone if it's been 5 minutes from the last time the user added a comment
    if (DateUtils.canUpdateTimezone() && currentUserAccountID) {
        const timezone = DateUtils.getCurrentTimezone();
        parameters.timezone = JSON.stringify(timezone);
        optimisticData.push({
            onyxMethod: Onyx.METHOD.MERGE,
            key: ONYXKEYS.PERSONAL_DETAILS_LIST,
            value: {[currentUserAccountID]: {timezone}},
        });
        DateUtils.setTimezoneUpdated();
    }

    API.write(commandName, parameters, {
        optimisticData,
        successData,
        failureData,
    });
    notifyNewAction(reportID, lastAction?.actorAccountID, lastAction?.reportActionID);
}

/** Add an attachment and optional comment. */
function addAttachment(reportID: string, file: FileObject, text = '') {
    addActions(reportID, text, file);
}

/** Add a single comment to a report */
function addComment(reportID: string, text: string) {
    addActions(reportID, text);
}

function reportActionsExist(reportID: string): boolean {
    return allReportActions?.[reportID] !== undefined;
}

function updateGroupChatName(reportID: string, reportName: string) {
    const optimisticData: OnyxUpdate[] = [
        {
            onyxMethod: Onyx.METHOD.MERGE,
            key: `${ONYXKEYS.COLLECTION.REPORT}${reportID}`,
            value: {
                reportName,
                pendingFields: {
                    reportName: CONST.RED_BRICK_ROAD_PENDING_ACTION.UPDATE,
                },
                errorFields: {
                    reportName: null,
                },
            },
        },
    ];

    const successData: OnyxUpdate[] = [
        {
            onyxMethod: Onyx.METHOD.MERGE,
            key: `${ONYXKEYS.COLLECTION.REPORT}${reportID}`,
            value: {
                pendingFields: {
                    reportName: null,
                },
            },
        },
    ];
    const failureData: OnyxUpdate[] = [
        {
            onyxMethod: Onyx.METHOD.MERGE,
            key: `${ONYXKEYS.COLLECTION.REPORT}${reportID}`,
            value: {
                reportName: currentReportData?.[reportID]?.reportName ?? null,
                errors: {
                    reportName: Localize.translateLocal('common.genericErrorMessage'),
                },
                pendingFields: {
                    reportName: null,
                },
            },
        },
    ];
    const parameters: UpdateGroupChatNameParams = {reportName, reportID};
    API.write(WRITE_COMMANDS.UPDATE_GROUP_CHAT_NAME, parameters, {optimisticData, successData, failureData});
}

function updateGroupChatAvatar(reportID: string, file?: File | CustomRNImageManipulatorResult) {
    // If we have no file that means we are removing the avatar.
    const optimisticData: OnyxUpdate[] = [
        {
            onyxMethod: Onyx.METHOD.MERGE,
            key: `${ONYXKEYS.COLLECTION.REPORT}${reportID}`,
            value: {
                avatarUrl: file?.uri ?? '',
                pendingFields: {
                    avatar: CONST.RED_BRICK_ROAD_PENDING_ACTION.UPDATE,
                },
                errorFields: {
                    avatar: null,
                },
            },
        },
    ];

    const failureData: OnyxUpdate[] = [
        {
            onyxMethod: Onyx.METHOD.MERGE,
            key: `${ONYXKEYS.COLLECTION.REPORT}${reportID}`,
            value: {
                avatarUrl: currentReportData?.[reportID]?.avatarUrl ?? null,
                pendingFields: {
                    avatar: null,
                },
            },
        },
    ];

    const successData: OnyxUpdate[] = [
        {
            onyxMethod: Onyx.METHOD.MERGE,
            key: `${ONYXKEYS.COLLECTION.REPORT}${reportID}`,
            value: {
                pendingFields: {
                    avatar: null,
                },
            },
        },
    ];
    const parameters: UpdateGroupChatAvatarParams = {file, reportID};
    API.write(WRITE_COMMANDS.UPDATE_GROUP_CHAT_AVATAR, parameters, {optimisticData, failureData, successData});
}

/**
 * Clear error and pending fields for the report avatar
 */
function clearAvatarErrors(reportID: string) {
    Onyx.merge(`${ONYXKEYS.COLLECTION.REPORT}${reportID}`, {
        errorFields: {
            avatar: null,
        },
    });
}

/**
 * Gets the latest page of report actions and updates the last read message
 * If a chat with the passed reportID is not found, we will create a chat based on the passed participantList
 *
 * @param reportID The ID of the report to open
 * @param reportActionID The ID used to fetch a specific range of report actions related to the current reportActionID when opening a chat.
 * @param participantLoginList The list of users that are included in a new chat, not including the user creating it
 * @param newReportObject The optimistic report object created when making a new chat, saved as optimistic data
 * @param parentReportActionID The parent report action that a thread was created from (only passed for new threads)
 * @param isFromDeepLink Whether or not this report is being opened from a deep link
 * @param participantAccountIDList The list of accountIDs that are included in a new chat, not including the user creating it
 */
function openReport(
    reportID: string,
    reportActionID?: string,
    participantLoginList: string[] = [],
    newReportObject: Partial<Report> = {},
    parentReportActionID = '-1',
    isFromDeepLink = false,
    participantAccountIDList: number[] = [],
    avatar?: File | CustomRNImageManipulatorResult,
) {
    if (!reportID) {
        return;
    }

    const optimisticReport = reportActionsExist(reportID)
        ? {}
        : {
              reportName: allReports?.[reportID]?.reportName ?? CONST.REPORT.DEFAULT_REPORT_NAME,
          };

    const optimisticData: OnyxUpdate[] = [
        {
            onyxMethod: Onyx.METHOD.MERGE,
            key: `${ONYXKEYS.COLLECTION.REPORT}${reportID}`,
            value: optimisticReport,
        },
        {
            onyxMethod: Onyx.METHOD.MERGE,
            key: `${ONYXKEYS.COLLECTION.REPORT_METADATA}${reportID}`,
            value: {
                isLoadingInitialReportActions: true,
                isLoadingOlderReportActions: false,
                hasLoadingOlderReportActionsError: false,
                isLoadingNewerReportActions: false,
                hasLoadingNewerReportActionsError: false,
                lastVisitTime: DateUtils.getDBTime(),
            },
        },
    ];

    const successData: OnyxUpdate[] = [
        {
            onyxMethod: Onyx.METHOD.MERGE,
            key: `${ONYXKEYS.COLLECTION.REPORT}${reportID}`,
            value: {
                errorFields: {
                    notFound: null,
                },
            },
        },
        {
            onyxMethod: Onyx.METHOD.MERGE,
            key: `${ONYXKEYS.COLLECTION.REPORT_METADATA}${reportID}`,
            value: {
                isLoadingInitialReportActions: false,
            },
        },
    ];

    const failureData: OnyxUpdate[] = [
        {
            onyxMethod: Onyx.METHOD.MERGE,
            key: `${ONYXKEYS.COLLECTION.REPORT_METADATA}${reportID}`,
            value: {
                isLoadingInitialReportActions: false,
            },
        },
    ];

    const parameters: OpenReportParams = {
        reportID,
        reportActionID,
        emailList: participantLoginList ? participantLoginList.join(',') : '',
        accountIDList: participantAccountIDList ? participantAccountIDList.join(',') : '',
        parentReportActionID,
    };

    if (ReportUtils.isGroupChat(newReportObject)) {
        parameters.chatType = CONST.REPORT.CHAT_TYPE.GROUP;
        parameters.groupChatAdminLogins = currentUserEmail;
        parameters.optimisticAccountIDList = Object.keys(newReportObject.participants ?? {}).join(',');
        parameters.reportName = newReportObject.reportName ?? '';

        // If we have an avatar then include it with the parameters
        if (avatar) {
            parameters.file = avatar;
        }

        clearGroupChat();
    }

    if (isFromDeepLink) {
        parameters.shouldRetry = false;
    }

    // If we are creating a new report, we need to add the optimistic report data and a report action
    const isCreatingNewReport = !isEmptyObject(newReportObject);
    if (isCreatingNewReport) {
        // Change the method to set for new reports because it doesn't exist yet, is faster,
        // and we need the data to be available when we navigate to the chat page
        optimisticData[0].onyxMethod = Onyx.METHOD.SET;
        optimisticData[0].value = {
            ...optimisticReport,
            reportName: CONST.REPORT.DEFAULT_REPORT_NAME,
            ...newReportObject,
            pendingFields: {
                createChat: CONST.RED_BRICK_ROAD_PENDING_ACTION.ADD,
            },
            isOptimisticReport: true,
        };

        let emailCreatingAction: string = CONST.REPORT.OWNER_EMAIL_FAKE;
        if (newReportObject.ownerAccountID && newReportObject.ownerAccountID !== CONST.REPORT.OWNER_ACCOUNT_ID_FAKE) {
            emailCreatingAction = allPersonalDetails?.[newReportObject.ownerAccountID]?.login ?? '';
        }
        const optimisticCreatedAction = ReportUtils.buildOptimisticCreatedReportAction(emailCreatingAction);
        optimisticData.push({
            onyxMethod: Onyx.METHOD.SET,
            key: `${ONYXKEYS.COLLECTION.REPORT_ACTIONS}${reportID}`,
            value: {[optimisticCreatedAction.reportActionID]: optimisticCreatedAction},
        });
        successData.push({
            onyxMethod: Onyx.METHOD.MERGE,
            key: `${ONYXKEYS.COLLECTION.REPORT_ACTIONS}${reportID}`,
            value: {[optimisticCreatedAction.reportActionID]: {pendingAction: null}},
        });

        // Add optimistic personal details for new participants
        const optimisticPersonalDetails: OnyxEntry<PersonalDetailsList> = {};
        const settledPersonalDetails: OnyxEntry<PersonalDetailsList> = {};
        const redundantParticipants: Record<number, null> = {};
        const participantAccountIDs = PersonalDetailsUtils.getAccountIDsByLogins(participantLoginList);
        participantLoginList.forEach((login, index) => {
            const accountID = participantAccountIDs[index];
            const isOptimisticAccount = !allPersonalDetails?.[accountID];

            if (!isOptimisticAccount) {
                return;
            }

            optimisticPersonalDetails[accountID] = {
                login,
                accountID,
                displayName: login,
                isOptimisticPersonalDetail: true,
            };
            settledPersonalDetails[accountID] = null;

            // BE will send different participants. We clear the optimistic ones to avoid duplicated entries
            redundantParticipants[accountID] = null;
        });

        successData.push({
            onyxMethod: Onyx.METHOD.MERGE,
            key: `${ONYXKEYS.COLLECTION.REPORT}${reportID}`,
            value: {
                participants: redundantParticipants,
                pendingFields: {
                    createChat: null,
                },
                errorFields: {
                    createChat: null,
                },
                isOptimisticReport: false,
            },
        });

        optimisticData.push({
            onyxMethod: Onyx.METHOD.MERGE,
            key: ONYXKEYS.PERSONAL_DETAILS_LIST,
            value: optimisticPersonalDetails,
        });
        successData.push({
            onyxMethod: Onyx.METHOD.MERGE,
            key: ONYXKEYS.PERSONAL_DETAILS_LIST,
            value: settledPersonalDetails,
        });
        failureData.push({
            onyxMethod: Onyx.METHOD.MERGE,
            key: ONYXKEYS.PERSONAL_DETAILS_LIST,
            value: settledPersonalDetails,
        });

        // Add the createdReportActionID parameter to the API call
        parameters.createdReportActionID = optimisticCreatedAction.reportActionID;

        // If we are creating a thread, ensure the report action has childReportID property added
        if (newReportObject.parentReportID && parentReportActionID) {
            optimisticData.push({
                onyxMethod: Onyx.METHOD.MERGE,
                key: `${ONYXKEYS.COLLECTION.REPORT_ACTIONS}${newReportObject.parentReportID}`,
                value: {[parentReportActionID]: {childReportID: reportID, childType: CONST.REPORT.TYPE.CHAT}},
            });
            failureData.push({
                onyxMethod: Onyx.METHOD.MERGE,
                key: `${ONYXKEYS.COLLECTION.REPORT_ACTIONS}${newReportObject.parentReportID}`,
                value: {[parentReportActionID]: {childReportID: '-1', childType: ''}},
            });
        }
    }

    parameters.clientLastReadTime = currentReportData?.[reportID]?.lastReadTime ?? '';

    if (isFromDeepLink) {
        // eslint-disable-next-line rulesdir/no-api-side-effects-method
        API.makeRequestWithSideEffects(SIDE_EFFECT_REQUEST_COMMANDS.OPEN_REPORT, parameters, {optimisticData, successData, failureData}).finally(() => {
            Onyx.set(ONYXKEYS.IS_CHECKING_PUBLIC_ROOM, false);
        });
    } else {
        // eslint-disable-next-line rulesdir/no-multiple-api-calls
        API.write(WRITE_COMMANDS.OPEN_REPORT, parameters, {optimisticData, successData, failureData});
    }
}

/**
 * This will find an existing chat, or create a new one if none exists, for the given user or set of users. It will then navigate to this chat.
 *
 * @param userLogins list of user logins to start a chat report with.
 * @param shouldDismissModal a flag to determine if we should dismiss modal before navigate to report or navigate to report directly.
 */
function navigateToAndOpenReport(
    userLogins: string[],
    shouldDismissModal = true,
    reportName?: string,
    avatarUri?: string,
    avatarFile?: File | CustomRNImageManipulatorResult | undefined,
    optimisticReportID?: string,
    isGroupChat = false,
) {
    let newChat: ReportUtils.OptimisticChatReport | EmptyObject = {};
    let chat: OnyxEntry<Report> | EmptyObject = {};
    const participantAccountIDs = PersonalDetailsUtils.getAccountIDsByLogins(userLogins);

    // If we are not creating a new Group Chat then we are creating a 1:1 DM and will look for an existing chat
    if (!isGroupChat) {
        chat = ReportUtils.getChatByParticipants([...participantAccountIDs, currentUserAccountID]);
    }

    if (isEmptyObject(chat)) {
        if (isGroupChat) {
            // If we are creating a group chat then participantAccountIDs is expected to contain currentUserAccountID
            newChat = ReportUtils.buildOptimisticGroupChatReport(participantAccountIDs, reportName ?? '', avatarUri ?? '', optimisticReportID);
        } else {
            newChat = ReportUtils.buildOptimisticChatReport([...participantAccountIDs, currentUserAccountID]);
        }
    }
    const report = isEmptyObject(chat) ? newChat : chat;

    // We want to pass newChat here because if anything is passed in that param (even an existing chat), we will try to create a chat on the server
    openReport(report.reportID, '', userLogins, newChat, undefined, undefined, undefined, avatarFile);
    if (shouldDismissModal) {
        Navigation.dismissModalWithReport(report);
    } else {
        Navigation.navigateWithSwitchPolicyID({route: ROUTES.HOME});
        Navigation.navigate(ROUTES.REPORT_WITH_ID.getRoute(report.reportID));
    }
}

/**
 * This will find an existing chat, or create a new one if none exists, for the given accountID or set of accountIDs. It will then navigate to this chat.
 *
 * @param participantAccountIDs of user logins to start a chat report with.
 */
function navigateToAndOpenReportWithAccountIDs(participantAccountIDs: number[]) {
    let newChat: ReportUtils.OptimisticChatReport | EmptyObject = {};
    const chat = ReportUtils.getChatByParticipants([...participantAccountIDs, currentUserAccountID]);
    if (!chat) {
        newChat = ReportUtils.buildOptimisticChatReport([...participantAccountIDs, currentUserAccountID]);
    }
    const report = chat ?? newChat;

    // We want to pass newChat here because if anything is passed in that param (even an existing chat), we will try to create a chat on the server
    openReport(report.reportID, '', [], newChat, '0', false, participantAccountIDs);
    Navigation.dismissModalWithReport(report);
}

/**
 * This will navigate to an existing thread, or create a new one if necessary
 *
 * @param childReportID The reportID we are trying to open
 * @param parentReportAction the parent comment of a thread
 * @param parentReportID The reportID of the parent
 */
function navigateToAndOpenChildReport(childReportID = '-1', parentReportAction: Partial<ReportAction> = {}, parentReportID = '0') {
    if (childReportID !== '-1' && childReportID !== '0') {
        Navigation.navigate(ROUTES.REPORT_WITH_ID.getRoute(childReportID));
    } else {
        const participantAccountIDs = [...new Set([currentUserAccountID, Number(parentReportAction.actorAccountID)])];
        const parentReport = allReports?.[parentReportID];
        // Threads from DMs and selfDMs don't have a chatType. All other threads inherit the chatType from their parent
        const childReportChatType = parentReport && ReportUtils.isSelfDM(parentReport) ? undefined : parentReport?.chatType;
        const newChat = ReportUtils.buildOptimisticChatReport(
            participantAccountIDs,
            parentReportAction?.message?.[0]?.text,
            childReportChatType,
            parentReport?.policyID ?? CONST.POLICY.OWNER_EMAIL_FAKE,
            CONST.POLICY.OWNER_ACCOUNT_ID_FAKE,
            false,
            parentReport?.policyName ?? '',
            undefined,
            undefined,
            ReportUtils.getChildReportNotificationPreference(parentReportAction),
            parentReportAction.reportActionID,
            parentReportID,
        );

        const participantLogins = PersonalDetailsUtils.getLoginsByAccountIDs(Object.keys(newChat.participants ?? {}).map(Number));
        openReport(newChat.reportID, '', participantLogins, newChat, parentReportAction.reportActionID);
        Navigation.navigate(ROUTES.REPORT_WITH_ID.getRoute(newChat.reportID));
    }
}

/**
 * Gets the older actions that have not been read yet.
 * Normally happens when you scroll up on a chat, and the actions have not been read yet.
 */
function getOlderActions(reportID: string, reportActionID: string) {
    const optimisticData: OnyxUpdate[] = [
        {
            onyxMethod: Onyx.METHOD.MERGE,
            key: `${ONYXKEYS.COLLECTION.REPORT_METADATA}${reportID}`,
            value: {
                isLoadingOlderReportActions: true,
                hasLoadingOlderReportActionsError: false,
            },
        },
    ];

    const successData: OnyxUpdate[] = [
        {
            onyxMethod: Onyx.METHOD.MERGE,
            key: `${ONYXKEYS.COLLECTION.REPORT_METADATA}${reportID}`,
            value: {
                isLoadingOlderReportActions: false,
            },
        },
    ];

    const failureData: OnyxUpdate[] = [
        {
            onyxMethod: Onyx.METHOD.MERGE,
            key: `${ONYXKEYS.COLLECTION.REPORT_METADATA}${reportID}`,
            value: {
                isLoadingOlderReportActions: false,
                hasLoadingOlderReportActionsError: true,
            },
        },
    ];

    const parameters: GetOlderActionsParams = {
        reportID,
        reportActionID,
    };

    API.read(READ_COMMANDS.GET_OLDER_ACTIONS, parameters, {optimisticData, successData, failureData});
}

/**
 * Gets the newer actions that have not been read yet.
 * Normally happens when you are not located at the bottom of the list and scroll down on a chat.
 */
function getNewerActions(reportID: string, reportActionID: string) {
    const optimisticData: OnyxUpdate[] = [
        {
            onyxMethod: Onyx.METHOD.MERGE,
            key: `${ONYXKEYS.COLLECTION.REPORT_METADATA}${reportID}`,
            value: {
                isLoadingNewerReportActions: true,
                hasLoadingNewerReportActionsError: false,
            },
        },
    ];

    const successData: OnyxUpdate[] = [
        {
            onyxMethod: Onyx.METHOD.MERGE,
            key: `${ONYXKEYS.COLLECTION.REPORT_METADATA}${reportID}`,
            value: {
                isLoadingNewerReportActions: false,
            },
        },
    ];

    const failureData: OnyxUpdate[] = [
        {
            onyxMethod: Onyx.METHOD.MERGE,
            key: `${ONYXKEYS.COLLECTION.REPORT_METADATA}${reportID}`,
            value: {
                isLoadingNewerReportActions: false,
                hasLoadingNewerReportActionsError: true,
            },
        },
    ];

    const parameters: GetNewerActionsParams = {
        reportID,
        reportActionID,
    };

    API.read(READ_COMMANDS.GET_NEWER_ACTIONS, parameters, {optimisticData, successData, failureData});
}

/**
 * Gets metadata info about links in the provided report action
 */
function expandURLPreview(reportID: string, reportActionID: string) {
    const parameters: ExpandURLPreviewParams = {
        reportID,
        reportActionID,
    };

    API.read(READ_COMMANDS.EXPAND_URL_PREVIEW, parameters);
}

/** Marks the new report actions as read
 * @param shouldResetUnreadMarker Indicates whether the unread indicator should be reset.
 * Currently, the unread indicator needs to be reset only when users mark a report as read.
 */
function readNewestAction(reportID: string, shouldResetUnreadMarker = false) {
    const lastReadTime = DateUtils.getDBTime();

    const optimisticData: OnyxUpdate[] = [
        {
            onyxMethod: Onyx.METHOD.MERGE,
            key: `${ONYXKEYS.COLLECTION.REPORT}${reportID}`,
            value: {
                lastReadTime,
            },
        },
    ];

    const parameters: ReadNewestActionParams = {
        reportID,
        lastReadTime,
    };

    API.write(WRITE_COMMANDS.READ_NEWEST_ACTION, parameters, {optimisticData});
    if (shouldResetUnreadMarker) {
        DeviceEventEmitter.emit(`readNewestAction_${reportID}`, lastReadTime);
    }
}

/**
 * Sets the last read time on a report
 */
function markCommentAsUnread(reportID: string, reportActionCreated: string) {
    const reportActions = allReportActions?.[reportID];

    // Find the latest report actions from other users
    const latestReportActionFromOtherUsers = Object.values(reportActions ?? {}).reduce((latest: ReportAction | null, current: ReportAction) => {
        if (
            current.actorAccountID !== currentUserAccountID &&
            (!latest || current.created > latest.created) &&
            // Whisper action doesn't affect lastVisibleActionCreated, so skip whisper action except actionable mention whisper
            (!ReportActionsUtils.isWhisperAction(current) || current.actionName === CONST.REPORT.ACTIONS.TYPE.ACTIONABLE_MENTION_WHISPER)
        ) {
            return current;
        }
        return latest;
    }, null);

    // If no action created date is provided, use the last action's from other user
    const actionCreationTime = reportActionCreated || (latestReportActionFromOtherUsers?.created ?? allReports?.[reportID]?.lastVisibleActionCreated ?? DateUtils.getDBTime(0));

    // We subtract 1 millisecond so that the lastReadTime is updated to just before a given reportAction's created date
    // For example, if we want to mark a report action with ID 100 and created date '2014-04-01 16:07:02.999' unread, we set the lastReadTime to '2014-04-01 16:07:02.998'
    // Since the report action with ID 100 will be the first with a timestamp above '2014-04-01 16:07:02.998', it's the first one that will be shown as unread
    const lastReadTime = DateUtils.subtractMillisecondsFromDateTime(actionCreationTime, 1);

    const optimisticData: OnyxUpdate[] = [
        {
            onyxMethod: Onyx.METHOD.MERGE,
            key: `${ONYXKEYS.COLLECTION.REPORT}${reportID}`,
            value: {
                lastReadTime,
            },
        },
    ];

    const parameters: MarkAsUnreadParams = {
        reportID,
        lastReadTime,
    };

    API.write(WRITE_COMMANDS.MARK_AS_UNREAD, parameters, {optimisticData});
    DeviceEventEmitter.emit(`unreadAction_${reportID}`, lastReadTime);
}

/** Toggles the pinned state of the report. */
function togglePinnedState(reportID: string, isPinnedChat: boolean) {
    const pinnedValue = !isPinnedChat;

    // Optimistically pin/unpin the report before we send out the command
    const optimisticData: OnyxUpdate[] = [
        {
            onyxMethod: Onyx.METHOD.MERGE,
            key: `${ONYXKEYS.COLLECTION.REPORT}${reportID}`,
            value: {isPinned: pinnedValue},
        },
    ];

    const parameters: TogglePinnedChatParams = {
        reportID,
        pinnedValue,
    };

    API.write(WRITE_COMMANDS.TOGGLE_PINNED_CHAT, parameters, {optimisticData});
}

/**
 * Saves the comment left by the user as they are typing. By saving this data the user can switch between chats, close
 * tab, refresh etc without worrying about loosing what they typed out.
 * When empty string or null is passed, it will delete the draft comment from Onyx store.
 */
function saveReportDraftComment(reportID: string, comment: string | null, callback: () => void = () => {}) {
    Onyx.merge(`${ONYXKEYS.COLLECTION.REPORT_DRAFT_COMMENT}${reportID}`, prepareDraftComment(comment)).then(callback);
}

/** Broadcasts whether or not a user is typing on a report over the report's private pusher channel. */
function broadcastUserIsTyping(reportID: string) {
    const privateReportChannelName = getReportChannelName(reportID);
    const typingStatus: Pusher.UserIsTypingEvent = {
        [currentUserAccountID]: true,
    };
    Pusher.sendEvent(privateReportChannelName, Pusher.TYPE.USER_IS_TYPING, typingStatus);
}

/** Broadcasts to the report's private pusher channel whether a user is leaving a report */
function broadcastUserIsLeavingRoom(reportID: string) {
    const privateReportChannelName = getReportChannelName(reportID);
    const leavingStatus: Pusher.UserIsLeavingRoomEvent = {
        [currentUserAccountID]: true,
    };
    Pusher.sendEvent(privateReportChannelName, Pusher.TYPE.USER_IS_LEAVING_ROOM, leavingStatus);
}

/** When a report changes in Onyx, this fetches the report from the API if the report doesn't have a name */
function handleReportChanged(report: OnyxEntry<Report>) {
    if (!report) {
        return;
    }

    // It is possible that we optimistically created a DM/group-DM for a set of users for which a report already exists.
    // In this case, the API will let us know by returning a preexistingReportID.
    // We should clear out the optimistically created report and re-route the user to the preexisting report.
    if (report?.reportID && report.preexistingReportID) {
        let callback = () => {};
        // Only re-route them if they are still looking at the optimistically created report
        if (Navigation.getActiveRoute().includes(`/r/${report.reportID}`)) {
            callback = () => {
                Navigation.navigate(ROUTES.REPORT_WITH_ID.getRoute(report.preexistingReportID ?? '-1'), CONST.NAVIGATION.TYPE.UP);
            };
        }
        DeviceEventEmitter.emit(`switchToPreExistingReport_${report.reportID}`, {
            preexistingReportID: report.preexistingReportID,
            callback,
        });
        return;
    }

    if (allReports && report?.reportID) {
        allReports[report.reportID] = report;

        if (ReportUtils.isConciergeChatReport(report)) {
            conciergeChatReportID = report.reportID;
        }
    }
}

/** Deletes a comment from the report, basically sets it as empty string */
function deleteReportComment(reportID: string, reportAction: ReportAction) {
    const originalReportID = ReportUtils.getOriginalReportID(reportID, reportAction);
    const reportActionID = reportAction.reportActionID;

    if (!reportActionID || !originalReportID) {
        return;
    }

    const isDeletedParentAction = ReportActionsUtils.isThreadParentMessage(reportAction, reportID);
    const deletedMessage: Message[] = [
        {
            translationKey: '',
            type: 'COMMENT',
            html: '',
            text: '',
            isEdited: true,
            isDeletedParentAction,
        },
    ];
    const optimisticReportActions: NullishDeep<ReportActions> = {
        [reportActionID]: {
            pendingAction: CONST.RED_BRICK_ROAD_PENDING_ACTION.DELETE,
            previousMessage: reportAction.message,
            message: deletedMessage,
            errors: null,
            linkMetadata: [],
        },
    };

    // If we are deleting the last visible message, let's find the previous visible one (or set an empty one if there are none) and update the lastMessageText in the LHN.
    // Similarly, if we are deleting the last read comment we will want to update the lastVisibleActionCreated to use the previous visible message.
    let optimisticReport: Partial<Report> = {
        lastMessageTranslationKey: '',
        lastMessageText: '',
        lastVisibleActionCreated: '',
    };
    const {lastMessageText = '', lastMessageTranslationKey = ''} = ReportUtils.getLastVisibleMessage(originalReportID, optimisticReportActions as ReportActions);
    if (lastMessageText || lastMessageTranslationKey) {
        const lastVisibleAction = ReportActionsUtils.getLastVisibleAction(originalReportID, optimisticReportActions as ReportActions);
        const lastVisibleActionCreated = lastVisibleAction?.created;
        const lastActorAccountID = lastVisibleAction?.actorAccountID;
        optimisticReport = {
            lastMessageTranslationKey,
            lastMessageText,
            lastVisibleActionCreated,
            lastActorAccountID,
        };
    }

    // If the API call fails we must show the original message again, so we revert the message content back to how it was
    // and and remove the pendingAction so the strike-through clears
    const failureData: OnyxUpdate[] = [
        {
            onyxMethod: Onyx.METHOD.MERGE,
            key: `${ONYXKEYS.COLLECTION.REPORT_ACTIONS}${originalReportID}`,
            value: {
                [reportActionID]: {
                    message: reportAction.message,
                    pendingAction: null,
                    previousMessage: null,
                },
            },
        },
    ];

    const successData: OnyxUpdate[] = [
        {
            onyxMethod: Onyx.METHOD.MERGE,
            key: `${ONYXKEYS.COLLECTION.REPORT_ACTIONS}${originalReportID}`,
            value: {
                [reportActionID]: {
                    pendingAction: null,
                    previousMessage: null,
                },
            },
        },
    ];

    const optimisticData: OnyxUpdate[] = [
        {
            onyxMethod: Onyx.METHOD.MERGE,
            key: `${ONYXKEYS.COLLECTION.REPORT_ACTIONS}${originalReportID}`,
            value: optimisticReportActions,
        },
        {
            onyxMethod: Onyx.METHOD.MERGE,
            key: `${ONYXKEYS.COLLECTION.REPORT}${originalReportID}`,
            value: optimisticReport,
        },
    ];

    // Update optimistic data for parent report action if the report is a child report and the reportAction has no visible child
    const childVisibleActionCount = reportAction.childVisibleActionCount ?? 0;
    if (childVisibleActionCount === 0) {
        const optimisticParentReportData = ReportUtils.getOptimisticDataForParentReportAction(
            originalReportID,
            optimisticReport?.lastVisibleActionCreated ?? '',
            CONST.RED_BRICK_ROAD_PENDING_ACTION.DELETE,
        );
        optimisticParentReportData.forEach((parentReportData) => {
            if (isEmptyObject(parentReportData)) {
                return;
            }
            optimisticData.push(parentReportData);
        });
    }

    const parameters: DeleteCommentParams = {
        reportID: originalReportID,
        reportActionID,
    };

    CachedPDFPaths.clearByKey(reportActionID);

    API.write(WRITE_COMMANDS.DELETE_COMMENT, parameters, {optimisticData, successData, failureData});

    // if we are linking to the report action, and we are deleting it, and it's not a deleted parent action,
    // we should navigate to its report in order to not show not found page
    if (Navigation.isActiveRoute(ROUTES.REPORT_WITH_ID.getRoute(reportID, reportActionID)) && !isDeletedParentAction) {
        Navigation.goBack(ROUTES.REPORT_WITH_ID.getRoute(reportID), true);
    }
}

/**
 * Removes the links in html of a comment.
 * example:
 *      html="test <a href="https://www.google.com" target="_blank" rel="noreferrer noopener">https://www.google.com</a> test"
 *      links=["https://www.google.com"]
 * returns: "test https://www.google.com test"
 */
function removeLinksFromHtml(html: string, links: string[]): string {
    let htmlCopy = html.slice();
    links.forEach((link) => {
        // We want to match the anchor tag of the link and replace the whole anchor tag with the text of the anchor tag
        const regex = new RegExp(`<(a)[^><]*href\\s*=\\s*(['"])(${Str.escapeForRegExp(link)})\\2(?:".*?"|'.*?'|[^'"><])*>([\\s\\S]*?)<\\/\\1>(?![^<]*(<\\/pre>|<\\/code>))`, 'g');
        htmlCopy = htmlCopy.replace(regex, '$4');
    });
    return htmlCopy;
}

/**
 * This function will handle removing only links that were purposely removed by the user while editing.
 *
 * @param newCommentText text of the comment after editing.
 * @param originalCommentMarkdown original markdown of the comment before editing.
 */
function handleUserDeletedLinksInHtml(newCommentText: string, originalCommentMarkdown: string, videoAttributeCache?: Record<string, string>): string {
    const parser = new ExpensiMark();
    if (newCommentText.length > CONST.MAX_MARKUP_LENGTH) {
        return newCommentText;
    }

    const htmlForNewComment = parser.replace(newCommentText, {
        extras: {videoAttributeCache},
    });
    const removedLinks = parser.getRemovedMarkdownLinks(originalCommentMarkdown, newCommentText);
    return removeLinksFromHtml(htmlForNewComment, removedLinks);
}

/** Saves a new message for a comment. Marks the comment as edited, which will be reflected in the UI. */
function editReportComment(reportID: string, originalReportAction: OnyxEntry<ReportAction>, textForNewComment: string, videoAttributeCache?: Record<string, string>) {
    const parser = new ExpensiMark();
    const originalReportID = ReportUtils.getOriginalReportID(reportID, originalReportAction);

    if (!originalReportID || !originalReportAction) {
        return;
    }

    // Do not autolink if someone explicitly tries to remove a link from message.
    // https://github.com/Expensify/App/issues/9090
    // https://github.com/Expensify/App/issues/13221
    const originalCommentHTML = originalReportAction.message?.[0]?.html;
    const originalCommentMarkdown = parseHtmlToMarkdown(originalCommentHTML ?? '').trim();

    // Skip the Edit if draft is not changed
    if (originalCommentMarkdown === textForNewComment) {
        return;
    }
<<<<<<< HEAD
    const htmlForNewComment = handleUserDeletedLinksInHtml(textForNewComment, originalCommentMarkdown, videoAttributeCache);
    const reportComment = parser.htmlToText(htmlForNewComment);
=======

    const htmlForNewComment = handleUserDeletedLinksInHtml(textForNewComment, originalCommentMarkdown);
    const reportComment = parseHtmlToText(htmlForNewComment);
>>>>>>> 2ac6dd67

    // For comments shorter than or equal to 10k chars, convert the comment from MD into HTML because that's how it is stored in the database
    // For longer comments, skip parsing and display plaintext for performance reasons. It takes over 40s to parse a 100k long string!!
    let parsedOriginalCommentHTML = originalCommentHTML;
    if (textForNewComment.length <= CONST.MAX_MARKUP_LENGTH) {
        const autolinkFilter = {filterRules: parser.rules.map((rule) => rule.name).filter((name) => name !== 'autolink')};
        parsedOriginalCommentHTML = parser.replace(originalCommentMarkdown, autolinkFilter);
    }

    //  Delete the comment if it's empty
    if (!htmlForNewComment) {
        deleteReportComment(originalReportID, originalReportAction);
        return;
    }

    // Skip the Edit if message is not changed
    if (parsedOriginalCommentHTML === htmlForNewComment.trim() || originalCommentHTML === htmlForNewComment.trim()) {
        return;
    }

    // Optimistically update the reportAction with the new message
    const reportActionID = originalReportAction.reportActionID;
    const originalMessage = originalReportAction?.message?.[0];
    const optimisticReportActions: PartialDeep<ReportActions> = {
        [reportActionID]: {
            pendingAction: CONST.RED_BRICK_ROAD_PENDING_ACTION.UPDATE,
            message: [
                {
                    ...originalMessage,
                    type: CONST.REPORT.MESSAGE.TYPE.COMMENT,
                    isEdited: true,
                    html: htmlForNewComment,
                    text: reportComment,
                },
            ],
        },
    };

    const optimisticData: OnyxUpdate[] = [
        {
            onyxMethod: Onyx.METHOD.MERGE,
            key: `${ONYXKEYS.COLLECTION.REPORT_ACTIONS}${originalReportID}`,
            value: optimisticReportActions,
        },
    ];

    const lastVisibleAction = ReportActionsUtils.getLastVisibleAction(originalReportID, optimisticReportActions as ReportActions);
    if (reportActionID === lastVisibleAction?.reportActionID) {
        const lastMessageText = ReportUtils.formatReportLastMessageText(reportComment);
        const optimisticReport = {
            lastMessageTranslationKey: '',
            lastMessageText,
        };
        optimisticData.push({
            onyxMethod: Onyx.METHOD.MERGE,
            key: `${ONYXKEYS.COLLECTION.REPORT}${originalReportID}`,
            value: optimisticReport,
        });
    }

    const failureData: OnyxUpdate[] = [
        {
            onyxMethod: Onyx.METHOD.MERGE,
            key: `${ONYXKEYS.COLLECTION.REPORT_ACTIONS}${originalReportID}`,
            value: {
                [reportActionID]: {
                    ...originalReportAction,
                    pendingAction: null,
                },
            },
        },
    ];

    const successData: OnyxUpdate[] = [
        {
            onyxMethod: Onyx.METHOD.MERGE,
            key: `${ONYXKEYS.COLLECTION.REPORT_ACTIONS}${originalReportID}`,
            value: {
                [reportActionID]: {
                    pendingAction: null,
                },
            },
        },
    ];

    const parameters: UpdateCommentParams = {
        reportID: originalReportID,
        reportComment: htmlForNewComment,
        reportActionID,
    };

    API.write(WRITE_COMMANDS.UPDATE_COMMENT, parameters, {optimisticData, successData, failureData});
}

/** Deletes the draft for a comment report action. */
function deleteReportActionDraft(reportID: string, reportAction: ReportAction) {
    const originalReportID = ReportUtils.getOriginalReportID(reportID, reportAction);
    Onyx.merge(`${ONYXKEYS.COLLECTION.REPORT_ACTIONS_DRAFTS}${originalReportID}`, {[reportAction.reportActionID]: null});
}

/** Saves the draft for a comment report action. This will put the comment into "edit mode" */
function saveReportActionDraft(reportID: string, reportAction: ReportAction, draftMessage: string) {
    const originalReportID = ReportUtils.getOriginalReportID(reportID, reportAction);
    Onyx.merge(`${ONYXKEYS.COLLECTION.REPORT_ACTIONS_DRAFTS}${originalReportID}`, {[reportAction.reportActionID]: {message: draftMessage}});
}

function updateNotificationPreference(
    reportID: string,
    previousValue: NotificationPreference | undefined,
    newValue: NotificationPreference,
    navigate: boolean,
    parentReportID?: string,
    parentReportActionID?: string,
    report: OnyxEntry<Report> | EmptyObject = {},
) {
    if (previousValue === newValue) {
        if (navigate && !isEmptyObject(report) && report.reportID) {
            ReportUtils.goBackToDetailsPage(report);
        }
        return;
    }

    const optimisticData: OnyxUpdate[] = [
        {
            onyxMethod: Onyx.METHOD.MERGE,
            key: `${ONYXKEYS.COLLECTION.REPORT}${reportID}`,
            value: {notificationPreference: newValue},
        },
    ];

    const failureData: OnyxUpdate[] = [
        {
            onyxMethod: Onyx.METHOD.MERGE,
            key: `${ONYXKEYS.COLLECTION.REPORT}${reportID}`,
            value: {notificationPreference: previousValue},
        },
    ];

    if (parentReportID && parentReportActionID) {
        optimisticData.push({
            onyxMethod: Onyx.METHOD.MERGE,
            key: `${ONYXKEYS.COLLECTION.REPORT_ACTIONS}${parentReportID}`,
            value: {[parentReportActionID]: {childReportNotificationPreference: newValue}},
        });
        failureData.push({
            onyxMethod: Onyx.METHOD.MERGE,
            key: `${ONYXKEYS.COLLECTION.REPORT_ACTIONS}${parentReportID}`,
            value: {[parentReportActionID]: {childReportNotificationPreference: previousValue}},
        });
    }

    const parameters: UpdateReportNotificationPreferenceParams = {reportID, notificationPreference: newValue};

    API.write(WRITE_COMMANDS.UPDATE_REPORT_NOTIFICATION_PREFERENCE, parameters, {optimisticData, failureData});
    if (navigate && !isEmptyObject(report)) {
        ReportUtils.goBackToDetailsPage(report);
    }
}

function updateRoomVisibility(reportID: string, previousValue: RoomVisibility | undefined, newValue: RoomVisibility, navigate: boolean, report: OnyxEntry<Report> | EmptyObject = {}) {
    if (previousValue === newValue) {
        if (navigate && !isEmptyObject(report) && report.reportID) {
            ReportUtils.goBackToDetailsPage(report);
        }
        return;
    }

    const optimisticData: OnyxUpdate[] = [
        {
            onyxMethod: Onyx.METHOD.MERGE,
            key: `${ONYXKEYS.COLLECTION.REPORT}${reportID}`,
            value: {visibility: newValue},
        },
    ];

    const failureData: OnyxUpdate[] = [
        {
            onyxMethod: Onyx.METHOD.MERGE,
            key: `${ONYXKEYS.COLLECTION.REPORT}${reportID}`,
            value: {visibility: previousValue},
        },
    ];

    const parameters: UpdateRoomVisibilityParams = {reportID, visibility: newValue};

    API.write(WRITE_COMMANDS.UPDATE_ROOM_VISIBILITY, parameters, {optimisticData, failureData});
    if (navigate && !isEmptyObject(report)) {
        ReportUtils.goBackToDetailsPage(report);
    }
}

/**
 * This will subscribe to an existing thread, or create a new one and then subsribe to it if necessary
 *
 * @param childReportID The reportID we are trying to open
 * @param parentReportAction the parent comment of a thread
 * @param parentReportID The reportID of the parent
 * @param prevNotificationPreference The previous notification preference for the child report
 */
function toggleSubscribeToChildReport(childReportID = '-1', parentReportAction: Partial<ReportAction> = {}, parentReportID = '-1', prevNotificationPreference?: NotificationPreference) {
    if (childReportID !== '-1') {
        openReport(childReportID);
        const parentReportActionID = parentReportAction?.reportActionID ?? '-1';
        if (!prevNotificationPreference || prevNotificationPreference === CONST.REPORT.NOTIFICATION_PREFERENCE.HIDDEN) {
            updateNotificationPreference(childReportID, prevNotificationPreference, CONST.REPORT.NOTIFICATION_PREFERENCE.ALWAYS, false, parentReportID, parentReportActionID);
        } else {
            updateNotificationPreference(childReportID, prevNotificationPreference, CONST.REPORT.NOTIFICATION_PREFERENCE.HIDDEN, false, parentReportID, parentReportActionID);
        }
    } else {
        const participantAccountIDs = [...new Set([currentUserAccountID, Number(parentReportAction?.actorAccountID)])];
        const parentReport = allReports?.[parentReportID];
        const newChat = ReportUtils.buildOptimisticChatReport(
            participantAccountIDs,
            parentReportAction?.message?.[0]?.text,
            parentReport?.chatType,
            parentReport?.policyID ?? CONST.POLICY.OWNER_EMAIL_FAKE,
            CONST.POLICY.OWNER_ACCOUNT_ID_FAKE,
            false,
            '',
            undefined,
            undefined,
            CONST.REPORT.NOTIFICATION_PREFERENCE.ALWAYS,
            parentReportAction.reportActionID,
            parentReportID,
        );

        const participantLogins = PersonalDetailsUtils.getLoginsByAccountIDs(participantAccountIDs);
        openReport(newChat.reportID, '', participantLogins, newChat, parentReportAction.reportActionID);
        const notificationPreference =
            prevNotificationPreference === CONST.REPORT.NOTIFICATION_PREFERENCE.HIDDEN ? CONST.REPORT.NOTIFICATION_PREFERENCE.ALWAYS : CONST.REPORT.NOTIFICATION_PREFERENCE.HIDDEN;
        updateNotificationPreference(newChat.reportID, prevNotificationPreference, notificationPreference, false, parentReportID, parentReportAction?.reportActionID);
    }
}

function updateReportName(reportID: string, value: string, previousValue: string) {
    const optimisticData: OnyxUpdate[] = [
        {
            onyxMethod: Onyx.METHOD.MERGE,
            key: `${ONYXKEYS.COLLECTION.REPORT}${reportID}`,
            value: {
                reportName: value,
                pendingFields: {
                    reportName: CONST.RED_BRICK_ROAD_PENDING_ACTION.UPDATE,
                },
            },
        },
    ];
    const failureData: OnyxUpdate[] = [
        {
            onyxMethod: Onyx.METHOD.MERGE,
            key: `${ONYXKEYS.COLLECTION.REPORT}${reportID}`,
            value: {
                reportName: previousValue,
                pendingFields: {
                    reportName: null,
                },
                errorFields: {
                    reportName: ErrorUtils.getMicroSecondOnyxErrorWithTranslationKey('report.genericUpdateReporNameEditFailureMessage'),
                },
            },
        },
    ];

    const successData: OnyxUpdate[] = [
        {
            onyxMethod: Onyx.METHOD.MERGE,
            key: `${ONYXKEYS.COLLECTION.REPORT}${reportID}`,
            value: {
                pendingFields: {
                    reportName: null,
                },
                errorFields: {
                    reportName: null,
                },
            },
        },
    ];

    const parameters = {
        reportID,
        reportName: value,
    };

    API.write(WRITE_COMMANDS.SET_REPORT_NAME, parameters, {optimisticData, failureData, successData});
}

function clearReportFieldErrors(reportID: string, reportField: PolicyReportField) {
    const fieldKey = ReportUtils.getReportFieldKey(reportField.fieldID);
    Onyx.merge(`${ONYXKEYS.COLLECTION.REPORT}${reportID}`, {
        pendingFields: {
            [fieldKey]: null,
        },
        errorFields: {
            [fieldKey]: null,
        },
    });
}

function updateReportField(reportID: string, reportField: PolicyReportField, previousReportField: PolicyReportField) {
    const fieldKey = ReportUtils.getReportFieldKey(reportField.fieldID);
    const recentlyUsedValues = allRecentlyUsedReportFields?.[fieldKey] ?? [];

    const optimisticData: OnyxUpdate[] = [
        {
            onyxMethod: Onyx.METHOD.MERGE,
            key: `${ONYXKEYS.COLLECTION.REPORT}${reportID}`,
            value: {
                fieldList: {
                    [fieldKey]: reportField,
                },
                pendingFields: {
                    [fieldKey]: CONST.RED_BRICK_ROAD_PENDING_ACTION.UPDATE,
                },
            },
        },
    ];

    if (reportField.type === 'dropdown' && reportField.value) {
        optimisticData.push({
            onyxMethod: Onyx.METHOD.MERGE,
            key: ONYXKEYS.RECENTLY_USED_REPORT_FIELDS,
            value: {
                [fieldKey]: [...new Set([...recentlyUsedValues, reportField.value])],
            },
        });
    }

    const failureData: OnyxUpdate[] = [
        {
            onyxMethod: Onyx.METHOD.MERGE,
            key: `${ONYXKEYS.COLLECTION.REPORT}${reportID}`,
            value: {
                fieldList: {
                    [fieldKey]: previousReportField,
                },
                pendingFields: {
                    [fieldKey]: null,
                },
                errorFields: {
                    [fieldKey]: ErrorUtils.getMicroSecondOnyxErrorWithTranslationKey('report.genericUpdateReportFieldFailureMessage'),
                },
            },
        },
    ];

    if (reportField.type === 'dropdown') {
        failureData.push({
            onyxMethod: Onyx.METHOD.MERGE,
            key: ONYXKEYS.RECENTLY_USED_REPORT_FIELDS,
            value: {
                [fieldKey]: recentlyUsedValues,
            },
        });
    }

    const successData: OnyxUpdate[] = [
        {
            onyxMethod: Onyx.METHOD.MERGE,
            key: `${ONYXKEYS.COLLECTION.REPORT}${reportID}`,
            value: {
                pendingFields: {
                    [fieldKey]: null,
                },
                errorFields: {
                    [fieldKey]: null,
                },
            },
        },
    ];

    const parameters = {
        reportID,
        reportFields: JSON.stringify({[fieldKey]: reportField}),
    };

    API.write(WRITE_COMMANDS.SET_REPORT_FIELD, parameters, {optimisticData, failureData, successData});
}

function deleteReportField(reportID: string, reportField: PolicyReportField) {
    const fieldKey = ReportUtils.getReportFieldKey(reportField.fieldID);

    const optimisticData: OnyxUpdate[] = [
        {
            onyxMethod: Onyx.METHOD.MERGE,
            key: `${ONYXKEYS.COLLECTION.REPORT}${reportID}`,
            value: {
                fieldList: {
                    [fieldKey]: null,
                },
                pendingFields: {
                    [fieldKey]: CONST.RED_BRICK_ROAD_PENDING_ACTION.UPDATE,
                },
            },
        },
    ];

    const failureData: OnyxUpdate[] = [
        {
            onyxMethod: Onyx.METHOD.MERGE,
            key: `${ONYXKEYS.COLLECTION.REPORT}${reportID}`,
            value: {
                fieldList: {
                    [fieldKey]: reportField,
                },
                pendingFields: {
                    [fieldKey]: null,
                },
                errorFields: {
                    [fieldKey]: ErrorUtils.getMicroSecondOnyxErrorWithTranslationKey('report.genericUpdateReportFieldFailureMessage'),
                },
            },
        },
    ];

    const successData: OnyxUpdate[] = [
        {
            onyxMethod: Onyx.METHOD.MERGE,
            key: `${ONYXKEYS.COLLECTION.REPORT}${reportID}`,
            value: {
                pendingFields: {
                    [fieldKey]: null,
                },
                errorFields: {
                    [fieldKey]: null,
                },
            },
        },
    ];

    const parameters = {
        reportID,
        fieldID: fieldKey,
    };

    API.write(WRITE_COMMANDS.DELETE_REPORT_FIELD, parameters, {optimisticData, failureData, successData});
}

function updateDescription(reportID: string, previousValue: string, newValue: string) {
    // No change needed, navigate back
    if (previousValue === newValue) {
        Navigation.goBack(ROUTES.REPORT_WITH_ID_DETAILS.getRoute(reportID));
        return;
    }

    const parsedDescription = ReportUtils.getParsedComment(newValue, {reportID});

    const optimisticData: OnyxUpdate[] = [
        {
            onyxMethod: Onyx.METHOD.MERGE,
            key: `${ONYXKEYS.COLLECTION.REPORT}${reportID}`,
            value: {description: parsedDescription, pendingFields: {description: CONST.RED_BRICK_ROAD_PENDING_ACTION.UPDATE}},
        },
    ];
    const failureData: OnyxUpdate[] = [
        {
            onyxMethod: Onyx.METHOD.MERGE,
            key: `${ONYXKEYS.COLLECTION.REPORT}${reportID}`,
            value: {description: previousValue, pendingFields: {description: null}},
        },
    ];
    const successData: OnyxUpdate[] = [
        {
            onyxMethod: Onyx.METHOD.MERGE,
            key: `${ONYXKEYS.COLLECTION.REPORT}${reportID}`,
            value: {pendingFields: {description: null}},
        },
    ];

    const parameters: UpdateRoomDescriptionParams = {reportID, description: parsedDescription};

    API.write(WRITE_COMMANDS.UPDATE_ROOM_DESCRIPTION, parameters, {optimisticData, failureData, successData});
    Navigation.goBack(ROUTES.REPORT_WITH_ID_DETAILS.getRoute(reportID));
}

function updateWriteCapabilityAndNavigate(report: Report, newValue: WriteCapability) {
    if (report.writeCapability === newValue) {
        Navigation.goBack(ROUTES.REPORT_SETTINGS.getRoute(report.reportID));
        return;
    }

    const optimisticData: OnyxUpdate[] = [
        {
            onyxMethod: Onyx.METHOD.MERGE,
            key: `${ONYXKEYS.COLLECTION.REPORT}${report.reportID}`,
            value: {writeCapability: newValue},
        },
    ];
    const failureData: OnyxUpdate[] = [
        {
            onyxMethod: Onyx.METHOD.MERGE,
            key: `${ONYXKEYS.COLLECTION.REPORT}${report.reportID}`,
            value: {writeCapability: report.writeCapability},
        },
    ];

    const parameters: UpdateReportWriteCapabilityParams = {reportID: report.reportID, writeCapability: newValue};

    API.write(WRITE_COMMANDS.UPDATE_REPORT_WRITE_CAPABILITY, parameters, {optimisticData, failureData});
    // Return to the report settings page since this field utilizes push-to-page
    Navigation.goBack(ROUTES.REPORT_SETTINGS.getRoute(report.reportID));
}

/**
 * Navigates to the 1:1 report with Concierge
 */
function navigateToConciergeChat(shouldDismissModal = false, checkIfCurrentPageActive = () => true) {
    // If conciergeChatReportID contains a concierge report ID, we navigate to the concierge chat using the stored report ID.
    // Otherwise, we would find the concierge chat and navigate to it.
    if (!conciergeChatReportID) {
        // In order to avoid creating concierge repeatedly,
        // we need to ensure that the server data has been successfully pulled
        Welcome.onServerDataReady().then(() => {
            // If we don't have a chat with Concierge then create it
            if (!checkIfCurrentPageActive()) {
                return;
            }
            navigateToAndOpenReport([CONST.EMAIL.CONCIERGE], shouldDismissModal);
        });
    } else if (shouldDismissModal) {
        Navigation.dismissModal(conciergeChatReportID);
    } else {
        Navigation.navigate(ROUTES.REPORT_WITH_ID.getRoute(conciergeChatReportID));
    }
}

/**
 * Navigates to the 1:1 system chat
 */
function navigateToSystemChat() {
    const systemChatReport = ReportUtils.getSystemChat();

    if (systemChatReport?.reportID) {
        Navigation.navigate(ROUTES.REPORT_WITH_ID.getRoute(systemChatReport.reportID));
    }
}

/** Add a policy report (workspace room) optimistically and navigate to it. */
function addPolicyReport(policyReport: ReportUtils.OptimisticChatReport) {
    const createdReportAction = ReportUtils.buildOptimisticCreatedReportAction(CONST.POLICY.OWNER_EMAIL_FAKE);

    // Onyx.set is used on the optimistic data so that it is present before navigating to the workspace room. With Onyx.merge the workspace room reportID is not present when
    // fetchReportIfNeeded is called on the ReportScreen, so openReport is called which is unnecessary since the optimistic data will be stored in Onyx.
    // Therefore, Onyx.set is used instead of Onyx.merge.
    const optimisticData: OnyxUpdate[] = [
        {
            onyxMethod: Onyx.METHOD.SET,
            key: `${ONYXKEYS.COLLECTION.REPORT}${policyReport.reportID}`,
            value: {
                pendingFields: {
                    addWorkspaceRoom: CONST.RED_BRICK_ROAD_PENDING_ACTION.ADD,
                },
                ...policyReport,
            },
        },
        {
            onyxMethod: Onyx.METHOD.SET,
            key: `${ONYXKEYS.COLLECTION.REPORT_ACTIONS}${policyReport.reportID}`,
            value: {[createdReportAction.reportActionID]: createdReportAction},
        },
        {
            onyxMethod: Onyx.METHOD.MERGE,
            key: ONYXKEYS.FORMS.NEW_ROOM_FORM,
            value: {isLoading: true},
        },
    ];
    const successData: OnyxUpdate[] = [
        {
            onyxMethod: Onyx.METHOD.MERGE,
            key: `${ONYXKEYS.COLLECTION.REPORT}${policyReport.reportID}`,
            value: {
                pendingFields: {
                    addWorkspaceRoom: null,
                },
            },
        },
        {
            onyxMethod: Onyx.METHOD.MERGE,
            key: `${ONYXKEYS.COLLECTION.REPORT_ACTIONS}${policyReport.reportID}`,
            value: {
                [createdReportAction.reportActionID]: {
                    pendingAction: null,
                },
            },
        },
        {
            onyxMethod: Onyx.METHOD.MERGE,
            key: ONYXKEYS.FORMS.NEW_ROOM_FORM,
            value: {isLoading: false},
        },
    ];
    const failureData: OnyxUpdate[] = [
        {
            onyxMethod: Onyx.METHOD.MERGE,
            key: `${ONYXKEYS.COLLECTION.REPORT}${policyReport.reportID}`,
            value: {
                errorFields: {
                    addWorkspaceRoom: ErrorUtils.getMicroSecondOnyxErrorWithTranslationKey('report.genericCreateReportFailureMessage'),
                },
            },
        },
        {
            onyxMethod: Onyx.METHOD.MERGE,
            key: ONYXKEYS.FORMS.NEW_ROOM_FORM,
            value: {isLoading: false},
        },
    ];

    const parameters: AddWorkspaceRoomParams = {
        policyID: policyReport.policyID,
        reportName: policyReport.reportName,
        visibility: policyReport.visibility,
        reportID: policyReport.reportID,
        createdReportActionID: createdReportAction.reportActionID,
        writeCapability: policyReport.writeCapability,
        description: policyReport.description,
    };

    API.write(WRITE_COMMANDS.ADD_WORKSPACE_ROOM, parameters, {optimisticData, successData, failureData});
    Navigation.dismissModalWithReport(policyReport);
}

/** Deletes a report, along with its reportActions, any linked reports, and any linked IOU report. */
function deleteReport(reportID: string) {
    const report = currentReportData?.[reportID];
    const onyxData: Record<string, null> = {
        [`${ONYXKEYS.COLLECTION.REPORT}${reportID}`]: null,
        [`${ONYXKEYS.COLLECTION.REPORT_ACTIONS}${reportID}`]: null,
    };

    // Delete linked transactions
    const reportActionsForReport = allReportActions?.[reportID];

    const transactionIDs = Object.values(reportActionsForReport ?? {})
        .filter((reportAction): reportAction is ReportActionBase & OriginalMessageIOU => reportAction.actionName === CONST.REPORT.ACTIONS.TYPE.IOU)
        .map((reportAction) => reportAction.originalMessage.IOUTransactionID);

    [...new Set(transactionIDs)].forEach((transactionID) => {
        onyxData[`${ONYXKEYS.COLLECTION.TRANSACTION}${transactionID}`] = null;
    });

    Onyx.multiSet(onyxData);

    // Delete linked IOU report
    if (report?.iouReportID) {
        deleteReport(report.iouReportID);
    }
}

/**
 * @param reportID The reportID of the policy report (workspace room)
 */
function navigateToConciergeChatAndDeleteReport(reportID: string) {
    // Dismiss the current report screen and replace it with Concierge Chat
    Navigation.goBack();
    navigateToConciergeChat();
    deleteReport(reportID);
}

/**
 * @param policyRoomReport The policy room report
 * @param policyRoomName The updated name for the policy room
 */
function updatePolicyRoomNameAndNavigate(policyRoomReport: Report, policyRoomName: string) {
    const reportID = policyRoomReport.reportID;
    const previousName = policyRoomReport.reportName;

    // No change needed, navigate back
    if (previousName === policyRoomName) {
        Navigation.goBack(ROUTES.REPORT_SETTINGS.getRoute(reportID));
        return;
    }

    const optimisticRenamedAction = ReportUtils.buildOptimisticRenamedRoomReportAction(policyRoomName, previousName ?? '');

    const optimisticData: OnyxUpdate[] = [
        {
            onyxMethod: Onyx.METHOD.MERGE,
            key: `${ONYXKEYS.COLLECTION.REPORT}${reportID}`,
            value: {
                reportName: policyRoomName,
                pendingFields: {
                    reportName: CONST.RED_BRICK_ROAD_PENDING_ACTION.UPDATE,
                },
                errorFields: {
                    reportName: null,
                },
            },
        },
        {
            onyxMethod: Onyx.METHOD.MERGE,
            key: `${ONYXKEYS.COLLECTION.REPORT_ACTIONS}${reportID}`,
            value: {
                [optimisticRenamedAction.reportActionID]: optimisticRenamedAction,
            },
        },
    ];
    const successData: OnyxUpdate[] = [
        {
            onyxMethod: Onyx.METHOD.MERGE,
            key: `${ONYXKEYS.COLLECTION.REPORT}${reportID}`,
            value: {
                pendingFields: {
                    reportName: null,
                },
            },
        },
        {
            onyxMethod: Onyx.METHOD.MERGE,
            key: `${ONYXKEYS.COLLECTION.REPORT_ACTIONS}${reportID}`,
            value: {[optimisticRenamedAction.reportActionID]: {pendingAction: null}},
        },
    ];
    const failureData: OnyxUpdate[] = [
        {
            onyxMethod: Onyx.METHOD.MERGE,
            key: `${ONYXKEYS.COLLECTION.REPORT}${reportID}`,
            value: {
                reportName: previousName,
            },
        },
        {
            onyxMethod: Onyx.METHOD.MERGE,
            key: `${ONYXKEYS.COLLECTION.REPORT_ACTIONS}${reportID}`,
            value: {[optimisticRenamedAction.reportActionID]: null},
        },
    ];

    const parameters: UpdatePolicyRoomNameParams = {
        reportID,
        policyRoomName,
        renamedRoomReportActionID: optimisticRenamedAction.reportActionID,
    };

    API.write(WRITE_COMMANDS.UPDATE_POLICY_ROOM_NAME, parameters, {optimisticData, successData, failureData});
    Navigation.goBack(ROUTES.REPORT_SETTINGS.getRoute(reportID));
}

/**
 * @param reportID The reportID of the policy room.
 */
function clearPolicyRoomNameErrors(reportID: string) {
    Onyx.merge(`${ONYXKEYS.COLLECTION.REPORT}${reportID}`, {
        errorFields: {
            reportName: null,
        },
        pendingFields: {
            reportName: null,
        },
    });
}

/**
 * @param reportID The reportID of the report.
 */
// eslint-disable-next-line rulesdir/no-negated-variables
function clearReportNotFoundErrors(reportID: string) {
    Onyx.merge(`${ONYXKEYS.COLLECTION.REPORT}${reportID}`, {
        errorFields: {
            notFound: null,
        },
    });
}

function setIsComposerFullSize(reportID: string, isComposerFullSize: boolean) {
    Onyx.merge(`${ONYXKEYS.COLLECTION.REPORT_IS_COMPOSER_FULL_SIZE}${reportID}`, isComposerFullSize);
}

/**
 * @param action the associated report action (optional)
 * @param isRemote whether or not this notification is a remote push notification
 */
function shouldShowReportActionNotification(reportID: string, action: ReportAction | null = null, isRemote = false): boolean {
    const tag = isRemote ? '[PushNotification]' : '[LocalNotification]';

    // Due to payload size constraints, some push notifications may have their report action stripped
    // so we must double check that we were provided an action before using it in these checks.
    if (action && ReportActionsUtils.isDeletedAction(action)) {
        Log.info(`${tag} Skipping notification because the action was deleted`, false, {reportID, action});
        return false;
    }

    if (!ActiveClientManager.isClientTheLeader()) {
        Log.info(`${tag} Skipping notification because this client is not the leader`);
        return false;
    }

    // We don't want to send a local notification if the user preference is daily, mute or hidden.
    const notificationPreference = allReports?.[reportID]?.notificationPreference ?? CONST.REPORT.NOTIFICATION_PREFERENCE.ALWAYS;
    if (notificationPreference !== CONST.REPORT.NOTIFICATION_PREFERENCE.ALWAYS) {
        Log.info(`${tag} No notification because user preference is to be notified: ${notificationPreference}`);
        return false;
    }

    // If this comment is from the current user we don't want to parrot whatever they wrote back to them.
    if (action && action.actorAccountID === currentUserAccountID) {
        Log.info(`${tag} No notification because comment is from the currently logged in user`);
        return false;
    }

    // If we are currently viewing this report do not show a notification.
    if (reportID === Navigation.getTopmostReportId() && Visibility.isVisible() && Visibility.hasFocus()) {
        Log.info(`${tag} No notification because it was a comment for the current report`);
        return false;
    }

    const report = currentReportData?.[reportID];
    if (!report || (report && report.pendingAction === CONST.RED_BRICK_ROAD_PENDING_ACTION.DELETE)) {
        Log.info(`${tag} No notification because the report does not exist or is pending deleted`, false);
        return false;
    }

    // If this notification was delayed and the user saw the message already, don't show it
    if (action && report?.lastReadTime && report.lastReadTime >= action.created) {
        Log.info(`${tag} No notification because the comment was already read`, false, {created: action.created, lastReadTime: report.lastReadTime});
        return false;
    }

    // If this is a whisper targeted to someone else, don't show it
    if (action && ReportActionsUtils.isWhisperActionTargetedToOthers(action)) {
        Log.info(`${tag} No notification because the action is whispered to someone else`, false);
        return false;
    }

    // Only show notifications for supported types of report actions
    if (action && !ReportActionsUtils.isNotifiableReportAction(action)) {
        Log.info(`${tag} No notification because this action type is not supported`, false, {actionName: action?.actionName});
        return false;
    }

    return true;
}

function showReportActionNotification(reportID: string, reportAction: ReportAction) {
    if (!shouldShowReportActionNotification(reportID, reportAction)) {
        return;
    }

    Log.info('[LocalNotification] Creating notification');

    const report = allReports?.[reportID] ?? null;
    if (!report) {
        Log.hmmm("[LocalNotification] couldn't show report action notification because the report wasn't found", {reportID, reportActionID: reportAction.reportActionID});
        return;
    }

    const onClick = () =>
        Modal.close(() => {
            const policyID = lastVisitedPath && extractPolicyIDFromPath(lastVisitedPath);
            const policyEmployeeAccountIDs = policyID ? getPolicyEmployeeAccountIDs(policyID) : [];
            const reportBelongsToWorkspace = policyID ? doesReportBelongToWorkspace(report, policyEmployeeAccountIDs, policyID) : false;
            if (!reportBelongsToWorkspace) {
                Navigation.navigateWithSwitchPolicyID({route: ROUTES.HOME});
            }
            navigateFromNotification(reportID);
        });

    if (reportAction.actionName === CONST.REPORT.ACTIONS.TYPE.MODIFIED_EXPENSE) {
        LocalNotification.showModifiedExpenseNotification(report, reportAction, onClick);
    } else {
        LocalNotification.showCommentNotification(report, reportAction, onClick);
    }

    notifyNewAction(reportID, reportAction.actorAccountID, reportAction.reportActionID);
}

/** Clear the errors associated with the IOUs of a given report. */
function clearIOUError(reportID: string) {
    Onyx.merge(`${ONYXKEYS.COLLECTION.REPORT}${reportID}`, {errorFields: {iou: null}});
}

/**
 * Adds a reaction to the report action.
 * Uses the NEW FORMAT for "emojiReactions"
 */
function addEmojiReaction(reportID: string, reportActionID: string, emoji: Emoji, skinTone: string | number = preferredSkinTone) {
    const createdAt = timezoneFormat(utcToZonedTime(new Date(), 'UTC'), CONST.DATE.FNS_DB_FORMAT_STRING);
    const optimisticData: OnyxUpdate[] = [
        {
            onyxMethod: Onyx.METHOD.MERGE,
            key: `${ONYXKEYS.COLLECTION.REPORT_ACTIONS_REACTIONS}${reportActionID}`,
            value: {
                [emoji.name]: {
                    createdAt,
                    pendingAction: CONST.RED_BRICK_ROAD_PENDING_ACTION.ADD,
                    users: {
                        [currentUserAccountID]: {
                            skinTones: {
                                [skinTone ?? CONST.EMOJI_DEFAULT_SKIN_TONE]: createdAt,
                            },
                        },
                    },
                },
            },
        },
    ];

    const failureData: OnyxUpdate[] = [
        {
            onyxMethod: Onyx.METHOD.MERGE,
            key: `${ONYXKEYS.COLLECTION.REPORT_ACTIONS_REACTIONS}${reportActionID}`,
            value: {
                [emoji.name]: {
                    pendingAction: null,
                },
            },
        },
    ];

    const successData: OnyxUpdate[] = [
        {
            onyxMethod: Onyx.METHOD.MERGE,
            key: `${ONYXKEYS.COLLECTION.REPORT_ACTIONS_REACTIONS}${reportActionID}`,
            value: {
                [emoji.name]: {
                    pendingAction: null,
                },
            },
        },
    ];

    const parameters: AddEmojiReactionParams = {
        reportID,
        skinTone,
        emojiCode: emoji.name,
        reportActionID,
        createdAt,
        // This will be removed as part of https://github.com/Expensify/App/issues/19535
        useEmojiReactions: true,
    };

    API.write(WRITE_COMMANDS.ADD_EMOJI_REACTION, parameters, {optimisticData, successData, failureData});
}

/**
 * Removes a reaction to the report action.
 * Uses the NEW FORMAT for "emojiReactions"
 */
function removeEmojiReaction(reportID: string, reportActionID: string, emoji: Emoji) {
    const optimisticData: OnyxUpdate[] = [
        {
            onyxMethod: Onyx.METHOD.MERGE,
            key: `${ONYXKEYS.COLLECTION.REPORT_ACTIONS_REACTIONS}${reportActionID}`,
            value: {
                [emoji.name]: {
                    users: {
                        [currentUserAccountID]: null,
                    },
                },
            },
        },
    ];

    const parameters: RemoveEmojiReactionParams = {
        reportID,
        reportActionID,
        emojiCode: emoji.name,
        // This will be removed as part of https://github.com/Expensify/App/issues/19535
        useEmojiReactions: true,
    };

    API.write(WRITE_COMMANDS.REMOVE_EMOJI_REACTION, parameters, {optimisticData});
}

/**
 * Calls either addEmojiReaction or removeEmojiReaction depending on if the current user has reacted to the report action.
 * Uses the NEW FORMAT for "emojiReactions"
 */
function toggleEmojiReaction(
    reportID: string,
    reportAction: ReportAction,
    reactionObject: Emoji,
    existingReactions: OnyxEntry<ReportActionReactions>,
    paramSkinTone: number = preferredSkinTone,
) {
    const originalReportID = ReportUtils.getOriginalReportID(reportID, reportAction);

    if (!originalReportID) {
        return;
    }

    const originalReportAction = ReportActionsUtils.getReportAction(originalReportID, reportAction.reportActionID);

    if (isEmptyObject(originalReportAction)) {
        return;
    }

    // This will get cleaned up as part of https://github.com/Expensify/App/issues/16506 once the old emoji
    // format is no longer being used
    const emoji = EmojiUtils.findEmojiByCode(reactionObject.code);
    const existingReactionObject = existingReactions?.[emoji.name];

    // Only use skin tone if emoji supports it
    const skinTone = emoji.types === undefined ? -1 : paramSkinTone;

    if (existingReactionObject && EmojiUtils.hasAccountIDEmojiReacted(currentUserAccountID, existingReactionObject.users, skinTone)) {
        removeEmojiReaction(originalReportID, reportAction.reportActionID, emoji);
        return;
    }

    addEmojiReaction(originalReportID, reportAction.reportActionID, emoji, skinTone);
}

function openReportFromDeepLink(url: string, shouldNavigate = true) {
    const reportID = ReportUtils.getReportIDFromLink(url);
    const isAuthenticated = Session.hasAuthToken();

    if (reportID && !isAuthenticated) {
        // Call the OpenReport command to check in the server if it's a public room. If so, we'll open it as an anonymous user
        openReport(reportID, '', [], {}, '0', true);

        // Show the sign-in page if the app is offline
        if (networkStatus === CONST.NETWORK.NETWORK_STATUS.OFFLINE) {
            Onyx.set(ONYXKEYS.IS_CHECKING_PUBLIC_ROOM, false);
        }
    } else {
        // If we're not opening a public room (no reportID) or the user is authenticated, we unblock the UI (hide splash screen)
        Onyx.set(ONYXKEYS.IS_CHECKING_PUBLIC_ROOM, false);
    }

    const route = ReportUtils.getRouteFromLink(url);

    // If we are not authenticated and are navigating to a public screen, we don't want to navigate again to the screen after sign-in/sign-up
    if (!isAuthenticated && isPublicScreenRoute(route)) {
        return;
    }

    // Navigate to the report after sign-in/sign-up.
    InteractionManager.runAfterInteractions(() => {
        Session.waitForUserSignIn().then(() => {
            Navigation.waitForProtectedRoutes().then(() => {
                if (route && Session.isAnonymousUser() && !Session.canAnonymousUserAccessRoute(route)) {
                    Session.signOutAndRedirectToSignIn(true);
                    return;
                }

                // We don't want to navigate to the exitTo route when creating a new workspace from a deep link,
                // because we already handle creating the optimistic policy and navigating to it in App.setUpPoliciesAndNavigate,
                // which is already called when AuthScreens mounts.
                if (new URL(url).searchParams.get('exitTo') === ROUTES.WORKSPACE_NEW) {
                    return;
                }

                if (shouldSkipDeepLinkNavigation(route)) {
                    return;
                }

                if (!shouldNavigate) {
                    return;
                }

                Navigation.navigate(route as Route, CONST.NAVIGATION.ACTION_TYPE.PUSH);
            });
        });
    });
}

function getCurrentUserAccountID(): number {
    return currentUserAccountID;
}

function navigateToMostRecentReport(currentReport: OnyxEntry<Report>) {
    const reportID = currentReport?.reportID;
    const sortedReportsByLastRead = ReportUtils.sortReportsByLastRead(Object.values(allReports ?? {}) as Report[], reportMetadata);

    // We want to filter out the current report, hidden reports and empty chats
    const filteredReportsByLastRead = sortedReportsByLastRead.filter(
        (sortedReport) =>
            sortedReport?.reportID !== reportID &&
            sortedReport?.notificationPreference !== CONST.REPORT.NOTIFICATION_PREFERENCE.HIDDEN &&
            ReportUtils.shouldReportBeInOptionList({
                report: sortedReport,
                currentReportId: '',
                isInFocusMode: false,
                betas: [],
                policies: {},
                excludeEmptyChats: true,
                doesReportHaveViolations: false,
                includeSelfDM: true,
            }),
    );
    const lastAccessedReportID = filteredReportsByLastRead.at(-1)?.reportID;
    const isChatThread = ReportUtils.isChatThread(currentReport);
    if (lastAccessedReportID) {
        const lastAccessedReportRoute = ROUTES.REPORT_WITH_ID.getRoute(lastAccessedReportID ?? '-1');
        Navigation.goBack(lastAccessedReportRoute);
    } else {
        const participantAccountIDs = PersonalDetailsUtils.getAccountIDsByLogins([CONST.EMAIL.CONCIERGE]);
        const chat = ReportUtils.getChatByParticipants([...participantAccountIDs, currentUserAccountID]);
        if (chat?.reportID) {
            // If it is not a chat thread we should call Navigation.goBack to pop the current route first before navigating to Concierge.
            if (!isChatThread) {
                Navigation.goBack();
            }
            Navigation.navigate(ROUTES.REPORT_WITH_ID.getRoute(chat?.reportID), CONST.NAVIGATION.TYPE.UP);
        }
    }
}

function joinRoom(report: OnyxEntry<Report>) {
    if (!report) {
        return;
    }
    updateNotificationPreference(report.reportID, report.notificationPreference, CONST.REPORT.NOTIFICATION_PREFERENCE.ALWAYS, false, report.parentReportID, report.parentReportActionID);
}

function leaveGroupChat(reportID: string) {
    const report = ReportUtils.getReport(reportID);
    if (!report) {
        Log.warn('Attempting to leave Group Chat that does not existing locally');
        return;
    }

    const optimisticData: OnyxUpdate[] = [
        {
            onyxMethod: Onyx.METHOD.SET,
            key: `${ONYXKEYS.COLLECTION.REPORT}${reportID}`,
            value: null,
        },
    ];
    // Clean up any quick actions for the report we're leaving from
    if (quickAction?.chatReportID?.toString() === reportID) {
        optimisticData.push({
            onyxMethod: Onyx.METHOD.SET,
            key: ONYXKEYS.NVP_QUICK_ACTION_GLOBAL_CREATE,
            value: null,
        });
    }

    navigateToMostRecentReport(report);
    API.write(WRITE_COMMANDS.LEAVE_GROUP_CHAT, {reportID}, {optimisticData});
}

/** Leave a report by setting the state to submitted and closed */
function leaveRoom(reportID: string, isWorkspaceMemberLeavingWorkspaceRoom = false) {
    const report = currentReportData?.[reportID];

    if (!report) {
        return;
    }
    const isChatThread = ReportUtils.isChatThread(report);

    // Pusher's leavingStatus should be sent earlier.
    // Place the broadcast before calling the LeaveRoom API to prevent a race condition
    // between Onyx report being null and Pusher's leavingStatus becoming true.
    broadcastUserIsLeavingRoom(reportID);

    // If a workspace member is leaving a workspace room, they don't actually lose the room from Onyx.
    // Instead, their notification preference just gets set to "hidden".
    // Same applies for chat threads too
    const optimisticData: OnyxUpdate[] = [
        {
            onyxMethod: Onyx.METHOD.MERGE,
            key: `${ONYXKEYS.COLLECTION.REPORT}${reportID}`,
            value:
                isWorkspaceMemberLeavingWorkspaceRoom || isChatThread
                    ? {
                          notificationPreference: CONST.REPORT.NOTIFICATION_PREFERENCE.HIDDEN,
                      }
                    : {
                          reportID: null,
                          stateNum: CONST.REPORT.STATE_NUM.APPROVED,
                          statusNum: CONST.REPORT.STATUS_NUM.CLOSED,
                          notificationPreference: CONST.REPORT.NOTIFICATION_PREFERENCE.HIDDEN,
                      },
        },
    ];

    const successData: OnyxUpdate[] = [
        {
            onyxMethod: Onyx.METHOD.MERGE,
            key: `${ONYXKEYS.COLLECTION.REPORT}${reportID}`,
            value:
                isWorkspaceMemberLeavingWorkspaceRoom || isChatThread
                    ? {notificationPreference: CONST.REPORT.NOTIFICATION_PREFERENCE.HIDDEN}
                    : Object.keys(report).reduce<Record<string, null>>((acc, key) => {
                          acc[key] = null;
                          return acc;
                      }, {}),
        },
    ];

    const failureData: OnyxUpdate[] = [
        {
            onyxMethod: Onyx.METHOD.MERGE,
            key: `${ONYXKEYS.COLLECTION.REPORT}${reportID}`,
            value: report,
        },
    ];

    if (report.parentReportID && report.parentReportActionID) {
        optimisticData.push({
            onyxMethod: Onyx.METHOD.MERGE,
            key: `${ONYXKEYS.COLLECTION.REPORT_ACTIONS}${report.parentReportID}`,
            value: {[report.parentReportActionID]: {childReportNotificationPreference: CONST.REPORT.NOTIFICATION_PREFERENCE.HIDDEN}},
        });
        successData.push({
            onyxMethod: Onyx.METHOD.MERGE,
            key: `${ONYXKEYS.COLLECTION.REPORT_ACTIONS}${report.parentReportID}`,
            value: {[report.parentReportActionID]: {childReportNotificationPreference: CONST.REPORT.NOTIFICATION_PREFERENCE.HIDDEN}},
        });
        failureData.push({
            onyxMethod: Onyx.METHOD.MERGE,
            key: `${ONYXKEYS.COLLECTION.REPORT_ACTIONS}${report.parentReportID}`,
            value: {[report.parentReportActionID]: {childReportNotificationPreference: report.notificationPreference}},
        });
    }

    const parameters: LeaveRoomParams = {
        reportID,
    };

    API.write(WRITE_COMMANDS.LEAVE_ROOM, parameters, {optimisticData, successData, failureData});
    navigateToMostRecentReport(report);
}

/** Invites people to a room */
function inviteToRoom(reportID: string, inviteeEmailsToAccountIDs: InvitedEmailsToAccountIDs) {
    const report = currentReportData?.[reportID];
    if (!report) {
        return;
    }

    const inviteeEmails = Object.keys(inviteeEmailsToAccountIDs);
    const inviteeAccountIDs = Object.values(inviteeEmailsToAccountIDs);

    const participantsAfterInvitation = inviteeAccountIDs.reduce(
        (reportParticipants: Participants, accountID: number) => {
            const participant: ReportParticipant = {
                hidden: false,
                role: CONST.REPORT.ROLE.MEMBER,
            };
            // eslint-disable-next-line no-param-reassign
            reportParticipants[accountID] = participant;
            return reportParticipants;
        },
        {...report.participants},
    );

    const logins = inviteeEmails.map((memberLogin) => PhoneNumber.addSMSDomainIfPhoneNumber(memberLogin));
    const {newAccountIDs, newLogins} = PersonalDetailsUtils.getNewAccountIDsAndLogins(logins, inviteeAccountIDs);
    const newPersonalDetailsOnyxData = PersonalDetailsUtils.getPersonalDetailsOnyxDataForOptimisticUsers(newLogins, newAccountIDs);
    const pendingChatMembers = ReportUtils.getPendingChatMembers(inviteeAccountIDs, report?.pendingChatMembers ?? [], CONST.RED_BRICK_ROAD_PENDING_ACTION.ADD);

    const optimisticData: OnyxUpdate[] = [
        {
            onyxMethod: Onyx.METHOD.MERGE,
            key: `${ONYXKEYS.COLLECTION.REPORT}${reportID}`,
            value: {
                participants: participantsAfterInvitation,
                pendingChatMembers,
            },
        },
        ...newPersonalDetailsOnyxData.optimisticData,
    ];

    const successPendingChatMembers = report?.pendingChatMembers
        ? report?.pendingChatMembers?.filter(
              (pendingMember) => !(inviteeAccountIDs.includes(Number(pendingMember.accountID)) && pendingMember.pendingAction === CONST.RED_BRICK_ROAD_PENDING_ACTION.DELETE),
          )
        : null;
    const successData: OnyxUpdate[] = [
        {
            onyxMethod: Onyx.METHOD.MERGE,
            key: `${ONYXKEYS.COLLECTION.REPORT}${reportID}`,
            value: {
                pendingChatMembers: successPendingChatMembers,
            },
        },
        ...newPersonalDetailsOnyxData.finallyData,
    ];
    const failureData: OnyxUpdate[] = [
        {
            onyxMethod: Onyx.METHOD.MERGE,
            key: `${ONYXKEYS.COLLECTION.REPORT}${reportID}`,
            value: {
                pendingChatMembers:
                    pendingChatMembers.map((pendingChatMember) => {
                        if (!inviteeAccountIDs.includes(Number(pendingChatMember.accountID))) {
                            return pendingChatMember;
                        }
                        return {
                            ...pendingChatMember,
                            errors: ErrorUtils.getMicroSecondOnyxErrorWithTranslationKey('roomMembersPage.error.genericAdd'),
                        };
                    }) ?? null,
            },
        },
    ];

    if (ReportUtils.isGroupChat(report)) {
        const parameters: InviteToGroupChatParams = {
            reportID,
            inviteeEmails,
            accountIDList: newAccountIDs.join(),
        };

        API.write(WRITE_COMMANDS.INVITE_TO_GROUP_CHAT, parameters, {optimisticData, successData, failureData});
        return;
    }

    const parameters: InviteToRoomParams = {
        reportID,
        inviteeEmails,
    };

    // eslint-disable-next-line rulesdir/no-multiple-api-calls
    API.write(WRITE_COMMANDS.INVITE_TO_ROOM, parameters, {optimisticData, successData, failureData});
}

function clearAddRoomMemberError(reportID: string, invitedAccountID: string) {
    const report = currentReportData?.[reportID];
    Onyx.merge(`${ONYXKEYS.COLLECTION.REPORT}${reportID}`, {
        pendingChatMembers: report?.pendingChatMembers?.filter((pendingChatMember) => pendingChatMember.accountID !== invitedAccountID),
        participants: {
            [invitedAccountID]: null,
        },
    });
    Onyx.merge(ONYXKEYS.PERSONAL_DETAILS_LIST, {
        [invitedAccountID]: null,
    });
}

function updateGroupChatMemberRoles(reportID: string, accountIDList: number[], role: ValueOf<typeof CONST.REPORT.ROLE>) {
    const memberRoles: Record<number, string> = {};
    const optimisticParticipants: Participants = {};
    const successParticipants: Participants = {};

    accountIDList.forEach((accountID) => {
        memberRoles[accountID] = role;
        optimisticParticipants[accountID] = {
            role,
            pendingFields: {
                role: CONST.RED_BRICK_ROAD_PENDING_ACTION.UPDATE,
            },
            pendingAction: CONST.RED_BRICK_ROAD_PENDING_ACTION.UPDATE,
        };
        successParticipants[accountID] = {
            pendingFields: {
                role: null,
            },
            pendingAction: null,
        };
    });

    const optimisticData: OnyxUpdate[] = [
        {
            onyxMethod: Onyx.METHOD.MERGE,
            key: `${ONYXKEYS.COLLECTION.REPORT}${reportID}`,
            value: {participants: optimisticParticipants},
        },
    ];

    const successData: OnyxUpdate[] = [
        {
            onyxMethod: Onyx.METHOD.MERGE,
            key: `${ONYXKEYS.COLLECTION.REPORT}${reportID}`,
            value: {participants: successParticipants},
        },
    ];
    const parameters: UpdateGroupChatMemberRolesParams = {reportID, memberRoles: JSON.stringify(memberRoles)};
    API.write(WRITE_COMMANDS.UPDATE_GROUP_CHAT_MEMBER_ROLES, parameters, {optimisticData, successData});
}

/** Invites people to a group chat */
function inviteToGroupChat(reportID: string, inviteeEmailsToAccountIDs: InvitedEmailsToAccountIDs) {
    inviteToRoom(reportID, inviteeEmailsToAccountIDs);
}

/** Removes people from a room
 *  Please see https://github.com/Expensify/App/blob/main/README.md#Security for more details
 */
function removeFromRoom(reportID: string, targetAccountIDs: number[]) {
    const report = currentReportData?.[reportID];
    if (!report) {
        return;
    }

    const removeParticipantsData: Record<number, null> = {};
    targetAccountIDs.forEach((accountID) => {
        removeParticipantsData[accountID] = null;
    });
    const pendingChatMembers = ReportUtils.getPendingChatMembers(targetAccountIDs, report?.pendingChatMembers ?? [], CONST.RED_BRICK_ROAD_PENDING_ACTION.DELETE);

    const optimisticData: OnyxUpdate[] = [
        {
            onyxMethod: Onyx.METHOD.MERGE,
            key: `${ONYXKEYS.COLLECTION.REPORT}${reportID}`,
            value: {
                pendingChatMembers,
            },
        },
    ];

    const failureData: OnyxUpdate[] = [
        {
            onyxMethod: Onyx.METHOD.MERGE,
            key: `${ONYXKEYS.COLLECTION.REPORT}${reportID}`,
            value: {
                pendingChatMembers: report?.pendingChatMembers ?? null,
            },
        },
    ];

    // We need to add success data here since in high latency situations,
    // the OpenRoomMembersPage call has the chance of overwriting the optimistic data we set above.
    const successData: OnyxUpdate[] = [
        {
            onyxMethod: Onyx.METHOD.MERGE,
            key: `${ONYXKEYS.COLLECTION.REPORT}${reportID}`,
            value: {
                participants: removeParticipantsData,
                pendingChatMembers: report?.pendingChatMembers ?? null,
            },
        },
    ];

    if (ReportUtils.isGroupChat(report)) {
        const parameters: RemoveFromGroupChatParams = {
            reportID,
            accountIDList: targetAccountIDs.join(),
        };
        API.write(WRITE_COMMANDS.REMOVE_FROM_GROUP_CHAT, parameters, {optimisticData, failureData, successData});
        return;
    }

    const parameters: RemoveFromRoomParams = {
        reportID,
        targetAccountIDs,
    };

    // eslint-disable-next-line rulesdir/no-multiple-api-calls
    API.write(WRITE_COMMANDS.REMOVE_FROM_ROOM, parameters, {optimisticData, failureData, successData});
}

function removeFromGroupChat(reportID: string, accountIDList: number[]) {
    removeFromRoom(reportID, accountIDList);
}

function setLastOpenedPublicRoom(reportID: string) {
    Onyx.set(ONYXKEYS.LAST_OPENED_PUBLIC_ROOM_ID, reportID);
}

/** Navigates to the last opened public room */
function openLastOpenedPublicRoom(lastOpenedPublicRoomID: string) {
    Navigation.isNavigationReady().then(() => {
        setLastOpenedPublicRoom('');
        Navigation.navigate(ROUTES.REPORT_WITH_ID.getRoute(lastOpenedPublicRoomID));
    });
}

/** Flag a comment as offensive */
function flagComment(reportID: string, reportAction: OnyxEntry<ReportAction>, severity: string) {
    const originalReportID = ReportUtils.getOriginalReportID(reportID, reportAction);
    const message = reportAction?.message?.[0];

    if (!message) {
        return;
    }

    let updatedDecision: Decision;
    if (severity === CONST.MODERATION.FLAG_SEVERITY_SPAM || severity === CONST.MODERATION.FLAG_SEVERITY_INCONSIDERATE) {
        if (!message?.moderationDecision) {
            updatedDecision = {
                decision: CONST.MODERATION.MODERATOR_DECISION_PENDING,
            };
        } else {
            updatedDecision = message.moderationDecision;
        }
    } else if (severity === CONST.MODERATION.FLAG_SEVERITY_ASSAULT || severity === CONST.MODERATION.FLAG_SEVERITY_HARASSMENT) {
        updatedDecision = {
            decision: CONST.MODERATION.MODERATOR_DECISION_PENDING_REMOVE,
        };
    } else {
        updatedDecision = {
            decision: CONST.MODERATION.MODERATOR_DECISION_PENDING_HIDE,
        };
    }

    const reportActionID = reportAction.reportActionID;

    const updatedMessage: Message = {
        ...message,
        moderationDecision: updatedDecision,
    };

    const optimisticData: OnyxUpdate[] = [
        {
            onyxMethod: Onyx.METHOD.MERGE,
            key: `${ONYXKEYS.COLLECTION.REPORT_ACTIONS}${originalReportID}`,
            value: {
                [reportActionID]: {
                    pendingAction: CONST.RED_BRICK_ROAD_PENDING_ACTION.UPDATE,
                    message: [updatedMessage],
                },
            },
        },
    ];

    const failureData: OnyxUpdate[] = [
        {
            onyxMethod: Onyx.METHOD.MERGE,
            key: `${ONYXKEYS.COLLECTION.REPORT_ACTIONS}${originalReportID}`,
            value: {
                [reportActionID]: {
                    ...reportAction,
                    pendingAction: null,
                },
            },
        },
    ];

    const successData: OnyxUpdate[] = [
        {
            onyxMethod: Onyx.METHOD.MERGE,
            key: `${ONYXKEYS.COLLECTION.REPORT_ACTIONS}${originalReportID}`,
            value: {
                [reportActionID]: {
                    pendingAction: null,
                },
            },
        },
    ];

    const parameters: FlagCommentParams = {
        severity,
        reportActionID,
        // This check is to prevent flooding Concierge with test flags
        // If you need to test moderation responses from Concierge on dev, set this to false!
        isDevRequest: Environment.isDevelopment(),
    };

    API.write(WRITE_COMMANDS.FLAG_COMMENT, parameters, {optimisticData, successData, failureData});
}

/** Updates a given user's private notes on a report */
const updatePrivateNotes = (reportID: string, accountID: number, note: string) => {
    const optimisticData: OnyxUpdate[] = [
        {
            onyxMethod: Onyx.METHOD.MERGE,
            key: `${ONYXKEYS.COLLECTION.REPORT}${reportID}`,
            value: {
                privateNotes: {
                    [accountID]: {
                        pendingAction: CONST.RED_BRICK_ROAD_PENDING_ACTION.UPDATE,
                        errors: null,
                        note,
                    },
                },
            },
        },
    ];

    const successData: OnyxUpdate[] = [
        {
            onyxMethod: Onyx.METHOD.MERGE,
            key: `${ONYXKEYS.COLLECTION.REPORT}${reportID}`,
            value: {
                privateNotes: {
                    [accountID]: {
                        pendingAction: null,
                        errors: null,
                    },
                },
            },
        },
    ];

    const failureData: OnyxUpdate[] = [
        {
            onyxMethod: Onyx.METHOD.MERGE,
            key: `${ONYXKEYS.COLLECTION.REPORT}${reportID}`,
            value: {
                privateNotes: {
                    [accountID]: {
                        errors: ErrorUtils.getMicroSecondOnyxErrorWithTranslationKey('privateNotes.error.genericFailureMessage'),
                    },
                },
            },
        },
    ];

    const parameters: UpdateReportPrivateNoteParams = {reportID, privateNotes: note};

    API.write(WRITE_COMMANDS.UPDATE_REPORT_PRIVATE_NOTE, parameters, {optimisticData, successData, failureData});
};

/** Fetches all the private notes for a given report */
function getReportPrivateNote(reportID: string | undefined) {
    if (Session.isAnonymousUser()) {
        return;
    }

    if (!reportID) {
        return;
    }

    const optimisticData: OnyxUpdate[] = [
        {
            onyxMethod: Onyx.METHOD.MERGE,
            key: `${ONYXKEYS.COLLECTION.REPORT}${reportID}`,
            value: {
                isLoadingPrivateNotes: true,
            },
        },
    ];

    const successData: OnyxUpdate[] = [
        {
            onyxMethod: Onyx.METHOD.MERGE,
            key: `${ONYXKEYS.COLLECTION.REPORT}${reportID}`,
            value: {
                isLoadingPrivateNotes: false,
            },
        },
    ];

    const failureData: OnyxUpdate[] = [
        {
            onyxMethod: Onyx.METHOD.MERGE,
            key: `${ONYXKEYS.COLLECTION.REPORT}${reportID}`,
            value: {
                isLoadingPrivateNotes: false,
            },
        },
    ];

    const parameters: GetReportPrivateNoteParams = {reportID};

    API.read(READ_COMMANDS.GET_REPORT_PRIVATE_NOTE, parameters, {optimisticData, successData, failureData});
}

function completeOnboarding(
    engagementChoice: OnboardingPurposeType,
    data: ValueOf<typeof CONST.ONBOARDING_MESSAGES>,
    {
        firstName,
        lastName,
    }: {
        firstName: string;
        lastName: string;
    },
    adminsChatReportID?: string,
) {
    const isAccountIDOdd = AccountUtils.isAccountIDOddNumber(currentUserAccountID ?? 0);
    const targetEmail = isAccountIDOdd ? CONST.EMAIL.NOTIFICATIONS : CONST.EMAIL.CONCIERGE;

    const actorAccountID = PersonalDetailsUtils.getAccountIDsByLogins([targetEmail])[0];
    const targetChatReport = ReportUtils.getChatByParticipants([actorAccountID, currentUserAccountID]);
    const {reportID: targetChatReportID = '', policyID: targetChatPolicyID = ''} = targetChatReport ?? {};

    // Introductory message
    const introductionComment = ReportUtils.buildOptimisticAddCommentReportAction(CONST.ONBOARDING_INTRODUCTION, undefined, actorAccountID);
    const introductionCommentAction: OptimisticAddCommentReportAction = introductionComment.reportAction;
    const introductionMessage: AddCommentOrAttachementParams = {
        reportID: targetChatReportID,
        reportActionID: introductionCommentAction.reportActionID,
        reportComment: introductionComment.commentText,
    };

    // Text message
    const textComment = ReportUtils.buildOptimisticAddCommentReportAction(data.message, undefined, actorAccountID, 1);
    const textCommentAction: OptimisticAddCommentReportAction = textComment.reportAction;
    const textMessage: AddCommentOrAttachementParams = {
        reportID: targetChatReportID,
        reportActionID: textCommentAction.reportActionID,
        reportComment: textComment.commentText,
    };

    let videoCommentAction: OptimisticAddCommentReportAction | null = null;
    let videoMessage: AddCommentOrAttachementParams | null = null;
    if (data.video) {
        const videoComment = ReportUtils.buildOptimisticAddCommentReportAction(CONST.ATTACHMENT_MESSAGE_TEXT, undefined, actorAccountID, 2);
        videoCommentAction = videoComment.reportAction;
        videoMessage = {
            reportID: targetChatReportID,
            reportActionID: videoCommentAction.reportActionID,
            reportComment: videoComment.commentText,
        };
    }

    const tasksData = data.tasks.map((task, index) => {
        const taskDescription =
            typeof task.description === 'function'
                ? task.description({
                      adminsRoomLink: `${CONFIG.EXPENSIFY.NEW_EXPENSIFY_URL}${ROUTES.REPORT_WITH_ID.getRoute(adminsChatReportID ?? '-1')}`,
                  })
                : task.description;
        const currentTask = ReportUtils.buildOptimisticTaskReport(
            actorAccountID,
            undefined,
            targetChatReportID,
            task.title,
            taskDescription,
            targetChatPolicyID,
            CONST.REPORT.NOTIFICATION_PREFERENCE.HIDDEN,
        );
        const taskCreatedAction = ReportUtils.buildOptimisticCreatedReportAction(targetEmail);
        const taskReportAction = ReportUtils.buildOptimisticTaskCommentReportAction(
            currentTask.reportID,
            task.title,
            0,
            `task for ${task.title}`,
            targetChatReportID,
            actorAccountID,
            index + 3,
        );
        currentTask.parentReportActionID = taskReportAction.reportAction.reportActionID;

        const completedTaskReportAction = task.autoCompleted
            ? ReportUtils.buildOptimisticTaskReportAction(currentTask.reportID, CONST.REPORT.ACTIONS.TYPE.TASK_COMPLETED, 'marked as complete', actorAccountID, 2)
            : null;

        return {
            task,
            currentTask,
            taskCreatedAction,
            taskReportAction,
            taskDescription: currentTask.description,
            completedTaskReportAction,
        };
    });

    const tasksForParameters = tasksData.map<TaskForParameters>(({task, currentTask, taskCreatedAction, taskReportAction, taskDescription, completedTaskReportAction}) => ({
        type: 'task',
        task: task.type,
        taskReportID: currentTask.reportID,
        parentReportID: currentTask.parentReportID ?? '-1',
        parentReportActionID: taskReportAction.reportAction.reportActionID,
        assigneeChatReportID: '',
        createdTaskReportActionID: taskCreatedAction.reportActionID,
        completedTaskReportActionID: completedTaskReportAction?.reportActionID ?? undefined,
        title: currentTask.reportName ?? '',
        description: taskDescription ?? '',
    }));

    const tasksForOptimisticData = tasksData.reduce<OnyxUpdate[]>((acc, {currentTask, taskCreatedAction, taskReportAction, taskDescription, completedTaskReportAction}) => {
        acc.push(
            {
                onyxMethod: Onyx.METHOD.MERGE,
                key: `${ONYXKEYS.COLLECTION.REPORT_ACTIONS}${targetChatReportID}`,
                value: {
                    [taskReportAction.reportAction.reportActionID]: taskReportAction.reportAction as ReportAction,
                },
            },
            {
                onyxMethod: Onyx.METHOD.SET,
                key: `${ONYXKEYS.COLLECTION.REPORT}${currentTask.reportID}`,
                value: {
                    ...currentTask,
                    description: taskDescription,
                    pendingFields: {
                        createChat: CONST.RED_BRICK_ROAD_PENDING_ACTION.ADD,
                        reportName: CONST.RED_BRICK_ROAD_PENDING_ACTION.ADD,
                        description: CONST.RED_BRICK_ROAD_PENDING_ACTION.ADD,
                        managerID: CONST.RED_BRICK_ROAD_PENDING_ACTION.ADD,
                    },
                    isOptimisticReport: true,
                },
            },
            {
                onyxMethod: Onyx.METHOD.MERGE,
                key: `${ONYXKEYS.COLLECTION.REPORT_ACTIONS}${currentTask.reportID}`,
                value: {
                    [taskCreatedAction.reportActionID]: taskCreatedAction as ReportAction,
                },
            },
        );

        if (completedTaskReportAction) {
            acc.push({
                onyxMethod: Onyx.METHOD.MERGE,
                key: `${ONYXKEYS.COLLECTION.REPORT_ACTIONS}${currentTask.reportID}`,
                value: {
                    [completedTaskReportAction.reportActionID]: completedTaskReportAction as ReportAction,
                },
            });

            acc.push({
                onyxMethod: Onyx.METHOD.MERGE,
                key: `${ONYXKEYS.COLLECTION.REPORT}${currentTask.reportID}`,
                value: {
                    stateNum: CONST.REPORT.STATE_NUM.APPROVED,
                    statusNum: CONST.REPORT.STATUS_NUM.APPROVED,
                },
            });
        }

        return acc;
    }, []);

    const tasksForFailureData = tasksData.reduce<OnyxUpdate[]>((acc, {currentTask, taskReportAction}) => {
        acc.push(
            {
                onyxMethod: Onyx.METHOD.MERGE,
                key: `${ONYXKEYS.COLLECTION.REPORT_ACTIONS}${targetChatReportID}`,
                value: {
                    [taskReportAction.reportAction.reportActionID]: {
                        errors: ErrorUtils.getMicroSecondOnyxErrorWithTranslationKey('report.genericAddCommentFailureMessage'),
                    } as ReportAction,
                },
            },
            {
                onyxMethod: Onyx.METHOD.MERGE,
                key: `${ONYXKEYS.COLLECTION.REPORT}${currentTask.reportID}`,
                value: null,
            },
            {
                onyxMethod: Onyx.METHOD.MERGE,
                key: `${ONYXKEYS.COLLECTION.REPORT_ACTIONS}${currentTask.reportID}`,
                value: null,
            },
        );

        return acc;
    }, []);

    const tasksForSuccessData = tasksData.reduce<OnyxUpdate[]>((acc, {currentTask, taskCreatedAction, taskReportAction, completedTaskReportAction}) => {
        acc.push(
            {
                onyxMethod: Onyx.METHOD.MERGE,
                key: `${ONYXKEYS.COLLECTION.REPORT_ACTIONS}${targetChatReportID}`,
                value: {
                    [taskReportAction.reportAction.reportActionID]: {pendingAction: null},
                },
            },
            {
                onyxMethod: Onyx.METHOD.MERGE,
                key: `${ONYXKEYS.COLLECTION.REPORT}${currentTask.reportID}`,
                value: {
                    pendingFields: {
                        createChat: null,
                        reportName: null,
                        description: null,
                        managerID: null,
                    },
                    isOptimisticReport: false,
                },
            },
            {
                onyxMethod: Onyx.METHOD.MERGE,
                key: `${ONYXKEYS.COLLECTION.REPORT_ACTIONS}${currentTask.reportID}`,
                value: {
                    [taskCreatedAction.reportActionID]: {pendingAction: null},
                },
            },
        );

        if (completedTaskReportAction) {
            acc.push({
                onyxMethod: Onyx.METHOD.MERGE,
                key: `${ONYXKEYS.COLLECTION.REPORT_ACTIONS}${currentTask.reportID}`,
                value: {
                    [completedTaskReportAction.reportActionID]: {pendingAction: null},
                },
            });
        }

        return acc;
    }, []);

    const optimisticData: OnyxUpdate[] = [
        ...tasksForOptimisticData,
        {
            onyxMethod: Onyx.METHOD.MERGE,
            key: `${ONYXKEYS.COLLECTION.REPORT}${targetChatReportID}`,
            value: {
                lastMentionedTime: DateUtils.getDBTime(),
            },
        },
        {
            onyxMethod: Onyx.METHOD.MERGE,
            key: `${ONYXKEYS.COLLECTION.REPORT_ACTIONS}${targetChatReportID}`,
            value: {
                [introductionCommentAction.reportActionID]: introductionCommentAction as ReportAction,
                [textCommentAction.reportActionID]: textCommentAction as ReportAction,
            },
        },
        {
            onyxMethod: Onyx.METHOD.MERGE,
            key: ONYXKEYS.NVP_INTRO_SELECTED,
            value: {choice: engagementChoice},
        },
    ];
    const successData: OnyxUpdate[] = [
        ...tasksForSuccessData,
        {
            onyxMethod: Onyx.METHOD.MERGE,
            key: `${ONYXKEYS.COLLECTION.REPORT_ACTIONS}${targetChatReportID}`,
            value: {
                [introductionCommentAction.reportActionID]: {pendingAction: null},
                [textCommentAction.reportActionID]: {pendingAction: null},
            },
        },
    ];
    let failureReport: Partial<Report> = {
        lastMessageTranslationKey: '',
        lastMessageText: '',
        lastVisibleActionCreated: '',
    };
    const {lastMessageText = '', lastMessageTranslationKey = ''} = ReportActionsUtils.getLastVisibleMessage(targetChatReportID);
    if (lastMessageText || lastMessageTranslationKey) {
        const lastVisibleAction = ReportActionsUtils.getLastVisibleAction(targetChatReportID);
        const lastVisibleActionCreated = lastVisibleAction?.created;
        const lastActorAccountID = lastVisibleAction?.actorAccountID;
        failureReport = {
            lastMessageTranslationKey,
            lastMessageText,
            lastVisibleActionCreated,
            lastActorAccountID,
        };
    }

    const failureData: OnyxUpdate[] = [
        ...tasksForFailureData,
        {
            onyxMethod: Onyx.METHOD.MERGE,
            key: `${ONYXKEYS.COLLECTION.REPORT}${targetChatReportID}`,
            value: failureReport,
        },
        {
            onyxMethod: Onyx.METHOD.MERGE,
            key: `${ONYXKEYS.COLLECTION.REPORT_ACTIONS}${targetChatReportID}`,
            value: {
                [introductionCommentAction.reportActionID]: {
                    errors: ErrorUtils.getMicroSecondOnyxErrorWithTranslationKey('report.genericAddCommentFailureMessage'),
                } as ReportAction,
                [textCommentAction.reportActionID]: {
                    errors: ErrorUtils.getMicroSecondOnyxErrorWithTranslationKey('report.genericAddCommentFailureMessage'),
                } as ReportAction,
            },
        },
        {
            onyxMethod: Onyx.METHOD.MERGE,
            key: ONYXKEYS.NVP_INTRO_SELECTED,
            value: {choice: null},
        },
    ];

    const guidedSetupData: GuidedSetupData = [
        {type: 'message', ...introductionMessage},
        {type: 'message', ...textMessage},
    ];

    if (data.video && videoCommentAction && videoMessage) {
        optimisticData.push({
            onyxMethod: Onyx.METHOD.MERGE,
            key: `${ONYXKEYS.COLLECTION.REPORT_ACTIONS}${targetChatReportID}`,
            value: {
                [videoCommentAction.reportActionID]: videoCommentAction as ReportAction,
            },
        });

        successData.push({
            onyxMethod: Onyx.METHOD.MERGE,
            key: `${ONYXKEYS.COLLECTION.REPORT_ACTIONS}${targetChatReportID}`,
            value: {
                [videoCommentAction.reportActionID]: {pendingAction: null},
            },
        });

        failureData.push({
            onyxMethod: Onyx.METHOD.MERGE,
            key: `${ONYXKEYS.COLLECTION.REPORT_ACTIONS}${targetChatReportID}`,
            value: {
                [videoCommentAction.reportActionID]: {
                    errors: ErrorUtils.getMicroSecondOnyxErrorWithTranslationKey('report.genericAddCommentFailureMessage'),
                } as ReportAction,
            },
        });

        guidedSetupData.push({type: 'video', ...data.video, ...videoMessage});
    }

    guidedSetupData.push(...tasksForParameters);

    const parameters: CompleteGuidedSetupParams = {
        engagementChoice,
        firstName,
        lastName,
        actorAccountID,
        guidedSetupData: JSON.stringify(guidedSetupData),
    };

    API.write(WRITE_COMMANDS.COMPLETE_GUIDED_SETUP, parameters, {optimisticData, successData, failureData});
}

/** Loads necessary data for rendering the RoomMembersPage */
function openRoomMembersPage(reportID: string) {
    const parameters: OpenRoomMembersPageParams = {reportID};

    API.read(READ_COMMANDS.OPEN_ROOM_MEMBERS_PAGE, parameters);
}

/**
 * Checks if there are any errors in the private notes for a given report
 *
 * @returns Returns true if there are errors in any of the private notes on the report
 */
function hasErrorInPrivateNotes(report: OnyxEntry<Report>): boolean {
    const privateNotes = report?.privateNotes ?? {};
    return Object.values(privateNotes).some((privateNote) => !isEmpty(privateNote.errors));
}

/** Clears all errors associated with a given private note */
function clearPrivateNotesError(reportID: string, accountID: number) {
    Onyx.merge(`${ONYXKEYS.COLLECTION.REPORT}${reportID}`, {privateNotes: {[accountID]: {errors: null}}});
}

function getDraftPrivateNote(reportID: string): string {
    return draftNoteMap?.[reportID] ?? '';
}

/**
 * Saves the private notes left by the user as they are typing. By saving this data the user can switch between chats, close
 * tab, refresh etc without worrying about loosing what they typed out.
 */
function savePrivateNotesDraft(reportID: string, note: string) {
    Onyx.merge(`${ONYXKEYS.COLLECTION.PRIVATE_NOTES_DRAFT}${reportID}`, note);
}

function searchForReports(searchInput: string, policyID?: string) {
    // We do not try to make this request while offline because it sets a loading indicator optimistically
    if (isNetworkOffline) {
        Onyx.set(ONYXKEYS.IS_SEARCHING_FOR_REPORTS, false);
        return;
    }

    const successData: OnyxUpdate[] = [
        {
            onyxMethod: Onyx.METHOD.MERGE,
            key: ONYXKEYS.IS_SEARCHING_FOR_REPORTS,
            value: false,
        },
    ];

    const failureData: OnyxUpdate[] = [
        {
            onyxMethod: Onyx.METHOD.MERGE,
            key: ONYXKEYS.IS_SEARCHING_FOR_REPORTS,
            value: false,
        },
    ];

    const searchForRoomToMentionParams: SearchForRoomsToMentionParams = {query: searchInput, policyID: policyID ?? '-1'};
    const searchForReportsParams: SearchForReportsParams = {searchInput, canCancel: true};

    API.read(policyID ? READ_COMMANDS.SEARCH_FOR_ROOMS_TO_MENTION : READ_COMMANDS.SEARCH_FOR_REPORTS, policyID ? searchForRoomToMentionParams : searchForReportsParams, {
        successData,
        failureData,
    });
}

function searchInServer(searchInput: string, policyID?: string) {
    if (isNetworkOffline || !searchInput.trim().length) {
        Onyx.set(ONYXKEYS.IS_SEARCHING_FOR_REPORTS, false);
        return;
    }

    // Why not set this in optimistic data? It won't run until the API request happens and while the API request is debounced
    // we want to show the loading state right away. Otherwise, we will see a flashing UI where the client options are sorted and
    // tell the user there are no options, then we start searching, and tell them there are no options again.
    Onyx.set(ONYXKEYS.IS_SEARCHING_FOR_REPORTS, true);
    searchForReports(searchInput, policyID);
}

function updateLastVisitTime(reportID: string) {
    if (!ReportUtils.isValidReportIDFromPath(reportID)) {
        return;
    }
    Onyx.merge(`${ONYXKEYS.COLLECTION.REPORT_METADATA}${reportID}`, {lastVisitTime: DateUtils.getDBTime()});
}

function updateLoadingInitialReportAction(reportID: string) {
    if (!ReportUtils.isValidReportIDFromPath(reportID)) {
        return;
    }
    Onyx.merge(`${ONYXKEYS.COLLECTION.REPORT_METADATA}${reportID}`, {isLoadingInitialReportActions: false});
}

function clearNewRoomFormError() {
    Onyx.set(ONYXKEYS.FORMS.NEW_ROOM_FORM, {
        isLoading: false,
        errorFields: null,
        errors: null,
        [INPUT_IDS.ROOM_NAME]: '',
        [INPUT_IDS.REPORT_DESCRIPTION]: '',
        [INPUT_IDS.POLICY_ID]: '',
        [INPUT_IDS.WRITE_CAPABILITY]: '',
        [INPUT_IDS.VISIBILITY]: '',
    });
}

function resolveActionableMentionWhisper(reportId: string, reportAction: OnyxEntry<ReportAction>, resolution: ValueOf<typeof CONST.REPORT.ACTIONABLE_MENTION_WHISPER_RESOLUTION>) {
    const message = reportAction?.message?.[0];
    if (!message) {
        return;
    }

    const updatedMessage: Message = {
        ...message,
        resolution,
    };

    const optimisticData: OnyxUpdate[] = [
        {
            onyxMethod: Onyx.METHOD.MERGE,
            key: `${ONYXKEYS.COLLECTION.REPORT_ACTIONS}${reportId}`,
            value: {
                [reportAction.reportActionID]: {
                    message: [updatedMessage],
                    originalMessage: {
                        resolution,
                    },
                },
            },
        },
    ];

    const failureData: OnyxUpdate[] = [
        {
            onyxMethod: Onyx.METHOD.MERGE,
            key: `${ONYXKEYS.COLLECTION.REPORT_ACTIONS}${reportId}`,
            value: {
                [reportAction.reportActionID]: {
                    message: [message],
                    originalMessage: {
                        resolution: null,
                    },
                },
            },
        },
    ];

    const parameters: ResolveActionableMentionWhisperParams = {
        reportActionID: reportAction.reportActionID,
        resolution,
    };

    API.write(WRITE_COMMANDS.RESOLVE_ACTIONABLE_MENTION_WHISPER, parameters, {optimisticData, failureData});
}

function resolveActionableReportMentionWhisper(
    reportId: string,
    reportAction: OnyxEntry<ReportAction>,
    resolution: ValueOf<typeof CONST.REPORT.ACTIONABLE_REPORT_MENTION_WHISPER_RESOLUTION>,
) {
    if (!reportAction) {
        return;
    }

    const optimisticData: OnyxUpdate[] = [
        {
            onyxMethod: Onyx.METHOD.MERGE,
            key: `${ONYXKEYS.COLLECTION.REPORT_ACTIONS}${reportId}`,
            value: {
                [reportAction.reportActionID]: {
                    originalMessage: {
                        resolution,
                    },
                },
            },
        },
    ];

    const failureData: OnyxUpdate[] = [
        {
            onyxMethod: Onyx.METHOD.MERGE,
            key: `${ONYXKEYS.COLLECTION.REPORT_ACTIONS}${reportId}`,
            value: {
                [reportAction.reportActionID]: {
                    originalMessage: {
                        resolution: null,
                    },
                },
            },
        },
    ];

    const parameters: ResolveActionableReportMentionWhisperParams = {
        reportActionID: reportAction.reportActionID,
        resolution,
    };

    API.write(WRITE_COMMANDS.RESOLVE_ACTIONABLE_REPORT_MENTION_WHISPER, parameters, {optimisticData, failureData});
}

function dismissTrackExpenseActionableWhisper(reportID: string, reportAction: OnyxEntry<ReportAction>): void {
    const message = reportAction?.message?.[0];
    if (!message) {
        return;
    }

    const updatedMessage: Message = {
        ...message,
        resolution: CONST.REPORT.ACTIONABLE_TRACK_EXPENSE_WHISPER_RESOLUTION.NOTHING,
    };

    const optimisticData: OnyxUpdate[] = [
        {
            onyxMethod: Onyx.METHOD.MERGE,
            key: `${ONYXKEYS.COLLECTION.REPORT_ACTIONS}${reportID}`,
            value: {
                [reportAction.reportActionID]: {
                    message: [updatedMessage],
                    originalMessage: {
                        resolution: CONST.REPORT.ACTIONABLE_TRACK_EXPENSE_WHISPER_RESOLUTION.NOTHING,
                    },
                },
            },
        },
    ];

    const failureData: OnyxUpdate[] = [
        {
            onyxMethod: Onyx.METHOD.MERGE,
            key: `${ONYXKEYS.COLLECTION.REPORT_ACTIONS}${reportID}`,
            value: {
                [reportAction.reportActionID]: {
                    message: [message],
                    originalMessage: {
                        resolution: null,
                    },
                },
            },
        },
    ];

    const params = {
        reportActionID: reportAction.reportActionID,
    };

    API.write(WRITE_COMMANDS.DISMISS_TRACK_EXPENSE_ACTIONABLE_WHISPER, params, {optimisticData, failureData});
}

function setGroupDraft(newGroupDraft: Partial<NewGroupChatDraft>) {
    Onyx.merge(ONYXKEYS.NEW_GROUP_CHAT_DRAFT, newGroupDraft);
}

export {
    searchInServer,
    addComment,
    addAttachment,
    updateDescription,
    updateWriteCapabilityAndNavigate,
    updateNotificationPreference,
    subscribeToReportTypingEvents,
    subscribeToReportLeavingEvents,
    unsubscribeFromReportChannel,
    unsubscribeFromLeavingRoomReportChannel,
    saveReportDraftComment,
    broadcastUserIsTyping,
    broadcastUserIsLeavingRoom,
    togglePinnedState,
    editReportComment,
    handleUserDeletedLinksInHtml,
    deleteReportActionDraft,
    saveReportActionDraft,
    deleteReportComment,
    navigateToConciergeChat,
    navigateToSystemChat,
    addPolicyReport,
    deleteReport,
    navigateToConciergeChatAndDeleteReport,
    setIsComposerFullSize,
    expandURLPreview,
    markCommentAsUnread,
    readNewestAction,
    openReport,
    openReportFromDeepLink,
    navigateToAndOpenReport,
    navigateToAndOpenReportWithAccountIDs,
    navigateToAndOpenChildReport,
    toggleSubscribeToChildReport,
    updatePolicyRoomNameAndNavigate,
    clearPolicyRoomNameErrors,
    clearReportNotFoundErrors,
    clearIOUError,
    subscribeToNewActionEvent,
    notifyNewAction,
    showReportActionNotification,
    toggleEmojiReaction,
    shouldShowReportActionNotification,
    joinRoom,
    leaveRoom,
    inviteToRoom,
    inviteToGroupChat,
    removeFromRoom,
    getCurrentUserAccountID,
    setLastOpenedPublicRoom,
    flagComment,
    openLastOpenedPublicRoom,
    updatePrivateNotes,
    getReportPrivateNote,
    clearPrivateNotesError,
    hasErrorInPrivateNotes,
    getOlderActions,
    getNewerActions,
    openRoomMembersPage,
    savePrivateNotesDraft,
    getDraftPrivateNote,
    updateLastVisitTime,
    clearNewRoomFormError,
    updateReportField,
    updateReportName,
    deleteReportField,
    clearReportFieldErrors,
    resolveActionableMentionWhisper,
    resolveActionableReportMentionWhisper,
    updateRoomVisibility,
    dismissTrackExpenseActionableWhisper,
    setGroupDraft,
    clearGroupChat,
    startNewChat,
    completeOnboarding,
    updateGroupChatName,
    updateGroupChatAvatar,
    leaveGroupChat,
    removeFromGroupChat,
    updateGroupChatMemberRoles,
    updateLoadingInitialReportAction,
    clearAddRoomMemberError,
    clearAvatarErrors,
};<|MERGE_RESOLUTION|>--- conflicted
+++ resolved
@@ -1483,14 +1483,9 @@
     if (originalCommentMarkdown === textForNewComment) {
         return;
     }
-<<<<<<< HEAD
     const htmlForNewComment = handleUserDeletedLinksInHtml(textForNewComment, originalCommentMarkdown, videoAttributeCache);
-    const reportComment = parser.htmlToText(htmlForNewComment);
-=======
-
-    const htmlForNewComment = handleUserDeletedLinksInHtml(textForNewComment, originalCommentMarkdown);
+
     const reportComment = parseHtmlToText(htmlForNewComment);
->>>>>>> 2ac6dd67
 
     // For comments shorter than or equal to 10k chars, convert the comment from MD into HTML because that's how it is stored in the database
     // For longer comments, skip parsing and display plaintext for performance reasons. It takes over 40s to parse a 100k long string!!
