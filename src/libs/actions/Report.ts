import {format as timezoneFormat, utcToZonedTime} from 'date-fns-tz';
import ExpensiMark from 'expensify-common/lib/ExpensiMark';
import Str from 'expensify-common/lib/str';
import isEmpty from 'lodash/isEmpty';
import {DeviceEventEmitter, InteractionManager, Linking} from 'react-native';
import type {NullishDeep, OnyxCollection, OnyxEntry, OnyxUpdate} from 'react-native-onyx';
import Onyx from 'react-native-onyx';
import type {PartialDeep, ValueOf} from 'type-fest';
import type {Emoji} from '@assets/emojis/types';
import type {FileObject} from '@components/AttachmentModal';
import * as ActiveClientManager from '@libs/ActiveClientManager';
import * as API from '@libs/API';
import type {
    AddCommentOrAttachementParams,
    AddEmojiReactionParams,
    AddWorkspaceRoomParams,
    CompleteEngagementModalParams,
    CompleteGuidedSetupParams,
    DeleteCommentParams,
    ExpandURLPreviewParams,
    FlagCommentParams,
    GetNewerActionsParams,
    GetOlderActionsParams,
    GetReportPrivateNoteParams,
    InviteToGroupChatParams,
    InviteToRoomParams,
    LeaveRoomParams,
    MarkAsUnreadParams,
    OpenReportParams,
    OpenRoomMembersPageParams,
    ReadNewestActionParams,
    RemoveEmojiReactionParams,
    RemoveFromGroupChatParams,
    RemoveFromRoomParams,
    ResolveActionableMentionWhisperParams,
    SearchForReportsParams,
    SetNameValuePairParams,
    TogglePinnedChatParams,
    UpdateCommentParams,
    UpdateGroupChatAvatarParams,
    UpdateGroupChatMemberRolesParams,
    UpdateGroupChatNameParams,
    UpdatePolicyRoomNameParams,
    UpdateReportNotificationPreferenceParams,
    UpdateReportPrivateNoteParams,
    UpdateReportWriteCapabilityParams,
    UpdateRoomDescriptionParams,
} from '@libs/API/parameters';
import type UpdateRoomVisibilityParams from '@libs/API/parameters/UpdateRoomVisibilityParams';
import {READ_COMMANDS, SIDE_EFFECT_REQUEST_COMMANDS, WRITE_COMMANDS} from '@libs/API/types';
import * as CollectionUtils from '@libs/CollectionUtils';
import type {CustomRNImageManipulatorResult} from '@libs/cropOrRotateImage/types';
import DateUtils from '@libs/DateUtils';
import {prepareDraftComment} from '@libs/DraftCommentUtils';
import * as EmojiUtils from '@libs/EmojiUtils';
import * as Environment from '@libs/Environment/Environment';
import * as ErrorUtils from '@libs/ErrorUtils';
import Log from '@libs/Log';
import Navigation from '@libs/Navigation/Navigation';
import LocalNotification from '@libs/Notification/LocalNotification';
import * as PersonalDetailsUtils from '@libs/PersonalDetailsUtils';
import * as PhoneNumber from '@libs/PhoneNumber';
import getPolicyEmployeeAccountIDs from '@libs/PolicyEmployeeListUtils';
import {extractPolicyIDFromPath} from '@libs/PolicyUtils';
import processReportIDDeeplink from '@libs/processReportIDDeeplink';
import * as Pusher from '@libs/Pusher/pusher';
import * as ReportActionsUtils from '@libs/ReportActionsUtils';
import * as ReportUtils from '@libs/ReportUtils';
import {doesReportBelongToWorkspace} from '@libs/ReportUtils';
import type {OptimisticAddCommentReportAction} from '@libs/ReportUtils';
import shouldSkipDeepLinkNavigation from '@libs/shouldSkipDeepLinkNavigation';
import * as UserUtils from '@libs/UserUtils';
import Visibility from '@libs/Visibility';
import CONFIG from '@src/CONFIG';
import type {OnboardingPurposeType} from '@src/CONST';
import CONST from '@src/CONST';
import ONYXKEYS from '@src/ONYXKEYS';
import type {Route} from '@src/ROUTES';
import ROUTES from '@src/ROUTES';
import INPUT_IDS from '@src/types/form/NewRoomForm';
import type {
    InvitedEmailsToAccountIDs,
    NewGroupChatDraft,
    PersonalDetails,
    PersonalDetailsList,
    PolicyReportField,
    RecentlyUsedReportFields,
    ReportAction,
    ReportActionReactions,
    ReportMetadata,
    ReportUserIsTyping,
} from '@src/types/onyx';
import type {Decision, OriginalMessageIOU} from '@src/types/onyx/OriginalMessage';
import type {NotificationPreference, Participants, Participant as ReportParticipant, RoomVisibility, WriteCapability} from '@src/types/onyx/Report';
import type Report from '@src/types/onyx/Report';
import type {Message, ReportActionBase, ReportActions} from '@src/types/onyx/ReportAction';
import type {EmptyObject} from '@src/types/utils/EmptyObject';
import {isEmptyObject} from '@src/types/utils/EmptyObject';
import * as CachedPDFPaths from './CachedPDFPaths';
import * as Modal from './Modal';
import * as Session from './Session';
import * as Welcome from './Welcome';

type SubscriberCallback = (isFromCurrentUser: boolean, reportActionID: string | undefined) => void;

type ActionSubscriber = {
    reportID: string;
    callback: SubscriberCallback;
};

type Video = {
    url: string;
    thumbnailUrl: string;
    duration: number;
    width: number;
    height: number;
};

type TaskMessage = Required<Pick<AddCommentOrAttachementParams, 'reportID' | 'reportActionID' | 'reportComment'>>;

type TaskForParameters =
    | {
          type: 'task';
          task: string;
          taskReportID: string;
          parentReportID: string;
          parentReportActionID: string;
          assigneeChatReportID: string;
          createdTaskReportActionID: string;
          title: string;
          description: string;
      }
    | ({
          type: 'message';
      } & TaskMessage)
    | ({
          type: 'video';
      } & TaskMessage &
          Video);

type GuidedSetupData = Array<AddCommentOrAttachementParams | TaskForParameters>;

let conciergeChatReportID: string | undefined;
let currentUserAccountID = -1;
let currentUserEmail: string | undefined;
Onyx.connect({
    key: ONYXKEYS.SESSION,
    callback: (value) => {
        // When signed out, val is undefined
        if (!value?.accountID) {
            conciergeChatReportID = undefined;
            return;
        }
        currentUserEmail = value.email;
        currentUserAccountID = value.accountID;
    },
});

let guideCalendarLink: string | undefined;
Onyx.connect({
    key: ONYXKEYS.ACCOUNT,
    callback: (value) => {
        guideCalendarLink = value?.guideCalendarLink ?? undefined;
    },
});

let preferredSkinTone: number = CONST.EMOJI_DEFAULT_SKIN_TONE;
Onyx.connect({
    key: ONYXKEYS.PREFERRED_EMOJI_SKIN_TONE,
    callback: (value) => {
        preferredSkinTone = EmojiUtils.getPreferredSkinToneIndex(value);
    },
});

// map of reportID to all reportActions for that report
const allReportActions: OnyxCollection<ReportActions> = {};

Onyx.connect({
    key: ONYXKEYS.COLLECTION.REPORT_ACTIONS,
    callback: (action, key) => {
        if (!key || !action) {
            return;
        }
        const reportID = CollectionUtils.extractCollectionItemID(key);
        allReportActions[reportID] = action;
    },
});

const currentReportData: OnyxCollection<Report> = {};
Onyx.connect({
    key: ONYXKEYS.COLLECTION.REPORT,
    callback: (report, key) => {
        if (!key || !report) {
            return;
        }
        const reportID = CollectionUtils.extractCollectionItemID(key);
        currentReportData[reportID] = report;
        // eslint-disable-next-line @typescript-eslint/no-use-before-define
        handleReportChanged(report);
    },
});

let isNetworkOffline = false;
Onyx.connect({
    key: ONYXKEYS.NETWORK,
    callback: (value) => {
        isNetworkOffline = value?.isOffline ?? false;
    },
});

let allPersonalDetails: OnyxEntry<PersonalDetailsList> = {};
Onyx.connect({
    key: ONYXKEYS.PERSONAL_DETAILS_LIST,
    callback: (value) => {
        allPersonalDetails = value ?? {};
    },
});

const draftNoteMap: OnyxCollection<string> = {};
Onyx.connect({
    key: ONYXKEYS.COLLECTION.PRIVATE_NOTES_DRAFT,
    callback: (value, key) => {
        if (!key) {
            return;
        }

        const reportID = key.replace(ONYXKEYS.COLLECTION.PRIVATE_NOTES_DRAFT, '');
        draftNoteMap[reportID] = value;
    },
});

let reportMetadata: OnyxCollection<ReportMetadata> = {};
Onyx.connect({
    key: ONYXKEYS.COLLECTION.REPORT_METADATA,
    waitForCollectionCallback: true,
    callback: (value) => (reportMetadata = value),
});

const allReports: OnyxCollection<Report> = {};
const typingWatchTimers: Record<string, NodeJS.Timeout> = {};

let reportIDDeeplinkedFromOldDot: string | undefined;
Linking.getInitialURL().then((url) => {
    reportIDDeeplinkedFromOldDot = processReportIDDeeplink(url ?? '');
});

let lastVisitedPath: string | undefined;
Onyx.connect({
    key: ONYXKEYS.LAST_VISITED_PATH,
    callback: (value) => {
        if (!value) {
            return;
        }
        lastVisitedPath = value;
    },
});

let allRecentlyUsedReportFields: OnyxEntry<RecentlyUsedReportFields> = {};
Onyx.connect({
    key: ONYXKEYS.RECENTLY_USED_REPORT_FIELDS,
    callback: (val) => (allRecentlyUsedReportFields = val),
});

function clearGroupChat() {
    Onyx.set(ONYXKEYS.NEW_GROUP_CHAT_DRAFT, null);
}

function startNewChat() {
    clearGroupChat();
    Navigation.navigate(ROUTES.NEW);
}

/** Get the private pusher channel name for a Report. */
function getReportChannelName(reportID: string): string {
    return `${CONST.PUSHER.PRIVATE_REPORT_CHANNEL_PREFIX}${reportID}${CONFIG.PUSHER.SUFFIX}`;
}

/**
 * There are 2 possibilities that we can receive via pusher for a user's typing/leaving status:
 * 1. The "new" way from New Expensify is passed as {[login]: Boolean} (e.g. {yuwen@expensify.com: true}), where the value
 * is whether the user with that login is typing/leaving on the report or not.
 * 2. The "old" way from e.com which is passed as {userLogin: login} (e.g. {userLogin: bstites@expensify.com})
 *
 * This method makes sure that no matter which we get, we return the "new" format
 */
function getNormalizedStatus(typingStatus: Pusher.UserIsTypingEvent | Pusher.UserIsLeavingRoomEvent): ReportUserIsTyping {
    let normalizedStatus: ReportUserIsTyping;

    if (typingStatus.userLogin) {
        normalizedStatus = {[typingStatus.userLogin]: true};
    } else {
        normalizedStatus = typingStatus;
    }

    return normalizedStatus;
}

/** Initialize our pusher subscriptions to listen for someone typing in a report. */
function subscribeToReportTypingEvents(reportID: string) {
    if (!reportID) {
        return;
    }

    // Make sure we have a clean Typing indicator before subscribing to typing events
    Onyx.set(`${ONYXKEYS.COLLECTION.REPORT_USER_IS_TYPING}${reportID}`, {});

    const pusherChannelName = getReportChannelName(reportID);
    Pusher.subscribe(pusherChannelName, Pusher.TYPE.USER_IS_TYPING, (typingStatus) => {
        // If the pusher message comes from OldDot, we expect the typing status to be keyed by user
        // login OR by 'Concierge'. If the pusher message comes from NewDot, it is keyed by accountID
        // since personal details are keyed by accountID.
        const normalizedTypingStatus = getNormalizedStatus(typingStatus);
        const accountIDOrLogin = Object.keys(normalizedTypingStatus)[0];

        if (!accountIDOrLogin) {
            return;
        }

        // Don't show the typing indicator if the user is typing on another platform
        if (Number(accountIDOrLogin) === currentUserAccountID) {
            return;
        }

        // Use a combo of the reportID and the accountID or login as a key for holding our timers.
        const reportUserIdentifier = `${reportID}-${accountIDOrLogin}`;
        clearTimeout(typingWatchTimers[reportUserIdentifier]);
        Onyx.merge(`${ONYXKEYS.COLLECTION.REPORT_USER_IS_TYPING}${reportID}`, normalizedTypingStatus);

        // Wait for 1.5s of no additional typing events before setting the status back to false.
        typingWatchTimers[reportUserIdentifier] = setTimeout(() => {
            const typingStoppedStatus: ReportUserIsTyping = {};
            typingStoppedStatus[accountIDOrLogin] = false;
            Onyx.merge(`${ONYXKEYS.COLLECTION.REPORT_USER_IS_TYPING}${reportID}`, typingStoppedStatus);
            delete typingWatchTimers[reportUserIdentifier];
        }, 1500);
    }).catch((error) => {
        Log.hmmm('[Report] Failed to initially subscribe to Pusher channel', {errorType: error.type, pusherChannelName});
    });
}

/** Initialize our pusher subscriptions to listen for someone leaving a room. */
function subscribeToReportLeavingEvents(reportID: string) {
    if (!reportID) {
        return;
    }

    // Make sure we have a clean Leaving indicator before subscribing to leaving events
    Onyx.set(`${ONYXKEYS.COLLECTION.REPORT_USER_IS_LEAVING_ROOM}${reportID}`, false);

    const pusherChannelName = getReportChannelName(reportID);
    Pusher.subscribe(pusherChannelName, Pusher.TYPE.USER_IS_LEAVING_ROOM, (leavingStatus: Pusher.UserIsLeavingRoomEvent) => {
        // If the pusher message comes from OldDot, we expect the leaving status to be keyed by user
        // login OR by 'Concierge'. If the pusher message comes from NewDot, it is keyed by accountID
        // since personal details are keyed by accountID.
        const normalizedLeavingStatus = getNormalizedStatus(leavingStatus);
        const accountIDOrLogin = Object.keys(normalizedLeavingStatus)[0];

        if (!accountIDOrLogin) {
            return;
        }

        if (Number(accountIDOrLogin) !== currentUserAccountID) {
            return;
        }

        Onyx.merge(`${ONYXKEYS.COLLECTION.REPORT_USER_IS_LEAVING_ROOM}${reportID}`, true);
    }).catch((error) => {
        Log.hmmm('[Report] Failed to initially subscribe to Pusher channel', {errorType: error.type, pusherChannelName});
    });
}

/**
 * Remove our pusher subscriptions to listen for someone typing in a report.
 */
function unsubscribeFromReportChannel(reportID: string) {
    if (!reportID) {
        return;
    }

    const pusherChannelName = getReportChannelName(reportID);
    Onyx.set(`${ONYXKEYS.COLLECTION.REPORT_USER_IS_TYPING}${reportID}`, {});
    Pusher.unsubscribe(pusherChannelName, Pusher.TYPE.USER_IS_TYPING);
}

/**
 * Remove our pusher subscriptions to listen for someone leaving a report.
 */
function unsubscribeFromLeavingRoomReportChannel(reportID: string) {
    if (!reportID) {
        return;
    }

    const pusherChannelName = getReportChannelName(reportID);
    Onyx.set(`${ONYXKEYS.COLLECTION.REPORT_USER_IS_LEAVING_ROOM}${reportID}`, false);
    Pusher.unsubscribe(pusherChannelName, Pusher.TYPE.USER_IS_LEAVING_ROOM);
}

// New action subscriber array for report pages
let newActionSubscribers: ActionSubscriber[] = [];

/**
 * Enables the Report actions file to let the ReportActionsView know that a new comment has arrived in realtime for the current report
 * Add subscriber for report id
 * @returns Remove subscriber for report id
 */
function subscribeToNewActionEvent(reportID: string, callback: SubscriberCallback): () => void {
    newActionSubscribers.push({callback, reportID});
    return () => {
        newActionSubscribers = newActionSubscribers.filter((subscriber) => subscriber.reportID !== reportID);
    };
}

/** Notify the ReportActionsView that a new comment has arrived */
function notifyNewAction(reportID: string, accountID?: number, reportActionID?: string) {
    const actionSubscriber = newActionSubscribers.find((subscriber) => subscriber.reportID === reportID);
    if (!actionSubscriber) {
        return;
    }
    const isFromCurrentUser = accountID === currentUserAccountID;
    actionSubscriber.callback(isFromCurrentUser, reportActionID);
}

/**
 * Add up to two report actions to a report. This method can be called for the following situations:
 *
 * - Adding one comment
 * - Adding one attachment
 * - Add both a comment and attachment simultaneously
 */
function addActions(reportID: string, text = '', file?: FileObject) {
    let reportCommentText = '';
    let reportCommentAction: OptimisticAddCommentReportAction | undefined;
    let attachmentAction: OptimisticAddCommentReportAction | undefined;
    let commandName: typeof WRITE_COMMANDS.ADD_COMMENT | typeof WRITE_COMMANDS.ADD_ATTACHMENT | typeof WRITE_COMMANDS.ADD_TEXT_AND_ATTACHMENT = WRITE_COMMANDS.ADD_COMMENT;

    if (text && !file) {
        const reportComment = ReportUtils.buildOptimisticAddCommentReportAction(text);
        reportCommentAction = reportComment.reportAction;
        reportCommentText = reportComment.commentText;
    }

    if (file) {
        // When we are adding an attachment we will call AddAttachment.
        // It supports sending an attachment with an optional comment and AddComment supports adding a single text comment only.
        commandName = WRITE_COMMANDS.ADD_ATTACHMENT;
        const attachment = ReportUtils.buildOptimisticAddCommentReportAction(text, file);
        attachmentAction = attachment.reportAction;
    }

    if (text && file) {
        // When there is both text and a file, the text for the report comment needs to be parsed)
        reportCommentText = ReportUtils.getParsedComment(text ?? '');

        // And the API command needs to go to the new API which supports combining both text and attachments in a single report action
        commandName = WRITE_COMMANDS.ADD_TEXT_AND_ATTACHMENT;
    }

    // Always prefer the file as the last action over text
    const lastAction = attachmentAction ?? reportCommentAction;
    const currentTime = DateUtils.getDBTimeWithSkew();
    const lastComment = lastAction?.message?.[0];
    const lastCommentText = ReportUtils.formatReportLastMessageText(lastComment?.text ?? '');

    const optimisticReport: Partial<Report> = {
        lastVisibleActionCreated: currentTime,
        lastMessageTranslationKey: lastComment?.translationKey ?? '',
        lastMessageText: lastCommentText,
        lastMessageHtml: lastCommentText,
        lastActorAccountID: currentUserAccountID,
        lastReadTime: currentTime,
    };

    const report = ReportUtils.getReport(reportID);

    if (!isEmptyObject(report) && ReportUtils.getReportNotificationPreference(report) === CONST.REPORT.NOTIFICATION_PREFERENCE.HIDDEN) {
        optimisticReport.notificationPreference = CONST.REPORT.NOTIFICATION_PREFERENCE.ALWAYS;
    }

    // Optimistically add the new actions to the store before waiting to save them to the server
    const optimisticReportActions: OnyxCollection<OptimisticAddCommentReportAction> = {};

    // Only add the reportCommentAction when there is no file attachment. If there is both a file attachment and text, that will all be contained in the attachmentAction.
    if (text && reportCommentAction?.reportActionID && !file) {
        optimisticReportActions[reportCommentAction.reportActionID] = reportCommentAction;
    }
    if (file && attachmentAction?.reportActionID) {
        optimisticReportActions[attachmentAction.reportActionID] = attachmentAction;
    }

    const parameters: AddCommentOrAttachementParams = {
        reportID,
        reportActionID: file ? attachmentAction?.reportActionID : reportCommentAction?.reportActionID,
        commentReportActionID: file && reportCommentAction ? reportCommentAction.reportActionID : null,
        reportComment: reportCommentText,
        file,
        clientCreatedTime: file ? attachmentAction?.created : reportCommentAction?.created,
    };

    if (reportIDDeeplinkedFromOldDot === reportID && report?.participantAccountIDs?.length === 1 && Number(report.participantAccountIDs?.[0]) === CONST.ACCOUNT_ID.CONCIERGE) {
        parameters.isOldDotConciergeChat = true;
    }

    const optimisticData: OnyxUpdate[] = [
        {
            onyxMethod: Onyx.METHOD.MERGE,
            key: `${ONYXKEYS.COLLECTION.REPORT}${reportID}`,
            value: optimisticReport,
        },
        {
            onyxMethod: Onyx.METHOD.MERGE,
            key: `${ONYXKEYS.COLLECTION.REPORT_ACTIONS}${reportID}`,
            value: optimisticReportActions as ReportActions,
        },
    ];

    const successReportActions: OnyxCollection<NullishDeep<ReportAction>> = {};

    Object.entries(optimisticReportActions).forEach(([actionKey]) => {
        successReportActions[actionKey] = {pendingAction: null, isOptimisticAction: null};
    });

    const successData: OnyxUpdate[] = [
        {
            onyxMethod: Onyx.METHOD.MERGE,
            key: `${ONYXKEYS.COLLECTION.REPORT_ACTIONS}${reportID}`,
            value: successReportActions,
        },
    ];

    let failureReport: Partial<Report> = {
        lastMessageTranslationKey: '',
        lastMessageText: '',
        lastVisibleActionCreated: '',
    };
    const {lastMessageText = '', lastMessageTranslationKey = ''} = ReportActionsUtils.getLastVisibleMessage(reportID);
    if (lastMessageText || lastMessageTranslationKey) {
        const lastVisibleAction = ReportActionsUtils.getLastVisibleAction(reportID);
        const lastVisibleActionCreated = lastVisibleAction?.created;
        const lastActorAccountID = lastVisibleAction?.actorAccountID;
        failureReport = {
            lastMessageTranslationKey,
            lastMessageText,
            lastVisibleActionCreated,
            lastActorAccountID,
        };
    }

    const failureReportActions: Record<string, OptimisticAddCommentReportAction> = {};

    Object.entries(optimisticReportActions).forEach(([actionKey, action]) => {
        failureReportActions[actionKey] = {
            // eslint-disable-next-line @typescript-eslint/non-nullable-type-assertion-style
            ...(action as OptimisticAddCommentReportAction),
            errors: ErrorUtils.getMicroSecondOnyxError('report.genericAddCommentFailureMessage'),
        };
    });

    const failureData: OnyxUpdate[] = [
        {
            onyxMethod: Onyx.METHOD.MERGE,
            key: `${ONYXKEYS.COLLECTION.REPORT}${reportID}`,
            value: failureReport,
        },
        {
            onyxMethod: Onyx.METHOD.MERGE,
            key: `${ONYXKEYS.COLLECTION.REPORT_ACTIONS}${reportID}`,
            value: failureReportActions as ReportActions,
        },
    ];

    // Update optimistic data for parent report action if the report is a child report
    const optimisticParentReportData = ReportUtils.getOptimisticDataForParentReportAction(reportID, currentTime, CONST.RED_BRICK_ROAD_PENDING_ACTION.ADD);
    optimisticParentReportData.forEach((parentReportData) => {
        if (isEmptyObject(parentReportData)) {
            return;
        }
        optimisticData.push(parentReportData);
    });

    // Update the timezone if it's been 5 minutes from the last time the user added a comment
    if (DateUtils.canUpdateTimezone() && currentUserAccountID) {
        const timezone = DateUtils.getCurrentTimezone();
        parameters.timezone = JSON.stringify(timezone);
        optimisticData.push({
            onyxMethod: Onyx.METHOD.MERGE,
            key: ONYXKEYS.PERSONAL_DETAILS_LIST,
            value: {[currentUserAccountID]: {timezone}},
        });
        DateUtils.setTimezoneUpdated();
    }

    API.write(commandName, parameters, {
        optimisticData,
        successData,
        failureData,
    });
    notifyNewAction(reportID, lastAction?.actorAccountID, lastAction?.reportActionID);
}

/** Add an attachment and optional comment. */
function addAttachment(reportID: string, file: FileObject, text = '') {
    addActions(reportID, text, file);
}

/** Add a single comment to a report */
function addComment(reportID: string, text: string) {
    addActions(reportID, text);
}

function reportActionsExist(reportID: string): boolean {
    return allReportActions?.[reportID] !== undefined;
}

function updateGroupChatName(reportID: string, reportName: string) {
    const optimisticData: OnyxUpdate[] = [
        {
            onyxMethod: Onyx.METHOD.MERGE,
            key: `${ONYXKEYS.COLLECTION.REPORT}${reportID}`,
            value: {reportName},
        },
    ];
    const parameters: UpdateGroupChatNameParams = {reportName, reportID};
    API.write(WRITE_COMMANDS.UPDATE_GROUP_CHAT_NAME, parameters, {optimisticData});
}

function updateGroupChatAvatar(reportID: string, file?: File | CustomRNImageManipulatorResult) {
    // If we have no file that means we are removing the avatar.
    const optimisticData: OnyxUpdate[] = [
        {
            onyxMethod: Onyx.METHOD.MERGE,
            key: `${ONYXKEYS.COLLECTION.REPORT}${reportID}`,
            value: {avatarUrl: file?.uri ?? ''},
        },
    ];
    const parameters: UpdateGroupChatAvatarParams = {file, reportID};
    API.write(WRITE_COMMANDS.UPDATE_GROUP_CHAT_AVATAR, parameters, {optimisticData});
}

/**
 * Gets the latest page of report actions and updates the last read message
 * If a chat with the passed reportID is not found, we will create a chat based on the passed participantList
 *
 * @param reportID The ID of the report to open
 * @param reportActionID The ID used to fetch a specific range of report actions related to the current reportActionID when opening a chat.
 * @param participantLoginList The list of users that are included in a new chat, not including the user creating it
 * @param newReportObject The optimistic report object created when making a new chat, saved as optimistic data
 * @param parentReportActionID The parent report action that a thread was created from (only passed for new threads)
 * @param isFromDeepLink Whether or not this report is being opened from a deep link
 * @param participantAccountIDList The list of accountIDs that are included in a new chat, not including the user creating it
 */
function openReport(
    reportID: string,
    reportActionID?: string,
    participantLoginList: string[] = [],
    newReportObject: Partial<Report> = {},
    parentReportActionID = '0',
    isFromDeepLink = false,
    participantAccountIDList: number[] = [],
    avatar?: File | CustomRNImageManipulatorResult,
) {
    if (!reportID) {
        return;
    }

    const optimisticReport = reportActionsExist(reportID)
        ? {}
        : {
              reportName: allReports?.[reportID]?.reportName ?? CONST.REPORT.DEFAULT_REPORT_NAME,
          };

    const optimisticData: OnyxUpdate[] = [
        {
            onyxMethod: Onyx.METHOD.MERGE,
            key: `${ONYXKEYS.COLLECTION.REPORT}${reportID}`,
            value: optimisticReport,
        },
        {
            onyxMethod: Onyx.METHOD.MERGE,
            key: `${ONYXKEYS.COLLECTION.REPORT_METADATA}${reportID}`,
            value: {
                isLoadingInitialReportActions: true,
                isLoadingOlderReportActions: false,
                isLoadingNewerReportActions: false,
                lastVisitTime: DateUtils.getDBTime(),
            },
        },
    ];

    const successData: OnyxUpdate[] = [
        {
            onyxMethod: Onyx.METHOD.MERGE,
            key: `${ONYXKEYS.COLLECTION.REPORT}${reportID}`,
            value: {
                errorFields: {
                    notFound: null,
                },
            },
        },
        {
            onyxMethod: Onyx.METHOD.MERGE,
            key: `${ONYXKEYS.COLLECTION.REPORT_METADATA}${reportID}`,
            value: {
                isLoadingInitialReportActions: false,
            },
        },
    ];

    const failureData: OnyxUpdate[] = [
        {
            onyxMethod: Onyx.METHOD.MERGE,
            key: `${ONYXKEYS.COLLECTION.REPORT_METADATA}${reportID}`,
            value: {
                isLoadingInitialReportActions: false,
            },
        },
    ];

    const parameters: OpenReportParams = {
        reportID,
        reportActionID,
        emailList: participantLoginList ? participantLoginList.join(',') : '',
        accountIDList: participantAccountIDList ? participantAccountIDList.join(',') : '',
        parentReportActionID,
    };

    if (ReportUtils.isGroupChat(newReportObject)) {
        parameters.chatType = CONST.REPORT.CHAT_TYPE.GROUP;
        parameters.groupChatAdminLogins = currentUserEmail;
        parameters.optimisticAccountIDList = participantAccountIDList.join(',');
        parameters.reportName = newReportObject.reportName ?? '';

        // If we have an avatar then include it with the parameters
        if (avatar) {
            parameters.file = avatar;
        }

        clearGroupChat();
    }

    if (isFromDeepLink) {
        parameters.shouldRetry = false;
    }

    const report = ReportUtils.getReport(reportID);
    // If we open an exist report, but it is not present in Onyx yet, we should change the method to set for this report
    // and we need data to be available when we navigate to the chat page
    if (isEmptyObject(report)) {
        optimisticData[0].onyxMethod = Onyx.METHOD.SET;
    }

    // If we are creating a new report, we need to add the optimistic report data and a report action
    const isCreatingNewReport = !isEmptyObject(newReportObject);
    if (isCreatingNewReport) {
        // Change the method to set for new reports because it doesn't exist yet, is faster,
        // and we need the data to be available when we navigate to the chat page
        optimisticData[0].onyxMethod = Onyx.METHOD.SET;
        optimisticData[0].value = {
            ...optimisticReport,
            reportName: CONST.REPORT.DEFAULT_REPORT_NAME,
            ...newReportObject,
            pendingFields: {
                createChat: CONST.RED_BRICK_ROAD_PENDING_ACTION.ADD,
            },
            isOptimisticReport: true,
        };

        let emailCreatingAction: string = CONST.REPORT.OWNER_EMAIL_FAKE;
        if (newReportObject.ownerAccountID && newReportObject.ownerAccountID !== CONST.REPORT.OWNER_ACCOUNT_ID_FAKE) {
            emailCreatingAction = allPersonalDetails?.[newReportObject.ownerAccountID]?.login ?? '';
        }
        const optimisticCreatedAction = ReportUtils.buildOptimisticCreatedReportAction(emailCreatingAction);
        optimisticData.push({
            onyxMethod: Onyx.METHOD.SET,
            key: `${ONYXKEYS.COLLECTION.REPORT_ACTIONS}${reportID}`,
            value: {[optimisticCreatedAction.reportActionID]: optimisticCreatedAction},
        });
        successData.push(
            {
                onyxMethod: Onyx.METHOD.MERGE,
                key: `${ONYXKEYS.COLLECTION.REPORT_ACTIONS}${reportID}`,
                value: {[optimisticCreatedAction.reportActionID]: {pendingAction: null}},
            },
            {
                onyxMethod: Onyx.METHOD.MERGE,
                key: `${ONYXKEYS.COLLECTION.REPORT}${reportID}`,
                value: {
                    pendingFields: {
                        createChat: null,
                    },
                    errorFields: {
                        createChat: null,
                    },
                    isOptimisticReport: false,
                },
            },
        );

        // Add optimistic personal details for new participants
        const optimisticPersonalDetails: OnyxCollection<PersonalDetails> = {};
        const settledPersonalDetails: OnyxCollection<PersonalDetails> = {};
        participantLoginList.forEach((login, index) => {
            const accountID = newReportObject?.participantAccountIDs?.[index];

            if (!accountID) {
                return;
            }

            optimisticPersonalDetails[accountID] = allPersonalDetails?.[accountID] ?? {
                login,
                accountID,
                avatar: UserUtils.getDefaultAvatarURL(accountID),
                displayName: login,
                isOptimisticPersonalDetail: true,
            };

            settledPersonalDetails[accountID] = allPersonalDetails?.[accountID] ?? null;
        });

        optimisticData.push({
            onyxMethod: Onyx.METHOD.MERGE,
            key: ONYXKEYS.PERSONAL_DETAILS_LIST,
            value: optimisticPersonalDetails,
        });
        successData.push({
            onyxMethod: Onyx.METHOD.MERGE,
            key: ONYXKEYS.PERSONAL_DETAILS_LIST,
            value: settledPersonalDetails,
        });
        failureData.push({
            onyxMethod: Onyx.METHOD.MERGE,
            key: ONYXKEYS.PERSONAL_DETAILS_LIST,
            value: settledPersonalDetails,
        });

        // Add the createdReportActionID parameter to the API call
        parameters.createdReportActionID = optimisticCreatedAction.reportActionID;

        // If we are creating a thread, ensure the report action has childReportID property added
        if (newReportObject.parentReportID && parentReportActionID) {
            optimisticData.push({
                onyxMethod: Onyx.METHOD.MERGE,
                key: `${ONYXKEYS.COLLECTION.REPORT_ACTIONS}${newReportObject.parentReportID}`,
                value: {[parentReportActionID]: {childReportID: reportID, childType: CONST.REPORT.TYPE.CHAT}},
            });
            failureData.push({
                onyxMethod: Onyx.METHOD.MERGE,
                key: `${ONYXKEYS.COLLECTION.REPORT_ACTIONS}${newReportObject.parentReportID}`,
                value: {[parentReportActionID]: {childReportID: '0', childType: ''}},
            });
        }
    }

    parameters.clientLastReadTime = currentReportData?.[reportID]?.lastReadTime ?? '';

    if (isFromDeepLink) {
        // eslint-disable-next-line rulesdir/no-api-side-effects-method
        API.makeRequestWithSideEffects(SIDE_EFFECT_REQUEST_COMMANDS.OPEN_REPORT, parameters, {optimisticData, successData, failureData}).finally(() => {
            Onyx.set(ONYXKEYS.IS_CHECKING_PUBLIC_ROOM, false);
        });
    } else {
        // eslint-disable-next-line rulesdir/no-multiple-api-calls
        API.write(WRITE_COMMANDS.OPEN_REPORT, parameters, {optimisticData, successData, failureData});
    }
}

/**
 * This will find an existing chat, or create a new one if none exists, for the given user or set of users. It will then navigate to this chat.
 *
 * @param userLogins list of user logins to start a chat report with.
 * @param shouldDismissModal a flag to determine if we should dismiss modal before navigate to report or navigate to report directly.
 */
function navigateToAndOpenReport(
    userLogins: string[],
    shouldDismissModal = true,
    reportName?: string,
    avatarUri?: string,
    avatarFile?: File | CustomRNImageManipulatorResult | undefined,
    optimisticReportID?: string,
) {
    let newChat: ReportUtils.OptimisticChatReport | EmptyObject = {};
    let chat: OnyxEntry<Report> | EmptyObject = {};
    const participantAccountIDs = PersonalDetailsUtils.getAccountIDsByLogins(userLogins);
    const isGroupChat = participantAccountIDs.length > 1;

    // If we are not creating a new Group Chat then we are creating a 1:1 DM and will look for an existing chat
    if (!isGroupChat) {
        chat = ReportUtils.getChatByParticipants(participantAccountIDs);
    }

    if (isEmptyObject(chat)) {
        if (isGroupChat) {
            newChat = ReportUtils.buildOptimisticGroupChatReport(participantAccountIDs, reportName ?? '', avatarUri ?? '', optimisticReportID);
        } else {
            newChat = ReportUtils.buildOptimisticChatReport(participantAccountIDs);
        }
    }
    const report = isEmptyObject(chat) ? newChat : chat;

    // We want to pass newChat here because if anything is passed in that param (even an existing chat), we will try to create a chat on the server
    openReport(report.reportID, '', userLogins, newChat, undefined, undefined, undefined, avatarFile);
    if (shouldDismissModal) {
        Navigation.dismissModalWithReport(report);
    } else {
        Navigation.navigateWithSwitchPolicyID({route: ROUTES.HOME});
        Navigation.navigate(ROUTES.REPORT_WITH_ID.getRoute(report.reportID));
    }
}

/**
 * This will find an existing chat, or create a new one if none exists, for the given accountID or set of accountIDs. It will then navigate to this chat.
 *
 * @param participantAccountIDs of user logins to start a chat report with.
 */
function navigateToAndOpenReportWithAccountIDs(participantAccountIDs: number[]) {
    let newChat: ReportUtils.OptimisticChatReport | EmptyObject = {};
    const chat = ReportUtils.getChatByParticipants(participantAccountIDs);
    if (!chat) {
        newChat = ReportUtils.buildOptimisticChatReport(participantAccountIDs);
    }
    const report = chat ?? newChat;

    // We want to pass newChat here because if anything is passed in that param (even an existing chat), we will try to create a chat on the server
    openReport(report.reportID, '', [], newChat, '0', false, participantAccountIDs);
    Navigation.dismissModalWithReport(report);
}

/**
 * This will navigate to an existing thread, or create a new one if necessary
 *
 * @param childReportID The reportID we are trying to open
 * @param parentReportAction the parent comment of a thread
 * @param parentReportID The reportID of the parent
 */
function navigateToAndOpenChildReport(childReportID = '0', parentReportAction: Partial<ReportAction> = {}, parentReportID = '0') {
    if (childReportID !== '0') {
        openReport(childReportID);
        Navigation.navigate(ROUTES.REPORT_WITH_ID.getRoute(childReportID));
    } else {
        const participantAccountIDs = [...new Set([currentUserAccountID, Number(parentReportAction.actorAccountID)])];
        const parentReport = allReports?.[parentReportID];
        const newChat = ReportUtils.buildOptimisticChatReport(
            participantAccountIDs,
            parentReportAction?.message?.[0]?.text,
            parentReport?.chatType,
            parentReport?.policyID ?? CONST.POLICY.OWNER_EMAIL_FAKE,
            CONST.POLICY.OWNER_ACCOUNT_ID_FAKE,
            false,
            parentReport?.policyName ?? '',
            undefined,
            undefined,
            ReportUtils.getChildReportNotificationPreference(parentReportAction),
            parentReportAction.reportActionID,
            parentReportID,
        );

        const participantLogins = PersonalDetailsUtils.getLoginsByAccountIDs(newChat?.participantAccountIDs ?? []);
        openReport(newChat.reportID, '', participantLogins, newChat, parentReportAction.reportActionID);
        Navigation.navigate(ROUTES.REPORT_WITH_ID.getRoute(newChat.reportID));
    }
}

/**
 * Gets the older actions that have not been read yet.
 * Normally happens when you scroll up on a chat, and the actions have not been read yet.
 */
function getOlderActions(reportID: string, reportActionID: string) {
    const optimisticData: OnyxUpdate[] = [
        {
            onyxMethod: Onyx.METHOD.MERGE,
            key: `${ONYXKEYS.COLLECTION.REPORT_METADATA}${reportID}`,
            value: {
                isLoadingOlderReportActions: true,
            },
        },
    ];

    const successData: OnyxUpdate[] = [
        {
            onyxMethod: Onyx.METHOD.MERGE,
            key: `${ONYXKEYS.COLLECTION.REPORT_METADATA}${reportID}`,
            value: {
                isLoadingOlderReportActions: false,
            },
        },
    ];

    const failureData: OnyxUpdate[] = [
        {
            onyxMethod: Onyx.METHOD.MERGE,
            key: `${ONYXKEYS.COLLECTION.REPORT_METADATA}${reportID}`,
            value: {
                isLoadingOlderReportActions: false,
            },
        },
    ];

    const parameters: GetOlderActionsParams = {
        reportID,
        reportActionID,
    };

    API.read(READ_COMMANDS.GET_OLDER_ACTIONS, parameters, {optimisticData, successData, failureData});
}

/**
 * Gets the newer actions that have not been read yet.
 * Normally happens when you are not located at the bottom of the list and scroll down on a chat.
 */
function getNewerActions(reportID: string, reportActionID: string) {
    const optimisticData: OnyxUpdate[] = [
        {
            onyxMethod: Onyx.METHOD.MERGE,
            key: `${ONYXKEYS.COLLECTION.REPORT_METADATA}${reportID}`,
            value: {
                isLoadingNewerReportActions: true,
            },
        },
    ];

    const successData: OnyxUpdate[] = [
        {
            onyxMethod: Onyx.METHOD.MERGE,
            key: `${ONYXKEYS.COLLECTION.REPORT_METADATA}${reportID}`,
            value: {
                isLoadingNewerReportActions: false,
            },
        },
    ];

    const failureData: OnyxUpdate[] = [
        {
            onyxMethod: Onyx.METHOD.MERGE,
            key: `${ONYXKEYS.COLLECTION.REPORT_METADATA}${reportID}`,
            value: {
                isLoadingNewerReportActions: false,
            },
        },
    ];

    const parameters: GetNewerActionsParams = {
        reportID,
        reportActionID,
    };

    API.read(READ_COMMANDS.GET_NEWER_ACTIONS, parameters, {optimisticData, successData, failureData});
}

/**
 * Gets metadata info about links in the provided report action
 */
function expandURLPreview(reportID: string, reportActionID: string) {
    const parameters: ExpandURLPreviewParams = {
        reportID,
        reportActionID,
    };

    API.read(READ_COMMANDS.EXPAND_URL_PREVIEW, parameters);
}

/** Marks the new report actions as read */
function readNewestAction(reportID: string) {
    const lastReadTime = DateUtils.getDBTime();

    const optimisticData: OnyxUpdate[] = [
        {
            onyxMethod: Onyx.METHOD.MERGE,
            key: `${ONYXKEYS.COLLECTION.REPORT}${reportID}`,
            value: {
                lastReadTime,
            },
        },
    ];

    const parameters: ReadNewestActionParams = {
        reportID,
        lastReadTime,
    };

    API.write(WRITE_COMMANDS.READ_NEWEST_ACTION, parameters, {optimisticData});
    DeviceEventEmitter.emit(`readNewestAction_${reportID}`, lastReadTime);
}

/**
 * Sets the last read time on a report
 */
function markCommentAsUnread(reportID: string, reportActionCreated: string) {
    const reportActions = allReportActions?.[reportID];

    // Find the latest report actions from other users
    const latestReportActionFromOtherUsers = Object.values(reportActions ?? {}).reduce((latest: ReportAction | null, current: ReportAction) => {
        if (
            current.actorAccountID !== currentUserAccountID &&
            (!latest || current.created > latest.created) &&
            // Whisper action doesn't affect lastVisibleActionCreated, so skip whisper action except actionable mention whisper
            (!ReportActionsUtils.isWhisperAction(current) || current.actionName === CONST.REPORT.ACTIONS.TYPE.ACTIONABLEMENTIONWHISPER)
        ) {
            return current;
        }
        return latest;
    }, null);

    // If no action created date is provided, use the last action's from other user
    const actionCreationTime = reportActionCreated || (latestReportActionFromOtherUsers?.created ?? allReports?.[reportID]?.lastVisibleActionCreated ?? DateUtils.getDBTime(0));

    // We subtract 1 millisecond so that the lastReadTime is updated to just before a given reportAction's created date
    // For example, if we want to mark a report action with ID 100 and created date '2014-04-01 16:07:02.999' unread, we set the lastReadTime to '2014-04-01 16:07:02.998'
    // Since the report action with ID 100 will be the first with a timestamp above '2014-04-01 16:07:02.998', it's the first one that will be shown as unread
    const lastReadTime = DateUtils.subtractMillisecondsFromDateTime(actionCreationTime, 1);

    const optimisticData: OnyxUpdate[] = [
        {
            onyxMethod: Onyx.METHOD.MERGE,
            key: `${ONYXKEYS.COLLECTION.REPORT}${reportID}`,
            value: {
                lastReadTime,
            },
        },
    ];

    const parameters: MarkAsUnreadParams = {
        reportID,
        lastReadTime,
    };

    API.write(WRITE_COMMANDS.MARK_AS_UNREAD, parameters, {optimisticData});
    DeviceEventEmitter.emit(`unreadAction_${reportID}`, lastReadTime);
}

/** Toggles the pinned state of the report. */
function togglePinnedState(reportID: string, isPinnedChat: boolean) {
    const pinnedValue = !isPinnedChat;

    // Optimistically pin/unpin the report before we send out the command
    const optimisticData: OnyxUpdate[] = [
        {
            onyxMethod: Onyx.METHOD.MERGE,
            key: `${ONYXKEYS.COLLECTION.REPORT}${reportID}`,
            value: {isPinned: pinnedValue},
        },
    ];

    const parameters: TogglePinnedChatParams = {
        reportID,
        pinnedValue,
    };

    API.write(WRITE_COMMANDS.TOGGLE_PINNED_CHAT, parameters, {optimisticData});
}

/**
 * Saves the comment left by the user as they are typing. By saving this data the user can switch between chats, close
 * tab, refresh etc without worrying about loosing what they typed out.
 * When empty string or null is passed, it will delete the draft comment from Onyx store.
 */
function saveReportDraftComment(reportID: string, comment: string | null) {
    Onyx.merge(`${ONYXKEYS.COLLECTION.REPORT_DRAFT_COMMENT}${reportID}`, prepareDraftComment(comment));
}

/** Saves the number of lines for the comment */
function saveReportCommentNumberOfLines(reportID: string, numberOfLines: number) {
    Onyx.merge(`${ONYXKEYS.COLLECTION.REPORT_DRAFT_COMMENT_NUMBER_OF_LINES}${reportID}`, numberOfLines);
}

/** Broadcasts whether or not a user is typing on a report over the report's private pusher channel. */
function broadcastUserIsTyping(reportID: string) {
    const privateReportChannelName = getReportChannelName(reportID);
    const typingStatus: Pusher.UserIsTypingEvent = {
        [currentUserAccountID]: true,
    };
    Pusher.sendEvent(privateReportChannelName, Pusher.TYPE.USER_IS_TYPING, typingStatus);
}

/** Broadcasts to the report's private pusher channel whether a user is leaving a report */
function broadcastUserIsLeavingRoom(reportID: string) {
    const privateReportChannelName = getReportChannelName(reportID);
    const leavingStatus: Pusher.UserIsLeavingRoomEvent = {
        [currentUserAccountID]: true,
    };
    Pusher.sendEvent(privateReportChannelName, Pusher.TYPE.USER_IS_LEAVING_ROOM, leavingStatus);
}

/** When a report changes in Onyx, this fetches the report from the API if the report doesn't have a name */
function handleReportChanged(report: OnyxEntry<Report>) {
    if (!report) {
        return;
    }

    // It is possible that we optimistically created a DM/group-DM for a set of users for which a report already exists.
    // In this case, the API will let us know by returning a preexistingReportID.
    // We should clear out the optimistically created report and re-route the user to the preexisting report.
    if (report?.reportID && report.preexistingReportID) {
        Onyx.set(`${ONYXKEYS.COLLECTION.REPORT}${report.reportID}`, null);

        // Only re-route them if they are still looking at the optimistically created report
        if (Navigation.getActiveRoute().includes(`/r/${report.reportID}`)) {
            // Pass 'FORCED_UP' type to replace new report on second login with proper one in the Navigation
            Navigation.navigate(ROUTES.REPORT_WITH_ID.getRoute(report.preexistingReportID), CONST.NAVIGATION.TYPE.FORCED_UP);
        }
        return;
    }

    if (allReports && report?.reportID) {
        allReports[report.reportID] = report;

        if (ReportUtils.isConciergeChatReport(report)) {
            conciergeChatReportID = report.reportID;
        }
    }
}

/** Deletes a comment from the report, basically sets it as empty string */
function deleteReportComment(reportID: string, reportAction: ReportAction) {
    const originalReportID = ReportUtils.getOriginalReportID(reportID, reportAction);
    const reportActionID = reportAction.reportActionID;

    if (!reportActionID || !originalReportID) {
        return;
    }

    const isDeletedParentAction = ReportActionsUtils.isThreadParentMessage(reportAction, reportID);
    const deletedMessage: Message[] = [
        {
            translationKey: '',
            type: 'COMMENT',
            html: '',
            text: '',
            isEdited: true,
            isDeletedParentAction,
        },
    ];
    const optimisticReportActions: NullishDeep<ReportActions> = {
        [reportActionID]: {
            pendingAction: CONST.RED_BRICK_ROAD_PENDING_ACTION.DELETE,
            previousMessage: reportAction.message,
            message: deletedMessage,
            errors: null,
            linkMetadata: [],
        },
    };

    // If we are deleting the last visible message, let's find the previous visible one (or set an empty one if there are none) and update the lastMessageText in the LHN.
    // Similarly, if we are deleting the last read comment we will want to update the lastVisibleActionCreated to use the previous visible message.
    let optimisticReport: Partial<Report> = {
        lastMessageTranslationKey: '',
        lastMessageText: '',
        lastVisibleActionCreated: '',
    };
    const {lastMessageText = '', lastMessageTranslationKey = ''} = ReportUtils.getLastVisibleMessage(originalReportID, optimisticReportActions as ReportActions);
    if (lastMessageText || lastMessageTranslationKey) {
        const lastVisibleAction = ReportActionsUtils.getLastVisibleAction(originalReportID, optimisticReportActions as ReportActions);
        const lastVisibleActionCreated = lastVisibleAction?.created;
        const lastActorAccountID = lastVisibleAction?.actorAccountID;
        optimisticReport = {
            lastMessageTranslationKey,
            lastMessageText,
            lastVisibleActionCreated,
            lastActorAccountID,
        };
    }

    // If the API call fails we must show the original message again, so we revert the message content back to how it was
    // and and remove the pendingAction so the strike-through clears
    const failureData: OnyxUpdate[] = [
        {
            onyxMethod: Onyx.METHOD.MERGE,
            key: `${ONYXKEYS.COLLECTION.REPORT_ACTIONS}${originalReportID}`,
            value: {
                [reportActionID]: {
                    message: reportAction.message,
                    pendingAction: null,
                    previousMessage: null,
                },
            },
        },
    ];

    const successData: OnyxUpdate[] = [
        {
            onyxMethod: Onyx.METHOD.MERGE,
            key: `${ONYXKEYS.COLLECTION.REPORT_ACTIONS}${originalReportID}`,
            value: {
                [reportActionID]: {
                    pendingAction: null,
                    previousMessage: null,
                },
            },
        },
    ];

    const optimisticData: OnyxUpdate[] = [
        {
            onyxMethod: Onyx.METHOD.MERGE,
            key: `${ONYXKEYS.COLLECTION.REPORT_ACTIONS}${originalReportID}`,
            value: optimisticReportActions,
        },
        {
            onyxMethod: Onyx.METHOD.MERGE,
            key: `${ONYXKEYS.COLLECTION.REPORT}${originalReportID}`,
            value: optimisticReport,
        },
    ];

    // Update optimistic data for parent report action if the report is a child report and the reportAction has no visible child
    const childVisibleActionCount = reportAction.childVisibleActionCount ?? 0;
    if (childVisibleActionCount === 0) {
        const optimisticParentReportData = ReportUtils.getOptimisticDataForParentReportAction(
            originalReportID,
            optimisticReport?.lastVisibleActionCreated ?? '',
            CONST.RED_BRICK_ROAD_PENDING_ACTION.DELETE,
        );
        optimisticParentReportData.forEach((parentReportData) => {
            if (isEmptyObject(parentReportData)) {
                return;
            }
            optimisticData.push(parentReportData);
        });
    }

    const parameters: DeleteCommentParams = {
        reportID: originalReportID,
        reportActionID,
    };

    CachedPDFPaths.clearByKey(reportActionID);

    API.write(WRITE_COMMANDS.DELETE_COMMENT, parameters, {optimisticData, successData, failureData});
}

/**
 * Removes the links in html of a comment.
 * example:
 *      html="test <a href="https://www.google.com" target="_blank" rel="noreferrer noopener">https://www.google.com</a> test"
 *      links=["https://www.google.com"]
 * returns: "test https://www.google.com test"
 */
function removeLinksFromHtml(html: string, links: string[]): string {
    let htmlCopy = html.slice();
    links.forEach((link) => {
        // We want to match the anchor tag of the link and replace the whole anchor tag with the text of the anchor tag
        const regex = new RegExp(`<(a)[^><]*href\\s*=\\s*(['"])(${Str.escapeForRegExp(link)})\\2(?:".*?"|'.*?'|[^'"><])*>([\\s\\S]*?)<\\/\\1>(?![^<]*(<\\/pre>|<\\/code>))`, 'g');
        htmlCopy = htmlCopy.replace(regex, '$4');
    });
    return htmlCopy;
}

/**
 * This function will handle removing only links that were purposely removed by the user while editing.
 *
 * @param newCommentText text of the comment after editing.
 * @param originalCommentMarkdown original markdown of the comment before editing.
 */
function handleUserDeletedLinksInHtml(newCommentText: string, originalCommentMarkdown: string): string {
    const parser = new ExpensiMark();
    if (newCommentText.length > CONST.MAX_MARKUP_LENGTH) {
        return newCommentText;
    }
    const htmlForNewComment = parser.replace(newCommentText);
    const removedLinks = parser.getRemovedMarkdownLinks(originalCommentMarkdown, newCommentText);
    return removeLinksFromHtml(htmlForNewComment, removedLinks);
}

/** Saves a new message for a comment. Marks the comment as edited, which will be reflected in the UI. */
function editReportComment(reportID: string, originalReportAction: OnyxEntry<ReportAction>, textForNewComment: string) {
    const parser = new ExpensiMark();
    const originalReportID = ReportUtils.getOriginalReportID(reportID, originalReportAction);

    if (!originalReportID || !originalReportAction) {
        return;
    }

    // Do not autolink if someone explicitly tries to remove a link from message.
    // https://github.com/Expensify/App/issues/9090
    // https://github.com/Expensify/App/issues/13221
    const originalCommentHTML = originalReportAction.message?.[0]?.html;
    const originalCommentMarkdown = parser.htmlToMarkdown(originalCommentHTML ?? '').trim();

    // Skip the Edit if draft is not changed
    if (originalCommentMarkdown === textForNewComment) {
        return;
    }

    const htmlForNewComment = handleUserDeletedLinksInHtml(textForNewComment, originalCommentMarkdown);
    const reportComment = parser.htmlToText(htmlForNewComment);

    // For comments shorter than or equal to 10k chars, convert the comment from MD into HTML because that's how it is stored in the database
    // For longer comments, skip parsing and display plaintext for performance reasons. It takes over 40s to parse a 100k long string!!
    let parsedOriginalCommentHTML = originalCommentHTML;
    if (textForNewComment.length <= CONST.MAX_MARKUP_LENGTH) {
        const autolinkFilter = {filterRules: parser.rules.map((rule) => rule.name).filter((name) => name !== 'autolink')};
        parsedOriginalCommentHTML = parser.replace(originalCommentMarkdown, autolinkFilter);
    }

    //  Delete the comment if it's empty
    if (!htmlForNewComment) {
        deleteReportComment(originalReportID, originalReportAction);
        return;
    }

    // Skip the Edit if message is not changed
    if (parsedOriginalCommentHTML === htmlForNewComment.trim() || originalCommentHTML === htmlForNewComment.trim()) {
        return;
    }

    // Optimistically update the reportAction with the new message
    const reportActionID = originalReportAction.reportActionID;
    const originalMessage = originalReportAction?.message?.[0];
    const optimisticReportActions: PartialDeep<ReportActions> = {
        [reportActionID]: {
            pendingAction: CONST.RED_BRICK_ROAD_PENDING_ACTION.UPDATE,
            message: [
                {
                    ...originalMessage,
                    type: CONST.REPORT.MESSAGE.TYPE.COMMENT,
                    isEdited: true,
                    html: htmlForNewComment,
                    text: reportComment,
                },
            ],
        },
    };

    const optimisticData: OnyxUpdate[] = [
        {
            onyxMethod: Onyx.METHOD.MERGE,
            key: `${ONYXKEYS.COLLECTION.REPORT_ACTIONS}${originalReportID}`,
            value: optimisticReportActions,
        },
    ];

    const lastVisibleAction = ReportActionsUtils.getLastVisibleAction(originalReportID, optimisticReportActions as ReportActions);
    if (reportActionID === lastVisibleAction?.reportActionID) {
        const lastMessageText = ReportUtils.formatReportLastMessageText(reportComment);
        const optimisticReport = {
            lastMessageTranslationKey: '',
            lastMessageText,
        };
        optimisticData.push({
            onyxMethod: Onyx.METHOD.MERGE,
            key: `${ONYXKEYS.COLLECTION.REPORT}${originalReportID}`,
            value: optimisticReport,
        });
    }

    const failureData: OnyxUpdate[] = [
        {
            onyxMethod: Onyx.METHOD.MERGE,
            key: `${ONYXKEYS.COLLECTION.REPORT_ACTIONS}${originalReportID}`,
            value: {
                [reportActionID]: {
                    ...originalReportAction,
                    pendingAction: null,
                },
            },
        },
    ];

    const successData: OnyxUpdate[] = [
        {
            onyxMethod: Onyx.METHOD.MERGE,
            key: `${ONYXKEYS.COLLECTION.REPORT_ACTIONS}${originalReportID}`,
            value: {
                [reportActionID]: {
                    pendingAction: null,
                },
            },
        },
    ];

    const parameters: UpdateCommentParams = {
        reportID: originalReportID,
        reportComment: htmlForNewComment,
        reportActionID,
    };

    API.write(WRITE_COMMANDS.UPDATE_COMMENT, parameters, {optimisticData, successData, failureData});
}

/** Deletes the draft for a comment report action. */
function deleteReportActionDraft(reportID: string, reportAction: ReportAction) {
    const originalReportID = ReportUtils.getOriginalReportID(reportID, reportAction);
    Onyx.merge(`${ONYXKEYS.COLLECTION.REPORT_ACTIONS_DRAFTS}${originalReportID}`, {[reportAction.reportActionID]: null});
}

/** Saves the draft for a comment report action. This will put the comment into "edit mode" */
function saveReportActionDraft(reportID: string, reportAction: ReportAction, draftMessage: string) {
    const originalReportID = ReportUtils.getOriginalReportID(reportID, reportAction);
    Onyx.merge(`${ONYXKEYS.COLLECTION.REPORT_ACTIONS_DRAFTS}${originalReportID}`, {[reportAction.reportActionID]: {message: draftMessage}});
}

/** Saves the number of lines for the report action draft */
function saveReportActionDraftNumberOfLines(reportID: string, reportActionID: string, numberOfLines: number) {
    Onyx.merge(`${ONYXKEYS.COLLECTION.REPORT_DRAFT_COMMENT_NUMBER_OF_LINES}${reportID}_${reportActionID}`, numberOfLines);
}

function updateNotificationPreference(
    reportID: string,
    previousValue: NotificationPreference | undefined,
    newValue: NotificationPreference,
    navigate: boolean,
    parentReportID?: string,
    parentReportActionID?: string,
    report: OnyxEntry<Report> | EmptyObject = {},
) {
    if (previousValue === newValue) {
        if (navigate && !isEmptyObject(report) && report.reportID) {
            ReportUtils.goBackToDetailsPage(report);
        }
        return;
    }

    const optimisticData: OnyxUpdate[] = [
        {
            onyxMethod: Onyx.METHOD.MERGE,
            key: `${ONYXKEYS.COLLECTION.REPORT}${reportID}`,
            value: {notificationPreference: newValue},
        },
    ];

    const failureData: OnyxUpdate[] = [
        {
            onyxMethod: Onyx.METHOD.MERGE,
            key: `${ONYXKEYS.COLLECTION.REPORT}${reportID}`,
            value: {notificationPreference: previousValue},
        },
    ];

    if (parentReportID && parentReportActionID) {
        optimisticData.push({
            onyxMethod: Onyx.METHOD.MERGE,
            key: `${ONYXKEYS.COLLECTION.REPORT_ACTIONS}${parentReportID}`,
            value: {[parentReportActionID]: {childReportNotificationPreference: newValue}},
        });
        failureData.push({
            onyxMethod: Onyx.METHOD.MERGE,
            key: `${ONYXKEYS.COLLECTION.REPORT_ACTIONS}${parentReportID}`,
            value: {[parentReportActionID]: {childReportNotificationPreference: previousValue}},
        });
    }

    const parameters: UpdateReportNotificationPreferenceParams = {reportID, notificationPreference: newValue};

    API.write(WRITE_COMMANDS.UPDATE_REPORT_NOTIFICATION_PREFERENCE, parameters, {optimisticData, failureData});
    if (navigate && !isEmptyObject(report)) {
        ReportUtils.goBackToDetailsPage(report);
    }
}

function updateRoomVisibility(reportID: string, previousValue: RoomVisibility | undefined, newValue: RoomVisibility, navigate: boolean, report: OnyxEntry<Report> | EmptyObject = {}) {
    if (previousValue === newValue) {
        if (navigate && !isEmptyObject(report) && report.reportID) {
            ReportUtils.goBackToDetailsPage(report);
        }
        return;
    }

    const optimisticData: OnyxUpdate[] = [
        {
            onyxMethod: Onyx.METHOD.MERGE,
            key: `${ONYXKEYS.COLLECTION.REPORT}${reportID}`,
            value: {visibility: newValue},
        },
    ];

    const failureData: OnyxUpdate[] = [
        {
            onyxMethod: Onyx.METHOD.MERGE,
            key: `${ONYXKEYS.COLLECTION.REPORT}${reportID}`,
            value: {visibility: previousValue},
        },
    ];

    const parameters: UpdateRoomVisibilityParams = {reportID, visibility: newValue};

    API.write(WRITE_COMMANDS.UPDATE_ROOM_VISIBILITY, parameters, {optimisticData, failureData});
    if (navigate && !isEmptyObject(report)) {
        ReportUtils.goBackToDetailsPage(report);
    }
}

/**
 * This will subscribe to an existing thread, or create a new one and then subsribe to it if necessary
 *
 * @param childReportID The reportID we are trying to open
 * @param parentReportAction the parent comment of a thread
 * @param parentReportID The reportID of the parent
 * @param prevNotificationPreference The previous notification preference for the child report
 */
function toggleSubscribeToChildReport(childReportID = '0', parentReportAction: Partial<ReportAction> = {}, parentReportID = '0', prevNotificationPreference?: NotificationPreference) {
    if (childReportID !== '0') {
        openReport(childReportID);
        const parentReportActionID = parentReportAction?.reportActionID ?? '0';
        if (!prevNotificationPreference || prevNotificationPreference === CONST.REPORT.NOTIFICATION_PREFERENCE.HIDDEN) {
            updateNotificationPreference(childReportID, prevNotificationPreference, CONST.REPORT.NOTIFICATION_PREFERENCE.ALWAYS, false, parentReportID, parentReportActionID);
        } else {
            updateNotificationPreference(childReportID, prevNotificationPreference, CONST.REPORT.NOTIFICATION_PREFERENCE.HIDDEN, false, parentReportID, parentReportActionID);
        }
    } else {
        const participantAccountIDs = [...new Set([currentUserAccountID, Number(parentReportAction?.actorAccountID)])];
        const parentReport = allReports?.[parentReportID];
        const newChat = ReportUtils.buildOptimisticChatReport(
            participantAccountIDs,
            parentReportAction?.message?.[0]?.text,
            parentReport?.chatType,
            parentReport?.policyID ?? CONST.POLICY.OWNER_EMAIL_FAKE,
            CONST.POLICY.OWNER_ACCOUNT_ID_FAKE,
            false,
            '',
            undefined,
            undefined,
            CONST.REPORT.NOTIFICATION_PREFERENCE.ALWAYS,
            parentReportAction.reportActionID,
            parentReportID,
        );

        const participantLogins = PersonalDetailsUtils.getLoginsByAccountIDs(participantAccountIDs);
        openReport(newChat.reportID, '', participantLogins, newChat, parentReportAction.reportActionID);
        const notificationPreference =
            prevNotificationPreference === CONST.REPORT.NOTIFICATION_PREFERENCE.HIDDEN ? CONST.REPORT.NOTIFICATION_PREFERENCE.ALWAYS : CONST.REPORT.NOTIFICATION_PREFERENCE.HIDDEN;
        updateNotificationPreference(newChat.reportID, prevNotificationPreference, notificationPreference, false, parentReportID, parentReportAction?.reportActionID);
    }
}

function updateReportName(reportID: string, value: string, previousValue: string) {
    const optimisticData: OnyxUpdate[] = [
        {
            onyxMethod: Onyx.METHOD.MERGE,
            key: `${ONYXKEYS.COLLECTION.REPORT}${reportID}`,
            value: {
                reportName: value,
                pendingFields: {
                    reportName: CONST.RED_BRICK_ROAD_PENDING_ACTION.UPDATE,
                },
            },
        },
    ];
    const failureData: OnyxUpdate[] = [
        {
            onyxMethod: Onyx.METHOD.MERGE,
            key: `${ONYXKEYS.COLLECTION.REPORT}${reportID}`,
            value: {
                reportName: previousValue,
                pendingFields: {
                    reportName: null,
                },
                errorFields: {
                    reportName: ErrorUtils.getMicroSecondOnyxError('report.genericUpdateReporNameEditFailureMessage'),
                },
            },
        },
    ];

    const successData: OnyxUpdate[] = [
        {
            onyxMethod: Onyx.METHOD.MERGE,
            key: `${ONYXKEYS.COLLECTION.REPORT}${reportID}`,
            value: {
                pendingFields: {
                    reportName: null,
                },
                errorFields: {
                    reportName: null,
                },
            },
        },
    ];

    const parameters = {
        reportID,
        reportName: value,
    };

    API.write(WRITE_COMMANDS.SET_REPORT_NAME, parameters, {optimisticData, failureData, successData});
}

function clearReportFieldErrors(reportID: string, reportField: PolicyReportField) {
    const fieldKey = ReportUtils.getReportFieldKey(reportField.fieldID);
    Onyx.merge(`${ONYXKEYS.COLLECTION.REPORT}${reportID}`, {
        pendingFields: {
            [fieldKey]: null,
        },
        errorFields: {
            [fieldKey]: null,
        },
    });
}

function updateReportField(reportID: string, reportField: PolicyReportField, previousReportField: PolicyReportField) {
    const fieldKey = ReportUtils.getReportFieldKey(reportField.fieldID);
    const recentlyUsedValues = allRecentlyUsedReportFields?.[fieldKey] ?? [];

    const optimisticData: OnyxUpdate[] = [
        {
            onyxMethod: Onyx.METHOD.MERGE,
            key: `${ONYXKEYS.COLLECTION.REPORT}${reportID}`,
            value: {
                fieldList: {
                    [fieldKey]: reportField,
                },
                pendingFields: {
                    [fieldKey]: CONST.RED_BRICK_ROAD_PENDING_ACTION.UPDATE,
                },
            },
        },
    ];

    if (reportField.type === 'dropdown' && reportField.value) {
        optimisticData.push({
            onyxMethod: Onyx.METHOD.MERGE,
            key: ONYXKEYS.RECENTLY_USED_REPORT_FIELDS,
            value: {
                [fieldKey]: [...new Set([...recentlyUsedValues, reportField.value])],
            },
        });
    }

    const failureData: OnyxUpdate[] = [
        {
            onyxMethod: Onyx.METHOD.MERGE,
            key: `${ONYXKEYS.COLLECTION.REPORT}${reportID}`,
            value: {
                fieldList: {
                    [fieldKey]: previousReportField,
                },
                pendingFields: {
                    [fieldKey]: null,
                },
                errorFields: {
                    [fieldKey]: ErrorUtils.getMicroSecondOnyxError('report.genericUpdateReportFieldFailureMessage'),
                },
            },
        },
    ];

    if (reportField.type === 'dropdown') {
        failureData.push({
            onyxMethod: Onyx.METHOD.MERGE,
            key: ONYXKEYS.RECENTLY_USED_REPORT_FIELDS,
            value: {
                [fieldKey]: recentlyUsedValues,
            },
        });
    }

    const successData: OnyxUpdate[] = [
        {
            onyxMethod: Onyx.METHOD.MERGE,
            key: `${ONYXKEYS.COLLECTION.REPORT}${reportID}`,
            value: {
                pendingFields: {
                    [fieldKey]: null,
                },
                errorFields: {
                    [fieldKey]: null,
                },
            },
        },
    ];

    const parameters = {
        reportID,
        reportFields: JSON.stringify({[fieldKey]: reportField}),
    };

    API.write(WRITE_COMMANDS.SET_REPORT_FIELD, parameters, {optimisticData, failureData, successData});
}

function deleteReportField(reportID: string, reportField: PolicyReportField) {
    const fieldKey = ReportUtils.getReportFieldKey(reportField.fieldID);

    const optimisticData: OnyxUpdate[] = [
        {
            onyxMethod: Onyx.METHOD.MERGE,
            key: `${ONYXKEYS.COLLECTION.REPORT}${reportID}`,
            value: {
                fieldList: {
                    [fieldKey]: null,
                },
                pendingFields: {
                    [fieldKey]: CONST.RED_BRICK_ROAD_PENDING_ACTION.UPDATE,
                },
            },
        },
    ];

    const failureData: OnyxUpdate[] = [
        {
            onyxMethod: Onyx.METHOD.MERGE,
            key: `${ONYXKEYS.COLLECTION.REPORT}${reportID}`,
            value: {
                fieldList: {
                    [fieldKey]: reportField,
                },
                pendingFields: {
                    [fieldKey]: null,
                },
                errorFields: {
                    [fieldKey]: ErrorUtils.getMicroSecondOnyxError('report.genericUpdateReportFieldFailureMessage'),
                },
            },
        },
    ];

    const successData: OnyxUpdate[] = [
        {
            onyxMethod: Onyx.METHOD.MERGE,
            key: `${ONYXKEYS.COLLECTION.REPORT}${reportID}`,
            value: {
                pendingFields: {
                    [fieldKey]: null,
                },
                errorFields: {
                    [fieldKey]: null,
                },
            },
        },
    ];

    const parameters = {
        reportID,
        fieldID: fieldKey,
    };

    API.write(WRITE_COMMANDS.DELETE_REPORT_FIELD, parameters, {optimisticData, failureData, successData});
}

function updateDescription(reportID: string, previousValue: string, newValue: string) {
    // No change needed, navigate back
    if (previousValue === newValue) {
        Navigation.goBack(ROUTES.REPORT_WITH_ID_DETAILS.getRoute(reportID));
        return;
    }

    const parsedDescription = ReportUtils.getParsedComment(newValue);

    const optimisticData: OnyxUpdate[] = [
        {
            onyxMethod: Onyx.METHOD.MERGE,
            key: `${ONYXKEYS.COLLECTION.REPORT}${reportID}`,
            value: {description: parsedDescription, pendingFields: {description: CONST.RED_BRICK_ROAD_PENDING_ACTION.UPDATE}},
        },
    ];
    const failureData: OnyxUpdate[] = [
        {
            onyxMethod: Onyx.METHOD.MERGE,
            key: `${ONYXKEYS.COLLECTION.REPORT}${reportID}`,
            value: {description: previousValue, pendingFields: {description: null}},
        },
    ];
    const successData: OnyxUpdate[] = [
        {
            onyxMethod: Onyx.METHOD.MERGE,
            key: `${ONYXKEYS.COLLECTION.REPORT}${reportID}`,
            value: {pendingFields: {description: null}},
        },
    ];

    const parameters: UpdateRoomDescriptionParams = {reportID, description: parsedDescription};

    API.write(WRITE_COMMANDS.UPDATE_ROOM_DESCRIPTION, parameters, {optimisticData, failureData, successData});
    Navigation.goBack(ROUTES.REPORT_WITH_ID_DETAILS.getRoute(reportID));
}

function updateWriteCapabilityAndNavigate(report: Report, newValue: WriteCapability) {
    if (report.writeCapability === newValue) {
        Navigation.goBack(ROUTES.REPORT_SETTINGS.getRoute(report.reportID));
        return;
    }

    const optimisticData: OnyxUpdate[] = [
        {
            onyxMethod: Onyx.METHOD.MERGE,
            key: `${ONYXKEYS.COLLECTION.REPORT}${report.reportID}`,
            value: {writeCapability: newValue},
        },
    ];
    const failureData: OnyxUpdate[] = [
        {
            onyxMethod: Onyx.METHOD.MERGE,
            key: `${ONYXKEYS.COLLECTION.REPORT}${report.reportID}`,
            value: {writeCapability: report.writeCapability},
        },
    ];

    const parameters: UpdateReportWriteCapabilityParams = {reportID: report.reportID, writeCapability: newValue};

    API.write(WRITE_COMMANDS.UPDATE_REPORT_WRITE_CAPABILITY, parameters, {optimisticData, failureData});
    // Return to the report settings page since this field utilizes push-to-page
    Navigation.goBack(ROUTES.REPORT_SETTINGS.getRoute(report.reportID));
}

/**
 * Navigates to the 1:1 report with Concierge
 */
function navigateToConciergeChat(shouldDismissModal = false, checkIfCurrentPageActive = () => true) {
    // If conciergeChatReportID contains a concierge report ID, we navigate to the concierge chat using the stored report ID.
    // Otherwise, we would find the concierge chat and navigate to it.
    if (!conciergeChatReportID) {
        // In order to avoid creating concierge repeatedly,
        // we need to ensure that the server data has been successfully pulled
        Welcome.onServerDataReady().then(() => {
            // If we don't have a chat with Concierge then create it
            if (!checkIfCurrentPageActive()) {
                return;
            }
            navigateToAndOpenReport([CONST.EMAIL.CONCIERGE], shouldDismissModal);
        });
    } else if (shouldDismissModal) {
        Navigation.dismissModal(conciergeChatReportID);
    } else {
        Navigation.navigate(ROUTES.REPORT_WITH_ID.getRoute(conciergeChatReportID));
    }
}

/** Add a policy report (workspace room) optimistically and navigate to it. */
function addPolicyReport(policyReport: ReportUtils.OptimisticChatReport) {
    const createdReportAction = ReportUtils.buildOptimisticCreatedReportAction(CONST.POLICY.OWNER_EMAIL_FAKE);

    // Onyx.set is used on the optimistic data so that it is present before navigating to the workspace room. With Onyx.merge the workspace room reportID is not present when
    // fetchReportIfNeeded is called on the ReportScreen, so openReport is called which is unnecessary since the optimistic data will be stored in Onyx.
    // Therefore, Onyx.set is used instead of Onyx.merge.
    const optimisticData: OnyxUpdate[] = [
        {
            onyxMethod: Onyx.METHOD.SET,
            key: `${ONYXKEYS.COLLECTION.REPORT}${policyReport.reportID}`,
            value: {
                pendingFields: {
                    addWorkspaceRoom: CONST.RED_BRICK_ROAD_PENDING_ACTION.ADD,
                },
                ...policyReport,
            },
        },
        {
            onyxMethod: Onyx.METHOD.SET,
            key: `${ONYXKEYS.COLLECTION.REPORT_ACTIONS}${policyReport.reportID}`,
            value: {[createdReportAction.reportActionID]: createdReportAction},
        },
        {
            onyxMethod: Onyx.METHOD.MERGE,
            key: ONYXKEYS.FORMS.NEW_ROOM_FORM,
            value: {isLoading: true},
        },
    ];
    const successData: OnyxUpdate[] = [
        {
            onyxMethod: Onyx.METHOD.MERGE,
            key: `${ONYXKEYS.COLLECTION.REPORT}${policyReport.reportID}`,
            value: {
                pendingFields: {
                    addWorkspaceRoom: null,
                },
            },
        },
        {
            onyxMethod: Onyx.METHOD.MERGE,
            key: `${ONYXKEYS.COLLECTION.REPORT_ACTIONS}${policyReport.reportID}`,
            value: {
                [createdReportAction.reportActionID]: {
                    pendingAction: null,
                },
            },
        },
        {
            onyxMethod: Onyx.METHOD.MERGE,
            key: ONYXKEYS.FORMS.NEW_ROOM_FORM,
            value: {isLoading: false},
        },
    ];
    const failureData: OnyxUpdate[] = [
        {
            onyxMethod: Onyx.METHOD.MERGE,
            key: `${ONYXKEYS.COLLECTION.REPORT}${policyReport.reportID}`,
            value: {
                errorFields: {
                    addWorkspaceRoom: ErrorUtils.getMicroSecondOnyxError('report.genericCreateReportFailureMessage'),
                },
            },
        },
        {
            onyxMethod: Onyx.METHOD.MERGE,
            key: ONYXKEYS.FORMS.NEW_ROOM_FORM,
            value: {isLoading: false},
        },
    ];

    const parameters: AddWorkspaceRoomParams = {
        policyID: policyReport.policyID,
        reportName: policyReport.reportName,
        visibility: policyReport.visibility,
        reportID: policyReport.reportID,
        createdReportActionID: createdReportAction.reportActionID,
        writeCapability: policyReport.writeCapability,
        description: policyReport.description,
    };

    API.write(WRITE_COMMANDS.ADD_WORKSPACE_ROOM, parameters, {optimisticData, successData, failureData});
    Navigation.dismissModalWithReport(policyReport);
}

/** Deletes a report, along with its reportActions, any linked reports, and any linked IOU report. */
function deleteReport(reportID: string) {
    const report = currentReportData?.[reportID];
    const onyxData: Record<string, null> = {
        [`${ONYXKEYS.COLLECTION.REPORT}${reportID}`]: null,
        [`${ONYXKEYS.COLLECTION.REPORT_ACTIONS}${reportID}`]: null,
    };

    // Delete linked transactions
    const reportActionsForReport = allReportActions?.[reportID];

    const transactionIDs = Object.values(reportActionsForReport ?? {})
        .filter((reportAction): reportAction is ReportActionBase & OriginalMessageIOU => reportAction.actionName === CONST.REPORT.ACTIONS.TYPE.IOU)
        .map((reportAction) => reportAction.originalMessage.IOUTransactionID);

    [...new Set(transactionIDs)].forEach((transactionID) => {
        onyxData[`${ONYXKEYS.COLLECTION.TRANSACTION}${transactionID}`] = null;
    });

    Onyx.multiSet(onyxData);

    // Delete linked IOU report
    if (report?.iouReportID) {
        deleteReport(report.iouReportID);
    }
}

/**
 * @param reportID The reportID of the policy report (workspace room)
 */
function navigateToConciergeChatAndDeleteReport(reportID: string) {
    // Dismiss the current report screen and replace it with Concierge Chat
    Navigation.goBack();
    navigateToConciergeChat();
    deleteReport(reportID);
}

/**
 * @param policyRoomReport The policy room report
 * @param policyRoomName The updated name for the policy room
 */
function updatePolicyRoomNameAndNavigate(policyRoomReport: Report, policyRoomName: string) {
    const reportID = policyRoomReport.reportID;
    const previousName = policyRoomReport.reportName;

    // No change needed, navigate back
    if (previousName === policyRoomName) {
        Navigation.goBack(ROUTES.REPORT_SETTINGS.getRoute(reportID));
        return;
    }

    const optimisticRenamedAction = ReportUtils.buildOptimisticRenamedRoomReportAction(policyRoomName, previousName ?? '');

    const optimisticData: OnyxUpdate[] = [
        {
            onyxMethod: Onyx.METHOD.MERGE,
            key: `${ONYXKEYS.COLLECTION.REPORT}${reportID}`,
            value: {
                reportName: policyRoomName,
                pendingFields: {
                    reportName: CONST.RED_BRICK_ROAD_PENDING_ACTION.UPDATE,
                },
                errorFields: {
                    reportName: null,
                },
            },
        },
        {
            onyxMethod: Onyx.METHOD.MERGE,
            key: `${ONYXKEYS.COLLECTION.REPORT_ACTIONS}${reportID}`,
            value: {
                [optimisticRenamedAction.reportActionID]: optimisticRenamedAction,
            },
        },
    ];
    const successData: OnyxUpdate[] = [
        {
            onyxMethod: Onyx.METHOD.MERGE,
            key: `${ONYXKEYS.COLLECTION.REPORT}${reportID}`,
            value: {
                pendingFields: {
                    reportName: null,
                },
            },
        },
        {
            onyxMethod: Onyx.METHOD.MERGE,
            key: `${ONYXKEYS.COLLECTION.REPORT_ACTIONS}${reportID}`,
            value: {[optimisticRenamedAction.reportActionID]: {pendingAction: null}},
        },
    ];
    const failureData: OnyxUpdate[] = [
        {
            onyxMethod: Onyx.METHOD.MERGE,
            key: `${ONYXKEYS.COLLECTION.REPORT}${reportID}`,
            value: {
                reportName: previousName,
            },
        },
        {
            onyxMethod: Onyx.METHOD.MERGE,
            key: `${ONYXKEYS.COLLECTION.REPORT_ACTIONS}${reportID}`,
            value: {[optimisticRenamedAction.reportActionID]: null},
        },
    ];

    const parameters: UpdatePolicyRoomNameParams = {
        reportID,
        policyRoomName,
        renamedRoomReportActionID: optimisticRenamedAction.reportActionID,
    };

    API.write(WRITE_COMMANDS.UPDATE_POLICY_ROOM_NAME, parameters, {optimisticData, successData, failureData});
    Navigation.goBack(ROUTES.REPORT_SETTINGS.getRoute(reportID));
}

/**
 * @param reportID The reportID of the policy room.
 */
function clearPolicyRoomNameErrors(reportID: string) {
    Onyx.merge(`${ONYXKEYS.COLLECTION.REPORT}${reportID}`, {
        errorFields: {
            reportName: null,
        },
        pendingFields: {
            reportName: null,
        },
    });
}

/**
 * @param reportID The reportID of the report.
 */
// eslint-disable-next-line rulesdir/no-negated-variables
function clearReportNotFoundErrors(reportID: string) {
    Onyx.merge(`${ONYXKEYS.COLLECTION.REPORT}${reportID}`, {
        errorFields: {
            notFound: null,
        },
    });
}

function setIsComposerFullSize(reportID: string, isComposerFullSize: boolean) {
    Onyx.merge(`${ONYXKEYS.COLLECTION.REPORT_IS_COMPOSER_FULL_SIZE}${reportID}`, isComposerFullSize);
}

/**
 * @param action the associated report action (optional)
 * @param isRemote whether or not this notification is a remote push notification
 */
function shouldShowReportActionNotification(reportID: string, action: ReportAction | null = null, isRemote = false): boolean {
    const tag = isRemote ? '[PushNotification]' : '[LocalNotification]';

    // Due to payload size constraints, some push notifications may have their report action stripped
    // so we must double check that we were provided an action before using it in these checks.
    if (action && ReportActionsUtils.isDeletedAction(action)) {
        Log.info(`${tag} Skipping notification because the action was deleted`, false, {reportID, action});
        return false;
    }

    if (!ActiveClientManager.isClientTheLeader()) {
        Log.info(`${tag} Skipping notification because this client is not the leader`);
        return false;
    }

    // We don't want to send a local notification if the user preference is daily, mute or hidden.
    const notificationPreference = allReports?.[reportID]?.notificationPreference ?? CONST.REPORT.NOTIFICATION_PREFERENCE.ALWAYS;
    if (notificationPreference !== CONST.REPORT.NOTIFICATION_PREFERENCE.ALWAYS) {
        Log.info(`${tag} No notification because user preference is to be notified: ${notificationPreference}`);
        return false;
    }

    // If this comment is from the current user we don't want to parrot whatever they wrote back to them.
    if (action && action.actorAccountID === currentUserAccountID) {
        Log.info(`${tag} No notification because comment is from the currently logged in user`);
        return false;
    }

    // If we are currently viewing this report do not show a notification.
    if (reportID === Navigation.getTopmostReportId() && Visibility.isVisible() && Visibility.hasFocus()) {
        Log.info(`${tag} No notification because it was a comment for the current report`);
        return false;
    }

    const report = currentReportData?.[reportID];
    if (!report || (report && report.pendingAction === CONST.RED_BRICK_ROAD_PENDING_ACTION.DELETE)) {
        Log.info(`${tag} No notification because the report does not exist or is pending deleted`, false);
        return false;
    }

    // If this notification was delayed and the user saw the message already, don't show it
    if (action && report?.lastReadTime && report.lastReadTime >= action.created) {
        Log.info(`${tag} No notification because the comment was already read`, false, {created: action.created, lastReadTime: report.lastReadTime});
        return false;
    }

    // If this is a whisper targeted to someone else, don't show it
    if (action && ReportActionsUtils.isWhisperActionTargetedToOthers(action)) {
        Log.info(`${tag} No notification because the action is whispered to someone else`, false);
        return false;
    }

    // Only show notifications for supported types of report actions
    if (!ReportActionsUtils.isNotifiableReportAction(action)) {
        Log.info(`${tag} No notification because this action type is not supported`, false, {actionName: action?.actionName});
        return false;
    }

    return true;
}

function showReportActionNotification(reportID: string, reportAction: ReportAction) {
    if (!shouldShowReportActionNotification(reportID, reportAction)) {
        return;
    }

    Log.info('[LocalNotification] Creating notification');

    const report = allReports?.[reportID] ?? null;
    if (!report) {
        Log.hmmm("[LocalNotification] couldn't show report action notification because the report wasn't found", {reportID, reportActionID: reportAction.reportActionID});
        return;
    }

    const onClick = () =>
        Modal.close(() => {
            const policyID = lastVisitedPath && extractPolicyIDFromPath(lastVisitedPath);
            const policyEmployeeAccountIDs = policyID ? getPolicyEmployeeAccountIDs(policyID) : [];
            const reportBelongsToWorkspace = policyID ? doesReportBelongToWorkspace(report, policyEmployeeAccountIDs, policyID) : false;
            if (!reportBelongsToWorkspace) {
                Navigation.navigateWithSwitchPolicyID({route: ROUTES.HOME});
            }
            Navigation.navigate(ROUTES.REPORT_WITH_ID.getRoute(reportID));
        });

    if (reportAction.actionName === CONST.REPORT.ACTIONS.TYPE.MODIFIEDEXPENSE) {
        LocalNotification.showModifiedExpenseNotification(report, reportAction, onClick);
    } else {
        LocalNotification.showCommentNotification(report, reportAction, onClick);
    }

    notifyNewAction(reportID, reportAction.actorAccountID, reportAction.reportActionID);
}

/** Clear the errors associated with the IOUs of a given report. */
function clearIOUError(reportID: string) {
    Onyx.merge(`${ONYXKEYS.COLLECTION.REPORT}${reportID}`, {errorFields: {iou: null}});
}

/**
 * Adds a reaction to the report action.
 * Uses the NEW FORMAT for "emojiReactions"
 */
function addEmojiReaction(reportID: string, reportActionID: string, emoji: Emoji, skinTone: string | number = preferredSkinTone) {
    const createdAt = timezoneFormat(utcToZonedTime(new Date(), 'UTC'), CONST.DATE.FNS_DB_FORMAT_STRING);
    const optimisticData: OnyxUpdate[] = [
        {
            onyxMethod: Onyx.METHOD.MERGE,
            key: `${ONYXKEYS.COLLECTION.REPORT_ACTIONS_REACTIONS}${reportActionID}`,
            value: {
                [emoji.name]: {
                    createdAt,
                    pendingAction: CONST.RED_BRICK_ROAD_PENDING_ACTION.ADD,
                    users: {
                        [currentUserAccountID]: {
                            skinTones: {
                                [skinTone ?? CONST.EMOJI_DEFAULT_SKIN_TONE]: createdAt,
                            },
                        },
                    },
                },
            },
        },
    ];

    const failureData: OnyxUpdate[] = [
        {
            onyxMethod: Onyx.METHOD.MERGE,
            key: `${ONYXKEYS.COLLECTION.REPORT_ACTIONS_REACTIONS}${reportActionID}`,
            value: {
                [emoji.name]: {
                    pendingAction: null,
                },
            },
        },
    ];

    const successData: OnyxUpdate[] = [
        {
            onyxMethod: Onyx.METHOD.MERGE,
            key: `${ONYXKEYS.COLLECTION.REPORT_ACTIONS_REACTIONS}${reportActionID}`,
            value: {
                [emoji.name]: {
                    pendingAction: null,
                },
            },
        },
    ];

    const parameters: AddEmojiReactionParams = {
        reportID,
        skinTone,
        emojiCode: emoji.name,
        reportActionID,
        createdAt,
        // This will be removed as part of https://github.com/Expensify/App/issues/19535
        useEmojiReactions: true,
    };

    API.write(WRITE_COMMANDS.ADD_EMOJI_REACTION, parameters, {optimisticData, successData, failureData});
}

/**
 * Removes a reaction to the report action.
 * Uses the NEW FORMAT for "emojiReactions"
 */
function removeEmojiReaction(reportID: string, reportActionID: string, emoji: Emoji) {
    const optimisticData: OnyxUpdate[] = [
        {
            onyxMethod: Onyx.METHOD.MERGE,
            key: `${ONYXKEYS.COLLECTION.REPORT_ACTIONS_REACTIONS}${reportActionID}`,
            value: {
                [emoji.name]: {
                    users: {
                        [currentUserAccountID]: null,
                    },
                },
            },
        },
    ];

    const parameters: RemoveEmojiReactionParams = {
        reportID,
        reportActionID,
        emojiCode: emoji.name,
        // This will be removed as part of https://github.com/Expensify/App/issues/19535
        useEmojiReactions: true,
    };

    API.write(WRITE_COMMANDS.REMOVE_EMOJI_REACTION, parameters, {optimisticData});
}

/**
 * Calls either addEmojiReaction or removeEmojiReaction depending on if the current user has reacted to the report action.
 * Uses the NEW FORMAT for "emojiReactions"
 */
function toggleEmojiReaction(
    reportID: string,
    reportAction: ReportAction,
    reactionObject: Emoji,
    existingReactions: OnyxEntry<ReportActionReactions>,
    paramSkinTone: number = preferredSkinTone,
) {
    const originalReportID = ReportUtils.getOriginalReportID(reportID, reportAction);

    if (!originalReportID) {
        return;
    }

    const originalReportAction = ReportActionsUtils.getReportAction(originalReportID, reportAction.reportActionID);

    if (isEmptyObject(originalReportAction)) {
        return;
    }

    // This will get cleaned up as part of https://github.com/Expensify/App/issues/16506 once the old emoji
    // format is no longer being used
    const emoji = EmojiUtils.findEmojiByCode(reactionObject.code);
    const existingReactionObject = existingReactions?.[emoji.name];

    // Only use skin tone if emoji supports it
    const skinTone = emoji.types === undefined ? -1 : paramSkinTone;

    if (existingReactionObject && EmojiUtils.hasAccountIDEmojiReacted(currentUserAccountID, existingReactionObject.users, skinTone)) {
        removeEmojiReaction(originalReportID, reportAction.reportActionID, emoji);
        return;
    }

    addEmojiReaction(originalReportID, reportAction.reportActionID, emoji, skinTone);
}

function openReportFromDeepLink(url: string) {
    const reportID = ReportUtils.getReportIDFromLink(url);

    if (reportID && !Session.hasAuthToken()) {
        // Call the OpenReport command to check in the server if it's a public room. If so, we'll open it as an anonymous user
        openReport(reportID, '', [], {}, '0', true);

        // Show the sign-in page if the app is offline
        if (isNetworkOffline) {
            Onyx.set(ONYXKEYS.IS_CHECKING_PUBLIC_ROOM, false);
        }
    } else {
        // If we're not opening a public room (no reportID) or the user is authenticated, we unblock the UI (hide splash screen)
        Onyx.set(ONYXKEYS.IS_CHECKING_PUBLIC_ROOM, false);
    }

    // Navigate to the report after sign-in/sign-up.
    InteractionManager.runAfterInteractions(() => {
        Session.waitForUserSignIn().then(() => {
            Navigation.waitForProtectedRoutes().then(() => {
                const route = ReportUtils.getRouteFromLink(url);

                if (route && Session.isAnonymousUser() && !Session.canAnonymousUserAccessRoute(route)) {
                    Session.signOutAndRedirectToSignIn(true);
                    return;
                }

                // We don't want to navigate to the exitTo route when creating a new workspace from a deep link,
                // because we already handle creating the optimistic policy and navigating to it in App.setUpPoliciesAndNavigate,
                // which is already called when AuthScreens mounts.
                if (new URL(url).searchParams.get('exitTo') === ROUTES.WORKSPACE_NEW) {
                    return;
                }

                if (shouldSkipDeepLinkNavigation(route)) {
                    return;
                }

                Navigation.navigate(route as Route, CONST.NAVIGATION.ACTION_TYPE.PUSH);
            });
        });
    });
}

function getCurrentUserAccountID(): number {
    return currentUserAccountID;
}

function navigateToMostRecentReport(currentReport: OnyxEntry<Report>) {
    const reportID = currentReport?.reportID;
    const sortedReportsByLastRead = ReportUtils.sortReportsByLastRead(Object.values(allReports ?? {}) as Report[], reportMetadata);

    // We want to filter out the current report, hidden reports and empty chats
    const filteredReportsByLastRead = sortedReportsByLastRead.filter(
        (sortedReport) =>
            sortedReport?.reportID !== reportID &&
            sortedReport?.notificationPreference !== CONST.REPORT.NOTIFICATION_PREFERENCE.HIDDEN &&
            ReportUtils.shouldReportBeInOptionList({
                report: sortedReport,
                currentReportId: '',
                isInGSDMode: false,
                betas: [],
                policies: {},
                excludeEmptyChats: true,
                doesReportHaveViolations: false,
                includeSelfDM: true,
            }),
    );
    const lastAccessedReportID = filteredReportsByLastRead.at(-1)?.reportID;
    const isChatThread = ReportUtils.isChatThread(currentReport);
    if (lastAccessedReportID) {
        // If it is not a chat thread we should call Navigation.goBack to pop the current route first before navigating to last accessed report.
        if (!isChatThread) {
            Navigation.goBack();
        }
        Navigation.navigate(ROUTES.REPORT_WITH_ID.getRoute(lastAccessedReportID ?? ''));
    } else {
        const participantAccountIDs = PersonalDetailsUtils.getAccountIDsByLogins([CONST.EMAIL.CONCIERGE]);
        const chat = ReportUtils.getChatByParticipants(participantAccountIDs);
        if (chat?.reportID) {
            // If it is not a chat thread we should call Navigation.goBack to pop the current route first before navigating to Concierge.
            if (!isChatThread) {
                Navigation.goBack();
            }
            Navigation.navigate(ROUTES.REPORT_WITH_ID.getRoute(chat?.reportID));
        }
    }
}

function leaveGroupChat(reportID: string) {
    const report = ReportUtils.getReport(reportID);
    if (!report) {
        Log.warn('Attempting to leave Group Chat that does not existing locally');
        return;
    }

    const optimisticData: OnyxUpdate[] = [
        {
            onyxMethod: Onyx.METHOD.SET,
            key: `${ONYXKEYS.COLLECTION.REPORT}${reportID}`,
            value: null,
        },
    ];
    navigateToMostRecentReport(report);
    API.write(WRITE_COMMANDS.LEAVE_GROUP_CHAT, {reportID}, {optimisticData});
}

/** Leave a report by setting the state to submitted and closed */
function leaveRoom(reportID: string, isWorkspaceMemberLeavingWorkspaceRoom = false) {
    const report = currentReportData?.[reportID];

    if (!report) {
        return;
    }
    const isChatThread = ReportUtils.isChatThread(report);

    // Pusher's leavingStatus should be sent earlier.
    // Place the broadcast before calling the LeaveRoom API to prevent a race condition
    // between Onyx report being null and Pusher's leavingStatus becoming true.
    broadcastUserIsLeavingRoom(reportID);

    // If a workspace member is leaving a workspace room, they don't actually lose the room from Onyx.
    // Instead, their notification preference just gets set to "hidden".
    // Same applies for chat threads too
    const optimisticData: OnyxUpdate[] = [
        {
            onyxMethod: Onyx.METHOD.MERGE,
            key: `${ONYXKEYS.COLLECTION.REPORT}${reportID}`,
            value:
                isWorkspaceMemberLeavingWorkspaceRoom || isChatThread
                    ? {
                          notificationPreference: CONST.REPORT.NOTIFICATION_PREFERENCE.HIDDEN,
                      }
                    : {
                          reportID: null,
                          stateNum: CONST.REPORT.STATE_NUM.APPROVED,
                          statusNum: CONST.REPORT.STATUS_NUM.CLOSED,
                          notificationPreference: CONST.REPORT.NOTIFICATION_PREFERENCE.HIDDEN,
                      },
        },
    ];

    const successData: OnyxUpdate[] = [
        {
            onyxMethod: Onyx.METHOD.MERGE,
            key: `${ONYXKEYS.COLLECTION.REPORT}${reportID}`,
            value:
                isWorkspaceMemberLeavingWorkspaceRoom || isChatThread
                    ? {notificationPreference: CONST.REPORT.NOTIFICATION_PREFERENCE.HIDDEN}
                    : Object.keys(report).reduce<Record<string, null>>((acc, key) => {
                          acc[key] = null;
                          return acc;
                      }, {}),
        },
    ];

    const failureData: OnyxUpdate[] = [
        {
            onyxMethod: Onyx.METHOD.MERGE,
            key: `${ONYXKEYS.COLLECTION.REPORT}${reportID}`,
            value: report,
        },
    ];

    if (report.parentReportID && report.parentReportActionID) {
        optimisticData.push({
            onyxMethod: Onyx.METHOD.MERGE,
            key: `${ONYXKEYS.COLLECTION.REPORT_ACTIONS}${report.parentReportID}`,
            value: {[report.parentReportActionID]: {childReportNotificationPreference: CONST.REPORT.NOTIFICATION_PREFERENCE.HIDDEN}},
        });
        successData.push({
            onyxMethod: Onyx.METHOD.MERGE,
            key: `${ONYXKEYS.COLLECTION.REPORT_ACTIONS}${report.parentReportID}`,
            value: {[report.parentReportActionID]: {childReportNotificationPreference: CONST.REPORT.NOTIFICATION_PREFERENCE.HIDDEN}},
        });
        failureData.push({
            onyxMethod: Onyx.METHOD.MERGE,
            key: `${ONYXKEYS.COLLECTION.REPORT_ACTIONS}${report.parentReportID}`,
            value: {[report.parentReportActionID]: {childReportNotificationPreference: report.notificationPreference}},
        });
    }

    const parameters: LeaveRoomParams = {
        reportID,
    };

    API.write(WRITE_COMMANDS.LEAVE_ROOM, parameters, {optimisticData, successData, failureData});
    navigateToMostRecentReport(report);
}

/** Invites people to a room */
function inviteToRoom(reportID: string, inviteeEmailsToAccountIDs: InvitedEmailsToAccountIDs) {
    const report = currentReportData?.[reportID];
    if (!report) {
        return;
    }

    const inviteeEmails = Object.keys(inviteeEmailsToAccountIDs);
    const inviteeAccountIDs = Object.values(inviteeEmailsToAccountIDs);
    const participantAccountIDsAfterInvitation = [...new Set([...(report?.participantAccountIDs ?? []), ...inviteeAccountIDs])].filter(
        (accountID): accountID is number => typeof accountID === 'number',
    );
    const visibleMemberAccountIDsAfterInvitation = [...new Set([...(report?.visibleChatMemberAccountIDs ?? []), ...inviteeAccountIDs])].filter(
        (accountID): accountID is number => typeof accountID === 'number',
    );

    const participantsAfterInvitation = inviteeAccountIDs.reduce(
        (reportParticipants: Participants, accountID: number) => {
            const participant: ReportParticipant = {
                hidden: false,
                role: CONST.REPORT.ROLE.MEMBER,
            };
            // eslint-disable-next-line no-param-reassign
            reportParticipants[accountID] = participant;
            return reportParticipants;
        },
        {...report.participants},
    );

    const logins = inviteeEmails.map((memberLogin) => PhoneNumber.addSMSDomainIfPhoneNumber(memberLogin));
    const {newAccountIDs, newLogins} = PersonalDetailsUtils.getNewAccountIDsAndLogins(logins, inviteeAccountIDs);
    const newPersonalDetailsOnyxData = PersonalDetailsUtils.getPersonalDetailsOnyxDataForOptimisticUsers(newLogins, newAccountIDs);
    const pendingChatMembers = ReportUtils.getPendingChatMembers(inviteeAccountIDs, report?.pendingChatMembers ?? [], CONST.RED_BRICK_ROAD_PENDING_ACTION.ADD);

    const optimisticData: OnyxUpdate[] = [
        {
            onyxMethod: Onyx.METHOD.MERGE,
            key: `${ONYXKEYS.COLLECTION.REPORT}${reportID}`,
            value: {
                participantAccountIDs: participantAccountIDsAfterInvitation,
                visibleChatMemberAccountIDs: visibleMemberAccountIDsAfterInvitation,
                participants: participantsAfterInvitation,
                pendingChatMembers,
            },
        },
        ...newPersonalDetailsOnyxData.optimisticData,
    ];

    const successData: OnyxUpdate[] = [
        {
            onyxMethod: Onyx.METHOD.MERGE,
            key: `${ONYXKEYS.COLLECTION.REPORT}${reportID}`,
            value: {
                pendingChatMembers: report?.pendingChatMembers ?? null,
            },
        },
        ...newPersonalDetailsOnyxData.finallyData,
    ];
    const failureData: OnyxUpdate[] = [
        {
            onyxMethod: Onyx.METHOD.MERGE,
            key: `${ONYXKEYS.COLLECTION.REPORT}${reportID}`,
            value: {
                participantAccountIDs: report.participantAccountIDs,
                visibleChatMemberAccountIDs: report.visibleChatMemberAccountIDs,
                participants: inviteeAccountIDs.reduce((revertedParticipants: Record<number, null>, accountID) => {
                    // eslint-disable-next-line no-param-reassign
                    revertedParticipants[accountID] = null;
                    return revertedParticipants;
                }, {}),
                pendingChatMembers: report?.pendingChatMembers ?? null,
            },
        },
        ...newPersonalDetailsOnyxData.finallyData,
    ];

    if (ReportUtils.isGroupChat(report)) {
        const parameters: InviteToGroupChatParams = {
            reportID,
            inviteeEmails,
            accountIDList: newAccountIDs.join(),
        };

        API.write(WRITE_COMMANDS.INVITE_TO_GROUP_CHAT, parameters, {optimisticData, successData, failureData});
        return;
    }

    const parameters: InviteToRoomParams = {
        reportID,
        inviteeEmails,
    };

    // eslint-disable-next-line rulesdir/no-multiple-api-calls
    API.write(WRITE_COMMANDS.INVITE_TO_ROOM, parameters, {optimisticData, successData, failureData});
}

function updateGroupChatMemberRoles(reportID: string, accountIDList: number[], role: ValueOf<typeof CONST.REPORT.ROLE>) {
    const participants: Participants = {};
    const memberRoles: Record<number, string> = {};
    accountIDList.forEach((accountID) => {
        memberRoles[accountID] = role;
        participants[accountID] = {role};
    });

    const optimisticData: OnyxUpdate[] = [
        {
            onyxMethod: Onyx.METHOD.MERGE,
            key: `${ONYXKEYS.COLLECTION.REPORT}${reportID}`,
            value: {
                participants,
            },
        },
    ];
    const parameters: UpdateGroupChatMemberRolesParams = {reportID, memberRoles: JSON.stringify(memberRoles)};
    API.write(WRITE_COMMANDS.UPDATE_GROUP_CHAT_MEMBER_ROLES, parameters, {optimisticData});
}

/** Invites people to a group chat */
function inviteToGroupChat(reportID: string, inviteeEmailsToAccountIDs: InvitedEmailsToAccountIDs) {
    inviteToRoom(reportID, inviteeEmailsToAccountIDs);
}

/** Removes people from a room
 *  Please see https://github.com/Expensify/App/blob/main/README.md#Security for more details
 */
function removeFromRoom(reportID: string, targetAccountIDs: number[]) {
    const report = currentReportData?.[reportID];
    if (!report) {
        return;
    }

    const removeParticipantsData: Record<number, null> = {};
    const currentParticipants = ReportUtils.getParticipants(reportID);
    if (!currentParticipants) {
        return;
    }

    const currentParticipantAccountIDs = ReportUtils.getParticipantAccountIDs(reportID);
    const participantAccountIDsAfterRemoval: number[] = [];
    const visibleChatMemberAccountIDsAfterRemoval: number[] = [];
    currentParticipantAccountIDs.forEach((participantAccountID: number) => {
        const participant = currentParticipants[participantAccountID];
        if (!targetAccountIDs.includes(participantAccountID)) {
            participantAccountIDsAfterRemoval.push(participantAccountID);
            if (!participant.hidden) {
                visibleChatMemberAccountIDsAfterRemoval.push(participantAccountID);
            }
        }
    });

    targetAccountIDs.forEach((accountID) => {
        removeParticipantsData[accountID] = null;
    });
    const pendingChatMembers = ReportUtils.getPendingChatMembers(targetAccountIDs, report?.pendingChatMembers ?? [], CONST.RED_BRICK_ROAD_PENDING_ACTION.DELETE);

    const optimisticData: OnyxUpdate[] = [
        {
            onyxMethod: Onyx.METHOD.MERGE,
            key: `${ONYXKEYS.COLLECTION.REPORT}${reportID}`,
            value: {
                pendingChatMembers,
            },
        },
    ];

    const failureData: OnyxUpdate[] = [
        {
            onyxMethod: Onyx.METHOD.MERGE,
            key: `${ONYXKEYS.COLLECTION.REPORT}${reportID}`,
            value: {
                pendingChatMembers: report?.pendingChatMembers ?? null,
            },
        },
    ];

    // We need to add success data here since in high latency situations,
    // the OpenRoomMembersPage call has the chance of overwriting the optimistic data we set above.
    const successData: OnyxUpdate[] = [
        {
            onyxMethod: Onyx.METHOD.MERGE,
            key: `${ONYXKEYS.COLLECTION.REPORT}${reportID}`,
            value: {
                participants: removeParticipantsData,
                participantAccountIDs: participantAccountIDsAfterRemoval,
                visibleChatMemberAccountIDs: visibleChatMemberAccountIDsAfterRemoval,
                pendingChatMembers: report?.pendingChatMembers ?? null,
            },
        },
    ];

    if (ReportUtils.isGroupChat(report)) {
        const parameters: RemoveFromGroupChatParams = {
            reportID,
            accountIDList: targetAccountIDs.join(),
        };
        API.write(WRITE_COMMANDS.REMOVE_FROM_GROUP_CHAT, parameters, {optimisticData, failureData, successData});
        return;
    }

    const parameters: RemoveFromRoomParams = {
        reportID,
        targetAccountIDs,
    };

    // eslint-disable-next-line rulesdir/no-multiple-api-calls
    API.write(WRITE_COMMANDS.REMOVE_FROM_ROOM, parameters, {optimisticData, failureData, successData});
}

function removeFromGroupChat(reportID: string, accountIDList: number[]) {
    removeFromRoom(reportID, accountIDList);
}

function setLastOpenedPublicRoom(reportID: string) {
    Onyx.set(ONYXKEYS.LAST_OPENED_PUBLIC_ROOM_ID, reportID);
}

/** Navigates to the last opened public room */
function openLastOpenedPublicRoom(lastOpenedPublicRoomID: string) {
    Navigation.isNavigationReady().then(() => {
        setLastOpenedPublicRoom('');
        Navigation.navigate(ROUTES.REPORT_WITH_ID.getRoute(lastOpenedPublicRoomID));
    });
}

/** Flag a comment as offensive */
function flagComment(reportID: string, reportAction: OnyxEntry<ReportAction>, severity: string) {
    const originalReportID = ReportUtils.getOriginalReportID(reportID, reportAction);
    const message = reportAction?.message?.[0];

    if (!message) {
        return;
    }

    let updatedDecision: Decision;
    if (severity === CONST.MODERATION.FLAG_SEVERITY_SPAM || severity === CONST.MODERATION.FLAG_SEVERITY_INCONSIDERATE) {
        if (!message?.moderationDecision) {
            updatedDecision = {
                decision: CONST.MODERATION.MODERATOR_DECISION_PENDING,
            };
        } else {
            updatedDecision = message.moderationDecision;
        }
    } else if (severity === CONST.MODERATION.FLAG_SEVERITY_ASSAULT || severity === CONST.MODERATION.FLAG_SEVERITY_HARASSMENT) {
        updatedDecision = {
            decision: CONST.MODERATION.MODERATOR_DECISION_PENDING_REMOVE,
        };
    } else {
        updatedDecision = {
            decision: CONST.MODERATION.MODERATOR_DECISION_PENDING_HIDE,
        };
    }

    const reportActionID = reportAction.reportActionID;

    const updatedMessage: Message = {
        ...message,
        moderationDecision: updatedDecision,
    };

    const optimisticData: OnyxUpdate[] = [
        {
            onyxMethod: Onyx.METHOD.MERGE,
            key: `${ONYXKEYS.COLLECTION.REPORT_ACTIONS}${originalReportID}`,
            value: {
                [reportActionID]: {
                    pendingAction: CONST.RED_BRICK_ROAD_PENDING_ACTION.UPDATE,
                    message: [updatedMessage],
                },
            },
        },
    ];

    const failureData: OnyxUpdate[] = [
        {
            onyxMethod: Onyx.METHOD.MERGE,
            key: `${ONYXKEYS.COLLECTION.REPORT_ACTIONS}${originalReportID}`,
            value: {
                [reportActionID]: {
                    ...reportAction,
                    pendingAction: null,
                },
            },
        },
    ];

    const successData: OnyxUpdate[] = [
        {
            onyxMethod: Onyx.METHOD.MERGE,
            key: `${ONYXKEYS.COLLECTION.REPORT_ACTIONS}${originalReportID}`,
            value: {
                [reportActionID]: {
                    pendingAction: null,
                },
            },
        },
    ];

    const parameters: FlagCommentParams = {
        severity,
        reportActionID,
        // This check is to prevent flooding Concierge with test flags
        // If you need to test moderation responses from Concierge on dev, set this to false!
        isDevRequest: Environment.isDevelopment(),
    };

    API.write(WRITE_COMMANDS.FLAG_COMMENT, parameters, {optimisticData, successData, failureData});
}

/** Updates a given user's private notes on a report */
const updatePrivateNotes = (reportID: string, accountID: number, note: string) => {
    const optimisticData: OnyxUpdate[] = [
        {
            onyxMethod: Onyx.METHOD.MERGE,
            key: `${ONYXKEYS.COLLECTION.REPORT}${reportID}`,
            value: {
                privateNotes: {
                    [accountID]: {
                        pendingAction: CONST.RED_BRICK_ROAD_PENDING_ACTION.UPDATE,
                        errors: null,
                        note,
                    },
                },
            },
        },
    ];

    const successData: OnyxUpdate[] = [
        {
            onyxMethod: Onyx.METHOD.MERGE,
            key: `${ONYXKEYS.COLLECTION.REPORT}${reportID}`,
            value: {
                privateNotes: {
                    [accountID]: {
                        pendingAction: null,
                        errors: null,
                    },
                },
            },
        },
    ];

    const failureData: OnyxUpdate[] = [
        {
            onyxMethod: Onyx.METHOD.MERGE,
            key: `${ONYXKEYS.COLLECTION.REPORT}${reportID}`,
            value: {
                privateNotes: {
                    [accountID]: {
                        errors: ErrorUtils.getMicroSecondOnyxError('privateNotes.error.genericFailureMessage'),
                    },
                },
            },
        },
    ];

    const parameters: UpdateReportPrivateNoteParams = {reportID, privateNotes: note};

    API.write(WRITE_COMMANDS.UPDATE_REPORT_PRIVATE_NOTE, parameters, {optimisticData, successData, failureData});
};

/** Fetches all the private notes for a given report */
function getReportPrivateNote(reportID: string | undefined) {
    if (Session.isAnonymousUser()) {
        return;
    }

    if (!reportID) {
        return;
    }

    const optimisticData: OnyxUpdate[] = [
        {
            onyxMethod: Onyx.METHOD.MERGE,
            key: `${ONYXKEYS.COLLECTION.REPORT}${reportID}`,
            value: {
                isLoadingPrivateNotes: true,
            },
        },
    ];

    const successData: OnyxUpdate[] = [
        {
            onyxMethod: Onyx.METHOD.MERGE,
            key: `${ONYXKEYS.COLLECTION.REPORT}${reportID}`,
            value: {
                isLoadingPrivateNotes: false,
            },
        },
    ];

    const failureData: OnyxUpdate[] = [
        {
            onyxMethod: Onyx.METHOD.MERGE,
            key: `${ONYXKEYS.COLLECTION.REPORT}${reportID}`,
            value: {
                isLoadingPrivateNotes: false,
            },
        },
    ];

    const parameters: GetReportPrivateNoteParams = {reportID};

    API.read(READ_COMMANDS.GET_REPORT_PRIVATE_NOTE, parameters, {optimisticData, successData, failureData});
}

function completeOnboarding(
    engagementChoice: string,
    data: ValueOf<typeof CONST.ONBOARDING_MESSAGES>,
    {
        login,
        firstName,
        lastName,
    }: {
        login: string;
        firstName: string;
        lastName: string;
    },
    adminsChatReportID?: string,
) {
    const targetEmail = CONST.EMAIL.CONCIERGE;
    const actorAccountID = PersonalDetailsUtils.getAccountIDsByLogins([targetEmail])[0];
    const targetChatReport = ReportUtils.getChatByParticipants([actorAccountID]);
    const {reportID: targetChatReportID = '', policyID: targetChatPolicyID = ''} = targetChatReport ?? {};

    // Mention message
    const mentionComment = ReportUtils.buildOptimisticAddCommentReportAction(`Hey @${login.split('@')[0]} 👋`, undefined, actorAccountID);
    const mentionCommentAction: OptimisticAddCommentReportAction = mentionComment.reportAction;
    const mentionMessage: AddCommentOrAttachementParams = {
        reportID: targetChatReportID,
        reportActionID: mentionCommentAction.reportActionID,
        reportComment: mentionComment.commentText,
    };

    // Text message
    const textComment = ReportUtils.buildOptimisticAddCommentReportAction(data.message, undefined, actorAccountID, 1);
    const textCommentAction: OptimisticAddCommentReportAction = textComment.reportAction;
    const textMessage: AddCommentOrAttachementParams = {
        reportID: targetChatReportID,
        reportActionID: textCommentAction.reportActionID,
        reportComment: textComment.commentText,
    };

    // Video message
    const videoComment = ReportUtils.buildOptimisticAddCommentReportAction(CONST.ATTACHMENT_MESSAGE_TEXT, undefined, actorAccountID, 2);
    const videoCommentAction: OptimisticAddCommentReportAction = videoComment.reportAction;
    const videoMessage: AddCommentOrAttachementParams = {
        reportID: targetChatReportID,
        reportActionID: videoCommentAction.reportActionID,
        reportComment: videoComment.commentText,
    };

    const tasksData = data.tasks.map((task, index) => {
        const currentTask = ReportUtils.buildOptimisticTaskReport(
            actorAccountID,
            undefined,
            targetChatReportID,
            task.title,
            undefined,
            targetChatPolicyID,
            CONST.REPORT.NOTIFICATION_PREFERENCE.HIDDEN,
        );
        const taskCreatedAction = ReportUtils.buildOptimisticCreatedReportAction(targetEmail);
        const taskReportAction = ReportUtils.buildOptimisticTaskCommentReportAction(
            currentTask.reportID,
            task.title,
            0,
            `task for ${task.title}`,
            targetChatReportID,
            actorAccountID,
            index + 3,
            {
                childVisibleActionCount: 2,
                childCommenterCount: 1,
                childLastVisibleActionCreated: DateUtils.getDBTime(),
                childOldestFourAccountIDs: `${actorAccountID}`,
            },
        );
        const subtitleComment = task.subtitle ? ReportUtils.buildOptimisticAddCommentReportAction(task.subtitle, undefined, actorAccountID) : null;
        const taskVideoComment = task.video ? ReportUtils.buildOptimisticAddCommentReportAction(CONST.ATTACHMENT_MESSAGE_TEXT, undefined, actorAccountID, 1) : null;
        const taskMessage =
            typeof task.message === 'function'
                ? task.message({
                      adminsRoomLink: `${CONFIG.EXPENSIFY.NEW_EXPENSIFY_URL}${ROUTES.REPORT_WITH_ID.getRoute(adminsChatReportID ?? '')}`,
                      guideCalendarLink: guideCalendarLink ?? CONFIG.EXPENSIFY.NEW_EXPENSIFY_URL,
                  })
                : task.message;
        const instructionComment = ReportUtils.buildOptimisticAddCommentReportAction(taskMessage, undefined, actorAccountID, 2, false);

        return {
            task,
            currentTask,
            taskCreatedAction,
            taskReportAction,
            subtitleComment,
            taskVideoComment,
            instructionComment,
        };
    });

    const tasksForParameters = tasksData.reduce<TaskForParameters[]>(
        (acc, {task, currentTask, taskCreatedAction, taskReportAction, subtitleComment, taskVideoComment, instructionComment}) => {
            const instructionCommentAction: OptimisticAddCommentReportAction = instructionComment.reportAction;
            const instructionCommentText = instructionComment.commentText;
            const instructionMessage: TaskMessage = {
                reportID: currentTask.reportID,
                reportActionID: instructionCommentAction.reportActionID,
                reportComment: instructionCommentText,
            };

            const tasksForParametersAcc: TaskForParameters[] = [
                ...acc,
                {
                    type: 'task',
                    task: engagementChoice,
                    taskReportID: currentTask.reportID,
                    parentReportID: currentTask.parentReportID ?? '',
                    parentReportActionID: taskReportAction.reportAction.reportActionID,
                    assigneeChatReportID: '',
                    createdTaskReportActionID: taskCreatedAction.reportActionID,
                    title: currentTask.reportName ?? '',
                    description: currentTask.description ?? '',
                },
                {
                    type: 'message',
                    ...instructionMessage,
                },
            ];

            if (subtitleComment) {
                const subtitleCommentAction: OptimisticAddCommentReportAction = subtitleComment.reportAction;
                const subtitleCommentText = subtitleComment.commentText;
                const subtitleMessage: TaskMessage = {
                    reportID: currentTask.reportID,
                    reportActionID: subtitleCommentAction.reportActionID,
                    reportComment: subtitleCommentText,
                };

                tasksForParametersAcc.push({
                    type: 'message',
                    ...subtitleMessage,
                });
            }

            if (taskVideoComment && task.video) {
                const taskVideoCommentAction: OptimisticAddCommentReportAction = taskVideoComment.reportAction;
                const taskVideoCommentText = taskVideoComment.commentText;
                const taskVideoMessage: TaskMessage = {
                    reportID: currentTask.reportID,
                    reportActionID: taskVideoCommentAction.reportActionID,
                    reportComment: taskVideoCommentText,
                };

                tasksForParametersAcc.push({
                    type: 'video',
                    ...task.video,
                    ...taskVideoMessage,
                });
            }

            return tasksForParametersAcc;
        },
        [],
    );

    const tasksForOptimisticData = tasksData.reduce<OnyxUpdate[]>((acc, {currentTask, taskCreatedAction, taskReportAction, subtitleComment, taskVideoComment, instructionComment}) => {
        const instructionCommentAction: OptimisticAddCommentReportAction = instructionComment.reportAction;

        const tasksForOptimisticDataAcc: OnyxUpdate[] = [
            ...acc,
            {
                onyxMethod: Onyx.METHOD.MERGE,
                key: `${ONYXKEYS.COLLECTION.REPORT_ACTIONS}${targetChatReportID}`,
                value: {
                    [taskReportAction.reportAction.reportActionID]: taskReportAction.reportAction as ReportAction,
                },
            },
            {
                onyxMethod: Onyx.METHOD.SET,
                key: `${ONYXKEYS.COLLECTION.REPORT}${currentTask.reportID}`,
                value: {
                    ...currentTask,
                    pendingFields: {
                        createChat: CONST.RED_BRICK_ROAD_PENDING_ACTION.ADD,
                        reportName: CONST.RED_BRICK_ROAD_PENDING_ACTION.ADD,
                        description: CONST.RED_BRICK_ROAD_PENDING_ACTION.ADD,
                        managerID: CONST.RED_BRICK_ROAD_PENDING_ACTION.ADD,
                    },
                    isOptimisticReport: true,
                },
            },
            {
                onyxMethod: Onyx.METHOD.MERGE,
                key: `${ONYXKEYS.COLLECTION.REPORT_ACTIONS}${currentTask.reportID}`,
                value: {
                    [taskCreatedAction.reportActionID]: taskCreatedAction as ReportAction,
                    [instructionCommentAction.reportActionID]: instructionCommentAction as ReportAction,
                },
            },
        ];

        if (subtitleComment) {
            const subtitleCommentAction: OptimisticAddCommentReportAction = subtitleComment.reportAction;

            tasksForOptimisticDataAcc.push({
                onyxMethod: Onyx.METHOD.MERGE,
                key: `${ONYXKEYS.COLLECTION.REPORT_ACTIONS}${currentTask.reportID}`,
                value: {
                    [subtitleCommentAction.reportActionID]: subtitleCommentAction as ReportAction,
                },
            });
        }

        if (taskVideoComment) {
            const taskVideoCommentAction: OptimisticAddCommentReportAction = taskVideoComment.reportAction;

            tasksForOptimisticDataAcc.push({
                onyxMethod: Onyx.METHOD.MERGE,
                key: `${ONYXKEYS.COLLECTION.REPORT_ACTIONS}${currentTask.reportID}`,
                value: {
                    [taskVideoCommentAction.reportActionID]: taskVideoCommentAction as ReportAction,
                },
            });
        }

        return tasksForOptimisticDataAcc;
    }, []);

    const optimisticData: OnyxUpdate[] = [
        ...tasksForOptimisticData,
        {
            onyxMethod: Onyx.METHOD.MERGE,
            key: `${ONYXKEYS.COLLECTION.REPORT}${targetChatReportID}`,
            value: {
                lastMentionedTime: DateUtils.getDBTime(),
            },
        },
        {
            onyxMethod: Onyx.METHOD.MERGE,
            key: `${ONYXKEYS.COLLECTION.REPORT_ACTIONS}${targetChatReportID}`,
            value: {
                [mentionCommentAction.reportActionID]: mentionCommentAction as ReportAction,
                [textCommentAction.reportActionID]: textCommentAction as ReportAction,
                [videoCommentAction.reportActionID]: videoCommentAction as ReportAction,
            },
        },
        {
            onyxMethod: Onyx.METHOD.MERGE,
            key: ONYXKEYS.NVP_INTRO_SELECTED,
            value: {choice: engagementChoice},
        },
    ];
    const successData: OnyxUpdate[] = [
        {
            onyxMethod: Onyx.METHOD.MERGE,
            key: `${ONYXKEYS.COLLECTION.REPORT_ACTIONS}${targetChatReportID}`,
            value: {
                [mentionCommentAction.reportActionID]: {pendingAction: null},
                [textCommentAction.reportActionID]: {pendingAction: null},
                [videoCommentAction.reportActionID]: {pendingAction: null},
            },
        },
    ];

    const guidedSetupData: GuidedSetupData = [
        {type: 'message', ...mentionMessage},
        {type: 'message', ...textMessage},
        {type: 'video', ...data.video, ...videoMessage},
        ...tasksForParameters,
    ];

    const parameters: CompleteGuidedSetupParams = {
        engagementChoice,
        firstName,
        lastName,
        guidedSetupData: JSON.stringify(guidedSetupData),
    };

    API.write(WRITE_COMMANDS.COMPLETE_GUIDED_SETUP, parameters, {optimisticData, successData});
}

/**
 * Completes the engagement modal that new NewDot users see when they first sign up/log in by doing the following:
 *
 * - Sets the introSelected NVP to the choice the user made
 * - Creates an optimistic report comment from concierge
 */
<<<<<<< HEAD
function completeEngagementModal(text: string, choice: OnboardingPurposeType) {
=======
function completeEngagementModal(choice: ValueOf<typeof CONST.ONBOARDING_CHOICES>, text?: string) {
>>>>>>> 1f694e2d
    const conciergeAccountID = PersonalDetailsUtils.getAccountIDsByLogins([CONST.EMAIL.CONCIERGE])[0];

    // We do not need to send any message for some choices
    if (!text) {
        const parameters: CompleteEngagementModalParams = {
            reportID: conciergeChatReportID ?? '',
            engagementChoice: choice,
        };

        const optimisticData: OnyxUpdate[] = [
            {
                onyxMethod: Onyx.METHOD.MERGE,
                key: ONYXKEYS.NVP_INTRO_SELECTED,
                value: {choice},
            },
        ];
        API.write(WRITE_COMMANDS.COMPLETE_ENGAGEMENT_MODAL, parameters, {
            optimisticData,
        });
        return;
    }

    const reportComment = ReportUtils.buildOptimisticAddCommentReportAction(text, undefined, conciergeAccountID);
    const reportCommentAction: OptimisticAddCommentReportAction = reportComment.reportAction;
    const lastComment = reportCommentAction?.message?.[0];
    const lastCommentText = ReportUtils.formatReportLastMessageText(lastComment?.text ?? '');
    const reportCommentText = reportComment.commentText;
    const currentTime = DateUtils.getDBTime();

    const optimisticReport: Partial<Report> = {
        lastVisibleActionCreated: currentTime,
        lastMessageTranslationKey: lastComment?.translationKey ?? '',
        lastMessageText: lastCommentText,
        lastMessageHtml: lastCommentText,
        lastActorAccountID: currentUserAccountID,
        lastReadTime: currentTime,
    };

    const conciergeChatReport = ReportUtils.getChatByParticipants([conciergeAccountID]);
    conciergeChatReportID = conciergeChatReport?.reportID;

    const report = ReportUtils.getReport(conciergeChatReportID);

    if (!isEmptyObject(report) && ReportUtils.getReportNotificationPreference(report) === CONST.REPORT.NOTIFICATION_PREFERENCE.HIDDEN) {
        optimisticReport.notificationPreference = CONST.REPORT.NOTIFICATION_PREFERENCE.ALWAYS;
    }

    // Optimistically add the new actions to the store before waiting to save them to the server
    const optimisticReportActions: OnyxCollection<OptimisticAddCommentReportAction> = {};
    if (reportCommentAction?.reportActionID) {
        optimisticReportActions[reportCommentAction.reportActionID] = reportCommentAction;
    }

    const parameters: CompleteEngagementModalParams = {
        reportID: conciergeChatReportID ?? '',
        reportActionID: reportCommentAction.reportActionID,
        reportComment: reportCommentText,
        engagementChoice: choice,
    };

    const optimisticData: OnyxUpdate[] = [
        {
            onyxMethod: Onyx.METHOD.MERGE,
            key: `${ONYXKEYS.COLLECTION.REPORT}${conciergeChatReportID}`,
            value: optimisticReport,
        },
        {
            onyxMethod: Onyx.METHOD.MERGE,
            key: `${ONYXKEYS.COLLECTION.REPORT_ACTIONS}${conciergeChatReportID}`,
            value: optimisticReportActions as ReportActions,
        },
        {
            onyxMethod: Onyx.METHOD.MERGE,
            key: ONYXKEYS.NVP_INTRO_SELECTED,
            value: {choice},
        },
    ];

    const successData: OnyxUpdate[] = [
        {
            onyxMethod: Onyx.METHOD.MERGE,
            key: `${ONYXKEYS.COLLECTION.REPORT_ACTIONS}${conciergeChatReportID}`,
            value: {[reportCommentAction.reportActionID ?? '']: {pendingAction: null}},
        },
    ];

    // eslint-disable-next-line rulesdir/no-multiple-api-calls
    API.write(WRITE_COMMANDS.COMPLETE_ENGAGEMENT_MODAL, parameters, {
        optimisticData,
        successData,
    });
    notifyNewAction(conciergeChatReportID ?? '', reportCommentAction.actorAccountID, reportCommentAction.reportActionID);
}

function dismissEngagementModal() {
    const parameters: SetNameValuePairParams = {
        name: ONYXKEYS.NVP_HAS_DISMISSED_IDLE_PANEL,
        value: true,
    };

    const optimisticData: OnyxUpdate[] = [
        {
            onyxMethod: Onyx.METHOD.MERGE,
            key: ONYXKEYS.NVP_HAS_DISMISSED_IDLE_PANEL,
            value: true,
        },
    ];

    API.write(WRITE_COMMANDS.SET_NAME_VALUE_PAIR, parameters, {
        optimisticData,
    });
}

/** Loads necessary data for rendering the RoomMembersPage */
function openRoomMembersPage(reportID: string) {
    const parameters: OpenRoomMembersPageParams = {reportID};

    API.read(READ_COMMANDS.OPEN_ROOM_MEMBERS_PAGE, parameters);
}

/**
 * Checks if there are any errors in the private notes for a given report
 *
 * @returns Returns true if there are errors in any of the private notes on the report
 */
function hasErrorInPrivateNotes(report: OnyxEntry<Report>): boolean {
    const privateNotes = report?.privateNotes ?? {};
    return Object.values(privateNotes).some((privateNote) => !isEmpty(privateNote.errors));
}

/** Clears all errors associated with a given private note */
function clearPrivateNotesError(reportID: string, accountID: number) {
    Onyx.merge(`${ONYXKEYS.COLLECTION.REPORT}${reportID}`, {privateNotes: {[accountID]: {errors: null}}});
}

function getDraftPrivateNote(reportID: string): string {
    return draftNoteMap?.[reportID] ?? '';
}

/**
 * Saves the private notes left by the user as they are typing. By saving this data the user can switch between chats, close
 * tab, refresh etc without worrying about loosing what they typed out.
 */
function savePrivateNotesDraft(reportID: string, note: string) {
    Onyx.merge(`${ONYXKEYS.COLLECTION.PRIVATE_NOTES_DRAFT}${reportID}`, note);
}

function searchForReports(searchInput: string) {
    // We do not try to make this request while offline because it sets a loading indicator optimistically
    if (isNetworkOffline) {
        Onyx.set(ONYXKEYS.IS_SEARCHING_FOR_REPORTS, false);
        return;
    }

    const successData: OnyxUpdate[] = [
        {
            onyxMethod: Onyx.METHOD.MERGE,
            key: ONYXKEYS.IS_SEARCHING_FOR_REPORTS,
            value: false,
        },
    ];

    const failureData: OnyxUpdate[] = [
        {
            onyxMethod: Onyx.METHOD.MERGE,
            key: ONYXKEYS.IS_SEARCHING_FOR_REPORTS,
            value: false,
        },
    ];

    const parameters: SearchForReportsParams = {searchInput};

    API.read(READ_COMMANDS.SEARCH_FOR_REPORTS, parameters, {successData, failureData});
}

function searchInServer(searchInput: string) {
    if (isNetworkOffline || !searchInput.trim().length) {
        Onyx.set(ONYXKEYS.IS_SEARCHING_FOR_REPORTS, false);
        return;
    }

    // Why not set this in optimistic data? It won't run until the API request happens and while the API request is debounced
    // we want to show the loading state right away. Otherwise, we will see a flashing UI where the client options are sorted and
    // tell the user there are no options, then we start searching, and tell them there are no options again.
    Onyx.set(ONYXKEYS.IS_SEARCHING_FOR_REPORTS, true);
    searchForReports(searchInput);
}

function updateLastVisitTime(reportID: string) {
    if (!ReportUtils.isValidReportIDFromPath(reportID)) {
        return;
    }
    Onyx.merge(`${ONYXKEYS.COLLECTION.REPORT_METADATA}${reportID}`, {lastVisitTime: DateUtils.getDBTime()});
}

function clearNewRoomFormError() {
    Onyx.set(ONYXKEYS.FORMS.NEW_ROOM_FORM, {
        isLoading: false,
        errorFields: null,
        errors: null,
        [INPUT_IDS.ROOM_NAME]: '',
        [INPUT_IDS.REPORT_DESCRIPTION]: '',
        [INPUT_IDS.POLICY_ID]: '',
        [INPUT_IDS.WRITE_CAPABILITY]: '',
        [INPUT_IDS.VISIBILITY]: '',
    });
}

function resolveActionableMentionWhisper(reportId: string, reportAction: OnyxEntry<ReportAction>, resolution: ValueOf<typeof CONST.REPORT.ACTIONABLE_MENTION_WHISPER_RESOLUTION>) {
    const message = reportAction?.message?.[0];
    if (!message) {
        return;
    }

    const updatedMessage: Message = {
        ...message,
        resolution,
    };

    const optimisticData: OnyxUpdate[] = [
        {
            onyxMethod: Onyx.METHOD.MERGE,
            key: `${ONYXKEYS.COLLECTION.REPORT_ACTIONS}${reportId}`,
            value: {
                [reportAction.reportActionID]: {
                    message: [updatedMessage],
                    originalMessage: {
                        resolution,
                    },
                },
            },
        },
    ];

    const failureData: OnyxUpdate[] = [
        {
            onyxMethod: Onyx.METHOD.MERGE,
            key: `${ONYXKEYS.COLLECTION.REPORT_ACTIONS}${reportId}`,
            value: {
                [reportAction.reportActionID]: {
                    message: [message],
                    originalMessage: {
                        resolution: null,
                    },
                },
            },
        },
    ];

    const parameters: ResolveActionableMentionWhisperParams = {
        reportActionID: reportAction.reportActionID,
        resolution,
    };

    API.write(WRITE_COMMANDS.RESOLVE_ACTIONABLE_MENTION_WHISPER, parameters, {optimisticData, failureData});
}

function dismissTrackExpenseActionableWhisper(reportID: string, reportAction: OnyxEntry<ReportAction>): void {
    const message = reportAction?.message?.[0];
    if (!message) {
        return;
    }

    const updatedMessage: Message = {
        ...message,
        resolution: CONST.REPORT.ACTIONABLE_TRACK_EXPENSE_WHISPER_RESOLUTION.NOTHING,
    };

    const optimisticData: OnyxUpdate[] = [
        {
            onyxMethod: Onyx.METHOD.MERGE,
            key: `${ONYXKEYS.COLLECTION.REPORT_ACTIONS}${reportID}`,
            value: {
                [reportAction.reportActionID]: {
                    message: [updatedMessage],
                    originalMessage: {
                        resolution: CONST.REPORT.ACTIONABLE_TRACK_EXPENSE_WHISPER_RESOLUTION.NOTHING,
                    },
                },
            },
        },
    ];

    const failureData: OnyxUpdate[] = [
        {
            onyxMethod: Onyx.METHOD.MERGE,
            key: `${ONYXKEYS.COLLECTION.REPORT_ACTIONS}${reportID}`,
            value: {
                [reportAction.reportActionID]: {
                    message: [message],
                    originalMessage: {
                        resolution: null,
                    },
                },
            },
        },
    ];

    const params = {
        reportActionID: reportAction.reportActionID,
    };

    API.write(WRITE_COMMANDS.DISMISS_TRACK_EXPENSE_ACTIONABLE_WHISPER, params, {optimisticData, failureData});
}

function setGroupDraft(newGroupDraft: Partial<NewGroupChatDraft>) {
    Onyx.merge(ONYXKEYS.NEW_GROUP_CHAT_DRAFT, newGroupDraft);
}

export {
    searchInServer,
    addComment,
    addAttachment,
    updateDescription,
    updateWriteCapabilityAndNavigate,
    updateNotificationPreference,
    subscribeToReportTypingEvents,
    subscribeToReportLeavingEvents,
    unsubscribeFromReportChannel,
    unsubscribeFromLeavingRoomReportChannel,
    saveReportDraftComment,
    saveReportCommentNumberOfLines,
    broadcastUserIsTyping,
    broadcastUserIsLeavingRoom,
    togglePinnedState,
    editReportComment,
    handleUserDeletedLinksInHtml,
    deleteReportActionDraft,
    saveReportActionDraft,
    saveReportActionDraftNumberOfLines,
    deleteReportComment,
    navigateToConciergeChat,
    addPolicyReport,
    deleteReport,
    navigateToConciergeChatAndDeleteReport,
    setIsComposerFullSize,
    expandURLPreview,
    markCommentAsUnread,
    readNewestAction,
    openReport,
    openReportFromDeepLink,
    navigateToAndOpenReport,
    navigateToAndOpenReportWithAccountIDs,
    navigateToAndOpenChildReport,
    toggleSubscribeToChildReport,
    updatePolicyRoomNameAndNavigate,
    clearPolicyRoomNameErrors,
    clearReportNotFoundErrors,
    clearIOUError,
    subscribeToNewActionEvent,
    notifyNewAction,
    showReportActionNotification,
    toggleEmojiReaction,
    shouldShowReportActionNotification,
    leaveRoom,
    inviteToRoom,
    inviteToGroupChat,
    removeFromRoom,
    getCurrentUserAccountID,
    setLastOpenedPublicRoom,
    flagComment,
    openLastOpenedPublicRoom,
    updatePrivateNotes,
    getReportPrivateNote,
    clearPrivateNotesError,
    hasErrorInPrivateNotes,
    getOlderActions,
    getNewerActions,
    completeEngagementModal,
    dismissEngagementModal,
    openRoomMembersPage,
    savePrivateNotesDraft,
    getDraftPrivateNote,
    updateLastVisitTime,
    clearNewRoomFormError,
    updateReportField,
    updateReportName,
    deleteReportField,
    clearReportFieldErrors,
    resolveActionableMentionWhisper,
    updateRoomVisibility,
    dismissTrackExpenseActionableWhisper,
    setGroupDraft,
    clearGroupChat,
    startNewChat,
    completeOnboarding,
    updateGroupChatName,
    updateGroupChatAvatar,
    leaveGroupChat,
    removeFromGroupChat,
    updateGroupChatMemberRoles,
};<|MERGE_RESOLUTION|>--- conflicted
+++ resolved
@@ -3253,11 +3253,7 @@
  * - Sets the introSelected NVP to the choice the user made
  * - Creates an optimistic report comment from concierge
  */
-<<<<<<< HEAD
-function completeEngagementModal(text: string, choice: OnboardingPurposeType) {
-=======
-function completeEngagementModal(choice: ValueOf<typeof CONST.ONBOARDING_CHOICES>, text?: string) {
->>>>>>> 1f694e2d
+function completeEngagementModal(choice: OnboardingPurposeType, text?: string) {
     const conciergeAccountID = PersonalDetailsUtils.getAccountIDsByLogins([CONST.EMAIL.CONCIERGE])[0];
 
     // We do not need to send any message for some choices
