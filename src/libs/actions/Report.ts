--- conflicted
+++ resolved
@@ -3867,11 +3867,8 @@
     updateLoadingInitialReportAction,
     clearAddRoomMemberError,
     clearAvatarErrors,
-<<<<<<< HEAD
     exportToIntegration,
     markAsManuallyExported,
     savePreferredExportMethod,
-=======
     handleReportChanged,
->>>>>>> 51dd814b
 };