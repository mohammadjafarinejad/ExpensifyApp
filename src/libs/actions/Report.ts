--- conflicted
+++ resolved
@@ -96,9 +96,9 @@
 import * as ReportActionsUtils from '@libs/ReportActionsUtils';
 import type {OptimisticAddCommentReportAction, OptimisticChatReport, SelfDMParameters} from '@libs/ReportUtils';
 import {
+    buildReportIDToThreadsReportIDsMap,
     buildOptimisticAddCommentReportAction,
     buildOptimisticChangeFieldAction,
-    buildOptimisticChangePolicyData,
     buildOptimisticChangePolicyReportAction,
     buildOptimisticChatReport,
     buildOptimisticCreatedReportAction,
@@ -107,6 +107,7 @@
     buildOptimisticGroupChatReport,
     buildOptimisticIOUReportAction,
     buildOptimisticRenamedRoomReportAction,
+    buildOptimisticReportPreview,
     buildOptimisticRoomDescriptionUpdatedReportAction,
     buildOptimisticSelfDMReport,
     buildOptimisticUnreportedTransactionAction,
@@ -151,6 +152,7 @@
     isUnread,
     isValidReportIDFromPath,
     prepareOnboardingOnyxData,
+    updatePolicyIDForReportAndThreads,
 } from '@libs/ReportUtils';
 import shouldSkipDeepLinkNavigation from '@libs/shouldSkipDeepLinkNavigation';
 import playSound, {SOUNDS} from '@libs/Sound';
@@ -5390,33 +5392,21 @@
     Navigation.navigate(ROUTES.CHANGE_POLICY_EDUCATIONAL.getRoute(ROUTES.REPORT_WITH_ID.getRoute(reportID)));
 }
 
-/**
- * Changes the policy of a report and all its child reports, and moves the report to the new policy's expense chat.
- */
-<<<<<<< HEAD
-function changeReportPolicy(report: Report, policyID: string) {
-    if (!report || !policyID || report.policyID === policyID || !isExpenseReport(report)) {
-=======
-function changeReportPolicy(reportID: string, policyID: string, reportNextStep?: ReportNextStep) {
-    if (!reportID || !policyID) {
->>>>>>> 3fbdd660
-        return;
-    }
-
-    const {optimisticData, successData, failureData, optimisticReportPreviewAction, optimisticMovedReportAction} = buildOptimisticChangePolicyData(report, policyID);
-
-<<<<<<< HEAD
-    const params = {
-        reportID: report.reportID,
-        policyID,
-        reportPreviewReportActionID: optimisticReportPreviewAction.reportActionID,
-        changePolicyReportActionID: optimisticMovedReportAction.reportActionID,
-    };
-    API.write(WRITE_COMMANDS.CHANGE_REPORT_POLICY, params, {optimisticData, successData, failureData});
-=======
+function buildOptimisticChangePolicyData(report: Report, policyID: string, reportNextStep?: ReportNextStep) {
+    const optimisticData: OnyxUpdate[] = [];
+    const successData: OnyxUpdate[] = [];
+    const failureData: OnyxUpdate[] = [];
+
+    // 1. Optimistically set the policyID on the report (and all its threads) by:
+    // 1.1 Preprocess reports to create a map of parentReportID to child reports list of reportIDs
+    // 1.2 Recursively update the policyID of the report and all its child reports
+    const reportID = report.reportID;
+    const reportIDToThreadsReportIDsMap = buildReportIDToThreadsReportIDsMap();
+    updatePolicyIDForReportAndThreads(reportID, policyID, reportIDToThreadsReportIDsMap, optimisticData, failureData);
+
     // We reopen and reassign the report if the report is open/submitted and the manager is not a member of the new policy. This is to prevent the old manager from seeing a report that they can't action on.
-    const isOpenOrSubmitted = isOpenExpenseReport(reportToMove) || isProcessingReport(reportToMove);
-    const managerLogin = PersonalDetailsUtils.getLoginByAccountID(reportToMove.managerID ?? CONST.DEFAULT_NUMBER_ID);
+    const isOpenOrSubmitted = isOpenExpenseReport(report) || isProcessingReport(report);
+    const managerLogin = PersonalDetailsUtils.getLoginByAccountID(report.managerID ?? CONST.DEFAULT_NUMBER_ID);
     if (isOpenOrSubmitted && managerLogin && !isPolicyMember(managerLogin, policyID)) {
         optimisticData.push(
             {
@@ -5425,13 +5415,13 @@
                 value: {
                     stateNum: CONST.REPORT.STATE_NUM.OPEN,
                     statusNum: CONST.REPORT.STATUS_NUM.OPEN,
-                    managerID: getNextApproverAccountID(reportToMove, true),
+                    managerID: getNextApproverAccountID(report, true),
                 },
             },
             {
                 onyxMethod: Onyx.METHOD.MERGE,
                 key: `${ONYXKEYS.COLLECTION.NEXT_STEP}${reportID}`,
-                value: buildNextStep(reportToMove, CONST.REPORT.STATUS_NUM.OPEN),
+                value: buildNextStep(report, CONST.REPORT.STATUS_NUM.OPEN),
             },
         );
 
@@ -5440,9 +5430,9 @@
                 onyxMethod: Onyx.METHOD.MERGE,
                 key: `${ONYXKEYS.COLLECTION.REPORT}${reportID}`,
                 value: {
-                    stateNum: reportToMove.stateNum,
-                    statusNum: reportToMove.statusNum,
-                    managerID: reportToMove.managerID,
+                    stateNum: report.stateNum,
+                    statusNum: report.statusNum,
+                    managerID: report.managerID,
                 },
             },
             {
@@ -5453,11 +5443,11 @@
         );
     }
 
-    // 2. If the old workspace had a expense chat, mark the report preview action as deleted
-    if (reportToMove?.parentReportID && reportToMove?.parentReportActionID) {
-        const workspaceChatReportID = reportToMove.parentReportID;
-        const reportPreviewActionID = reportToMove.parentReportActionID;
-        const oldReportPreviewAction = allReportActions?.[workspaceChatReportID]?.[reportPreviewActionID];
+    // 2. If this is a thread, we have to mark the parent report preview action as deleted to properly update the UI
+    if (report.parentReportID && report.parentReportActionID) {
+        const oldWorkspaceChatReportID = report.parentReportID;
+        const oldReportPreviewActionID = report.parentReportActionID;
+        const oldReportPreviewAction = allReportActions?.[`${ONYXKEYS.COLLECTION.REPORT_ACTIONS}${oldWorkspaceChatReportID}`]?.[oldReportPreviewActionID];
         const deletedTime = DateUtils.getDBTime();
         const firstMessage = Array.isArray(oldReportPreviewAction?.message) ? oldReportPreviewAction.message.at(0) : null;
         const updatedReportPreviewAction = {
@@ -5483,22 +5473,137 @@
 
         optimisticData.push({
             onyxMethod: Onyx.METHOD.MERGE,
-            key: `${ONYXKEYS.COLLECTION.REPORT_ACTIONS}${workspaceChatReportID}`,
-            value: {[reportPreviewActionID]: updatedReportPreviewAction},
+            key: `${ONYXKEYS.COLLECTION.REPORT_ACTIONS}${oldWorkspaceChatReportID}`,
+            value: {[oldReportPreviewActionID]: updatedReportPreviewAction},
         });
         failureData.push({
             onyxMethod: Onyx.METHOD.MERGE,
-            key: `${ONYXKEYS.COLLECTION.REPORT_ACTIONS}${workspaceChatReportID}`,
-            value: {
-                [reportPreviewActionID]: {
-                    ...oldReportPreviewAction,
-                    originalMessage: {
-                        deleted: null,
-                    },
-                },
-            },
+            key: `${ONYXKEYS.COLLECTION.REPORT_ACTIONS}${oldWorkspaceChatReportID}`,
+            value: {[oldReportPreviewActionID]: oldReportPreviewAction},
         });
->>>>>>> 3fbdd660
+
+        // Update the expense chat report
+        const chatReport = allReports?.[`${ONYXKEYS.COLLECTION.REPORT}${oldWorkspaceChatReportID}`];
+        const lastMessageText = getLastVisibleMessage(oldWorkspaceChatReportID, {[oldReportPreviewActionID]: updatedReportPreviewAction as ReportAction})?.lastMessageText;
+        const lastVisibleActionCreated = getReportLastMessage(oldWorkspaceChatReportID, {[oldReportPreviewActionID]: updatedReportPreviewAction as ReportAction})?.lastVisibleActionCreated;
+
+        optimisticData.push({
+            onyxMethod: Onyx.METHOD.MERGE,
+            key: `${ONYXKEYS.COLLECTION.REPORT}${oldWorkspaceChatReportID}`,
+            value: {
+                hasOutstandingChildRequest: false,
+                iouReportID: null,
+                lastMessageText,
+                lastVisibleActionCreated,
+            },
+        });
+        failureData.push({
+            onyxMethod: Onyx.METHOD.MERGE,
+            key: `${ONYXKEYS.COLLECTION.REPORT}${oldWorkspaceChatReportID}`,
+            value: chatReport,
+        });
+    }
+
+    // 3. Optimistically create a new REPORT_PREVIEW reportAction with the newReportPreviewActionID
+    // and set it as a parent of the moved report
+    const policyExpenseChat = getPolicyExpenseChat(currentUserAccountID, policyID);
+    const optimisticReportPreviewAction = buildOptimisticReportPreview(policyExpenseChat, report);
+
+    const newPolicyExpenseChatReportID = policyExpenseChat?.reportID;
+
+    optimisticData.push({
+        onyxMethod: Onyx.METHOD.MERGE,
+        key: `${ONYXKEYS.COLLECTION.REPORT_ACTIONS}${newPolicyExpenseChatReportID}`,
+        value: {[optimisticReportPreviewAction.reportActionID]: optimisticReportPreviewAction},
+    });
+    successData.push({
+        onyxMethod: Onyx.METHOD.MERGE,
+        key: `${ONYXKEYS.COLLECTION.REPORT_ACTIONS}${newPolicyExpenseChatReportID}`,
+        value: {
+            [optimisticReportPreviewAction.reportActionID]: {
+                pendingAction: null,
+            },
+        },
+    });
+    failureData.push({
+        onyxMethod: Onyx.METHOD.MERGE,
+        key: `${ONYXKEYS.COLLECTION.REPORT_ACTIONS}${newPolicyExpenseChatReportID}`,
+        value: {[optimisticReportPreviewAction.reportActionID]: null},
+    });
+
+    // Set the new report preview action as a parent of the moved report,
+    // and set the parentReportID on the moved report as the expense chat reportID
+    optimisticData.push({
+        onyxMethod: Onyx.METHOD.MERGE,
+        key: `${ONYXKEYS.COLLECTION.REPORT}${reportID}`,
+        value: {parentReportActionID: optimisticReportPreviewAction.reportActionID, parentReportID: newPolicyExpenseChatReportID},
+    });
+    failureData.push({
+        onyxMethod: Onyx.METHOD.MERGE,
+        key: `${ONYXKEYS.COLLECTION.REPORT}${reportID}`,
+        value: {parentReportActionID: report.parentReportActionID, parentReportID: report.parentReportID},
+    });
+
+    // Set lastVisibleActionCreated
+    optimisticData.push({
+        onyxMethod: Onyx.METHOD.MERGE,
+        key: `${ONYXKEYS.COLLECTION.REPORT}${newPolicyExpenseChatReportID}`,
+        value: {lastVisibleActionCreated: optimisticReportPreviewAction?.created},
+    });
+    failureData.push({
+        onyxMethod: Onyx.METHOD.MERGE,
+        key: `${ONYXKEYS.COLLECTION.REPORT}${newPolicyExpenseChatReportID}`,
+        value: {lastVisibleActionCreated: policyExpenseChat?.lastVisibleActionCreated},
+    });
+
+    // 4. Optimistically create a CHANGE_POLICY reportAction on the report using the reportActionID
+    const optimisticMovedReportAction = buildOptimisticChangePolicyReportAction(report.policyID, policyID);
+    optimisticData.push({
+        onyxMethod: Onyx.METHOD.MERGE,
+        key: `${ONYXKEYS.COLLECTION.REPORT_ACTIONS}${reportID}`,
+        value: {[optimisticMovedReportAction.reportActionID]: optimisticMovedReportAction},
+    });
+    successData.push({
+        onyxMethod: Onyx.METHOD.MERGE,
+        key: `${ONYXKEYS.COLLECTION.REPORT_ACTIONS}${reportID}`,
+        value: {
+            [optimisticMovedReportAction.reportActionID]: {
+                pendingAction: null,
+                errors: null,
+            },
+        },
+    });
+    failureData.push({
+        onyxMethod: Onyx.METHOD.MERGE,
+        key: `${ONYXKEYS.COLLECTION.REPORT_ACTIONS}${reportID}`,
+        value: {
+            [optimisticMovedReportAction.reportActionID]: {
+                errors: getMicroSecondOnyxErrorWithTranslationKey('common.genericErrorMessage'),
+            },
+        },
+    });
+
+    return {optimisticData, successData, failureData, optimisticReportPreviewAction, optimisticMovedReportAction};
+}
+
+
+/**
+ * Changes the policy of a report and all its child reports, and moves the report to the new policy's expense chat.
+ */
+function changeReportPolicy(report: Report, policyID: string, reportNextStep?: ReportNextStep) {
+    if (!report || !policyID || report.policyID === policyID || !isExpenseReport(report)) {
+        return;
+    }
+
+    const {optimisticData, successData, failureData, optimisticReportPreviewAction, optimisticMovedReportAction} = buildOptimisticChangePolicyData(report, policyID, reportNextStep);
+
+    const params = {
+        reportID: report.reportID,
+        policyID,
+        reportPreviewReportActionID: optimisticReportPreviewAction.reportActionID,
+        changePolicyReportActionID: optimisticMovedReportAction.reportActionID,
+    };
+    API.write(WRITE_COMMANDS.CHANGE_REPORT_POLICY, params, {optimisticData, successData, failureData});
 
     // If the dismissedProductTraining.changeReportModal is not set,
     // navigate to CHANGE_POLICY_EDUCATIONAL and a backTo param for the report page.
