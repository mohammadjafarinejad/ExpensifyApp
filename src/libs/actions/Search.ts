--- conflicted
+++ resolved
@@ -865,7 +865,15 @@
 }
 
 /**
-<<<<<<< HEAD
+ * Return true if selected reports/transactions have the same USD currency.
+ */
+function isCurrencySupportWalletBulkPay(selectedReports: SelectedReports[], selectedTransactions: SelectedTransactions) {
+    return selectedReports?.length > 0
+        ? Object.values(selectedReports).every((report) => report?.currency === CONST.CURRENCY.USD)
+        : Object.values(selectedTransactions).every((transaction) => transaction.currency === CONST.CURRENCY.USD);
+}
+
+/**
  * Optimistically sets the data necessary to show the transaction thread report right away if user opens it from the Search tab.
  *
  * When we open a transaction thread from the Search tab we already have all necessary information to show its preview without waiting for OpenReport API call to be finished.
@@ -925,14 +933,6 @@
     }
 
     Onyx.update(onyxUpdates);
-=======
- * Return true if selected reports/transactions have the same USD currency.
- */
-function isCurrencySupportWalletBulkPay(selectedReports: SelectedReports[], selectedTransactions: SelectedTransactions) {
-    return selectedReports?.length > 0
-        ? Object.values(selectedReports).every((report) => report?.currency === CONST.CURRENCY.USD)
-        : Object.values(selectedTransactions).every((transaction) => transaction.currency === CONST.CURRENCY.USD);
->>>>>>> 3b7d586a
 }
 
 export {
@@ -962,11 +962,7 @@
     handleBulkPayItemSelected,
     isCurrencySupportWalletBulkPay,
     getExportTemplates,
-<<<<<<< HEAD
+    getReportType,
     setOptimisticDataForTransactionThreadPreview,
 };
-export type {TransactionPreviewData};
-=======
-    getReportType,
-};
->>>>>>> 3b7d586a
+export type {TransactionPreviewData};