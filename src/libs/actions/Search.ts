import Onyx from 'react-native-onyx';
import type {OnyxCollection, OnyxEntry, OnyxUpdate} from 'react-native-onyx';
import type {ValueOf} from 'type-fest';
import type {FormOnyxValues} from '@components/Form/types';
import type {PaymentData, SearchQueryJSON} from '@components/Search/types';
import type {TransactionListItemType, TransactionReportGroupListItemType} from '@components/SelectionList/types';
import * as API from '@libs/API';
import type {ExportSearchItemsToCSVParams, ReportExportParams, SubmitReportParams} from '@libs/API/parameters';
import {READ_COMMANDS, SIDE_EFFECT_REQUEST_COMMANDS, WRITE_COMMANDS} from '@libs/API/types';
import {getCommandURL} from '@libs/ApiUtils';
import {getMicroSecondOnyxErrorWithTranslationKey} from '@libs/ErrorUtils';
import fileDownload from '@libs/fileDownload';
import enhanceParameters from '@libs/Network/enhanceParameters';
import {rand64} from '@libs/NumberUtils';
import {getPersonalPolicy, getSubmitToAccountID, getValidConnectedIntegration} from '@libs/PolicyUtils';
import type {OptimisticExportIntegrationAction} from '@libs/ReportUtils';
<<<<<<< HEAD
import {buildOptimisticExportIntegrationAction, hasHeldExpenses, isExpenseReport, isInvoiceReport, isIOUReport as isIOUReportUtil} from '@libs/ReportUtils';
import type {SearchKey} from '@libs/SearchUIUtils';
=======
import {buildOptimisticExportIntegrationAction, hasHeldExpenses} from '@libs/ReportUtils';
import type {SuggestedSearchKey} from '@libs/SearchUIUtils';
>>>>>>> 38f7822b
import {isTransactionGroupListItemType, isTransactionListItemType} from '@libs/SearchUIUtils';
import playSound, {SOUNDS} from '@libs/Sound';
import CONST from '@src/CONST';
import ONYXKEYS from '@src/ONYXKEYS';
import {FILTER_KEYS} from '@src/types/form/SearchAdvancedFiltersForm';
import type {SearchAdvancedFiltersForm} from '@src/types/form/SearchAdvancedFiltersForm';
import type {LastPaymentMethod, LastPaymentMethodType, Policy, SearchResults} from '@src/types/onyx';
import type {PaymentInformation} from '@src/types/onyx/LastPaymentMethod';
import type {ConnectionName} from '@src/types/onyx/Policy';
import type {SearchPolicy, SearchReport, SearchTransaction} from '@src/types/onyx/SearchResults';
import type Nullable from '@src/types/utils/Nullable';

let allSnapshots: OnyxCollection<SearchResults>;
Onyx.connect({
    key: ONYXKEYS.COLLECTION.SNAPSHOT,
    callback: (val) => {
        allSnapshots = val;
    },
    waitForCollectionCallback: true,
});

function handleActionButtonPress(
    hash: number,
    item: TransactionListItemType | TransactionReportGroupListItemType,
    goToItem: () => void,
    isInMobileSelectionMode: boolean,
<<<<<<< HEAD
    currentSearchKey?: SearchKey,
    lastPaymentMethods?: OnyxEntry<LastPaymentMethod>,
=======
    currentSearchKey?: SuggestedSearchKey,
>>>>>>> 38f7822b
) {
    // The transactionIDList is needed to handle actions taken on `status:""` where transactions on single expense reports can be approved/paid.
    // We need the transactionID to display the loading indicator for that list item's action.
    const transactionID = isTransactionListItemType(item) ? [item.transactionID] : undefined;
    const allReportTransactions = (isTransactionGroupListItemType(item) ? item.transactions : [item]) as SearchTransaction[];
    const hasHeldExpense = hasHeldExpenses('', allReportTransactions);

    if (hasHeldExpense || isInMobileSelectionMode) {
        goToItem();
        return;
    }

    switch (item.action) {
        case CONST.SEARCH.ACTION_TYPES.PAY:
            getPayActionCallback(hash, item, goToItem, currentSearchKey, lastPaymentMethods);
            return;
        case CONST.SEARCH.ACTION_TYPES.APPROVE:
            approveMoneyRequestOnSearch(hash, [item.reportID], transactionID, currentSearchKey);
            return;
        case CONST.SEARCH.ACTION_TYPES.SUBMIT: {
            const policy = (allSnapshots?.[`${ONYXKEYS.COLLECTION.SNAPSHOT}${hash}`]?.data?.[`${ONYXKEYS.COLLECTION.POLICY}${item.policyID}`] ?? {}) as SearchPolicy;
            submitMoneyRequestOnSearch(hash, [item], [policy], transactionID, currentSearchKey);
            return;
        }
        case CONST.SEARCH.ACTION_TYPES.EXPORT_TO_ACCOUNTING: {
            if (!item) {
                return;
            }

            const policy = (allSnapshots?.[`${ONYXKEYS.COLLECTION.SNAPSHOT}${hash}`]?.data?.[`${ONYXKEYS.COLLECTION.POLICY}${item.policyID}`] ?? {}) as Policy;
            const connectedIntegration = getValidConnectedIntegration(policy);

            if (!connectedIntegration) {
                return;
            }

            exportToIntegrationOnSearch(hash, item.reportID, connectedIntegration, currentSearchKey);
            return;
        }
        default:
            goToItem();
    }
}

function getLastPolicyBankAccountID(
    policyID: string | undefined,
    lastPaymentMethods: OnyxEntry<LastPaymentMethod>,
    reportType: keyof LastPaymentMethodType = 'lastUsed',
): number | undefined {
    if (!policyID) {
        return undefined;
    }
    const lastPolicyPaymentMethod = lastPaymentMethods?.[policyID];
    return typeof lastPolicyPaymentMethod === 'string' ? undefined : (lastPolicyPaymentMethod?.[reportType] as PaymentInformation)?.bankAccountID;
}

function getLastPolicyPaymentMethod(
    policyID: string | undefined,
    lastPaymentMethods: OnyxEntry<LastPaymentMethod>,
    reportType: keyof LastPaymentMethodType = 'lastUsed',
    isIOUReport?: boolean,
): ValueOf<typeof CONST.IOU.PAYMENT_TYPE> | undefined {
    if (!policyID) {
        return undefined;
    }

    const personalPolicy = getPersonalPolicy();

    const lastPolicyPaymentMethod = lastPaymentMethods?.[policyID] ?? (isIOUReport && personalPolicy ? lastPaymentMethods?.[personalPolicy.id] : undefined);
    const result = typeof lastPolicyPaymentMethod === 'string' ? lastPolicyPaymentMethod : (lastPolicyPaymentMethod?.[reportType] as PaymentInformation)?.name;

    return result as ValueOf<typeof CONST.IOU.PAYMENT_TYPE> | undefined;
}

<<<<<<< HEAD
function getReportType(reportID?: string) {
    if (isIOUReportUtil(reportID)) {
        return CONST.REPORT.TYPE.IOU;
    }

    if (isInvoiceReport(reportID)) {
        return CONST.REPORT.TYPE.INVOICE;
    }

    if (isExpenseReport(reportID)) {
        return CONST.REPORT.TYPE.EXPENSE;
    }

    return undefined;
}

function getPayActionCallback(
    hash: number,
    item: TransactionListItemType | TransactionReportGroupListItemType,
    goToItem: () => void,
    currentSearchKey?: SearchKey,
    lastPaymentMethods?: OnyxEntry<LastPaymentMethod>,
) {
    const lastPolicyPaymentMethod = getLastPolicyPaymentMethod(item.policyID, lastPaymentMethods, getReportType(item.reportID));
=======
function getPayActionCallback(hash: number, item: TransactionListItemType | TransactionReportGroupListItemType, goToItem: () => void, currentSearchKey?: SuggestedSearchKey) {
    const lastPolicyPaymentMethod = getLastPolicyPaymentMethod(item.policyID, lastPaymentMethod);
>>>>>>> 38f7822b

    if (!lastPolicyPaymentMethod || !Object.values(CONST.IOU.PAYMENT_TYPE).includes(lastPolicyPaymentMethod)) {
        goToItem();
        return;
    }

    const report = (allSnapshots?.[`${ONYXKEYS.COLLECTION.SNAPSHOT}${hash}`]?.data?.[`${ONYXKEYS.COLLECTION.REPORT}${item.reportID}`] ?? {}) as SearchReport;
    const amount = Math.abs((report?.total ?? 0) - (report?.nonReimbursableTotal ?? 0));
    const transactionID = isTransactionListItemType(item) ? [item.transactionID] : undefined;

    if (lastPolicyPaymentMethod === CONST.IOU.PAYMENT_TYPE.ELSEWHERE) {
        payMoneyRequestOnSearch(hash, [{reportID: item.reportID, amount, paymentType: lastPolicyPaymentMethod}], transactionID, currentSearchKey);
        return;
    }

    const hasVBBA = !!allSnapshots?.[`${ONYXKEYS.COLLECTION.SNAPSHOT}${hash}`]?.data?.[`${ONYXKEYS.COLLECTION.POLICY}${item.policyID}`]?.achAccount?.bankAccountID;
    if (hasVBBA) {
        payMoneyRequestOnSearch(hash, [{reportID: item.reportID, amount, paymentType: lastPolicyPaymentMethod}], transactionID, currentSearchKey);
        return;
    }

    goToItem();
}

function getOnyxLoadingData(hash: number, queryJSON?: SearchQueryJSON): {optimisticData: OnyxUpdate[]; finallyData: OnyxUpdate[]; failureData: OnyxUpdate[]} {
    const optimisticData: OnyxUpdate[] = [
        {
            onyxMethod: Onyx.METHOD.MERGE,
            key: `${ONYXKEYS.COLLECTION.SNAPSHOT}${hash}`,
            value: {
                search: {
                    isLoading: true,
                },
            },
        },
        {
            onyxMethod: Onyx.METHOD.MERGE,
            key: `${ONYXKEYS.COLLECTION.SNAPSHOT}${hash}`,
            value: {
                errors: null,
            },
        },
    ];

    const finallyData: OnyxUpdate[] = [
        {
            onyxMethod: Onyx.METHOD.MERGE,
            key: `${ONYXKEYS.COLLECTION.SNAPSHOT}${hash}`,
            value: {
                search: {
                    isLoading: false,
                },
            },
        },
    ];

    const failureData: OnyxUpdate[] = [
        {
            onyxMethod: Onyx.METHOD.MERGE,
            key: `${ONYXKEYS.COLLECTION.SNAPSHOT}${hash}`,
            value: {
                data: [],
                search: {
                    status: queryJSON?.status,
                    type: queryJSON?.type,
                    isLoading: false,
                },
                errors: getMicroSecondOnyxErrorWithTranslationKey('common.genericErrorMessage'),
            },
        },
    ];

    return {optimisticData, finallyData, failureData};
}

function saveSearch({queryJSON, newName}: {queryJSON: SearchQueryJSON; newName?: string}) {
    const saveSearchName = newName ?? queryJSON?.inputQuery ?? '';
    const jsonQuery = JSON.stringify(queryJSON);

    const optimisticData: OnyxUpdate[] = [
        {
            onyxMethod: Onyx.METHOD.MERGE,
            key: `${ONYXKEYS.SAVED_SEARCHES}`,
            value: {
                [queryJSON.hash]: {
                    pendingAction: CONST.RED_BRICK_ROAD_PENDING_ACTION.ADD,
                    name: saveSearchName,
                    query: queryJSON.inputQuery,
                },
            },
        },
    ];

    const failureData: OnyxUpdate[] = [
        {
            onyxMethod: Onyx.METHOD.MERGE,
            key: `${ONYXKEYS.SAVED_SEARCHES}`,
            value: {
                [queryJSON.hash]: null,
            },
        },
    ];

    const successData: OnyxUpdate[] = [
        {
            onyxMethod: Onyx.METHOD.MERGE,
            key: `${ONYXKEYS.SAVED_SEARCHES}`,
            value: {
                [queryJSON.hash]: {
                    pendingAction: null,
                },
            },
        },
    ];
    API.write(WRITE_COMMANDS.SAVE_SEARCH, {jsonQuery, newName: saveSearchName}, {optimisticData, failureData, successData});
}

function deleteSavedSearch(hash: number) {
    const optimisticData: OnyxUpdate[] = [
        {
            onyxMethod: Onyx.METHOD.MERGE,
            key: `${ONYXKEYS.SAVED_SEARCHES}`,
            value: {
                [hash]: {
                    pendingAction: CONST.RED_BRICK_ROAD_PENDING_ACTION.DELETE,
                },
            },
        },
    ];
    const successData: OnyxUpdate[] = [
        {
            onyxMethod: Onyx.METHOD.MERGE,
            key: `${ONYXKEYS.SAVED_SEARCHES}`,
            value: {
                [hash]: null,
            },
        },
    ];
    const failureData: OnyxUpdate[] = [
        {
            onyxMethod: Onyx.METHOD.MERGE,
            key: `${ONYXKEYS.SAVED_SEARCHES}`,
            value: {
                [hash]: {
                    pendingAction: null,
                },
            },
        },
    ];

    API.write(WRITE_COMMANDS.DELETE_SAVED_SEARCH, {hash}, {optimisticData, failureData, successData});
}

function openSearchFiltersCardPage() {
    const optimisticData: OnyxUpdate[] = [{onyxMethod: Onyx.METHOD.MERGE, key: ONYXKEYS.COLLECTION.WORKSPACE_CARDS_LIST, value: null}];

    const successData: OnyxUpdate[] = [{onyxMethod: Onyx.METHOD.MERGE, key: ONYXKEYS.COLLECTION.WORKSPACE_CARDS_LIST, value: null}];

    const failureData: OnyxUpdate[] = [{onyxMethod: Onyx.METHOD.MERGE, key: ONYXKEYS.COLLECTION.WORKSPACE_CARDS_LIST, value: null}];
    API.read(READ_COMMANDS.OPEN_SEARCH_FILTERS_CARD_PAGE, null, {optimisticData, successData, failureData});
}

function openSearchPage() {
    API.read(READ_COMMANDS.OPEN_SEARCH_PAGE, null);
}

function search({queryJSON, offset, shouldCalculateTotals = false}: {queryJSON: SearchQueryJSON; offset?: number; shouldCalculateTotals?: boolean}) {
    const {optimisticData, finallyData, failureData} = getOnyxLoadingData(queryJSON.hash, queryJSON);
    const {flatFilters, ...queryJSONWithoutFlatFilters} = queryJSON;
    const query = {
        ...queryJSONWithoutFlatFilters,
        offset,
        shouldCalculateTotals,
    };
    const jsonQuery = JSON.stringify(query);

    API.write(WRITE_COMMANDS.SEARCH, {hash: queryJSON.hash, jsonQuery}, {optimisticData, finallyData, failureData});
}

/**
 * It's possible that we return legacy transactions that don't have a transaction thread created yet.
 * In that case, when users select the search result row, we need to create the transaction thread on the fly and update the search result with the new transactionThreadReport
 */
function updateSearchResultsWithTransactionThreadReportID(hash: number, transactionID: string, reportID: string) {
    const onyxUpdate: Record<string, Record<string, Partial<SearchTransaction>>> = {
        data: {
            [`${ONYXKEYS.COLLECTION.TRANSACTION}${transactionID}`]: {
                transactionThreadReportID: reportID,
            },
        },
    };
    Onyx.merge(`${ONYXKEYS.COLLECTION.SNAPSHOT}${hash}`, onyxUpdate);
}

function holdMoneyRequestOnSearch(hash: number, transactionIDList: string[], comment: string) {
    const {optimisticData, finallyData} = getOnyxLoadingData(hash);

    API.write(WRITE_COMMANDS.HOLD_MONEY_REQUEST_ON_SEARCH, {hash, transactionIDList, comment}, {optimisticData, finallyData});
}

function submitMoneyRequestOnSearch(hash: number, reportList: SearchReport[], policy: SearchPolicy[], transactionIDList?: string[], currentSearchKey?: SuggestedSearchKey) {
    const createOnyxData = (update: Partial<SearchTransaction> | Partial<SearchReport> | null): OnyxUpdate[] => [
        {
            onyxMethod: Onyx.METHOD.MERGE,
            key: `${ONYXKEYS.COLLECTION.SNAPSHOT}${hash}`,
            value: {
                data: transactionIDList
                    ? (Object.fromEntries(transactionIDList.map((transactionID) => [`${ONYXKEYS.COLLECTION.TRANSACTION}${transactionID}`, update])) as Partial<SearchTransaction>)
                    : (Object.fromEntries(reportList.map((report) => [`${ONYXKEYS.COLLECTION.REPORT}${report.reportID}`, update])) as Partial<SearchReport>),
            },
        },
    ];

    const optimisticData: OnyxUpdate[] = createOnyxData({isActionLoading: true});
    const failureData: OnyxUpdate[] = createOnyxData({isActionLoading: false});
    // If we are on the 'Submit' suggested search, remove the report from the view once the action is taken, don't wait for the view to be re-fetched via Search
    const successData: OnyxUpdate[] = currentSearchKey === CONST.SEARCH.SEARCH_KEYS.SUBMIT ? createOnyxData(null) : createOnyxData({isActionLoading: false});

    const report = (reportList.at(0) ?? {}) as SearchReport;
    const parameters: SubmitReportParams = {
        reportID: report.reportID,
        managerAccountID: getSubmitToAccountID(policy.at(0), report) ?? report?.managerID,
        reportActionID: rand64(),
    };

    // The SubmitReport command is not 1:1:1 yet, which means creating a separate SubmitMoneyRequestOnSearch command is not feasible until https://github.com/Expensify/Expensify/issues/451223 is done.
    // In the meantime, we'll call SubmitReport which works for a single expense only, so not bulk actions are possible.
    API.write(WRITE_COMMANDS.SUBMIT_REPORT, parameters, {optimisticData, successData, failureData});
}

function approveMoneyRequestOnSearch(hash: number, reportIDList: string[], transactionIDList?: string[], currentSearchKey?: SuggestedSearchKey) {
    const createOnyxData = (update: Partial<SearchTransaction> | Partial<SearchReport> | null): OnyxUpdate[] => [
        {
            onyxMethod: Onyx.METHOD.MERGE,
            key: `${ONYXKEYS.COLLECTION.SNAPSHOT}${hash}`,
            value: {
                data: transactionIDList
                    ? (Object.fromEntries(transactionIDList.map((transactionID) => [`${ONYXKEYS.COLLECTION.TRANSACTION}${transactionID}`, update])) as Partial<SearchTransaction>)
                    : (Object.fromEntries(reportIDList.map((reportID) => [`${ONYXKEYS.COLLECTION.REPORT}${reportID}`, update])) as Partial<SearchReport>),
            },
        },
    ];

    const optimisticData: OnyxUpdate[] = createOnyxData({isActionLoading: true});
    const failureData: OnyxUpdate[] = createOnyxData({isActionLoading: false, errors: getMicroSecondOnyxErrorWithTranslationKey('common.genericErrorMessage')});
    // If we are on the 'Approve' suggested search, remove the report from the view once the action is taken, don't wait for the view to be re-fetched via Search
    const successData: OnyxUpdate[] = currentSearchKey === CONST.SEARCH.SEARCH_KEYS.APPROVE ? createOnyxData(null) : createOnyxData({isActionLoading: false});

    playSound(SOUNDS.SUCCESS);
    API.write(WRITE_COMMANDS.APPROVE_MONEY_REQUEST_ON_SEARCH, {hash, reportIDList}, {optimisticData, failureData, successData});
}

function exportToIntegrationOnSearch(hash: number, reportID: string, connectionName: ConnectionName, currentSearchKey?: SuggestedSearchKey) {
    const optimisticAction = buildOptimisticExportIntegrationAction(connectionName);
    const successAction: OptimisticExportIntegrationAction = {...optimisticAction, pendingAction: null};
    const optimisticReportActionID = optimisticAction.reportActionID;

    const createOnyxData = (update: Partial<SearchTransaction> | Partial<SearchReport> | null, reportAction?: OptimisticExportIntegrationAction | null): OnyxUpdate[] => [
        {
            onyxMethod: Onyx.METHOD.MERGE,
            key: `${ONYXKEYS.COLLECTION.SNAPSHOT}${hash}`,
            value: {
                data: {
                    [`${ONYXKEYS.COLLECTION.REPORT}${reportID}`]: update,
                },
            },
        },
        {
            onyxMethod: Onyx.METHOD.MERGE,
            key: `${ONYXKEYS.COLLECTION.REPORT_ACTIONS}${reportID}`,
            value: {
                [optimisticReportActionID]: reportAction,
            },
        },
    ];

    const optimisticData: OnyxUpdate[] = createOnyxData({isActionLoading: true}, optimisticAction);
    const failureData: OnyxUpdate[] = createOnyxData({errors: getMicroSecondOnyxErrorWithTranslationKey('common.genericErrorMessage'), isActionLoading: false}, null);
    // If we are on the 'Export' suggested search, remove the report from the view once the action is taken, don't wait for the view to be re-fetched via Search
    const successData: OnyxUpdate[] = currentSearchKey === CONST.SEARCH.SEARCH_KEYS.EXPORT ? createOnyxData(null, successAction) : createOnyxData({isActionLoading: false}, successAction);

    const params = {
        reportIDList: reportID,
        connectionName,
        type: 'MANUAL',
        optimisticReportActions: JSON.stringify({
            [reportID]: optimisticReportActionID,
        }),
    } satisfies ReportExportParams;

    API.write(WRITE_COMMANDS.REPORT_EXPORT, params, {optimisticData, failureData, successData});
}

function payMoneyRequestOnSearch(hash: number, paymentData: PaymentData[], transactionIDList?: string[], currentSearchKey?: SuggestedSearchKey) {
    const createOnyxData = (update: Partial<SearchTransaction> | Partial<SearchReport> | null): OnyxUpdate[] => [
        {
            onyxMethod: Onyx.METHOD.MERGE,
            key: `${ONYXKEYS.COLLECTION.SNAPSHOT}${hash}`,
            value: {
                data: transactionIDList
                    ? (Object.fromEntries(transactionIDList.map((transactionID) => [`${ONYXKEYS.COLLECTION.TRANSACTION}${transactionID}`, update])) as Partial<SearchTransaction>)
                    : (Object.fromEntries(paymentData.map((item) => [`${ONYXKEYS.COLLECTION.REPORT}${item.reportID}`, update])) as Partial<SearchReport>),
            },
        },
    ];

    const optimisticData: OnyxUpdate[] = createOnyxData({isActionLoading: true});
    const failureData: OnyxUpdate[] = createOnyxData({isActionLoading: false, errors: getMicroSecondOnyxErrorWithTranslationKey('common.genericErrorMessage')});
    // If we are on the 'Pay' suggested search, remove the report from the view once the action is taken, don't wait for the view to be re-fetched via Search
    const successData: OnyxUpdate[] = currentSearchKey === CONST.SEARCH.SEARCH_KEYS.PAY ? createOnyxData(null) : createOnyxData({isActionLoading: false});

    // eslint-disable-next-line rulesdir/no-api-side-effects-method
    API.makeRequestWithSideEffects(
        SIDE_EFFECT_REQUEST_COMMANDS.PAY_MONEY_REQUEST_ON_SEARCH,
        {hash, paymentData: JSON.stringify(paymentData)},
        {optimisticData, failureData, successData},
    ).then((response) => {
        if (response?.jsonCode !== CONST.JSON_CODE.SUCCESS) {
            return;
        }
        playSound(SOUNDS.SUCCESS);
    });
}

function unholdMoneyRequestOnSearch(hash: number, transactionIDList: string[]) {
    const {optimisticData, finallyData} = getOnyxLoadingData(hash);

    API.write(WRITE_COMMANDS.UNHOLD_MONEY_REQUEST_ON_SEARCH, {hash, transactionIDList}, {optimisticData, finallyData});
}

function deleteMoneyRequestOnSearch(hash: number, transactionIDList: string[]) {
    const {optimisticData, finallyData} = getOnyxLoadingData(hash);
    API.write(WRITE_COMMANDS.DELETE_MONEY_REQUEST_ON_SEARCH, {hash, transactionIDList}, {optimisticData, finallyData});
}

type Params = Record<string, ExportSearchItemsToCSVParams>;

function exportSearchItemsToCSV({query, jsonQuery, reportIDList, transactionIDList}: ExportSearchItemsToCSVParams, onDownloadFailed: () => void) {
    const finalParameters = enhanceParameters(WRITE_COMMANDS.EXPORT_SEARCH_ITEMS_TO_CSV, {
        query,
        jsonQuery,
        reportIDList,
        transactionIDList,
    }) as Params;

    const formData = new FormData();
    Object.entries(finalParameters).forEach(([key, value]) => {
        if (Array.isArray(value)) {
            formData.append(key, value.join(','));
        } else {
            formData.append(key, String(value));
        }
    });

    fileDownload(getCommandURL({command: WRITE_COMMANDS.EXPORT_SEARCH_ITEMS_TO_CSV}), 'Expensify.csv', '', false, formData, CONST.NETWORK.METHOD.POST, onDownloadFailed);
}

function queueExportSearchItemsToCSV({query, jsonQuery, reportIDList, transactionIDList}: ExportSearchItemsToCSVParams) {
    const finalParameters = enhanceParameters(WRITE_COMMANDS.EXPORT_SEARCH_ITEMS_TO_CSV, {
        query,
        jsonQuery,
        reportIDList,
        transactionIDList,
    }) as ExportSearchItemsToCSVParams;

    API.write(WRITE_COMMANDS.QUEUE_EXPORT_SEARCH_ITEMS_TO_CSV, finalParameters);
}
/**
 * Updates the form values for the advanced filters search form.
 */
function updateAdvancedFilters(values: Nullable<Partial<FormOnyxValues<typeof ONYXKEYS.FORMS.SEARCH_ADVANCED_FILTERS_FORM>>>) {
    Onyx.merge(ONYXKEYS.FORMS.SEARCH_ADVANCED_FILTERS_FORM, values);
}

/**
 * Clears all values for the advanced filters search form.
 */
function clearAllFilters() {
    Onyx.set(ONYXKEYS.FORMS.SEARCH_ADVANCED_FILTERS_FORM, null);
}

function clearAdvancedFilters() {
    const values: Partial<Nullable<SearchAdvancedFiltersForm>> = {};
    Object.values(FILTER_KEYS)
        .filter((key) => key !== FILTER_KEYS.GROUP_BY)
        .forEach((key) => {
            if (key === FILTER_KEYS.TYPE) {
                values[key] = CONST.SEARCH.DATA_TYPES.EXPENSE;
                return;
            }

            if (key === FILTER_KEYS.STATUS) {
                values[key] = CONST.SEARCH.STATUS.EXPENSE.ALL;
                return;
            }

            values[key] = null;
        });

    Onyx.merge(ONYXKEYS.FORMS.SEARCH_ADVANCED_FILTERS_FORM, values);
}

export {
    saveSearch,
    search,
    updateSearchResultsWithTransactionThreadReportID,
    deleteMoneyRequestOnSearch,
    holdMoneyRequestOnSearch,
    unholdMoneyRequestOnSearch,
    exportSearchItemsToCSV,
    queueExportSearchItemsToCSV,
    updateAdvancedFilters,
    clearAllFilters,
    clearAdvancedFilters,
    deleteSavedSearch,
    payMoneyRequestOnSearch,
    approveMoneyRequestOnSearch,
    handleActionButtonPress,
    submitMoneyRequestOnSearch,
    openSearchFiltersCardPage,
    openSearchPage as openSearch,
    getLastPolicyPaymentMethod,
    getLastPolicyBankAccountID,
    exportToIntegrationOnSearch,
};<|MERGE_RESOLUTION|>--- conflicted
+++ resolved
@@ -14,13 +14,8 @@
 import {rand64} from '@libs/NumberUtils';
 import {getPersonalPolicy, getSubmitToAccountID, getValidConnectedIntegration} from '@libs/PolicyUtils';
 import type {OptimisticExportIntegrationAction} from '@libs/ReportUtils';
-<<<<<<< HEAD
 import {buildOptimisticExportIntegrationAction, hasHeldExpenses, isExpenseReport, isInvoiceReport, isIOUReport as isIOUReportUtil} from '@libs/ReportUtils';
-import type {SearchKey} from '@libs/SearchUIUtils';
-=======
-import {buildOptimisticExportIntegrationAction, hasHeldExpenses} from '@libs/ReportUtils';
 import type {SuggestedSearchKey} from '@libs/SearchUIUtils';
->>>>>>> 38f7822b
 import {isTransactionGroupListItemType, isTransactionListItemType} from '@libs/SearchUIUtils';
 import playSound, {SOUNDS} from '@libs/Sound';
 import CONST from '@src/CONST';
@@ -47,12 +42,8 @@
     item: TransactionListItemType | TransactionReportGroupListItemType,
     goToItem: () => void,
     isInMobileSelectionMode: boolean,
-<<<<<<< HEAD
-    currentSearchKey?: SearchKey,
+    currentSearchKey?: SuggestedSearchKey,
     lastPaymentMethods?: OnyxEntry<LastPaymentMethod>,
-=======
-    currentSearchKey?: SuggestedSearchKey,
->>>>>>> 38f7822b
 ) {
     // The transactionIDList is needed to handle actions taken on `status:""` where transactions on single expense reports can be approved/paid.
     // We need the transactionID to display the loading indicator for that list item's action.
@@ -127,7 +118,6 @@
     return result as ValueOf<typeof CONST.IOU.PAYMENT_TYPE> | undefined;
 }
 
-<<<<<<< HEAD
 function getReportType(reportID?: string) {
     if (isIOUReportUtil(reportID)) {
         return CONST.REPORT.TYPE.IOU;
@@ -148,14 +138,10 @@
     hash: number,
     item: TransactionListItemType | TransactionReportGroupListItemType,
     goToItem: () => void,
-    currentSearchKey?: SearchKey,
+    currentSearchKey?: SuggestedSearchKey,
     lastPaymentMethods?: OnyxEntry<LastPaymentMethod>,
 ) {
     const lastPolicyPaymentMethod = getLastPolicyPaymentMethod(item.policyID, lastPaymentMethods, getReportType(item.reportID));
-=======
-function getPayActionCallback(hash: number, item: TransactionListItemType | TransactionReportGroupListItemType, goToItem: () => void, currentSearchKey?: SuggestedSearchKey) {
-    const lastPolicyPaymentMethod = getLastPolicyPaymentMethod(item.policyID, lastPaymentMethod);
->>>>>>> 38f7822b
 
     if (!lastPolicyPaymentMethod || !Object.values(CONST.IOU.PAYMENT_TYPE).includes(lastPolicyPaymentMethod)) {
         goToItem();
