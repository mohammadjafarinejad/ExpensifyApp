import isEmpty from 'lodash/isEmpty';
import Onyx from 'react-native-onyx';
import type {OnyxCollection, OnyxEntry, OnyxUpdate} from 'react-native-onyx';
import type {ValueOf} from 'type-fest';
import type {FormOnyxValues} from '@components/Form/types';
import type {PaymentMethod, PaymentMethodType} from '@components/KYCWall/types';
import type {PopoverMenuItem} from '@components/PopoverMenu';
import type {BankAccountMenuItem, PaymentData, SearchQueryJSON, SelectedReports, SelectedTransactions} from '@components/Search/types';
import type {TransactionListItemType, TransactionReportGroupListItemType} from '@components/SelectionList/types';
import * as API from '@libs/API';
import {waitForWrites} from '@libs/API';
import type {ExportSearchItemsToCSVParams, ExportSearchWithTemplateParams, ReportExportParams, SubmitReportParams} from '@libs/API/parameters';
import {READ_COMMANDS, SIDE_EFFECT_REQUEST_COMMANDS, WRITE_COMMANDS} from '@libs/API/types';
import {getCommandURL} from '@libs/ApiUtils';
import {getMicroSecondOnyxErrorWithTranslationKey} from '@libs/ErrorUtils';
import fileDownload from '@libs/fileDownload';
import Navigation from '@libs/Navigation/Navigation';
import enhanceParameters from '@libs/Network/enhanceParameters';
import {rand64} from '@libs/NumberUtils';
import {getActivePaymentType} from '@libs/PaymentUtils';
import type {KYCFlowEvent} from '@libs/PaymentUtils';
import {getPersonalPolicy, getSubmitToAccountID, getValidConnectedIntegration} from '@libs/PolicyUtils';
import {getIOUActionForTransactionID} from '@libs/ReportActionsUtils';
import type {OptimisticExportIntegrationAction} from '@libs/ReportUtils';
import {buildOptimisticExportIntegrationAction, getReportTransactions, hasHeldExpenses, isExpenseReport, isInvoiceReport, isIOUReport as isIOUReportUtil} from '@libs/ReportUtils';
import type {SearchKey} from '@libs/SearchUIUtils';
import {isTransactionGroupListItemType, isTransactionListItemType} from '@libs/SearchUIUtils';
import playSound, {SOUNDS} from '@libs/Sound';
import {shouldRestrictUserBillableActions} from '@libs/SubscriptionUtils';
import CONST from '@src/CONST';
import ONYXKEYS from '@src/ONYXKEYS';
import ROUTES from '@src/ROUTES';
import {FILTER_KEYS} from '@src/types/form/SearchAdvancedFiltersForm';
import type {SearchAdvancedFiltersForm} from '@src/types/form/SearchAdvancedFiltersForm';
import type {LastPaymentMethod, LastPaymentMethodType, Policy, ReportActions, Transaction} from '@src/types/onyx';
import type {PaymentInformation} from '@src/types/onyx/LastPaymentMethod';
import type {ConnectionName} from '@src/types/onyx/Policy';
import type {SearchPolicy, SearchReport, SearchTransaction} from '@src/types/onyx/SearchResults';
import type Nullable from '@src/types/utils/Nullable';
<<<<<<< HEAD
import {setPersonalBankAccountContinueKYCOnSuccess} from './BankAccounts';
=======
import {saveLastSearchParams} from './ReportNavigation';

type OnyxSearchResponse = {
    data: [];
    search: {
        offset: number;
        hasMoreResults: boolean;
    };
};
>>>>>>> 14a6935a

function handleActionButtonPress(
    hash: number,
    item: TransactionListItemType | TransactionReportGroupListItemType,
    goToItem: () => void,
    isInMobileSelectionMode: boolean,
    snapshotReport: SearchReport,
    snapshotPolicy: SearchPolicy,
    lastPaymentMethod: OnyxEntry<LastPaymentMethod>,
    currentSearchKey?: SearchKey,
) {
    // The transactionIDList is needed to handle actions taken on `status:""` where transactions on single expense reports can be approved/paid.
    // We need the transactionID to display the loading indicator for that list item's action.
    const transactionID = isTransactionListItemType(item) ? [item.transactionID] : undefined;
    const allReportTransactions = (isTransactionGroupListItemType(item) ? item.transactions : [item]) as SearchTransaction[];
    const hasHeldExpense = hasHeldExpenses('', allReportTransactions);

    if (hasHeldExpense || isInMobileSelectionMode) {
        goToItem();
        return;
    }

    switch (item.action) {
        case CONST.SEARCH.ACTION_TYPES.PAY:
            getPayActionCallback(hash, item, goToItem, snapshotReport, snapshotPolicy, lastPaymentMethod, currentSearchKey);
            return;
        case CONST.SEARCH.ACTION_TYPES.APPROVE:
            approveMoneyRequestOnSearch(hash, [item.reportID], transactionID, currentSearchKey);
            return;
        case CONST.SEARCH.ACTION_TYPES.SUBMIT: {
            submitMoneyRequestOnSearch(hash, [item], [snapshotPolicy], transactionID, currentSearchKey);
            return;
        }
        case CONST.SEARCH.ACTION_TYPES.EXPORT_TO_ACCOUNTING: {
            if (!item) {
                return;
            }

            const policy = (snapshotPolicy ?? {}) as Policy;
            const connectedIntegration = getValidConnectedIntegration(policy);

            if (!connectedIntegration) {
                return;
            }

            exportToIntegrationOnSearch(hash, item.reportID, connectedIntegration, currentSearchKey);
            return;
        }
        default:
            goToItem();
    }
}

function getLastPolicyBankAccountID(
    policyID: string | undefined,
    lastPaymentMethods: OnyxEntry<LastPaymentMethod>,
    reportType: keyof LastPaymentMethodType = 'lastUsed',
): number | undefined {
    if (!policyID) {
        return undefined;
    }
    const lastPolicyPaymentMethod = lastPaymentMethods?.[policyID];
    return typeof lastPolicyPaymentMethod === 'string' ? undefined : (lastPolicyPaymentMethod?.[reportType] as PaymentInformation)?.bankAccountID;
}

function getLastPolicyPaymentMethod(
    policyID: string | undefined,
    lastPaymentMethods: OnyxEntry<LastPaymentMethod>,
    reportType: keyof LastPaymentMethodType = 'lastUsed',
    isIOUReport?: boolean,
): ValueOf<typeof CONST.IOU.PAYMENT_TYPE> | undefined {
    if (!policyID) {
        return undefined;
    }

    const personalPolicy = getPersonalPolicy();

    const lastPolicyPaymentMethod = lastPaymentMethods?.[policyID] ?? (isIOUReport && personalPolicy ? lastPaymentMethods?.[personalPolicy.id] : undefined);
    const result = typeof lastPolicyPaymentMethod === 'string' ? lastPolicyPaymentMethod : (lastPolicyPaymentMethod?.[reportType] as PaymentInformation)?.name;

    return result as ValueOf<typeof CONST.IOU.PAYMENT_TYPE> | undefined;
}

function getReportType(reportID?: string) {
    if (isIOUReportUtil(reportID)) {
        return CONST.REPORT.TYPE.IOU;
    }

    if (isInvoiceReport(reportID)) {
        return CONST.REPORT.TYPE.INVOICE;
    }

    if (isExpenseReport(reportID)) {
        return CONST.REPORT.TYPE.EXPENSE;
    }

    return undefined;
}

function getPayActionCallback(
    hash: number,
    item: TransactionListItemType | TransactionReportGroupListItemType,
    goToItem: () => void,
    snapshotReport: SearchReport,
    snapshotPolicy: SearchPolicy,
    lastPaymentMethod: OnyxEntry<LastPaymentMethod>,
    currentSearchKey?: SearchKey,
) {
    const lastPolicyPaymentMethod = getLastPolicyPaymentMethod(item.policyID, lastPaymentMethod, getReportType(item.reportID));

    if (!lastPolicyPaymentMethod || !Object.values(CONST.IOU.PAYMENT_TYPE).includes(lastPolicyPaymentMethod)) {
        goToItem();
        return;
    }

    const amount = Math.abs((snapshotReport?.total ?? 0) - (snapshotReport?.nonReimbursableTotal ?? 0));
    const transactionID = isTransactionListItemType(item) ? [item.transactionID] : undefined;

    if (lastPolicyPaymentMethod === CONST.IOU.PAYMENT_TYPE.ELSEWHERE) {
        payMoneyRequestOnSearch(hash, [{reportID: item.reportID, amount, paymentType: lastPolicyPaymentMethod}], transactionID, currentSearchKey);
        return;
    }

    const hasVBBA = !!snapshotPolicy?.achAccount?.bankAccountID;
    if (hasVBBA) {
        payMoneyRequestOnSearch(hash, [{reportID: item.reportID, amount, paymentType: lastPolicyPaymentMethod}], transactionID, currentSearchKey);
        return;
    }

    goToItem();
}

function getOnyxLoadingData(hash: number, queryJSON?: SearchQueryJSON, offset?: number): {optimisticData: OnyxUpdate[]; finallyData: OnyxUpdate[]; failureData: OnyxUpdate[]} {
    const optimisticData: OnyxUpdate[] = [
        {
            onyxMethod: Onyx.METHOD.MERGE,
            key: `${ONYXKEYS.COLLECTION.SNAPSHOT}${hash}`,
            value: {
                search: {
                    isLoading: true,
                    ...(offset ? {offset} : {}),
                },
            },
        },
        {
            onyxMethod: Onyx.METHOD.MERGE,
            key: `${ONYXKEYS.COLLECTION.SNAPSHOT}${hash}`,
            value: {
                errors: null,
            },
        },
    ];

    const finallyData: OnyxUpdate[] = [
        {
            onyxMethod: Onyx.METHOD.MERGE,
            key: `${ONYXKEYS.COLLECTION.SNAPSHOT}${hash}`,
            value: {
                search: {
                    isLoading: false,
                },
            },
        },
    ];

    const failureData: OnyxUpdate[] = [
        {
            onyxMethod: Onyx.METHOD.MERGE,
            key: `${ONYXKEYS.COLLECTION.SNAPSHOT}${hash}`,
            value: {
                data: [],
                search: {
                    status: queryJSON?.status,
                    type: queryJSON?.type,
                    isLoading: false,
                },
                errors: getMicroSecondOnyxErrorWithTranslationKey('common.genericErrorMessage'),
            },
        },
    ];

    return {optimisticData, finallyData, failureData};
}

function saveSearch({queryJSON, newName}: {queryJSON: SearchQueryJSON; newName?: string}) {
    const saveSearchName = newName ?? queryJSON?.inputQuery ?? '';
    const jsonQuery = JSON.stringify(queryJSON);

    const optimisticData: OnyxUpdate[] = [
        {
            onyxMethod: Onyx.METHOD.MERGE,
            key: `${ONYXKEYS.SAVED_SEARCHES}`,
            value: {
                [queryJSON.hash]: {
                    pendingAction: CONST.RED_BRICK_ROAD_PENDING_ACTION.ADD,
                    name: saveSearchName,
                    query: queryJSON.inputQuery,
                },
            },
        },
    ];

    const failureData: OnyxUpdate[] = [
        {
            onyxMethod: Onyx.METHOD.MERGE,
            key: `${ONYXKEYS.SAVED_SEARCHES}`,
            value: {
                [queryJSON.hash]: null,
            },
        },
    ];

    const successData: OnyxUpdate[] = [
        {
            onyxMethod: Onyx.METHOD.MERGE,
            key: `${ONYXKEYS.SAVED_SEARCHES}`,
            value: {
                [queryJSON.hash]: {
                    pendingAction: null,
                },
            },
        },
    ];
    API.write(WRITE_COMMANDS.SAVE_SEARCH, {jsonQuery, newName: saveSearchName}, {optimisticData, failureData, successData});
}

function deleteSavedSearch(hash: number) {
    const optimisticData: OnyxUpdate[] = [
        {
            onyxMethod: Onyx.METHOD.MERGE,
            key: `${ONYXKEYS.SAVED_SEARCHES}`,
            value: {
                [hash]: {
                    pendingAction: CONST.RED_BRICK_ROAD_PENDING_ACTION.DELETE,
                },
            },
        },
    ];
    const successData: OnyxUpdate[] = [
        {
            onyxMethod: Onyx.METHOD.MERGE,
            key: `${ONYXKEYS.SAVED_SEARCHES}`,
            value: {
                [hash]: null,
            },
        },
    ];
    const failureData: OnyxUpdate[] = [
        {
            onyxMethod: Onyx.METHOD.MERGE,
            key: `${ONYXKEYS.SAVED_SEARCHES}`,
            value: {
                [hash]: {
                    pendingAction: null,
                },
            },
        },
    ];

    API.write(WRITE_COMMANDS.DELETE_SAVED_SEARCH, {hash}, {optimisticData, failureData, successData});
}

function openSearchPage() {
    API.read(READ_COMMANDS.OPEN_SEARCH_PAGE, null);
}

function search({
    queryJSON,
    searchKey,
    offset,
    shouldCalculateTotals = false,
    prevReportsLength,
}: {
    queryJSON: SearchQueryJSON;
    searchKey: SearchKey | undefined;
    offset?: number;
    shouldCalculateTotals?: boolean;
    prevReportsLength?: number;
}) {
    const {optimisticData, finallyData, failureData} = getOnyxLoadingData(queryJSON.hash, queryJSON, offset);
    const {flatFilters, ...queryJSONWithoutFlatFilters} = queryJSON;
    const query = {
        ...queryJSONWithoutFlatFilters,
        searchKey,
        offset,
        filters: queryJSONWithoutFlatFilters.filters ?? null,
        shouldCalculateTotals,
    };
    const jsonQuery = JSON.stringify(query);
    saveLastSearchParams({
        queryJSON,
        offset,
        allowPostSearchRecount: false,
    });

    waitForWrites(READ_COMMANDS.SEARCH).then(() => {
        // eslint-disable-next-line rulesdir/no-api-side-effects-method
        API.makeRequestWithSideEffects(READ_COMMANDS.SEARCH, {hash: queryJSON.hash, jsonQuery}, {optimisticData, finallyData, failureData}).then((result) => {
            const response = result?.onyxData?.[0]?.value as OnyxSearchResponse;
            const reports = Object.keys(response?.data ?? {})
                .filter((key) => key.startsWith(ONYXKEYS.COLLECTION.REPORT))
                .map((key) => key.replace(ONYXKEYS.COLLECTION.REPORT, ''));
            if (response?.search?.offset) {
                // Indicates that search results are extended from the Report view (with navigation between reports),
                // using previous results to enable correct counter behavior.
                if (prevReportsLength) {
                    saveLastSearchParams({
                        queryJSON,
                        offset,
                        hasMoreResults: !!response?.search?.hasMoreResults,
                        previousLengthOfResults: prevReportsLength,
                        allowPostSearchRecount: false,
                    });
                }
            } else {
                // Applies to all searches from the Search View
                saveLastSearchParams({
                    queryJSON,
                    offset,
                    hasMoreResults: !!response?.search?.hasMoreResults,
                    previousLengthOfResults: reports.length,
                    allowPostSearchRecount: true,
                });
            }
        });
    });
}

/**
 * It's possible that we return legacy transactions that don't have a transaction thread created yet.
 * In that case, when users select the search result row, we need to create the transaction thread on the fly and update the search result with the new transactionThreadReport
 */
function updateSearchResultsWithTransactionThreadReportID(hash: number, transactionID: string, reportID: string) {
    const onyxUpdate: Record<string, Record<string, Partial<SearchTransaction>>> = {
        data: {
            [`${ONYXKEYS.COLLECTION.TRANSACTION}${transactionID}`]: {
                transactionThreadReportID: reportID,
            },
        },
    };
    Onyx.merge(`${ONYXKEYS.COLLECTION.SNAPSHOT}${hash}`, onyxUpdate);
}

function holdMoneyRequestOnSearch(hash: number, transactionIDList: string[], comment: string, allTransactions: OnyxCollection<Transaction>, allReportActions: OnyxCollection<ReportActions>) {
    const {optimisticData, finallyData} = getOnyxLoadingData(hash);
    transactionIDList.forEach((transactionID) => {
        const transaction = allTransactions?.[`${ONYXKEYS.COLLECTION.TRANSACTION}${transactionID}`];
        const reportActions = allReportActions?.[`${ONYXKEYS.COLLECTION.REPORT_ACTIONS}${transaction?.reportID}`] ?? {};
        const iouReportAction = getIOUActionForTransactionID(Object.values(reportActions ?? {}), transactionID);
        if (iouReportAction) {
            optimisticData.push({
                key: `${ONYXKEYS.COLLECTION.REPORT_ACTIONS}${transaction?.reportID}`,
                onyxMethod: Onyx.METHOD.MERGE,
                value: {
                    [iouReportAction.reportActionID]: {
                        childVisibleActionCount: (iouReportAction?.childVisibleActionCount ?? 0) + 1,
                    },
                },
            });
        }
    });

    API.write(WRITE_COMMANDS.HOLD_MONEY_REQUEST_ON_SEARCH, {hash, transactionIDList, comment}, {optimisticData, finallyData});
}

function submitMoneyRequestOnSearch(hash: number, reportList: SearchReport[], policy: SearchPolicy[], transactionIDList?: string[], currentSearchKey?: SearchKey) {
    const createOnyxData = (update: Partial<SearchTransaction> | Partial<SearchReport> | null): OnyxUpdate[] => [
        {
            onyxMethod: Onyx.METHOD.MERGE,
            key: `${ONYXKEYS.COLLECTION.SNAPSHOT}${hash}`,
            value: {
                data: transactionIDList
                    ? (Object.fromEntries(transactionIDList.map((transactionID) => [`${ONYXKEYS.COLLECTION.TRANSACTION}${transactionID}`, update])) as Partial<SearchTransaction>)
                    : (Object.fromEntries(reportList.map((report) => [`${ONYXKEYS.COLLECTION.REPORT}${report.reportID}`, update])) as Partial<SearchReport>),
            },
        },
    ];

    const optimisticData: OnyxUpdate[] = createOnyxData({isActionLoading: true});
    const failureData: OnyxUpdate[] = createOnyxData({isActionLoading: false});
    // If we are on the 'Submit' suggested search, remove the report from the view once the action is taken, don't wait for the view to be re-fetched via Search
    const successData: OnyxUpdate[] = currentSearchKey === CONST.SEARCH.SEARCH_KEYS.SUBMIT ? createOnyxData(null) : createOnyxData({isActionLoading: false});

    const report = (reportList.at(0) ?? {}) as SearchReport;
    const parameters: SubmitReportParams = {
        reportID: report.reportID,
        managerAccountID: getSubmitToAccountID(policy.at(0), report) ?? report?.managerID,
        reportActionID: rand64(),
    };

    // The SubmitReport command is not 1:1:1 yet, which means creating a separate SubmitMoneyRequestOnSearch command is not feasible until https://github.com/Expensify/Expensify/issues/451223 is done.
    // In the meantime, we'll call SubmitReport which works for a single expense only, so not bulk actions are possible.
    API.write(WRITE_COMMANDS.SUBMIT_REPORT, parameters, {optimisticData, successData, failureData});
}

function approveMoneyRequestOnSearch(hash: number, reportIDList: string[], transactionIDList?: string[], currentSearchKey?: SearchKey) {
    const createOnyxData = (update: Partial<SearchTransaction> | Partial<SearchReport> | null): OnyxUpdate[] => [
        {
            onyxMethod: Onyx.METHOD.MERGE,
            key: `${ONYXKEYS.COLLECTION.SNAPSHOT}${hash}`,
            value: {
                data: transactionIDList
                    ? (Object.fromEntries(transactionIDList.map((transactionID) => [`${ONYXKEYS.COLLECTION.TRANSACTION}${transactionID}`, update])) as Partial<SearchTransaction>)
                    : (Object.fromEntries(reportIDList.map((reportID) => [`${ONYXKEYS.COLLECTION.REPORT}${reportID}`, update])) as Partial<SearchReport>),
            },
        },
    ];

    const optimisticData: OnyxUpdate[] = createOnyxData({isActionLoading: true});
    const failureData: OnyxUpdate[] = createOnyxData({isActionLoading: false, errors: getMicroSecondOnyxErrorWithTranslationKey('common.genericErrorMessage')});

    // If we are on the 'Approve', `Unapproved cash` or the `Unapproved company cards` suggested search, remove the report from the view once the action is taken, don't wait for the view to be re-fetched via Search
    const approveActionSuggestedSearches: Partial<SearchKey[]> = [CONST.SEARCH.SEARCH_KEYS.APPROVE, CONST.SEARCH.SEARCH_KEYS.UNAPPROVED_CASH, CONST.SEARCH.SEARCH_KEYS.UNAPPROVED_CARD];

    const successData: OnyxUpdate[] = approveActionSuggestedSearches.includes(currentSearchKey) ? createOnyxData(null) : createOnyxData({isActionLoading: false});

    playSound(SOUNDS.SUCCESS);
    API.write(WRITE_COMMANDS.APPROVE_MONEY_REQUEST_ON_SEARCH, {hash, reportIDList}, {optimisticData, failureData, successData});
}

function exportToIntegrationOnSearch(hash: number, reportID: string, connectionName: ConnectionName, currentSearchKey?: SearchKey) {
    const optimisticAction = buildOptimisticExportIntegrationAction(connectionName);
    const successAction: OptimisticExportIntegrationAction = {...optimisticAction, pendingAction: null};
    const optimisticReportActionID = optimisticAction.reportActionID;

    const createOnyxData = (update: Partial<SearchTransaction> | Partial<SearchReport> | null, reportAction?: OptimisticExportIntegrationAction | null): OnyxUpdate[] => [
        {
            onyxMethod: Onyx.METHOD.MERGE,
            key: `${ONYXKEYS.COLLECTION.SNAPSHOT}${hash}`,
            value: {
                data: {
                    [`${ONYXKEYS.COLLECTION.REPORT}${reportID}`]: update,
                },
            },
        },
        {
            onyxMethod: Onyx.METHOD.MERGE,
            key: `${ONYXKEYS.COLLECTION.REPORT_ACTIONS}${reportID}`,
            value: {
                [optimisticReportActionID]: reportAction,
            },
        },
    ];

    const optimisticData: OnyxUpdate[] = createOnyxData({isActionLoading: true}, optimisticAction);
    const failureData: OnyxUpdate[] = createOnyxData({errors: getMicroSecondOnyxErrorWithTranslationKey('common.genericErrorMessage'), isActionLoading: false}, null);
    // If we are on the 'Export' suggested search, remove the report from the view once the action is taken, don't wait for the view to be re-fetched via Search
    const successData: OnyxUpdate[] = currentSearchKey === CONST.SEARCH.SEARCH_KEYS.EXPORT ? createOnyxData(null, successAction) : createOnyxData({isActionLoading: false}, successAction);

    const params = {
        reportIDList: reportID,
        connectionName,
        type: 'MANUAL',
        optimisticReportActions: JSON.stringify({
            [reportID]: optimisticReportActionID,
        }),
    } satisfies ReportExportParams;

    API.write(WRITE_COMMANDS.REPORT_EXPORT, params, {optimisticData, failureData, successData});
}

function payMoneyRequestOnSearch(hash: number, paymentData: PaymentData[], transactionIDList?: string[], currentSearchKey?: SearchKey) {
    const createOnyxData = (update: Partial<SearchTransaction> | Partial<SearchReport> | null): OnyxUpdate[] => [
        {
            onyxMethod: Onyx.METHOD.MERGE,
            key: `${ONYXKEYS.COLLECTION.SNAPSHOT}${hash}`,
            value: {
                data: transactionIDList
                    ? (Object.fromEntries(transactionIDList.map((transactionID) => [`${ONYXKEYS.COLLECTION.TRANSACTION}${transactionID}`, update])) as Partial<SearchTransaction>)
                    : (Object.fromEntries(paymentData.map((item) => [`${ONYXKEYS.COLLECTION.REPORT}${item.reportID}`, update])) as Partial<SearchReport>),
            },
        },
    ];

    const optimisticData: OnyxUpdate[] = createOnyxData({isActionLoading: true});
    const failureData: OnyxUpdate[] = createOnyxData({isActionLoading: false, errors: getMicroSecondOnyxErrorWithTranslationKey('common.genericErrorMessage')});
    // If we are on the 'Pay' suggested search, remove the report from the view once the action is taken, don't wait for the view to be re-fetched via Search
    const successData: OnyxUpdate[] = currentSearchKey === CONST.SEARCH.SEARCH_KEYS.PAY ? createOnyxData(null) : createOnyxData({isActionLoading: false});

    // eslint-disable-next-line rulesdir/no-api-side-effects-method
    API.makeRequestWithSideEffects(
        SIDE_EFFECT_REQUEST_COMMANDS.PAY_MONEY_REQUEST_ON_SEARCH,
        {hash, paymentData: JSON.stringify(paymentData)},
        {optimisticData, failureData, successData},
    ).then((response) => {
        if (response?.jsonCode !== CONST.JSON_CODE.SUCCESS) {
            return;
        }
        playSound(SOUNDS.SUCCESS);
    });
}

function unholdMoneyRequestOnSearch(hash: number, transactionIDList: string[]) {
    const {optimisticData, finallyData} = getOnyxLoadingData(hash);

    API.write(WRITE_COMMANDS.UNHOLD_MONEY_REQUEST_ON_SEARCH, {hash, transactionIDList}, {optimisticData, finallyData});
}

function deleteMoneyRequestOnSearch(hash: number, transactionIDList: string[]) {
    const {optimisticData: loadingOptimisticData, finallyData} = getOnyxLoadingData(hash);
    const optimisticData: OnyxUpdate[] = [
        ...loadingOptimisticData,
        {
            onyxMethod: Onyx.METHOD.MERGE,
            key: `${ONYXKEYS.COLLECTION.SNAPSHOT}${hash}`,
            value: {
                data: Object.fromEntries(
                    transactionIDList.map((transactionID) => [`${ONYXKEYS.COLLECTION.TRANSACTION}${transactionID}`, {pendingAction: CONST.RED_BRICK_ROAD_PENDING_ACTION.DELETE}]),
                ) as Partial<SearchTransaction>,
            },
        },
    ];
    const failureData: OnyxUpdate[] = [
        {
            onyxMethod: Onyx.METHOD.MERGE,
            key: `${ONYXKEYS.COLLECTION.SNAPSHOT}${hash}`,
            value: {
                data: Object.fromEntries(
                    transactionIDList.map((transactionID) => [`${ONYXKEYS.COLLECTION.TRANSACTION}${transactionID}`, {pendingAction: null}]),
                ) as Partial<SearchTransaction>,
            },
        },
    ];
    API.write(WRITE_COMMANDS.DELETE_MONEY_REQUEST_ON_SEARCH, {hash, transactionIDList}, {optimisticData, failureData, finallyData});
}

type Params = Record<string, ExportSearchItemsToCSVParams>;

function exportSearchItemsToCSV({query, jsonQuery, reportIDList, transactionIDList}: ExportSearchItemsToCSVParams, onDownloadFailed: () => void) {
    const reportIDListParams: string[] = [];
    reportIDList.forEach((reportID) => {
        const allReportTransactions = getReportTransactions(reportID).filter((transaction) => transaction.pendingAction !== CONST.RED_BRICK_ROAD_PENDING_ACTION.DELETE);
        const allTransactionIDs = allReportTransactions.map((transaction) => transaction.transactionID);
        if (allTransactionIDs.every((transactionID) => transactionIDList.includes(transactionID))) {
            if (reportIDListParams.includes(reportID)) {
                return;
            }
            reportIDListParams.push(reportID);
        }
    });
    const finalParameters = enhanceParameters(WRITE_COMMANDS.EXPORT_SEARCH_ITEMS_TO_CSV, {
        query,
        jsonQuery,
        reportIDList: reportIDListParams,
        transactionIDList,
    }) as Params;

    const formData = new FormData();
    Object.entries(finalParameters).forEach(([key, value]) => {
        if (Array.isArray(value)) {
            formData.append(key, value.join(','));
        } else {
            formData.append(key, String(value));
        }
    });

    fileDownload(getCommandURL({command: WRITE_COMMANDS.EXPORT_SEARCH_ITEMS_TO_CSV}), 'Expensify.csv', '', false, formData, CONST.NETWORK.METHOD.POST, onDownloadFailed);
}

function queueExportSearchItemsToCSV({query, jsonQuery, reportIDList, transactionIDList}: ExportSearchItemsToCSVParams) {
    const finalParameters = enhanceParameters(WRITE_COMMANDS.EXPORT_SEARCH_ITEMS_TO_CSV, {
        query,
        jsonQuery,
        reportIDList,
        transactionIDList,
    }) as ExportSearchItemsToCSVParams;

    API.write(WRITE_COMMANDS.QUEUE_EXPORT_SEARCH_ITEMS_TO_CSV, finalParameters);
}

function queueExportSearchWithTemplate({templateName, templateType, jsonQuery, reportIDList, transactionIDList, policyID}: ExportSearchWithTemplateParams) {
    const finalParameters = enhanceParameters(WRITE_COMMANDS.QUEUE_EXPORT_SEARCH_WITH_TEMPLATE, {
        templateName,
        templateType,
        jsonQuery,
        reportIDList,
        transactionIDList,
        policyID,
    }) as ExportSearchWithTemplateParams;

    API.write(WRITE_COMMANDS.QUEUE_EXPORT_SEARCH_WITH_TEMPLATE, finalParameters);
}
/**
 * Updates the form values for the advanced filters search form.
 */
function updateAdvancedFilters(values: Nullable<Partial<FormOnyxValues<typeof ONYXKEYS.FORMS.SEARCH_ADVANCED_FILTERS_FORM>>>, shouldUseOnyxSetMethod = false) {
    if (shouldUseOnyxSetMethod) {
        Onyx.set(ONYXKEYS.FORMS.SEARCH_ADVANCED_FILTERS_FORM, values);
        return;
    }
    Onyx.merge(ONYXKEYS.FORMS.SEARCH_ADVANCED_FILTERS_FORM, values);
}

/**
 * Clears all values for the advanced filters search form.
 */
function clearAllFilters() {
    Onyx.set(ONYXKEYS.FORMS.SEARCH_ADVANCED_FILTERS_FORM, null);
}

function clearAdvancedFilters() {
    const values: Partial<Nullable<SearchAdvancedFiltersForm>> = {};
    Object.values(FILTER_KEYS)
        .filter((key) => key !== FILTER_KEYS.GROUP_BY)
        .forEach((key) => {
            if (key === FILTER_KEYS.TYPE) {
                values[key] = CONST.SEARCH.DATA_TYPES.EXPENSE;
                return;
            }

            if (key === FILTER_KEYS.STATUS) {
                values[key] = CONST.SEARCH.STATUS.EXPENSE.ALL;
                return;
            }

            values[key] = null;
        });

    Onyx.merge(ONYXKEYS.FORMS.SEARCH_ADVANCED_FILTERS_FORM, values);
}

/**
 * For Expense reports, user can choose both expense and transaction, in this case we need to check for both selected reports and transactions
 * This function checks if all remaining selected transactions (not included in selectedReports) are eligible for bulk pay
 */
function shouldShowBulkOptionForRemainingTransactions(selectedTransactions: SelectedTransactions, selectedReportIDs?: string[], transactionKeys?: string[]) {
    if (!selectedTransactions || isEmpty(selectedTransactions)) {
        return true;
    }
    const neededFilterTransactions = transactionKeys?.filter((transactionIDKey) => !selectedReportIDs?.includes(selectedTransactions[transactionIDKey].reportID));
    if (!neededFilterTransactions?.length) {
        return true;
    }

    return neededFilterTransactions.every((transactionIDKey) => selectedTransactions[transactionIDKey].action === CONST.SEARCH.ACTION_TYPES.PAY);
}

/**
 * Checks if the current selected reports/transactions are eligible for bulk pay.
 */
function getPayOption(selectedReports: SelectedReports[], selectedTransactions: SelectedTransactions, lastPaymentMethods: OnyxEntry<LastPaymentMethod>, selectedReportIDs?: string[]) {
    const transactionKeys = Object.keys(selectedTransactions ?? {});
    const firstTransaction = selectedTransactions?.[transactionKeys.at(0) ?? ''];
    const firstReport = selectedReports.at(0);
    const hasLastPaymentMethod =
        selectedReports.length > 0
            ? selectedReports.every((report) => !!getLastPolicyPaymentMethod(report.policyID, lastPaymentMethods))
            : transactionKeys.every((transactionIDKey) => !!getLastPolicyPaymentMethod(selectedTransactions[transactionIDKey].policyID, lastPaymentMethods));

    const shouldShowBulkPayOption =
        selectedReports.length > 0
            ? selectedReports.every(
                  (report) =>
                      report.allActions.includes(CONST.SEARCH.ACTION_TYPES.PAY) &&
                      // eslint-disable-next-line @typescript-eslint/prefer-nullish-coalescing
                      ((hasLastPaymentMethod && report.policyID) || (getReportType(report.reportID) === getReportType(firstReport?.reportID) && report.policyID === firstReport?.policyID)) &&
                      shouldShowBulkOptionForRemainingTransactions(selectedTransactions, selectedReportIDs, transactionKeys),
              )
            : transactionKeys.every(
                  (transactionIDKey) =>
                      selectedTransactions[transactionIDKey].action === CONST.SEARCH.ACTION_TYPES.PAY &&
                      // eslint-disable-next-line @typescript-eslint/prefer-nullish-coalescing
                      ((hasLastPaymentMethod && selectedTransactions[transactionIDKey].policyID) ||
                          (getReportType(selectedTransactions[transactionIDKey].reportID) === getReportType(firstTransaction?.reportID) &&
                              selectedTransactions[transactionIDKey].policyID === firstTransaction?.policyID)),
              );

    return {
        shouldEnableBulkPayOption: shouldShowBulkPayOption,
        isFirstTimePayment: !hasLastPaymentMethod,
    };
}

/**
 * Checks if current menu item is a valid bulk pay option
 */
function isValidBulkPayOption(item: PopoverMenuItem) {
    if (!item.key) {
        return false;
    }
    return Object.values(CONST.PAYMENT_METHODS).includes(item.key as PaymentMethod) || Object.values(CONST.IOU.PAYMENT_TYPE).includes(item.key as ValueOf<typeof CONST.IOU.PAYMENT_TYPE>);
}

/**
 * Handles the click event when user selects bulk pay action.
 */
function handleBulkPayItemSelected(
    item: PopoverMenuItem,
    triggerKYCFlow: (event: KYCFlowEvent, iouPaymentType: PaymentMethodType, paymentMethod?: PaymentMethod, policy?: Policy) => void,
    isAccountLocked: boolean,
    showLockedAccountModal: () => void,
    policy: OnyxEntry<Policy>,
    latestBankItems: BankAccountMenuItem[] | undefined,
    activeAdminPolicies: Policy[],
    isUserValidated: boolean | undefined,
    confirmPayment?: (paymentType: PaymentMethodType | undefined) => void,
) {
    if (!isValidBulkPayOption(item)) {
        return;
    }
    if (isAccountLocked) {
        showLockedAccountModal();
        return;
    }

    if (policy && shouldRestrictUserBillableActions(policy?.id)) {
        Navigation.navigate(ROUTES.RESTRICTED_ACTION.getRoute(policy?.id));
        return;
    }

    const {paymentType, selectedPolicy, shouldSelectPaymentMethod} = getActivePaymentType(item.key, activeAdminPolicies, latestBankItems);

    if (!!selectedPolicy || shouldSelectPaymentMethod) {
        if (!isUserValidated) {
            Navigation.navigate(ROUTES.SETTINGS_CONTACT_METHOD_VERIFY_ACCOUNT.getRoute(Navigation.getActiveRoute()));
            return;
        }
        triggerKYCFlow(undefined, paymentType, item.key as PaymentMethod, selectedPolicy);

        if (paymentType === CONST.IOU.PAYMENT_TYPE.EXPENSIFY || paymentType === CONST.IOU.PAYMENT_TYPE.VBBA) {
            setPersonalBankAccountContinueKYCOnSuccess(ROUTES.ENABLE_PAYMENTS);
        }
        return;
    }
    confirmPayment?.(paymentType as PaymentMethodType);
}

export {
    saveSearch,
    search,
    updateSearchResultsWithTransactionThreadReportID,
    deleteMoneyRequestOnSearch,
    holdMoneyRequestOnSearch,
    unholdMoneyRequestOnSearch,
    exportSearchItemsToCSV,
    queueExportSearchItemsToCSV,
    queueExportSearchWithTemplate,
    updateAdvancedFilters,
    clearAllFilters,
    clearAdvancedFilters,
    deleteSavedSearch,
    payMoneyRequestOnSearch,
    approveMoneyRequestOnSearch,
    handleActionButtonPress,
    submitMoneyRequestOnSearch,
    openSearchPage as openSearch,
    getLastPolicyPaymentMethod,
    getLastPolicyBankAccountID,
    exportToIntegrationOnSearch,
    getPayOption,
    isValidBulkPayOption,
    handleBulkPayItemSelected,
};<|MERGE_RESOLUTION|>--- conflicted
+++ resolved
@@ -37,9 +37,7 @@
 import type {ConnectionName} from '@src/types/onyx/Policy';
 import type {SearchPolicy, SearchReport, SearchTransaction} from '@src/types/onyx/SearchResults';
 import type Nullable from '@src/types/utils/Nullable';
-<<<<<<< HEAD
 import {setPersonalBankAccountContinueKYCOnSuccess} from './BankAccounts';
-=======
 import {saveLastSearchParams} from './ReportNavigation';
 
 type OnyxSearchResponse = {
@@ -49,7 +47,6 @@
         hasMoreResults: boolean;
     };
 };
->>>>>>> 14a6935a
 
 function handleActionButtonPress(
     hash: number,
