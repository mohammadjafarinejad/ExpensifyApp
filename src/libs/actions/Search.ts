import Onyx from 'react-native-onyx';
import type {OnyxEntry, OnyxUpdate} from 'react-native-onyx';
import type {ValueOf} from 'type-fest';
import type {FormOnyxValues} from '@components/Form/types';
import type {PaymentData, SearchQueryJSON} from '@components/Search/types';
import type {TransactionListItemType, TransactionReportGroupListItemType} from '@components/SelectionList/types';
import * as API from '@libs/API';
import type {ExportSearchItemsToCSVParams, ReportExportParams, SubmitReportParams} from '@libs/API/parameters';
import {READ_COMMANDS, SIDE_EFFECT_REQUEST_COMMANDS, WRITE_COMMANDS} from '@libs/API/types';
import {getCommandURL} from '@libs/ApiUtils';
import {getMicroSecondOnyxErrorWithTranslationKey} from '@libs/ErrorUtils';
import fileDownload from '@libs/fileDownload';
import enhanceParameters from '@libs/Network/enhanceParameters';
import {rand64} from '@libs/NumberUtils';
import {getPersonalPolicy, getSubmitToAccountID, getValidConnectedIntegration} from '@libs/PolicyUtils';
import type {OptimisticExportIntegrationAction} from '@libs/ReportUtils';
import {buildOptimisticExportIntegrationAction, hasHeldExpenses, isExpenseReport, isInvoiceReport, isIOUReport as isIOUReportUtil} from '@libs/ReportUtils';
import type {SearchKey} from '@libs/SearchUIUtils';
import {isTransactionGroupListItemType, isTransactionListItemType} from '@libs/SearchUIUtils';
import playSound, {SOUNDS} from '@libs/Sound';
import CONST from '@src/CONST';
import ONYXKEYS from '@src/ONYXKEYS';
import {FILTER_KEYS} from '@src/types/form/SearchAdvancedFiltersForm';
import type {SearchAdvancedFiltersForm} from '@src/types/form/SearchAdvancedFiltersForm';
<<<<<<< HEAD
import type {LastPaymentMethod, LastPaymentMethodType, Policy, SearchResults} from '@src/types/onyx';
import type {PaymentInformation} from '@src/types/onyx/LastPaymentMethod';
=======
import type {LastPaymentMethod, LastPaymentMethodType, Policy} from '@src/types/onyx';
>>>>>>> 0890f45d
import type {ConnectionName} from '@src/types/onyx/Policy';
import type {SearchPolicy, SearchReport, SearchTransaction} from '@src/types/onyx/SearchResults';
import type Nullable from '@src/types/utils/Nullable';

<<<<<<< HEAD
let allSnapshots: OnyxCollection<SearchResults>;
Onyx.connect({
    key: ONYXKEYS.COLLECTION.SNAPSHOT,
    callback: (val) => {
        allSnapshots = val;
    },
    waitForCollectionCallback: true,
});

=======
>>>>>>> 0890f45d
function handleActionButtonPress(
    hash: number,
    item: TransactionListItemType | TransactionReportGroupListItemType,
    goToItem: () => void,
    isInMobileSelectionMode: boolean,
    snapshotReport: SearchReport,
    snapshotPolicy: SearchPolicy,
    lastPaymentMethod: OnyxEntry<LastPaymentMethod>,
    currentSearchKey?: SearchKey,
    lastPaymentMethods?: OnyxEntry<LastPaymentMethod>,
) {
    // The transactionIDList is needed to handle actions taken on `status:""` where transactions on single expense reports can be approved/paid.
    // We need the transactionID to display the loading indicator for that list item's action.
    const transactionID = isTransactionListItemType(item) ? [item.transactionID] : undefined;
    const allReportTransactions = (isTransactionGroupListItemType(item) ? item.transactions : [item]) as SearchTransaction[];
    const hasHeldExpense = hasHeldExpenses('', allReportTransactions);

    if (hasHeldExpense || isInMobileSelectionMode) {
        goToItem();
        return;
    }

    switch (item.action) {
        case CONST.SEARCH.ACTION_TYPES.PAY:
<<<<<<< HEAD
            getPayActionCallback(hash, item, goToItem, currentSearchKey, lastPaymentMethods);
=======
            getPayActionCallback(hash, item, goToItem, snapshotReport, snapshotPolicy, lastPaymentMethod, currentSearchKey);
>>>>>>> 0890f45d
            return;
        case CONST.SEARCH.ACTION_TYPES.APPROVE:
            approveMoneyRequestOnSearch(hash, [item.reportID], transactionID, currentSearchKey);
            return;
        case CONST.SEARCH.ACTION_TYPES.SUBMIT: {
            submitMoneyRequestOnSearch(hash, [item], [snapshotPolicy], transactionID, currentSearchKey);
            return;
        }
        case CONST.SEARCH.ACTION_TYPES.EXPORT_TO_ACCOUNTING: {
            if (!item) {
                return;
            }

            const policy = (snapshotPolicy ?? {}) as Policy;
            const connectedIntegration = getValidConnectedIntegration(policy);

            if (!connectedIntegration) {
                return;
            }

            exportToIntegrationOnSearch(hash, item.reportID, connectedIntegration, currentSearchKey);
            return;
        }
        default:
            goToItem();
    }
}

function getLastPolicyBankAccountID(
    policyID: string | undefined,
    lastPaymentMethods: OnyxEntry<LastPaymentMethod>,
    reportType: keyof LastPaymentMethodType = 'lastUsed',
): number | undefined {
    if (!policyID) {
        return undefined;
    }
    const lastPolicyPaymentMethod = lastPaymentMethods?.[policyID];
    return typeof lastPolicyPaymentMethod === 'string' ? undefined : (lastPolicyPaymentMethod?.[reportType] as PaymentInformation)?.bankAccountID;
}

function getLastPolicyPaymentMethod(
    policyID: string | undefined,
    lastPaymentMethods: OnyxEntry<LastPaymentMethod>,
    reportType: keyof LastPaymentMethodType = 'lastUsed',
    isIOUReport?: boolean,
): ValueOf<typeof CONST.IOU.PAYMENT_TYPE> | undefined {
    if (!policyID) {
        return undefined;
    }

    const personalPolicy = getPersonalPolicy();

    const lastPolicyPaymentMethod = lastPaymentMethods?.[policyID] ?? (isIOUReport && personalPolicy ? lastPaymentMethods?.[personalPolicy.id] : undefined);
    const result = typeof lastPolicyPaymentMethod === 'string' ? lastPolicyPaymentMethod : (lastPolicyPaymentMethod?.[reportType] as PaymentInformation)?.name;

    return result as ValueOf<typeof CONST.IOU.PAYMENT_TYPE> | undefined;
}

<<<<<<< HEAD
function getReportType(reportID?: string) {
    if (isIOUReportUtil(reportID)) {
        return CONST.REPORT.TYPE.IOU;
    }

    if (isInvoiceReport(reportID)) {
        return CONST.REPORT.TYPE.INVOICE;
    }

    if (isExpenseReport(reportID)) {
        return CONST.REPORT.TYPE.EXPENSE;
    }

    return undefined;
}

=======
>>>>>>> 0890f45d
function getPayActionCallback(
    hash: number,
    item: TransactionListItemType | TransactionReportGroupListItemType,
    goToItem: () => void,
<<<<<<< HEAD
    currentSearchKey?: SearchKey,
    lastPaymentMethods?: OnyxEntry<LastPaymentMethod>,
) {
    const lastPolicyPaymentMethod = getLastPolicyPaymentMethod(item.policyID, lastPaymentMethods, getReportType(item.reportID));
=======
    snapshotReport: SearchReport,
    snapshotPolicy: SearchPolicy,
    lastPaymentMethod: OnyxEntry<LastPaymentMethod>,
    currentSearchKey?: SearchKey,
) {
    const lastPolicyPaymentMethod = getLastPolicyPaymentMethod(item.policyID, lastPaymentMethod);
>>>>>>> 0890f45d

    if (!lastPolicyPaymentMethod || !Object.values(CONST.IOU.PAYMENT_TYPE).includes(lastPolicyPaymentMethod)) {
        goToItem();
        return;
    }

    const amount = Math.abs((snapshotReport?.total ?? 0) - (snapshotReport?.nonReimbursableTotal ?? 0));
    const transactionID = isTransactionListItemType(item) ? [item.transactionID] : undefined;

    if (lastPolicyPaymentMethod === CONST.IOU.PAYMENT_TYPE.ELSEWHERE) {
        payMoneyRequestOnSearch(hash, [{reportID: item.reportID, amount, paymentType: lastPolicyPaymentMethod}], transactionID, currentSearchKey);
        return;
    }

    const hasVBBA = !!snapshotPolicy?.achAccount?.bankAccountID;
    if (hasVBBA) {
        payMoneyRequestOnSearch(hash, [{reportID: item.reportID, amount, paymentType: lastPolicyPaymentMethod}], transactionID, currentSearchKey);
        return;
    }

    goToItem();
}

function getOnyxLoadingData(hash: number, queryJSON?: SearchQueryJSON): {optimisticData: OnyxUpdate[]; finallyData: OnyxUpdate[]; failureData: OnyxUpdate[]} {
    const optimisticData: OnyxUpdate[] = [
        {
            onyxMethod: Onyx.METHOD.MERGE,
            key: `${ONYXKEYS.COLLECTION.SNAPSHOT}${hash}`,
            value: {
                search: {
                    isLoading: true,
                },
            },
        },
        {
            onyxMethod: Onyx.METHOD.MERGE,
            key: `${ONYXKEYS.COLLECTION.SNAPSHOT}${hash}`,
            value: {
                errors: null,
            },
        },
    ];

    const finallyData: OnyxUpdate[] = [
        {
            onyxMethod: Onyx.METHOD.MERGE,
            key: `${ONYXKEYS.COLLECTION.SNAPSHOT}${hash}`,
            value: {
                search: {
                    isLoading: false,
                },
            },
        },
    ];

    const failureData: OnyxUpdate[] = [
        {
            onyxMethod: Onyx.METHOD.MERGE,
            key: `${ONYXKEYS.COLLECTION.SNAPSHOT}${hash}`,
            value: {
                data: [],
                search: {
                    status: queryJSON?.status,
                    type: queryJSON?.type,
                    isLoading: false,
                },
                errors: getMicroSecondOnyxErrorWithTranslationKey('common.genericErrorMessage'),
            },
        },
    ];

    return {optimisticData, finallyData, failureData};
}

function saveSearch({queryJSON, newName}: {queryJSON: SearchQueryJSON; newName?: string}) {
    const saveSearchName = newName ?? queryJSON?.inputQuery ?? '';
    const jsonQuery = JSON.stringify(queryJSON);

    const optimisticData: OnyxUpdate[] = [
        {
            onyxMethod: Onyx.METHOD.MERGE,
            key: `${ONYXKEYS.SAVED_SEARCHES}`,
            value: {
                [queryJSON.hash]: {
                    pendingAction: CONST.RED_BRICK_ROAD_PENDING_ACTION.ADD,
                    name: saveSearchName,
                    query: queryJSON.inputQuery,
                },
            },
        },
    ];

    const failureData: OnyxUpdate[] = [
        {
            onyxMethod: Onyx.METHOD.MERGE,
            key: `${ONYXKEYS.SAVED_SEARCHES}`,
            value: {
                [queryJSON.hash]: null,
            },
        },
    ];

    const successData: OnyxUpdate[] = [
        {
            onyxMethod: Onyx.METHOD.MERGE,
            key: `${ONYXKEYS.SAVED_SEARCHES}`,
            value: {
                [queryJSON.hash]: {
                    pendingAction: null,
                },
            },
        },
    ];
    API.write(WRITE_COMMANDS.SAVE_SEARCH, {jsonQuery, newName: saveSearchName}, {optimisticData, failureData, successData});
}

function deleteSavedSearch(hash: number) {
    const optimisticData: OnyxUpdate[] = [
        {
            onyxMethod: Onyx.METHOD.MERGE,
            key: `${ONYXKEYS.SAVED_SEARCHES}`,
            value: {
                [hash]: {
                    pendingAction: CONST.RED_BRICK_ROAD_PENDING_ACTION.DELETE,
                },
            },
        },
    ];
    const successData: OnyxUpdate[] = [
        {
            onyxMethod: Onyx.METHOD.MERGE,
            key: `${ONYXKEYS.SAVED_SEARCHES}`,
            value: {
                [hash]: null,
            },
        },
    ];
    const failureData: OnyxUpdate[] = [
        {
            onyxMethod: Onyx.METHOD.MERGE,
            key: `${ONYXKEYS.SAVED_SEARCHES}`,
            value: {
                [hash]: {
                    pendingAction: null,
                },
            },
        },
    ];

    API.write(WRITE_COMMANDS.DELETE_SAVED_SEARCH, {hash}, {optimisticData, failureData, successData});
}

function openSearchFiltersCardPage() {
    const optimisticData: OnyxUpdate[] = [{onyxMethod: Onyx.METHOD.MERGE, key: ONYXKEYS.COLLECTION.WORKSPACE_CARDS_LIST, value: null}];

    const successData: OnyxUpdate[] = [{onyxMethod: Onyx.METHOD.MERGE, key: ONYXKEYS.COLLECTION.WORKSPACE_CARDS_LIST, value: null}];

    const failureData: OnyxUpdate[] = [{onyxMethod: Onyx.METHOD.MERGE, key: ONYXKEYS.COLLECTION.WORKSPACE_CARDS_LIST, value: null}];
    API.read(READ_COMMANDS.OPEN_SEARCH_FILTERS_CARD_PAGE, null, {optimisticData, successData, failureData});
}

function openSearchPage() {
    API.read(READ_COMMANDS.OPEN_SEARCH_PAGE, null);
}

function search({
    queryJSON,
    searchKey,
    offset,
    shouldCalculateTotals = false,
}: {
    queryJSON: SearchQueryJSON;
    searchKey: SearchKey | undefined;
    offset?: number;
    shouldCalculateTotals?: boolean;
}) {
    const {optimisticData, finallyData, failureData} = getOnyxLoadingData(queryJSON.hash, queryJSON);
    const {flatFilters, ...queryJSONWithoutFlatFilters} = queryJSON;
    const query = {
        ...queryJSONWithoutFlatFilters,
        searchKey,
        offset,
        shouldCalculateTotals,
    };
    const jsonQuery = JSON.stringify(query);

    API.read(READ_COMMANDS.SEARCH, {hash: queryJSON.hash, jsonQuery}, {optimisticData, finallyData, failureData});
}

/**
 * It's possible that we return legacy transactions that don't have a transaction thread created yet.
 * In that case, when users select the search result row, we need to create the transaction thread on the fly and update the search result with the new transactionThreadReport
 */
function updateSearchResultsWithTransactionThreadReportID(hash: number, transactionID: string, reportID: string) {
    const onyxUpdate: Record<string, Record<string, Partial<SearchTransaction>>> = {
        data: {
            [`${ONYXKEYS.COLLECTION.TRANSACTION}${transactionID}`]: {
                transactionThreadReportID: reportID,
            },
        },
    };
    Onyx.merge(`${ONYXKEYS.COLLECTION.SNAPSHOT}${hash}`, onyxUpdate);
}

function holdMoneyRequestOnSearch(hash: number, transactionIDList: string[], comment: string) {
    const {optimisticData, finallyData} = getOnyxLoadingData(hash);

    API.write(WRITE_COMMANDS.HOLD_MONEY_REQUEST_ON_SEARCH, {hash, transactionIDList, comment}, {optimisticData, finallyData});
}

function submitMoneyRequestOnSearch(hash: number, reportList: SearchReport[], policy: SearchPolicy[], transactionIDList?: string[], currentSearchKey?: SearchKey) {
    const createOnyxData = (update: Partial<SearchTransaction> | Partial<SearchReport> | null): OnyxUpdate[] => [
        {
            onyxMethod: Onyx.METHOD.MERGE,
            key: `${ONYXKEYS.COLLECTION.SNAPSHOT}${hash}`,
            value: {
                data: transactionIDList
                    ? (Object.fromEntries(transactionIDList.map((transactionID) => [`${ONYXKEYS.COLLECTION.TRANSACTION}${transactionID}`, update])) as Partial<SearchTransaction>)
                    : (Object.fromEntries(reportList.map((report) => [`${ONYXKEYS.COLLECTION.REPORT}${report.reportID}`, update])) as Partial<SearchReport>),
            },
        },
    ];

    const optimisticData: OnyxUpdate[] = createOnyxData({isActionLoading: true});
    const failureData: OnyxUpdate[] = createOnyxData({isActionLoading: false});
    // If we are on the 'Submit' suggested search, remove the report from the view once the action is taken, don't wait for the view to be re-fetched via Search
    const successData: OnyxUpdate[] = currentSearchKey === CONST.SEARCH.SEARCH_KEYS.SUBMIT ? createOnyxData(null) : createOnyxData({isActionLoading: false});

    const report = (reportList.at(0) ?? {}) as SearchReport;
    const parameters: SubmitReportParams = {
        reportID: report.reportID,
        managerAccountID: getSubmitToAccountID(policy.at(0), report) ?? report?.managerID,
        reportActionID: rand64(),
    };

    // The SubmitReport command is not 1:1:1 yet, which means creating a separate SubmitMoneyRequestOnSearch command is not feasible until https://github.com/Expensify/Expensify/issues/451223 is done.
    // In the meantime, we'll call SubmitReport which works for a single expense only, so not bulk actions are possible.
    API.write(WRITE_COMMANDS.SUBMIT_REPORT, parameters, {optimisticData, successData, failureData});
}

function approveMoneyRequestOnSearch(hash: number, reportIDList: string[], transactionIDList?: string[], currentSearchKey?: SearchKey) {
    const createOnyxData = (update: Partial<SearchTransaction> | Partial<SearchReport> | null): OnyxUpdate[] => [
        {
            onyxMethod: Onyx.METHOD.MERGE,
            key: `${ONYXKEYS.COLLECTION.SNAPSHOT}${hash}`,
            value: {
                data: transactionIDList
                    ? (Object.fromEntries(transactionIDList.map((transactionID) => [`${ONYXKEYS.COLLECTION.TRANSACTION}${transactionID}`, update])) as Partial<SearchTransaction>)
                    : (Object.fromEntries(reportIDList.map((reportID) => [`${ONYXKEYS.COLLECTION.REPORT}${reportID}`, update])) as Partial<SearchReport>),
            },
        },
    ];

    const optimisticData: OnyxUpdate[] = createOnyxData({isActionLoading: true});
    const failureData: OnyxUpdate[] = createOnyxData({isActionLoading: false, errors: getMicroSecondOnyxErrorWithTranslationKey('common.genericErrorMessage')});

    // If we are on the 'Approve', `Unapproved cash` or the `Unapproved company cards` suggested search, remove the report from the view once the action is taken, don't wait for the view to be re-fetched via Search
    const approveActionSuggestedSearches: Partial<SearchKey[]> = [CONST.SEARCH.SEARCH_KEYS.APPROVE, CONST.SEARCH.SEARCH_KEYS.UNAPPROVED_CASH, CONST.SEARCH.SEARCH_KEYS.UNAPPROVED_CARD];

    const successData: OnyxUpdate[] = approveActionSuggestedSearches.includes(currentSearchKey) ? createOnyxData(null) : createOnyxData({isActionLoading: false});

    playSound(SOUNDS.SUCCESS);
    API.write(WRITE_COMMANDS.APPROVE_MONEY_REQUEST_ON_SEARCH, {hash, reportIDList}, {optimisticData, failureData, successData});
}

function exportToIntegrationOnSearch(hash: number, reportID: string, connectionName: ConnectionName, currentSearchKey?: SearchKey) {
    const optimisticAction = buildOptimisticExportIntegrationAction(connectionName);
    const successAction: OptimisticExportIntegrationAction = {...optimisticAction, pendingAction: null};
    const optimisticReportActionID = optimisticAction.reportActionID;

    const createOnyxData = (update: Partial<SearchTransaction> | Partial<SearchReport> | null, reportAction?: OptimisticExportIntegrationAction | null): OnyxUpdate[] => [
        {
            onyxMethod: Onyx.METHOD.MERGE,
            key: `${ONYXKEYS.COLLECTION.SNAPSHOT}${hash}`,
            value: {
                data: {
                    [`${ONYXKEYS.COLLECTION.REPORT}${reportID}`]: update,
                },
            },
        },
        {
            onyxMethod: Onyx.METHOD.MERGE,
            key: `${ONYXKEYS.COLLECTION.REPORT_ACTIONS}${reportID}`,
            value: {
                [optimisticReportActionID]: reportAction,
            },
        },
    ];

    const optimisticData: OnyxUpdate[] = createOnyxData({isActionLoading: true}, optimisticAction);
    const failureData: OnyxUpdate[] = createOnyxData({errors: getMicroSecondOnyxErrorWithTranslationKey('common.genericErrorMessage'), isActionLoading: false}, null);
    // If we are on the 'Export' suggested search, remove the report from the view once the action is taken, don't wait for the view to be re-fetched via Search
    const successData: OnyxUpdate[] = currentSearchKey === CONST.SEARCH.SEARCH_KEYS.EXPORT ? createOnyxData(null, successAction) : createOnyxData({isActionLoading: false}, successAction);

    const params = {
        reportIDList: reportID,
        connectionName,
        type: 'MANUAL',
        optimisticReportActions: JSON.stringify({
            [reportID]: optimisticReportActionID,
        }),
    } satisfies ReportExportParams;

    API.write(WRITE_COMMANDS.REPORT_EXPORT, params, {optimisticData, failureData, successData});
}

function payMoneyRequestOnSearch(hash: number, paymentData: PaymentData[], transactionIDList?: string[], currentSearchKey?: SearchKey) {
    const createOnyxData = (update: Partial<SearchTransaction> | Partial<SearchReport> | null): OnyxUpdate[] => [
        {
            onyxMethod: Onyx.METHOD.MERGE,
            key: `${ONYXKEYS.COLLECTION.SNAPSHOT}${hash}`,
            value: {
                data: transactionIDList
                    ? (Object.fromEntries(transactionIDList.map((transactionID) => [`${ONYXKEYS.COLLECTION.TRANSACTION}${transactionID}`, update])) as Partial<SearchTransaction>)
                    : (Object.fromEntries(paymentData.map((item) => [`${ONYXKEYS.COLLECTION.REPORT}${item.reportID}`, update])) as Partial<SearchReport>),
            },
        },
    ];

    const optimisticData: OnyxUpdate[] = createOnyxData({isActionLoading: true});
    const failureData: OnyxUpdate[] = createOnyxData({isActionLoading: false, errors: getMicroSecondOnyxErrorWithTranslationKey('common.genericErrorMessage')});
    // If we are on the 'Pay' suggested search, remove the report from the view once the action is taken, don't wait for the view to be re-fetched via Search
    const successData: OnyxUpdate[] = currentSearchKey === CONST.SEARCH.SEARCH_KEYS.PAY ? createOnyxData(null) : createOnyxData({isActionLoading: false});

    // eslint-disable-next-line rulesdir/no-api-side-effects-method
    API.makeRequestWithSideEffects(
        SIDE_EFFECT_REQUEST_COMMANDS.PAY_MONEY_REQUEST_ON_SEARCH,
        {hash, paymentData: JSON.stringify(paymentData)},
        {optimisticData, failureData, successData},
    ).then((response) => {
        if (response?.jsonCode !== CONST.JSON_CODE.SUCCESS) {
            return;
        }
        playSound(SOUNDS.SUCCESS);
    });
}

function unholdMoneyRequestOnSearch(hash: number, transactionIDList: string[]) {
    const {optimisticData, finallyData} = getOnyxLoadingData(hash);

    API.write(WRITE_COMMANDS.UNHOLD_MONEY_REQUEST_ON_SEARCH, {hash, transactionIDList}, {optimisticData, finallyData});
}

function deleteMoneyRequestOnSearch(hash: number, transactionIDList: string[]) {
    const {optimisticData, finallyData} = getOnyxLoadingData(hash);
    API.write(WRITE_COMMANDS.DELETE_MONEY_REQUEST_ON_SEARCH, {hash, transactionIDList}, {optimisticData, finallyData});
}

type Params = Record<string, ExportSearchItemsToCSVParams>;

function exportSearchItemsToCSV({query, jsonQuery, reportIDList, transactionIDList}: ExportSearchItemsToCSVParams, onDownloadFailed: () => void) {
    const finalParameters = enhanceParameters(WRITE_COMMANDS.EXPORT_SEARCH_ITEMS_TO_CSV, {
        query,
        jsonQuery,
        reportIDList,
        transactionIDList,
    }) as Params;

    const formData = new FormData();
    Object.entries(finalParameters).forEach(([key, value]) => {
        if (Array.isArray(value)) {
            formData.append(key, value.join(','));
        } else {
            formData.append(key, String(value));
        }
    });

    fileDownload(getCommandURL({command: WRITE_COMMANDS.EXPORT_SEARCH_ITEMS_TO_CSV}), 'Expensify.csv', '', false, formData, CONST.NETWORK.METHOD.POST, onDownloadFailed);
}

function queueExportSearchItemsToCSV({query, jsonQuery, reportIDList, transactionIDList}: ExportSearchItemsToCSVParams) {
    const finalParameters = enhanceParameters(WRITE_COMMANDS.EXPORT_SEARCH_ITEMS_TO_CSV, {
        query,
        jsonQuery,
        reportIDList,
        transactionIDList,
    }) as ExportSearchItemsToCSVParams;

    API.write(WRITE_COMMANDS.QUEUE_EXPORT_SEARCH_ITEMS_TO_CSV, finalParameters);
}
/**
 * Updates the form values for the advanced filters search form.
 */
function updateAdvancedFilters(values: Nullable<Partial<FormOnyxValues<typeof ONYXKEYS.FORMS.SEARCH_ADVANCED_FILTERS_FORM>>>) {
    Onyx.merge(ONYXKEYS.FORMS.SEARCH_ADVANCED_FILTERS_FORM, values);
}

/**
 * Clears all values for the advanced filters search form.
 */
function clearAllFilters() {
    Onyx.set(ONYXKEYS.FORMS.SEARCH_ADVANCED_FILTERS_FORM, null);
}

function clearAdvancedFilters() {
    const values: Partial<Nullable<SearchAdvancedFiltersForm>> = {};
    Object.values(FILTER_KEYS)
        .filter((key) => key !== FILTER_KEYS.GROUP_BY)
        .forEach((key) => {
            if (key === FILTER_KEYS.TYPE) {
                values[key] = CONST.SEARCH.DATA_TYPES.EXPENSE;
                return;
            }

            if (key === FILTER_KEYS.STATUS) {
                values[key] = CONST.SEARCH.STATUS.EXPENSE.ALL;
                return;
            }

            values[key] = null;
        });

    Onyx.merge(ONYXKEYS.FORMS.SEARCH_ADVANCED_FILTERS_FORM, values);
}

export {
    saveSearch,
    search,
    updateSearchResultsWithTransactionThreadReportID,
    deleteMoneyRequestOnSearch,
    holdMoneyRequestOnSearch,
    unholdMoneyRequestOnSearch,
    exportSearchItemsToCSV,
    queueExportSearchItemsToCSV,
    updateAdvancedFilters,
    clearAllFilters,
    clearAdvancedFilters,
    deleteSavedSearch,
    payMoneyRequestOnSearch,
    approveMoneyRequestOnSearch,
    handleActionButtonPress,
    submitMoneyRequestOnSearch,
    openSearchFiltersCardPage,
    openSearchPage as openSearch,
    getLastPolicyPaymentMethod,
    getLastPolicyBankAccountID,
    exportToIntegrationOnSearch,
};<|MERGE_RESOLUTION|>--- conflicted
+++ resolved
@@ -22,28 +22,12 @@
 import ONYXKEYS from '@src/ONYXKEYS';
 import {FILTER_KEYS} from '@src/types/form/SearchAdvancedFiltersForm';
 import type {SearchAdvancedFiltersForm} from '@src/types/form/SearchAdvancedFiltersForm';
-<<<<<<< HEAD
-import type {LastPaymentMethod, LastPaymentMethodType, Policy, SearchResults} from '@src/types/onyx';
+import type {LastPaymentMethod, LastPaymentMethodType, Policy} from '@src/types/onyx';
 import type {PaymentInformation} from '@src/types/onyx/LastPaymentMethod';
-=======
-import type {LastPaymentMethod, LastPaymentMethodType, Policy} from '@src/types/onyx';
->>>>>>> 0890f45d
 import type {ConnectionName} from '@src/types/onyx/Policy';
 import type {SearchPolicy, SearchReport, SearchTransaction} from '@src/types/onyx/SearchResults';
 import type Nullable from '@src/types/utils/Nullable';
 
-<<<<<<< HEAD
-let allSnapshots: OnyxCollection<SearchResults>;
-Onyx.connect({
-    key: ONYXKEYS.COLLECTION.SNAPSHOT,
-    callback: (val) => {
-        allSnapshots = val;
-    },
-    waitForCollectionCallback: true,
-});
-
-=======
->>>>>>> 0890f45d
 function handleActionButtonPress(
     hash: number,
     item: TransactionListItemType | TransactionReportGroupListItemType,
@@ -68,11 +52,7 @@
 
     switch (item.action) {
         case CONST.SEARCH.ACTION_TYPES.PAY:
-<<<<<<< HEAD
-            getPayActionCallback(hash, item, goToItem, currentSearchKey, lastPaymentMethods);
-=======
             getPayActionCallback(hash, item, goToItem, snapshotReport, snapshotPolicy, lastPaymentMethod, currentSearchKey);
->>>>>>> 0890f45d
             return;
         case CONST.SEARCH.ACTION_TYPES.APPROVE:
             approveMoneyRequestOnSearch(hash, [item.reportID], transactionID, currentSearchKey);
@@ -131,7 +111,6 @@
     return result as ValueOf<typeof CONST.IOU.PAYMENT_TYPE> | undefined;
 }
 
-<<<<<<< HEAD
 function getReportType(reportID?: string) {
     if (isIOUReportUtil(reportID)) {
         return CONST.REPORT.TYPE.IOU;
@@ -148,25 +127,16 @@
     return undefined;
 }
 
-=======
->>>>>>> 0890f45d
 function getPayActionCallback(
     hash: number,
     item: TransactionListItemType | TransactionReportGroupListItemType,
     goToItem: () => void,
-<<<<<<< HEAD
-    currentSearchKey?: SearchKey,
-    lastPaymentMethods?: OnyxEntry<LastPaymentMethod>,
-) {
-    const lastPolicyPaymentMethod = getLastPolicyPaymentMethod(item.policyID, lastPaymentMethods, getReportType(item.reportID));
-=======
     snapshotReport: SearchReport,
     snapshotPolicy: SearchPolicy,
     lastPaymentMethod: OnyxEntry<LastPaymentMethod>,
     currentSearchKey?: SearchKey,
 ) {
-    const lastPolicyPaymentMethod = getLastPolicyPaymentMethod(item.policyID, lastPaymentMethod);
->>>>>>> 0890f45d
+    const lastPolicyPaymentMethod = getLastPolicyPaymentMethod(item.policyID, lastPaymentMethod, getReportType(item.reportID));
 
     if (!lastPolicyPaymentMethod || !Object.values(CONST.IOU.PAYMENT_TYPE).includes(lastPolicyPaymentMethod)) {
         goToItem();
