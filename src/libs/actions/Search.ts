--- conflicted
+++ resolved
@@ -285,21 +285,19 @@
     API.read(READ_COMMANDS.OPEN_SEARCH_PAGE, null);
 }
 
-<<<<<<< HEAD
-function search({queryJSON, offset, prevReports}: {queryJSON: SearchQueryJSON; offset?: number; prevReports?: string[]}, shouldCalculateTotals = false) {
-=======
 function search({
     queryJSON,
     searchKey,
     offset,
     shouldCalculateTotals = false,
+    prevReports,
 }: {
     queryJSON: SearchQueryJSON;
     searchKey: SearchKey | undefined;
     offset?: number;
     shouldCalculateTotals?: boolean;
+    prevReports?: string[];
 }) {
->>>>>>> 60677bcb
     const {optimisticData, finallyData, failureData} = getOnyxLoadingData(queryJSON.hash, queryJSON);
     const {flatFilters, ...queryJSONWithoutFlatFilters} = queryJSON;
     const query = {
@@ -311,9 +309,8 @@
     };
     const jsonQuery = JSON.stringify(query);
 
-<<<<<<< HEAD
     // eslint-disable-next-line rulesdir/no-api-side-effects-method
-    API.makeRequestWithSideEffects(WRITE_COMMANDS.SEARCH, {hash: queryJSON.hash, jsonQuery}, {optimisticData, finallyData, failureData}).then((result) => {
+    API.makeRequestWithSideEffects(READ_COMMANDS.SEARCH, {hash: queryJSON.hash, jsonQuery}, {optimisticData, finallyData, failureData}).then((result) => {
         const response = result?.onyxData?.[0]?.value as OnyxSearchResponse;
         const reports = Object.keys(response?.data ?? {})
             .filter((key) => key.startsWith(ONYXKEYS.COLLECTION.REPORT))
@@ -338,9 +335,6 @@
             });
         }
     });
-=======
-    API.read(READ_COMMANDS.SEARCH, {hash: queryJSON.hash, jsonQuery}, {optimisticData, finallyData, failureData});
->>>>>>> 60677bcb
 }
 
 /**
