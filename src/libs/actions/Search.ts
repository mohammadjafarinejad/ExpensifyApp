import Onyx from 'react-native-onyx';
import type {OnyxUpdate} from 'react-native-onyx';
import * as API from '@libs/API';
import {READ_COMMANDS} from '@libs/API/types';
<<<<<<< HEAD
import * as SearchUtils from '@libs/SearchUtils';
import ONYXKEYS from '@src/ONYXKEYS';

function search(query: string, offset = 0) {
    const hash = SearchUtils.getQueryHash(query);

    const optimisticData: OnyxUpdate[] = [
        {
            onyxMethod: Onyx.METHOD.MERGE,
            key: `${ONYXKEYS.COLLECTION.SNAPSHOT}${hash}`,
            value: {
                search: {
                    isLoading: true,
                },
            },
        },
    ];

    const finallyData: OnyxUpdate[] = [
        {
            onyxMethod: Onyx.METHOD.MERGE,
            key: `${ONYXKEYS.COLLECTION.SNAPSHOT}${hash}`,
            value: {
                search: {
                    isLoading: false,
                },
            },
        },
    ];

    API.read(READ_COMMANDS.SEARCH, {query, hash, offset}, {optimisticData, finallyData});
=======

function search(hash: number, query: string, policyIDs?: string) {
    API.read(READ_COMMANDS.SEARCH, {hash, query, policyIDs});
>>>>>>> 43e75ad4
}

export {
    // eslint-disable-next-line import/prefer-default-export
    search,
};<|MERGE_RESOLUTION|>--- conflicted
+++ resolved
@@ -2,13 +2,9 @@
 import type {OnyxUpdate} from 'react-native-onyx';
 import * as API from '@libs/API';
 import {READ_COMMANDS} from '@libs/API/types';
-<<<<<<< HEAD
-import * as SearchUtils from '@libs/SearchUtils';
 import ONYXKEYS from '@src/ONYXKEYS';
 
-function search(query: string, offset = 0) {
-    const hash = SearchUtils.getQueryHash(query);
-
+function search(hash: number, query: string, offset = 0, policyIDs?: string, ) {
     const optimisticData: OnyxUpdate[] = [
         {
             onyxMethod: Onyx.METHOD.MERGE,
@@ -33,12 +29,7 @@
         },
     ];
 
-    API.read(READ_COMMANDS.SEARCH, {query, hash, offset}, {optimisticData, finallyData});
-=======
-
-function search(hash: number, query: string, policyIDs?: string) {
-    API.read(READ_COMMANDS.SEARCH, {hash, query, policyIDs});
->>>>>>> 43e75ad4
+    API.read(READ_COMMANDS.SEARCH, {hash, query, offset, policyIDs}, {optimisticData, finallyData});
 }
 
 export {
