import Onyx from 'react-native-onyx';
import Str from 'expensify-common/lib/str';
import _ from 'underscore';
import ONYXKEYS from '../../../ONYXKEYS';
import redirectToSignIn from '../SignInRedirect';
import * as API from '../../API';
import CONFIG from '../../../CONFIG';
import Log from '../../Log';
import PushNotification from '../../Notification/PushNotification';
import Timing from '../Timing';
import CONST from '../../../CONST';
import Navigation from '../../Navigation/Navigation';
import ROUTES from '../../../ROUTES';
import * as Localize from '../../Localize';
import UnreadIndicatorUpdater from '../../UnreadIndicatorUpdater';
import Timers from '../../Timers';
import * as Pusher from '../../Pusher/pusher';
import NetworkConnection from '../../NetworkConnection';
import * as User from '../User';
import * as ValidationUtils from '../../ValidationUtils';
import * as Authentication from '../../Authentication';
import * as ErrorUtils from '../../ErrorUtils';
import * as Welcome from '../Welcome';

let credentials = {};
Onyx.connect({
    key: ONYXKEYS.CREDENTIALS,
    callback: val => credentials = val,
});

/**
 * Sets API data in the store when we make a successful "Authenticate"/"CreateLogin" request
 *
 * @param {Object} data
 * @param {String} data.accountID
 * @param {String} data.authToken
 * @param {String} data.email
 */
function setSuccessfulSignInData(data) {
    PushNotification.register(data.accountID);
    Onyx.merge(ONYXKEYS.SESSION, {
        shouldShowComposeInput: true,
        ..._.pick(data, 'authToken', 'accountID', 'email', 'encryptedAuthToken'),
    });
}

/**
 * Create an account for the user logging in.
 * This will send them a notification with a link to click on to validate the account and set a password
 *
 * @param {String} login
 */
function createAccount(login) {
    Onyx.merge(ONYXKEYS.ACCOUNT, {error: ''});

    API.User_SignUp({
        email: login,
    }).then((response) => {
        // A 405 means that the account needs to be validated. We should let the user proceed to the ResendValidationForm view.
        if (response.jsonCode === 200 || response.jsonCode === 405) {
            return;
        }

        Onyx.merge(ONYXKEYS.CREDENTIALS, {login: null});
        Onyx.merge(ONYXKEYS.ACCOUNT, {error: response.message || `Unknown API Error: ${response.jsonCode}`});
    });
}

/**
 * Clears the Onyx store and redirects user to the sign in page
 */
function signOut() {
    Log.info('Flushing logs before signing out', true, {}, true);
    if (credentials && credentials.autoGeneratedLogin) {
        // Clean up the login that we created
        API.DeleteLogin({
            partnerUserID: credentials.autoGeneratedLogin,
            partnerName: CONFIG.EXPENSIFY.PARTNER_NAME,
            partnerPassword: CONFIG.EXPENSIFY.PARTNER_PASSWORD,
            shouldRetry: false,
        })
            .then((response) => {
                if (response.jsonCode === CONST.JSON_CODE.SUCCESS) {
                    return;
                }

                Onyx.merge(ONYXKEYS.SESSION, {error: response.message});
            });
    }
    Onyx.set(ONYXKEYS.SESSION, null);
    Onyx.set(ONYXKEYS.CREDENTIALS, null);
    Timing.clearData();
}

function signOutAndRedirectToSignIn() {
    signOut();
    redirectToSignIn();
    Log.info('Redirecting to Sign In because signOut() was called');
}

/**
 * Reopen the account and send the user a link to set password
 *
 * @param {String} [login]
 */
function reopenAccount(login = credentials.login) {
    Onyx.merge(ONYXKEYS.ACCOUNT, {loading: true});
    API.User_ReopenAccount({email: login})
        .finally(() => {
            Onyx.merge(ONYXKEYS.ACCOUNT, {loading: false});
        });
}

/**
 * Resend the validation link to the user that is validating their account
 *
 * @param {String} [login]
 */
function resendValidationLink(login = credentials.login) {
    Onyx.merge(ONYXKEYS.ACCOUNT, {loading: true});
    API.ResendValidateCode({email: login})
        .finally(() => {
            Onyx.merge(ONYXKEYS.ACCOUNT, {loading: false});
        });
}

/**
 * Checks the API to see if an account exists for the given login
 *
 * @param {String} login
 */
function fetchAccountDetails(login) {
    Onyx.merge(ONYXKEYS.ACCOUNT, {...CONST.DEFAULT_ACCOUNT_DATA, loading: true});

    API.GetAccountStatus({email: login, forceNetworkRequest: true})
        .then((response) => {
            if (response.jsonCode === 200) {
                Onyx.merge(ONYXKEYS.CREDENTIALS, {
                    login: response.normalizedLogin,
                });
                Onyx.merge(ONYXKEYS.ACCOUNT, {
                    accountExists: response.accountExists,
                    validated: response.validated,
                    closed: response.isClosed,
                    forgotPassword: false,
                    validateCodeExpired: false,
                });

                if (!response.accountExists) {
                    createAccount(login);
                } else if (response.isClosed) {
                    reopenAccount(login);
                } else if (!response.validated) {
                    resendValidationLink(login);
                }
            } else if (response.jsonCode === 402) {
                Onyx.merge(ONYXKEYS.ACCOUNT, {
                    error: ValidationUtils.isNumericWithSpecialChars(login)
                        ? Localize.translateLocal('messages.errorMessageInvalidPhone')
                        : Localize.translateLocal('loginForm.error.invalidFormatEmailLogin'),
                });
            } else if (response.jsonCode === CONST.JSON_CODE.UNABLE_TO_RETRY) {
                Onyx.merge(ONYXKEYS.ACCOUNT, {error: Localize.translateLocal('session.offlineMessageRetry')});
            } else {
                Onyx.merge(ONYXKEYS.ACCOUNT, {error: response.message});
            }
        })
        .finally(() => {
            Onyx.merge(ONYXKEYS.ACCOUNT, {loading: false});
        });
}

/**
 *
 * Will create a temporary login for the user in the passed authenticate response which is used when
 * re-authenticating after an authToken expires.
 *
 * @param {String} authToken
 * @param {String} email
 * @return {Promise}
 */
function createTemporaryLogin(authToken, email) {
    const autoGeneratedLogin = Str.guid('expensify.cash-');
    const autoGeneratedPassword = Str.guid();

    return API.CreateLogin({
        authToken,
        partnerName: CONFIG.EXPENSIFY.PARTNER_NAME,
        partnerPassword: CONFIG.EXPENSIFY.PARTNER_PASSWORD,
        partnerUserID: autoGeneratedLogin,
        partnerUserSecret: autoGeneratedPassword,
        shouldRetry: false,
        forceNetworkRequest: true,
        email,
        includeEncryptedAuthToken: true,
    })
        .then((createLoginResponse) => {
            if (createLoginResponse.jsonCode !== 200) {
                Onyx.merge(ONYXKEYS.ACCOUNT, {error: createLoginResponse.message});
                return createLoginResponse;
            }

            setSuccessfulSignInData(createLoginResponse);

            // If we have an old generated login for some reason
            // we should delete it before storing the new details
            if (credentials && credentials.autoGeneratedLogin) {
                API.DeleteLogin({
                    partnerUserID: credentials.autoGeneratedLogin,
                    partnerName: CONFIG.EXPENSIFY.PARTNER_NAME,
                    partnerPassword: CONFIG.EXPENSIFY.PARTNER_PASSWORD,
                    shouldRetry: false,
                })
                    .then((response) => {
                        if (response.jsonCode === CONST.JSON_CODE.SUCCESS) {
                            return;
                        }

                        Log.hmmm('[Session] Unable to delete login', false, {message: response.message, jsonCode: response.jsonCode});
                    });
            }

            Onyx.merge(ONYXKEYS.CREDENTIALS, {
                autoGeneratedLogin,
                autoGeneratedPassword,
            });
            return createLoginResponse;
        })
        .finally(() => {
            Onyx.merge(ONYXKEYS.ACCOUNT, {loading: false});
        });
}

/**
 * Sign the user into the application. This will first authenticate their account
 * then it will create a temporary login for them which is used when re-authenticating
 * after an authToken expires.
 *
 * @param {String} password
 * @param {String} [twoFactorAuthCode]
 */
function signIn(password, twoFactorAuthCode) {
    Onyx.merge(ONYXKEYS.ACCOUNT, {...CONST.DEFAULT_ACCOUNT_DATA, loading: true});

    Authentication.Authenticate({
        useExpensifyLogin: true,
        partnerName: CONFIG.EXPENSIFY.PARTNER_NAME,
        partnerPassword: CONFIG.EXPENSIFY.PARTNER_PASSWORD,
        partnerUserID: credentials.login,
        partnerUserSecret: password,
        twoFactorAuthCode,
        email: credentials.login,
    })
        .then((response) => {
            if (response.jsonCode !== 200) {
                const errorMessage = ErrorUtils.getAuthenticateErrorMessage(response);
                if (errorMessage === 'passwordForm.error.twoFactorAuthenticationEnabled') {
                    Onyx.merge(ONYXKEYS.ACCOUNT, {requiresTwoFactorAuth: true, loading: false});
                    return;
                }
                Onyx.merge(ONYXKEYS.ACCOUNT, {error: Localize.translateLocal(errorMessage), loading: false});
                return;
            }

            const {authToken, email} = response;
            createTemporaryLogin(authToken, email);
        });
}

/**
 * Uses a short lived authToken to continue a user's session from OldDot
 *
 * @param {String} email
 * @param {String} shortLivedToken
 * @param {String} exitTo
 */
function signInWithShortLivedToken(email, shortLivedToken) {
    Onyx.merge(ONYXKEYS.ACCOUNT, {...CONST.DEFAULT_ACCOUNT_DATA, loading: true});

    createTemporaryLogin(shortLivedToken, email).then((response) => {
<<<<<<< HEAD
        if (response.jsonCode === 200) {
            User.getUserDetails();
            Onyx.merge(ONYXKEYS.ACCOUNT, {success: true});
        } else {
            const error = lodashGet(response, 'message', 'Unable to login.');
            Onyx.merge(ONYXKEYS.ACCOUNT, {error});
=======
        Onyx.merge(ONYXKEYS.SESSION, {
            accountID,
            email,
        });
        if (response.jsonCode !== CONST.JSON_CODE.SUCCESS) {
            return;
>>>>>>> 724ccb46
        }

        User.getUserDetails();
        Onyx.merge(ONYXKEYS.ACCOUNT, {success: true});
    }).finally(() => {
        Onyx.merge(ONYXKEYS.ACCOUNT, {loading: false});
    });
}

/**
 * User forgot the password so let's send them the link to reset their password
 */
function resetPassword() {
    Onyx.merge(ONYXKEYS.ACCOUNT, {loading: true, forgotPassword: true});
    API.ResetPassword({email: credentials.login})
        .finally(() => {
            Onyx.merge(ONYXKEYS.ACCOUNT, {loading: false, validateCodeExpired: false});
        });
}

/**
 * Set the password for the current account.
 * Then it will create a temporary login for them which is used when re-authenticating
 * after an authToken expires.
 *
 * @param {String} password
 * @param {String} validateCode
 * @param {Number} accountID
 */
function setPassword(password, validateCode, accountID) {
    Onyx.merge(ONYXKEYS.ACCOUNT, {...CONST.DEFAULT_ACCOUNT_DATA, loading: true, validateCodeExpired: false});
    API.SetPassword({
        password,
        validateCode,
        accountID,
    })
        .then((response) => {
            if (response.jsonCode === 200) {
                createTemporaryLogin(response.authToken, response.email);
                return;
            }

            // This request can fail if the password is not complex enough
            Onyx.merge(ONYXKEYS.ACCOUNT, {error: response.message});
        })
        .finally(() => {
            Onyx.merge(ONYXKEYS.ACCOUNT, {loading: false});
        });
}

function invalidateCredentials() {
    Onyx.merge(ONYXKEYS.CREDENTIALS, {autoGeneratedLogin: '', autoGeneratedPassword: ''});
}

/**
 * Clear the credentials and partial sign in session so the user can taken back to first Login step
 */
function clearSignInData() {
    Onyx.multiSet({
        [ONYXKEYS.ACCOUNT]: null,
        [ONYXKEYS.CREDENTIALS]: null,
    });
}

/**
 * Put any logic that needs to run when we are signed out here. This can be triggered when the current tab or another tab signs out.
 */
function cleanupSession() {
    // We got signed out in this tab or another so clean up any subscriptions and timers
    NetworkConnection.stopListeningForReconnect();
    UnreadIndicatorUpdater.stopListeningForReportChanges();
    PushNotification.deregister();
    PushNotification.clearNotifications();
    Pusher.disconnect();
    Timers.clearAll();
    Welcome.resetReadyCheck();
}

function clearAccountMessages() {
    Onyx.merge(ONYXKEYS.ACCOUNT, {error: '', success: ''});
}

/**
 * Calls change password and signs if if successful. Otherwise, we request a new magic link
 * if we know the account email. Otherwise or finally we redirect to the root of the nav.
 * @param {String} authToken
 * @param {String} password
 */
function changePasswordAndSignIn(authToken, password) {
    Onyx.merge(ONYXKEYS.ACCOUNT, {validateSessionExpired: false});
    API.ChangePassword({
        authToken,
        password,
    })
        .then((responsePassword) => {
            Onyx.merge(ONYXKEYS.USER_SIGN_UP, {authToken: null});
            if (responsePassword.jsonCode === 200) {
                signIn(password);
                return;
            }
            if (responsePassword.jsonCode === CONST.JSON_CODE.NOT_AUTHENTICATED && !credentials.login) {
                // authToken has expired, and we don't have the email set to request a new magic link.
                // send user to login page to enter email.
                Navigation.navigate(ROUTES.HOME);
                return;
            }
            if (responsePassword.jsonCode === CONST.JSON_CODE.NOT_AUTHENTICATED) {
                // authToken has expired, and we have the account email, so we request a new magic link.
                Onyx.merge(ONYXKEYS.ACCOUNT, {accountExists: true, validateCodeExpired: true, error: null});
                resetPassword();
                Navigation.navigate(ROUTES.HOME);
                return;
            }
            Onyx.merge(ONYXKEYS.SESSION, {error: 'setPasswordPage.passwordNotSet'});
        });
}

/**
 * @param {Number} accountID
 * @param {String} validateCode
 * @param {String} login
 * @param {String} authToken
 */
function validateEmail(accountID, validateCode) {
    Onyx.merge(ONYXKEYS.USER_SIGN_UP, {isValidating: true});
    Onyx.merge(ONYXKEYS.SESSION, {error: ''});
    API.ValidateEmail({
        accountID,
        validateCode,
    })
        .then((responseValidate) => {
            if (responseValidate.jsonCode === 200) {
                Onyx.merge(ONYXKEYS.USER_SIGN_UP, {authToken: responseValidate.authToken});
                Onyx.merge(ONYXKEYS.ACCOUNT, {accountExists: true, validated: true});
                Onyx.merge(ONYXKEYS.CREDENTIALS, {login: responseValidate.email});
                return;
            }
            if (responseValidate.jsonCode === 666) {
                Onyx.merge(ONYXKEYS.ACCOUNT, {accountExists: true, validated: true});
            }
            if (responseValidate.jsonCode === 401) {
                Onyx.merge(ONYXKEYS.SESSION, {error: 'setPasswordPage.setPasswordLinkInvalid'});
            }
        })
        .finally(Onyx.merge(ONYXKEYS.USER_SIGN_UP, {isValidating: false}));
}

// It's necessary to throttle requests to reauthenticate since calling this multiple times will cause Pusher to
// reconnect each time when we only need to reconnect once. This way, if an authToken is expired and we try to
// subscribe to a bunch of channels at once we will only reauthenticate and force reconnect Pusher once.
const reauthenticatePusher = _.throttle(() => {
    Log.info('[Pusher] Re-authenticating and then reconnecting');
    Authentication.reauthenticate('Push_Authenticate')
        .then(Pusher.reconnect)
        .catch(() => {
            console.debug(
                '[PusherConnectionManager]',
                'Unable to re-authenticate Pusher because we are offline.',
            );
        });
}, 5000, {trailing: false});

/**
 * @param {String} socketID
 * @param {String} channelName
 * @param {Function} callback
 */
function authenticatePusher(socketID, channelName, callback) {
    Log.info('[PusherAuthorizer] Attempting to authorize Pusher', false, {channelName});

    API.Push_Authenticate({
        socket_id: socketID,
        channel_name: channelName,
        shouldRetry: false,
        forceNetworkRequest: true,
    })
        .then((response) => {
            if (response.jsonCode === CONST.JSON_CODE.NOT_AUTHENTICATED) {
                Log.hmmm('[PusherAuthorizer] Unable to authenticate Pusher because authToken is expired');
                callback(new Error('Pusher failed to authenticate because authToken is expired'), {auth: ''});

                // Attempt to refresh the authToken then reconnect to Pusher
                reauthenticatePusher();
                return;
            }

            if (response.jsonCode !== CONST.JSON_CODE.SUCCESS) {
                Log.hmmm('[PusherAuthorizer] Unable to authenticate Pusher for reason other than expired session');
                callback(new Error(`Pusher failed to authenticate because code: ${response.jsonCode} message: ${response.message}`), {auth: ''});
                return;
            }

            Log.info(
                '[PusherAuthorizer] Pusher authenticated successfully',
                false,
                {channelName},
            );
            callback(null, response);
        })
        .catch((error) => {
            Log.hmmm('[PusherAuthorizer] Unhandled error: ', {channelName, error});
            callback(new Error('Push_Authenticate request failed'), {auth: ''});
        });
}

/**
 * @param {Boolean} shouldShowComposeInput
 */
function setShouldShowComposeInput(shouldShowComposeInput) {
    Onyx.merge(ONYXKEYS.SESSION, {shouldShowComposeInput});
}

export {
    fetchAccountDetails,
    setPassword,
    signIn,
    signInWithShortLivedToken,
    signOut,
    signOutAndRedirectToSignIn,
    reopenAccount,
    resendValidationLink,
    resetPassword,
    clearSignInData,
    cleanupSession,
    clearAccountMessages,
    validateEmail,
    authenticatePusher,
    reauthenticatePusher,
    setShouldShowComposeInput,
    changePasswordAndSignIn,
    invalidateCredentials,
};<|MERGE_RESOLUTION|>--- conflicted
+++ resolved
@@ -278,21 +278,8 @@
     Onyx.merge(ONYXKEYS.ACCOUNT, {...CONST.DEFAULT_ACCOUNT_DATA, loading: true});
 
     createTemporaryLogin(shortLivedToken, email).then((response) => {
-<<<<<<< HEAD
-        if (response.jsonCode === 200) {
-            User.getUserDetails();
-            Onyx.merge(ONYXKEYS.ACCOUNT, {success: true});
-        } else {
-            const error = lodashGet(response, 'message', 'Unable to login.');
-            Onyx.merge(ONYXKEYS.ACCOUNT, {error});
-=======
-        Onyx.merge(ONYXKEYS.SESSION, {
-            accountID,
-            email,
-        });
         if (response.jsonCode !== CONST.JSON_CODE.SUCCESS) {
             return;
->>>>>>> 724ccb46
         }
 
         User.getUserDetails();
