import HybridAppModule from '@expensify/react-native-hybrid-app';
import throttle from 'lodash/throttle';
import type {ChannelAuthorizationData} from 'pusher-js/types/src/core/auth/options';
import type {ChannelAuthorizationCallback} from 'pusher-js/with-encryption';
import {InteractionManager, Linking} from 'react-native';
import type {OnyxEntry, OnyxKey, OnyxUpdate} from 'react-native-onyx';
import Onyx from 'react-native-onyx';
import * as PersistedRequests from '@libs/actions/PersistedRequests';
import * as API from '@libs/API';
import type {
    AuthenticatePusherParams,
    BeginAppleSignInParams,
    BeginGoogleSignInParams,
    BeginSignInParams,
    DisableTwoFactorAuthParams,
    LogOutParams,
    RequestNewValidateCodeParams,
    RequestUnlinkValidationLinkParams,
    ResetSMSDeliveryFailureStatusParams,
    SignInUserWithLinkParams,
    SignUpUserParams,
    UnlinkLoginParams,
    ValidateTwoFactorAuthParams,
} from '@libs/API/parameters';
import type SignInUserParams from '@libs/API/parameters/SignInUserParams';
import {READ_COMMANDS, SIDE_EFFECT_REQUEST_COMMANDS, WRITE_COMMANDS} from '@libs/API/types';
import asyncOpenURL from '@libs/asyncOpenURL';
import * as Authentication from '@libs/Authentication';
import * as ErrorUtils from '@libs/ErrorUtils';
import Fullstory from '@libs/Fullstory';
import HttpUtils from '@libs/HttpUtils';
import {translateLocal} from '@libs/Localize';
import Log from '@libs/Log';
import Navigation from '@libs/Navigation/Navigation';
import navigationRef from '@libs/Navigation/navigationRef';
import * as MainQueue from '@libs/Network/MainQueue';
import * as NetworkStore from '@libs/Network/NetworkStore';
import {getCurrentUserEmail} from '@libs/Network/NetworkStore';
import * as SequentialQueue from '@libs/Network/SequentialQueue';
import NetworkConnection from '@libs/NetworkConnection';
import Pusher from '@libs/Pusher';
import {getReportIDFromLink, parseReportRouteParams as parseReportRouteParamsReportUtils} from '@libs/ReportUtils';
import * as SessionUtils from '@libs/SessionUtils';
import {resetDidUserLogInDuringSession} from '@libs/SessionUtils';
import {clearSoundAssetsCache} from '@libs/Sound';
import Timers from '@libs/Timers';
import {hideContextMenu} from '@pages/home/report/ContextMenu/ReportActionContextMenu';
import {KEYS_TO_PRESERVE, openApp} from '@userActions/App';
import {KEYS_TO_PRESERVE_DELEGATE_ACCESS} from '@userActions/Delegate';
import * as Device from '@userActions/Device';
import * as HybridAppActions from '@userActions/HybridApp';
import {setClosingReactNativeApp} from '@userActions/HybridApp';
import type HybridAppSettings from '@userActions/HybridApp/types';
import redirectToSignIn from '@userActions/SignInRedirect';
import Timing from '@userActions/Timing';
import * as Welcome from '@userActions/Welcome';
import CONFIG from '@src/CONFIG';
import CONST from '@src/CONST';
import ONYXKEYS from '@src/ONYXKEYS';
import type {Route} from '@src/ROUTES';
import ROUTES from '@src/ROUTES';
import SCREENS from '@src/SCREENS';
import type {TryNewDot} from '@src/types/onyx';
import type Credentials from '@src/types/onyx/Credentials';
import type Locale from '@src/types/onyx/Locale';
import type Response from '@src/types/onyx/Response';
import type Session from '@src/types/onyx/Session';
import type {AutoAuthState} from '@src/types/onyx/Session';
import clearCache from './clearCache';
import updateSessionAuthTokens from './updateSessionAuthTokens';

const INVALID_TOKEN = 'pizza';

let session: Session = {};
let authPromiseResolver: ((value: boolean) => void) | null = null;
let isSetUpReady = false;

let hasSwitchedAccountInHybridMode = false;

Onyx.connect({
    key: ONYXKEYS.SESSION,
    callback: (value) => {
        session = value ?? {};
        if (!session.creationDate) {
            session.creationDate = new Date().getTime();
        }
        if (session.authToken && authPromiseResolver) {
            authPromiseResolver(true);
            authPromiseResolver = null;
        }
        if (CONFIG.IS_HYBRID_APP && session.authToken && session.authToken !== INVALID_TOKEN && isSetUpReady) {
            HybridAppModule.sendAuthToken({authToken: session.authToken});
        }
    },
});

Onyx.connect({
    key: ONYXKEYS.USER_METADATA,
    callback: Fullstory.consentAndIdentify,
});

let stashedSession: Session = {};
Onyx.connect({
    key: ONYXKEYS.STASHED_SESSION,
    callback: (value) => (stashedSession = value ?? {}),
});

let credentials: Credentials = {};
Onyx.connect({
    key: ONYXKEYS.CREDENTIALS,
    callback: (value) => (credentials = value ?? {}),
});

let stashedCredentials: Credentials = {};
Onyx.connect({
    key: ONYXKEYS.STASHED_CREDENTIALS,
    callback: (value) => (stashedCredentials = value ?? {}),
});

let preferredLocale: Locale | null = null;
Onyx.connect({
    key: ONYXKEYS.NVP_PREFERRED_LOCALE,
    callback: (val) => (preferredLocale = val ?? null),
});

let activePolicyID: OnyxEntry<string>;
Onyx.connect({
    key: ONYXKEYS.NVP_ACTIVE_POLICY_ID,
    callback: (newActivePolicyID) => {
        activePolicyID = newActivePolicyID;
    },
});

function isSupportAuthToken(): boolean {
    return session.authTokenType === CONST.AUTH_TOKEN_TYPES.SUPPORT;
}

/**
 * Sets the SupportToken. This method will only be used on dev.
 */
function setSupportAuthToken(supportAuthToken: string, email: string, accountID: number) {
    Onyx.merge(ONYXKEYS.SESSION, {
        authTokenType: CONST.AUTH_TOKEN_TYPES.SUPPORT,
        authToken: supportAuthToken,
        email,
        accountID,
        creationDate: new Date().getTime(),
    }).then(() => {
        Log.info('[Supportal] Auth token set');
    });
    Onyx.set(ONYXKEYS.LAST_VISITED_PATH, '');
}

function getShortLivedLoginParams(isSupportAuthTokenUsed = false) {
    const optimisticData: OnyxUpdate[] = [
        {
            onyxMethod: Onyx.METHOD.MERGE,
            key: ONYXKEYS.ACCOUNT,
            value: {
                ...CONST.DEFAULT_ACCOUNT_DATA,
                isLoading: true,
            },
        },
        // We are making a temporary modification to 'signedInWithShortLivedAuthToken' to ensure that 'App.openApp' will be called at least once
        {
            onyxMethod: Onyx.METHOD.MERGE,
            key: ONYXKEYS.SESSION,
            value: {
                signedInWithShortLivedAuthToken: true,
                isAuthenticatingWithShortLivedToken: true,
                isSupportAuthTokenUsed,
            },
        },
    ];

    // Subsequently, we revert it back to the default value of 'signedInWithShortLivedAuthToken' in 'finallyData' to ensure the user is logged out on refresh
    const finallyData: OnyxUpdate[] = [
        {
            onyxMethod: Onyx.METHOD.MERGE,
            key: ONYXKEYS.ACCOUNT,
            value: {
                isLoading: false,
            },
        },
        {
            onyxMethod: Onyx.METHOD.MERGE,
            key: ONYXKEYS.SESSION,
            value: {
                signedInWithShortLivedAuthToken: null,
                isSupportAuthTokenUsed: null,
                isAuthenticatingWithShortLivedToken: false,
            },
        },
    ];

    return {optimisticData, finallyData};
}

/**
 * This method should be used when we are being redirected from oldDot to NewDot on a supportal request
 */
function signInWithSupportAuthToken(authToken: string) {
    const {optimisticData, finallyData} = getShortLivedLoginParams(true);
    API.read(READ_COMMANDS.SIGN_IN_WITH_SUPPORT_AUTH_TOKEN, {authToken}, {optimisticData, finallyData});
}

/**
 * Clears the Onyx store and redirects user to the sign in page
 */
function signOut(): Promise<void | Response> {
    Log.info('Flushing logs before signing out', true, {}, true);
    const params: LogOutParams = {
        // Send current authToken because we will immediately clear it once triggering this command
        authToken: NetworkStore.getAuthToken() ?? null,
        partnerUserID: credentials?.autoGeneratedLogin ?? '',
        partnerName: CONFIG.EXPENSIFY.PARTNER_NAME,
        partnerPassword: CONFIG.EXPENSIFY.PARTNER_PASSWORD,
        shouldRetry: false,
        skipReauthentication: true,
    };

    // eslint-disable-next-line rulesdir/no-api-side-effects-method
    return API.makeRequestWithSideEffects(SIDE_EFFECT_REQUEST_COMMANDS.LOG_OUT, params, {});
}

/**
 * Checks if the account is an anonymous account.
 */
function isAnonymousUser(sessionParam?: OnyxEntry<Session>): boolean {
    return (sessionParam?.authTokenType ?? session.authTokenType) === CONST.AUTH_TOKEN_TYPES.ANONYMOUS;
}

function hasStashedSession(): boolean {
    return !!(stashedSession.authToken && stashedCredentials.autoGeneratedLogin && stashedCredentials.autoGeneratedLogin !== '');
}

/**
 * Checks if the user has authToken
 */
function hasAuthToken(): boolean {
    return !!session.authToken;
}

/**
 * Indicates if the session which creation date is in parameter is expired
 * @param sessionCreationDate the session creation date timestamp
 */
function isExpiredSession(sessionCreationDate: number): boolean {
    return new Date().getTime() - sessionCreationDate >= CONST.SESSION_EXPIRATION_TIME_MS;
}

function signOutAndRedirectToSignIn(shouldResetToHome?: boolean, shouldStashSession?: boolean, shouldSignOutFromOldDot = true, shouldForceUseStashedSession?: boolean) {
    Log.info('Redirecting to Sign In because signOut() was called');
    hideContextMenu(false);

    if (isAnonymousUser()) {
        if (!Navigation.isActiveRoute(ROUTES.SIGN_IN_MODAL)) {
            if (shouldResetToHome) {
                Navigation.resetToHome();
            }
            Navigation.navigate(ROUTES.SIGN_IN_MODAL);
            Linking.getInitialURL().then((url) => {
                const reportID = getReportIDFromLink(url);
                if (reportID) {
                    Onyx.merge(ONYXKEYS.LAST_OPENED_PUBLIC_ROOM_ID, reportID);
                }
            });
        }
        return;
    }

    // When signing out from the HybridApp, we need to sign out from the oldDot app as well
    if (CONFIG.IS_HYBRID_APP && shouldSignOutFromOldDot) {
        HybridAppModule.signOutFromOldDot();
    }

    const isSupportal = isSupportAuthToken();
    const shouldRestoreStashedSession = isSupportal || shouldForceUseStashedSession;

    // We'll only call signOut if we're not stashing the session and not restoring a stashed session,
    // otherwise we'll call the API to invalidate the autogenerated credentials used for infinite
    // session.
    const signOutPromise: Promise<void | Response> = !shouldRestoreStashedSession && !shouldStashSession ? signOut() : Promise.resolve();

    // The function redirectToSignIn will clear the whole storage, so let's create our onyx params
    // updates for the credentials before we call it
    let onyxSetParams = {};

    // If we are not currently using a support token, and we received stashSession as true, we need to
    // store the credentials so the user doesn't need to login again after they finish their supportal
    // action. This needs to computed before we call `redirectToSignIn`
    if (!isSupportal && shouldStashSession) {
        onyxSetParams = {
            [ONYXKEYS.STASHED_CREDENTIALS]: credentials,
            [ONYXKEYS.STASHED_SESSION]: session,
        };
    }

    // If this is a supportal token, and we've received the parameters to stashSession as true, and
    // we already have a stashedSession, that means we are supportal-ed, currently supportal-ing
    // into another account and we want to keep the stashed data from the original account.
    if (isSupportal && shouldStashSession && hasStashedSession()) {
        onyxSetParams = {
            [ONYXKEYS.STASHED_CREDENTIALS]: stashedCredentials,
            [ONYXKEYS.STASHED_SESSION]: stashedSession,
        };
    }

    // If we should restore the stashed session, and we do not want to stash the current session, and we have a
    // stashed session, then switch the account instead of completely logging out.
    if (shouldRestoreStashedSession && !shouldStashSession && hasStashedSession()) {
        if (CONFIG.IS_HYBRID_APP) {
            HybridAppModule.switchAccount({
                newDotCurrentAccountEmail: stashedSession.email ?? '',
                authToken: stashedSession.authToken ?? '',
                // eslint-disable-next-line rulesdir/no-default-id-values
                policyID: activePolicyID ?? '',
                accountID: session.accountID ? String(session.accountID) : '',
            });
            hasSwitchedAccountInHybridMode = true;
        }

        onyxSetParams = {
            [ONYXKEYS.CREDENTIALS]: stashedCredentials,
            [ONYXKEYS.SESSION]: stashedSession,
        };
    }
    if (shouldRestoreStashedSession && !shouldStashSession && !hasStashedSession()) {
        Log.info('No stashed session found, clearing the session');
    }

    // Wait for signOut (if called), then redirect and update Onyx.
    signOutPromise
        .then((response) => {
            if (response?.hasOldDotAuthCookies) {
                Log.info('Redirecting to OldDot sign out');
                asyncOpenURL(
                    redirectToSignIn().then(() => {
                        Onyx.multiSet(onyxSetParams);
                    }),
                    `${CONFIG.EXPENSIFY.EXPENSIFY_URL}${CONST.OLDDOT_URLS.SIGN_OUT}`,
                    true,
                    true,
                );
            } else {
                redirectToSignIn().then(() => {
                    Onyx.multiSet(onyxSetParams);

                    if (hasSwitchedAccountInHybridMode) {
                        openApp();
                    }
                });
            }
        })
        .catch((error: string) => Log.warn('Error during sign out process:', error));
}

/**
 * @param callback The callback to execute if the action is allowed
 * @param isAnonymousAction The action is allowed for anonymous or not
 * @returns same callback if the action is allowed, otherwise a function that signs out and redirects to sign in
 */
// eslint-disable-next-line @typescript-eslint/no-explicit-any
function callFunctionIfActionIsAllowed<TCallback extends ((...args: any[]) => any) | void>(callback: TCallback, isAnonymousAction = false): TCallback | (() => void) {
    if (isAnonymousUser() && !isAnonymousAction) {
        return () => signOutAndRedirectToSignIn();
    }
    return callback;
}

/**
 * Request a new validate / magic code for user to sign in via passwordless flow
 */
function resendValidateCode(login = credentials.login) {
    const optimisticData: OnyxUpdate[] = [
        {
            onyxMethod: Onyx.METHOD.MERGE,
            key: ONYXKEYS.ACCOUNT,
            value: {
                errors: null,
                loadingForm: CONST.FORMS.RESEND_VALIDATE_CODE_FORM,
            },
        },
    ];
    const finallyData: OnyxUpdate[] = [
        {
            onyxMethod: Onyx.METHOD.MERGE,
            key: ONYXKEYS.ACCOUNT,
            value: {
                loadingForm: null,
            },
        },
    ];

    const params: RequestNewValidateCodeParams = {email: login};

    API.write(WRITE_COMMANDS.REQUEST_NEW_VALIDATE_CODE, params, {optimisticData, finallyData});
}

type OnyxData = {
    optimisticData: OnyxUpdate[];
    successData: OnyxUpdate[];
    failureData: OnyxUpdate[];
};

/**
 * Constructs the state object for the BeginSignIn && BeginAppleSignIn API calls.
 */
function signInAttemptState(): OnyxData {
    return {
        optimisticData: [
            {
                onyxMethod: Onyx.METHOD.MERGE,
                key: ONYXKEYS.ACCOUNT,
                value: {
                    ...CONST.DEFAULT_ACCOUNT_DATA,
                    isLoading: true,
                    message: null,
                    loadingForm: CONST.FORMS.LOGIN_FORM,
                },
            },
        ],
        successData: [
            {
                onyxMethod: Onyx.METHOD.MERGE,
                key: ONYXKEYS.ACCOUNT,
                value: {
                    isLoading: false,
                    loadingForm: null,
                },
            },
            {
                onyxMethod: Onyx.METHOD.MERGE,
                key: ONYXKEYS.CREDENTIALS,
                value: {
                    validateCode: null,
                },
            },
        ],
        failureData: [
            {
                onyxMethod: Onyx.METHOD.MERGE,
                key: ONYXKEYS.ACCOUNT,
                value: {
                    isLoading: false,
                    loadingForm: null,
                    errors: ErrorUtils.getMicroSecondOnyxErrorWithTranslationKey('loginForm.cannotGetAccountDetails'),
                },
            },
        ],
    };
}

/**
 * Checks the API to see if an account exists for the given login.
 */
function beginSignIn(email: string) {
    const {optimisticData, successData, failureData} = signInAttemptState();

    const params: BeginSignInParams = {email};

    API.read(READ_COMMANDS.BEGIN_SIGNIN, params, {optimisticData, successData, failureData});
}

/**
 * Create Onyx update to clean up anonymous user data
 */
function buildOnyxDataToCleanUpAnonymousUser() {
    const data: Record<string, null> = {};
    if (session.authTokenType === CONST.AUTH_TOKEN_TYPES.ANONYMOUS && session.accountID) {
        data[session.accountID] = null;
    }
    return {
        key: ONYXKEYS.PERSONAL_DETAILS_LIST,
        value: data,
        onyxMethod: Onyx.METHOD.MERGE,
    };
}

/**
 * Creates an account for the new user and signs them into the application with the newly created account.
 *
 */
function signUpUser() {
    const optimisticData: OnyxUpdate[] = [
        {
            onyxMethod: Onyx.METHOD.MERGE,
            key: ONYXKEYS.ACCOUNT,
            value: {
                ...CONST.DEFAULT_ACCOUNT_DATA,
                isLoading: true,
            },
        },
    ];

    const onyxOperationToCleanUpAnonymousUser = buildOnyxDataToCleanUpAnonymousUser();

    const successData: OnyxUpdate[] = [
        {
            onyxMethod: Onyx.METHOD.MERGE,
            key: ONYXKEYS.ACCOUNT,
            value: {
                isLoading: false,
            },
        },
        onyxOperationToCleanUpAnonymousUser,
    ];

    const failureData: OnyxUpdate[] = [
        {
            onyxMethod: Onyx.METHOD.MERGE,
            key: ONYXKEYS.ACCOUNT,
            value: {
                isLoading: false,
            },
        },
    ];

    const params: SignUpUserParams = {email: credentials.login, preferredLocale};

    API.write(WRITE_COMMANDS.SIGN_UP_USER, params, {optimisticData, successData, failureData});
}

function setupNewDotAfterTransitionFromOldDot(hybridAppSettings: HybridAppSettings, tryNewDot?: TryNewDot) {
    const {hybridApp, ...newDotOnyxValues} = hybridAppSettings;

    const clearOnyxBeforeSignIn = () => {
        if (!hybridApp.useNewDotSignInPage) {
            return Promise.resolve();
        }

        return redirectToSignIn();
    };

    const resetDidUserLoginDuringSessionIfNeeded = () => {
        if (newDotOnyxValues.nvp_tryNewDot === undefined || tryNewDot?.classicRedirect?.dismissed !== true) {
            return Promise.resolve();
        }

        Log.info("[HybridApp] OpenApp hasn't been called yet. Calling `resetDidUserLogInDuringSession`");
        resetDidUserLogInDuringSession();
    };

    return clearOnyxBeforeSignIn()
        .then(() => {
            // This section controls copilot changes
            const currentUserEmail = getCurrentUserEmail();

            // If ND and OD account are the same - do nothing
            if (hybridApp?.delegateAccessData?.oldDotCurrentUserEmail === currentUserEmail) {
                return;
            }

            const stashedData = hybridApp?.delegateAccessData?.isDelegateAccess
                ? {
                      [ONYXKEYS.STASHED_CREDENTIALS]: credentials,
                      [ONYXKEYS.STASHED_SESSION]: session,
                  }
                : {
                      [ONYXKEYS.STASHED_CREDENTIALS]: {},
                      [ONYXKEYS.STASHED_SESSION]: {},
                  };

            // Account was changed on OD side - clear onyx and apply data
            return Onyx.clear(KEYS_TO_PRESERVE_DELEGATE_ACCESS).then(() =>
                Onyx.multiSet({
                    ...stashedData,
                    [ONYXKEYS.SESSION]: {
                        email: hybridApp?.delegateAccessData?.oldDotCurrentUserEmail,
                        authToken: hybridApp?.delegateAccessData?.oldDotCurrentAuthToken,
                        encryptedAuthToken: decodeURIComponent(hybridApp?.delegateAccessData?.oldDotCurrentEncryptedAuthToken ?? ''),
                        accountID: hybridApp?.delegateAccessData?.oldDotCurrentAccountID,
                    },
                    [ONYXKEYS.CREDENTIALS]: {
                        autoGeneratedLogin: credentials?.autoGeneratedLogin,
                        autoGeneratedPassword: credentials?.autoGeneratedPassword,
                    },
                })
                    .then(() => Onyx.merge(ONYXKEYS.ACCOUNT, {primaryLogin: hybridApp?.delegateAccessData?.oldDotCurrentUserEmail}))
                    .then(() => openApp()),
            );
        })
        .then(() =>
            HybridAppActions.prepareHybridAppAfterTransitionToNewDot({
                ...hybridApp,
                closingReactNativeApp: false,
            }),
        )
        .then(resetDidUserLoginDuringSessionIfNeeded)
        .then(() => Promise.all(Object.entries(newDotOnyxValues).map(([key, value]) => Onyx.merge(key as OnyxKey, value ?? {}))))
        .then(() => {
            isSetUpReady = true;
            return Promise.resolve();
        })
        .catch((error) => {
            Log.hmmm('[HybridApp] Initialization of HybridApp has failed. Forcing transition', {error});
        });
}

function closeReactNativeApp({shouldSignOut, shouldSetNVP}: {shouldSignOut: boolean; shouldSetNVP: boolean}) {
    if (CONFIG.IS_HYBRID_APP) {
        setClosingReactNativeApp(true);
    }
    HybridAppModule.closeReactNativeApp({shouldSignOut, shouldSetNVP});
}

/**
 * Given an idToken from Sign in with Apple, checks the API to see if an account
 * exists for that email address and signs the user in if so.
 */
function beginAppleSignIn(idToken: string | undefined | null) {
    const {optimisticData, successData, failureData} = signInAttemptState();

    const params: BeginAppleSignInParams = {idToken, preferredLocale};

    API.write(WRITE_COMMANDS.SIGN_IN_WITH_APPLE, params, {optimisticData, successData, failureData});
}

/**
 * Shows Google sign-in process, and if an auth token is successfully obtained,
 * passes the token on to the Expensify API to sign in with
 */
function beginGoogleSignIn(token: string | null) {
    const {optimisticData, successData, failureData} = signInAttemptState();

    const params: BeginGoogleSignInParams = {token, preferredLocale};

    API.write(WRITE_COMMANDS.SIGN_IN_WITH_GOOGLE, params, {optimisticData, successData, failureData});
}

/**
 * Will create a temporary login for the user in the passed authenticate response which is used when
 * re-authenticating after an authToken expires.
 */
function signInWithShortLivedAuthToken(authToken: string) {
    const {optimisticData, finallyData} = getShortLivedLoginParams();
    API.read(READ_COMMANDS.SIGN_IN_WITH_SHORT_LIVED_AUTH_TOKEN, {authToken, skipReauthentication: true}, {optimisticData, finallyData});
}

/**
 * Sign the user into the application. This will first authenticate their account
 * then it will create a temporary login for them which is used when re-authenticating
 * after an authToken expires.
 *
 * @param validateCode - 6 digit code required for login
 */
function signIn(validateCode: string, twoFactorAuthCode?: string) {
    const optimisticData: OnyxUpdate[] = [
        {
            onyxMethod: Onyx.METHOD.MERGE,
            key: ONYXKEYS.ACCOUNT,
            value: {
                ...CONST.DEFAULT_ACCOUNT_DATA,
                isLoading: true,
                loadingForm: twoFactorAuthCode ? CONST.FORMS.VALIDATE_TFA_CODE_FORM : CONST.FORMS.VALIDATE_CODE_FORM,
            },
        },
    ];

    const onyxOperationToCleanUpAnonymousUser = buildOnyxDataToCleanUpAnonymousUser();

    const successData: OnyxUpdate[] = [
        {
            onyxMethod: Onyx.METHOD.MERGE,
            key: ONYXKEYS.ACCOUNT,
            value: {
                isLoading: false,
                loadingForm: null,
            },
        },
        {
            onyxMethod: Onyx.METHOD.MERGE,
            key: ONYXKEYS.CREDENTIALS,
            value: {
                validateCode,
            },
        },
        onyxOperationToCleanUpAnonymousUser,
    ];

    const failureData: OnyxUpdate[] = [
        {
            onyxMethod: Onyx.METHOD.MERGE,
            key: ONYXKEYS.ACCOUNT,
            value: {
                isLoading: false,
                loadingForm: null,
            },
        },
    ];

    Device.getDeviceInfoWithID().then((deviceInfo) => {
        const params: SignInUserParams = {
            twoFactorAuthCode,
            email: credentials.login,
            preferredLocale,
            deviceInfo,
        };

        // Conditionally pass a password or validateCode to command since we temporarily allow both flows
        if (validateCode || twoFactorAuthCode) {
            params.validateCode = validateCode || credentials.validateCode;
        }

        API.write(WRITE_COMMANDS.SIGN_IN_USER, params, {
            optimisticData,
            successData,
            failureData,
        });
    });
}

function signInWithValidateCode(accountID: number, code: string, twoFactorAuthCode = '') {
    // If this is called from the 2fa step, get the validateCode directly from onyx
    // instead of the one passed from the component state because the state is changing when this method is called.
    const validateCode = twoFactorAuthCode ? credentials.validateCode : code;
    const onyxOperationToCleanUpAnonymousUser = buildOnyxDataToCleanUpAnonymousUser();

    const optimisticData: OnyxUpdate[] = [
        {
            onyxMethod: Onyx.METHOD.MERGE,
            key: ONYXKEYS.ACCOUNT,
            value: {
                ...CONST.DEFAULT_ACCOUNT_DATA,
                isLoading: true,
                loadingForm: twoFactorAuthCode ? CONST.FORMS.VALIDATE_TFA_CODE_FORM : CONST.FORMS.VALIDATE_CODE_FORM,
            },
        },
        {
            onyxMethod: Onyx.METHOD.MERGE,
            key: ONYXKEYS.SESSION,
            value: {autoAuthState: CONST.AUTO_AUTH_STATE.SIGNING_IN},
        },
    ];

    const successData: OnyxUpdate[] = [
        {
            onyxMethod: Onyx.METHOD.MERGE,
            key: ONYXKEYS.ACCOUNT,
            value: {
                isLoading: false,
                loadingForm: null,
            },
        },
        {
            onyxMethod: Onyx.METHOD.MERGE,
            key: ONYXKEYS.CREDENTIALS,
            value: {
                accountID,
                validateCode,
            },
        },
        {
            onyxMethod: Onyx.METHOD.MERGE,
            key: ONYXKEYS.SESSION,
            value: {autoAuthState: CONST.AUTO_AUTH_STATE.JUST_SIGNED_IN},
        },
        onyxOperationToCleanUpAnonymousUser,
    ];

    const failureData: OnyxUpdate[] = [
        {
            onyxMethod: Onyx.METHOD.MERGE,
            key: ONYXKEYS.ACCOUNT,
            value: {
                isLoading: false,
                loadingForm: null,
            },
        },
        {
            onyxMethod: Onyx.METHOD.MERGE,
            key: ONYXKEYS.SESSION,
            value: {autoAuthState: CONST.AUTO_AUTH_STATE.FAILED},
        },
    ];
    Device.getDeviceInfoWithID().then((deviceInfo) => {
        const params: SignInUserWithLinkParams = {
            accountID,
            validateCode,
            twoFactorAuthCode,
            preferredLocale,
            deviceInfo,
        };

        API.write(WRITE_COMMANDS.SIGN_IN_USER_WITH_LINK, params, {optimisticData, successData, failureData});
    });
}

/**
 * Initializes the state of the automatic authentication when the user clicks on a magic link.
 *
 * This method is called in componentDidMount event of the lifecycle.
 * When the user gets authenticated, the component is unmounted and then remounted
 * when AppNavigator switches from PublicScreens to AuthScreens.
 * That's the reason why autoAuthState initialization is skipped while the last state is SIGNING_IN.
 */
function initAutoAuthState(cachedAutoAuthState: AutoAuthState) {
    const signedInStates: AutoAuthState[] = [CONST.AUTO_AUTH_STATE.SIGNING_IN, CONST.AUTO_AUTH_STATE.JUST_SIGNED_IN];

    Onyx.merge(ONYXKEYS.SESSION, {
        autoAuthState: signedInStates.includes(cachedAutoAuthState) ? CONST.AUTO_AUTH_STATE.JUST_SIGNED_IN : CONST.AUTO_AUTH_STATE.NOT_STARTED,
    });
}

function invalidateCredentials() {
    Onyx.merge(ONYXKEYS.CREDENTIALS, {autoGeneratedLogin: '', autoGeneratedPassword: ''});
}

function invalidateAuthToken() {
    NetworkStore.setAuthToken(INVALID_TOKEN);
    Onyx.merge(ONYXKEYS.SESSION, {authToken: INVALID_TOKEN, encryptedAuthToken: INVALID_TOKEN});
}

/**
 * Send an expired session to FE and invalidate the session in the BE perspective. Action is delayed for 15s
 */
function expireSessionWithDelay() {
    // expires the session after 15s
    setTimeout(() => {
        NetworkStore.setAuthToken(INVALID_TOKEN);
        Onyx.merge(ONYXKEYS.SESSION, {authToken: INVALID_TOKEN, encryptedAuthToken: INVALID_TOKEN, creationDate: new Date().getTime() - CONST.SESSION_EXPIRATION_TIME_MS});
    }, 15000);
}

/**
 * Clear the credentials and partial sign in session so the user can taken back to first Login step
 */
function clearSignInData() {
    Onyx.multiSet({
        [ONYXKEYS.ACCOUNT]: null,
        [ONYXKEYS.CREDENTIALS]: null,
    });
}

/**
 * Reset all current params of the Home route
 */
function resetHomeRouteParams() {
    Navigation.isNavigationReady().then(() => {
        const routes = navigationRef.current?.getState()?.routes;
        const homeRoute = routes?.find((route) => route.name === SCREENS.HOME);

        const emptyParams: Record<string, undefined> = {};
        Object.keys(homeRoute?.params ?? {}).forEach((paramKey) => {
            emptyParams[paramKey] = undefined;
        });

        Navigation.setParams(emptyParams, homeRoute?.key ?? '');
        Onyx.set(ONYXKEYS.IS_CHECKING_PUBLIC_ROOM, false);
    });
}

/**
 * Put any logic that needs to run when we are signed out here. This can be triggered when the current tab or another tab signs out.
 * - Cancels pending network calls - any lingering requests are discarded to prevent unwanted storage writes
 * - Clears all current params of the Home route - the login page URL should not contain any parameter
 */
function cleanupSession() {
    Pusher.disconnect();
    Timers.clearAll();
    Welcome.resetAllChecks();
    MainQueue.clear();
    HttpUtils.cancelPendingRequests();
    PersistedRequests.clear();
    NetworkConnection.clearReconnectionCallbacks();
    SessionUtils.resetDidUserLogInDuringSession();
    resetHomeRouteParams();
    clearCache().then(() => {
        Log.info('Cleared all cache data', true, {}, true);
    });
    clearSoundAssetsCache();
    Timing.clearData();
}

function clearAccountMessages() {
    Onyx.merge(ONYXKEYS.ACCOUNT, {
        success: '',
        errors: null,
        message: null,
        isLoading: false,
    });
}

function setAccountError(error: string) {
    Onyx.merge(ONYXKEYS.ACCOUNT, {errors: ErrorUtils.getMicroSecondOnyxErrorWithMessage(error)});
}

// It's necessary to throttle requests to reauthenticate since calling this multiple times will cause Pusher to
// reconnect each time when we only need to reconnect once. This way, if an authToken is expired and we try to
// subscribe to a bunch of channels at once we will only reauthenticate and force reconnect Pusher once.
const reauthenticatePusher = throttle(
    () => {
        Log.info('[Pusher] Re-authenticating and then reconnecting');
        Authentication.reauthenticate(SIDE_EFFECT_REQUEST_COMMANDS.AUTHENTICATE_PUSHER)
            .then((wasSuccessful) => {
                if (!wasSuccessful) {
                    return;
                }
                Pusher.reconnect();
            })
            .catch(() => {
                console.debug('[PusherConnectionManager]', 'Unable to re-authenticate Pusher because we are offline.');
            });
    },
    5000,
    {trailing: false},
);

function authenticatePusher(socketID: string, channelName: string, callback?: ChannelAuthorizationCallback) {
    Log.info('[PusherAuthorizer] Attempting to authorize Pusher', false, {channelName});

    const params: AuthenticatePusherParams = {
        // eslint-disable-next-line @typescript-eslint/naming-convention
        socket_id: socketID,
        // eslint-disable-next-line @typescript-eslint/naming-convention
        channel_name: channelName,
        shouldRetry: false,
        forceNetworkRequest: true,
    };

    // We use makeRequestWithSideEffects here because we need to authorize to Pusher (an external service) each time a user connects to any channel.
    // eslint-disable-next-line rulesdir/no-api-side-effects-method
    return API.makeRequestWithSideEffects(SIDE_EFFECT_REQUEST_COMMANDS.AUTHENTICATE_PUSHER, params)
        .then((response) => {
            if (response?.jsonCode === CONST.JSON_CODE.NOT_AUTHENTICATED) {
                Log.hmmm('[PusherAuthorizer] Unable to authenticate Pusher because authToken is expired');
                callback?.(new Error('Pusher failed to authenticate because authToken is expired'), {auth: ''});

                // Attempt to refresh the authToken then reconnect to Pusher
                reauthenticatePusher();
                return;
            }

            if (response?.jsonCode !== CONST.JSON_CODE.SUCCESS) {
                Log.hmmm('[PusherAuthorizer] Unable to authenticate Pusher for reason other than expired session');
                callback?.(new Error(`Pusher failed to authenticate because code: ${response?.jsonCode} message: ${response?.message}`), {auth: ''});
                return;
            }

            Log.info('[PusherAuthorizer] Pusher authenticated successfully', false, {channelName});
            if (callback) {
                callback(null, response as ChannelAuthorizationData);
            } else {
                return {
                    auth: response.auth,
                    // eslint-disable-next-line @typescript-eslint/naming-convention
                    shared_secret: response.shared_secret,
                };
            }
        })
        .catch((error: unknown) => {
            Log.hmmm('[PusherAuthorizer] Unhandled error: ', {channelName, error});
            callback?.(new Error('AuthenticatePusher request failed'), {auth: ''});
        });
}

/**
 * Request a new validation link / magic code to unlink an unvalidated secondary login from a primary login
 */
function requestUnlinkValidationLink() {
    const optimisticData = [
        {
            onyxMethod: Onyx.METHOD.MERGE,
            key: ONYXKEYS.ACCOUNT,
            value: {
                isLoading: true,
                errors: null,
                message: null,
                loadingForm: CONST.FORMS.UNLINK_LOGIN_FORM,
            },
        },
    ];
    const successData = [
        {
            onyxMethod: Onyx.METHOD.MERGE,
            key: ONYXKEYS.ACCOUNT,
            value: {
                isLoading: false,
                message: 'unlinkLoginForm.linkSent',
                loadingForm: null,
            },
        },
    ];
    const failureData = [
        {
            onyxMethod: Onyx.METHOD.MERGE,
            key: ONYXKEYS.ACCOUNT,
            value: {
                isLoading: false,
                loadingForm: null,
            },
        },
    ];

    const params: RequestUnlinkValidationLinkParams = {email: credentials.login};

    API.write(WRITE_COMMANDS.REQUEST_UNLINK_VALIDATION_LINK, params, {optimisticData, successData, failureData});
}

function unlinkLogin(accountID: number, validateCode: string) {
    const optimisticData: OnyxUpdate[] = [
        {
            onyxMethod: Onyx.METHOD.MERGE,
            key: ONYXKEYS.ACCOUNT,
            value: {
                ...CONST.DEFAULT_ACCOUNT_DATA,
                isLoading: true,
            },
        },
    ];
    const successData: OnyxUpdate[] = [
        {
            onyxMethod: Onyx.METHOD.MERGE,
            key: ONYXKEYS.ACCOUNT,
            value: {
                isLoading: false,
                message: 'unlinkLoginForm.successfullyUnlinkedLogin',
            },
        },
        {
            onyxMethod: Onyx.METHOD.MERGE,
            key: ONYXKEYS.CREDENTIALS,
            value: {
                login: '',
            },
        },
    ];
    const failureData: OnyxUpdate[] = [
        {
            onyxMethod: Onyx.METHOD.MERGE,
            key: ONYXKEYS.ACCOUNT,
            value: {
                isLoading: false,
            },
        },
    ];

    const params: UnlinkLoginParams = {
        accountID,
        validateCode,
    };

    API.write(WRITE_COMMANDS.UNLINK_LOGIN, params, {
        optimisticData,
        successData,
        failureData,
    });
}

/**
 * Toggles two-factor authentication based on the `enable` parameter
 */
function toggleTwoFactorAuth(enable: boolean, twoFactorAuthCode = '') {
    const optimisticData: OnyxUpdate[] = [
        {
            onyxMethod: Onyx.METHOD.MERGE,
            key: ONYXKEYS.ACCOUNT,
            value: {
                isLoading: true,
            },
        },
    ];

    const successData: OnyxUpdate[] = [
        {
            onyxMethod: Onyx.METHOD.MERGE,
            key: ONYXKEYS.ACCOUNT,
            value: {
                isLoading: false,
            },
        },
    ];

    const failureData: OnyxUpdate[] = [
        {
            onyxMethod: Onyx.METHOD.MERGE,
            key: ONYXKEYS.ACCOUNT,
            value: {
                isLoading: false,
            },
        },
    ];

    if (enable) {
        API.write(WRITE_COMMANDS.ENABLE_TWO_FACTOR_AUTH, null, {optimisticData, successData, failureData});
        return;
    }

    // A 2FA code is required to disable 2FA
    const params: DisableTwoFactorAuthParams = {twoFactorAuthCode};

    // eslint-disable-next-line rulesdir/no-multiple-api-calls
    API.write(WRITE_COMMANDS.DISABLE_TWO_FACTOR_AUTH, params, {optimisticData, successData, failureData});
}

function clearDisableTwoFactorAuthErrors() {
    Onyx.merge(ONYXKEYS.ACCOUNT, {errorFields: {requiresTwoFactorAuth: null}});
}

function updateAuthTokenAndOpenApp(authToken?: string, encryptedAuthToken?: string) {
    // Update authToken in Onyx and in our local variables so that API requests will use the new authToken
    updateSessionAuthTokens(authToken, encryptedAuthToken);

    // Note: It is important to manually set the authToken that is in the store here since
    // reconnectApp will immediate post and use the local authToken. Onyx updates subscribers lately so it is not
    // enough to do the updateSessionAuthTokens() call above.
    NetworkStore.setAuthToken(authToken ?? null);

    openApp();
}

function validateTwoFactorAuth(twoFactorAuthCode: string, shouldClearData: boolean) {
    const optimisticData = [
        {
            onyxMethod: Onyx.METHOD.MERGE,
            key: ONYXKEYS.ACCOUNT,
            value: {
                isLoading: true,
            },
        },
    ];

    const successData = [
        {
            onyxMethod: Onyx.METHOD.MERGE,
            key: ONYXKEYS.ACCOUNT,
            value: {
                isLoading: false,
            },
        },
    ];

    const failureData = [
        {
            onyxMethod: Onyx.METHOD.MERGE,
            key: ONYXKEYS.ACCOUNT,
            value: {
                isLoading: false,
            },
        },
    ];

    const params: ValidateTwoFactorAuthParams = {twoFactorAuthCode};

    // eslint-disable-next-line rulesdir/no-api-side-effects-method
    API.makeRequestWithSideEffects(SIDE_EFFECT_REQUEST_COMMANDS.TWO_FACTOR_AUTH_VALIDATE, params, {optimisticData, successData, failureData}).then((response) => {
        if (!response?.authToken) {
            return;
        }

        // Clear onyx data if the user has just signed in and is forced to add 2FA
        if (shouldClearData) {
            const keysToPreserveWithPrivatePersonalDetails = [...KEYS_TO_PRESERVE, ONYXKEYS.PRIVATE_PERSONAL_DETAILS];
            Onyx.clear(keysToPreserveWithPrivatePersonalDetails).then(() => updateAuthTokenAndOpenApp(response.authToken, response.encryptedAuthToken));
            return;
        }

        updateAuthTokenAndOpenApp(response.authToken, response.encryptedAuthToken);
    });
}

/**
 * Waits for a user to sign in.
 *
 * If the user is already signed in (`authToken` is truthy), the promise resolves immediately.
 * Otherwise, the promise will resolve when the `authToken` in `ONYXKEYS.SESSION` becomes truthy via the Onyx callback.
 * The promise will not reject on failed login attempt.
 *
 * @returns A promise that resolves to `true` once the user is signed in.
 * @example
 * waitForUserSignIn().then(() => {
 *   console.log('User is signed in!');
 * });
 */
function waitForUserSignIn(): Promise<boolean> {
    return new Promise<boolean>((resolve) => {
        if (session.authToken) {
            resolve(true);
        } else {
            authPromiseResolver = resolve;
        }
    });
}

function handleExitToNavigation(exitTo: Route) {
    InteractionManager.runAfterInteractions(() => {
        waitForUserSignIn().then(() => {
            Navigation.waitForProtectedRoutes().then(() => {
                Navigation.goBack();
<<<<<<< HEAD
                Navigation.navigate(exitTo as Route);
=======
                Navigation.navigate(exitTo);
>>>>>>> b7a719a3
            });
        });
    });
}

function signInWithValidateCodeAndNavigate(accountID: number, validateCode: string, twoFactorAuthCode = '', exitTo?: Route) {
    signInWithValidateCode(accountID, validateCode, twoFactorAuthCode);
    if (exitTo) {
        handleExitToNavigation(exitTo);
    } else {
        Navigation.goBack();
    }
}

/**
 * check if the route can be accessed by anonymous user
 *
 * @param {string} route
 */

const canAnonymousUserAccessRoute = (route: string) => {
    const reportID = getReportIDFromLink(route);
    if (reportID) {
        return true;
    }
    const parsedReportRouteParams = parseReportRouteParamsReportUtils(route);
    let routeRemovedReportId = route;
    if ((parsedReportRouteParams as {reportID: string})?.reportID) {
        routeRemovedReportId = route.replace((parsedReportRouteParams as {reportID: string})?.reportID, ':reportID');
    }
    if (route.startsWith('/')) {
        routeRemovedReportId = routeRemovedReportId.slice(1);
    }
    const routesAccessibleByAnonymousUser = [ROUTES.SIGN_IN_MODAL, ROUTES.REPORT_WITH_ID_DETAILS.route, ROUTES.REPORT_WITH_ID_DETAILS_SHARE_CODE.route, ROUTES.CONCIERGE];
    const isMagicLink = CONST.REGEX.ROUTES.VALIDATE_LOGIN.test(`/${route}`);

    if ((routesAccessibleByAnonymousUser as string[]).includes(routeRemovedReportId) || isMagicLink) {
        return true;
    }
    return false;
};

function AddWorkEmail(workEmail: string) {
    const optimisticData: OnyxUpdate[] = [
        {
            onyxMethod: Onyx.METHOD.MERGE,
            key: ONYXKEYS.FORMS.ONBOARDING_WORK_EMAIL_FORM,
            value: {
                onboardingWorkEmail: workEmail,
                isLoading: true,
            },
        },
    ];

    const successData: OnyxUpdate[] = [
        {
            onyxMethod: Onyx.METHOD.MERGE,
            key: ONYXKEYS.FORMS.ONBOARDING_WORK_EMAIL_FORM,
            value: {
                onboardingWorkEmail: workEmail,
                isLoading: false,
            },
        },
    ];

    const failureData: OnyxUpdate[] = [
        {
            onyxMethod: Onyx.METHOD.MERGE,
            key: ONYXKEYS.FORMS.ONBOARDING_WORK_EMAIL_FORM,
            value: {
                onboardingWorkEmail: null,
                isLoading: false,
            },
        },
    ];

    API.write(
        WRITE_COMMANDS.ADD_WORK_EMAIL,
        {workEmail},
        {
            optimisticData,
            successData,
            failureData,
        },
    );
}

function MergeIntoAccountAndLogin(workEmail: string | undefined, validateCode: string, accountID: number | undefined) {
    const optimisticData: OnyxUpdate[] = [
        {
            onyxMethod: Onyx.METHOD.MERGE,
            key: ONYXKEYS.ONBOARDING_ERROR_MESSAGE,
            value: '',
        },
        {
            onyxMethod: Onyx.METHOD.MERGE,
            key: ONYXKEYS.ACCOUNT,
            value: {
                isLoading: true,
                loadingForm: CONST.FORMS.VALIDATE_CODE_FORM,
            },
        },
    ];

    const successData: OnyxUpdate[] = [
        {
            onyxMethod: Onyx.METHOD.MERGE,
            key: ONYXKEYS.ONBOARDING_ERROR_MESSAGE,
            value: '',
        },
        {
            onyxMethod: Onyx.METHOD.MERGE,
            key: ONYXKEYS.NVP_ONBOARDING,
            value: {
                isMergeAccountStepCompleted: true,
            },
        },
        {
            onyxMethod: Onyx.METHOD.MERGE,
            key: ONYXKEYS.ACCOUNT,
            value: {
                isLoading: false,
                loadingForm: null,
            },
        },
    ];

    const failureData: OnyxUpdate[] = [
        {
            onyxMethod: Onyx.METHOD.MERGE,
            key: ONYXKEYS.ACCOUNT,
            value: {
                isLoading: false,
                loadingForm: null,
            },
        },
    ];

    // eslint-disable-next-line rulesdir/no-api-side-effects-method
    API.makeRequestWithSideEffects(
        SIDE_EFFECT_REQUEST_COMMANDS.MERGE_INTO_ACCOUNT_AND_LOGIN,
        {workEmail, validateCode, accountID},
        {
            optimisticData,
            successData,
            failureData,
        },
    ).then((response) => {
        if (response?.jsonCode === CONST.JSON_CODE.EXP_ERROR) {
            // If the error other than invalid code, we show a blocking screen
            if (response?.message === CONST.MERGE_ACCOUNT_INVALID_CODE_ERROR || response?.title === CONST.MERGE_ACCOUNT_INVALID_CODE_ERROR) {
                Onyx.merge(ONYXKEYS.ONBOARDING_ERROR_MESSAGE, translateLocal('contacts.genericFailureMessages.validateSecondaryLogin'));
            } else {
                Onyx.merge(ONYXKEYS.NVP_ONBOARDING, {isMergingAccountBlocked: true});
            }
            return;
        }

        // When the action is successful, we need to update the new authToken and encryptedAuthToken
        // This action needs to be synchronous as the user will be logged out due to middleware if old authToken is used
        // For more information see the slack discussion: https://expensify.slack.com/archives/C08CZDJFJ77/p1742838796040369
        return SequentialQueue.waitForIdle().then(() => {
            if (!response?.authToken || !response?.encryptedAuthToken) {
                return;
            }

            updateAuthTokenAndOpenApp(response.authToken, response.encryptedAuthToken);
        });
    });
}

/**
 * To reset SMS delivery failure
 */
function resetSMSDeliveryFailureStatus(login: string) {
    const params: ResetSMSDeliveryFailureStatusParams = {login};

    const optimisticData: OnyxUpdate[] = [
        {
            onyxMethod: Onyx.METHOD.MERGE,
            key: ONYXKEYS.ACCOUNT,
            value: {
                errors: null,
                smsDeliveryFailureStatus: {
                    isLoading: true,
                },
            },
        },
    ];
    const successData: OnyxUpdate[] = [
        {
            onyxMethod: Onyx.METHOD.MERGE,
            key: ONYXKEYS.ACCOUNT,
            value: {
                smsDeliveryFailureStatus: {
                    isLoading: false,
                },
            },
        },
    ];
    const failureData: OnyxUpdate[] = [
        {
            onyxMethod: Onyx.METHOD.MERGE,
            key: ONYXKEYS.ACCOUNT,
            value: {
                errors: ErrorUtils.getMicroSecondOnyxErrorWithTranslationKey('common.genericErrorMessage'),
                smsDeliveryFailureStatus: {
                    isLoading: false,
                },
            },
        },
    ];

    API.write(WRITE_COMMANDS.RESET_SMS_DELIVERY_FAILURE_STATUS, params, {optimisticData, successData, failureData});
}

export {
    beginSignIn,
    beginAppleSignIn,
    beginGoogleSignIn,
    setSupportAuthToken,
    callFunctionIfActionIsAllowed,
    signIn,
    signInWithValidateCode,
    handleExitToNavigation,
    signInWithValidateCodeAndNavigate,
    initAutoAuthState,
    signInWithShortLivedAuthToken,
    cleanupSession,
    signOut,
    signOutAndRedirectToSignIn,
    resendValidateCode,
    requestUnlinkValidationLink,
    unlinkLogin,
    clearSignInData,
    clearAccountMessages,
    setAccountError,
    authenticatePusher,
    reauthenticatePusher,
    invalidateCredentials,
    invalidateAuthToken,
    expireSessionWithDelay,
    isAnonymousUser,
    toggleTwoFactorAuth,
    validateTwoFactorAuth,
    waitForUserSignIn,
    hasAuthToken,
    isExpiredSession,
    canAnonymousUserAccessRoute,
    signInWithSupportAuthToken,
    isSupportAuthToken,
    hasStashedSession,
    signUpUser,
    setupNewDotAfterTransitionFromOldDot,
    AddWorkEmail,
    MergeIntoAccountAndLogin,
    resetSMSDeliveryFailureStatus,
    clearDisableTwoFactorAuthErrors,
    closeReactNativeApp,
};<|MERGE_RESOLUTION|>--- conflicted
+++ resolved
@@ -1187,11 +1187,7 @@
         waitForUserSignIn().then(() => {
             Navigation.waitForProtectedRoutes().then(() => {
                 Navigation.goBack();
-<<<<<<< HEAD
-                Navigation.navigate(exitTo as Route);
-=======
                 Navigation.navigate(exitTo);
->>>>>>> b7a719a3
             });
         });
     });
