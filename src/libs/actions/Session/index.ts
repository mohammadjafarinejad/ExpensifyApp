--- conflicted
+++ resolved
@@ -570,13 +570,10 @@
     encryptedAuthToken: string;
     nudgeMigrationTimestamp?: string;
     oldDotOriginalAccountEmail?: string;
-<<<<<<< HEAD
     stashedAuthToken?: string;
     stashedAccountID?: string;
-=======
     requiresTwoFactorAuth: boolean;
     needsTwoFactorAuthSetup: boolean;
->>>>>>> f01c7de4
 };
 
 function signInAfterTransitionFromOldDot(hybridAppSettings: string) {
@@ -593,13 +590,10 @@
         isSingleNewDotEntry,
         primaryLogin,
         oldDotOriginalAccountEmail,
-<<<<<<< HEAD
         stashedAuthToken,
         stashedAccountID,
-=======
         requiresTwoFactorAuth,
         needsTwoFactorAuthSetup,
->>>>>>> f01c7de4
     } = JSON.parse(hybridAppSettings) as HybridAppSettings;
 
     const clearOnyxForNewAccount = () => {
