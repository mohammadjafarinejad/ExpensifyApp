--- conflicted
+++ resolved
@@ -1248,7 +1248,7 @@
     return false;
 }
 
-<<<<<<< HEAD
+
 function AddWorkEmail(workEmail: string) {
     const optimisticData: OnyxUpdate[] = [
         {
@@ -1313,7 +1313,27 @@
             value: {
                 errorMessage: null,
                 isLoading: false,
-=======
+              onyxMethod: Onyx.METHOD.SET,
+            key: ONYXKEYS.ONBOARDING_ERROR_MESSAGE,
+            value: {
+                errorMessage: 'onboarding.error',
+                isLoading: false,
+            },
+        },
+    ];
+
+    API.write(
+        WRITE_COMMANDS.MERGE_INTO_ACCOUNT_AND_LOGIN,
+        {workEmail, validateCode, accountID},
+        {
+            optimisticData,
+            successData,
+            failureData,
+        },
+    );
+      
+      }
+
 /**
  * To reset SMS delivery failure
  */
@@ -1341,32 +1361,11 @@
                     isLoading: false,
                     isReset: true,
                 },
->>>>>>> e4111255
             },
         },
     ];
     const failureData: OnyxUpdate[] = [
         {
-<<<<<<< HEAD
-            onyxMethod: Onyx.METHOD.SET,
-            key: ONYXKEYS.ONBOARDING_ERROR_MESSAGE,
-            value: {
-                errorMessage: 'onboarding.error',
-                isLoading: false,
-            },
-        },
-    ];
-
-    API.write(
-        WRITE_COMMANDS.MERGE_INTO_ACCOUNT_AND_LOGIN,
-        {workEmail, validateCode, accountID},
-        {
-            optimisticData,
-            successData,
-            failureData,
-        },
-    );
-=======
             onyxMethod: Onyx.METHOD.MERGE,
             key: ONYXKEYS.ACCOUNT,
             value: {
@@ -1379,7 +1378,6 @@
     ];
 
     API.write(WRITE_COMMANDS.RESET_SMS_DELIVERY_FAILURE_STATUS, params, {optimisticData, successData, failureData});
->>>>>>> e4111255
 }
 
 export {
@@ -1423,10 +1421,7 @@
     signInAfterTransitionFromOldDot,
     validateUserAndGetAccessiblePolicies,
     isUserOnPrivateDomain,
-<<<<<<< HEAD
     AddWorkEmail,
     MergeIntoAccountAndLogin,
-=======
     resetSMSDeliveryFailureStatus,
->>>>>>> e4111255
 };