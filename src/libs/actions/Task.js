import lodashGet from 'lodash/get';
import Onyx from 'react-native-onyx';
import _ from 'underscore';
import * as Expensicons from '@components/Icon/Expensicons';
import * as API from '@libs/API';
import DateUtils from '@libs/DateUtils';
import * as ErrorUtils from '@libs/ErrorUtils';
import * as LocalePhoneNumber from '@libs/LocalePhoneNumber';
import * as Localize from '@libs/Localize';
import Navigation from '@libs/Navigation/Navigation';
import * as OptionsListUtils from '@libs/OptionsListUtils';
import * as ReportActionsUtils from '@libs/ReportActionsUtils';
import * as ReportUtils from '@libs/ReportUtils';
import * as UserUtils from '@libs/UserUtils';
import CONST from '@src/CONST';
import ONYXKEYS from '@src/ONYXKEYS';
import ROUTES from '@src/ROUTES';

let currentUserEmail;
let currentUserAccountID;
Onyx.connect({
    key: ONYXKEYS.SESSION,
    callback: (val) => {
        currentUserEmail = lodashGet(val, 'email', '');
        currentUserAccountID = lodashGet(val, 'accountID', 0);
    },
});

let allPersonalDetails;
Onyx.connect({
    key: ONYXKEYS.PERSONAL_DETAILS_LIST,
    callback: (val) => (allPersonalDetails = val),
});

/**
 * Clears out the task info from the store
 */
function clearOutTaskInfo() {
    Onyx.set(ONYXKEYS.TASK, null);
}

/**
 * A task needs two things to be created - a title and a parent report
 * When you create a task report, there are a few things that happen:
 * A task report is created, along with a CreatedReportAction for that new task report
 * A reportAction indicating that a task was created is added to the parent report (share destination)
 * If you assign the task to someone, a reportAction is created in the chat between you and the assignee to inform them of the task
 *
 * So you have the following optimistic items potentially being created:
 * 1. The task report
 * 1a. The CreatedReportAction for the task report
 * 2. The TaskReportAction on the parent report
 * 3. The chat report between you and the assignee
 * 3a. The CreatedReportAction for the assignee chat report
 * 3b. The TaskReportAction on the assignee chat report
 *
 * @param {String} parentReportID
 * @param {String} title
 * @param {String} description
 * @param {String} assigneeEmail
 * @param {Number} assigneeAccountID
 * @param {Object} assigneeChatReport - The chat report between you and the assignee
 * @param {String} policyID - the policyID of the parent report
 */
function createTaskAndNavigate(parentReportID, title, description, assigneeEmail, assigneeAccountID = 0, assigneeChatReport = null, policyID = CONST.POLICY.OWNER_EMAIL_FAKE) {
    const optimisticTaskReport = ReportUtils.buildOptimisticTaskReport(currentUserAccountID, assigneeAccountID, parentReportID, title, description, policyID);

    const assigneeChatReportID = assigneeChatReport ? assigneeChatReport.reportID : 0;
    const taskReportID = optimisticTaskReport.reportID;
    let assigneeChatReportOnyxData;

    // Parent ReportAction indicating that a task has been created
    const optimisticTaskCreatedAction = ReportUtils.buildOptimisticCreatedReportAction(currentUserEmail);
    const optimisticAddCommentReport = ReportUtils.buildOptimisticTaskCommentReportAction(taskReportID, title, assigneeAccountID, `task for ${title}`, parentReportID);
    optimisticTaskReport.parentReportActionID = optimisticAddCommentReport.reportAction.reportActionID;

    const currentTime = DateUtils.getDBTime();
    const lastCommentText = ReportUtils.formatReportLastMessageText(optimisticAddCommentReport.reportAction.message[0].text);
    const optimisticParentReport = {
        lastVisibleActionCreated: currentTime,
        lastMessageText: lastCommentText,
        lastActorAccountID: currentUserAccountID,
        lastReadTime: currentTime,
        lastMessageTranslationKey: '',
    };

    // We're only setting onyx data for the task report here because it's possible for the parent report to not exist yet (if you're assigning a task to someone you haven't chatted with before)
    // So we don't want to set the parent report data until we've successfully created that chat report
    // FOR TASK REPORT
    const optimisticData = [
        {
            onyxMethod: Onyx.METHOD.SET,
            key: `${ONYXKEYS.COLLECTION.REPORT}${optimisticTaskReport.reportID}`,
            value: {
                ...optimisticTaskReport,
                pendingFields: {
                    createChat: CONST.RED_BRICK_ROAD_PENDING_ACTION.ADD,
                    reportName: CONST.RED_BRICK_ROAD_PENDING_ACTION.ADD,
                    description: CONST.RED_BRICK_ROAD_PENDING_ACTION.ADD,
                    managerID: CONST.RED_BRICK_ROAD_PENDING_ACTION.ADD,
                },
                isOptimisticReport: true,
            },
        },
        {
            onyxMethod: Onyx.METHOD.SET,
            key: `${ONYXKEYS.COLLECTION.REPORT_ACTIONS}${optimisticTaskReport.reportID}`,
            value: {[optimisticTaskCreatedAction.reportActionID]: optimisticTaskCreatedAction},
        },
    ];

    // FOR TASK REPORT
    const successData = [
        {
            onyxMethod: Onyx.METHOD.MERGE,
            key: `${ONYXKEYS.COLLECTION.REPORT}${optimisticTaskReport.reportID}`,
            value: {
                pendingFields: {
                    createChat: null,
                    reportName: null,
                    description: null,
                    managerID: null,
                },
                isOptimisticReport: false,
            },
        },
        {
            onyxMethod: Onyx.METHOD.MERGE,
            key: `${ONYXKEYS.COLLECTION.REPORT_ACTIONS}${optimisticTaskReport.reportID}`,
            value: {[optimisticTaskCreatedAction.reportActionID]: {pendingAction: null}},
        },
    ];

    // FOR TASK REPORT
    const failureData = [
        {
            onyxMethod: Onyx.METHOD.SET,
            key: `${ONYXKEYS.COLLECTION.REPORT}${optimisticTaskReport.reportID}`,
            value: null,
        },
        {
            onyxMethod: Onyx.METHOD.MERGE,
            key: `${ONYXKEYS.COLLECTION.REPORT_ACTIONS}${optimisticTaskReport.reportID}`,
            value: {[optimisticTaskCreatedAction.reportActionID]: {pendingAction: null}},
        },
    ];

    if (assigneeChatReport) {
        assigneeChatReportOnyxData = ReportUtils.getTaskAssigneeChatOnyxData(
            currentUserAccountID,
            assigneeAccountID,
            taskReportID,
            assigneeChatReportID,
            parentReportID,
            title,
            assigneeChatReport,
        );
        optimisticData.push(...assigneeChatReportOnyxData.optimisticData);
        successData.push(...assigneeChatReportOnyxData.successData);
        failureData.push(...assigneeChatReportOnyxData.failureData);
    }

    // Now that we've created the optimistic chat report and chat reportActions, we can update the parent report data
    // FOR PARENT REPORT (SHARE DESTINATION)
    optimisticData.push(
        {
            onyxMethod: Onyx.METHOD.MERGE,
            key: `${ONYXKEYS.COLLECTION.REPORT}${parentReportID}`,
            value: optimisticParentReport,
        },
        {
            onyxMethod: Onyx.METHOD.MERGE,
            key: `${ONYXKEYS.COLLECTION.REPORT_ACTIONS}${parentReportID}`,
            value: {[optimisticAddCommentReport.reportAction.reportActionID]: optimisticAddCommentReport.reportAction},
        },
    );

    // FOR PARENT REPORT (SHARE DESTINATION)
    successData.push({
        onyxMethod: Onyx.METHOD.MERGE,
        key: `${ONYXKEYS.COLLECTION.REPORT_ACTIONS}${parentReportID}`,
        value: {[optimisticAddCommentReport.reportAction.reportActionID]: {pendingAction: null}},
    });

    // FOR PARENT REPORT (SHARE DESTINATION)
    failureData.push({
        onyxMethod: Onyx.METHOD.MERGE,
        key: `${ONYXKEYS.COLLECTION.REPORT_ACTIONS}${parentReportID}`,
        value: {[optimisticAddCommentReport.reportAction.reportActionID]: {pendingAction: null}},
    });

    clearOutTaskInfo();

    API.write(
        'CreateTask',
        {
            parentReportActionID: optimisticAddCommentReport.reportAction.reportActionID,
            parentReportID,
            taskReportID: optimisticTaskReport.reportID,
            createdTaskReportActionID: optimisticTaskCreatedAction.reportActionID,
            title: optimisticTaskReport.reportName,
            description: optimisticTaskReport.description,
            assignee: assigneeEmail,
            assigneeAccountID,
            assigneeChatReportID,
            assigneeChatReportActionID:
                assigneeChatReportOnyxData && assigneeChatReportOnyxData.optimisticAssigneeAddComment
                    ? assigneeChatReportOnyxData.optimisticAssigneeAddComment.reportAction.reportActionID
                    : 0,
            assigneeChatCreatedReportActionID:
                assigneeChatReportOnyxData && assigneeChatReportOnyxData.optimisticChatCreatedReportAction ? assigneeChatReportOnyxData.optimisticChatCreatedReportAction.reportActionID : 0,
        },
        {optimisticData, successData, failureData},
    );

    Navigation.dismissModal(optimisticTaskReport.reportID);
}

/**
 * Complete a task
 * @param {Object} taskReport task report
 */
function completeTask(taskReport) {
    const taskReportID = taskReport.reportID;
    const message = `marked as complete`;
    const completedTaskReportAction = ReportUtils.buildOptimisticTaskReportAction(taskReportID, CONST.REPORT.ACTIONS.TYPE.TASKCOMPLETED, message);

    const optimisticData = [
        {
            onyxMethod: Onyx.METHOD.MERGE,
            key: `${ONYXKEYS.COLLECTION.REPORT}${taskReportID}`,
            value: {
                stateNum: CONST.REPORT.STATE_NUM.SUBMITTED,
                statusNum: CONST.REPORT.STATUS.APPROVED,
            },
        },

        {
            onyxMethod: Onyx.METHOD.MERGE,
            key: `${ONYXKEYS.COLLECTION.REPORT_ACTIONS}${taskReportID}`,
            value: {[completedTaskReportAction.reportActionID]: completedTaskReportAction},
        },
    ];

    const successData = [
        {
            onyxMethod: Onyx.METHOD.MERGE,
            key: `${ONYXKEYS.COLLECTION.REPORT_ACTIONS}${taskReportID}`,
            value: {
                [completedTaskReportAction.reportActionID]: {
                    pendingAction: null,
                },
            },
        },
    ];
    const failureData = [
        {
            onyxMethod: Onyx.METHOD.MERGE,
            key: `${ONYXKEYS.COLLECTION.REPORT}${taskReportID}`,
            value: {
                stateNum: CONST.REPORT.STATE_NUM.OPEN,
                statusNum: CONST.REPORT.STATUS.OPEN,
            },
        },
        {
            onyxMethod: Onyx.METHOD.MERGE,
            key: `${ONYXKEYS.COLLECTION.REPORT_ACTIONS}${taskReportID}`,
            value: {
                [completedTaskReportAction.reportActionID]: {
                    errors: ErrorUtils.getMicroSecondOnyxError('task.messages.error'),
                },
            },
        },
    ];

    API.write(
        'CompleteTask',
        {
            taskReportID,
            completedTaskReportActionID: completedTaskReportAction.reportActionID,
        },
        {optimisticData, successData, failureData},
    );
}

/**
 * Reopen a closed task
 * @param {Object} taskReport task report
 */
function reopenTask(taskReport) {
    const taskReportID = taskReport.reportID;
    const message = `marked as incomplete`;
    const reopenedTaskReportAction = ReportUtils.buildOptimisticTaskReportAction(taskReportID, CONST.REPORT.ACTIONS.TYPE.TASKREOPENED, message);

    const optimisticData = [
        {
            onyxMethod: Onyx.METHOD.MERGE,
            key: `${ONYXKEYS.COLLECTION.REPORT}${taskReportID}`,
            value: {
                stateNum: CONST.REPORT.STATE_NUM.OPEN,
                statusNum: CONST.REPORT.STATUS.OPEN,
                lastVisibleActionCreated: reopenedTaskReportAction.created,
                lastMessageText: message,
                lastActorAccountID: reopenedTaskReportAction.actorAccountID,
                lastReadTime: reopenedTaskReportAction.created,
            },
        },
        {
            onyxMethod: Onyx.METHOD.MERGE,
            key: `${ONYXKEYS.COLLECTION.REPORT_ACTIONS}${taskReportID}`,
            value: {[reopenedTaskReportAction.reportActionID]: reopenedTaskReportAction},
        },
    ];

    const successData = [
        {
            onyxMethod: Onyx.METHOD.MERGE,
            key: `${ONYXKEYS.COLLECTION.REPORT_ACTIONS}${taskReportID}`,
            value: {
                [reopenedTaskReportAction.reportActionID]: {
                    pendingAction: null,
                },
            },
        },
    ];
    const failureData = [
        {
            onyxMethod: Onyx.METHOD.MERGE,
            key: `${ONYXKEYS.COLLECTION.REPORT}${taskReportID}`,
            value: {
                stateNum: CONST.REPORT.STATE_NUM.SUBMITTED,
                statusNum: CONST.REPORT.STATUS.APPROVED,
            },
        },
        {
            onyxMethod: Onyx.METHOD.MERGE,
            key: `${ONYXKEYS.COLLECTION.REPORT_ACTIONS}${taskReportID}`,
            value: {
                [reopenedTaskReportAction.reportActionID]: {
                    errors: ErrorUtils.getMicroSecondOnyxError('task.messages.error'),
                },
            },
        },
    ];

    API.write(
        'ReopenTask',
        {
            taskReportID,
            reopenedTaskReportActionID: reopenedTaskReportAction.reportActionID,
        },
        {optimisticData, successData, failureData},
    );
}

/**
 * @param {object} report
 * @param {Object} editedTask
 */
function editTaskAndNavigate(report, {title, description}) {
    // Create the EditedReportAction on the task
    const editTaskReportAction = ReportUtils.buildOptimisticEditedTaskReportAction(currentUserEmail);

    // Sometimes title or description is undefined, so we need to check for that, and we provide it to multiple functions
    const reportName = (title || report.reportName).trim();

    // Description can be unset, so we default to an empty string if so
    const reportDescription = (!_.isUndefined(description) ? description : lodashGet(report, 'description', '')).trim();

    const optimisticData = [
        {
            onyxMethod: Onyx.METHOD.MERGE,
            key: `${ONYXKEYS.COLLECTION.REPORT_ACTIONS}${report.reportID}`,
            value: {[editTaskReportAction.reportActionID]: editTaskReportAction},
        },
        {
            onyxMethod: Onyx.METHOD.MERGE,
            key: `${ONYXKEYS.COLLECTION.REPORT}${report.reportID}`,
            value: {
                reportName,
                description: reportDescription,
                pendingFields: {
                    ...(title && {reportName: CONST.RED_BRICK_ROAD_PENDING_ACTION.UPDATE}),
                    ...(description && {description: CONST.RED_BRICK_ROAD_PENDING_ACTION.UPDATE}),
                },
            },
        },
    ];
    const successData = [
        {
            onyxMethod: Onyx.METHOD.MERGE,
            key: `${ONYXKEYS.COLLECTION.REPORT}${report.reportID}`,
            value: {
                pendingFields: {
                    ...(title && {reportName: null}),
                    ...(description && {description: null}),
                },
            },
        },
    ];
    const failureData = [
        {
            onyxMethod: Onyx.METHOD.MERGE,
            key: `${ONYXKEYS.COLLECTION.REPORT_ACTIONS}${report.reportID}`,
            value: {[editTaskReportAction.reportActionID]: {pendingAction: null}},
        },
        {
            onyxMethod: Onyx.METHOD.MERGE,
            key: `${ONYXKEYS.COLLECTION.REPORT}${report.reportID}`,
            value: {
                reportName: report.reportName,
                description: report.description,
            },
        },
    ];

    API.write(
        'EditTask',
        {
            taskReportID: report.reportID,
            title: reportName,
            description: reportDescription,
            editedTaskReportActionID: editTaskReportAction.reportActionID,
        },
        {optimisticData, successData, failureData},
    );

    Navigation.dismissModal(report.reportID);
}

function editTaskAssigneeAndNavigate(report, ownerAccountID, assigneeEmail, assigneeAccountID = 0, assigneeChatReport = null) {
    // Create the EditedReportAction on the task
    const editTaskReportAction = ReportUtils.buildOptimisticEditedTaskReportAction(currentUserEmail);
    const reportName = report.reportName.trim();

    let assigneeChatReportOnyxData;
    const assigneeChatReportID = assigneeChatReport ? assigneeChatReport.reportID : 0;
    const optimisticReport = {
        reportName,
        managerID: assigneeAccountID || report.managerID,
        pendingFields: {
            ...(assigneeAccountID && {managerID: CONST.RED_BRICK_ROAD_PENDING_ACTION.UPDATE}),
        },
    };

    const optimisticData = [
        {
            onyxMethod: Onyx.METHOD.MERGE,
            key: `${ONYXKEYS.COLLECTION.REPORT_ACTIONS}${report.reportID}`,
            value: {[editTaskReportAction.reportActionID]: editTaskReportAction},
        },
        {
            onyxMethod: Onyx.METHOD.MERGE,
            key: `${ONYXKEYS.COLLECTION.REPORT}${report.reportID}`,
<<<<<<< HEAD
            value: {
                reportName,
                managerID: assigneeAccountID || report.managerID,
                managerEmail: assigneeEmail || report.managerEmail,
                notificationPreference: [assigneeAccountID, ownerAccountID].includes(currentUserAccountID)
                    ? CONST.REPORT.NOTIFICATION_PREFERENCE.ALWAYS
                    : CONST.REPORT.NOTIFICATION_PREFERENCE.HIDDEN,
            },
=======
            value: optimisticReport,
        },
    ];
    const successData = [
        {
            onyxMethod: Onyx.METHOD.MERGE,
            key: `${ONYXKEYS.COLLECTION.REPORT}${report.reportID}`,
            value: {pendingFields: {...(assigneeAccountID && {managerID: null})}},
>>>>>>> a13b7fd9
        },
    ];
    const failureData = [
        {
            onyxMethod: Onyx.METHOD.MERGE,
            key: `${ONYXKEYS.COLLECTION.REPORT_ACTIONS}${report.reportID}`,
            value: {[editTaskReportAction.reportActionID]: {pendingAction: null}},
        },
        {
            onyxMethod: Onyx.METHOD.MERGE,
            key: `${ONYXKEYS.COLLECTION.REPORT}${report.reportID}`,
            value: {managerID: report.managerID},
        },
    ];

    // If we make a change to the assignee, we want to add a comment to the assignee's chat
    // Check if the assignee actually changed
    if (assigneeAccountID && assigneeAccountID !== report.managerID && assigneeAccountID !== ownerAccountID && assigneeChatReport) {
        const participants = lodashGet(report, 'participantAccountIDs', []);
        if (!participants.includes(assigneeAccountID)) {
            optimisticReport.participantAccountIDs = [...participants, assigneeAccountID];
        }

        assigneeChatReportOnyxData = ReportUtils.getTaskAssigneeChatOnyxData(
            currentUserAccountID,
            assigneeAccountID,
            report.reportID,
            assigneeChatReportID,
            report.parentReportID,
            reportName,
            assigneeChatReport,
        );
        optimisticData.push(...assigneeChatReportOnyxData.optimisticData);
        successData.push(...assigneeChatReportOnyxData.successData);
        failureData.push(...assigneeChatReportOnyxData.failureData);
    }

    API.write(
        'EditTaskAssignee',
        {
            taskReportID: report.reportID,
            assignee: assigneeEmail,
            editedTaskReportActionID: editTaskReportAction.reportActionID,
            assigneeChatReportID,
            assigneeChatReportActionID:
                assigneeChatReportOnyxData && assigneeChatReportOnyxData.optimisticAssigneeAddComment
                    ? assigneeChatReportOnyxData.optimisticAssigneeAddComment.reportAction.reportActionID
                    : 0,
            assigneeChatCreatedReportActionID:
                assigneeChatReportOnyxData && assigneeChatReportOnyxData.optimisticChatCreatedReportAction ? assigneeChatReportOnyxData.optimisticChatCreatedReportAction.reportActionID : 0,
        },
        {optimisticData, successData, failureData},
    );

    Navigation.dismissModal(report.reportID);
}

/**
 * Sets the report info for the task being viewed
 *
 * @param {Object} report
 */
function setTaskReport(report) {
    Onyx.merge(ONYXKEYS.TASK, {report});
}

/**
 * Sets the title and description values for the task
 * @param {string} title
 * @param {string} description
 */
function setDetailsValue(title, description) {
    // This is only needed for creation of a new task and so it should only be stored locally
    Onyx.merge(ONYXKEYS.TASK, {title: title.trim(), description: description.trim()});
}

/**
 * Sets the title value for the task
 * @param {string} title
 */
function setTitleValue(title) {
    Onyx.merge(ONYXKEYS.TASK, {title: title.trim()});
}

/**
 * Sets the description value for the task
 * @param {string} description
 */
function setDescriptionValue(description) {
    Onyx.merge(ONYXKEYS.TASK, {description: description.trim()});
}

/**
 * Sets the shareDestination value for the task
 * @param {string} shareDestination
 */
function setShareDestinationValue(shareDestination) {
    // This is only needed for creation of a new task and so it should only be stored locally
    Onyx.merge(ONYXKEYS.TASK, {shareDestination});
}

/* Sets the assigneeChatReport details for the task
 * @param {Object} chatReport
 */
function setAssigneeChatReport(chatReport) {
    Onyx.merge(ONYXKEYS.TASK, {assigneeChatReport: chatReport});
}

/**
 * Sets the assignee value for the task and checks for an existing chat with the assignee
 * If there is no existing chat, it creates an optimistic chat report
 * It also sets the shareDestination as that chat report if a share destination isn't already set
 * @param {string} assigneeEmail
 * @param {Number} assigneeAccountID
 * @param {string} shareDestination
 * @param {boolean} isCurrentUser
 */

function setAssigneeValue(assigneeEmail, assigneeAccountID, shareDestination, isCurrentUser = false) {
    let chatReport;

    if (!isCurrentUser) {
        chatReport = ReportUtils.getChatByParticipants([assigneeAccountID]);
        if (!chatReport) {
            chatReport = ReportUtils.buildOptimisticChatReport([assigneeAccountID]);
            chatReport.isOptimisticReport = true;

            // When assigning a task to a new user, by default we share the task in their DM
            // However, the DM doesn't exist yet - and will be created optimistically once the task is created
            // We don't want to show the new DM yet, because if you select an assignee and then change the assignee, the previous DM will still be shown
            // So here, we create it optimistically to share it with the assignee, but we have to hide it until the task is created
            chatReport.isHidden = true;
            Onyx.set(`${ONYXKEYS.COLLECTION.REPORT}${chatReport.reportID}`, chatReport);

            // If this is an optimistic report, we likely don't have their personal details yet so we set it here optimistically as well
            const optimisticPersonalDetailsListAction = {
                accountID: assigneeAccountID,
                avatar: lodashGet(allPersonalDetails, [assigneeAccountID, 'avatar'], UserUtils.getDefaultAvatarURL(assigneeAccountID)),
                displayName: lodashGet(allPersonalDetails, [assigneeAccountID, 'displayName'], assigneeEmail),
                login: assigneeEmail,
            };
            Onyx.merge(ONYXKEYS.PERSONAL_DETAILS_LIST, {[assigneeAccountID]: optimisticPersonalDetailsListAction});
        }

        setAssigneeChatReport(chatReport);

        // If there is no share destination set, automatically set it to the assignee chat report
        // This allows for a much quicker process when creating a new task and is likely the desired share destination most times
        if (!shareDestination) {
            setShareDestinationValue(chatReport.reportID);
        }
    }

    // This is only needed for creation of a new task and so it should only be stored locally
    Onyx.merge(ONYXKEYS.TASK, {assignee: assigneeEmail, assigneeAccountID});

    // When we're editing the assignee, we immediately call EditTaskAndNavigate. Since setting the assignee is async,
    // the chatReport is not yet set when EditTaskAndNavigate is called. So we return the chatReport here so that
    // EditTaskAndNavigate can use it.
    return chatReport;
}

/**
 * Sets the parentReportID value for the task
 * @param {string} parentReportID
 */
function setParentReportID(parentReportID) {
    // This is only needed for creation of a new task and so it should only be stored locally
    Onyx.merge(ONYXKEYS.TASK, {parentReportID});
}

/**
 * Clears out the task info from the store and navigates to the NewTaskDetails page
 * @param {string} reportID
 */
function clearOutTaskInfoAndNavigate(reportID) {
    clearOutTaskInfo();
    if (reportID && reportID !== '0') {
        setParentReportID(reportID);
    }
    Navigation.navigate(ROUTES.NEW_TASK_DETAILS);
}

/**
 * Get the assignee data
 *
 * @param {Number} assigneeAccountID
 * @param {Object} personalDetails
 * @returns {Object}
 */
function getAssignee(assigneeAccountID, personalDetails) {
    const details = personalDetails[assigneeAccountID];
    if (!details) {
        return {
            icons: [],
            displayName: '',
            subtitle: '',
        };
    }
    return {
        icons: ReportUtils.getIconsForParticipants([details.accountID], personalDetails),
        displayName: details.displayName,
        subtitle: details.login,
    };
}

/**
 * Get the share destination data
 * @param {Object} reportID
 * @param {Object} reports
 * @param {Object} personalDetails
 * @returns {Object}
 * */
function getShareDestination(reportID, reports, personalDetails) {
    const report = lodashGet(reports, `report_${reportID}`, {});

    const participantAccountIDs = lodashGet(report, 'participantAccountIDs');
    const isMultipleParticipant = participantAccountIDs.length > 1;
    const displayNamesWithTooltips = ReportUtils.getDisplayNamesWithTooltips(OptionsListUtils.getPersonalDetailsForAccountIDs(participantAccountIDs, personalDetails), isMultipleParticipant);

    let subtitle = '';
    if (ReportUtils.isChatReport(report) && ReportUtils.isDM(report) && ReportUtils.hasSingleParticipant(report)) {
        const participantAccountID = lodashGet(report, 'participantAccountIDs[0]');
        const displayName = lodashGet(personalDetails, [participantAccountID, 'displayName']);
        const login = lodashGet(personalDetails, [participantAccountID, 'login']);
        subtitle = LocalePhoneNumber.formatPhoneNumber(login || displayName);
    } else {
        subtitle = ReportUtils.getChatRoomSubtitle(report);
    }
    return {
        icons: ReportUtils.getIcons(report, personalDetails, Expensicons.FallbackAvatar),
        displayName: ReportUtils.getReportName(report),
        subtitle,
        displayNamesWithTooltips,
        shouldUseFullTitleToDisplay: ReportUtils.shouldUseFullTitleToDisplay(report),
    };
}

/**
 * Cancels a task by setting the report state to SUBMITTED and status to CLOSED
 * @param {string} taskReportID
 * @param {string} taskTitle
 * @param {number} originalStateNum
 * @param {number} originalStatusNum
 */
function cancelTask(taskReportID, taskTitle, originalStateNum, originalStatusNum) {
    const message = `deleted task: ${taskTitle}`;
    const optimisticCancelReportAction = ReportUtils.buildOptimisticTaskReportAction(taskReportID, CONST.REPORT.ACTIONS.TYPE.TASKCANCELLED, message);
    const optimisticReportActionID = optimisticCancelReportAction.reportActionID;
    const taskReport = ReportUtils.getReport(taskReportID);
    const parentReportAction = ReportActionsUtils.getParentReportAction(taskReport);
    const parentReport = ReportUtils.getParentReport(taskReport);

    const optimisticReportActions = {
        [parentReportAction.reportActionID]: {
            pendingAction: CONST.RED_BRICK_ROAD_PENDING_ACTION.UPDATE,
            previousMessage: parentReportAction.message,
            message: [
                {
                    translationKey: '',
                    type: 'COMMENT',
                    html: '',
                    text: '',
                    isEdited: true,
                    isDeletedParentAction: true,
                },
            ],
            errors: null,
            linkMetaData: [],
        },
    };

    const optimisticData = [
        {
            onyxMethod: Onyx.METHOD.MERGE,
            key: `${ONYXKEYS.COLLECTION.REPORT}${taskReportID}`,
            value: {
                lastVisibleActionCreated: optimisticCancelReportAction.created,
                lastMessageText: message,
                lastActorAccountID: optimisticCancelReportAction.actorAccountID,
                updateReportInLHN: true,
                isDeletedParentAction: true,
            },
        },
        {
            onyxMethod: Onyx.METHOD.MERGE,
            key: `${ONYXKEYS.COLLECTION.REPORT}${parentReport.reportID}`,
            value: {
                lastMessageText: ReportActionsUtils.getLastVisibleMessage(parentReport.reportID, optimisticReportActions).lastMessageText,
                lastVisibleActionCreated: ReportActionsUtils.getLastVisibleAction(parentReport.reportID, optimisticReportActions).created,
            },
        },
        {
            onyxMethod: Onyx.METHOD.MERGE,
            key: `${ONYXKEYS.COLLECTION.REPORT_ACTIONS}${taskReportID}`,
            value: {
                [optimisticReportActionID]: optimisticCancelReportAction,
            },
        },
        {
            onyxMethod: Onyx.METHOD.MERGE,
            key: `${ONYXKEYS.COLLECTION.REPORT_ACTIONS}${parentReport.reportID}`,
            value: optimisticReportActions,
        },
    ];

    const successData = [
        {
            onyxMethod: Onyx.METHOD.MERGE,
            key: `${ONYXKEYS.COLLECTION.REPORT_ACTIONS}${taskReportID}`,
            value: {
                [optimisticReportActionID]: {
                    pendingAction: null,
                },
            },
        },
        {
            onyxMethod: Onyx.METHOD.MERGE,
            key: `${ONYXKEYS.COLLECTION.REPORT_ACTIONS}${parentReport.reportID}`,
            value: {
                [parentReportAction.reportActionID]: {
                    pendingAction: null,
                },
            },
        },
    ];

    const failureData = [
        {
            onyxMethod: Onyx.METHOD.MERGE,
            key: `${ONYXKEYS.COLLECTION.REPORT}${taskReportID}`,
            value: {
                stateNum: originalStateNum,
                statusNum: originalStatusNum,
            },
        },
        {
            onyxMethod: Onyx.METHOD.MERGE,
            key: `${ONYXKEYS.COLLECTION.REPORT_ACTIONS}${taskReportID}`,
            value: {
                [optimisticReportActionID]: null,
            },
        },
        {
            onyxMethod: Onyx.METHOD.MERGE,
            key: `${ONYXKEYS.COLLECTION.REPORT_ACTIONS}${parentReport.reportID}`,
            value: {
                [parentReportAction.reportActionID]: {
                    pendingAction: null,
                },
            },
        },
    ];

    API.write('CancelTask', {cancelledTaskReportActionID: optimisticReportActionID, taskReportID}, {optimisticData, successData, failureData});
}

/**
 * Closes the current open task modal and clears out the task info from the store.
 */
function dismissModalAndClearOutTaskInfo() {
    Navigation.dismissModal();
    clearOutTaskInfo();
}

/**
 * Returns Task assignee accountID
 *
 * @param {Object} taskReport
 * @returns {Number|null}
 */
function getTaskAssigneeAccountID(taskReport) {
    if (!taskReport) {
        return null;
    }

    if (taskReport.managerID) {
        return taskReport.managerID;
    }

    const reportAction = ReportActionsUtils.getParentReportAction(taskReport);
    return lodashGet(reportAction, 'childManagerAccountID');
}

/**
 * Returns Task owner accountID
 *
 * @param {Object} taskReport
 * @returns {Number|null}
 */
function getTaskOwnerAccountID(taskReport) {
    return lodashGet(taskReport, 'ownerAccountID', null);
}

/**
 * Check if you're allowed to modify the task - anyone that has write access to the report can modify the task
 * @param {Object} taskReport
 * @param {Number} sessionAccountID
 * @returns {Boolean}
 */
function canModifyTask(taskReport, sessionAccountID) {
    if (ReportUtils.isCanceledTaskReport(taskReport)) {
        return false;
    }

    if (sessionAccountID === getTaskOwnerAccountID(taskReport) || sessionAccountID === getTaskAssigneeAccountID(taskReport)) {
        return true;
    }

    // If you don't have access to the task report (maybe haven't opened it yet), check if you can access the parent report
    // - If the parent report is an #admins only room
    // - If you are a policy admin
    const parentReport = ReportUtils.getParentReport(taskReport);
    return ReportUtils.isAllowedToComment(parentReport);
}

/**
 * @param {String} reportID
 */
function clearEditTaskErrors(reportID) {
    Onyx.merge(`${ONYXKEYS.COLLECTION.REPORT}${reportID}`, {
        pendingFields: null,
        errorFields: null,
    });
}

/**
 * @param {string} actionName
 * @param {string} reportID
 * @param {boolean} isCreateTaskAction
 * @returns {string}
 */
function getTaskReportActionMessage(actionName, reportID, isCreateTaskAction) {
    const report = ReportUtils.getReport(reportID);
    if (isCreateTaskAction) {
        return `task for ${report.reportName}`;
    }
    let taskStatusText = '';
    switch (actionName) {
        case CONST.REPORT.ACTIONS.TYPE.TASKCOMPLETED:
            taskStatusText = Localize.translateLocal('task.messages.completed');
            break;
        case CONST.REPORT.ACTIONS.TYPE.TASKCANCELLED:
            taskStatusText = Localize.translateLocal('task.messages.canceled');
            break;
        case CONST.REPORT.ACTIONS.TYPE.TASKREOPENED:
            taskStatusText = Localize.translateLocal('task.messages.reopened');
            break;
        default:
            taskStatusText = Localize.translateLocal('task.task');
    }

    return `${taskStatusText}`;
}

export {
    createTaskAndNavigate,
    editTaskAndNavigate,
    editTaskAssigneeAndNavigate,
    setTitleValue,
    setDescriptionValue,
    setTaskReport,
    setDetailsValue,
    setAssigneeValue,
    setShareDestinationValue,
    clearOutTaskInfo,
    reopenTask,
    completeTask,
    clearOutTaskInfoAndNavigate,
    getAssignee,
    getShareDestination,
    cancelTask,
    dismissModalAndClearOutTaskInfo,
    getTaskAssigneeAccountID,
    clearEditTaskErrors,
    canModifyTask,
    getTaskReportActionMessage,
};<|MERGE_RESOLUTION|>--- conflicted
+++ resolved
@@ -441,6 +441,9 @@
         pendingFields: {
             ...(assigneeAccountID && {managerID: CONST.RED_BRICK_ROAD_PENDING_ACTION.UPDATE}),
         },
+        notificationPreference: [assigneeAccountID, ownerAccountID].includes(currentUserAccountID)
+            ? CONST.REPORT.NOTIFICATION_PREFERENCE.ALWAYS
+            : CONST.REPORT.NOTIFICATION_PREFERENCE.HIDDEN,
     };
 
     const optimisticData = [
@@ -452,16 +455,6 @@
         {
             onyxMethod: Onyx.METHOD.MERGE,
             key: `${ONYXKEYS.COLLECTION.REPORT}${report.reportID}`,
-<<<<<<< HEAD
-            value: {
-                reportName,
-                managerID: assigneeAccountID || report.managerID,
-                managerEmail: assigneeEmail || report.managerEmail,
-                notificationPreference: [assigneeAccountID, ownerAccountID].includes(currentUserAccountID)
-                    ? CONST.REPORT.NOTIFICATION_PREFERENCE.ALWAYS
-                    : CONST.REPORT.NOTIFICATION_PREFERENCE.HIDDEN,
-            },
-=======
             value: optimisticReport,
         },
     ];
@@ -470,7 +463,6 @@
             onyxMethod: Onyx.METHOD.MERGE,
             key: `${ONYXKEYS.COLLECTION.REPORT}${report.reportID}`,
             value: {pendingFields: {...(assigneeAccountID && {managerID: null})}},
->>>>>>> a13b7fd9
         },
     ];
     const failureData = [
