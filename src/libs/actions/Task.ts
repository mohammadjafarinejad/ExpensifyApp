import type {NullishDeep, OnyxCollection, OnyxEntry, OnyxUpdate} from 'react-native-onyx';
import Onyx from 'react-native-onyx';
import type {ValueOf} from 'type-fest';
import * as Expensicons from '@components/Icon/Expensicons';
import * as API from '@libs/API';
import type {CancelTaskParams, CompleteTaskParams, CreateTaskParams, EditTaskAssigneeParams, EditTaskParams, ReopenTaskParams} from '@libs/API/parameters';
import {WRITE_COMMANDS} from '@libs/API/types';
import DateUtils from '@libs/DateUtils';
import * as ErrorUtils from '@libs/ErrorUtils';
import * as LocalePhoneNumber from '@libs/LocalePhoneNumber';
import Navigation from '@libs/Navigation/Navigation';
import * as OptionsListUtils from '@libs/OptionsListUtils';
import * as PersonalDetailsUtils from '@libs/PersonalDetailsUtils';
import * as ReportActionsUtils from '@libs/ReportActionsUtils';
import * as ReportConnection from '@libs/ReportConnection';
import * as ReportUtils from '@libs/ReportUtils';
import playSound, {SOUNDS} from '@libs/Sound';
import CONST from '@src/CONST';
import ONYXKEYS from '@src/ONYXKEYS';
import ROUTES from '@src/ROUTES';
import type * as OnyxTypes from '@src/types/onyx';
import type {Icon} from '@src/types/onyx/OnyxCommon';
import type {ReportActions} from '@src/types/onyx/ReportAction';
import type ReportAction from '@src/types/onyx/ReportAction';
import {isEmptyObject} from '@src/types/utils/EmptyObject';
import * as Report from './Report';

type OptimisticReport = Pick<OnyxTypes.Report, 'reportName' | 'managerID' | 'pendingFields' | 'participants'>;
type Assignee = {
    icons: Icon[];
    displayName: string;
    subtitle: string;
};
type ShareDestination = {
    icons: Icon[];
    displayName: string;
    subtitle: string;
    displayNamesWithTooltips: ReportUtils.DisplayNameWithTooltips;
    shouldUseFullTitleToDisplay: boolean;
};
type PolicyValue = ValueOf<typeof CONST.POLICY.ROLE>;

let currentUserEmail = '';
let currentUserAccountID = -1;

Onyx.connect({
    key: ONYXKEYS.SESSION,
    callback: (value) => {
        currentUserEmail = value?.email ?? '';
        currentUserAccountID = value?.accountID ?? -1;
    },
});

let allPersonalDetails: OnyxEntry<OnyxTypes.PersonalDetailsList>;
Onyx.connect({
    key: ONYXKEYS.PERSONAL_DETAILS_LIST,
    callback: (value) => (allPersonalDetails = value),
});

let quickAction: OnyxEntry<OnyxTypes.QuickAction> = {};
Onyx.connect({
    key: ONYXKEYS.NVP_QUICK_ACTION_GLOBAL_CREATE,
    callback: (value) => {
        quickAction = value;
    },
});

let allReportActions: OnyxCollection<ReportActions>;
Onyx.connect({
    key: ONYXKEYS.COLLECTION.REPORT_ACTIONS,
    waitForCollectionCallback: true,
    callback: (actions) => {
        if (!actions) {
            return;
        }

        allReportActions = actions;
    },
});

/**
 * Clears out the task info from the store
 */
function clearOutTaskInfo(skipConfirmation = false) {
    if (skipConfirmation) {
        Onyx.set(ONYXKEYS.TASK, {skipConfirmation: true});
    } else {
        Onyx.set(ONYXKEYS.TASK, null);
    }
}

/**
 * A task needs two things to be created - a title and a parent report
 * When you create a task report, there are a few things that happen:
 * A task report is created, along with a CreatedReportAction for that new task report
 * A reportAction indicating that a task was created is added to the parent report (share destination)
 * If you assign the task to someone, a reportAction is created in the chat between you and the assignee to inform them of the task
 *
 * So you have the following optimistic items potentially being created:
 * 1. The task report
 * 1a. The CreatedReportAction for the task report
 * 2. The TaskReportAction on the parent report
 * 3. The chat report between you and the assignee
 * 3a. The CreatedReportAction for the assignee chat report
 * 3b. The TaskReportAction on the assignee chat report
 */
function createTaskAndNavigate(
    parentReportID: string,
    title: string,
    description: string,
    assigneeEmail: string,
    assigneeAccountID = 0,
    assigneeChatReport?: OnyxEntry<OnyxTypes.Report>,
    policyID: string = CONST.POLICY.OWNER_EMAIL_FAKE,
) {
    const optimisticTaskReport = ReportUtils.buildOptimisticTaskReport(currentUserAccountID, assigneeAccountID, parentReportID, title, description, policyID);

    const assigneeChatReportID = assigneeChatReport?.reportID ?? '-1';
    const taskReportID = optimisticTaskReport.reportID;
    let assigneeChatReportOnyxData;

    // Parent ReportAction indicating that a task has been created
    const optimisticTaskCreatedAction = ReportUtils.buildOptimisticCreatedReportAction(currentUserEmail);
    const optimisticAddCommentReport = ReportUtils.buildOptimisticTaskCommentReportAction(taskReportID, title, assigneeAccountID, `task for ${title}`, parentReportID);
    optimisticTaskReport.parentReportActionID = optimisticAddCommentReport.reportAction.reportActionID;

    const currentTime = DateUtils.getDBTimeWithSkew();
    const lastCommentText = ReportUtils.formatReportLastMessageText(ReportActionsUtils.getReportActionText(optimisticAddCommentReport.reportAction));
    const parentReport = ReportUtils.getReport(parentReportID);
    const optimisticParentReport = {
        lastVisibleActionCreated: optimisticAddCommentReport.reportAction.created,
        lastMessageText: lastCommentText,
        lastActorAccountID: currentUserAccountID,
        lastReadTime: currentTime,
        lastMessageTranslationKey: '',
        hasOutstandingChildTask: assigneeAccountID === currentUserAccountID ? true : parentReport?.hasOutstandingChildTask,
    };

    // We're only setting onyx data for the task report here because it's possible for the parent report to not exist yet (if you're assigning a task to someone you haven't chatted with before)
    // So we don't want to set the parent report data until we've successfully created that chat report
    // FOR TASK REPORT
    const optimisticData: OnyxUpdate[] = [
        {
            onyxMethod: Onyx.METHOD.SET,
            key: `${ONYXKEYS.COLLECTION.REPORT}${optimisticTaskReport.reportID}`,
            value: {
                ...optimisticTaskReport,
                pendingFields: {
                    createChat: CONST.RED_BRICK_ROAD_PENDING_ACTION.ADD,
                    reportName: CONST.RED_BRICK_ROAD_PENDING_ACTION.ADD,
                    description: CONST.RED_BRICK_ROAD_PENDING_ACTION.ADD,
                    managerID: CONST.RED_BRICK_ROAD_PENDING_ACTION.ADD,
                },
                isOptimisticReport: true,
            },
        },
        {
            onyxMethod: Onyx.METHOD.SET,
            key: `${ONYXKEYS.COLLECTION.REPORT_ACTIONS}${optimisticTaskReport.reportID}`,
            value: {[optimisticTaskCreatedAction.reportActionID]: optimisticTaskCreatedAction as OnyxTypes.ReportAction},
        },
    ];

    // FOR TASK REPORT
    const successData: OnyxUpdate[] = [
        {
            onyxMethod: Onyx.METHOD.MERGE,
            key: `${ONYXKEYS.COLLECTION.REPORT}${optimisticTaskReport.reportID}`,
            value: {
                pendingFields: {
                    createChat: null,
                    reportName: null,
                    description: null,
                    managerID: null,
                },
                isOptimisticReport: false,
                // BE will send a different participant. We clear the optimistic one to avoid duplicated entries
                participants: {[assigneeAccountID]: null},
            },
        },
        {
            onyxMethod: Onyx.METHOD.MERGE,
            key: `${ONYXKEYS.COLLECTION.REPORT_ACTIONS}${optimisticTaskReport.reportID}`,
            value: {[optimisticTaskCreatedAction.reportActionID]: {pendingAction: null}},
        },
    ];

    // FOR TASK REPORT
    const failureData: OnyxUpdate[] = [
        {
            onyxMethod: Onyx.METHOD.MERGE,
            key: `${ONYXKEYS.COLLECTION.REPORT}${optimisticTaskReport.reportID}`,
            value: null,
        },
        {
            onyxMethod: Onyx.METHOD.MERGE,
            key: `${ONYXKEYS.COLLECTION.REPORT_ACTIONS}${optimisticTaskReport.reportID}`,
            value: null,
        },
    ];

    if (assigneeChatReport) {
        assigneeChatReportOnyxData = ReportUtils.getTaskAssigneeChatOnyxData(
            currentUserAccountID,
            assigneeAccountID,
            taskReportID,
            assigneeChatReportID,
            parentReportID,
            title,
            assigneeChatReport,
        );

        optimisticData.push(...assigneeChatReportOnyxData.optimisticData);
        successData.push(...assigneeChatReportOnyxData.successData);
        failureData.push(...assigneeChatReportOnyxData.failureData);
    }

    // Now that we've created the optimistic chat report and chat reportActions, we can update the parent report data
    // FOR PARENT REPORT (SHARE DESTINATION)
    optimisticData.push(
        {
            onyxMethod: Onyx.METHOD.MERGE,
            key: `${ONYXKEYS.COLLECTION.REPORT}${parentReportID}`,
            value: optimisticParentReport,
        },
        {
            onyxMethod: Onyx.METHOD.MERGE,
            key: `${ONYXKEYS.COLLECTION.REPORT_ACTIONS}${parentReportID}`,
            value: {[optimisticAddCommentReport.reportAction.reportActionID]: optimisticAddCommentReport.reportAction as OnyxTypes.ReportAction},
        },
    );

    // FOR QUICK ACTION NVP
    optimisticData.push({
        onyxMethod: Onyx.METHOD.SET,
        key: ONYXKEYS.NVP_QUICK_ACTION_GLOBAL_CREATE,
        value: {
            action: CONST.QUICK_ACTIONS.ASSIGN_TASK,
            chatReportID: parentReportID,
            isFirstQuickAction: isEmptyObject(quickAction),
            targetAccountID: assigneeAccountID,
        },
    });

    // If needed, update optimistic data for parent report action of the parent report.
    const optimisticParentReportData = ReportUtils.getOptimisticDataForParentReportAction(parentReportID, currentTime, CONST.RED_BRICK_ROAD_PENDING_ACTION.ADD);
    optimisticParentReportData.forEach((parentReportData) => {
        if (isEmptyObject(parentReportData)) {
            return;
        }
        optimisticData.push(parentReportData);
    });

    // FOR PARENT REPORT (SHARE DESTINATION)
    successData.push({
        onyxMethod: Onyx.METHOD.MERGE,
        key: `${ONYXKEYS.COLLECTION.REPORT_ACTIONS}${parentReportID}`,
        value: {[optimisticAddCommentReport.reportAction.reportActionID]: {pendingAction: null, isOptimisticAction: null}},
    });

    // FOR PARENT REPORT (SHARE DESTINATION)
    failureData.push({
        onyxMethod: Onyx.METHOD.MERGE,
        key: `${ONYXKEYS.COLLECTION.REPORT_ACTIONS}${parentReportID}`,
        value: {
            [optimisticAddCommentReport.reportAction.reportActionID]: {
                errors: ErrorUtils.getMicroSecondOnyxErrorWithTranslationKey('task.genericCreateTaskFailureMessage'),
            },
        },
    });
    failureData.push({
        onyxMethod: Onyx.METHOD.MERGE,
        key: `${ONYXKEYS.COLLECTION.REPORT}${parentReportID}`,
        value: {
            hasOutstandingChildTask: parentReport?.hasOutstandingChildTask,
        },
    });

    clearOutTaskInfo();

    const parameters: CreateTaskParams = {
        parentReportActionID: optimisticAddCommentReport.reportAction.reportActionID,
        parentReportID,
        taskReportID: optimisticTaskReport.reportID,
        createdTaskReportActionID: optimisticTaskCreatedAction.reportActionID,
        title: optimisticTaskReport.reportName,
        description: optimisticTaskReport.description,
        assignee: assigneeEmail,
        assigneeAccountID,
        assigneeChatReportID,
        assigneeChatReportActionID: assigneeChatReportOnyxData?.optimisticAssigneeAddComment?.reportAction.reportActionID,
        assigneeChatCreatedReportActionID: assigneeChatReportOnyxData?.optimisticChatCreatedReportAction?.reportActionID,
    };

    API.write(WRITE_COMMANDS.CREATE_TASK, parameters, {optimisticData, successData, failureData});

    Navigation.dismissModal(parentReportID);
    Report.notifyNewAction(parentReportID, currentUserAccountID);
}

/**
 * @returns the object to update `report.hasOutstandingChildTask`
 */
function getOutstandingChildTask(taskReport: OnyxEntry<OnyxTypes.Report>) {
    const parentReportActions = allReportActions?.[`${ONYXKEYS.COLLECTION.REPORT_ACTIONS}${taskReport?.parentReportID}`] ?? {};
    return Object.values(parentReportActions).some((reportAction) => {
        if (String(reportAction.childReportID) === String(taskReport?.reportID)) {
            return false;
        }

        if (
            reportAction.childType === CONST.REPORT.TYPE.TASK &&
            reportAction?.childStateNum === CONST.REPORT.STATE_NUM.OPEN &&
            reportAction?.childStatusNum === CONST.REPORT.STATUS_NUM.OPEN &&
            ReportActionsUtils.getReportActionMessage(reportAction)?.isDeletedParentAction
        ) {
            return true;
        }

        return false;
    });
}

/**
 * Complete a task
 */
function completeTask(taskReport: OnyxEntry<OnyxTypes.Report>) {
    const taskReportID = taskReport?.reportID ?? '-1';
    const message = `marked as complete`;
    const completedTaskReportAction = ReportUtils.buildOptimisticTaskReportAction(taskReportID, CONST.REPORT.ACTIONS.TYPE.TASK_COMPLETED, message);
    const parentReport = getParentReport(taskReport);
    const optimisticData: OnyxUpdate[] = [
        {
            onyxMethod: Onyx.METHOD.MERGE,
            key: `${ONYXKEYS.COLLECTION.REPORT}${taskReportID}`,
            value: {
                stateNum: CONST.REPORT.STATE_NUM.APPROVED,
                statusNum: CONST.REPORT.STATUS_NUM.APPROVED,
                lastReadTime: DateUtils.getDBTime(),
            },
        },
        {
            onyxMethod: Onyx.METHOD.MERGE,
            key: `${ONYXKEYS.COLLECTION.REPORT_ACTIONS}${taskReportID}`,
            value: {[completedTaskReportAction.reportActionID]: completedTaskReportAction as OnyxTypes.ReportAction},
        },
    ];

    const successData: OnyxUpdate[] = [
        {
            onyxMethod: Onyx.METHOD.MERGE,
            key: `${ONYXKEYS.COLLECTION.REPORT_ACTIONS}${taskReportID}`,
            value: {
                [completedTaskReportAction.reportActionID]: {
                    pendingAction: null,
                },
            },
        },
    ];

    const failureData: OnyxUpdate[] = [
        {
            onyxMethod: Onyx.METHOD.MERGE,
            key: `${ONYXKEYS.COLLECTION.REPORT}${taskReportID}`,
            value: {
                stateNum: CONST.REPORT.STATE_NUM.OPEN,
                statusNum: CONST.REPORT.STATUS_NUM.OPEN,
                lastReadTime: taskReport?.lastReadTime ?? null,
            },
        },
        {
            onyxMethod: Onyx.METHOD.MERGE,
            key: `${ONYXKEYS.COLLECTION.REPORT_ACTIONS}${taskReportID}`,
            value: {
                [completedTaskReportAction.reportActionID]: {
                    errors: ErrorUtils.getMicroSecondOnyxErrorWithTranslationKey('task.messages.error'),
                },
            },
        },
    ];

    if (parentReport?.hasOutstandingChildTask) {
        const hasOutstandingChildTask = getOutstandingChildTask(taskReport);
        optimisticData.push({
            onyxMethod: Onyx.METHOD.MERGE,
            key: `${ONYXKEYS.COLLECTION.REPORT}${taskReport?.parentReportID}`,
            value: {
                hasOutstandingChildTask,
            },
        });
        failureData.push({
            onyxMethod: Onyx.METHOD.MERGE,
            key: `${ONYXKEYS.COLLECTION.REPORT}${taskReport?.parentReportID}`,
            value: {
                hasOutstandingChildTask: parentReport?.hasOutstandingChildTask,
            },
        });
    }

    const parameters: CompleteTaskParams = {
        taskReportID,
        completedTaskReportActionID: completedTaskReportAction.reportActionID,
    };

    playSound(SOUNDS.SUCCESS);
    API.write(WRITE_COMMANDS.COMPLETE_TASK, parameters, {optimisticData, successData, failureData});
    Report.notifyNewAction(taskReportID, currentUserAccountID);
}

/**
 * Reopen a closed task
 */
function reopenTask(taskReport: OnyxEntry<OnyxTypes.Report>) {
    const taskReportID = taskReport?.reportID ?? '-1';
    const message = `marked as incomplete`;
    const reopenedTaskReportAction = ReportUtils.buildOptimisticTaskReportAction(taskReportID, CONST.REPORT.ACTIONS.TYPE.TASK_REOPENED, message);
    const parentReport = getParentReport(taskReport);
    const hasOutstandingChildTask = taskReport?.managerID === currentUserAccountID ? true : parentReport?.hasOutstandingChildTask;

    const optimisticData: OnyxUpdate[] = [
        {
            onyxMethod: Onyx.METHOD.MERGE,
            key: `${ONYXKEYS.COLLECTION.REPORT}${taskReportID}`,
            value: {
                stateNum: CONST.REPORT.STATE_NUM.OPEN,
                statusNum: CONST.REPORT.STATUS_NUM.OPEN,
                lastVisibleActionCreated: reopenedTaskReportAction.created,
                lastMessageText: message,
                lastActorAccountID: reopenedTaskReportAction.actorAccountID,
                lastReadTime: reopenedTaskReportAction.created,
            },
        },
        {
            onyxMethod: Onyx.METHOD.MERGE,
            key: `${ONYXKEYS.COLLECTION.REPORT}${taskReport?.parentReportID}`,
            value: {
                hasOutstandingChildTask,
            },
        },
        {
            onyxMethod: Onyx.METHOD.MERGE,
            key: `${ONYXKEYS.COLLECTION.REPORT_ACTIONS}${taskReportID}`,
            value: {[reopenedTaskReportAction.reportActionID]: reopenedTaskReportAction as OnyxTypes.ReportAction},
        },
    ];

    const successData: OnyxUpdate[] = [
        {
            onyxMethod: Onyx.METHOD.MERGE,
            key: `${ONYXKEYS.COLLECTION.REPORT_ACTIONS}${taskReportID}`,
            value: {
                [reopenedTaskReportAction.reportActionID]: {
                    pendingAction: null,
                },
            },
        },
    ];
    const failureData: OnyxUpdate[] = [
        {
            onyxMethod: Onyx.METHOD.MERGE,
            key: `${ONYXKEYS.COLLECTION.REPORT}${taskReportID}`,
            value: {
                stateNum: CONST.REPORT.STATE_NUM.APPROVED,
                statusNum: CONST.REPORT.STATUS_NUM.APPROVED,
            },
        },
        {
            onyxMethod: Onyx.METHOD.MERGE,
            key: `${ONYXKEYS.COLLECTION.REPORT}${taskReport?.parentReportID}`,
            value: {
                hasOutstandingChildTask: taskReport?.hasOutstandingChildTask,
            },
        },
        {
            onyxMethod: Onyx.METHOD.MERGE,
            key: `${ONYXKEYS.COLLECTION.REPORT_ACTIONS}${taskReportID}`,
            value: {
                [reopenedTaskReportAction.reportActionID]: {
                    errors: ErrorUtils.getMicroSecondOnyxErrorWithTranslationKey('task.messages.error'),
                },
            },
        },
    ];

    const parameters: ReopenTaskParams = {
        taskReportID,
        reopenedTaskReportActionID: reopenedTaskReportAction.reportActionID,
    };

    API.write(WRITE_COMMANDS.REOPEN_TASK, parameters, {optimisticData, successData, failureData});
    Report.notifyNewAction(taskReportID, currentUserAccountID);
}

function editTask(report: OnyxTypes.Report, {title, description}: OnyxTypes.Task) {
    // Create the EditedReportAction on the task
    const editTaskReportAction = ReportUtils.buildOptimisticEditedTaskFieldReportAction({title, description});

    // Sometimes title or description is undefined, so we need to check for that, and we provide it to multiple functions
    const reportName = (title ?? report?.reportName)?.trim();

    // Description can be unset, so we default to an empty string if so
    const newDescription = typeof description === 'string' ? ReportUtils.getParsedComment(description) : report.description;
    const reportDescription = (newDescription ?? '').trim();

    const optimisticData: OnyxUpdate[] = [
        {
            onyxMethod: Onyx.METHOD.MERGE,
            key: `${ONYXKEYS.COLLECTION.REPORT_ACTIONS}${report.reportID}`,
            value: {[editTaskReportAction.reportActionID]: editTaskReportAction as OnyxTypes.ReportAction},
        },
        {
            onyxMethod: Onyx.METHOD.MERGE,
            key: `${ONYXKEYS.COLLECTION.REPORT}${report.reportID}`,
            value: {
                reportName,
                description: reportDescription,
                pendingFields: {
                    ...(title && {reportName: CONST.RED_BRICK_ROAD_PENDING_ACTION.UPDATE}),
                    ...(description && {description: CONST.RED_BRICK_ROAD_PENDING_ACTION.UPDATE}),
                },
                errorFields: null,
            },
        },
    ];

    const successData: OnyxUpdate[] = [
        {
            onyxMethod: Onyx.METHOD.MERGE,
            key: `${ONYXKEYS.COLLECTION.REPORT_ACTIONS}${report.reportID}`,
            value: {[editTaskReportAction.reportActionID]: {pendingAction: null}},
        },
        {
            onyxMethod: Onyx.METHOD.MERGE,
            key: `${ONYXKEYS.COLLECTION.REPORT}${report.reportID}`,
            value: {
                pendingFields: {
                    ...(title && {reportName: null}),
                    ...(description && {description: null}),
                },
            },
        },
    ];

    const failureData: OnyxUpdate[] = [
        {
            onyxMethod: Onyx.METHOD.MERGE,
            key: `${ONYXKEYS.COLLECTION.REPORT_ACTIONS}${report.reportID}`,
            value: {[editTaskReportAction.reportActionID]: {pendingAction: null}},
        },
        {
            onyxMethod: Onyx.METHOD.MERGE,
            key: `${ONYXKEYS.COLLECTION.REPORT}${report.reportID}`,
            value: {
                reportName: report.reportName,
                description: report.description,
            },
        },
    ];

    const parameters: EditTaskParams = {
        taskReportID: report.reportID,
        title: reportName,
        description: reportDescription,
        editedTaskReportActionID: editTaskReportAction.reportActionID,
    };

    API.write(WRITE_COMMANDS.EDIT_TASK, parameters, {optimisticData, successData, failureData});
    Report.notifyNewAction(report.reportID, currentUserAccountID);
}

function editTaskAssignee(report: OnyxTypes.Report, ownerAccountID: number, assigneeEmail: string, assigneeAccountID: number | null = 0, assigneeChatReport?: OnyxEntry<OnyxTypes.Report>) {
    // Create the EditedReportAction on the task
    const editTaskReportAction = ReportUtils.buildOptimisticChangedTaskAssigneeReportAction(assigneeAccountID ?? 0);
    const reportName = report.reportName?.trim();

    let assigneeChatReportOnyxData;
    const assigneeChatReportID = assigneeChatReport ? assigneeChatReport.reportID : '-1';
    const parentReport = getParentReport(report);
    const taskOwnerAccountID = getTaskOwnerAccountID(report);
    const optimisticReport: OptimisticReport = {
        reportName,
        managerID: assigneeAccountID ?? report.managerID,
        pendingFields: {
            ...(assigneeAccountID && {managerID: CONST.RED_BRICK_ROAD_PENDING_ACTION.UPDATE}),
        },
<<<<<<< HEAD
        notificationPreference:
            [assigneeAccountID, taskOwnerAccountID].includes(currentUserAccountID) && !parentReport
                ? CONST.REPORT.NOTIFICATION_PREFERENCE.ALWAYS
                : CONST.REPORT.NOTIFICATION_PREFERENCE.HIDDEN,
=======
        participants: {
            [currentUserAccountID]: {
                notificationPreference: [assigneeAccountID, ownerAccountID].includes(currentUserAccountID)
                    ? CONST.REPORT.NOTIFICATION_PREFERENCE.ALWAYS
                    : CONST.REPORT.NOTIFICATION_PREFERENCE.HIDDEN,
            },
        },
>>>>>>> 41014d5f
    };
    const successReport: NullishDeep<OnyxTypes.Report> = {pendingFields: {...(assigneeAccountID && {managerID: null})}};

    const optimisticData: OnyxUpdate[] = [
        {
            onyxMethod: Onyx.METHOD.MERGE,
            key: `${ONYXKEYS.COLLECTION.REPORT_ACTIONS}${report.reportID}`,
            value: {[editTaskReportAction.reportActionID]: editTaskReportAction as OnyxTypes.ReportAction},
        },
        {
            onyxMethod: Onyx.METHOD.MERGE,
            key: `${ONYXKEYS.COLLECTION.REPORT}${report.reportID}`,
            value: optimisticReport,
        },
    ];

    const successData: OnyxUpdate[] = [
        {
            onyxMethod: Onyx.METHOD.MERGE,
            key: `${ONYXKEYS.COLLECTION.REPORT_ACTIONS}${report.reportID}`,
            value: {[editTaskReportAction.reportActionID]: {pendingAction: null}},
        },
        {
            onyxMethod: Onyx.METHOD.MERGE,
            key: `${ONYXKEYS.COLLECTION.REPORT}${report.reportID}`,
            value: successReport,
        },
    ];

    const failureData: OnyxUpdate[] = [
        {
            onyxMethod: Onyx.METHOD.MERGE,
            key: `${ONYXKEYS.COLLECTION.REPORT_ACTIONS}${report.reportID}`,
            value: {[editTaskReportAction.reportActionID]: {pendingAction: null}},
        },
        {
            onyxMethod: Onyx.METHOD.MERGE,
            key: `${ONYXKEYS.COLLECTION.REPORT}${report.reportID}`,
            value: {managerID: report.managerID},
        },
    ];

    if (currentUserAccountID === assigneeAccountID) {
        if (!isEmptyObject(parentReport)) {
            optimisticData.push({
                onyxMethod: Onyx.METHOD.MERGE,
                key: `${ONYXKEYS.COLLECTION.REPORT}${parentReport.reportID}`,
                value: {hasOutstandingChildTask: true},
            });
            failureData.push({
                onyxMethod: Onyx.METHOD.MERGE,
                key: `${ONYXKEYS.COLLECTION.REPORT}${parentReport.reportID}`,
                value: {hasOutstandingChildTask: parentReport?.hasOutstandingChildTask},
            });
        }
    }

    if (report.managerID === currentUserAccountID) {
        const hasOutstandingChildTask = getOutstandingChildTask(report);
        if (!isEmptyObject(parentReport)) {
            optimisticData.push({
                onyxMethod: Onyx.METHOD.MERGE,
                key: `${ONYXKEYS.COLLECTION.REPORT}${parentReport.reportID}`,
                value: {hasOutstandingChildTask},
            });
            failureData.push({
                onyxMethod: Onyx.METHOD.MERGE,
                key: `${ONYXKEYS.COLLECTION.REPORT}${parentReport.reportID}`,
                value: {hasOutstandingChildTask: parentReport?.hasOutstandingChildTask},
            });
        }
    }

    // If we make a change to the assignee, we want to add a comment to the assignee's chat
    // Check if the assignee actually changed
    if (assigneeAccountID && assigneeAccountID !== report.managerID && assigneeAccountID !== ownerAccountID && assigneeChatReport) {
        optimisticReport.participants = {
            ...(optimisticReport.participants ?? {}),
            [assigneeAccountID]: {
                notificationPreference: CONST.REPORT.NOTIFICATION_PREFERENCE.ALWAYS,
            },
        };

        assigneeChatReportOnyxData = ReportUtils.getTaskAssigneeChatOnyxData(
            currentUserAccountID,
            assigneeAccountID,
            report.reportID,
            assigneeChatReportID ?? '-1',
            report.parentReportID ?? '-1',
            reportName ?? '',
            assigneeChatReport,
        );

        if (assigneeChatReport?.isOptimisticReport && assigneeChatReport.pendingFields?.createChat !== CONST.RED_BRICK_ROAD_PENDING_ACTION.ADD) {
            // BE will send a different participant. We clear the optimistic one to avoid duplicated entries
            successReport.participants = {[assigneeAccountID]: null};
        }

        optimisticData.push(...assigneeChatReportOnyxData.optimisticData);
        successData.push(...assigneeChatReportOnyxData.successData);
        failureData.push(...assigneeChatReportOnyxData.failureData);
    }

    const parameters: EditTaskAssigneeParams = {
        taskReportID: report.reportID,
        assignee: assigneeEmail,
        editedTaskReportActionID: editTaskReportAction.reportActionID,
        assigneeChatReportID,
        assigneeChatReportActionID: assigneeChatReportOnyxData?.optimisticAssigneeAddComment?.reportAction.reportActionID,
        assigneeChatCreatedReportActionID: assigneeChatReportOnyxData?.optimisticChatCreatedReportAction?.reportActionID,
    };

    API.write(WRITE_COMMANDS.EDIT_TASK_ASSIGNEE, parameters, {optimisticData, successData, failureData});
    Report.notifyNewAction(report.reportID, currentUserAccountID);
}

/**
 * Sets the report info for the task being viewed
 */
function setTaskReport(report: OnyxEntry<OnyxTypes.Report>) {
    Onyx.merge(ONYXKEYS.TASK, {report});
}

/**
 * Sets the title and description values for the task
 */
function setDetailsValue(title: string, description: string) {
    // This is only needed for creation of a new task and so it should only be stored locally
    Onyx.merge(ONYXKEYS.TASK, {title: title.trim(), description: description.trim()});
}

/**
 * Sets the title value for the task
 */
function setTitleValue(title: string) {
    Onyx.merge(ONYXKEYS.TASK, {title: title.trim()});
}

/**
 * Sets the description value for the task
 */
function setDescriptionValue(description: string) {
    Onyx.merge(ONYXKEYS.TASK, {description: description.trim()});
}

/**
 * Sets the shareDestination value for the task
 */
function setShareDestinationValue(shareDestination: string) {
    // This is only needed for creation of a new task and so it should only be stored locally
    Onyx.merge(ONYXKEYS.TASK, {shareDestination});
}

/* Sets the assigneeChatReport details for the task
 */
function setAssigneeChatReport(chatReport: OnyxTypes.Report) {
    Onyx.merge(ONYXKEYS.TASK, {assigneeChatReport: chatReport});
}

function setNewOptimisticAssignee(assigneeLogin: string, assigneeAccountID: number) {
    const report: ReportUtils.OptimisticChatReport = ReportUtils.buildOptimisticChatReport([assigneeAccountID, currentUserAccountID]);

    // When assigning a task to a new user, by default we share the task in their DM
    // However, the DM doesn't exist yet - and will be created optimistically once the task is created
    // We don't want to show the new DM yet, because if you select an assignee and then change the assignee, the previous DM will still be shown
    // So here, we create it optimistically to share it with the assignee, but we have to hide it until the task is created
    report.isHidden = true;
    Onyx.set(`${ONYXKEYS.COLLECTION.REPORT}${report.reportID}`, report);

    const optimisticPersonalDetailsListAction: OnyxTypes.PersonalDetails = {
        accountID: assigneeAccountID,
        avatar: allPersonalDetails?.[assigneeAccountID]?.avatar,
        displayName: allPersonalDetails?.[assigneeAccountID]?.displayName ?? assigneeLogin,
        login: assigneeLogin,
    };
    Onyx.merge(ONYXKEYS.PERSONAL_DETAILS_LIST, {[assigneeAccountID]: optimisticPersonalDetailsListAction});
    return {assignee: optimisticPersonalDetailsListAction, assigneeReport: report};
}

/**
 * Sets the assignee value for the task and checks for an existing chat with the assignee
 * If there is no existing chat, it creates an optimistic chat report
 * It also sets the shareDestination as that chat report if a share destination isn't already set
 */
function setAssigneeValue(
    assigneeEmail: string,
    assigneeAccountID: number,
    shareToReportID?: string,
    chatReport?: OnyxEntry<OnyxTypes.Report>,
    isCurrentUser = false,
    skipShareDestination = false,
): OnyxEntry<OnyxTypes.Report> | undefined {
    let report: OnyxEntry<OnyxTypes.Report> | undefined = chatReport;
    if (isCurrentUser) {
        const selfDMReportID = ReportUtils.findSelfDMReportID();
        // If there is no share destination set, automatically set it to the assignee chat report
        // This allows for a much quicker process when creating a new task and is likely the desired share destination most times
        if (!shareToReportID && !skipShareDestination) {
            setShareDestinationValue(selfDMReportID ?? '-1');
        }
    } else {
        // Check for the chatReport by participants IDs
        if (!report) {
            report = ReportUtils.getChatByParticipants([assigneeAccountID, currentUserAccountID]);
        }
        // If chat report is still not found we need to build new optimistic chat report
        if (!report) {
            report = setNewOptimisticAssignee(assigneeEmail, assigneeAccountID).assigneeReport;
        }

        // The optimistic field may not exist in the existing report and it can be overridden by the optimistic field of previous report data when merging the assignee chat report
        // Therefore, we should add these optimistic fields here to prevent incorrect merging, which could lead to the creation of duplicate actions for an existing report
        setAssigneeChatReport({
            ...report,
            isOptimisticReport: report?.isOptimisticReport ?? false,
            pendingFields: report?.pendingFields,
            pendingAction: report?.pendingAction,
        });

        // If there is no share destination set, automatically set it to the assignee chat report
        // This allows for a much quicker process when creating a new task and is likely the desired share destination most times
        if (!shareToReportID && !skipShareDestination) {
            setShareDestinationValue(report?.reportID ?? '-1');
        }
    }

    // This is only needed for creation of a new task and so it should only be stored locally
    Onyx.merge(ONYXKEYS.TASK, {assignee: assigneeEmail, assigneeAccountID});

    // When we're editing the assignee, we immediately call editTaskAssignee. Since setting the assignee is async,
    // the chatReport is not yet set when editTaskAssignee is called. So we return the chatReport here so that
    // editTaskAssignee can use it.
    return report;
}

/**
 * Sets the parentReportID value for the task
 */
function setParentReportID(parentReportID: string) {
    // This is only needed for creation of a new task and so it should only be stored locally
    Onyx.merge(ONYXKEYS.TASK, {parentReportID});
}

/**
 * Clears out the task info from the store and navigates to the NewTaskDetails page
 */
function clearOutTaskInfoAndNavigate(reportID?: string, chatReport?: OnyxEntry<OnyxTypes.Report>, accountID = 0, skipConfirmation = false) {
    clearOutTaskInfo(skipConfirmation);
    if (reportID && reportID !== '0') {
        setParentReportID(reportID);
    }
    if (accountID > 0) {
        const accountLogin = allPersonalDetails?.[accountID]?.login ?? '';
        setAssigneeValue(accountLogin, accountID, reportID, chatReport, accountID === currentUserAccountID, skipConfirmation);
    }
    Navigation.navigate(ROUTES.NEW_TASK_DETAILS);
}

/**
 * Start out create task action quick action step
 */
function startOutCreateTaskQuickAction(reportID: string, targetAccountID: number) {
    // The second parameter of clearOutTaskInfoAndNavigate is the chat report or DM report
    // between the user and the person to whom the task is assigned.
    // Since chatReportID isn't stored in NVP_QUICK_ACTION_GLOBAL_CREATE, we set
    // it to undefined. This will make setAssigneeValue to search for the correct report.
    clearOutTaskInfoAndNavigate(reportID, undefined, targetAccountID, true);
}

/**
 * Get the assignee data
 */
function getAssignee(assigneeAccountID: number, personalDetails: OnyxEntry<OnyxTypes.PersonalDetailsList>): Assignee {
    const details = personalDetails?.[assigneeAccountID];

    if (!details) {
        return {
            icons: [],
            displayName: '',
            subtitle: '',
        };
    }

    return {
        icons: ReportUtils.getIconsForParticipants([details.accountID], personalDetails),
        displayName: PersonalDetailsUtils.getDisplayNameOrDefault(details),
        subtitle: details.login ?? '',
    };
}

/**
 * Get the share destination data
 * */
function getShareDestination(reportID: string, reports: OnyxCollection<OnyxTypes.Report>, personalDetails: OnyxEntry<OnyxTypes.PersonalDetailsList>): ShareDestination {
    const report = reports?.[`report_${reportID}`];

    const isOneOnOneChat = ReportUtils.isOneOnOneChat(report);

    const participants = ReportUtils.getParticipantsAccountIDsForDisplay(report);

    const isMultipleParticipant = participants.length > 1;
    const displayNamesWithTooltips = ReportUtils.getDisplayNamesWithTooltips(OptionsListUtils.getPersonalDetailsForAccountIDs(participants, personalDetails), isMultipleParticipant);

    let subtitle = '';
    if (isOneOnOneChat) {
        const participantAccountID = participants[0] ?? -1;

        const displayName = personalDetails?.[participantAccountID]?.displayName ?? '';
        const login = personalDetails?.[participantAccountID]?.login ?? '';
        subtitle = LocalePhoneNumber.formatPhoneNumber(login || displayName);
    } else {
        subtitle = ReportUtils.getChatRoomSubtitle(report) ?? '';
    }
    return {
        icons: ReportUtils.getIcons(report, personalDetails, Expensicons.FallbackAvatar),
        displayName: ReportUtils.getReportName(report),
        subtitle,
        displayNamesWithTooltips,
        shouldUseFullTitleToDisplay: ReportUtils.shouldUseFullTitleToDisplay(report),
    };
}

/**
 * Returns the parentReportAction if the given report is a thread/task.
 */
function getParentReportAction(report: OnyxEntry<OnyxTypes.Report>): OnyxEntry<ReportAction> {
    // If the report is not a thread report, then it won't have a parent and an empty object can be returned.
    if (!report?.parentReportID || !report.parentReportActionID) {
        return undefined;
    }
    return allReportActions?.[`${ONYXKEYS.COLLECTION.REPORT_ACTIONS}${report.parentReportID}`]?.[report.parentReportActionID];
}

/**
 * Returns the parentReport if the given report is a thread
 */
function getParentReport(report: OnyxEntry<OnyxTypes.Report>): OnyxEntry<OnyxTypes.Report> {
    if (!report?.parentReportID) {
        return undefined;
    }
    return ReportConnection.getAllReports()?.[`${ONYXKEYS.COLLECTION.REPORT}${report.parentReportID}`];
}

/**
 * Cancels a task by setting the report state to SUBMITTED and status to CLOSED
 */
function deleteTask(report: OnyxEntry<OnyxTypes.Report>) {
    if (!report) {
        return;
    }
    const message = `deleted task: ${report.reportName}`;
    const optimisticCancelReportAction = ReportUtils.buildOptimisticTaskReportAction(report.reportID ?? '-1', CONST.REPORT.ACTIONS.TYPE.TASK_CANCELLED, message);
    const optimisticReportActionID = optimisticCancelReportAction.reportActionID;
    const parentReportAction = getParentReportAction(report);
    const parentReport = getParentReport(report);

    // If the task report is the last visible action in the parent report, we should navigate back to the parent report
    const shouldDeleteTaskReport = !ReportActionsUtils.doesReportHaveVisibleActions(report.reportID ?? '-1');
    const optimisticReportAction: Partial<ReportUtils.OptimisticTaskReportAction> = {
        pendingAction: shouldDeleteTaskReport ? CONST.RED_BRICK_ROAD_PENDING_ACTION.DELETE : CONST.RED_BRICK_ROAD_PENDING_ACTION.UPDATE,
        previousMessage: parentReportAction?.message,
        message: [
            {
                translationKey: '',
                type: 'COMMENT',
                html: '',
                text: '',
                isEdited: true,
                isDeletedParentAction: true,
            },
        ],
        errors: undefined,
        linkMetadata: [],
    };
    const optimisticReportActions = {
        [parentReportAction?.reportActionID ?? '-1']: optimisticReportAction,
    };
    const hasOutstandingChildTask = getOutstandingChildTask(report);

    const optimisticData: OnyxUpdate[] = [
        {
            onyxMethod: Onyx.METHOD.MERGE,
            key: `${ONYXKEYS.COLLECTION.REPORT}${report.reportID}`,
            value: {
                lastVisibleActionCreated: optimisticCancelReportAction.created,
                lastMessageText: message,
                lastActorAccountID: optimisticCancelReportAction.actorAccountID,
                isDeletedParentAction: true,
            },
        },
        {
            onyxMethod: Onyx.METHOD.MERGE,
            key: `${ONYXKEYS.COLLECTION.REPORT}${parentReport?.reportID}`,
            value: {
                lastMessageText: ReportActionsUtils.getLastVisibleMessage(parentReport?.reportID ?? '-1', optimisticReportActions as OnyxTypes.ReportActions).lastMessageText ?? '',
                lastVisibleActionCreated: ReportActionsUtils.getLastVisibleAction(parentReport?.reportID ?? '-1', optimisticReportActions as OnyxTypes.ReportActions)?.created,
                hasOutstandingChildTask,
            },
        },
        {
            onyxMethod: Onyx.METHOD.MERGE,
            key: `${ONYXKEYS.COLLECTION.REPORT_ACTIONS}${report.reportID}`,
            value: {
                [optimisticReportActionID]: optimisticCancelReportAction as OnyxTypes.ReportAction,
            },
        },
        {
            onyxMethod: Onyx.METHOD.MERGE,
            key: `${ONYXKEYS.COLLECTION.REPORT_ACTIONS}${parentReport?.reportID}`,
            value: optimisticReportActions as OnyxTypes.ReportActions,
        },
    ];

    // Update optimistic data for parent report action if the report is a child report and the task report has no visible child
    const childVisibleActionCount = parentReportAction?.childVisibleActionCount ?? 0;
    if (childVisibleActionCount === 0) {
        const optimisticParentReportData = ReportUtils.getOptimisticDataForParentReportAction(
            parentReport?.reportID ?? '-1',
            parentReport?.lastVisibleActionCreated ?? '',
            CONST.RED_BRICK_ROAD_PENDING_ACTION.DELETE,
        );
        optimisticParentReportData.forEach((parentReportData) => {
            if (isEmptyObject(parentReportData)) {
                return;
            }
            optimisticData.push(parentReportData);
        });
    }

    const successData: OnyxUpdate[] = [
        {
            onyxMethod: Onyx.METHOD.MERGE,
            key: `${ONYXKEYS.COLLECTION.REPORT_ACTIONS}${report.reportID}`,
            value: {
                [optimisticReportActionID]: {
                    pendingAction: null,
                },
            },
        },
        {
            onyxMethod: Onyx.METHOD.MERGE,
            key: `${ONYXKEYS.COLLECTION.REPORT_ACTIONS}${parentReport?.reportID}`,
            value: {
                [parentReportAction?.reportActionID ?? '-1']: {
                    pendingAction: null,
                },
            },
        },
    ];

    const failureData: OnyxUpdate[] = [
        {
            onyxMethod: Onyx.METHOD.MERGE,
            key: `${ONYXKEYS.COLLECTION.REPORT}${report.reportID}`,
            value: {
                stateNum: report.stateNum ?? '',
                statusNum: report.statusNum ?? '',
            } as OnyxTypes.Report,
        },
        {
            onyxMethod: Onyx.METHOD.MERGE,
            key: `${ONYXKEYS.COLLECTION.REPORT}${parentReport?.reportID}`,
            value: {
                hasOutstandingChildTask: parentReport?.hasOutstandingChildTask,
            },
        },
        {
            onyxMethod: Onyx.METHOD.MERGE,
            key: `${ONYXKEYS.COLLECTION.REPORT_ACTIONS}${report.reportID}`,
            value: {
                [optimisticReportActionID]: null,
            },
        },
        {
            onyxMethod: Onyx.METHOD.MERGE,
            key: `${ONYXKEYS.COLLECTION.REPORT_ACTIONS}${parentReport?.reportID}`,
            value: {
                [parentReportAction?.reportActionID ?? '-1']: {
                    pendingAction: null,
                },
            },
        },
    ];

    const parameters: CancelTaskParams = {
        cancelledTaskReportActionID: optimisticReportActionID,
        taskReportID: report.reportID,
    };

    API.write(WRITE_COMMANDS.CANCEL_TASK, parameters, {optimisticData, successData, failureData});
    Report.notifyNewAction(report.reportID, currentUserAccountID);

    if (shouldDeleteTaskReport) {
        if (parentReport?.reportID) {
            return ROUTES.REPORT_WITH_ID.getRoute(parentReport.reportID);
        }
        const mostRecentReportID = Report.getMostRecentReportID(report);
        if (mostRecentReportID) {
            return ROUTES.REPORT_WITH_ID.getRoute(mostRecentReportID);
        }
    }
}

/**
 * Closes the current open task modal and clears out the task info from the store.
 */
function dismissModalAndClearOutTaskInfo() {
    Navigation.closeRHPFlow();
    clearOutTaskInfo();
}

/**
 * Returns Task assignee accountID
 */
function getTaskAssigneeAccountID(taskReport: OnyxEntry<OnyxTypes.Report>): number | undefined {
    if (!taskReport) {
        return;
    }

    if (taskReport.managerID) {
        return taskReport.managerID;
    }

    const reportAction = getParentReportAction(taskReport);
    return reportAction?.childManagerAccountID;
}

/**
 * Returns Task owner accountID
 */
function getTaskOwnerAccountID(taskReport: OnyxEntry<OnyxTypes.Report>): number | undefined {
    return taskReport?.ownerAccountID;
}

/**
 * Check if you're allowed to modify the task - anyone that has write access to the report can modify the task
 */
function canModifyTask(taskReport: OnyxEntry<OnyxTypes.Report>, sessionAccountID: number): boolean {
    if (ReportUtils.isCanceledTaskReport(taskReport)) {
        return false;
    }

    const parentReport = getParentReport(taskReport);
    const reportNameValuePairs = ReportUtils.getReportNameValuePairs(parentReport?.reportID);
    if (ReportUtils.isArchivedRoom(parentReport, reportNameValuePairs)) {
        return false;
    }

    if (sessionAccountID === getTaskOwnerAccountID(taskReport) || sessionAccountID === getTaskAssigneeAccountID(taskReport)) {
        return true;
    }

    if (!ReportUtils.canWriteInReport(taskReport)) {
        return false;
    }

    return !isEmptyObject(taskReport) && ReportUtils.isAllowedToComment(taskReport);
}

function clearTaskErrors(reportID: string) {
    const report = ReportConnection.getAllReports()?.[`${ONYXKEYS.COLLECTION.REPORT}${reportID}`];

    // Delete the task preview in the parent report
    if (report?.pendingFields?.createChat === CONST.RED_BRICK_ROAD_PENDING_ACTION.ADD) {
        Onyx.merge(`${ONYXKEYS.COLLECTION.REPORT_ACTIONS}${report.parentReportID}`, {
            [report.parentReportActionID ?? -1]: null,
        });

        Report.navigateToConciergeChatAndDeleteReport(reportID);
        return;
    }

    Onyx.merge(`${ONYXKEYS.COLLECTION.REPORT}${reportID}`, {
        pendingFields: null,
        errorFields: null,
    });
}

export {
    createTaskAndNavigate,
    editTask,
    editTaskAssignee,
    setTitleValue,
    setDescriptionValue,
    setTaskReport,
    setDetailsValue,
    setAssigneeValue,
    setShareDestinationValue,
    clearOutTaskInfo,
    reopenTask,
    completeTask,
    clearOutTaskInfoAndNavigate,
    startOutCreateTaskQuickAction,
    getAssignee,
    getShareDestination,
    deleteTask,
    dismissModalAndClearOutTaskInfo,
    getTaskAssigneeAccountID,
    clearTaskErrors,
    canModifyTask,
    setNewOptimisticAssignee,
};

export type {PolicyValue, Assignee, ShareDestination};<|MERGE_RESOLUTION|>--- conflicted
+++ resolved
@@ -583,20 +583,14 @@
         pendingFields: {
             ...(assigneeAccountID && {managerID: CONST.RED_BRICK_ROAD_PENDING_ACTION.UPDATE}),
         },
-<<<<<<< HEAD
-        notificationPreference:
-            [assigneeAccountID, taskOwnerAccountID].includes(currentUserAccountID) && !parentReport
-                ? CONST.REPORT.NOTIFICATION_PREFERENCE.ALWAYS
-                : CONST.REPORT.NOTIFICATION_PREFERENCE.HIDDEN,
-=======
         participants: {
             [currentUserAccountID]: {
-                notificationPreference: [assigneeAccountID, ownerAccountID].includes(currentUserAccountID)
-                    ? CONST.REPORT.NOTIFICATION_PREFERENCE.ALWAYS
-                    : CONST.REPORT.NOTIFICATION_PREFERENCE.HIDDEN,
-            },
-        },
->>>>>>> 41014d5f
+                notificationPreference:
+                    [assigneeAccountID, taskOwnerAccountID].includes(currentUserAccountID) && !parentReport
+                        ? CONST.REPORT.NOTIFICATION_PREFERENCE.ALWAYS
+                        : CONST.REPORT.NOTIFICATION_PREFERENCE.HIDDEN,
+            },
+        },
     };
     const successReport: NullishDeep<OnyxTypes.Report> = {pendingFields: {...(assigneeAccountID && {managerID: null})}};
 
