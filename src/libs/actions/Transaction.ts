import {getUnixTime} from 'date-fns';
import lodashClone from 'lodash/clone';
import lodashHas from 'lodash/has';
import isEqual from 'lodash/isEqual';
import type {OnyxCollection, OnyxEntry, OnyxUpdate} from 'react-native-onyx';
import Onyx from 'react-native-onyx';
import * as API from '@libs/API';
import type {DismissViolationParams, GetRouteParams, MarkAsCashParams} from '@libs/API/parameters';
import {READ_COMMANDS, WRITE_COMMANDS} from '@libs/API/types';
import * as CollectionUtils from '@libs/CollectionUtils';
import * as NumberUtils from '@libs/NumberUtils';
import * as ReportActionsUtils from '@libs/ReportActionsUtils';
import {buildOptimisticDismissedViolationReportAction} from '@libs/ReportUtils';
import * as TransactionUtils from '@libs/TransactionUtils';
import CONST from '@src/CONST';
import ONYXKEYS from '@src/ONYXKEYS';
import type {OnyxKey} from '@src/ONYXKEYS';
import type {PersonalDetails, RecentWaypoint, ReportAction, ReportActions, ReviewDuplicates, Transaction, TransactionViolation, TransactionViolations} from '@src/types/onyx';
import type {OnyxData} from '@src/types/onyx/Request';
import type {WaypointCollection} from '@src/types/onyx/Transaction';
import type TransactionState from '@src/types/utils/TransactionStateType';

let recentWaypoints: RecentWaypoint[] = [];
Onyx.connect({
    key: ONYXKEYS.NVP_RECENT_WAYPOINTS,
    callback: (val) => (recentWaypoints = val ?? []),
});

const allTransactions: Record<string, Transaction> = {};
Onyx.connect({
    key: ONYXKEYS.COLLECTION.TRANSACTION,
    callback: (transaction, key) => {
        if (!key || !transaction) {
            return;
        }
        const transactionID = CollectionUtils.extractCollectionItemID(key);
        allTransactions[transactionID] = transaction;
    },
});

const allTransactionViolation: OnyxCollection<TransactionViolation[]> = {};
Onyx.connect({
    key: ONYXKEYS.COLLECTION.TRANSACTION_VIOLATIONS,
    callback: (transactionViolation, key) => {
        if (!key || !transactionViolation) {
            return;
        }
        const transactionID = CollectionUtils.extractCollectionItemID(key);
        allTransactionViolation[transactionID] = transactionViolation;
    },
});

let allTransactionViolations: TransactionViolations = [];
Onyx.connect({
    key: ONYXKEYS.COLLECTION.TRANSACTION_VIOLATIONS,
    callback: (val) => (allTransactionViolations = val ?? []),
});

function createInitialWaypoints(transactionID: string) {
    Onyx.merge(`${ONYXKEYS.COLLECTION.TRANSACTION}${transactionID}`, {
        comment: {
            waypoints: {
                waypoint0: {},
                waypoint1: {},
            },
        },
    });
}

/**
 * Add a stop to the transaction
 */
function addStop(transactionID: string) {
    const transaction = allTransactions?.[transactionID] ?? {};
    const existingWaypoints = transaction?.comment?.waypoints ?? {};
    const newLastIndex = Object.keys(existingWaypoints).length;

    Onyx.merge(`${ONYXKEYS.COLLECTION.TRANSACTION}${transactionID}`, {
        comment: {
            waypoints: {
                [`waypoint${newLastIndex}`]: {},
            },
        },
    });
}

function saveWaypoint(transactionID: string, index: string, waypoint: RecentWaypoint | null, isDraft = false) {
    Onyx.merge(`${isDraft ? ONYXKEYS.COLLECTION.TRANSACTION_DRAFT : ONYXKEYS.COLLECTION.TRANSACTION}${transactionID}`, {
        comment: {
            waypoints: {
                [`waypoint${index}`]: waypoint,
            },
            customUnit: {
                quantity: null,
            },
        },
        // We want to reset the amount only for draft transactions (when creating the expense).
        // When modifying an existing transaction, the amount will be updated on the actual IOU update operation.
        ...(isDraft && {amount: CONST.IOU.DEFAULT_AMOUNT}),
        // Empty out errors when we're saving a new waypoint as this indicates the user is updating their input
        errorFields: {
            route: null,
        },

        // Clear the existing route so that we don't show an old route
        routes: {
            route0: {
                // Clear the existing distance to recalculate next time
                distance: null,
                geometry: {
                    coordinates: null,
                },
            },
        },
    });

    // You can save offline waypoints without verifying the address (we will geocode it on the backend)
    // We're going to prevent saving those addresses in the recent waypoints though since they could be invalid addresses
    // However, in the backend once we verify the address, we will save the waypoint in the recent waypoints NVP
    if (!lodashHas(waypoint, 'lat') || !lodashHas(waypoint, 'lng')) {
        return;
    }

    // If current location is used, we would want to avoid saving it as a recent waypoint. This prevents the 'Your Location'
    // text from showing up in the address search suggestions
    if (isEqual(waypoint?.address, CONST.YOUR_LOCATION_TEXT)) {
        return;
    }
    const recentWaypointAlreadyExists = recentWaypoints.find((recentWaypoint) => recentWaypoint?.address === waypoint?.address);
    if (!recentWaypointAlreadyExists && waypoint !== null) {
        const clonedWaypoints = lodashClone(recentWaypoints);
        const updatedWaypoint = {...waypoint, pendingAction: CONST.RED_BRICK_ROAD_PENDING_ACTION.ADD};
        clonedWaypoints.unshift(updatedWaypoint);
        Onyx.merge(ONYXKEYS.NVP_RECENT_WAYPOINTS, clonedWaypoints.slice(0, CONST.RECENT_WAYPOINTS_NUMBER));
    }
}

function removeWaypoint(transaction: OnyxEntry<Transaction>, currentIndex: string, isDraft?: boolean): Promise<void | void[]> {
    // Index comes from the route params and is a string
    const index = Number(currentIndex);
    if (index === -1) {
        return Promise.resolve();
    }
    const existingWaypoints = transaction?.comment?.waypoints ?? {};
    const totalWaypoints = Object.keys(existingWaypoints).length;

    const waypointValues = Object.values(existingWaypoints);
    const removed = waypointValues.splice(index, 1);
    if (removed.length === 0) {
        return Promise.resolve();
    }

    const isRemovedWaypointEmpty = removed.length > 0 && !TransactionUtils.waypointHasValidAddress(removed.at(0) ?? {});

    // When there are only two waypoints we are adding empty waypoint back
    if (totalWaypoints === 2 && (index === 0 || index === totalWaypoints - 1)) {
        waypointValues.splice(index, 0, {});
    }

    const reIndexedWaypoints: WaypointCollection = {};
    waypointValues.forEach((waypoint, idx) => {
        reIndexedWaypoints[`waypoint${idx}`] = waypoint;
    });

    // Onyx.merge won't remove the null nested object values, this is a workaround
    // to remove nested keys while also preserving other object keys
    // Doing a deep clone of the transaction to avoid mutating the original object and running into a cache issue when using Onyx.set
    let newTransaction: Transaction = {
        // eslint-disable-next-line @typescript-eslint/non-nullable-type-assertion-style
        ...(transaction as Transaction),
        comment: {
            ...transaction?.comment,
            waypoints: reIndexedWaypoints,
            customUnit: {
                ...transaction?.comment?.customUnit,
                quantity: null,
            },
        },
        // We want to reset the amount only for draft transactions (when creating the expense).
        // When modifying an existing transaction, the amount will be updated on the actual IOU update operation.
        ...(isDraft && {amount: CONST.IOU.DEFAULT_AMOUNT}),
    };

    if (!isRemovedWaypointEmpty) {
        newTransaction = {
            ...newTransaction,
            // Clear any errors that may be present, which apply to the old route
            errorFields: {
                route: null,
            },
            // Clear the existing route so that we don't show an old route
            routes: {
                route0: {
                    // Clear the existing distance to recalculate next time
                    distance: null,
                    geometry: {
                        coordinates: null,
                    },
                },
            },
        };
    }
    if (isDraft) {
        return Onyx.set(`${ONYXKEYS.COLLECTION.TRANSACTION_DRAFT}${transaction?.transactionID}`, newTransaction);
    }
    return Onyx.set(`${ONYXKEYS.COLLECTION.TRANSACTION}${transaction?.transactionID}`, newTransaction);
}

function getOnyxDataForRouteRequest(transactionID: string, transactionState: TransactionState = CONST.TRANSACTION.STATE.CURRENT): OnyxData {
    let keyPrefix;
    switch (transactionState) {
        case CONST.TRANSACTION.STATE.DRAFT:
            keyPrefix = ONYXKEYS.COLLECTION.TRANSACTION_DRAFT;
            break;
        case CONST.TRANSACTION.STATE.BACKUP:
            keyPrefix = ONYXKEYS.COLLECTION.TRANSACTION_BACKUP;
            break;
        case CONST.TRANSACTION.STATE.CURRENT:
        default:
            keyPrefix = ONYXKEYS.COLLECTION.TRANSACTION;
            break;
    }

    return {
        optimisticData: [
            {
                // Clears any potentially stale error messages from fetching the route
                onyxMethod: Onyx.METHOD.MERGE,
                key: `${keyPrefix}${transactionID}`,
                value: {
                    comment: {
                        isLoading: true,
                    },
                    errorFields: {
                        route: null,
                    },
                },
            },
        ],
        // The route and failure are sent back via pusher in the BE, we are just clearing the loading state here
        successData: [
            {
                onyxMethod: Onyx.METHOD.MERGE,
                key: `${keyPrefix}${transactionID}`,
                value: {
                    comment: {
                        isLoading: false,
                    },
                    // When the user opens the distance request editor and changes the connection from offline to online,
                    // the transaction's pendingFields and pendingAction will be removed, but not transactionBackup.
                    // We clear the pendingFields and pendingAction for the backup here to ensure consistency with the transaction.
                    // Without this, the map will not be clickable if the user dismisses the distance request editor without saving.
                    ...(transactionState === CONST.TRANSACTION.STATE.BACKUP && {
                        pendingFields: {waypoints: null},
                        pendingAction: null,
                    }),
                },
            },
        ],
        failureData: [
            {
                onyxMethod: Onyx.METHOD.MERGE,
                key: `${keyPrefix}${transactionID}`,
                value: {
                    comment: {
                        isLoading: false,
                    },
                },
            },
        ],
    };
}

/**
 * Sanitizes the waypoints by removing the pendingAction property.
 *
 * @param waypoints - The collection of waypoints to sanitize.
 * @returns The sanitized collection of waypoints.
 */
function sanitizeRecentWaypoints(waypoints: WaypointCollection): WaypointCollection {
    return Object.entries(waypoints).reduce((acc, [key, waypoint]) => {
        const {pendingAction, ...rest} = waypoint as RecentWaypoint;
        acc[key] = rest;
        return acc;
    }, {} as WaypointCollection);
}

/**
 * Gets the route for a set of waypoints
 * Used so we can generate a map view of the provided waypoints
 */

function getRoute(transactionID: string, waypoints: WaypointCollection, routeType: TransactionState = CONST.TRANSACTION.STATE.CURRENT) {
    const parameters: GetRouteParams = {
        transactionID,
        waypoints: JSON.stringify(sanitizeRecentWaypoints(waypoints)),
    };

    let command;
    switch (routeType) {
        case CONST.TRANSACTION.STATE.DRAFT:
            command = READ_COMMANDS.GET_ROUTE_FOR_DRAFT;
            break;
        case CONST.TRANSACTION.STATE.CURRENT:
            command = READ_COMMANDS.GET_ROUTE;
            break;
        case CONST.TRANSACTION.STATE.BACKUP:
            command = READ_COMMANDS.GET_ROUTE_FOR_BACKUP;
            break;
        default:
            throw new Error('Invalid route type');
    }

    API.read(command, parameters, getOnyxDataForRouteRequest(transactionID, routeType));
}
/**
 * Updates all waypoints stored in the transaction specified by the provided transactionID.
 *
 * @param transactionID - The ID of the transaction to be updated
 * @param waypoints - An object containing all the waypoints
 *                             which will replace the existing ones.
 */
function updateWaypoints(transactionID: string, waypoints: WaypointCollection, isDraft = false): Promise<void | void[]> {
    return Onyx.merge(`${isDraft ? ONYXKEYS.COLLECTION.TRANSACTION_DRAFT : ONYXKEYS.COLLECTION.TRANSACTION}${transactionID}`, {
        comment: {
            waypoints,
            customUnit: {
                quantity: null,
            },
        },
        // We want to reset the amount only for draft transactions (when creating the expense).
        // When modifying an existing transaction, the amount will be updated on the actual IOU update operation.
        ...(isDraft && {amount: CONST.IOU.DEFAULT_AMOUNT}),
        // Empty out errors when we're saving new waypoints as this indicates the user is updating their input
        errorFields: {
            route: null,
        },

        // Clear the existing route so that we don't show an old route
        routes: {
            route0: {
                // Clear the existing distance to recalculate next time
                distance: null,
                geometry: {
                    coordinates: null,
                },
            },
        },
    });
}

/**
 * Dismisses the duplicate transaction violation for the provided transactionIDs
 * and updates the transaction to include the dismissed violation in the comment.
 */
function dismissDuplicateTransactionViolation(transactionIDs: string[], dissmissedPersonalDetails: PersonalDetails) {
    const currentTransactionViolations = transactionIDs.map((id) => ({transactionID: id, violations: allTransactionViolation?.[id] ?? []}));
    const currentTransactions = transactionIDs.map((id) => allTransactions?.[id]);
    const transactionsReportActions = currentTransactions.map((transaction) => ReportActionsUtils.getIOUActionForReportID(transaction.reportID, transaction.transactionID));
    const optimisticDissmidedViolationReportActions = transactionsReportActions.map(() => {
        return buildOptimisticDismissedViolationReportAction({reason: 'manual', violationName: CONST.VIOLATIONS.DUPLICATED_TRANSACTION});
    });

    const optimisticData: OnyxUpdate[] = [];
    const failureData: OnyxUpdate[] = [];

<<<<<<< HEAD
    const optimisticReportActions: OnyxUpdate[] = transactionsReportActions
        .map((action, index) => {
            const reportActionID = optimisticDissmidedViolationReportActions.at(index)?.reportActionID;

            if (!reportActionID) {
                return null;
            }

            return {
                onyxMethod: Onyx.METHOD.MERGE,
                key: `${ONYXKEYS.COLLECTION.REPORT_ACTIONS}${action?.childReportID}` as OnyxKey,
                value: {
                    [reportActionID]: optimisticDissmidedViolationReportActions.at(index) as ReportAction,
                },
            };
        })
        .filter((action) => action !== null) as OnyxUpdate[];

=======
    const optimisticReportActions: OnyxUpdate[] = transactionsReportActions.map((action, index) => {
        const optimisticDissmidedViolationReportAction = optimisticDissmidedViolationReportActions.at(index);
        return {
            onyxMethod: Onyx.METHOD.MERGE,
            key: `${ONYXKEYS.COLLECTION.REPORT_ACTIONS}${action?.childReportID}`,
            value: optimisticDissmidedViolationReportAction
                ? {
                      [optimisticDissmidedViolationReportAction.reportActionID]: optimisticDissmidedViolationReportAction as ReportAction,
                  }
                : undefined,
        };
    });
>>>>>>> 5cc3a244
    const optimisticDataTransactionViolations: OnyxUpdate[] = currentTransactionViolations.map((transactionViolations) => ({
        onyxMethod: Onyx.METHOD.MERGE,
        key: `${ONYXKEYS.COLLECTION.TRANSACTION_VIOLATIONS}${transactionViolations.transactionID}`,
        value: transactionViolations.violations?.filter((violation) => violation.name !== CONST.VIOLATIONS.DUPLICATED_TRANSACTION),
    }));

    optimisticData.push(...optimisticDataTransactionViolations);
    optimisticData.push(...optimisticReportActions);

    const optimisticDataTransactions: OnyxUpdate[] = currentTransactions.map((transaction) => ({
        onyxMethod: Onyx.METHOD.MERGE,
        key: `${ONYXKEYS.COLLECTION.TRANSACTION}${transaction.transactionID}`,
        value: {
            ...transaction,
            comment: {
                ...transaction.comment,
                dismissedViolations: {
                    duplicatedTransaction: {
                        [dissmissedPersonalDetails.login ?? '']: getUnixTime(new Date()),
                    },
                },
            },
        },
    }));

    optimisticData.push(...optimisticDataTransactions);

    const failureDataTransactionViolations: OnyxUpdate[] = currentTransactionViolations.map((transactionViolations) => ({
        onyxMethod: Onyx.METHOD.MERGE,
        key: `${ONYXKEYS.COLLECTION.TRANSACTION_VIOLATIONS}${transactionViolations.transactionID}`,
        value: transactionViolations.violations?.map((violation) => violation),
    }));

    const failureDataTransaction: OnyxUpdate[] = currentTransactions.map((transaction) => ({
        onyxMethod: Onyx.METHOD.MERGE,
        key: `${ONYXKEYS.COLLECTION.TRANSACTION}${transaction.transactionID}`,
        value: {
            ...transaction,
        },
    }));

<<<<<<< HEAD
    const failureReportActions: OnyxUpdate[] = transactionsReportActions
        .map((action, index) => {
            const reportActionID = optimisticDissmidedViolationReportActions.at(index)?.reportActionID;
            if (!action || !reportActionID) {
                return null;
            }

            return {
                onyxMethod: Onyx.METHOD.MERGE,
                key: `${ONYXKEYS.COLLECTION.REPORT_ACTIONS}${action.childReportID}` as OnyxKey,
                value: {
                    [reportActionID]: null,
                },
            };
        })
        .filter((action) => action !== null) as OnyxUpdate[];
=======
    const failureReportActions: OnyxUpdate[] = transactionsReportActions.map((action, index) => {
        const optimisticDissmidedViolationReportAction = optimisticDissmidedViolationReportActions.at(index);
        return {
            onyxMethod: Onyx.METHOD.MERGE,
            key: `${ONYXKEYS.COLLECTION.REPORT_ACTIONS}${action?.childReportID}`,
            value: optimisticDissmidedViolationReportAction
                ? {
                      [optimisticDissmidedViolationReportAction.reportActionID]: null,
                  }
                : undefined,
        };
    });
>>>>>>> 5cc3a244

    failureData.push(...failureDataTransactionViolations);
    failureData.push(...failureDataTransaction);
    failureData.push(...failureReportActions);

<<<<<<< HEAD
    const successData: OnyxUpdate[] = transactionsReportActions
        .map((action, index) => {
            const reportActionID = optimisticDissmidedViolationReportActions.at(index)?.reportActionID;
            if (!action || !reportActionID) {
                return null;
            }

            return {
                onyxMethod: Onyx.METHOD.MERGE,
                key: `${ONYXKEYS.COLLECTION.REPORT_ACTIONS}${action.childReportID}` as OnyxKey,
                value: {
                    [reportActionID]: null,
                },
            };
        })
        .filter((action) => action !== null) as OnyxUpdate[];

=======
    const successData: OnyxUpdate[] = transactionsReportActions.map((action, index) => {
        const optimisticDissmidedViolationReportAction = optimisticDissmidedViolationReportActions.at(index);
        return {
            onyxMethod: Onyx.METHOD.MERGE,
            key: `${ONYXKEYS.COLLECTION.REPORT_ACTIONS}${action?.childReportID}`,
            value: optimisticDissmidedViolationReportAction
                ? {
                      [optimisticDissmidedViolationReportAction.reportActionID]: null,
                  }
                : undefined,
        };
    });
>>>>>>> 5cc3a244
    // We are creating duplicate resolved report actions for each duplicate transactions and all the report actions
    // should be correctly linked with their parent report but the BE is sometimes linking report actions to different
    // parent reports than the one we set optimistically, resulting in duplicate report actions. Therefore, we send the BE
    // random report action ids and onSuccessData we reset the report actions we added optimistically to avoid duplicate actions.
    const params: DismissViolationParams = {
        name: CONST.VIOLATIONS.DUPLICATED_TRANSACTION,
        transactionIDList: transactionIDs.join(','),
        reportActionIDList: optimisticDissmidedViolationReportActions.map(() => NumberUtils.rand64()).join(','),
    };

    API.write(WRITE_COMMANDS.DISMISS_VIOLATION, params, {
        optimisticData,
        successData,
        failureData,
    });
}

function setReviewDuplicatesKey(values: Partial<ReviewDuplicates>) {
    Onyx.merge(`${ONYXKEYS.REVIEW_DUPLICATES}`, {
        ...values,
    });
}

function abandonReviewDuplicateTransactions() {
    Onyx.set(ONYXKEYS.REVIEW_DUPLICATES, null);
}

function clearError(transactionID: string) {
    Onyx.merge(`${ONYXKEYS.COLLECTION.TRANSACTION}${transactionID}`, {errors: null, errorFields: {route: null, waypoints: null, routes: null}});
}

function markAsCash(transactionID: string | undefined, transactionThreadReportID: string | undefined) {
    if (!transactionID || !transactionThreadReportID) {
        return;
    }
<<<<<<< HEAD

=======
>>>>>>> 5cc3a244
    const optimisticReportAction = buildOptimisticDismissedViolationReportAction({
        reason: 'manual',
        violationName: CONST.VIOLATIONS.RTER,
    });
    const optimisticReportActions = {
        [optimisticReportAction.reportActionID]: optimisticReportAction,
    };
    const onyxData: OnyxData = {
        optimisticData: [
            // Optimistically dismissing the violation, removing it from the list of violations
            {
                onyxMethod: Onyx.METHOD.MERGE,
                key: `${ONYXKEYS.COLLECTION.TRANSACTION_VIOLATIONS}${transactionID}`,
                value: allTransactionViolations.filter((violation: TransactionViolation) => violation.name !== CONST.VIOLATIONS.RTER),
            },
            // Optimistically adding the system message indicating we dismissed the violation
            {
                onyxMethod: Onyx.METHOD.MERGE,
                key: `${ONYXKEYS.COLLECTION.REPORT_ACTIONS}${transactionThreadReportID}`,
                value: optimisticReportActions as ReportActions,
            },
        ],
        failureData: [
            // Rolling back the dismissal of the violation
            {
                onyxMethod: Onyx.METHOD.MERGE,
                key: `${ONYXKEYS.COLLECTION.TRANSACTION_VIOLATIONS}${transactionID}`,
                value: allTransactionViolations,
            },
            {
                onyxMethod: Onyx.METHOD.MERGE,
                key: `${ONYXKEYS.COLLECTION.REPORT_ACTIONS}${transactionThreadReportID}`,
                value: {
                    [optimisticReportAction.reportActionID]: null,
                },
            },
        ],
    };

    const parameters: MarkAsCashParams = {
        transactionID,
        reportActionID: optimisticReportAction.reportActionID,
    };

    return API.write(WRITE_COMMANDS.MARK_AS_CASH, parameters, onyxData);
}

function openDraftDistanceExpense() {
    const onyxData: OnyxData = {
        optimisticData: [
            {
                onyxMethod: Onyx.METHOD.SET,
                key: ONYXKEYS.NVP_RECENT_WAYPOINTS,

                // By optimistically setting the recent waypoints to an empty array, no further loading attempts will be made
                value: [],
            },
        ],
    };
    API.read(READ_COMMANDS.OPEN_DRAFT_DISTANCE_EXPENSE, null, onyxData);
}

function getRecentWaypoints() {
    return recentWaypoints;
}

function getAllTransactionViolationsLength() {
    return allTransactionViolations.length;
}

function getAllTransactions() {
    return Object.keys(allTransactions ?? {}).length;
}

export {
    addStop,
    createInitialWaypoints,
    saveWaypoint,
    removeWaypoint,
    getRoute,
    updateWaypoints,
    clearError,
    markAsCash,
    dismissDuplicateTransactionViolation,
    setReviewDuplicatesKey,
    abandonReviewDuplicateTransactions,
    openDraftDistanceExpense,
    getRecentWaypoints,
    sanitizeRecentWaypoints,
    getAllTransactionViolationsLength,
    getAllTransactions,
};<|MERGE_RESOLUTION|>--- conflicted
+++ resolved
@@ -14,7 +14,6 @@
 import * as TransactionUtils from '@libs/TransactionUtils';
 import CONST from '@src/CONST';
 import ONYXKEYS from '@src/ONYXKEYS';
-import type {OnyxKey} from '@src/ONYXKEYS';
 import type {PersonalDetails, RecentWaypoint, ReportAction, ReportActions, ReviewDuplicates, Transaction, TransactionViolation, TransactionViolations} from '@src/types/onyx';
 import type {OnyxData} from '@src/types/onyx/Request';
 import type {WaypointCollection} from '@src/types/onyx/Transaction';
@@ -364,26 +363,6 @@
     const optimisticData: OnyxUpdate[] = [];
     const failureData: OnyxUpdate[] = [];
 
-<<<<<<< HEAD
-    const optimisticReportActions: OnyxUpdate[] = transactionsReportActions
-        .map((action, index) => {
-            const reportActionID = optimisticDissmidedViolationReportActions.at(index)?.reportActionID;
-
-            if (!reportActionID) {
-                return null;
-            }
-
-            return {
-                onyxMethod: Onyx.METHOD.MERGE,
-                key: `${ONYXKEYS.COLLECTION.REPORT_ACTIONS}${action?.childReportID}` as OnyxKey,
-                value: {
-                    [reportActionID]: optimisticDissmidedViolationReportActions.at(index) as ReportAction,
-                },
-            };
-        })
-        .filter((action) => action !== null) as OnyxUpdate[];
-
-=======
     const optimisticReportActions: OnyxUpdate[] = transactionsReportActions.map((action, index) => {
         const optimisticDissmidedViolationReportAction = optimisticDissmidedViolationReportActions.at(index);
         return {
@@ -396,7 +375,6 @@
                 : undefined,
         };
     });
->>>>>>> 5cc3a244
     const optimisticDataTransactionViolations: OnyxUpdate[] = currentTransactionViolations.map((transactionViolations) => ({
         onyxMethod: Onyx.METHOD.MERGE,
         key: `${ONYXKEYS.COLLECTION.TRANSACTION_VIOLATIONS}${transactionViolations.transactionID}`,
@@ -438,24 +416,6 @@
         },
     }));
 
-<<<<<<< HEAD
-    const failureReportActions: OnyxUpdate[] = transactionsReportActions
-        .map((action, index) => {
-            const reportActionID = optimisticDissmidedViolationReportActions.at(index)?.reportActionID;
-            if (!action || !reportActionID) {
-                return null;
-            }
-
-            return {
-                onyxMethod: Onyx.METHOD.MERGE,
-                key: `${ONYXKEYS.COLLECTION.REPORT_ACTIONS}${action.childReportID}` as OnyxKey,
-                value: {
-                    [reportActionID]: null,
-                },
-            };
-        })
-        .filter((action) => action !== null) as OnyxUpdate[];
-=======
     const failureReportActions: OnyxUpdate[] = transactionsReportActions.map((action, index) => {
         const optimisticDissmidedViolationReportAction = optimisticDissmidedViolationReportActions.at(index);
         return {
@@ -468,31 +428,11 @@
                 : undefined,
         };
     });
->>>>>>> 5cc3a244
 
     failureData.push(...failureDataTransactionViolations);
     failureData.push(...failureDataTransaction);
     failureData.push(...failureReportActions);
 
-<<<<<<< HEAD
-    const successData: OnyxUpdate[] = transactionsReportActions
-        .map((action, index) => {
-            const reportActionID = optimisticDissmidedViolationReportActions.at(index)?.reportActionID;
-            if (!action || !reportActionID) {
-                return null;
-            }
-
-            return {
-                onyxMethod: Onyx.METHOD.MERGE,
-                key: `${ONYXKEYS.COLLECTION.REPORT_ACTIONS}${action.childReportID}` as OnyxKey,
-                value: {
-                    [reportActionID]: null,
-                },
-            };
-        })
-        .filter((action) => action !== null) as OnyxUpdate[];
-
-=======
     const successData: OnyxUpdate[] = transactionsReportActions.map((action, index) => {
         const optimisticDissmidedViolationReportAction = optimisticDissmidedViolationReportActions.at(index);
         return {
@@ -505,7 +445,7 @@
                 : undefined,
         };
     });
->>>>>>> 5cc3a244
+
     // We are creating duplicate resolved report actions for each duplicate transactions and all the report actions
     // should be correctly linked with their parent report but the BE is sometimes linking report actions to different
     // parent reports than the one we set optimistically, resulting in duplicate report actions. Therefore, we send the BE
@@ -541,10 +481,6 @@
     if (!transactionID || !transactionThreadReportID) {
         return;
     }
-<<<<<<< HEAD
-
-=======
->>>>>>> 5cc3a244
     const optimisticReportAction = buildOptimisticDismissedViolationReportAction({
         reason: 'manual',
         violationName: CONST.VIOLATIONS.RTER,
