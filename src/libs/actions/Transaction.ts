import {getUnixTime} from 'date-fns';
import lodashClone from 'lodash/clone';
import lodashHas from 'lodash/has';
import isEqual from 'lodash/isEqual';
import type {OnyxCollection, OnyxEntry, OnyxUpdate} from 'react-native-onyx';
import Onyx from 'react-native-onyx';
import * as API from '@libs/API';
import type {ChangeTransactionsReportParams, DismissViolationParams, GetRouteParams, MarkAsCashParams, TransactionThreadInfo} from '@libs/API/parameters';
import {READ_COMMANDS, WRITE_COMMANDS} from '@libs/API/types';
import * as CollectionUtils from '@libs/CollectionUtils';
import DateUtils from '@libs/DateUtils';
import * as NumberUtils from '@libs/NumberUtils';
import {rand64} from '@libs/NumberUtils';
import {getAllReportActions, getIOUActionForReportID, getOriginalMessage, isModifiedExpenseAction} from '@libs/ReportActionsUtils';
import {
    buildOptimisticCreatedReportAction,
    buildOptimisticDismissedViolationReportAction,
    buildOptimisticMovedTransactionAction,
    buildOptimisticUnreportedTransactionAction,
    buildTransactionThread,
} from '@libs/ReportUtils';
import {getAmount, waypointHasValidAddress} from '@libs/TransactionUtils';
import CONST from '@src/CONST';
import ONYXKEYS from '@src/ONYXKEYS';
import type {PersonalDetails, RecentWaypoint, Report, ReportAction, ReviewDuplicates, Transaction, TransactionViolation, TransactionViolations} from '@src/types/onyx';
import type {OriginalMessageModifiedExpense} from '@src/types/onyx/OriginalMessage';
import type {OnyxData} from '@src/types/onyx/Request';
import type {WaypointCollection} from '@src/types/onyx/Transaction';
import type TransactionState from '@src/types/utils/TransactionStateType';

let recentWaypoints: RecentWaypoint[] = [];
Onyx.connect({
    key: ONYXKEYS.NVP_RECENT_WAYPOINTS,
    callback: (val) => (recentWaypoints = val ?? []),
});

let currentUserEmail = '';

Onyx.connect({
    key: ONYXKEYS.SESSION,
    callback: (value) => {
        currentUserEmail = value?.email ?? '';
    },
});

const allTransactions: Record<string, Transaction> = {};
Onyx.connect({
    key: ONYXKEYS.COLLECTION.TRANSACTION,
    callback: (transaction, key) => {
        if (!key || !transaction) {
            return;
        }
        const transactionID = CollectionUtils.extractCollectionItemID(key);
        allTransactions[transactionID] = transaction;
    },
});

let allTransactionDrafts: OnyxCollection<Transaction> = {};
Onyx.connect({
    key: ONYXKEYS.COLLECTION.TRANSACTION_DRAFT,
    waitForCollectionCallback: true,
    callback: (value) => {
        allTransactionDrafts = value ?? {};
    },
});

let allReports: OnyxCollection<Report> = {};
Onyx.connect({
    key: ONYXKEYS.COLLECTION.REPORT,
    waitForCollectionCallback: true,
    callback: (value) => {
        if (!value) {
            return;
        }
        allReports = value;
    },
});

const allTransactionViolation: OnyxCollection<TransactionViolation[]> = {};
Onyx.connect({
    key: ONYXKEYS.COLLECTION.TRANSACTION_VIOLATIONS,
    callback: (transactionViolation, key) => {
        if (!key || !transactionViolation) {
            return;
        }
        const transactionID = CollectionUtils.extractCollectionItemID(key);
        allTransactionViolation[transactionID] = transactionViolation;
    },
});

let allTransactionViolations: TransactionViolations = [];
Onyx.connect({
    key: ONYXKEYS.COLLECTION.TRANSACTION_VIOLATIONS,
    callback: (val) => (allTransactionViolations = val ?? []),
});

function saveWaypoint(transactionID: string, index: string, waypoint: RecentWaypoint | null, isDraft = false) {
    Onyx.merge(`${isDraft ? ONYXKEYS.COLLECTION.TRANSACTION_DRAFT : ONYXKEYS.COLLECTION.TRANSACTION}${transactionID}`, {
        comment: {
            waypoints: {
                [`waypoint${index}`]: waypoint,
            },
            customUnit: {
                quantity: null,
            },
        },
        // We want to reset the amount only for draft transactions (when creating the expense).
        // When modifying an existing transaction, the amount will be updated on the actual IOU update operation.
        ...(isDraft && {amount: CONST.IOU.DEFAULT_AMOUNT}),
        // Empty out errors when we're saving a new waypoint as this indicates the user is updating their input
        errorFields: {
            route: null,
        },

        // Clear the existing route so that we don't show an old route
        routes: {
            route0: {
                // Clear the existing distance to recalculate next time
                distance: null,
                geometry: {
                    coordinates: null,
                },
            },
        },
    });

    // You can save offline waypoints without verifying the address (we will geocode it on the backend)
    // We're going to prevent saving those addresses in the recent waypoints though since they could be invalid addresses
    // However, in the backend once we verify the address, we will save the waypoint in the recent waypoints NVP
    if (!lodashHas(waypoint, 'lat') || !lodashHas(waypoint, 'lng')) {
        return;
    }

    // If current location is used, we would want to avoid saving it as a recent waypoint. This prevents the 'Your Location'
    // text from showing up in the address search suggestions
    if (isEqual(waypoint?.address, CONST.YOUR_LOCATION_TEXT)) {
        return;
    }
    const recentWaypointAlreadyExists = recentWaypoints.find((recentWaypoint) => recentWaypoint?.address === waypoint?.address);
    if (!recentWaypointAlreadyExists && waypoint !== null) {
        const clonedWaypoints = lodashClone(recentWaypoints);
        const updatedWaypoint = {...waypoint, pendingAction: CONST.RED_BRICK_ROAD_PENDING_ACTION.ADD};
        clonedWaypoints.unshift(updatedWaypoint);
        Onyx.merge(ONYXKEYS.NVP_RECENT_WAYPOINTS, clonedWaypoints.slice(0, CONST.RECENT_WAYPOINTS_NUMBER));
    }
}

function removeWaypoint(transaction: OnyxEntry<Transaction>, currentIndex: string, isDraft?: boolean): Promise<void | void[]> {
    // Index comes from the route params and is a string
    const index = Number(currentIndex);
    if (index === -1) {
        return Promise.resolve();
    }
    const existingWaypoints = transaction?.comment?.waypoints ?? {};
    const totalWaypoints = Object.keys(existingWaypoints).length;

    const waypointValues = Object.values(existingWaypoints);
    const removed = waypointValues.splice(index, 1);
    if (removed.length === 0) {
        return Promise.resolve();
    }

    const isRemovedWaypointEmpty = removed.length > 0 && !waypointHasValidAddress(removed.at(0) ?? {});

    // When there are only two waypoints we are adding empty waypoint back
    if (totalWaypoints === 2 && (index === 0 || index === totalWaypoints - 1)) {
        waypointValues.splice(index, 0, {});
    }

    const reIndexedWaypoints: WaypointCollection = {};
    waypointValues.forEach((waypoint, idx) => {
        reIndexedWaypoints[`waypoint${idx}`] = waypoint;
    });

    // Onyx.merge won't remove the null nested object values, this is a workaround
    // to remove nested keys while also preserving other object keys
    // Doing a deep clone of the transaction to avoid mutating the original object and running into a cache issue when using Onyx.set
    let newTransaction: Transaction = {
        // eslint-disable-next-line @typescript-eslint/non-nullable-type-assertion-style
        ...(transaction as Transaction),
        comment: {
            ...transaction?.comment,
            waypoints: reIndexedWaypoints,
            customUnit: {
                ...transaction?.comment?.customUnit,
                quantity: null,
            },
        },
        // We want to reset the amount only for draft transactions (when creating the expense).
        // When modifying an existing transaction, the amount will be updated on the actual IOU update operation.
        ...(isDraft && {amount: CONST.IOU.DEFAULT_AMOUNT}),
    };

    if (!isRemovedWaypointEmpty) {
        newTransaction = {
            ...newTransaction,
            // Clear any errors that may be present, which apply to the old route
            errorFields: {
                route: null,
            },
            // Clear the existing route so that we don't show an old route
            routes: {
                route0: {
                    // Clear the existing distance to recalculate next time
                    distance: null,
                    geometry: {
                        coordinates: null,
                    },
                },
            },
        };
    }
    if (isDraft) {
        return Onyx.set(`${ONYXKEYS.COLLECTION.TRANSACTION_DRAFT}${transaction?.transactionID}`, newTransaction);
    }
    return Onyx.set(`${ONYXKEYS.COLLECTION.TRANSACTION}${transaction?.transactionID}`, newTransaction);
}

function getOnyxDataForRouteRequest(transactionID: string, transactionState: TransactionState = CONST.TRANSACTION.STATE.CURRENT): OnyxData {
    let keyPrefix;
    switch (transactionState) {
        case CONST.TRANSACTION.STATE.DRAFT:
            keyPrefix = ONYXKEYS.COLLECTION.TRANSACTION_DRAFT;
            break;
        case CONST.TRANSACTION.STATE.BACKUP:
            keyPrefix = ONYXKEYS.COLLECTION.TRANSACTION_BACKUP;
            break;
        case CONST.TRANSACTION.STATE.CURRENT:
        default:
            keyPrefix = ONYXKEYS.COLLECTION.TRANSACTION;
            break;
    }

    return {
        optimisticData: [
            {
                // Clears any potentially stale error messages from fetching the route
                onyxMethod: Onyx.METHOD.MERGE,
                key: `${keyPrefix}${transactionID}`,
                value: {
                    comment: {
                        isLoading: true,
                    },
                    errorFields: {
                        route: null,
                    },
                },
            },
        ],
        // The route and failure are sent back via pusher in the BE, we are just clearing the loading state here
        successData: [
            {
                onyxMethod: Onyx.METHOD.MERGE,
                key: `${keyPrefix}${transactionID}`,
                value: {
                    comment: {
                        isLoading: false,
                    },
                    // When the user opens the distance request editor and changes the connection from offline to online,
                    // the transaction's pendingFields and pendingAction will be removed, but not transactionBackup.
                    // We clear the pendingFields and pendingAction for the backup here to ensure consistency with the transaction.
                    // Without this, the map will not be clickable if the user dismisses the distance request editor without saving.
                    ...(transactionState === CONST.TRANSACTION.STATE.BACKUP && {
                        pendingFields: {waypoints: null},
                        pendingAction: null,
                    }),
                },
            },
        ],
        failureData: [
            {
                onyxMethod: Onyx.METHOD.MERGE,
                key: `${keyPrefix}${transactionID}`,
                value: {
                    comment: {
                        isLoading: false,
                    },
                },
            },
        ],
    };
}

/**
 * Sanitizes the waypoints by removing the pendingAction property.
 *
 * @param waypoints - The collection of waypoints to sanitize.
 * @returns The sanitized collection of waypoints.
 */
function sanitizeRecentWaypoints(waypoints: WaypointCollection): WaypointCollection {
    return Object.entries(waypoints).reduce((acc: WaypointCollection, [key, waypoint]) => {
        if ('pendingAction' in waypoint) {
            const {pendingAction, ...rest} = waypoint;
            acc[key] = rest;
        } else {
            acc[key] = waypoint;
        }
        return acc;
    }, {});
}

/**
 * Gets the route for a set of waypoints
 * Used so we can generate a map view of the provided waypoints
 */

function getRoute(transactionID: string, waypoints: WaypointCollection, routeType: TransactionState = CONST.TRANSACTION.STATE.CURRENT) {
    const parameters: GetRouteParams = {
        transactionID,
        waypoints: JSON.stringify(sanitizeRecentWaypoints(waypoints)),
    };

    let command;
    switch (routeType) {
        case CONST.TRANSACTION.STATE.DRAFT:
            command = READ_COMMANDS.GET_ROUTE_FOR_DRAFT;
            break;
        case CONST.TRANSACTION.STATE.CURRENT:
            command = READ_COMMANDS.GET_ROUTE;
            break;
        case CONST.TRANSACTION.STATE.BACKUP:
            command = READ_COMMANDS.GET_ROUTE_FOR_BACKUP;
            break;
        default:
            throw new Error('Invalid route type');
    }

    API.read(command, parameters, getOnyxDataForRouteRequest(transactionID, routeType));
}
/**
 * Updates all waypoints stored in the transaction specified by the provided transactionID.
 *
 * @param transactionID - The ID of the transaction to be updated
 * @param waypoints - An object containing all the waypoints
 *                             which will replace the existing ones.
 */
function updateWaypoints(transactionID: string, waypoints: WaypointCollection, isDraft = false): Promise<void | void[]> {
    return Onyx.merge(`${isDraft ? ONYXKEYS.COLLECTION.TRANSACTION_DRAFT : ONYXKEYS.COLLECTION.TRANSACTION}${transactionID}`, {
        comment: {
            waypoints,
            customUnit: {
                quantity: null,
            },
        },
        // We want to reset the amount only for draft transactions (when creating the expense).
        // When modifying an existing transaction, the amount will be updated on the actual IOU update operation.
        ...(isDraft && {amount: CONST.IOU.DEFAULT_AMOUNT}),
        // Empty out errors when we're saving new waypoints as this indicates the user is updating their input
        errorFields: {
            route: null,
        },

        // Clear the existing route so that we don't show an old route
        routes: {
            route0: {
                // Clear the existing distance to recalculate next time
                distance: null,
                geometry: {
                    coordinates: null,
                },
            },
        },
    });
}

/**
 * Dismisses the duplicate transaction violation for the provided transactionIDs
 * and updates the transaction to include the dismissed violation in the comment.
 */
function dismissDuplicateTransactionViolation(transactionIDs: string[], dismissedPersonalDetails: PersonalDetails) {
    const currentTransactionViolations = transactionIDs.map((id) => ({transactionID: id, violations: allTransactionViolation?.[id] ?? []}));
    const currentTransactions = transactionIDs.map((id) => allTransactions?.[id]);
    const transactionsReportActions = currentTransactions.map((transaction) => getIOUActionForReportID(transaction.reportID, transaction.transactionID));
    const optimisticDismissedViolationReportActions = transactionsReportActions.map(() => {
        return buildOptimisticDismissedViolationReportAction({reason: 'manual', violationName: CONST.VIOLATIONS.DUPLICATED_TRANSACTION});
    });

    const optimisticData: OnyxUpdate[] = [];
    const failureData: OnyxUpdate[] = [];

    const optimisticReportActions: OnyxUpdate[] = transactionsReportActions.map((action, index) => {
        const optimisticDismissedViolationReportAction = optimisticDismissedViolationReportActions.at(index);
        return {
            onyxMethod: Onyx.METHOD.MERGE,
            key: `${ONYXKEYS.COLLECTION.REPORT_ACTIONS}${action?.childReportID}`,
            value: optimisticDismissedViolationReportAction
                ? {
                      [optimisticDismissedViolationReportAction.reportActionID]: optimisticDismissedViolationReportAction as ReportAction,
                  }
                : undefined,
        };
    });
    const optimisticDataTransactionViolations: OnyxUpdate[] = currentTransactionViolations.map((transactionViolations) => ({
        onyxMethod: Onyx.METHOD.MERGE,
        key: `${ONYXKEYS.COLLECTION.TRANSACTION_VIOLATIONS}${transactionViolations.transactionID}`,
        value: transactionViolations.violations?.filter((violation) => violation.name !== CONST.VIOLATIONS.DUPLICATED_TRANSACTION),
    }));

    optimisticData.push(...optimisticDataTransactionViolations);
    optimisticData.push(...optimisticReportActions);

    const optimisticDataTransactions: OnyxUpdate[] = currentTransactions.map((transaction) => ({
        onyxMethod: Onyx.METHOD.MERGE,
        key: `${ONYXKEYS.COLLECTION.TRANSACTION}${transaction.transactionID}`,
        value: {
            ...transaction,
            comment: {
                ...transaction.comment,
                dismissedViolations: {
                    duplicatedTransaction: {
                        [dismissedPersonalDetails.login ?? '']: getUnixTime(new Date()),
                    },
                },
            },
        },
    }));

    optimisticData.push(...optimisticDataTransactions);

    const failureDataTransactionViolations: OnyxUpdate[] = currentTransactionViolations.map((transactionViolations) => ({
        onyxMethod: Onyx.METHOD.MERGE,
        key: `${ONYXKEYS.COLLECTION.TRANSACTION_VIOLATIONS}${transactionViolations.transactionID}`,
        value: transactionViolations.violations?.map((violation) => violation),
    }));

    const failureDataTransaction: OnyxUpdate[] = currentTransactions.map((transaction) => ({
        onyxMethod: Onyx.METHOD.MERGE,
        key: `${ONYXKEYS.COLLECTION.TRANSACTION}${transaction.transactionID}`,
        value: {
            ...transaction,
        },
    }));

    const failureReportActions: OnyxUpdate[] = transactionsReportActions.map((action, index) => {
        const optimisticDismissedViolationReportAction = optimisticDismissedViolationReportActions.at(index);
        return {
            onyxMethod: Onyx.METHOD.MERGE,
            key: `${ONYXKEYS.COLLECTION.REPORT_ACTIONS}${action?.childReportID}`,
            value: optimisticDismissedViolationReportAction
                ? {
                      [optimisticDismissedViolationReportAction.reportActionID]: null,
                  }
                : undefined,
        };
    });

    failureData.push(...failureDataTransactionViolations);
    failureData.push(...failureDataTransaction);
    failureData.push(...failureReportActions);

    const successData: OnyxUpdate[] = transactionsReportActions.map((action, index) => {
        const optimisticDismissedViolationReportAction = optimisticDismissedViolationReportActions.at(index);
        return {
            onyxMethod: Onyx.METHOD.MERGE,
            key: `${ONYXKEYS.COLLECTION.REPORT_ACTIONS}${action?.childReportID}`,
            value: optimisticDismissedViolationReportAction
                ? {
                      [optimisticDismissedViolationReportAction.reportActionID]: null,
                  }
                : undefined,
        };
    });
    // We are creating duplicate resolved report actions for each duplicate transactions and all the report actions
    // should be correctly linked with their parent report but the BE is sometimes linking report actions to different
    // parent reports than the one we set optimistically, resulting in duplicate report actions. Therefore, we send the BE
    // random report action ids and onSuccessData we reset the report actions we added optimistically to avoid duplicate actions.
    const params: DismissViolationParams = {
        name: CONST.VIOLATIONS.DUPLICATED_TRANSACTION,
        transactionIDList: transactionIDs.join(','),
        reportActionIDList: optimisticDismissedViolationReportActions.map(() => NumberUtils.rand64()).join(','),
    };

    API.write(WRITE_COMMANDS.DISMISS_VIOLATION, params, {
        optimisticData,
        successData,
        failureData,
    });
}

function setReviewDuplicatesKey(values: Partial<ReviewDuplicates>) {
    Onyx.merge(`${ONYXKEYS.REVIEW_DUPLICATES}`, {
        ...values,
    });
}

function abandonReviewDuplicateTransactions() {
    Onyx.set(ONYXKEYS.REVIEW_DUPLICATES, null);
}

function clearError(transactionID: string) {
    Onyx.merge(`${ONYXKEYS.COLLECTION.TRANSACTION}${transactionID}`, {errors: null, errorFields: {route: null, waypoints: null, routes: null}});
}

function getLastModifiedExpense(reportID?: string): OriginalMessageModifiedExpense | undefined {
    const modifiedExpenseActions = Object.values(getAllReportActions(reportID)).filter(isModifiedExpenseAction);
    modifiedExpenseActions.sort((a, b) => Number(a.reportActionID) - Number(b.reportActionID));
    return getOriginalMessage(modifiedExpenseActions.at(-1));
}

<<<<<<< HEAD
function revert(transaction?: OnyxEntry<Transaction>, originalMessage?: OriginalMessageModifiedExpense | undefined) {
    if (!(transaction && originalMessage?.oldAmount && originalMessage.oldCurrency && 'amount' in originalMessage && 'currency' in originalMessage)) {
        return;
=======
function revert(transactionID?: string, originalMessage?: OriginalMessageModifiedExpense | undefined) {
    const transaction = allTransactions?.[`${ONYXKEYS.COLLECTION.TRANSACTION}${transactionID}`] ?? ({} as Transaction);

    if (transaction && originalMessage?.oldAmount && originalMessage.oldCurrency && 'amount' in originalMessage && 'currency' in originalMessage) {
        Onyx.merge(`${ONYXKEYS.COLLECTION.TRANSACTION}${transactionID}`, {
            modifiedAmount: transaction?.amount && transaction?.amount < 0 ? -Math.abs(originalMessage.oldAmount) : originalMessage.oldAmount,
            modifiedCurrency: originalMessage.oldCurrency,
        });
>>>>>>> 413eb105
    }

    Onyx.merge(`${ONYXKEYS.COLLECTION.TRANSACTION}${transaction.transactionID}`, {
        modifiedAmount: transaction?.amount && transaction?.amount < 0 ? -Math.abs(originalMessage.oldAmount) : originalMessage.oldAmount,
        modifiedCurrency: originalMessage.oldCurrency,
    });
}

function markAsCash(transactionID: string | undefined, transactionThreadReportID: string | undefined) {
    if (!transactionID || !transactionThreadReportID) {
        return;
    }
    const optimisticReportAction = buildOptimisticDismissedViolationReportAction({
        reason: 'manual',
        violationName: CONST.VIOLATIONS.RTER,
    });
    const optimisticReportActions = {
        [optimisticReportAction.reportActionID]: optimisticReportAction,
    };
    const onyxData: OnyxData = {
        optimisticData: [
            // Optimistically dismissing the violation, removing it from the list of violations
            {
                onyxMethod: Onyx.METHOD.MERGE,
                key: `${ONYXKEYS.COLLECTION.TRANSACTION_VIOLATIONS}${transactionID}`,
                value: allTransactionViolations.filter((violation: TransactionViolation) => violation.name !== CONST.VIOLATIONS.RTER),
            },
            // Optimistically adding the system message indicating we dismissed the violation
            {
                onyxMethod: Onyx.METHOD.MERGE,
                key: `${ONYXKEYS.COLLECTION.REPORT_ACTIONS}${transactionThreadReportID}`,
                value: optimisticReportActions,
            },
        ],
        failureData: [
            // Rolling back the dismissal of the violation
            {
                onyxMethod: Onyx.METHOD.MERGE,
                key: `${ONYXKEYS.COLLECTION.TRANSACTION_VIOLATIONS}${transactionID}`,
                value: allTransactionViolations,
            },
            {
                onyxMethod: Onyx.METHOD.MERGE,
                key: `${ONYXKEYS.COLLECTION.REPORT_ACTIONS}${transactionThreadReportID}`,
                value: {
                    [optimisticReportAction.reportActionID]: null,
                },
            },
        ],
    };

    const parameters: MarkAsCashParams = {
        transactionID,
        reportActionID: optimisticReportAction.reportActionID,
    };

    return API.write(WRITE_COMMANDS.MARK_AS_CASH, parameters, onyxData);
}

function openDraftDistanceExpense() {
    const onyxData: OnyxData = {
        optimisticData: [
            {
                onyxMethod: Onyx.METHOD.SET,
                key: ONYXKEYS.NVP_RECENT_WAYPOINTS,

                // By optimistically setting the recent waypoints to an empty array, no further loading attempts will be made
                value: [],
            },
        ],
    };
    API.read(READ_COMMANDS.OPEN_DRAFT_DISTANCE_EXPENSE, null, onyxData);
}

function getRecentWaypoints() {
    return recentWaypoints;
}

function getAllTransactionViolationsLength() {
    return allTransactionViolations.length;
}

function getAllTransactions() {
    return Object.keys(allTransactions ?? {}).length;
}

/**
 * Returns a client generated 16 character hexadecimal value for the transactionID
 */
function generateTransactionID(): string {
    return NumberUtils.generateHexadecimalValue(16);
}

function setTransactionReport(transactionID: string, reportID: string, isDraft: boolean) {
    Onyx.merge(`${isDraft ? ONYXKEYS.COLLECTION.TRANSACTION_DRAFT : ONYXKEYS.COLLECTION.TRANSACTION}${transactionID}`, {reportID});
}

function changeTransactionsReport(transactionIDs: string[], reportID: string) {
    const newReport = allReports?.[`${ONYXKEYS.COLLECTION.REPORT}${reportID}`];
    if (!newReport) {
        return;
    }

    const transactions = transactionIDs.map((id) => allTransactions?.[id]).filter((t): t is NonNullable<typeof t> => t !== undefined);
    const transactionIDToReportActionAndThreadData: Record<string, TransactionThreadInfo> = {};
    const updatedReportTotals: Record<string, number> = {};

    const optimisticData: OnyxUpdate[] = [];
    const failureData: OnyxUpdate[] = [];
    const successData: OnyxUpdate[] = [];

    let transactionsMoved = false;

    transactions.forEach((transaction) => {
        const oldIOUAction = getIOUActionForReportID(transaction.reportID, transaction.transactionID);
        if (!transaction.reportID || transaction.reportID === reportID) {
            return;
        }

        transactionsMoved = true;

        const oldReportID = transaction.reportID;
        const oldReport = allReports?.[`${ONYXKEYS.COLLECTION.REPORT}${oldReportID}`];

        // 1. Optimistically change the reportID on the passed transactions
        optimisticData.push({
            onyxMethod: Onyx.METHOD.MERGE,
            key: `${ONYXKEYS.COLLECTION.TRANSACTION}${transaction.transactionID}`,
            value: {
                reportID,
            },
        });

        failureData.push({
            onyxMethod: Onyx.METHOD.MERGE,
            key: `${ONYXKEYS.COLLECTION.TRANSACTION}${transaction.transactionID}`,
            value: {
                reportID: transaction.reportID,
            },
        });

        // 2. Keep track of the new report totals
        const transactionAmount = getAmount(transaction);
        if (oldReportID) {
            updatedReportTotals[oldReportID] = (updatedReportTotals[oldReportID] ? updatedReportTotals[oldReportID] : oldReport?.total ?? 0) + transactionAmount;
        }
        if (reportID) {
            updatedReportTotals[reportID] = (updatedReportTotals[reportID] ? updatedReportTotals[reportID] : newReport.total ?? 0) - transactionAmount;
        }

        // 3. Optimistically update the IOU action reportID
        const optimisticMoneyRequestReportActionID = rand64();

        const newIOUAction = {
            ...oldIOUAction,
            reportActionID: optimisticMoneyRequestReportActionID,
            pendingAction: CONST.RED_BRICK_ROAD_PENDING_ACTION.ADD,
            actionName: oldIOUAction?.actionName ?? CONST.REPORT.ACTIONS.TYPE.MOVED_TRANSACTION,
            created: oldIOUAction?.created ?? DateUtils.getDBTime(),
        };

        if (oldIOUAction) {
            optimisticData.push({
                onyxMethod: Onyx.METHOD.MERGE,
                key: `${ONYXKEYS.COLLECTION.REPORT_ACTIONS}${reportID}`,
                value: {
                    [newIOUAction.reportActionID]: newIOUAction,
                },
            });

            optimisticData.push({
                onyxMethod: Onyx.METHOD.MERGE,
                key: `${ONYXKEYS.COLLECTION.REPORT_ACTIONS}${oldReportID}`,
                value: {
                    [oldIOUAction.reportActionID]: {
                        previousMessage: oldIOUAction.message,
                        message: [
                            {
                                type: CONST.REPORT.MESSAGE.TYPE.COMMENT,
                                html: '',
                                text: '',
                                isEdited: true,
                                isDeletedParentAction: false,
                            },
                        ],
                        originalMessage: {
                            IOUTransactionID: null,
                        },
                        errors: undefined,
                    },
                },
            });
        }

        successData.push({
            onyxMethod: Onyx.METHOD.MERGE,
            key: `${ONYXKEYS.COLLECTION.REPORT_ACTIONS}${reportID}`,
            value: {
                [newIOUAction.reportActionID]: {pendingAction: null},
            },
        });
        if (oldIOUAction) {
            failureData.push(
                {
                    onyxMethod: Onyx.METHOD.MERGE,
                    key: `${ONYXKEYS.COLLECTION.REPORT_ACTIONS}${reportID}`,
                    value: {
                        [newIOUAction.reportActionID]: null,
                    },
                },
                {
                    onyxMethod: Onyx.METHOD.MERGE,
                    key: `${ONYXKEYS.COLLECTION.REPORT_ACTIONS}${oldReportID}`,
                    value: {[oldIOUAction.reportActionID]: oldIOUAction},
                },
            );
        }

        // 4. Optimistically update the transaction thread and all threads in the transaction thread
        optimisticData.push({
            onyxMethod: Onyx.METHOD.MERGE,
            key: `${ONYXKEYS.COLLECTION.REPORT}${newIOUAction.childReportID}`,
            value: {
                parentReportID: reportID,
                parentReportActionID: optimisticMoneyRequestReportActionID,
                policyID: reportID !== CONST.REPORT.UNREPORTED_REPORT_ID ? newReport.policyID : CONST.POLICY.ID_FAKE,
            },
        });

        if (oldIOUAction) {
            failureData.push({
                onyxMethod: Onyx.METHOD.MERGE,
                key: `${ONYXKEYS.COLLECTION.REPORT}${oldIOUAction.childReportID}`,
                value: {
                    parentReportID: oldReportID,
                    optimisticMoneyRequestReportActionID: oldIOUAction.reportActionID,
                    policyID: allReports?.[`${ONYXKEYS.COLLECTION.REPORT}${oldReportID}`]?.policyID,
                },
            });
        }

        // 5. (Optional) Create transactionThread if it doesn't exist
        let transactionThreadReportID = newIOUAction.childReportID;
        let transactionThreadCreatedReportActionID;
        if (!transactionThreadReportID) {
            const optimisticTransactionThread = buildTransactionThread(newIOUAction, newReport);
            const optimisticCreatedActionForTransactionThread = buildOptimisticCreatedReportAction(currentUserEmail);
            transactionThreadReportID = optimisticTransactionThread.reportID;
            transactionThreadCreatedReportActionID = optimisticCreatedActionForTransactionThread.reportActionID;
            newIOUAction.childReportID = transactionThreadReportID;

            optimisticData.push(
                {
                    onyxMethod: Onyx.METHOD.MERGE,
                    key: `${ONYXKEYS.COLLECTION.REPORT}${optimisticTransactionThread.reportID}`,
                    value: {...optimisticTransactionThread, pendingAction: CONST.RED_BRICK_ROAD_PENDING_ACTION.ADD},
                },
                {
                    onyxMethod: Onyx.METHOD.MERGE,
                    key: `${ONYXKEYS.COLLECTION.REPORT_ACTIONS}${optimisticTransactionThread.reportID}`,
                    value: {[optimisticCreatedActionForTransactionThread.reportActionID]: optimisticCreatedActionForTransactionThread},
                },
                {
                    onyxMethod: Onyx.METHOD.MERGE,
                    key: `${ONYXKEYS.COLLECTION.REPORT_ACTIONS}${reportID}`,
                    value: {[newIOUAction.reportActionID]: {childReportID: optimisticTransactionThread.reportID}},
                },
            );

            successData.push(
                {
                    onyxMethod: Onyx.METHOD.MERGE,
                    key: `${ONYXKEYS.COLLECTION.REPORT}${optimisticTransactionThread.reportID}`,
                    value: {pendingAction: null},
                },
                {
                    onyxMethod: Onyx.METHOD.MERGE,
                    key: `${ONYXKEYS.COLLECTION.REPORT_ACTIONS}${optimisticTransactionThread.reportID}`,
                    value: {[optimisticCreatedActionForTransactionThread.reportActionID]: {pendingAction: null}},
                },
            );

            failureData.push(
                {
                    onyxMethod: Onyx.METHOD.MERGE,
                    key: `${ONYXKEYS.COLLECTION.REPORT}${optimisticTransactionThread.reportID}`,
                    value: null,
                },
                {
                    onyxMethod: Onyx.METHOD.MERGE,
                    key: `${ONYXKEYS.COLLECTION.REPORT_ACTIONS}${optimisticTransactionThread.reportID}`,
                    value: {[optimisticCreatedActionForTransactionThread.reportActionID]: null},
                },
                {
                    onyxMethod: Onyx.METHOD.MERGE,
                    key: `${ONYXKEYS.COLLECTION.REPORT_ACTIONS}${reportID}`,
                    value: {[newIOUAction.reportActionID]: {childReportID: null}},
                },
            );
        }

        // 6. Add MOVED_TRANSACTION or UNREPORTED_TRANSACTION report actions
        const movedAction =
            reportID === CONST.REPORT.UNREPORTED_REPORT_ID
                ? buildOptimisticUnreportedTransactionAction(transactionThreadReportID, transaction.reportID)
                : buildOptimisticMovedTransactionAction(transactionThreadReportID, reportID);

        optimisticData.push({
            onyxMethod: Onyx.METHOD.MERGE,
            key: `${ONYXKEYS.COLLECTION.REPORT_ACTIONS}${transactionThreadReportID}`,
            value: {[movedAction?.reportActionID]: movedAction},
        });

        successData.push({
            onyxMethod: Onyx.METHOD.MERGE,
            key: `${ONYXKEYS.COLLECTION.REPORT_ACTIONS}${transactionThreadReportID}`,
            value: {[movedAction?.reportActionID]: {pendingAction: null}},
        });

        failureData.push({
            onyxMethod: Onyx.METHOD.MERGE,
            key: `${ONYXKEYS.COLLECTION.REPORT_ACTIONS}${transactionThreadReportID}`,
            value: {[movedAction?.reportActionID]: null},
        });

        transactionIDToReportActionAndThreadData[transaction.transactionID] = {
            movedReportActionID: movedAction.reportActionID,
            moneyRequestPreviewReportActionID: newIOUAction.reportActionID,
            ...(oldIOUAction && !oldIOUAction.childReportID
                ? {
                      transactionThreadReportID,
                      transactionThreadCreatedReportActionID,
                  }
                : {}),
        };
    });

    if (!transactionsMoved) {
        return;
    }

    // 7. Update the report totals
    Object.entries(updatedReportTotals).forEach(([reportIDToUpdate, total]) => {
        optimisticData.push({
            onyxMethod: Onyx.METHOD.MERGE,
            key: `${ONYXKEYS.COLLECTION.REPORT}${reportIDToUpdate}`,
            value: {total},
        });

        failureData.push({
            onyxMethod: Onyx.METHOD.MERGE,
            key: `${ONYXKEYS.COLLECTION.REPORT}${reportIDToUpdate}`,
            value: {total: allReports?.[`${ONYXKEYS.COLLECTION.REPORT}${reportIDToUpdate}`]?.total},
        });
    });

    const parameters: ChangeTransactionsReportParams = {
        transactionList: transactionIDs.join(','),
        reportID,
        transactionIDToReportActionAndThreadData: JSON.stringify(transactionIDToReportActionAndThreadData),
    };

    API.write(WRITE_COMMANDS.CHANGE_TRANSACTIONS_REPORT, parameters, {
        optimisticData,
        successData,
        failureData,
    });
}

function getDraftTransactions(): Transaction[] {
    return Object.values(allTransactionDrafts ?? {}).filter((transaction): transaction is Transaction => !!transaction);
}

export {
    saveWaypoint,
    removeWaypoint,
    getRoute,
    updateWaypoints,
    clearError,
    markAsCash,
    dismissDuplicateTransactionViolation,
    getDraftTransactions,
    generateTransactionID,
    setReviewDuplicatesKey,
    abandonReviewDuplicateTransactions,
    openDraftDistanceExpense,
    getRecentWaypoints,
    sanitizeRecentWaypoints,
    getAllTransactionViolationsLength,
    getAllTransactions,
    getLastModifiedExpense,
    revert,
    changeTransactionsReport,
    setTransactionReport,
};<|MERGE_RESOLUTION|>--- conflicted
+++ resolved
@@ -497,20 +497,9 @@
     return getOriginalMessage(modifiedExpenseActions.at(-1));
 }
 
-<<<<<<< HEAD
 function revert(transaction?: OnyxEntry<Transaction>, originalMessage?: OriginalMessageModifiedExpense | undefined) {
     if (!(transaction && originalMessage?.oldAmount && originalMessage.oldCurrency && 'amount' in originalMessage && 'currency' in originalMessage)) {
         return;
-=======
-function revert(transactionID?: string, originalMessage?: OriginalMessageModifiedExpense | undefined) {
-    const transaction = allTransactions?.[`${ONYXKEYS.COLLECTION.TRANSACTION}${transactionID}`] ?? ({} as Transaction);
-
-    if (transaction && originalMessage?.oldAmount && originalMessage.oldCurrency && 'amount' in originalMessage && 'currency' in originalMessage) {
-        Onyx.merge(`${ONYXKEYS.COLLECTION.TRANSACTION}${transactionID}`, {
-            modifiedAmount: transaction?.amount && transaction?.amount < 0 ? -Math.abs(originalMessage.oldAmount) : originalMessage.oldAmount,
-            modifiedCurrency: originalMessage.oldCurrency,
-        });
->>>>>>> 413eb105
     }
 
     Onyx.merge(`${ONYXKEYS.COLLECTION.TRANSACTION}${transaction.transactionID}`, {
