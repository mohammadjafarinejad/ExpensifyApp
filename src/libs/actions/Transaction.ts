import {getUnixTime} from 'date-fns';
import {deepEqual} from 'fast-equals';
import lodashClone from 'lodash/clone';
import lodashHas from 'lodash/has';
import type {OnyxCollection, OnyxEntry, OnyxUpdate} from 'react-native-onyx';
import Onyx from 'react-native-onyx';
import * as API from '@libs/API';
import type {ChangeTransactionsReportParams, DismissViolationParams, GetRouteParams, MarkAsCashParams, TransactionThreadInfo} from '@libs/API/parameters';
import {READ_COMMANDS, WRITE_COMMANDS} from '@libs/API/types';
import * as CollectionUtils from '@libs/CollectionUtils';
import DateUtils from '@libs/DateUtils';
import * as NumberUtils from '@libs/NumberUtils';
import {rand64} from '@libs/NumberUtils';
import {hasDependentTags, isPaidGroupPolicy} from '@libs/PolicyUtils';
import {getAllReportActions, getIOUActionForReportID, getOriginalMessage, getTrackExpenseActionableWhisper, isModifiedExpenseAction} from '@libs/ReportActionsUtils';
import {
    buildOptimisticCreatedReportAction,
    buildOptimisticDismissedViolationReportAction,
    buildOptimisticMovedTransactionAction,
    buildOptimisticSelfDMReport,
    buildOptimisticUnreportedTransactionAction,
    buildTransactionThread,
    findSelfDMReportID,
} from '@libs/ReportUtils';
import {getAmount, waypointHasValidAddress} from '@libs/TransactionUtils';
import ViolationsUtils from '@libs/Violations/ViolationsUtils';
import CONST from '@src/CONST';
import ONYXKEYS from '@src/ONYXKEYS';
import type {PersonalDetails, Policy, RecentWaypoint, Report, ReportAction, ReviewDuplicates, Transaction, TransactionViolation, TransactionViolations} from '@src/types/onyx';
import type {OriginalMessageModifiedExpense} from '@src/types/onyx/OriginalMessage';
import type {OnyxData} from '@src/types/onyx/Request';
import type {WaypointCollection} from '@src/types/onyx/Transaction';
import type TransactionState from '@src/types/utils/TransactionStateType';
import {getPolicyCategoriesData} from './Policy/Category';
import {getPolicyTagsData} from './Policy/Tag';

let recentWaypoints: RecentWaypoint[] = [];
Onyx.connect({
    key: ONYXKEYS.NVP_RECENT_WAYPOINTS,
    callback: (val) => (recentWaypoints = val ?? []),
});

let currentUserEmail = '';

Onyx.connect({
    key: ONYXKEYS.SESSION,
    callback: (value) => {
        currentUserEmail = value?.email ?? '';
    },
});

const allTransactions: Record<string, Transaction> = {};
Onyx.connect({
    key: ONYXKEYS.COLLECTION.TRANSACTION,
    callback: (transaction, key) => {
        if (!key || !transaction) {
            return;
        }
        const transactionID = CollectionUtils.extractCollectionItemID(key);
        allTransactions[transactionID] = transaction;
    },
});

let allTransactionDrafts: OnyxCollection<Transaction> = {};
Onyx.connect({
    key: ONYXKEYS.COLLECTION.TRANSACTION_DRAFT,
    waitForCollectionCallback: true,
    callback: (value) => {
        allTransactionDrafts = value ?? {};
    },
});

let allReports: OnyxCollection<Report> = {};
Onyx.connect({
    key: ONYXKEYS.COLLECTION.REPORT,
    waitForCollectionCallback: true,
    callback: (value) => {
        if (!value) {
            return;
        }
        allReports = value;
    },
});

const allTransactionViolation: OnyxCollection<TransactionViolation[]> = {};
Onyx.connect({
    key: ONYXKEYS.COLLECTION.TRANSACTION_VIOLATIONS,
    callback: (transactionViolation, key) => {
        if (!key || !transactionViolation) {
            return;
        }
        const transactionID = CollectionUtils.extractCollectionItemID(key);
        allTransactionViolation[transactionID] = transactionViolation;
    },
});

let allTransactionViolations: TransactionViolations = [];
Onyx.connect({
    key: ONYXKEYS.COLLECTION.TRANSACTION_VIOLATIONS,
    callback: (val) => (allTransactionViolations = val ?? []),
});

function saveWaypoint(transactionID: string, index: string, waypoint: RecentWaypoint | null, isDraft = false) {
    Onyx.merge(`${isDraft ? ONYXKEYS.COLLECTION.TRANSACTION_DRAFT : ONYXKEYS.COLLECTION.TRANSACTION}${transactionID}`, {
        comment: {
            waypoints: {
                [`waypoint${index}`]: waypoint,
            },
            customUnit: {
                quantity: null,
            },
        },
        // We want to reset the amount only for draft transactions (when creating the expense).
        // When modifying an existing transaction, the amount will be updated on the actual IOU update operation.
        ...(isDraft && {amount: CONST.IOU.DEFAULT_AMOUNT}),
        // Empty out errors when we're saving a new waypoint as this indicates the user is updating their input
        errorFields: {
            route: null,
        },

        // Clear the existing route so that we don't show an old route
        routes: {
            route0: {
                // Clear the existing distance to recalculate next time
                distance: null,
                geometry: {
                    coordinates: null,
                },
            },
        },
    });

    // You can save offline waypoints without verifying the address (we will geocode it on the backend)
    // We're going to prevent saving those addresses in the recent waypoints though since they could be invalid addresses
    // However, in the backend once we verify the address, we will save the waypoint in the recent waypoints NVP
    if (!lodashHas(waypoint, 'lat') || !lodashHas(waypoint, 'lng')) {
        return;
    }

    // If current location is used, we would want to avoid saving it as a recent waypoint. This prevents the 'Your Location'
    // text from showing up in the address search suggestions
    if (deepEqual(waypoint?.address, CONST.YOUR_LOCATION_TEXT)) {
        return;
    }
    const recentWaypointAlreadyExists = recentWaypoints.find((recentWaypoint) => recentWaypoint?.address === waypoint?.address);
    if (!recentWaypointAlreadyExists && waypoint !== null) {
        const clonedWaypoints = lodashClone(recentWaypoints);
        const updatedWaypoint = {...waypoint, pendingAction: CONST.RED_BRICK_ROAD_PENDING_ACTION.ADD};
        clonedWaypoints.unshift(updatedWaypoint);
        Onyx.merge(ONYXKEYS.NVP_RECENT_WAYPOINTS, clonedWaypoints.slice(0, CONST.RECENT_WAYPOINTS_NUMBER));
    }
}

function removeWaypoint(transaction: OnyxEntry<Transaction>, currentIndex: string, isDraft?: boolean): Promise<void | void[]> {
    // Index comes from the route params and is a string
    const index = Number(currentIndex);
    if (index === -1) {
        return Promise.resolve();
    }
    const existingWaypoints = transaction?.comment?.waypoints ?? {};
    const totalWaypoints = Object.keys(existingWaypoints).length;

    const waypointValues = Object.values(existingWaypoints);
    const removed = waypointValues.splice(index, 1);
    if (removed.length === 0) {
        return Promise.resolve();
    }

    const isRemovedWaypointEmpty = removed.length > 0 && !waypointHasValidAddress(removed.at(0) ?? {});

    // When there are only two waypoints we are adding empty waypoint back
    if (totalWaypoints === 2 && (index === 0 || index === totalWaypoints - 1)) {
        waypointValues.splice(index, 0, {});
    }

    const reIndexedWaypoints: WaypointCollection = {};
    waypointValues.forEach((waypoint, idx) => {
        reIndexedWaypoints[`waypoint${idx}`] = waypoint;
    });

    // Onyx.merge won't remove the null nested object values, this is a workaround
    // to remove nested keys while also preserving other object keys
    // Doing a deep clone of the transaction to avoid mutating the original object and running into a cache issue when using Onyx.set
    let newTransaction: Transaction = {
        // eslint-disable-next-line @typescript-eslint/non-nullable-type-assertion-style
        ...(transaction as Transaction),
        comment: {
            ...transaction?.comment,
            waypoints: reIndexedWaypoints,
            customUnit: {
                ...transaction?.comment?.customUnit,
                quantity: null,
            },
        },
        // We want to reset the amount only for draft transactions (when creating the expense).
        // When modifying an existing transaction, the amount will be updated on the actual IOU update operation.
        ...(isDraft && {amount: CONST.IOU.DEFAULT_AMOUNT}),
    };

    if (!isRemovedWaypointEmpty) {
        newTransaction = {
            ...newTransaction,
            // Clear any errors that may be present, which apply to the old route
            errorFields: {
                route: null,
            },
            // Clear the existing route so that we don't show an old route
            routes: {
                route0: {
                    // Clear the existing distance to recalculate next time
                    distance: null,
                    geometry: {
                        coordinates: null,
                    },
                },
            },
        };
    }
    if (isDraft) {
        return Onyx.set(`${ONYXKEYS.COLLECTION.TRANSACTION_DRAFT}${transaction?.transactionID}`, newTransaction);
    }
    return Onyx.set(`${ONYXKEYS.COLLECTION.TRANSACTION}${transaction?.transactionID}`, newTransaction);
}

function getOnyxDataForRouteRequest(transactionID: string, transactionState: TransactionState = CONST.TRANSACTION.STATE.CURRENT): OnyxData {
    let keyPrefix;
    switch (transactionState) {
        case CONST.TRANSACTION.STATE.DRAFT:
            keyPrefix = ONYXKEYS.COLLECTION.TRANSACTION_DRAFT;
            break;
        case CONST.TRANSACTION.STATE.BACKUP:
            keyPrefix = ONYXKEYS.COLLECTION.TRANSACTION_BACKUP;
            break;
        case CONST.TRANSACTION.STATE.CURRENT:
        default:
            keyPrefix = ONYXKEYS.COLLECTION.TRANSACTION;
            break;
    }

    return {
        optimisticData: [
            {
                // Clears any potentially stale error messages from fetching the route
                onyxMethod: Onyx.METHOD.MERGE,
                key: `${keyPrefix}${transactionID}`,
                value: {
                    comment: {
                        isLoading: true,
                    },
                    errorFields: {
                        route: null,
                    },
                },
            },
        ],
        // The route and failure are sent back via pusher in the BE, we are just clearing the loading state here
        successData: [
            {
                onyxMethod: Onyx.METHOD.MERGE,
                key: `${keyPrefix}${transactionID}`,
                value: {
                    comment: {
                        isLoading: false,
                    },
                    // When the user opens the distance request editor and changes the connection from offline to online,
                    // the transaction's pendingFields and pendingAction will be removed, but not transactionBackup.
                    // We clear the pendingFields and pendingAction for the backup here to ensure consistency with the transaction.
                    // Without this, the map will not be clickable if the user dismisses the distance request editor without saving.
                    ...(transactionState === CONST.TRANSACTION.STATE.BACKUP && {
                        pendingFields: {waypoints: null},
                        pendingAction: null,
                    }),
                },
            },
        ],
        failureData: [
            {
                onyxMethod: Onyx.METHOD.MERGE,
                key: `${keyPrefix}${transactionID}`,
                value: {
                    comment: {
                        isLoading: false,
                    },
                },
            },
        ],
    };
}

/**
 * Sanitizes the waypoints by removing the pendingAction property.
 *
 * @param waypoints - The collection of waypoints to sanitize.
 * @returns The sanitized collection of waypoints.
 */
function sanitizeRecentWaypoints(waypoints: WaypointCollection): WaypointCollection {
    return Object.entries(waypoints).reduce((acc: WaypointCollection, [key, waypoint]) => {
        if ('pendingAction' in waypoint) {
            const {pendingAction, ...rest} = waypoint;
            acc[key] = rest;
        } else {
            acc[key] = waypoint;
        }
        return acc;
    }, {});
}

/**
 * Gets the route for a set of waypoints
 * Used so we can generate a map view of the provided waypoints
 */

function getRoute(transactionID: string, waypoints: WaypointCollection, routeType: TransactionState = CONST.TRANSACTION.STATE.CURRENT) {
    const parameters: GetRouteParams = {
        transactionID,
        waypoints: JSON.stringify(sanitizeRecentWaypoints(waypoints)),
    };

    let command;
    switch (routeType) {
        case CONST.TRANSACTION.STATE.DRAFT:
            command = READ_COMMANDS.GET_ROUTE_FOR_DRAFT;
            break;
        case CONST.TRANSACTION.STATE.CURRENT:
            command = READ_COMMANDS.GET_ROUTE;
            break;
        case CONST.TRANSACTION.STATE.BACKUP:
            command = READ_COMMANDS.GET_ROUTE_FOR_BACKUP;
            break;
        default:
            throw new Error('Invalid route type');
    }

    API.read(command, parameters, getOnyxDataForRouteRequest(transactionID, routeType));
}
/**
 * Updates all waypoints stored in the transaction specified by the provided transactionID.
 *
 * @param transactionID - The ID of the transaction to be updated
 * @param waypoints - An object containing all the waypoints
 *                             which will replace the existing ones.
 */
function updateWaypoints(transactionID: string, waypoints: WaypointCollection, isDraft = false): Promise<void | void[]> {
    return Onyx.merge(`${isDraft ? ONYXKEYS.COLLECTION.TRANSACTION_DRAFT : ONYXKEYS.COLLECTION.TRANSACTION}${transactionID}`, {
        comment: {
            waypoints,
            customUnit: {
                quantity: null,
            },
        },
        // We want to reset the amount only for draft transactions (when creating the expense).
        // When modifying an existing transaction, the amount will be updated on the actual IOU update operation.
        ...(isDraft && {amount: CONST.IOU.DEFAULT_AMOUNT}),
        // Empty out errors when we're saving new waypoints as this indicates the user is updating their input
        errorFields: {
            route: null,
        },

        // Clear the existing route so that we don't show an old route
        routes: {
            route0: {
                // Clear the existing distance to recalculate next time
                distance: null,
                geometry: {
                    coordinates: null,
                },
            },
        },
    });
}

/**
 * Dismisses the duplicate transaction violation for the provided transactionIDs
 * and updates the transaction to include the dismissed violation in the comment.
 */
function dismissDuplicateTransactionViolation(transactionIDs: string[], dismissedPersonalDetails: PersonalDetails) {
    const currentTransactionViolations = transactionIDs.map((id) => ({transactionID: id, violations: allTransactionViolation?.[id] ?? []}));
    const currentTransactions = transactionIDs.map((id) => allTransactions?.[id]);
    const transactionsReportActions = currentTransactions.map((transaction) => getIOUActionForReportID(transaction.reportID, transaction.transactionID));
    const optimisticDismissedViolationReportActions = transactionsReportActions.map(() => {
        return buildOptimisticDismissedViolationReportAction({reason: 'manual', violationName: CONST.VIOLATIONS.DUPLICATED_TRANSACTION});
    });

    const optimisticData: OnyxUpdate[] = [];
    const failureData: OnyxUpdate[] = [];

    const optimisticReportActions: OnyxUpdate[] = transactionsReportActions.map((action, index) => {
        const optimisticDismissedViolationReportAction = optimisticDismissedViolationReportActions.at(index);
        return {
            onyxMethod: Onyx.METHOD.MERGE,
            key: `${ONYXKEYS.COLLECTION.REPORT_ACTIONS}${action?.childReportID}`,
            value: optimisticDismissedViolationReportAction
                ? {
                      [optimisticDismissedViolationReportAction.reportActionID]: optimisticDismissedViolationReportAction as ReportAction,
                  }
                : undefined,
        };
    });
    const optimisticDataTransactionViolations: OnyxUpdate[] = currentTransactionViolations.map((transactionViolations) => ({
        onyxMethod: Onyx.METHOD.MERGE,
        key: `${ONYXKEYS.COLLECTION.TRANSACTION_VIOLATIONS}${transactionViolations.transactionID}`,
        value: transactionViolations.violations?.filter((violation) => violation.name !== CONST.VIOLATIONS.DUPLICATED_TRANSACTION),
    }));

    optimisticData.push(...optimisticDataTransactionViolations);
    optimisticData.push(...optimisticReportActions);

    const optimisticDataTransactions: OnyxUpdate[] = currentTransactions.map((transaction) => ({
        onyxMethod: Onyx.METHOD.MERGE,
        key: `${ONYXKEYS.COLLECTION.TRANSACTION}${transaction.transactionID}`,
        value: {
            ...transaction,
            comment: {
                ...transaction.comment,
                dismissedViolations: {
                    duplicatedTransaction: {
                        [dismissedPersonalDetails.login ?? '']: getUnixTime(new Date()),
                    },
                },
            },
        },
    }));

    optimisticData.push(...optimisticDataTransactions);

    const failureDataTransactionViolations: OnyxUpdate[] = currentTransactionViolations.map((transactionViolations) => ({
        onyxMethod: Onyx.METHOD.MERGE,
        key: `${ONYXKEYS.COLLECTION.TRANSACTION_VIOLATIONS}${transactionViolations.transactionID}`,
        value: transactionViolations.violations?.map((violation) => violation),
    }));

    const failureDataTransaction: OnyxUpdate[] = currentTransactions.map((transaction) => ({
        onyxMethod: Onyx.METHOD.MERGE,
        key: `${ONYXKEYS.COLLECTION.TRANSACTION}${transaction.transactionID}`,
        value: {
            ...transaction,
        },
    }));

    const failureReportActions: OnyxUpdate[] = transactionsReportActions.map((action, index) => {
        const optimisticDismissedViolationReportAction = optimisticDismissedViolationReportActions.at(index);
        return {
            onyxMethod: Onyx.METHOD.MERGE,
            key: `${ONYXKEYS.COLLECTION.REPORT_ACTIONS}${action?.childReportID}`,
            value: optimisticDismissedViolationReportAction
                ? {
                      [optimisticDismissedViolationReportAction.reportActionID]: null,
                  }
                : undefined,
        };
    });

    failureData.push(...failureDataTransactionViolations);
    failureData.push(...failureDataTransaction);
    failureData.push(...failureReportActions);

    const successData: OnyxUpdate[] = transactionsReportActions.map((action, index) => {
        const optimisticDismissedViolationReportAction = optimisticDismissedViolationReportActions.at(index);
        return {
            onyxMethod: Onyx.METHOD.MERGE,
            key: `${ONYXKEYS.COLLECTION.REPORT_ACTIONS}${action?.childReportID}`,
            value: optimisticDismissedViolationReportAction
                ? {
                      [optimisticDismissedViolationReportAction.reportActionID]: null,
                  }
                : undefined,
        };
    });
    // We are creating duplicate resolved report actions for each duplicate transactions and all the report actions
    // should be correctly linked with their parent report but the BE is sometimes linking report actions to different
    // parent reports than the one we set optimistically, resulting in duplicate report actions. Therefore, we send the BE
    // random report action ids and onSuccessData we reset the report actions we added optimistically to avoid duplicate actions.
    const params: DismissViolationParams = {
        name: CONST.VIOLATIONS.DUPLICATED_TRANSACTION,
        transactionIDList: transactionIDs.join(','),
        reportActionIDList: optimisticDismissedViolationReportActions.map(() => NumberUtils.rand64()).join(','),
    };

    API.write(WRITE_COMMANDS.DISMISS_VIOLATION, params, {
        optimisticData,
        successData,
        failureData,
    });
}

function setReviewDuplicatesKey(values: Partial<ReviewDuplicates>) {
    Onyx.merge(`${ONYXKEYS.REVIEW_DUPLICATES}`, {
        ...values,
    });
}

function abandonReviewDuplicateTransactions() {
    Onyx.set(ONYXKEYS.REVIEW_DUPLICATES, null);
}

function clearError(transactionID: string) {
    Onyx.merge(`${ONYXKEYS.COLLECTION.TRANSACTION}${transactionID}`, {errors: null, errorFields: {route: null, waypoints: null, routes: null}});
}

function getLastModifiedExpense(reportID?: string): OriginalMessageModifiedExpense | undefined {
    const modifiedExpenseActions = Object.values(getAllReportActions(reportID)).filter(isModifiedExpenseAction);
    modifiedExpenseActions.sort((a, b) => Number(a.reportActionID) - Number(b.reportActionID));
    return getOriginalMessage(modifiedExpenseActions.at(-1));
}

function revert(transactionID?: string, originalMessage?: OriginalMessageModifiedExpense | undefined) {
    const transaction = allTransactions?.[`${ONYXKEYS.COLLECTION.TRANSACTION}${transactionID}`] ?? ({} as Transaction);

    if (transaction && originalMessage?.oldAmount && originalMessage.oldCurrency && 'amount' in originalMessage && 'currency' in originalMessage) {
        Onyx.merge(`${ONYXKEYS.COLLECTION.TRANSACTION}${transactionID}`, {
            modifiedAmount: transaction?.amount && transaction?.amount < 0 ? -Math.abs(originalMessage.oldAmount) : originalMessage.oldAmount,
            modifiedCurrency: originalMessage.oldCurrency,
        });
    }
}

function markAsCash(transactionID: string | undefined, transactionThreadReportID: string | undefined) {
    if (!transactionID || !transactionThreadReportID) {
        return;
    }
    const optimisticReportAction = buildOptimisticDismissedViolationReportAction({
        reason: 'manual',
        violationName: CONST.VIOLATIONS.RTER,
    });
    const optimisticReportActions = {
        [optimisticReportAction.reportActionID]: optimisticReportAction,
    };
    const onyxData: OnyxData = {
        optimisticData: [
            // Optimistically dismissing the violation, removing it from the list of violations
            {
                onyxMethod: Onyx.METHOD.MERGE,
                key: `${ONYXKEYS.COLLECTION.TRANSACTION_VIOLATIONS}${transactionID}`,
                value: allTransactionViolations.filter((violation: TransactionViolation) => violation.name !== CONST.VIOLATIONS.RTER),
            },
            // Optimistically adding the system message indicating we dismissed the violation
            {
                onyxMethod: Onyx.METHOD.MERGE,
                key: `${ONYXKEYS.COLLECTION.REPORT_ACTIONS}${transactionThreadReportID}`,
                value: optimisticReportActions,
            },
        ],
        failureData: [
            // Rolling back the dismissal of the violation
            {
                onyxMethod: Onyx.METHOD.MERGE,
                key: `${ONYXKEYS.COLLECTION.TRANSACTION_VIOLATIONS}${transactionID}`,
                value: allTransactionViolations,
            },
            {
                onyxMethod: Onyx.METHOD.MERGE,
                key: `${ONYXKEYS.COLLECTION.REPORT_ACTIONS}${transactionThreadReportID}`,
                value: {
                    [optimisticReportAction.reportActionID]: null,
                },
            },
        ],
    };

    const parameters: MarkAsCashParams = {
        transactionID,
        reportActionID: optimisticReportAction.reportActionID,
    };

    return API.write(WRITE_COMMANDS.MARK_AS_CASH, parameters, onyxData);
}

function openDraftDistanceExpense() {
    const onyxData: OnyxData = {
        optimisticData: [
            {
                onyxMethod: Onyx.METHOD.SET,
                key: ONYXKEYS.NVP_RECENT_WAYPOINTS,

                // By optimistically setting the recent waypoints to an empty array, no further loading attempts will be made
                value: [],
            },
        ],
    };
    API.read(READ_COMMANDS.OPEN_DRAFT_DISTANCE_EXPENSE, null, onyxData);
}

function getRecentWaypoints() {
    return recentWaypoints;
}

function getAllTransactionViolationsLength() {
    return allTransactionViolations.length;
}

function getAllTransactions() {
    return Object.keys(allTransactions ?? {}).length;
}

/**
 * Returns a client generated 16 character hexadecimal value for the transactionID
 */
function generateTransactionID(): string {
    return NumberUtils.generateHexadecimalValue(16);
}

function setTransactionReport(transactionID: string, reportID: string, isDraft: boolean) {
    Onyx.merge(`${isDraft ? ONYXKEYS.COLLECTION.TRANSACTION_DRAFT : ONYXKEYS.COLLECTION.TRANSACTION}${transactionID}`, {reportID});
}

function changeTransactionsReport(transactionIDs: string[], reportID: string, policy?: OnyxEntry<Policy>) {
    const newReport = allReports?.[`${ONYXKEYS.COLLECTION.REPORT}${reportID}`];

    const transactions = transactionIDs.map((id) => allTransactions?.[id]).filter((t): t is NonNullable<typeof t> => t !== undefined);
    const transactionIDToReportActionAndThreadData: Record<string, TransactionThreadInfo> = {};
    const updatedReportTotals: Record<string, number> = {};

    // Store current violations for each transaction to restore on failure
    const currentTransactionViolations: Record<string, TransactionViolation[]> = {};
    transactionIDs.forEach((id) => {
        currentTransactionViolations[id] = allTransactionViolation?.[id] ?? [];
    });

    const optimisticData: OnyxUpdate[] = [];
    const failureData: OnyxUpdate[] = [];
    const successData: OnyxUpdate[] = [];

    const existingSelfDMReportID = findSelfDMReportID();
    let selfDMReport: Report;
    let selfDMCreatedReportAction: ReportAction;

    if (!existingSelfDMReportID && reportID === CONST.REPORT.UNREPORTED_REPORT_ID) {
        const currentTime = DateUtils.getDBTime();
        selfDMReport = buildOptimisticSelfDMReport(currentTime);
        selfDMCreatedReportAction = buildOptimisticCreatedReportAction(currentUserEmail ?? '', currentTime);

        // Add optimistic updates for self DM report
        optimisticData.push(
            {
                onyxMethod: Onyx.METHOD.SET,
                key: `${ONYXKEYS.COLLECTION.REPORT}${selfDMReport.reportID}`,
                value: {
                    ...selfDMReport,
                    pendingFields: {
                        createChat: CONST.RED_BRICK_ROAD_PENDING_ACTION.ADD,
                    },
                },
            },
            {
                onyxMethod: Onyx.METHOD.MERGE,
                key: `${ONYXKEYS.COLLECTION.REPORT_METADATA}${selfDMReport.reportID}`,
                value: {isOptimisticReport: true},
            },
            {
                onyxMethod: Onyx.METHOD.SET,
                key: `${ONYXKEYS.COLLECTION.REPORT_ACTIONS}${selfDMReport.reportID}`,
                value: {
                    [selfDMCreatedReportAction.reportActionID]: selfDMCreatedReportAction,
                },
            },
        );

        // Add success data for self DM report
        successData.push(
            {
                onyxMethod: Onyx.METHOD.MERGE,
                key: `${ONYXKEYS.COLLECTION.REPORT}${selfDMReport.reportID}`,
                value: {
                    pendingFields: {
                        createChat: null,
                    },
                },
            },
            {
                onyxMethod: Onyx.METHOD.MERGE,
                key: `${ONYXKEYS.COLLECTION.REPORT_METADATA}${selfDMReport.reportID}`,
                value: {isOptimisticReport: false},
            },
            {
                onyxMethod: Onyx.METHOD.MERGE,
                key: `${ONYXKEYS.COLLECTION.REPORT_ACTIONS}${selfDMReport.reportID}`,
                value: {
                    [selfDMCreatedReportAction.reportActionID]: {
                        pendingAction: null,
                    },
                },
            },
        );
        // Add failure data for self DM report
        failureData.push(
            {
                onyxMethod: Onyx.METHOD.MERGE,
                key: `${ONYXKEYS.COLLECTION.REPORT}${selfDMReport.reportID}`,
                value: null,
            },
            {
                onyxMethod: Onyx.METHOD.MERGE,
                key: `${ONYXKEYS.COLLECTION.REPORT_METADATA}${selfDMReport.reportID}`,
                value: null,
            },
            {
                onyxMethod: Onyx.METHOD.MERGE,
                key: `${ONYXKEYS.COLLECTION.REPORT_ACTIONS}${selfDMReport.reportID}`,
                value: null,
            },
        );
    }

    let transactionsMoved = false;

    transactions.forEach((transaction) => {
        const isUnreported = !transaction.reportID || transaction.reportID === CONST.REPORT.UNREPORTED_REPORT_ID;

        const selfDMReportID = existingSelfDMReportID ?? selfDMReport.reportID;

        const oldIOUAction = getIOUActionForReportID(isUnreported ? selfDMReportID : transaction.reportID, transaction.transactionID);
        if (!transaction.reportID || transaction.reportID === reportID) {
            return;
        }

        transactionsMoved = true;

        const oldReportID = transaction.reportID;
        const oldReport = allReports?.[`${ONYXKEYS.COLLECTION.REPORT}${oldReportID}`];

        // 1. Optimistically change the reportID on the passed transactions
        optimisticData.push({
            onyxMethod: Onyx.METHOD.MERGE,
            key: `${ONYXKEYS.COLLECTION.TRANSACTION}${transaction.transactionID}`,
            value: {
                reportID,
            },
        });

        successData.push({
            onyxMethod: Onyx.METHOD.MERGE,
            key: `${ONYXKEYS.COLLECTION.TRANSACTION}${transaction.transactionID}`,
            value: {
                reportID,
            },
        });

        failureData.push({
            onyxMethod: Onyx.METHOD.MERGE,
            key: `${ONYXKEYS.COLLECTION.TRANSACTION}${transaction.transactionID}`,
            value: {
                reportID: transaction.reportID,
            },
        });

<<<<<<< HEAD
        // Optimistically clear all violations for the transaction when moving to self DM report
        if (reportID === CONST.REPORT.UNREPORTED_REPORT_ID) {
            const duplicateViolation = currentTransactionViolations?.[transaction.transactionID]?.find((violation) => violation.name === CONST.VIOLATIONS.DUPLICATED_TRANSACTION);
            const duplicateTransactionIDs = duplicateViolation?.data?.duplicates;
            if (duplicateTransactionIDs) {
                duplicateTransactionIDs.forEach((id) => {
                    optimisticData.push({
                        onyxMethod: Onyx.METHOD.SET,
                        key: `${ONYXKEYS.COLLECTION.TRANSACTION_VIOLATIONS}${id}`,
                        value: allTransactionViolations.filter((violation: TransactionViolation) => violation.name !== CONST.VIOLATIONS.DUPLICATED_TRANSACTION),
                    });
                });
            }
            optimisticData.push({
                onyxMethod: Onyx.METHOD.SET,
                key: `${ONYXKEYS.COLLECTION.TRANSACTION_VIOLATIONS}${transaction.transactionID}`,
                value: null,
            });

            successData.push({
                onyxMethod: Onyx.METHOD.SET,
                key: `${ONYXKEYS.COLLECTION.TRANSACTION_VIOLATIONS}${transaction.transactionID}`,
                value: null,
            });

            failureData.push({
                onyxMethod: Onyx.METHOD.SET,
                key: `${ONYXKEYS.COLLECTION.TRANSACTION_VIOLATIONS}${transaction.transactionID}`,
                value: currentTransactionViolations[transaction.transactionID],
            });
        }

        // 2. Keep track of the new report totals
=======
        // 2. Calculate transaction violations if moving transaction to a workspace
        if (isPaidGroupPolicy(policy) && policy?.id) {
            const policyTagList = getPolicyTagsData(policy.id);
            const violationData = ViolationsUtils.getViolationsOnyxData(
                transaction,
                allTransactionViolations,
                policy,
                policyTagList,
                getPolicyCategoriesData(policy.id),
                hasDependentTags(policy, policyTagList),
                false,
            );
            optimisticData.push(violationData);
            failureData.push({
                onyxMethod: Onyx.METHOD.MERGE,
                key: `${ONYXKEYS.COLLECTION.TRANSACTION_VIOLATIONS}${transaction.transactionID}`,
                value: allTransactionViolation?.[transaction.transactionID],
            });
        }

        // 3. Keep track of the new report totals
>>>>>>> 6b934d14
        const transactionAmount = getAmount(transaction);
        if (oldReport) {
            updatedReportTotals[oldReportID] = (updatedReportTotals[oldReportID] ? updatedReportTotals[oldReportID] : (oldReport?.total ?? 0)) + transactionAmount;
        }
        if (reportID && newReport) {
            updatedReportTotals[reportID] = (updatedReportTotals[reportID] ? updatedReportTotals[reportID] : (newReport.total ?? 0)) - transactionAmount;
        }

        // 4. Optimistically update the IOU action reportID
        const optimisticMoneyRequestReportActionID = rand64();

        const newIOUAction = {
            ...oldIOUAction,
            reportActionID: optimisticMoneyRequestReportActionID,
            pendingAction: CONST.RED_BRICK_ROAD_PENDING_ACTION.ADD,
            actionName: oldIOUAction?.actionName ?? CONST.REPORT.ACTIONS.TYPE.MOVED_TRANSACTION,
            created: oldIOUAction?.created ?? DateUtils.getDBTime(),
        };

        const trackExpenseActionableWhisper = isUnreported ? getTrackExpenseActionableWhisper(transaction.transactionID, selfDMReportID) : undefined;

        if (oldIOUAction) {
            const targetReportID = reportID === CONST.REPORT.UNREPORTED_REPORT_ID ? (existingSelfDMReportID ?? selfDMReport.reportID) : reportID;
            optimisticData.push({
                onyxMethod: Onyx.METHOD.MERGE,
                key: `${ONYXKEYS.COLLECTION.REPORT_ACTIONS}${targetReportID}`,
                value: {
                    [newIOUAction.reportActionID]: newIOUAction,
                },
            });

            optimisticData.push({
                onyxMethod: Onyx.METHOD.MERGE,
                key: `${ONYXKEYS.COLLECTION.REPORT_ACTIONS}${isUnreported ? selfDMReportID : oldReportID}`,
                value: {
                    [oldIOUAction.reportActionID]: {
                        previousMessage: oldIOUAction.message,
                        message: [
                            {
                                type: CONST.REPORT.MESSAGE.TYPE.COMMENT,
                                html: '',
                                text: '',
                                isEdited: true,
                                isDeletedParentAction: false,
                            },
                        ],
                        originalMessage: {
                            IOUTransactionID: null,
                        },
                        errors: undefined,
                    },
                    ...(trackExpenseActionableWhisper ? {[trackExpenseActionableWhisper.reportActionID]: null} : {}),
                },
            });
        }

        successData.push({
            onyxMethod: Onyx.METHOD.MERGE,
            key: `${ONYXKEYS.COLLECTION.REPORT_ACTIONS}${reportID}`,
            value: {
                [newIOUAction.reportActionID]: {pendingAction: null},
            },
        });
        if (oldIOUAction) {
            failureData.push(
                {
                    onyxMethod: Onyx.METHOD.MERGE,
                    key: `${ONYXKEYS.COLLECTION.REPORT_ACTIONS}${reportID}`,
                    value: {
                        [newIOUAction.reportActionID]: null,
                    },
                },
                {
                    onyxMethod: Onyx.METHOD.MERGE,
                    key: `${ONYXKEYS.COLLECTION.REPORT_ACTIONS}${isUnreported ? selfDMReportID : oldReportID}`,
                    value: {
                        [oldIOUAction.reportActionID]: oldIOUAction,
                        ...(trackExpenseActionableWhisper ? {[trackExpenseActionableWhisper.reportActionID]: trackExpenseActionableWhisper} : {}),
                    },
                },
            );
        }

        // 5. Optimistically update the transaction thread and all threads in the transaction thread
        optimisticData.push({
            onyxMethod: Onyx.METHOD.MERGE,
            key: `${ONYXKEYS.COLLECTION.REPORT}${newIOUAction.childReportID}`,
            value: {
                parentReportID: reportID,
                parentReportActionID: optimisticMoneyRequestReportActionID,
                policyID: reportID !== CONST.REPORT.UNREPORTED_REPORT_ID && newReport ? newReport.policyID : CONST.POLICY.ID_FAKE,
            },
        });

        if (oldIOUAction) {
            failureData.push({
                onyxMethod: Onyx.METHOD.MERGE,
                key: `${ONYXKEYS.COLLECTION.REPORT}${oldIOUAction.childReportID}`,
                value: {
                    parentReportID: isUnreported ? selfDMReportID : oldReportID,
                    optimisticMoneyRequestReportActionID: oldIOUAction.reportActionID,
                    policyID: allReports?.[`${ONYXKEYS.COLLECTION.REPORT}${oldIOUAction.reportActionID}`]?.policyID,
                },
            });
        }

        // 6. (Optional) Create transactionThread if it doesn't exist
        let transactionThreadReportID = newIOUAction.childReportID;
        let transactionThreadCreatedReportActionID;
        if (!transactionThreadReportID) {
            const optimisticTransactionThread = buildTransactionThread(newIOUAction, newReport);
            const optimisticCreatedActionForTransactionThread = buildOptimisticCreatedReportAction(currentUserEmail);
            transactionThreadReportID = optimisticTransactionThread.reportID;
            transactionThreadCreatedReportActionID = optimisticCreatedActionForTransactionThread.reportActionID;
            newIOUAction.childReportID = transactionThreadReportID;

            optimisticData.push(
                {
                    onyxMethod: Onyx.METHOD.MERGE,
                    key: `${ONYXKEYS.COLLECTION.REPORT}${optimisticTransactionThread.reportID}`,
                    value: {...optimisticTransactionThread, pendingAction: CONST.RED_BRICK_ROAD_PENDING_ACTION.ADD},
                },
                {
                    onyxMethod: Onyx.METHOD.MERGE,
                    key: `${ONYXKEYS.COLLECTION.REPORT_ACTIONS}${optimisticTransactionThread.reportID}`,
                    value: {[optimisticCreatedActionForTransactionThread.reportActionID]: optimisticCreatedActionForTransactionThread},
                },
                {
                    onyxMethod: Onyx.METHOD.MERGE,
                    key: `${ONYXKEYS.COLLECTION.REPORT_ACTIONS}${reportID}`,
                    value: {[newIOUAction.reportActionID]: {childReportID: optimisticTransactionThread.reportID}},
                },
            );

            successData.push(
                {
                    onyxMethod: Onyx.METHOD.MERGE,
                    key: `${ONYXKEYS.COLLECTION.REPORT}${optimisticTransactionThread.reportID}`,
                    value: {pendingAction: null},
                },
                {
                    onyxMethod: Onyx.METHOD.MERGE,
                    key: `${ONYXKEYS.COLLECTION.REPORT_ACTIONS}${optimisticTransactionThread.reportID}`,
                    value: {[optimisticCreatedActionForTransactionThread.reportActionID]: {pendingAction: null}},
                },
            );

            failureData.push(
                {
                    onyxMethod: Onyx.METHOD.MERGE,
                    key: `${ONYXKEYS.COLLECTION.REPORT}${optimisticTransactionThread.reportID}`,
                    value: null,
                },
                {
                    onyxMethod: Onyx.METHOD.MERGE,
                    key: `${ONYXKEYS.COLLECTION.REPORT_ACTIONS}${optimisticTransactionThread.reportID}`,
                    value: {[optimisticCreatedActionForTransactionThread.reportActionID]: null},
                },
                {
                    onyxMethod: Onyx.METHOD.MERGE,
                    key: `${ONYXKEYS.COLLECTION.REPORT_ACTIONS}${reportID}`,
                    value: {[newIOUAction.reportActionID]: {childReportID: null}},
                },
            );
        }

        // 7. Add MOVED_TRANSACTION or UNREPORTED_TRANSACTION report actions
        const movedAction =
            reportID === CONST.REPORT.UNREPORTED_REPORT_ID
                ? buildOptimisticUnreportedTransactionAction(transactionThreadReportID, transaction.reportID)
                : buildOptimisticMovedTransactionAction(transactionThreadReportID, reportID);

        optimisticData.push({
            onyxMethod: Onyx.METHOD.MERGE,
            key: `${ONYXKEYS.COLLECTION.REPORT_ACTIONS}${transactionThreadReportID}`,
            value: {[movedAction?.reportActionID]: movedAction},
        });

        successData.push({
            onyxMethod: Onyx.METHOD.MERGE,
            key: `${ONYXKEYS.COLLECTION.REPORT_ACTIONS}${transactionThreadReportID}`,
            value: {[movedAction?.reportActionID]: {pendingAction: null}},
        });

        failureData.push({
            onyxMethod: Onyx.METHOD.MERGE,
            key: `${ONYXKEYS.COLLECTION.REPORT_ACTIONS}${transactionThreadReportID}`,
            value: {[movedAction?.reportActionID]: null},
        });

        // Create base transaction data object
        const baseTransactionData = {
            movedReportActionID: movedAction.reportActionID,
            moneyRequestPreviewReportActionID: newIOUAction.reportActionID,
            ...(oldIOUAction && !oldIOUAction.childReportID
                ? {
                      transactionThreadReportID,
                      transactionThreadCreatedReportActionID,
                  }
                : {}),
        };

        if (!existingSelfDMReportID && reportID === CONST.REPORT.UNREPORTED_REPORT_ID) {
            // Add self DM data to transaction data
            transactionIDToReportActionAndThreadData[transaction.transactionID] = {
                ...baseTransactionData,
                selfDMReportID: selfDMReport.reportID,
                selfDMCreatedReportActionID: selfDMCreatedReportAction.reportActionID,
            };
        } else {
            transactionIDToReportActionAndThreadData[transaction.transactionID] = baseTransactionData;
        }
    });

    if (!transactionsMoved) {
        return;
    }

    // 8. Update the report totals
    Object.entries(updatedReportTotals).forEach(([reportIDToUpdate, total]) => {
        optimisticData.push({
            onyxMethod: Onyx.METHOD.MERGE,
            key: `${ONYXKEYS.COLLECTION.REPORT}${reportIDToUpdate}`,
            value: {total},
        });

        failureData.push({
            onyxMethod: Onyx.METHOD.MERGE,
            key: `${ONYXKEYS.COLLECTION.REPORT}${reportIDToUpdate}`,
            value: {total: allReports?.[`${ONYXKEYS.COLLECTION.REPORT}${reportIDToUpdate}`]?.total},
        });
    });

    const parameters: ChangeTransactionsReportParams = {
        transactionList: transactionIDs.join(','),
        reportID,
        transactionIDToReportActionAndThreadData: JSON.stringify(transactionIDToReportActionAndThreadData),
    };

    API.write(WRITE_COMMANDS.CHANGE_TRANSACTIONS_REPORT, parameters, {
        optimisticData,
        successData,
        failureData,
    });
}

function getDraftTransactions(): Transaction[] {
    return Object.values(allTransactionDrafts ?? {}).filter((transaction): transaction is Transaction => !!transaction);
}

export {
    saveWaypoint,
    removeWaypoint,
    getRoute,
    updateWaypoints,
    clearError,
    markAsCash,
    dismissDuplicateTransactionViolation,
    getDraftTransactions,
    generateTransactionID,
    setReviewDuplicatesKey,
    abandonReviewDuplicateTransactions,
    openDraftDistanceExpense,
    getRecentWaypoints,
    sanitizeRecentWaypoints,
    getAllTransactionViolationsLength,
    getAllTransactions,
    getLastModifiedExpense,
    revert,
    changeTransactionsReport,
    setTransactionReport,
};<|MERGE_RESOLUTION|>--- conflicted
+++ resolved
@@ -743,7 +743,6 @@
             },
         });
 
-<<<<<<< HEAD
         // Optimistically clear all violations for the transaction when moving to self DM report
         if (reportID === CONST.REPORT.UNREPORTED_REPORT_ID) {
             const duplicateViolation = currentTransactionViolations?.[transaction.transactionID]?.find((violation) => violation.name === CONST.VIOLATIONS.DUPLICATED_TRANSACTION);
@@ -776,8 +775,6 @@
             });
         }
 
-        // 2. Keep track of the new report totals
-=======
         // 2. Calculate transaction violations if moving transaction to a workspace
         if (isPaidGroupPolicy(policy) && policy?.id) {
             const policyTagList = getPolicyTagsData(policy.id);
@@ -799,7 +796,6 @@
         }
 
         // 3. Keep track of the new report totals
->>>>>>> 6b934d14
         const transactionAmount = getAmount(transaction);
         if (oldReport) {
             updatedReportTotals[oldReportID] = (updatedReportTotals[oldReportID] ? updatedReportTotals[oldReportID] : (oldReport?.total ?? 0)) + transactionAmount;
