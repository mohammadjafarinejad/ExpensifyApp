--- conflicted
+++ resolved
@@ -473,11 +473,7 @@
     Onyx.set(ONYXKEYS.REVIEW_DUPLICATES, null);
 }
 
-<<<<<<< HEAD
-function clearError(transactionID?: string) {
-=======
 function clearError(transactionID: string | undefined) {
->>>>>>> f7f5df45
     if (!transactionID) {
         return;
     }
