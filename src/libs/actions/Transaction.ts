import {getUnixTime} from 'date-fns';
import {deepEqual} from 'fast-equals';
import lodashClone from 'lodash/clone';
import lodashHas from 'lodash/has';
import type {OnyxCollection, OnyxEntry, OnyxUpdate} from 'react-native-onyx';
import Onyx from 'react-native-onyx';
import * as API from '@libs/API';
import type {ChangeTransactionsReportParams, DismissViolationParams, GetRouteParams, MarkAsCashParams, TransactionThreadInfo} from '@libs/API/parameters';
import {READ_COMMANDS, WRITE_COMMANDS} from '@libs/API/types';
import * as CollectionUtils from '@libs/CollectionUtils';
import DateUtils from '@libs/DateUtils';
import {buildNextStep} from '@libs/NextStepUtils';
import * as NumberUtils from '@libs/NumberUtils';
import {rand64} from '@libs/NumberUtils';
import {hasDependentTags, isPaidGroupPolicy} from '@libs/PolicyUtils';
import {getAllReportActions, getIOUActionForReportID, getOriginalMessage, getTrackExpenseActionableWhisper, isModifiedExpenseAction} from '@libs/ReportActionsUtils';
import {
    buildOptimisticCreatedReportAction,
    buildOptimisticDismissedViolationReportAction,
    buildOptimisticMovedTransactionAction,
    buildOptimisticSelfDMReport,
    buildOptimisticUnreportedTransactionAction,
    buildTransactionThread,
    findSelfDMReportID,
    getReportTransactions,
} from '@libs/ReportUtils';
import {getAmount, waypointHasValidAddress} from '@libs/TransactionUtils';
import ViolationsUtils from '@libs/Violations/ViolationsUtils';
import CONST from '@src/CONST';
import ONYXKEYS from '@src/ONYXKEYS';
<<<<<<< HEAD
import type {
    PersonalDetails,
    Policy,
    RecentWaypoint,
    Report,
    ReportAction,
    ReportNextStep,
    ReviewDuplicates,
    Transaction,
    TransactionViolation,
    TransactionViolations,
} from '@src/types/onyx';
import type {OriginalMessageModifiedExpense} from '@src/types/onyx/OriginalMessage';
=======
import type {PersonalDetails, Policy, RecentWaypoint, Report, ReportAction, ReviewDuplicates, Transaction, TransactionViolation, TransactionViolations} from '@src/types/onyx';
import type {OriginalMessageIOU, OriginalMessageModifiedExpense} from '@src/types/onyx/OriginalMessage';
>>>>>>> 54db8482
import type {OnyxData} from '@src/types/onyx/Request';
import type {WaypointCollection} from '@src/types/onyx/Transaction';
import type TransactionState from '@src/types/utils/TransactionStateType';
import {getPolicyCategoriesData} from './Policy/Category';
import {getPolicyTagsData} from './Policy/Tag';

let recentWaypoints: RecentWaypoint[] = [];
Onyx.connect({
    key: ONYXKEYS.NVP_RECENT_WAYPOINTS,
    callback: (val) => (recentWaypoints = val ?? []),
});

let currentUserEmail = '';

Onyx.connect({
    key: ONYXKEYS.SESSION,
    callback: (value) => {
        currentUserEmail = value?.email ?? '';
    },
});

const allTransactions: Record<string, Transaction> = {};
Onyx.connect({
    key: ONYXKEYS.COLLECTION.TRANSACTION,
    callback: (transaction, key) => {
        if (!key || !transaction) {
            return;
        }
        const transactionID = CollectionUtils.extractCollectionItemID(key);
        allTransactions[transactionID] = transaction;
    },
});

let allTransactionDrafts: OnyxCollection<Transaction> = {};
Onyx.connect({
    key: ONYXKEYS.COLLECTION.TRANSACTION_DRAFT,
    waitForCollectionCallback: true,
    callback: (value) => {
        allTransactionDrafts = value ?? {};
    },
});

let allReports: OnyxCollection<Report> = {};
Onyx.connect({
    key: ONYXKEYS.COLLECTION.REPORT,
    waitForCollectionCallback: true,
    callback: (value) => {
        if (!value) {
            return;
        }
        allReports = value;
    },
});

const allTransactionViolation: OnyxCollection<TransactionViolation[]> = {};
Onyx.connect({
    key: ONYXKEYS.COLLECTION.TRANSACTION_VIOLATIONS,
    callback: (transactionViolation, key) => {
        if (!key || !transactionViolation) {
            return;
        }
        const transactionID = CollectionUtils.extractCollectionItemID(key);
        allTransactionViolation[transactionID] = transactionViolation;
    },
});

let allTransactionViolations: TransactionViolations = [];
Onyx.connect({
    key: ONYXKEYS.COLLECTION.TRANSACTION_VIOLATIONS,
    callback: (val) => (allTransactionViolations = val ?? []),
});

// Helper to safely check for a string 'name' property
function isViolationWithName(violation: unknown): violation is {name: string} {
    return !!(violation && typeof violation === 'object' && typeof (violation as {name?: unknown}).name === 'string');
}

function saveWaypoint(transactionID: string, index: string, waypoint: RecentWaypoint | null, isDraft = false) {
    Onyx.merge(`${isDraft ? ONYXKEYS.COLLECTION.TRANSACTION_DRAFT : ONYXKEYS.COLLECTION.TRANSACTION}${transactionID}`, {
        comment: {
            waypoints: {
                [`waypoint${index}`]: waypoint,
            },
            customUnit: {
                quantity: null,
            },
        },
        // We want to reset the amount only for draft transactions (when creating the expense).
        // When modifying an existing transaction, the amount will be updated on the actual IOU update operation.
        ...(isDraft && {amount: CONST.IOU.DEFAULT_AMOUNT}),
        // Empty out errors when we're saving a new waypoint as this indicates the user is updating their input
        errorFields: {
            route: null,
        },

        // Clear the existing route so that we don't show an old route
        routes: {
            route0: {
                // Clear the existing distance to recalculate next time
                distance: null,
                geometry: {
                    coordinates: null,
                },
            },
        },
    });

    // You can save offline waypoints without verifying the address (we will geocode it on the backend)
    // We're going to prevent saving those addresses in the recent waypoints though since they could be invalid addresses
    // However, in the backend once we verify the address, we will save the waypoint in the recent waypoints NVP
    if (!lodashHas(waypoint, 'lat') || !lodashHas(waypoint, 'lng')) {
        return;
    }

    // If current location is used, we would want to avoid saving it as a recent waypoint. This prevents the 'Your Location'
    // text from showing up in the address search suggestions
    if (deepEqual(waypoint?.address, CONST.YOUR_LOCATION_TEXT)) {
        return;
    }
    const recentWaypointAlreadyExists = recentWaypoints.find((recentWaypoint) => recentWaypoint?.address === waypoint?.address);
    if (!recentWaypointAlreadyExists && waypoint !== null) {
        const clonedWaypoints = lodashClone(recentWaypoints);
        const updatedWaypoint = {...waypoint, pendingAction: CONST.RED_BRICK_ROAD_PENDING_ACTION.ADD};
        clonedWaypoints.unshift(updatedWaypoint);
        Onyx.merge(ONYXKEYS.NVP_RECENT_WAYPOINTS, clonedWaypoints.slice(0, CONST.RECENT_WAYPOINTS_NUMBER));
    }
}

function removeWaypoint(transaction: OnyxEntry<Transaction>, currentIndex: string, isDraft?: boolean): Promise<void | void[]> {
    // Index comes from the route params and is a string
    const index = Number(currentIndex);
    if (index === -1) {
        return Promise.resolve();
    }
    const existingWaypoints = transaction?.comment?.waypoints ?? {};
    const totalWaypoints = Object.keys(existingWaypoints).length;

    const waypointValues = Object.values(existingWaypoints);
    const removed = waypointValues.splice(index, 1);
    if (removed.length === 0) {
        return Promise.resolve();
    }

    const isRemovedWaypointEmpty = removed.length > 0 && !waypointHasValidAddress(removed.at(0) ?? {});

    // When there are only two waypoints we are adding empty waypoint back
    if (totalWaypoints === 2 && (index === 0 || index === totalWaypoints - 1)) {
        waypointValues.splice(index, 0, {});
    }

    const reIndexedWaypoints: WaypointCollection = {};
    waypointValues.forEach((waypoint, idx) => {
        reIndexedWaypoints[`waypoint${idx}`] = waypoint;
    });

    // Onyx.merge won't remove the null nested object values, this is a workaround
    // to remove nested keys while also preserving other object keys
    // Doing a deep clone of the transaction to avoid mutating the original object and running into a cache issue when using Onyx.set
    let newTransaction: Transaction = {
        // eslint-disable-next-line @typescript-eslint/non-nullable-type-assertion-style
        ...(transaction as Transaction),
        comment: {
            ...transaction?.comment,
            waypoints: reIndexedWaypoints,
            customUnit: {
                ...transaction?.comment?.customUnit,
                quantity: null,
            },
        },
        // We want to reset the amount only for draft transactions (when creating the expense).
        // When modifying an existing transaction, the amount will be updated on the actual IOU update operation.
        ...(isDraft && {amount: CONST.IOU.DEFAULT_AMOUNT}),
    };

    if (!isRemovedWaypointEmpty) {
        newTransaction = {
            ...newTransaction,
            // Clear any errors that may be present, which apply to the old route
            errorFields: {
                route: null,
            },
            // Clear the existing route so that we don't show an old route
            routes: {
                route0: {
                    // Clear the existing distance to recalculate next time
                    distance: null,
                    geometry: {
                        coordinates: null,
                    },
                },
            },
        };
    }
    if (isDraft) {
        return Onyx.set(`${ONYXKEYS.COLLECTION.TRANSACTION_DRAFT}${transaction?.transactionID}`, newTransaction);
    }
    return Onyx.set(`${ONYXKEYS.COLLECTION.TRANSACTION}${transaction?.transactionID}`, newTransaction);
}

function getOnyxDataForRouteRequest(transactionID: string, transactionState: TransactionState = CONST.TRANSACTION.STATE.CURRENT): OnyxData {
    let keyPrefix;
    switch (transactionState) {
        case CONST.TRANSACTION.STATE.DRAFT:
            keyPrefix = ONYXKEYS.COLLECTION.TRANSACTION_DRAFT;
            break;
        case CONST.TRANSACTION.STATE.BACKUP:
            keyPrefix = ONYXKEYS.COLLECTION.TRANSACTION_BACKUP;
            break;
        case CONST.TRANSACTION.STATE.CURRENT:
        default:
            keyPrefix = ONYXKEYS.COLLECTION.TRANSACTION;
            break;
    }

    return {
        optimisticData: [
            {
                // Clears any potentially stale error messages from fetching the route
                onyxMethod: Onyx.METHOD.MERGE,
                key: `${keyPrefix}${transactionID}`,
                value: {
                    comment: {
                        isLoading: true,
                    },
                    errorFields: {
                        route: null,
                    },
                },
            },
        ],
        // The route and failure are sent back via pusher in the BE, we are just clearing the loading state here
        successData: [
            {
                onyxMethod: Onyx.METHOD.MERGE,
                key: `${keyPrefix}${transactionID}`,
                value: {
                    comment: {
                        isLoading: false,
                    },
                    // When the user opens the distance request editor and changes the connection from offline to online,
                    // the transaction's pendingFields and pendingAction will be removed, but not transactionBackup.
                    // We clear the pendingFields and pendingAction for the backup here to ensure consistency with the transaction.
                    // Without this, the map will not be clickable if the user dismisses the distance request editor without saving.
                    ...(transactionState === CONST.TRANSACTION.STATE.BACKUP && {
                        pendingFields: {waypoints: null},
                        pendingAction: null,
                    }),
                },
            },
        ],
        failureData: [
            {
                onyxMethod: Onyx.METHOD.MERGE,
                key: `${keyPrefix}${transactionID}`,
                value: {
                    comment: {
                        isLoading: false,
                    },
                },
            },
        ],
    };
}

/**
 * Sanitizes the waypoints by removing the pendingAction property.
 *
 * @param waypoints - The collection of waypoints to sanitize.
 * @returns The sanitized collection of waypoints.
 */
function sanitizeRecentWaypoints(waypoints: WaypointCollection): WaypointCollection {
    return Object.entries(waypoints).reduce((acc: WaypointCollection, [key, waypoint]) => {
        if ('pendingAction' in waypoint) {
            const {pendingAction, ...rest} = waypoint;
            acc[key] = rest;
        } else {
            acc[key] = waypoint;
        }
        return acc;
    }, {});
}

/**
 * Gets the route for a set of waypoints
 * Used so we can generate a map view of the provided waypoints
 */

function getRoute(transactionID: string, waypoints: WaypointCollection, routeType: TransactionState = CONST.TRANSACTION.STATE.CURRENT) {
    const parameters: GetRouteParams = {
        transactionID,
        waypoints: JSON.stringify(sanitizeRecentWaypoints(waypoints)),
    };

    let command;
    switch (routeType) {
        case CONST.TRANSACTION.STATE.DRAFT:
            command = READ_COMMANDS.GET_ROUTE_FOR_DRAFT;
            break;
        case CONST.TRANSACTION.STATE.CURRENT:
            command = READ_COMMANDS.GET_ROUTE;
            break;
        case CONST.TRANSACTION.STATE.BACKUP:
            command = READ_COMMANDS.GET_ROUTE_FOR_BACKUP;
            break;
        default:
            throw new Error('Invalid route type');
    }

    API.read(command, parameters, getOnyxDataForRouteRequest(transactionID, routeType));
}
/**
 * Updates all waypoints stored in the transaction specified by the provided transactionID.
 *
 * @param transactionID - The ID of the transaction to be updated
 * @param waypoints - An object containing all the waypoints
 *                             which will replace the existing ones.
 */
function updateWaypoints(transactionID: string, waypoints: WaypointCollection, isDraft = false): Promise<void | void[]> {
    return Onyx.merge(`${isDraft ? ONYXKEYS.COLLECTION.TRANSACTION_DRAFT : ONYXKEYS.COLLECTION.TRANSACTION}${transactionID}`, {
        comment: {
            waypoints,
            customUnit: {
                quantity: null,
            },
        },
        // We want to reset the amount only for draft transactions (when creating the expense).
        // When modifying an existing transaction, the amount will be updated on the actual IOU update operation.
        ...(isDraft && {amount: CONST.IOU.DEFAULT_AMOUNT}),
        // Empty out errors when we're saving new waypoints as this indicates the user is updating their input
        errorFields: {
            route: null,
        },

        // Clear the existing route so that we don't show an old route
        routes: {
            route0: {
                // Clear the existing distance to recalculate next time
                distance: null,
                geometry: {
                    coordinates: null,
                },
            },
        },
    });
}

/**
 * Dismisses the duplicate transaction violation for the provided transactionIDs
 * and updates the transaction to include the dismissed violation in the comment.
 */
function dismissDuplicateTransactionViolation(transactionIDs: string[], dismissedPersonalDetails: PersonalDetails) {
    const currentTransactionViolations = transactionIDs.map((id) => ({transactionID: id, violations: allTransactionViolation?.[id] ?? []}));
    const currentTransactions = transactionIDs.map((id) => allTransactions?.[id]);
    const transactionsReportActions = currentTransactions.map((transaction) => getIOUActionForReportID(transaction.reportID, transaction.transactionID));
    const optimisticDismissedViolationReportActions = transactionsReportActions.map(() => {
        return buildOptimisticDismissedViolationReportAction({reason: 'manual', violationName: CONST.VIOLATIONS.DUPLICATED_TRANSACTION});
    });

    const optimisticData: OnyxUpdate[] = [];
    const failureData: OnyxUpdate[] = [];

    const optimisticReportActions: OnyxUpdate[] = transactionsReportActions.map((action, index) => {
        const optimisticDismissedViolationReportAction = optimisticDismissedViolationReportActions.at(index);
        return {
            onyxMethod: Onyx.METHOD.MERGE,
            key: `${ONYXKEYS.COLLECTION.REPORT_ACTIONS}${action?.childReportID}`,
            value: optimisticDismissedViolationReportAction
                ? {
                      [optimisticDismissedViolationReportAction.reportActionID]: optimisticDismissedViolationReportAction as ReportAction,
                  }
                : undefined,
        };
    });
    const optimisticDataTransactionViolations: OnyxUpdate[] = currentTransactionViolations.map((transactionViolations) => ({
        onyxMethod: Onyx.METHOD.MERGE,
        key: `${ONYXKEYS.COLLECTION.TRANSACTION_VIOLATIONS}${transactionViolations.transactionID}`,
        value: transactionViolations.violations?.filter((violation) => violation.name !== CONST.VIOLATIONS.DUPLICATED_TRANSACTION),
    }));

    optimisticData.push(...optimisticDataTransactionViolations);
    optimisticData.push(...optimisticReportActions);

    const optimisticDataTransactions: OnyxUpdate[] = currentTransactions.map((transaction) => ({
        onyxMethod: Onyx.METHOD.MERGE,
        key: `${ONYXKEYS.COLLECTION.TRANSACTION}${transaction.transactionID}`,
        value: {
            ...transaction,
            comment: {
                ...transaction.comment,
                dismissedViolations: {
                    duplicatedTransaction: {
                        [dismissedPersonalDetails.login ?? '']: getUnixTime(new Date()),
                    },
                },
            },
        },
    }));

    optimisticData.push(...optimisticDataTransactions);

    const failureDataTransactionViolations: OnyxUpdate[] = currentTransactionViolations.map((transactionViolations) => ({
        onyxMethod: Onyx.METHOD.MERGE,
        key: `${ONYXKEYS.COLLECTION.TRANSACTION_VIOLATIONS}${transactionViolations.transactionID}`,
        value: transactionViolations.violations?.map((violation) => violation),
    }));

    const failureDataTransaction: OnyxUpdate[] = currentTransactions.map((transaction) => ({
        onyxMethod: Onyx.METHOD.MERGE,
        key: `${ONYXKEYS.COLLECTION.TRANSACTION}${transaction.transactionID}`,
        value: {
            ...transaction,
        },
    }));

    const failureReportActions: OnyxUpdate[] = transactionsReportActions.map((action, index) => {
        const optimisticDismissedViolationReportAction = optimisticDismissedViolationReportActions.at(index);
        return {
            onyxMethod: Onyx.METHOD.MERGE,
            key: `${ONYXKEYS.COLLECTION.REPORT_ACTIONS}${action?.childReportID}`,
            value: optimisticDismissedViolationReportAction
                ? {
                      [optimisticDismissedViolationReportAction.reportActionID]: null,
                  }
                : undefined,
        };
    });

    failureData.push(...failureDataTransactionViolations);
    failureData.push(...failureDataTransaction);
    failureData.push(...failureReportActions);

    const successData: OnyxUpdate[] = transactionsReportActions.map((action, index) => {
        const optimisticDismissedViolationReportAction = optimisticDismissedViolationReportActions.at(index);
        return {
            onyxMethod: Onyx.METHOD.MERGE,
            key: `${ONYXKEYS.COLLECTION.REPORT_ACTIONS}${action?.childReportID}`,
            value: optimisticDismissedViolationReportAction
                ? {
                      [optimisticDismissedViolationReportAction.reportActionID]: null,
                  }
                : undefined,
        };
    });
    // We are creating duplicate resolved report actions for each duplicate transactions and all the report actions
    // should be correctly linked with their parent report but the BE is sometimes linking report actions to different
    // parent reports than the one we set optimistically, resulting in duplicate report actions. Therefore, we send the BE
    // random report action ids and onSuccessData we reset the report actions we added optimistically to avoid duplicate actions.
    const params: DismissViolationParams = {
        name: CONST.VIOLATIONS.DUPLICATED_TRANSACTION,
        transactionIDList: transactionIDs.join(','),
        reportActionIDList: optimisticDismissedViolationReportActions.map(() => NumberUtils.rand64()).join(','),
    };

    API.write(WRITE_COMMANDS.DISMISS_VIOLATION, params, {
        optimisticData,
        successData,
        failureData,
    });
}

function setReviewDuplicatesKey(values: Partial<ReviewDuplicates>) {
    Onyx.merge(`${ONYXKEYS.REVIEW_DUPLICATES}`, {
        ...values,
    });
}

function abandonReviewDuplicateTransactions() {
    Onyx.set(ONYXKEYS.REVIEW_DUPLICATES, null);
}

function clearError(transactionID: string) {
    Onyx.merge(`${ONYXKEYS.COLLECTION.TRANSACTION}${transactionID}`, {errors: null, errorFields: {route: null, waypoints: null, routes: null}});
}

function getLastModifiedExpense(reportID?: string): OriginalMessageModifiedExpense | undefined {
    const modifiedExpenseActions = Object.values(getAllReportActions(reportID)).filter(isModifiedExpenseAction);
    modifiedExpenseActions.sort((a, b) => Number(a.reportActionID) - Number(b.reportActionID));
    return getOriginalMessage(modifiedExpenseActions.at(-1));
}

function revert(transaction?: OnyxEntry<Transaction>, originalMessage?: OriginalMessageModifiedExpense | undefined) {
    if (!transaction || !originalMessage?.oldAmount || !originalMessage.oldCurrency || !('amount' in originalMessage) || !('currency' in originalMessage)) {
        return;
    }

    Onyx.merge(`${ONYXKEYS.COLLECTION.TRANSACTION}${transaction.transactionID}`, {
        modifiedAmount: transaction?.amount && transaction?.amount < 0 ? -Math.abs(originalMessage.oldAmount) : originalMessage.oldAmount,
        modifiedCurrency: originalMessage.oldCurrency,
    });
}

function markAsCash(transactionID: string | undefined, transactionThreadReportID: string | undefined) {
    if (!transactionID || !transactionThreadReportID) {
        return;
    }
    const optimisticReportAction = buildOptimisticDismissedViolationReportAction({
        reason: 'manual',
        violationName: CONST.VIOLATIONS.RTER,
    });
    const optimisticReportActions = {
        [optimisticReportAction.reportActionID]: optimisticReportAction,
    };
    const onyxData: OnyxData = {
        optimisticData: [
            // Optimistically dismissing the violation, removing it from the list of violations
            {
                onyxMethod: Onyx.METHOD.MERGE,
                key: `${ONYXKEYS.COLLECTION.TRANSACTION_VIOLATIONS}${transactionID}`,
                value: allTransactionViolations.filter((violation: TransactionViolation) => violation.name !== CONST.VIOLATIONS.RTER),
            },
            // Optimistically adding the system message indicating we dismissed the violation
            {
                onyxMethod: Onyx.METHOD.MERGE,
                key: `${ONYXKEYS.COLLECTION.REPORT_ACTIONS}${transactionThreadReportID}`,
                value: optimisticReportActions,
            },
        ],
        failureData: [
            // Rolling back the dismissal of the violation
            {
                onyxMethod: Onyx.METHOD.MERGE,
                key: `${ONYXKEYS.COLLECTION.TRANSACTION_VIOLATIONS}${transactionID}`,
                value: allTransactionViolations,
            },
            {
                onyxMethod: Onyx.METHOD.MERGE,
                key: `${ONYXKEYS.COLLECTION.REPORT_ACTIONS}${transactionThreadReportID}`,
                value: {
                    [optimisticReportAction.reportActionID]: null,
                },
            },
        ],
    };

    const parameters: MarkAsCashParams = {
        transactionID,
        reportActionID: optimisticReportAction.reportActionID,
    };

    return API.write(WRITE_COMMANDS.MARK_AS_CASH, parameters, onyxData);
}

function openDraftDistanceExpense() {
    const onyxData: OnyxData = {
        optimisticData: [
            {
                onyxMethod: Onyx.METHOD.SET,
                key: ONYXKEYS.NVP_RECENT_WAYPOINTS,

                // By optimistically setting the recent waypoints to an empty array, no further loading attempts will be made
                value: [],
            },
        ],
    };
    API.read(READ_COMMANDS.OPEN_DRAFT_DISTANCE_EXPENSE, null, onyxData);
}

function getRecentWaypoints() {
    return recentWaypoints;
}

function getAllTransactionViolationsLength() {
    return allTransactionViolations.length;
}

function getAllTransactions() {
    return Object.keys(allTransactions ?? {}).length;
}

/**
 * Returns a client generated 16 character hexadecimal value for the transactionID
 */
function generateTransactionID(): string {
    return NumberUtils.generateHexadecimalValue(16);
}

function setTransactionReport(transactionID: string, transaction: Partial<Transaction>, isDraft: boolean) {
    Onyx.merge(`${isDraft ? ONYXKEYS.COLLECTION.TRANSACTION_DRAFT : ONYXKEYS.COLLECTION.TRANSACTION}${transactionID}`, transaction);
}

function changeTransactionsReport(transactionIDs: string[], reportID: string, policy?: OnyxEntry<Policy>, reportNextStep?: OnyxEntry<ReportNextStep>) {
    const newReport = allReports?.[`${ONYXKEYS.COLLECTION.REPORT}${reportID}`];

    const transactions = transactionIDs.map((id) => allTransactions?.[id]).filter((t): t is NonNullable<typeof t> => t !== undefined);
    const transactionIDToReportActionAndThreadData: Record<string, TransactionThreadInfo> = {};
    const updatedReportTotals: Record<string, number> = {};

    // Store current violations for each transaction to restore on failure
    const currentTransactionViolations: Record<string, TransactionViolation[]> = {};
    transactionIDs.forEach((id) => {
        currentTransactionViolations[id] = allTransactionViolation?.[id] ?? [];
    });

    const optimisticData: OnyxUpdate[] = [];
    const failureData: OnyxUpdate[] = [];
    const successData: OnyxUpdate[] = [];

    const existingSelfDMReportID = findSelfDMReportID();
    let selfDMReport: Report;
    let selfDMCreatedReportAction: ReportAction;

    if (!existingSelfDMReportID && reportID === CONST.REPORT.UNREPORTED_REPORT_ID) {
        const currentTime = DateUtils.getDBTime();
        selfDMReport = buildOptimisticSelfDMReport(currentTime);
        selfDMCreatedReportAction = buildOptimisticCreatedReportAction(currentUserEmail ?? '', currentTime);

        // Add optimistic updates for self DM report
        optimisticData.push(
            {
                onyxMethod: Onyx.METHOD.SET,
                key: `${ONYXKEYS.COLLECTION.REPORT}${selfDMReport.reportID}`,
                value: {
                    ...selfDMReport,
                    pendingFields: {
                        createChat: CONST.RED_BRICK_ROAD_PENDING_ACTION.ADD,
                    },
                },
            },
            {
                onyxMethod: Onyx.METHOD.MERGE,
                key: `${ONYXKEYS.COLLECTION.REPORT_METADATA}${selfDMReport.reportID}`,
                value: {isOptimisticReport: true},
            },
            {
                onyxMethod: Onyx.METHOD.SET,
                key: `${ONYXKEYS.COLLECTION.REPORT_ACTIONS}${selfDMReport.reportID}`,
                value: {
                    [selfDMCreatedReportAction.reportActionID]: selfDMCreatedReportAction,
                },
            },
        );

        // Add success data for self DM report
        successData.push(
            {
                onyxMethod: Onyx.METHOD.MERGE,
                key: `${ONYXKEYS.COLLECTION.REPORT}${selfDMReport.reportID}`,
                value: {
                    pendingFields: {
                        createChat: null,
                    },
                },
            },
            {
                onyxMethod: Onyx.METHOD.MERGE,
                key: `${ONYXKEYS.COLLECTION.REPORT_METADATA}${selfDMReport.reportID}`,
                value: {isOptimisticReport: false},
            },
            {
                onyxMethod: Onyx.METHOD.MERGE,
                key: `${ONYXKEYS.COLLECTION.REPORT_ACTIONS}${selfDMReport.reportID}`,
                value: {
                    [selfDMCreatedReportAction.reportActionID]: {
                        pendingAction: null,
                    },
                },
            },
        );
        // Add failure data for self DM report
        failureData.push(
            {
                onyxMethod: Onyx.METHOD.MERGE,
                key: `${ONYXKEYS.COLLECTION.REPORT}${selfDMReport.reportID}`,
                value: null,
            },
            {
                onyxMethod: Onyx.METHOD.MERGE,
                key: `${ONYXKEYS.COLLECTION.REPORT_METADATA}${selfDMReport.reportID}`,
                value: null,
            },
            {
                onyxMethod: Onyx.METHOD.MERGE,
                key: `${ONYXKEYS.COLLECTION.REPORT_ACTIONS}${selfDMReport.reportID}`,
                value: null,
            },
        );
    }

    let transactionsMoved = false;
    let shouldFixViolations = false;

    const policyTagList = getPolicyTagsData(policy?.id);
    const policyCategories = getPolicyCategoriesData(policy?.id);
    const policyHasDependentTags = hasDependentTags(policy, policyTagList);

    transactions.forEach((transaction) => {
        const isUnreportedExpense = !transaction.reportID || transaction.reportID === CONST.REPORT.UNREPORTED_REPORT_ID;

        const selfDMReportID = existingSelfDMReportID ?? selfDMReport?.reportID;

        const oldIOUAction = getIOUActionForReportID(isUnreportedExpense ? selfDMReportID : transaction.reportID, transaction.transactionID);
        if (!transaction.reportID || transaction.reportID === reportID) {
            return;
        }

        transactionsMoved = true;

        const oldReportID = transaction.reportID;
        const oldReport = allReports?.[`${ONYXKEYS.COLLECTION.REPORT}${oldReportID}`];

        // 1. Optimistically change the reportID on the passed transactions
        optimisticData.push({
            onyxMethod: Onyx.METHOD.MERGE,
            key: `${ONYXKEYS.COLLECTION.TRANSACTION}${transaction.transactionID}`,
            value: {
                reportID,
            },
        });

        successData.push({
            onyxMethod: Onyx.METHOD.MERGE,
            key: `${ONYXKEYS.COLLECTION.TRANSACTION}${transaction.transactionID}`,
            value: {
                reportID,
            },
        });

        failureData.push({
            onyxMethod: Onyx.METHOD.MERGE,
            key: `${ONYXKEYS.COLLECTION.TRANSACTION}${transaction.transactionID}`,
            value: {
                reportID: transaction.reportID,
            },
        });

        // Optimistically clear all violations for the transaction when moving to self DM report
        if (reportID === CONST.REPORT.UNREPORTED_REPORT_ID) {
            const duplicateViolation = currentTransactionViolations?.[transaction.transactionID]?.find((violation) => violation.name === CONST.VIOLATIONS.DUPLICATED_TRANSACTION);
            const duplicateTransactionIDs = duplicateViolation?.data?.duplicates;
            if (duplicateTransactionIDs) {
                duplicateTransactionIDs.forEach((id) => {
                    optimisticData.push({
                        onyxMethod: Onyx.METHOD.SET,
                        key: `${ONYXKEYS.COLLECTION.TRANSACTION_VIOLATIONS}${id}`,
                        value: allTransactionViolations.filter((violation: TransactionViolation) => violation.name !== CONST.VIOLATIONS.DUPLICATED_TRANSACTION),
                    });
                });
            }
            optimisticData.push({
                onyxMethod: Onyx.METHOD.SET,
                key: `${ONYXKEYS.COLLECTION.TRANSACTION_VIOLATIONS}${transaction.transactionID}`,
                value: null,
            });

            successData.push({
                onyxMethod: Onyx.METHOD.SET,
                key: `${ONYXKEYS.COLLECTION.TRANSACTION_VIOLATIONS}${transaction.transactionID}`,
                value: null,
            });

            failureData.push({
                onyxMethod: Onyx.METHOD.SET,
                key: `${ONYXKEYS.COLLECTION.TRANSACTION_VIOLATIONS}${transaction.transactionID}`,
                value: currentTransactionViolations[transaction.transactionID],
            });
        }

        // 2. Calculate transaction violations if moving transaction to a workspace
        if (isPaidGroupPolicy(policy) && policy?.id) {
            const violationData = ViolationsUtils.getViolationsOnyxData(transaction, allTransactionViolations, policy, policyTagList, policyCategories, policyHasDependentTags, false);
            optimisticData.push(violationData);
            failureData.push({
                onyxMethod: Onyx.METHOD.MERGE,
                key: `${ONYXKEYS.COLLECTION.TRANSACTION_VIOLATIONS}${transaction.transactionID}`,
                value: allTransactionViolation?.[transaction.transactionID],
            });
            const transactionHasViolations = Array.isArray(violationData.value) && violationData.value.length > 0;
            const hasOtherViolationsBesideDuplicates =
                Array.isArray(violationData.value) &&
                !violationData.value.every((violation) => {
                    if (!isViolationWithName(violation)) {
                        return false;
                    }
                    return violation.name === CONST.VIOLATIONS.DUPLICATED_TRANSACTION;
                });
            if (transactionHasViolations && hasOtherViolationsBesideDuplicates) {
                shouldFixViolations = true;
            }
        }

        // 3. Keep track of the new report totals
        const isUnreported = reportID === CONST.REPORT.UNREPORTED_REPORT_ID;
        const targetReportID = isUnreported ? selfDMReportID : reportID;
        const transactionAmount = getAmount(transaction);

        if (oldReport) {
            updatedReportTotals[oldReportID] = (updatedReportTotals[oldReportID] ? updatedReportTotals[oldReportID] : (oldReport?.total ?? 0)) + transactionAmount;
        }
        if (reportID && newReport) {
            updatedReportTotals[targetReportID] = (updatedReportTotals[targetReportID] ? updatedReportTotals[targetReportID] : (newReport.total ?? 0)) - transactionAmount;
        }

        // 4. Optimistically update the IOU action reportID
        const optimisticMoneyRequestReportActionID = rand64();

        const originalMessage = getOriginalMessage(oldIOUAction) as OriginalMessageIOU;
        const newIOUAction = {
            ...oldIOUAction,
            originalMessage: {
                ...originalMessage,
                IOUReportID: reportID,
                type: isUnreported ? CONST.IOU.REPORT_ACTION_TYPE.TRACK : CONST.IOU.REPORT_ACTION_TYPE.CREATE,
            },
            reportActionID: optimisticMoneyRequestReportActionID,
            pendingAction: CONST.RED_BRICK_ROAD_PENDING_ACTION.ADD,
            actionName: oldIOUAction?.actionName ?? CONST.REPORT.ACTIONS.TYPE.MOVED_TRANSACTION,
            created: oldIOUAction?.created ?? DateUtils.getDBTime(),
        };

        const trackExpenseActionableWhisper = isUnreportedExpense ? getTrackExpenseActionableWhisper(transaction.transactionID, selfDMReportID) : undefined;

        if (oldIOUAction) {
            optimisticData.push({
                onyxMethod: Onyx.METHOD.MERGE,
                key: `${ONYXKEYS.COLLECTION.REPORT_ACTIONS}${targetReportID}`,
                value: {
                    [newIOUAction.reportActionID]: newIOUAction,
                },
            });

            optimisticData.push({
                onyxMethod: Onyx.METHOD.MERGE,
                key: `${ONYXKEYS.COLLECTION.REPORT_ACTIONS}${isUnreportedExpense ? selfDMReportID : oldReportID}`,
                value: {
                    [oldIOUAction.reportActionID]: {
                        previousMessage: oldIOUAction.message,
                        message: [
                            {
                                type: CONST.REPORT.MESSAGE.TYPE.COMMENT,
                                html: '',
                                text: '',
                                isEdited: true,
                                isDeletedParentAction: false,
                            },
                        ],
                        originalMessage: {
                            IOUTransactionID: null,
                        },
                        errors: undefined,
                    },
                    ...(trackExpenseActionableWhisper ? {[trackExpenseActionableWhisper.reportActionID]: null} : {}),
                },
            });
        }

        successData.push({
            onyxMethod: Onyx.METHOD.MERGE,
            key: `${ONYXKEYS.COLLECTION.REPORT_ACTIONS}${targetReportID}`,
            value: {
                [newIOUAction.reportActionID]: {pendingAction: null},
            },
        });
        if (oldIOUAction) {
            failureData.push(
                {
                    onyxMethod: Onyx.METHOD.MERGE,
                    key: `${ONYXKEYS.COLLECTION.REPORT_ACTIONS}${targetReportID}`,
                    value: {
                        [newIOUAction.reportActionID]: null,
                    },
                },
                {
                    onyxMethod: Onyx.METHOD.MERGE,
                    key: `${ONYXKEYS.COLLECTION.REPORT_ACTIONS}${isUnreportedExpense ? selfDMReportID : oldReportID}`,
                    value: {
                        [oldIOUAction.reportActionID]: oldIOUAction,
                        ...(trackExpenseActionableWhisper ? {[trackExpenseActionableWhisper.reportActionID]: trackExpenseActionableWhisper} : {}),
                    },
                },
            );
        }

        // 5. Optimistically update the transaction thread and all threads in the transaction thread
        optimisticData.push({
            onyxMethod: Onyx.METHOD.MERGE,
            key: `${ONYXKEYS.COLLECTION.REPORT}${newIOUAction.childReportID}`,
            value: {
                parentReportID: targetReportID,
                parentReportActionID: optimisticMoneyRequestReportActionID,
                policyID: reportID !== CONST.REPORT.UNREPORTED_REPORT_ID && newReport ? newReport.policyID : CONST.POLICY.ID_FAKE,
            },
        });

        if (oldIOUAction) {
            failureData.push({
                onyxMethod: Onyx.METHOD.MERGE,
                key: `${ONYXKEYS.COLLECTION.REPORT}${oldIOUAction.childReportID}`,
                value: {
                    parentReportID: isUnreportedExpense ? selfDMReportID : oldReportID,
                    optimisticMoneyRequestReportActionID: oldIOUAction.reportActionID,
                    policyID: allReports?.[`${ONYXKEYS.COLLECTION.REPORT}${oldIOUAction.reportActionID}`]?.policyID,
                },
            });
        }

        // 6. (Optional) Create transactionThread if it doesn't exist
        let transactionThreadReportID = newIOUAction.childReportID;
        let transactionThreadCreatedReportActionID;
        if (!transactionThreadReportID) {
            const optimisticTransactionThread = buildTransactionThread(newIOUAction, reportID === CONST.REPORT.UNREPORTED_REPORT_ID ? undefined : newReport);
            const optimisticCreatedActionForTransactionThread = buildOptimisticCreatedReportAction(currentUserEmail);
            transactionThreadReportID = optimisticTransactionThread.reportID;
            transactionThreadCreatedReportActionID = optimisticCreatedActionForTransactionThread.reportActionID;
            newIOUAction.childReportID = transactionThreadReportID;

            optimisticData.push(
                {
                    onyxMethod: Onyx.METHOD.MERGE,
                    key: `${ONYXKEYS.COLLECTION.REPORT}${optimisticTransactionThread.reportID}`,
                    value: {...optimisticTransactionThread, pendingAction: CONST.RED_BRICK_ROAD_PENDING_ACTION.ADD},
                },
                {
                    onyxMethod: Onyx.METHOD.MERGE,
                    key: `${ONYXKEYS.COLLECTION.REPORT_ACTIONS}${optimisticTransactionThread.reportID}`,
                    value: {[optimisticCreatedActionForTransactionThread.reportActionID]: optimisticCreatedActionForTransactionThread},
                },
                {
                    onyxMethod: Onyx.METHOD.MERGE,
                    key: `${ONYXKEYS.COLLECTION.REPORT_ACTIONS}${targetReportID}`,
                    value: {[newIOUAction.reportActionID]: {childReportID: optimisticTransactionThread.reportID}},
                },
            );

            successData.push(
                {
                    onyxMethod: Onyx.METHOD.MERGE,
                    key: `${ONYXKEYS.COLLECTION.REPORT}${optimisticTransactionThread.reportID}`,
                    value: {pendingAction: null},
                },
                {
                    onyxMethod: Onyx.METHOD.MERGE,
                    key: `${ONYXKEYS.COLLECTION.REPORT_ACTIONS}${optimisticTransactionThread.reportID}`,
                    value: {[optimisticCreatedActionForTransactionThread.reportActionID]: {pendingAction: null}},
                },
            );

            failureData.push(
                {
                    onyxMethod: Onyx.METHOD.MERGE,
                    key: `${ONYXKEYS.COLLECTION.REPORT}${optimisticTransactionThread.reportID}`,
                    value: null,
                },
                {
                    onyxMethod: Onyx.METHOD.MERGE,
                    key: `${ONYXKEYS.COLLECTION.REPORT_ACTIONS}${optimisticTransactionThread.reportID}`,
                    value: {[optimisticCreatedActionForTransactionThread.reportActionID]: null},
                },
                {
                    onyxMethod: Onyx.METHOD.MERGE,
                    key: `${ONYXKEYS.COLLECTION.REPORT_ACTIONS}${targetReportID}`,
                    value: {[newIOUAction.reportActionID]: {childReportID: null}},
                },
            );
        }

        // 7. Add MOVED_TRANSACTION or UNREPORTED_TRANSACTION report actions
        const movedAction =
            reportID === CONST.REPORT.UNREPORTED_REPORT_ID
                ? buildOptimisticUnreportedTransactionAction(transactionThreadReportID, oldReportID)
                : buildOptimisticMovedTransactionAction(transactionThreadReportID, reportID);

        optimisticData.push({
            onyxMethod: Onyx.METHOD.MERGE,
            key: `${ONYXKEYS.COLLECTION.REPORT_ACTIONS}${transactionThreadReportID}`,
            value: {[movedAction?.reportActionID]: movedAction},
        });

        successData.push({
            onyxMethod: Onyx.METHOD.MERGE,
            key: `${ONYXKEYS.COLLECTION.REPORT_ACTIONS}${transactionThreadReportID}`,
            value: {[movedAction?.reportActionID]: {pendingAction: null}},
        });

        failureData.push({
            onyxMethod: Onyx.METHOD.MERGE,
            key: `${ONYXKEYS.COLLECTION.REPORT_ACTIONS}${transactionThreadReportID}`,
            value: {[movedAction?.reportActionID]: null},
        });

        // Create base transaction data object
        const baseTransactionData = {
            movedReportActionID: movedAction.reportActionID,
            moneyRequestPreviewReportActionID: newIOUAction.reportActionID,
            ...(oldIOUAction && !oldIOUAction.childReportID
                ? {
                      transactionThreadReportID,
                      transactionThreadCreatedReportActionID,
                  }
                : {}),
        };

        if (!existingSelfDMReportID && reportID === CONST.REPORT.UNREPORTED_REPORT_ID) {
            // Add self DM data to transaction data
            transactionIDToReportActionAndThreadData[transaction.transactionID] = {
                ...baseTransactionData,
                selfDMReportID: selfDMReport.reportID,
                selfDMCreatedReportActionID: selfDMCreatedReportAction.reportActionID,
            };
        } else {
            transactionIDToReportActionAndThreadData[transaction.transactionID] = baseTransactionData;
        }
    });

    if (!transactionsMoved) {
        return;
    }

    // 8. Update the report totals
    Object.entries(updatedReportTotals).forEach(([reportIDToUpdate, total]) => {
        optimisticData.push({
            onyxMethod: Onyx.METHOD.MERGE,
            key: `${ONYXKEYS.COLLECTION.REPORT}${reportIDToUpdate}`,
            value: {total},
        });

        failureData.push({
            onyxMethod: Onyx.METHOD.MERGE,
            key: `${ONYXKEYS.COLLECTION.REPORT}${reportIDToUpdate}`,
            value: {total: allReports?.[`${ONYXKEYS.COLLECTION.REPORT}${reportIDToUpdate}`]?.total},
        });
    });

    const reportTransactions = getReportTransactions(reportID);
    reportTransactions.forEach((transaction) => {
        if (!isPaidGroupPolicy(policy) || !policy?.id) {
            return;
        }
        const violationData = ViolationsUtils.getViolationsOnyxData(transaction, allTransactionViolations, policy, policyTagList, policyCategories, policyHasDependentTags, false);
        const hasOtherViolationsBesideDuplicates =
            Array.isArray(violationData.value) &&
            !violationData.value.every((violation) => {
                if (!isViolationWithName(violation)) {
                    return false;
                }
                return violation.name === CONST.VIOLATIONS.DUPLICATED_TRANSACTION;
            });
        if (Array.isArray(violationData.value) && violationData.value.length > 0 && hasOtherViolationsBesideDuplicates) {
            shouldFixViolations = true;
        }
    });

    // 9. Update next step for report
    const nextStepReport = {...newReport, total: updatedReportTotals[reportID] ?? newReport.total};
    const optimisticNextStep = buildNextStep(nextStepReport, nextStepReport.statusNum ?? CONST.REPORT.STATUS_NUM.OPEN, shouldFixViolations);
    optimisticData.push({
        onyxMethod: Onyx.METHOD.MERGE,
        key: `${ONYXKEYS.COLLECTION.NEXT_STEP}${reportID}`,
        value: optimisticNextStep,
    });
    failureData.push({
        onyxMethod: Onyx.METHOD.MERGE,
        key: `${ONYXKEYS.COLLECTION.NEXT_STEP}${reportID}`,
        value: reportNextStep,
    });

    const parameters: ChangeTransactionsReportParams = {
        transactionList: transactionIDs.join(','),
        reportID,
        transactionIDToReportActionAndThreadData: JSON.stringify(transactionIDToReportActionAndThreadData),
    };

    API.write(WRITE_COMMANDS.CHANGE_TRANSACTIONS_REPORT, parameters, {
        optimisticData,
        successData,
        failureData,
    });
}

function getDraftTransactions(): Transaction[] {
    return Object.values(allTransactionDrafts ?? {}).filter((transaction): transaction is Transaction => !!transaction);
}

export {
    saveWaypoint,
    removeWaypoint,
    getRoute,
    updateWaypoints,
    clearError,
    markAsCash,
    dismissDuplicateTransactionViolation,
    getDraftTransactions,
    generateTransactionID,
    setReviewDuplicatesKey,
    abandonReviewDuplicateTransactions,
    openDraftDistanceExpense,
    getRecentWaypoints,
    sanitizeRecentWaypoints,
    getAllTransactionViolationsLength,
    getAllTransactions,
    getLastModifiedExpense,
    revert,
    changeTransactionsReport,
    setTransactionReport,
};<|MERGE_RESOLUTION|>--- conflicted
+++ resolved
@@ -28,24 +28,8 @@
 import ViolationsUtils from '@libs/Violations/ViolationsUtils';
 import CONST from '@src/CONST';
 import ONYXKEYS from '@src/ONYXKEYS';
-<<<<<<< HEAD
-import type {
-    PersonalDetails,
-    Policy,
-    RecentWaypoint,
-    Report,
-    ReportAction,
-    ReportNextStep,
-    ReviewDuplicates,
-    Transaction,
-    TransactionViolation,
-    TransactionViolations,
-} from '@src/types/onyx';
-import type {OriginalMessageModifiedExpense} from '@src/types/onyx/OriginalMessage';
-=======
-import type {PersonalDetails, Policy, RecentWaypoint, Report, ReportAction, ReviewDuplicates, Transaction, TransactionViolation, TransactionViolations} from '@src/types/onyx';
+import type {PersonalDetails, Policy, RecentWaypoint, Report, ReportAction, ReportNextStep, ReviewDuplicates, Transaction, TransactionViolation, TransactionViolations} from '@src/types/onyx';
 import type {OriginalMessageIOU, OriginalMessageModifiedExpense} from '@src/types/onyx/OriginalMessage';
->>>>>>> 54db8482
 import type {OnyxData} from '@src/types/onyx/Request';
 import type {WaypointCollection} from '@src/types/onyx/Transaction';
 import type TransactionState from '@src/types/utils/TransactionStateType';
