--- conflicted
+++ resolved
@@ -22,11 +22,8 @@
     buildOptimisticUnreportedTransactionAction,
     buildTransactionThread,
     findSelfDMReportID,
-<<<<<<< HEAD
     shouldEnableNegative,
-=======
     getReportTransactions,
->>>>>>> 4d29406b
 } from '@libs/ReportUtils';
 import {getAmount, waypointHasValidAddress} from '@libs/TransactionUtils';
 import ViolationsUtils from '@libs/Violations/ViolationsUtils';
@@ -820,13 +817,9 @@
         const allowNegative = shouldEnableNegative(newReport);
 
         // 3. Keep track of the new report totals
-<<<<<<< HEAD
-        const transactionAmount = getAmount(transaction, undefined, undefined, allowNegative);
-=======
         const isUnreported = reportID === CONST.REPORT.UNREPORTED_REPORT_ID;
         const targetReportID = isUnreported ? selfDMReportID : reportID;
-        const transactionAmount = getAmount(transaction);
->>>>>>> 4d29406b
+        const transactionAmount = getAmount(transaction, undefined, undefined, allowNegative);
 
         if (oldReport) {
             updatedReportTotals[oldReportID] = (updatedReportTotals[oldReportID] ? updatedReportTotals[oldReportID] : (oldReport?.total ?? 0)) + transactionAmount;
