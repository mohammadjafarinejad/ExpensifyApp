import {getUnixTime} from 'date-fns';
import {deepEqual} from 'fast-equals';
import lodashClone from 'lodash/clone';
import lodashHas from 'lodash/has';
import type {OnyxCollection, OnyxEntry, OnyxUpdate} from 'react-native-onyx';
import Onyx from 'react-native-onyx';
import * as API from '@libs/API';
import type {ChangeTransactionsReportParams, DismissViolationParams, GetRouteParams, MarkAsCashParams, TransactionThreadInfo} from '@libs/API/parameters';
import {READ_COMMANDS, WRITE_COMMANDS} from '@libs/API/types';
import * as CollectionUtils from '@libs/CollectionUtils';
import DateUtils from '@libs/DateUtils';
import {buildNextStepNew} from '@libs/NextStepUtils';
import * as NumberUtils from '@libs/NumberUtils';
import {rand64} from '@libs/NumberUtils';
import {hasDependentTags, isPaidGroupPolicy} from '@libs/PolicyUtils';
import {getAllReportActions, getIOUActionForReportID, getOriginalMessage, getTrackExpenseActionableWhisper, isModifiedExpenseAction} from '@libs/ReportActionsUtils';
import {
    buildOptimisticCreatedReportAction,
    buildOptimisticDismissedViolationReportAction,
    buildOptimisticMovedTransactionAction,
    buildOptimisticSelfDMReport,
    buildOptimisticUnreportedTransactionAction,
    buildTransactionThread,
    findSelfDMReportID,
    getReportTransactions,
    hasViolations as hasViolationsReportUtils,
} from '@libs/ReportUtils';
import {getAmount, isOnHold, waypointHasValidAddress} from '@libs/TransactionUtils';
import ViolationsUtils from '@libs/Violations/ViolationsUtils';
import CONST from '@src/CONST';
import ONYXKEYS from '@src/ONYXKEYS';
import type {
    PersonalDetails,
    Policy,
    RecentWaypoint,
    Report,
    ReportAction,
    ReportNextStep,
    ReviewDuplicates,
    Transaction,
    TransactionViolation,
    TransactionViolations,
} from '@src/types/onyx';
import type {OriginalMessageIOU, OriginalMessageModifiedExpense} from '@src/types/onyx/OriginalMessage';
import type {OnyxData} from '@src/types/onyx/Request';
import type {WaypointCollection} from '@src/types/onyx/Transaction';
import type TransactionState from '@src/types/utils/TransactionStateType';
import {getPolicyCategoriesData} from './Policy/Category';
import {getPolicyTagsData} from './Policy/Tag';

let recentWaypoints: RecentWaypoint[] = [];
Onyx.connect({
    key: ONYXKEYS.NVP_RECENT_WAYPOINTS,
    callback: (val) => (recentWaypoints = val ?? []),
});

const allTransactions: Record<string, Transaction> = {};
Onyx.connect({
    key: ONYXKEYS.COLLECTION.TRANSACTION,
    callback: (transaction, key) => {
        if (!key || !transaction) {
            return;
        }
        const transactionID = CollectionUtils.extractCollectionItemID(key);
        allTransactions[transactionID] = transaction;
    },
});

let allTransactionDrafts: OnyxCollection<Transaction> = {};
Onyx.connect({
    key: ONYXKEYS.COLLECTION.TRANSACTION_DRAFT,
    waitForCollectionCallback: true,
    callback: (value) => {
        allTransactionDrafts = value ?? {};
    },
});

let allReports: OnyxCollection<Report> = {};
Onyx.connect({
    key: ONYXKEYS.COLLECTION.REPORT,
    waitForCollectionCallback: true,
    callback: (value) => {
        if (!value) {
            return;
        }
        allReports = value;
    },
});

const allTransactionViolation: OnyxCollection<TransactionViolation[]> = {};
Onyx.connect({
    key: ONYXKEYS.COLLECTION.TRANSACTION_VIOLATIONS,
    callback: (transactionViolation, key) => {
        if (!key || !transactionViolation) {
            return;
        }
        const transactionID = CollectionUtils.extractCollectionItemID(key);
        allTransactionViolation[transactionID] = transactionViolation;
    },
});

let allTransactionViolations: TransactionViolations = [];
Onyx.connect({
    key: ONYXKEYS.COLLECTION.TRANSACTION_VIOLATIONS,
    callback: (val) => (allTransactionViolations = val ?? []),
});

// Helper to safely check for a string 'name' property
function isViolationWithName(violation: unknown): violation is {name: string} {
    return !!(violation && typeof violation === 'object' && typeof (violation as {name?: unknown}).name === 'string');
}

function saveWaypoint(transactionID: string, index: string, waypoint: RecentWaypoint | null, isDraft = false) {
    Onyx.merge(`${isDraft ? ONYXKEYS.COLLECTION.TRANSACTION_DRAFT : ONYXKEYS.COLLECTION.TRANSACTION}${transactionID}`, {
        comment: {
            waypoints: {
                [`waypoint${index}`]: waypoint,
            },
            customUnit: {
                quantity: null,
            },
        },
        // We want to reset the amount only for draft transactions (when creating the expense).
        // When modifying an existing transaction, the amount will be updated on the actual IOU update operation.
        ...(isDraft && {amount: CONST.IOU.DEFAULT_AMOUNT}),
        // Empty out errors when we're saving a new waypoint as this indicates the user is updating their input
        errorFields: {
            route: null,
        },

        // Clear the existing route so that we don't show an old route
        routes: {
            route0: {
                // Clear the existing distance to recalculate next time
                distance: null,
                geometry: {
                    coordinates: null,
                },
            },
        },
    });

    // You can save offline waypoints without verifying the address (we will geocode it on the backend)
    // We're going to prevent saving those addresses in the recent waypoints though since they could be invalid addresses
    // However, in the backend once we verify the address, we will save the waypoint in the recent waypoints NVP
    if (!lodashHas(waypoint, 'lat') || !lodashHas(waypoint, 'lng')) {
        return;
    }

    // If current location is used, we would want to avoid saving it as a recent waypoint. This prevents the 'Your Location'
    // text from showing up in the address search suggestions
    if (deepEqual(waypoint?.address, CONST.YOUR_LOCATION_TEXT)) {
        return;
    }
    const recentWaypointAlreadyExists = recentWaypoints.find((recentWaypoint) => recentWaypoint?.address === waypoint?.address);
    if (!recentWaypointAlreadyExists && waypoint !== null) {
        const clonedWaypoints = lodashClone(recentWaypoints);
        const updatedWaypoint = {...waypoint, pendingAction: CONST.RED_BRICK_ROAD_PENDING_ACTION.ADD};
        clonedWaypoints.unshift(updatedWaypoint);
        Onyx.merge(ONYXKEYS.NVP_RECENT_WAYPOINTS, clonedWaypoints.slice(0, CONST.RECENT_WAYPOINTS_NUMBER));
    }
}

function removeWaypoint(transaction: OnyxEntry<Transaction>, currentIndex: string, isDraft?: boolean): Promise<void | void[]> {
    // Index comes from the route params and is a string
    const index = Number(currentIndex);
    if (index === -1) {
        return Promise.resolve();
    }
    const existingWaypoints = transaction?.comment?.waypoints ?? {};
    const totalWaypoints = Object.keys(existingWaypoints).length;

    const waypointValues = Object.values(existingWaypoints);
    const removed = waypointValues.splice(index, 1);
    if (removed.length === 0) {
        return Promise.resolve();
    }

    const isRemovedWaypointEmpty = removed.length > 0 && !waypointHasValidAddress(removed.at(0) ?? {});

    // When there are only two waypoints we are adding empty waypoint back
    if (totalWaypoints === 2 && (index === 0 || index === totalWaypoints - 1)) {
        waypointValues.splice(index, 0, {});
    }

    const reIndexedWaypoints: WaypointCollection = {};
    waypointValues.forEach((waypoint, idx) => {
        reIndexedWaypoints[`waypoint${idx}`] = waypoint;
    });

    // Onyx.merge won't remove the null nested object values, this is a workaround
    // to remove nested keys while also preserving other object keys
    // Doing a deep clone of the transaction to avoid mutating the original object and running into a cache issue when using Onyx.set
    let newTransaction: Transaction = {
        // eslint-disable-next-line @typescript-eslint/non-nullable-type-assertion-style
        ...(transaction as Transaction),
        comment: {
            ...transaction?.comment,
            waypoints: reIndexedWaypoints,
            customUnit: {
                ...transaction?.comment?.customUnit,
                quantity: null,
            },
        },
        // We want to reset the amount only for draft transactions (when creating the expense).
        // When modifying an existing transaction, the amount will be updated on the actual IOU update operation.
        ...(isDraft && {amount: CONST.IOU.DEFAULT_AMOUNT}),
    };

    if (!isRemovedWaypointEmpty) {
        newTransaction = {
            ...newTransaction,
            // Clear any errors that may be present, which apply to the old route
            errorFields: {
                route: null,
            },
            // Clear the existing route so that we don't show an old route
            routes: {
                route0: {
                    // Clear the existing distance to recalculate next time
                    distance: null,
                    geometry: {
                        coordinates: null,
                    },
                },
            },
        };
    }
    if (isDraft) {
        return Onyx.set(`${ONYXKEYS.COLLECTION.TRANSACTION_DRAFT}${transaction?.transactionID}`, newTransaction);
    }
    return Onyx.set(`${ONYXKEYS.COLLECTION.TRANSACTION}${transaction?.transactionID}`, newTransaction);
}

function getOnyxDataForRouteRequest(transactionID: string, transactionState: TransactionState = CONST.TRANSACTION.STATE.CURRENT): OnyxData {
    let keyPrefix;
    switch (transactionState) {
        case CONST.TRANSACTION.STATE.DRAFT:
            keyPrefix = ONYXKEYS.COLLECTION.TRANSACTION_DRAFT;
            break;
        case CONST.TRANSACTION.STATE.BACKUP:
            keyPrefix = ONYXKEYS.COLLECTION.TRANSACTION_BACKUP;
            break;
        case CONST.TRANSACTION.STATE.CURRENT:
        default:
            keyPrefix = ONYXKEYS.COLLECTION.TRANSACTION;
            break;
    }

    return {
        optimisticData: [
            {
                // Clears any potentially stale error messages from fetching the route
                onyxMethod: Onyx.METHOD.MERGE,
                key: `${keyPrefix}${transactionID}`,
                value: {
                    comment: {
                        isLoading: true,
                    },
                    errorFields: {
                        route: null,
                    },
                },
            },
        ],
        // The route and failure are sent back via pusher in the BE, we are just clearing the loading state here
        successData: [
            {
                onyxMethod: Onyx.METHOD.MERGE,
                key: `${keyPrefix}${transactionID}`,
                value: {
                    comment: {
                        isLoading: false,
                    },
                    // When the user opens the distance request editor and changes the connection from offline to online,
                    // the transaction's pendingFields and pendingAction will be removed, but not transactionBackup.
                    // We clear the pendingFields and pendingAction for the backup here to ensure consistency with the transaction.
                    // Without this, the map will not be clickable if the user dismisses the distance request editor without saving.
                    ...(transactionState === CONST.TRANSACTION.STATE.BACKUP && {
                        pendingFields: {waypoints: null},
                        pendingAction: null,
                    }),
                },
            },
        ],
        failureData: [
            {
                onyxMethod: Onyx.METHOD.MERGE,
                key: `${keyPrefix}${transactionID}`,
                value: {
                    comment: {
                        isLoading: false,
                    },
                },
            },
        ],
    };
}

/**
 * Sanitizes the waypoints by removing the pendingAction property.
 *
 * @param waypoints - The collection of waypoints to sanitize.
 * @returns The sanitized collection of waypoints.
 */
function sanitizeRecentWaypoints(waypoints: WaypointCollection): WaypointCollection {
    return Object.entries(waypoints).reduce((acc: WaypointCollection, [key, waypoint]) => {
        if ('pendingAction' in waypoint) {
            const {pendingAction, ...rest} = waypoint;
            acc[key] = rest;
        } else {
            acc[key] = waypoint;
        }
        return acc;
    }, {});
}

/**
 * Gets the route for a set of waypoints
 * Used so we can generate a map view of the provided waypoints
 */

function getRoute(transactionID: string, waypoints: WaypointCollection, routeType: TransactionState = CONST.TRANSACTION.STATE.CURRENT) {
    const parameters: GetRouteParams = {
        transactionID,
        waypoints: JSON.stringify(sanitizeRecentWaypoints(waypoints)),
    };

    let command;
    switch (routeType) {
        case CONST.TRANSACTION.STATE.DRAFT:
            command = READ_COMMANDS.GET_ROUTE_FOR_DRAFT;
            break;
        case CONST.TRANSACTION.STATE.CURRENT:
            command = READ_COMMANDS.GET_ROUTE;
            break;
        case CONST.TRANSACTION.STATE.BACKUP:
            command = READ_COMMANDS.GET_ROUTE_FOR_BACKUP;
            break;
        default:
            throw new Error('Invalid route type');
    }

    API.read(command, parameters, getOnyxDataForRouteRequest(transactionID, routeType));
}
/**
 * Updates all waypoints stored in the transaction specified by the provided transactionID.
 *
 * @param transactionID - The ID of the transaction to be updated
 * @param waypoints - An object containing all the waypoints
 *                             which will replace the existing ones.
 */
function updateWaypoints(transactionID: string, waypoints: WaypointCollection, isDraft = false): Promise<void | void[]> {
    return Onyx.merge(`${isDraft ? ONYXKEYS.COLLECTION.TRANSACTION_DRAFT : ONYXKEYS.COLLECTION.TRANSACTION}${transactionID}`, {
        comment: {
            waypoints,
            customUnit: {
                quantity: null,
            },
        },
        // We want to reset the amount only for draft transactions (when creating the expense).
        // When modifying an existing transaction, the amount will be updated on the actual IOU update operation.
        ...(isDraft && {amount: CONST.IOU.DEFAULT_AMOUNT}),
        // Empty out errors when we're saving new waypoints as this indicates the user is updating their input
        errorFields: {
            route: null,
        },

        // Clear the existing route so that we don't show an old route
        routes: {
            route0: {
                // Clear the existing distance to recalculate next time
                distance: null,
                geometry: {
                    coordinates: null,
                },
            },
        },
    });
}

/**
 * Dismisses the duplicate transaction violation for the provided transactionIDs
 * and updates the transaction to include the dismissed violation in the comment.
 */
function dismissDuplicateTransactionViolation(transactionIDs: string[], dismissedPersonalDetails: PersonalDetails) {
    const currentTransactionViolations = transactionIDs.map((id) => ({transactionID: id, violations: allTransactionViolation?.[id] ?? []}));
    const currentTransactions = transactionIDs.map((id) => allTransactions?.[id]);
    const transactionsReportActions = currentTransactions.map((transaction) => getIOUActionForReportID(transaction.reportID, transaction.transactionID));
    const optimisticDismissedViolationReportActions = transactionsReportActions.map(() => {
        return buildOptimisticDismissedViolationReportAction({reason: 'manual', violationName: CONST.VIOLATIONS.DUPLICATED_TRANSACTION});
    });

    const optimisticData: OnyxUpdate[] = [];
    const failureData: OnyxUpdate[] = [];

    const optimisticReportActions: OnyxUpdate[] = transactionsReportActions.map((action, index) => {
        const optimisticDismissedViolationReportAction = optimisticDismissedViolationReportActions.at(index);
        return {
            onyxMethod: Onyx.METHOD.MERGE,
            key: `${ONYXKEYS.COLLECTION.REPORT_ACTIONS}${action?.childReportID}`,
            value: optimisticDismissedViolationReportAction
                ? {
                      [optimisticDismissedViolationReportAction.reportActionID]: optimisticDismissedViolationReportAction as ReportAction,
                  }
                : undefined,
        };
    });
    const optimisticDataTransactionViolations: OnyxUpdate[] = currentTransactionViolations.map((transactionViolations) => ({
        onyxMethod: Onyx.METHOD.MERGE,
        key: `${ONYXKEYS.COLLECTION.TRANSACTION_VIOLATIONS}${transactionViolations.transactionID}`,
        value: transactionViolations.violations?.filter((violation) => violation.name !== CONST.VIOLATIONS.DUPLICATED_TRANSACTION),
    }));

    optimisticData.push(...optimisticDataTransactionViolations);
    optimisticData.push(...optimisticReportActions);

    const optimisticDataTransactions: OnyxUpdate[] = currentTransactions.map((transaction) => ({
        onyxMethod: Onyx.METHOD.MERGE,
        key: `${ONYXKEYS.COLLECTION.TRANSACTION}${transaction.transactionID}`,
        value: {
            ...transaction,
            comment: {
                ...transaction.comment,
                dismissedViolations: {
                    duplicatedTransaction: {
                        [dismissedPersonalDetails.login ?? '']: getUnixTime(new Date()),
                    },
                },
            },
        },
    }));

    optimisticData.push(...optimisticDataTransactions);

    const failureDataTransactionViolations: OnyxUpdate[] = currentTransactionViolations.map((transactionViolations) => ({
        onyxMethod: Onyx.METHOD.MERGE,
        key: `${ONYXKEYS.COLLECTION.TRANSACTION_VIOLATIONS}${transactionViolations.transactionID}`,
        value: transactionViolations.violations?.map((violation) => violation),
    }));

    const failureDataTransaction: OnyxUpdate[] = currentTransactions.map((transaction) => ({
        onyxMethod: Onyx.METHOD.MERGE,
        key: `${ONYXKEYS.COLLECTION.TRANSACTION}${transaction.transactionID}`,
        value: {
            ...transaction,
        },
    }));

    const failureReportActions: OnyxUpdate[] = transactionsReportActions.map((action, index) => {
        const optimisticDismissedViolationReportAction = optimisticDismissedViolationReportActions.at(index);
        return {
            onyxMethod: Onyx.METHOD.MERGE,
            key: `${ONYXKEYS.COLLECTION.REPORT_ACTIONS}${action?.childReportID}`,
            value: optimisticDismissedViolationReportAction
                ? {
                      [optimisticDismissedViolationReportAction.reportActionID]: null,
                  }
                : undefined,
        };
    });

    failureData.push(...failureDataTransactionViolations);
    failureData.push(...failureDataTransaction);
    failureData.push(...failureReportActions);

    const successData: OnyxUpdate[] = transactionsReportActions.map((action, index) => {
        const optimisticDismissedViolationReportAction = optimisticDismissedViolationReportActions.at(index);
        return {
            onyxMethod: Onyx.METHOD.MERGE,
            key: `${ONYXKEYS.COLLECTION.REPORT_ACTIONS}${action?.childReportID}`,
            value: optimisticDismissedViolationReportAction
                ? {
                      [optimisticDismissedViolationReportAction.reportActionID]: null,
                  }
                : undefined,
        };
    });
    // We are creating duplicate resolved report actions for each duplicate transactions and all the report actions
    // should be correctly linked with their parent report but the BE is sometimes linking report actions to different
    // parent reports than the one we set optimistically, resulting in duplicate report actions. Therefore, we send the BE
    // random report action ids and onSuccessData we reset the report actions we added optimistically to avoid duplicate actions.
    const params: DismissViolationParams = {
        name: CONST.VIOLATIONS.DUPLICATED_TRANSACTION,
        transactionIDList: transactionIDs.join(','),
        reportActionIDList: optimisticDismissedViolationReportActions.map(() => NumberUtils.rand64()).join(','),
    };

    API.write(WRITE_COMMANDS.DISMISS_VIOLATION, params, {
        optimisticData,
        successData,
        failureData,
    });
}

function setReviewDuplicatesKey(values: Partial<ReviewDuplicates>) {
    Onyx.merge(`${ONYXKEYS.REVIEW_DUPLICATES}`, {
        ...values,
    });
}

function abandonReviewDuplicateTransactions() {
    Onyx.set(ONYXKEYS.REVIEW_DUPLICATES, null);
}

function clearError(transactionID: string) {
    Onyx.merge(`${ONYXKEYS.COLLECTION.TRANSACTION}${transactionID}`, {errors: null, errorFields: {route: null, waypoints: null, routes: null}});
}

function getLastModifiedExpense(reportID?: string): OriginalMessageModifiedExpense | undefined {
    const modifiedExpenseActions = Object.values(getAllReportActions(reportID)).filter(isModifiedExpenseAction);
    modifiedExpenseActions.sort((a, b) => Number(a.reportActionID) - Number(b.reportActionID));
    return getOriginalMessage(modifiedExpenseActions.at(-1));
}

function revert(transaction?: OnyxEntry<Transaction>, originalMessage?: OriginalMessageModifiedExpense | undefined) {
    if (!transaction || !originalMessage?.oldAmount || !originalMessage.oldCurrency || !('amount' in originalMessage) || !('currency' in originalMessage)) {
        return;
    }

    Onyx.merge(`${ONYXKEYS.COLLECTION.TRANSACTION}${transaction.transactionID}`, {
        modifiedAmount: transaction?.amount && transaction?.amount < 0 ? -Math.abs(originalMessage.oldAmount) : originalMessage.oldAmount,
        modifiedCurrency: originalMessage.oldCurrency,
    });
}

function markAsCash(transactionID: string | undefined, transactionThreadReportID: string | undefined) {
    if (!transactionID || !transactionThreadReportID) {
        return;
    }
    const optimisticReportAction = buildOptimisticDismissedViolationReportAction({
        reason: 'manual',
        violationName: CONST.VIOLATIONS.RTER,
    });
    const optimisticReportActions = {
        [optimisticReportAction.reportActionID]: optimisticReportAction,
    };
    const onyxData: OnyxData = {
        optimisticData: [
            // Optimistically dismissing the violation, removing it from the list of violations
            {
                onyxMethod: Onyx.METHOD.MERGE,
                key: `${ONYXKEYS.COLLECTION.TRANSACTION_VIOLATIONS}${transactionID}`,
                value: allTransactionViolations.filter((violation: TransactionViolation) => violation.name !== CONST.VIOLATIONS.RTER),
            },
            // Optimistically adding the system message indicating we dismissed the violation
            {
                onyxMethod: Onyx.METHOD.MERGE,
                key: `${ONYXKEYS.COLLECTION.REPORT_ACTIONS}${transactionThreadReportID}`,
                value: optimisticReportActions,
            },
        ],
        failureData: [
            // Rolling back the dismissal of the violation
            {
                onyxMethod: Onyx.METHOD.MERGE,
                key: `${ONYXKEYS.COLLECTION.TRANSACTION_VIOLATIONS}${transactionID}`,
                value: allTransactionViolations,
            },
            {
                onyxMethod: Onyx.METHOD.MERGE,
                key: `${ONYXKEYS.COLLECTION.REPORT_ACTIONS}${transactionThreadReportID}`,
                value: {
                    [optimisticReportAction.reportActionID]: null,
                },
            },
        ],
    };

    const parameters: MarkAsCashParams = {
        transactionID,
        reportActionID: optimisticReportAction.reportActionID,
    };

    return API.write(WRITE_COMMANDS.MARK_AS_CASH, parameters, onyxData);
}

function openDraftDistanceExpense() {
    const onyxData: OnyxData = {
        optimisticData: [
            {
                onyxMethod: Onyx.METHOD.SET,
                key: ONYXKEYS.NVP_RECENT_WAYPOINTS,

                // By optimistically setting the recent waypoints to an empty array, no further loading attempts will be made
                value: [],
            },
        ],
    };
    API.read(READ_COMMANDS.OPEN_DRAFT_DISTANCE_EXPENSE, null, onyxData);
}

function getRecentWaypoints() {
    return recentWaypoints;
}

/**
 * Returns a client generated 16 character hexadecimal value for the transactionID
 */
function generateTransactionID(): string {
    return NumberUtils.generateHexadecimalValue(16);
}

function setTransactionReport(transactionID: string, transaction: Partial<Transaction>, isDraft: boolean) {
    Onyx.merge(`${isDraft ? ONYXKEYS.COLLECTION.TRANSACTION_DRAFT : ONYXKEYS.COLLECTION.TRANSACTION}${transactionID}`, transaction);
}

<<<<<<< HEAD
function changeTransactionsReport(transactionIDs: string[], reportID: string, currentUserEmail: string | undefined, policy?: OnyxEntry<Policy>, reportNextStep?: OnyxEntry<ReportNextStep>) {
=======
function changeTransactionsReport(
    transactionIDs: string[],
    reportID: string,
    isASAPSubmitBetaEnabled: boolean,
    accountID: number,
    email: string,
    policy?: OnyxEntry<Policy>,
    reportNextStep?: OnyxEntry<ReportNextStep>,
) {
>>>>>>> d6c69dab
    const newReport = allReports?.[`${ONYXKEYS.COLLECTION.REPORT}${reportID}`];

    const transactions = transactionIDs.map((id) => allTransactions?.[id]).filter((t): t is NonNullable<typeof t> => t !== undefined);
    const transactionIDToReportActionAndThreadData: Record<string, TransactionThreadInfo> = {};
    const updatedReportTotals: Record<string, number> = {};
    const updatedReportNonReimbursableTotals: Record<string, number> = {};
    const updatedReportUnheldNonReimbursableTotals: Record<string, number> = {};

    // Store current violations for each transaction to restore on failure
    const currentTransactionViolations: Record<string, TransactionViolation[]> = {};
    transactionIDs.forEach((id) => {
        currentTransactionViolations[id] = allTransactionViolation?.[id] ?? [];
    });

    const optimisticData: OnyxUpdate[] = [];
    const failureData: OnyxUpdate[] = [];
    const successData: OnyxUpdate[] = [];

    const existingSelfDMReportID = findSelfDMReportID();
    let selfDMReport: Report;
    let selfDMCreatedReportAction: ReportAction;

    if (!existingSelfDMReportID && reportID === CONST.REPORT.UNREPORTED_REPORT_ID) {
        const currentTime = DateUtils.getDBTime();
        selfDMReport = buildOptimisticSelfDMReport(currentTime);
        selfDMCreatedReportAction = buildOptimisticCreatedReportAction(currentUserEmail ?? '', currentTime);

        // Add optimistic updates for self DM report
        optimisticData.push(
            {
                onyxMethod: Onyx.METHOD.SET,
                key: `${ONYXKEYS.COLLECTION.REPORT}${selfDMReport.reportID}`,
                value: {
                    ...selfDMReport,
                    pendingFields: {
                        createChat: CONST.RED_BRICK_ROAD_PENDING_ACTION.ADD,
                    },
                },
            },
            {
                onyxMethod: Onyx.METHOD.MERGE,
                key: `${ONYXKEYS.COLLECTION.REPORT_METADATA}${selfDMReport.reportID}`,
                value: {isOptimisticReport: true},
            },
            {
                onyxMethod: Onyx.METHOD.SET,
                key: `${ONYXKEYS.COLLECTION.REPORT_ACTIONS}${selfDMReport.reportID}`,
                value: {
                    [selfDMCreatedReportAction.reportActionID]: selfDMCreatedReportAction,
                },
            },
        );

        // Add success data for self DM report
        successData.push(
            {
                onyxMethod: Onyx.METHOD.MERGE,
                key: `${ONYXKEYS.COLLECTION.REPORT}${selfDMReport.reportID}`,
                value: {
                    pendingFields: {
                        createChat: null,
                    },
                },
            },
            {
                onyxMethod: Onyx.METHOD.MERGE,
                key: `${ONYXKEYS.COLLECTION.REPORT_METADATA}${selfDMReport.reportID}`,
                value: {isOptimisticReport: false},
            },
            {
                onyxMethod: Onyx.METHOD.MERGE,
                key: `${ONYXKEYS.COLLECTION.REPORT_ACTIONS}${selfDMReport.reportID}`,
                value: {
                    [selfDMCreatedReportAction.reportActionID]: {
                        pendingAction: null,
                    },
                },
            },
        );
        // Add failure data for self DM report
        failureData.push(
            {
                onyxMethod: Onyx.METHOD.MERGE,
                key: `${ONYXKEYS.COLLECTION.REPORT}${selfDMReport.reportID}`,
                value: null,
            },
            {
                onyxMethod: Onyx.METHOD.MERGE,
                key: `${ONYXKEYS.COLLECTION.REPORT_METADATA}${selfDMReport.reportID}`,
                value: null,
            },
            {
                onyxMethod: Onyx.METHOD.MERGE,
                key: `${ONYXKEYS.COLLECTION.REPORT_ACTIONS}${selfDMReport.reportID}`,
                value: null,
            },
        );
    }

    let transactionsMoved = false;
    let shouldFixViolations = false;

    const policyTagList = getPolicyTagsData(policy?.id);
    const policyCategories = getPolicyCategoriesData(policy?.id);
    const policyHasDependentTags = hasDependentTags(policy, policyTagList);

    transactions.forEach((transaction) => {
        const isUnreportedExpense = !transaction.reportID || transaction.reportID === CONST.REPORT.UNREPORTED_REPORT_ID;

        const selfDMReportID = existingSelfDMReportID ?? selfDMReport?.reportID;

        const oldIOUAction = getIOUActionForReportID(isUnreportedExpense ? selfDMReportID : transaction.reportID, transaction.transactionID);
        if (!transaction.reportID || transaction.reportID === reportID) {
            return;
        }

        transactionsMoved = true;

        const oldReportID = transaction.reportID;
        const oldReport = allReports?.[`${ONYXKEYS.COLLECTION.REPORT}${oldReportID}`];

        // 1. Optimistically change the reportID on the passed transactions
        optimisticData.push({
            onyxMethod: Onyx.METHOD.MERGE,
            key: `${ONYXKEYS.COLLECTION.TRANSACTION}${transaction.transactionID}`,
            value: {
                reportID,
            },
        });

        successData.push({
            onyxMethod: Onyx.METHOD.MERGE,
            key: `${ONYXKEYS.COLLECTION.TRANSACTION}${transaction.transactionID}`,
            value: {
                reportID,
            },
        });

        failureData.push({
            onyxMethod: Onyx.METHOD.MERGE,
            key: `${ONYXKEYS.COLLECTION.TRANSACTION}${transaction.transactionID}`,
            value: {
                reportID: transaction.reportID,
            },
        });

        // Optimistically clear all violations for the transaction when moving to self DM report
        if (reportID === CONST.REPORT.UNREPORTED_REPORT_ID) {
            const duplicateViolation = currentTransactionViolations?.[transaction.transactionID]?.find((violation) => violation.name === CONST.VIOLATIONS.DUPLICATED_TRANSACTION);
            const duplicateTransactionIDs = duplicateViolation?.data?.duplicates;
            if (duplicateTransactionIDs) {
                duplicateTransactionIDs.forEach((id) => {
                    optimisticData.push({
                        onyxMethod: Onyx.METHOD.SET,
                        key: `${ONYXKEYS.COLLECTION.TRANSACTION_VIOLATIONS}${id}`,
                        value: allTransactionViolations.filter((violation: TransactionViolation) => violation.name !== CONST.VIOLATIONS.DUPLICATED_TRANSACTION),
                    });
                });
            }
            optimisticData.push({
                onyxMethod: Onyx.METHOD.SET,
                key: `${ONYXKEYS.COLLECTION.TRANSACTION_VIOLATIONS}${transaction.transactionID}`,
                value: null,
            });

            successData.push({
                onyxMethod: Onyx.METHOD.SET,
                key: `${ONYXKEYS.COLLECTION.TRANSACTION_VIOLATIONS}${transaction.transactionID}`,
                value: null,
            });

            failureData.push({
                onyxMethod: Onyx.METHOD.SET,
                key: `${ONYXKEYS.COLLECTION.TRANSACTION_VIOLATIONS}${transaction.transactionID}`,
                value: currentTransactionViolations[transaction.transactionID],
            });
        }

        let transactionReimbursable = transaction.reimbursable;
        // 2. Calculate transaction violations if moving transaction to a workspace
        if (isPaidGroupPolicy(policy) && policy?.id) {
            const violationData = ViolationsUtils.getViolationsOnyxData(transaction, allTransactionViolations, policy, policyTagList, policyCategories, policyHasDependentTags, false);
            optimisticData.push(violationData);
            failureData.push({
                onyxMethod: Onyx.METHOD.MERGE,
                key: `${ONYXKEYS.COLLECTION.TRANSACTION_VIOLATIONS}${transaction.transactionID}`,
                value: allTransactionViolation?.[transaction.transactionID],
            });
            const transactionHasViolations = Array.isArray(violationData.value) && violationData.value.length > 0;
            const hasOtherViolationsBesideDuplicates =
                Array.isArray(violationData.value) &&
                !violationData.value.every((violation) => {
                    if (!isViolationWithName(violation)) {
                        return false;
                    }
                    return violation.name === CONST.VIOLATIONS.DUPLICATED_TRANSACTION;
                });
            if (transactionHasViolations && hasOtherViolationsBesideDuplicates) {
                shouldFixViolations = true;
            }
            if (policy?.disabledFields?.reimbursable) {
                transactionReimbursable = policy?.defaultReimbursable;
                optimisticData.push({
                    onyxMethod: Onyx.METHOD.MERGE,
                    key: `${ONYXKEYS.COLLECTION.TRANSACTION}${transaction.transactionID}`,
                    value: {
                        reimbursable: transactionReimbursable,
                    },
                });
                failureData.push({
                    onyxMethod: Onyx.METHOD.MERGE,
                    key: `${ONYXKEYS.COLLECTION.TRANSACTION}${transaction.transactionID}`,
                    value: {
                        reimbursable: transaction?.reimbursable,
                    },
                });
            }
        }

        // 3. Keep track of the new report totals
        const isUnreported = reportID === CONST.REPORT.UNREPORTED_REPORT_ID;
        const targetReportID = isUnreported ? selfDMReportID : reportID;
        const transactionAmount = getAmount(transaction);

        if (oldReport) {
            updatedReportTotals[oldReportID] = (updatedReportTotals[oldReportID] ? updatedReportTotals[oldReportID] : (oldReport?.total ?? 0)) + transactionAmount;
            updatedReportNonReimbursableTotals[oldReportID] =
                (updatedReportNonReimbursableTotals[oldReportID] ? updatedReportNonReimbursableTotals[oldReportID] : (oldReport?.nonReimbursableTotal ?? 0)) +
                (transaction?.reimbursable ? 0 : transactionAmount);
            updatedReportUnheldNonReimbursableTotals[oldReportID] =
                (updatedReportUnheldNonReimbursableTotals[oldReportID] ? updatedReportUnheldNonReimbursableTotals[oldReportID] : (oldReport?.unheldNonReimbursableTotal ?? 0)) +
                (transaction?.reimbursable && !isOnHold(transaction) ? 0 : transactionAmount);
        }
        if (reportID && newReport) {
            updatedReportTotals[targetReportID] = (updatedReportTotals[targetReportID] ? updatedReportTotals[targetReportID] : (newReport.total ?? 0)) - transactionAmount;
            updatedReportNonReimbursableTotals[targetReportID] =
                (updatedReportNonReimbursableTotals[targetReportID] ? updatedReportNonReimbursableTotals[targetReportID] : (newReport.nonReimbursableTotal ?? 0)) -
                (transactionReimbursable ? 0 : transactionAmount);
            updatedReportUnheldNonReimbursableTotals[targetReportID] =
                (updatedReportUnheldNonReimbursableTotals[targetReportID] ? updatedReportUnheldNonReimbursableTotals[targetReportID] : (newReport.unheldNonReimbursableTotal ?? 0)) -
                (transactionReimbursable && !isOnHold(transaction) ? 0 : transactionAmount);
        }

        // 4. Optimistically update the IOU action reportID
        const optimisticMoneyRequestReportActionID = rand64();

        const originalMessage = getOriginalMessage(oldIOUAction) as OriginalMessageIOU;
        const newIOUAction = {
            ...oldIOUAction,
            originalMessage: {
                ...originalMessage,
                IOUReportID: reportID,
                type: isUnreported ? CONST.IOU.REPORT_ACTION_TYPE.TRACK : CONST.IOU.REPORT_ACTION_TYPE.CREATE,
            },
            reportActionID: optimisticMoneyRequestReportActionID,
            pendingAction: CONST.RED_BRICK_ROAD_PENDING_ACTION.ADD,
            actionName: oldIOUAction?.actionName ?? CONST.REPORT.ACTIONS.TYPE.MOVED_TRANSACTION,
            created: oldIOUAction?.created ?? DateUtils.getDBTime(),
        };

        const trackExpenseActionableWhisper = isUnreportedExpense ? getTrackExpenseActionableWhisper(transaction.transactionID, selfDMReportID) : undefined;

        if (oldIOUAction) {
            optimisticData.push({
                onyxMethod: Onyx.METHOD.MERGE,
                key: `${ONYXKEYS.COLLECTION.REPORT_ACTIONS}${targetReportID}`,
                value: {
                    [newIOUAction.reportActionID]: newIOUAction,
                },
            });

            optimisticData.push({
                onyxMethod: Onyx.METHOD.MERGE,
                key: `${ONYXKEYS.COLLECTION.REPORT_ACTIONS}${isUnreportedExpense ? selfDMReportID : oldReportID}`,
                value: {
                    [oldIOUAction.reportActionID]: {
                        previousMessage: oldIOUAction.message,
                        message: [
                            {
                                type: CONST.REPORT.MESSAGE.TYPE.COMMENT,
                                html: '',
                                text: '',
                                isEdited: true,
                                isDeletedParentAction: false,
                            },
                        ],
                        originalMessage: {
                            IOUTransactionID: null,
                        },
                        errors: undefined,
                    },
                    ...(trackExpenseActionableWhisper ? {[trackExpenseActionableWhisper.reportActionID]: null} : {}),
                },
            });
        }

        successData.push({
            onyxMethod: Onyx.METHOD.MERGE,
            key: `${ONYXKEYS.COLLECTION.REPORT_ACTIONS}${targetReportID}`,
            value: {
                [newIOUAction.reportActionID]: {pendingAction: null},
            },
        });
        if (oldIOUAction) {
            failureData.push(
                {
                    onyxMethod: Onyx.METHOD.MERGE,
                    key: `${ONYXKEYS.COLLECTION.REPORT_ACTIONS}${targetReportID}`,
                    value: {
                        [newIOUAction.reportActionID]: null,
                    },
                },
                {
                    onyxMethod: Onyx.METHOD.MERGE,
                    key: `${ONYXKEYS.COLLECTION.REPORT_ACTIONS}${isUnreportedExpense ? selfDMReportID : oldReportID}`,
                    value: {
                        [oldIOUAction.reportActionID]: oldIOUAction,
                        ...(trackExpenseActionableWhisper ? {[trackExpenseActionableWhisper.reportActionID]: trackExpenseActionableWhisper} : {}),
                    },
                },
            );
        }

        // 5. Optimistically update the transaction thread and all threads in the transaction thread
        optimisticData.push({
            onyxMethod: Onyx.METHOD.MERGE,
            key: `${ONYXKEYS.COLLECTION.REPORT}${newIOUAction.childReportID}`,
            value: {
                parentReportID: targetReportID,
                parentReportActionID: optimisticMoneyRequestReportActionID,
                policyID: reportID !== CONST.REPORT.UNREPORTED_REPORT_ID && newReport ? newReport.policyID : CONST.POLICY.ID_FAKE,
            },
        });

        if (oldIOUAction) {
            failureData.push({
                onyxMethod: Onyx.METHOD.MERGE,
                key: `${ONYXKEYS.COLLECTION.REPORT}${oldIOUAction.childReportID}`,
                value: {
                    parentReportID: isUnreportedExpense ? selfDMReportID : oldReportID,
                    optimisticMoneyRequestReportActionID: oldIOUAction.reportActionID,
                    policyID: allReports?.[`${ONYXKEYS.COLLECTION.REPORT}${oldIOUAction.reportActionID}`]?.policyID,
                },
            });
        }

        // 6. (Optional) Create transactionThread if it doesn't exist
        let transactionThreadReportID = newIOUAction.childReportID;
        let transactionThreadCreatedReportActionID;
        if (!transactionThreadReportID) {
            const optimisticTransactionThread = buildTransactionThread(newIOUAction, reportID === CONST.REPORT.UNREPORTED_REPORT_ID ? undefined : newReport);
            const optimisticCreatedActionForTransactionThread = buildOptimisticCreatedReportAction(currentUserEmail ?? '');
            transactionThreadReportID = optimisticTransactionThread.reportID;
            transactionThreadCreatedReportActionID = optimisticCreatedActionForTransactionThread.reportActionID;
            newIOUAction.childReportID = transactionThreadReportID;

            optimisticData.push(
                {
                    onyxMethod: Onyx.METHOD.MERGE,
                    key: `${ONYXKEYS.COLLECTION.REPORT}${optimisticTransactionThread.reportID}`,
                    value: {...optimisticTransactionThread, pendingAction: CONST.RED_BRICK_ROAD_PENDING_ACTION.ADD},
                },
                {
                    onyxMethod: Onyx.METHOD.MERGE,
                    key: `${ONYXKEYS.COLLECTION.REPORT_ACTIONS}${optimisticTransactionThread.reportID}`,
                    value: {[optimisticCreatedActionForTransactionThread.reportActionID]: optimisticCreatedActionForTransactionThread},
                },
                {
                    onyxMethod: Onyx.METHOD.MERGE,
                    key: `${ONYXKEYS.COLLECTION.REPORT_ACTIONS}${targetReportID}`,
                    value: {[newIOUAction.reportActionID]: {childReportID: optimisticTransactionThread.reportID}},
                },
            );

            successData.push(
                {
                    onyxMethod: Onyx.METHOD.MERGE,
                    key: `${ONYXKEYS.COLLECTION.REPORT}${optimisticTransactionThread.reportID}`,
                    value: {pendingAction: null},
                },
                {
                    onyxMethod: Onyx.METHOD.MERGE,
                    key: `${ONYXKEYS.COLLECTION.REPORT_ACTIONS}${optimisticTransactionThread.reportID}`,
                    value: {[optimisticCreatedActionForTransactionThread.reportActionID]: {pendingAction: null}},
                },
            );

            failureData.push(
                {
                    onyxMethod: Onyx.METHOD.MERGE,
                    key: `${ONYXKEYS.COLLECTION.REPORT}${optimisticTransactionThread.reportID}`,
                    value: null,
                },
                {
                    onyxMethod: Onyx.METHOD.MERGE,
                    key: `${ONYXKEYS.COLLECTION.REPORT_ACTIONS}${optimisticTransactionThread.reportID}`,
                    value: {[optimisticCreatedActionForTransactionThread.reportActionID]: null},
                },
                {
                    onyxMethod: Onyx.METHOD.MERGE,
                    key: `${ONYXKEYS.COLLECTION.REPORT_ACTIONS}${targetReportID}`,
                    value: {[newIOUAction.reportActionID]: {childReportID: null}},
                },
            );
        }

        // 7. Add MOVED_TRANSACTION or UNREPORTED_TRANSACTION report actions
        const movedAction =
            reportID === CONST.REPORT.UNREPORTED_REPORT_ID
                ? buildOptimisticUnreportedTransactionAction(transactionThreadReportID, oldReportID)
                : buildOptimisticMovedTransactionAction(transactionThreadReportID, reportID);

        optimisticData.push({
            onyxMethod: Onyx.METHOD.MERGE,
            key: `${ONYXKEYS.COLLECTION.REPORT_ACTIONS}${transactionThreadReportID}`,
            value: {[movedAction?.reportActionID]: movedAction},
        });

        successData.push({
            onyxMethod: Onyx.METHOD.MERGE,
            key: `${ONYXKEYS.COLLECTION.REPORT_ACTIONS}${transactionThreadReportID}`,
            value: {[movedAction?.reportActionID]: {pendingAction: null}},
        });

        failureData.push({
            onyxMethod: Onyx.METHOD.MERGE,
            key: `${ONYXKEYS.COLLECTION.REPORT_ACTIONS}${transactionThreadReportID}`,
            value: {[movedAction?.reportActionID]: null},
        });

        // Create base transaction data object
        const baseTransactionData = {
            movedReportActionID: movedAction.reportActionID,
            moneyRequestPreviewReportActionID: newIOUAction.reportActionID,
            ...(oldIOUAction && !oldIOUAction.childReportID
                ? {
                      transactionThreadReportID,
                      transactionThreadCreatedReportActionID,
                  }
                : {}),
        };

        if (!existingSelfDMReportID && reportID === CONST.REPORT.UNREPORTED_REPORT_ID) {
            // Add self DM data to transaction data
            transactionIDToReportActionAndThreadData[transaction.transactionID] = {
                ...baseTransactionData,
                selfDMReportID: selfDMReport.reportID,
                selfDMCreatedReportActionID: selfDMCreatedReportAction.reportActionID,
            };
        } else {
            transactionIDToReportActionAndThreadData[transaction.transactionID] = baseTransactionData;
        }
    });

    if (!transactionsMoved) {
        return;
    }

    // 8. Update the report totals
    Object.entries(updatedReportTotals).forEach(([reportIDToUpdate, total]) => {
        optimisticData.push({
            onyxMethod: Onyx.METHOD.MERGE,
            key: `${ONYXKEYS.COLLECTION.REPORT}${reportIDToUpdate}`,
            value: {total},
        });

        failureData.push({
            onyxMethod: Onyx.METHOD.MERGE,
            key: `${ONYXKEYS.COLLECTION.REPORT}${reportIDToUpdate}`,
            value: {total: allReports?.[`${ONYXKEYS.COLLECTION.REPORT}${reportIDToUpdate}`]?.total},
        });
    });

    Object.entries(updatedReportNonReimbursableTotals).forEach(([reportIDToUpdate, total]) => {
        optimisticData.push({
            onyxMethod: Onyx.METHOD.MERGE,
            key: `${ONYXKEYS.COLLECTION.REPORT}${reportIDToUpdate}`,
            value: {nonReimbursableTotal: total},
        });

        failureData.push({
            onyxMethod: Onyx.METHOD.MERGE,
            key: `${ONYXKEYS.COLLECTION.REPORT}${reportIDToUpdate}`,
            value: {nonReimbursableTotal: allReports?.[`${ONYXKEYS.COLLECTION.REPORT}${reportIDToUpdate}`]?.nonReimbursableTotal},
        });
    });

    Object.entries(updatedReportUnheldNonReimbursableTotals).forEach(([reportIDToUpdate, total]) => {
        optimisticData.push({
            onyxMethod: Onyx.METHOD.MERGE,
            key: `${ONYXKEYS.COLLECTION.REPORT}${reportIDToUpdate}`,
            value: {unheldNonReimbursableTotal: total},
        });

        failureData.push({
            onyxMethod: Onyx.METHOD.MERGE,
            key: `${ONYXKEYS.COLLECTION.REPORT}${reportIDToUpdate}`,
            value: {
                unheldNonReimbursableTotal: allReports?.[`${ONYXKEYS.COLLECTION.REPORT}${reportIDToUpdate}`]?.unheldNonReimbursableTotal,
            },
        });
    });

    const reportTransactions = getReportTransactions(reportID);
    reportTransactions.forEach((transaction) => {
        if (!isPaidGroupPolicy(policy) || !policy?.id) {
            return;
        }
        const violationData = ViolationsUtils.getViolationsOnyxData(transaction, allTransactionViolations, policy, policyTagList, policyCategories, policyHasDependentTags, false);
        const hasOtherViolationsBesideDuplicates =
            Array.isArray(violationData.value) &&
            !violationData.value.every((violation) => {
                if (!isViolationWithName(violation)) {
                    return false;
                }
                return violation.name === CONST.VIOLATIONS.DUPLICATED_TRANSACTION;
            });
        if (Array.isArray(violationData.value) && violationData.value.length > 0 && hasOtherViolationsBesideDuplicates) {
            shouldFixViolations = true;
        }
    });

    // 9. Update next step for report
    const nextStepReport = {...newReport, total: updatedReportTotals[reportID] ?? newReport?.total, reportID: newReport?.reportID ?? reportID};
    const hasViolations = hasViolationsReportUtils(nextStepReport?.reportID, allTransactionViolation);
    const optimisticNextStep = buildNextStepNew(
        nextStepReport,
        policy,
        accountID,
        email,
        hasViolations,
        isASAPSubmitBetaEnabled,
        nextStepReport.statusNum ?? CONST.REPORT.STATUS_NUM.OPEN,
        shouldFixViolations,
    );
    optimisticData.push({
        onyxMethod: Onyx.METHOD.MERGE,
        key: `${ONYXKEYS.COLLECTION.NEXT_STEP}${reportID}`,
        value: optimisticNextStep,
    });
    failureData.push({
        onyxMethod: Onyx.METHOD.MERGE,
        key: `${ONYXKEYS.COLLECTION.NEXT_STEP}${reportID}`,
        value: reportNextStep,
    });

    const parameters: ChangeTransactionsReportParams = {
        transactionList: transactionIDs.join(','),
        reportID,
        transactionIDToReportActionAndThreadData: JSON.stringify(transactionIDToReportActionAndThreadData),
    };

    API.write(WRITE_COMMANDS.CHANGE_TRANSACTIONS_REPORT, parameters, {
        optimisticData,
        successData,
        failureData,
    });
}

function getDraftTransactions(draftTransactions?: OnyxCollection<Transaction>): Transaction[] {
    return Object.values(draftTransactions ?? allTransactionDrafts ?? {}).filter((transaction): transaction is Transaction => !!transaction);
}

export {
    saveWaypoint,
    removeWaypoint,
    getRoute,
    updateWaypoints,
    clearError,
    markAsCash,
    dismissDuplicateTransactionViolation,
    getDraftTransactions,
    generateTransactionID,
    setReviewDuplicatesKey,
    abandonReviewDuplicateTransactions,
    openDraftDistanceExpense,
    getRecentWaypoints,
    sanitizeRecentWaypoints,
    getLastModifiedExpense,
    revert,
    changeTransactionsReport,
    setTransactionReport,
};<|MERGE_RESOLUTION|>--- conflicted
+++ resolved
@@ -605,9 +605,6 @@
     Onyx.merge(`${isDraft ? ONYXKEYS.COLLECTION.TRANSACTION_DRAFT : ONYXKEYS.COLLECTION.TRANSACTION}${transactionID}`, transaction);
 }
 
-<<<<<<< HEAD
-function changeTransactionsReport(transactionIDs: string[], reportID: string, currentUserEmail: string | undefined, policy?: OnyxEntry<Policy>, reportNextStep?: OnyxEntry<ReportNextStep>) {
-=======
 function changeTransactionsReport(
     transactionIDs: string[],
     reportID: string,
@@ -617,7 +614,6 @@
     policy?: OnyxEntry<Policy>,
     reportNextStep?: OnyxEntry<ReportNextStep>,
 ) {
->>>>>>> d6c69dab
     const newReport = allReports?.[`${ONYXKEYS.COLLECTION.REPORT}${reportID}`];
 
     const transactions = transactionIDs.map((id) => allTransactions?.[id]).filter((t): t is NonNullable<typeof t> => t !== undefined);
@@ -643,7 +639,7 @@
     if (!existingSelfDMReportID && reportID === CONST.REPORT.UNREPORTED_REPORT_ID) {
         const currentTime = DateUtils.getDBTime();
         selfDMReport = buildOptimisticSelfDMReport(currentTime);
-        selfDMCreatedReportAction = buildOptimisticCreatedReportAction(currentUserEmail ?? '', currentTime);
+        selfDMCreatedReportAction = buildOptimisticCreatedReportAction(email ?? '', currentTime);
 
         // Add optimistic updates for self DM report
         optimisticData.push(
@@ -969,7 +965,7 @@
         let transactionThreadCreatedReportActionID;
         if (!transactionThreadReportID) {
             const optimisticTransactionThread = buildTransactionThread(newIOUAction, reportID === CONST.REPORT.UNREPORTED_REPORT_ID ? undefined : newReport);
-            const optimisticCreatedActionForTransactionThread = buildOptimisticCreatedReportAction(currentUserEmail ?? '');
+            const optimisticCreatedActionForTransactionThread = buildOptimisticCreatedReportAction(email ?? '');
             transactionThreadReportID = optimisticTransactionThread.reportID;
             transactionThreadCreatedReportActionID = optimisticCreatedActionForTransactionThread.reportActionID;
             newIOUAction.childReportID = transactionThreadReportID;
