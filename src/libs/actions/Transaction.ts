import {getUnixTime} from 'date-fns';
import {deepEqual} from 'fast-equals';
import lodashClone from 'lodash/clone';
import lodashHas from 'lodash/has';
import type {OnyxCollection, OnyxEntry, OnyxUpdate} from 'react-native-onyx';
import Onyx from 'react-native-onyx';
import * as API from '@libs/API';
import type {ChangeTransactionsReportParams, DismissViolationParams, GetRouteParams, MarkAsCashParams, TransactionThreadInfo} from '@libs/API/parameters';
import {READ_COMMANDS, WRITE_COMMANDS} from '@libs/API/types';
import * as CollectionUtils from '@libs/CollectionUtils';
import DateUtils from '@libs/DateUtils';
import * as NumberUtils from '@libs/NumberUtils';
import {rand64} from '@libs/NumberUtils';
import {getAllReportActions, getIOUActionForReportID, getOriginalMessage, getTrackExpenseActionableWhisper, isModifiedExpenseAction} from '@libs/ReportActionsUtils';
import {
    buildOptimisticCreatedReportAction,
    buildOptimisticDismissedViolationReportAction,
    buildOptimisticMovedTransactionAction,
    buildOptimisticUnreportedTransactionAction,
    buildTransactionThread,
    findSelfDMReportID,
} from '@libs/ReportUtils';
import {getAmount, waypointHasValidAddress} from '@libs/TransactionUtils';
import CONST from '@src/CONST';
import ONYXKEYS from '@src/ONYXKEYS';
import type {PersonalDetails, RecentWaypoint, Report, ReportAction, ReviewDuplicates, Transaction, TransactionViolation, TransactionViolations} from '@src/types/onyx';
import type {OriginalMessageModifiedExpense} from '@src/types/onyx/OriginalMessage';
import type {OnyxData} from '@src/types/onyx/Request';
import type {WaypointCollection} from '@src/types/onyx/Transaction';
import type TransactionState from '@src/types/utils/TransactionStateType';

let recentWaypoints: RecentWaypoint[] = [];
Onyx.connect({
    key: ONYXKEYS.NVP_RECENT_WAYPOINTS,
    callback: (val) => (recentWaypoints = val ?? []),
});

let currentUserEmail = '';

Onyx.connect({
    key: ONYXKEYS.SESSION,
    callback: (value) => {
        currentUserEmail = value?.email ?? '';
    },
});

const allTransactions: Record<string, Transaction> = {};
Onyx.connect({
    key: ONYXKEYS.COLLECTION.TRANSACTION,
    callback: (transaction, key) => {
        if (!key || !transaction) {
            return;
        }
        const transactionID = CollectionUtils.extractCollectionItemID(key);
        allTransactions[transactionID] = transaction;
    },
});

let allTransactionDrafts: OnyxCollection<Transaction> = {};
Onyx.connect({
    key: ONYXKEYS.COLLECTION.TRANSACTION_DRAFT,
    waitForCollectionCallback: true,
    callback: (value) => {
        allTransactionDrafts = value ?? {};
    },
});

let allReports: OnyxCollection<Report> = {};
Onyx.connect({
    key: ONYXKEYS.COLLECTION.REPORT,
    waitForCollectionCallback: true,
    callback: (value) => {
        if (!value) {
            return;
        }
        allReports = value;
    },
});

const allTransactionViolation: OnyxCollection<TransactionViolation[]> = {};
Onyx.connect({
    key: ONYXKEYS.COLLECTION.TRANSACTION_VIOLATIONS,
    callback: (transactionViolation, key) => {
        if (!key || !transactionViolation) {
            return;
        }
        const transactionID = CollectionUtils.extractCollectionItemID(key);
        allTransactionViolation[transactionID] = transactionViolation;
    },
});

let allTransactionViolations: TransactionViolations = [];
Onyx.connect({
    key: ONYXKEYS.COLLECTION.TRANSACTION_VIOLATIONS,
    callback: (val) => (allTransactionViolations = val ?? []),
});

function saveWaypoint(transactionID: string, index: string, waypoint: RecentWaypoint | null, isDraft = false) {
    Onyx.merge(`${isDraft ? ONYXKEYS.COLLECTION.TRANSACTION_DRAFT : ONYXKEYS.COLLECTION.TRANSACTION}${transactionID}`, {
        comment: {
            waypoints: {
                [`waypoint${index}`]: waypoint,
            },
            customUnit: {
                quantity: null,
            },
        },
        // We want to reset the amount only for draft transactions (when creating the expense).
        // When modifying an existing transaction, the amount will be updated on the actual IOU update operation.
        ...(isDraft && {amount: CONST.IOU.DEFAULT_AMOUNT}),
        // Empty out errors when we're saving a new waypoint as this indicates the user is updating their input
        errorFields: {
            route: null,
        },

        // Clear the existing route so that we don't show an old route
        routes: {
            route0: {
                // Clear the existing distance to recalculate next time
                distance: null,
                geometry: {
                    coordinates: null,
                },
            },
        },
    });

    // You can save offline waypoints without verifying the address (we will geocode it on the backend)
    // We're going to prevent saving those addresses in the recent waypoints though since they could be invalid addresses
    // However, in the backend once we verify the address, we will save the waypoint in the recent waypoints NVP
    if (!lodashHas(waypoint, 'lat') || !lodashHas(waypoint, 'lng')) {
        return;
    }

    // If current location is used, we would want to avoid saving it as a recent waypoint. This prevents the 'Your Location'
    // text from showing up in the address search suggestions
    if (deepEqual(waypoint?.address, CONST.YOUR_LOCATION_TEXT)) {
        return;
    }
    const recentWaypointAlreadyExists = recentWaypoints.find((recentWaypoint) => recentWaypoint?.address === waypoint?.address);
    if (!recentWaypointAlreadyExists && waypoint !== null) {
        const clonedWaypoints = lodashClone(recentWaypoints);
        const updatedWaypoint = {...waypoint, pendingAction: CONST.RED_BRICK_ROAD_PENDING_ACTION.ADD};
        clonedWaypoints.unshift(updatedWaypoint);
        Onyx.merge(ONYXKEYS.NVP_RECENT_WAYPOINTS, clonedWaypoints.slice(0, CONST.RECENT_WAYPOINTS_NUMBER));
    }
}

function removeWaypoint(transaction: OnyxEntry<Transaction>, currentIndex: string, isDraft?: boolean): Promise<void | void[]> {
    // Index comes from the route params and is a string
    const index = Number(currentIndex);
    if (index === -1) {
        return Promise.resolve();
    }
    const existingWaypoints = transaction?.comment?.waypoints ?? {};
    const totalWaypoints = Object.keys(existingWaypoints).length;

    const waypointValues = Object.values(existingWaypoints);
    const removed = waypointValues.splice(index, 1);
    if (removed.length === 0) {
        return Promise.resolve();
    }

    const isRemovedWaypointEmpty = removed.length > 0 && !waypointHasValidAddress(removed.at(0) ?? {});

    // When there are only two waypoints we are adding empty waypoint back
    if (totalWaypoints === 2 && (index === 0 || index === totalWaypoints - 1)) {
        waypointValues.splice(index, 0, {});
    }

    const reIndexedWaypoints: WaypointCollection = {};
    waypointValues.forEach((waypoint, idx) => {
        reIndexedWaypoints[`waypoint${idx}`] = waypoint;
    });

    // Onyx.merge won't remove the null nested object values, this is a workaround
    // to remove nested keys while also preserving other object keys
    // Doing a deep clone of the transaction to avoid mutating the original object and running into a cache issue when using Onyx.set
    let newTransaction: Transaction = {
        // eslint-disable-next-line @typescript-eslint/non-nullable-type-assertion-style
        ...(transaction as Transaction),
        comment: {
            ...transaction?.comment,
            waypoints: reIndexedWaypoints,
            customUnit: {
                ...transaction?.comment?.customUnit,
                quantity: null,
            },
        },
        // We want to reset the amount only for draft transactions (when creating the expense).
        // When modifying an existing transaction, the amount will be updated on the actual IOU update operation.
        ...(isDraft && {amount: CONST.IOU.DEFAULT_AMOUNT}),
    };

    if (!isRemovedWaypointEmpty) {
        newTransaction = {
            ...newTransaction,
            // Clear any errors that may be present, which apply to the old route
            errorFields: {
                route: null,
            },
            // Clear the existing route so that we don't show an old route
            routes: {
                route0: {
                    // Clear the existing distance to recalculate next time
                    distance: null,
                    geometry: {
                        coordinates: null,
                    },
                },
            },
        };
    }
    if (isDraft) {
        return Onyx.set(`${ONYXKEYS.COLLECTION.TRANSACTION_DRAFT}${transaction?.transactionID}`, newTransaction);
    }
    return Onyx.set(`${ONYXKEYS.COLLECTION.TRANSACTION}${transaction?.transactionID}`, newTransaction);
}

function getOnyxDataForRouteRequest(transactionID: string, transactionState: TransactionState = CONST.TRANSACTION.STATE.CURRENT): OnyxData {
    let keyPrefix;
    switch (transactionState) {
        case CONST.TRANSACTION.STATE.DRAFT:
            keyPrefix = ONYXKEYS.COLLECTION.TRANSACTION_DRAFT;
            break;
        case CONST.TRANSACTION.STATE.BACKUP:
            keyPrefix = ONYXKEYS.COLLECTION.TRANSACTION_BACKUP;
            break;
        case CONST.TRANSACTION.STATE.CURRENT:
        default:
            keyPrefix = ONYXKEYS.COLLECTION.TRANSACTION;
            break;
    }

    return {
        optimisticData: [
            {
                // Clears any potentially stale error messages from fetching the route
                onyxMethod: Onyx.METHOD.MERGE,
                key: `${keyPrefix}${transactionID}`,
                value: {
                    comment: {
                        isLoading: true,
                    },
                    errorFields: {
                        route: null,
                    },
                },
            },
        ],
        // The route and failure are sent back via pusher in the BE, we are just clearing the loading state here
        successData: [
            {
                onyxMethod: Onyx.METHOD.MERGE,
                key: `${keyPrefix}${transactionID}`,
                value: {
                    comment: {
                        isLoading: false,
                    },
                    // When the user opens the distance request editor and changes the connection from offline to online,
                    // the transaction's pendingFields and pendingAction will be removed, but not transactionBackup.
                    // We clear the pendingFields and pendingAction for the backup here to ensure consistency with the transaction.
                    // Without this, the map will not be clickable if the user dismisses the distance request editor without saving.
                    ...(transactionState === CONST.TRANSACTION.STATE.BACKUP && {
                        pendingFields: {waypoints: null},
                        pendingAction: null,
                    }),
                },
            },
        ],
        failureData: [
            {
                onyxMethod: Onyx.METHOD.MERGE,
                key: `${keyPrefix}${transactionID}`,
                value: {
                    comment: {
                        isLoading: false,
                    },
                },
            },
        ],
    };
}

/**
 * Sanitizes the waypoints by removing the pendingAction property.
 *
 * @param waypoints - The collection of waypoints to sanitize.
 * @returns The sanitized collection of waypoints.
 */
function sanitizeRecentWaypoints(waypoints: WaypointCollection): WaypointCollection {
    return Object.entries(waypoints).reduce((acc: WaypointCollection, [key, waypoint]) => {
        if ('pendingAction' in waypoint) {
            const {pendingAction, ...rest} = waypoint;
            acc[key] = rest;
        } else {
            acc[key] = waypoint;
        }
        return acc;
    }, {});
}

/**
 * Gets the route for a set of waypoints
 * Used so we can generate a map view of the provided waypoints
 */

function getRoute(transactionID: string, waypoints: WaypointCollection, routeType: TransactionState = CONST.TRANSACTION.STATE.CURRENT) {
    const parameters: GetRouteParams = {
        transactionID,
        waypoints: JSON.stringify(sanitizeRecentWaypoints(waypoints)),
    };

    let command;
    switch (routeType) {
        case CONST.TRANSACTION.STATE.DRAFT:
            command = READ_COMMANDS.GET_ROUTE_FOR_DRAFT;
            break;
        case CONST.TRANSACTION.STATE.CURRENT:
            command = READ_COMMANDS.GET_ROUTE;
            break;
        case CONST.TRANSACTION.STATE.BACKUP:
            command = READ_COMMANDS.GET_ROUTE_FOR_BACKUP;
            break;
        default:
            throw new Error('Invalid route type');
    }

    API.read(command, parameters, getOnyxDataForRouteRequest(transactionID, routeType));
}
/**
 * Updates all waypoints stored in the transaction specified by the provided transactionID.
 *
 * @param transactionID - The ID of the transaction to be updated
 * @param waypoints - An object containing all the waypoints
 *                             which will replace the existing ones.
 */
function updateWaypoints(transactionID: string, waypoints: WaypointCollection, isDraft = false): Promise<void | void[]> {
    return Onyx.merge(`${isDraft ? ONYXKEYS.COLLECTION.TRANSACTION_DRAFT : ONYXKEYS.COLLECTION.TRANSACTION}${transactionID}`, {
        comment: {
            waypoints,
            customUnit: {
                quantity: null,
            },
        },
        // We want to reset the amount only for draft transactions (when creating the expense).
        // When modifying an existing transaction, the amount will be updated on the actual IOU update operation.
        ...(isDraft && {amount: CONST.IOU.DEFAULT_AMOUNT}),
        // Empty out errors when we're saving new waypoints as this indicates the user is updating their input
        errorFields: {
            route: null,
        },

        // Clear the existing route so that we don't show an old route
        routes: {
            route0: {
                // Clear the existing distance to recalculate next time
                distance: null,
                geometry: {
                    coordinates: null,
                },
            },
        },
    });
}

/**
 * Dismisses the duplicate transaction violation for the provided transactionIDs
 * and updates the transaction to include the dismissed violation in the comment.
 */
function dismissDuplicateTransactionViolation(transactionIDs: string[], dismissedPersonalDetails: PersonalDetails) {
    const currentTransactionViolations = transactionIDs.map((id) => ({transactionID: id, violations: allTransactionViolation?.[id] ?? []}));
    const currentTransactions = transactionIDs.map((id) => allTransactions?.[id]);
    const transactionsReportActions = currentTransactions.map((transaction) => getIOUActionForReportID(transaction.reportID, transaction.transactionID));
    const optimisticDismissedViolationReportActions = transactionsReportActions.map(() => {
        return buildOptimisticDismissedViolationReportAction({reason: 'manual', violationName: CONST.VIOLATIONS.DUPLICATED_TRANSACTION});
    });

    const optimisticData: OnyxUpdate[] = [];
    const failureData: OnyxUpdate[] = [];

    const optimisticReportActions: OnyxUpdate[] = transactionsReportActions.map((action, index) => {
        const optimisticDismissedViolationReportAction = optimisticDismissedViolationReportActions.at(index);
        return {
            onyxMethod: Onyx.METHOD.MERGE,
            key: `${ONYXKEYS.COLLECTION.REPORT_ACTIONS}${action?.childReportID}`,
            value: optimisticDismissedViolationReportAction
                ? {
                      [optimisticDismissedViolationReportAction.reportActionID]: optimisticDismissedViolationReportAction as ReportAction,
                  }
                : undefined,
        };
    });
    const optimisticDataTransactionViolations: OnyxUpdate[] = currentTransactionViolations.map((transactionViolations) => ({
        onyxMethod: Onyx.METHOD.MERGE,
        key: `${ONYXKEYS.COLLECTION.TRANSACTION_VIOLATIONS}${transactionViolations.transactionID}`,
        value: transactionViolations.violations?.filter((violation) => violation.name !== CONST.VIOLATIONS.DUPLICATED_TRANSACTION),
    }));

    optimisticData.push(...optimisticDataTransactionViolations);
    optimisticData.push(...optimisticReportActions);

    const optimisticDataTransactions: OnyxUpdate[] = currentTransactions.map((transaction) => ({
        onyxMethod: Onyx.METHOD.MERGE,
        key: `${ONYXKEYS.COLLECTION.TRANSACTION}${transaction.transactionID}`,
        value: {
            ...transaction,
            comment: {
                ...transaction.comment,
                dismissedViolations: {
                    duplicatedTransaction: {
                        [dismissedPersonalDetails.login ?? '']: getUnixTime(new Date()),
                    },
                },
            },
        },
    }));

    optimisticData.push(...optimisticDataTransactions);

    const failureDataTransactionViolations: OnyxUpdate[] = currentTransactionViolations.map((transactionViolations) => ({
        onyxMethod: Onyx.METHOD.MERGE,
        key: `${ONYXKEYS.COLLECTION.TRANSACTION_VIOLATIONS}${transactionViolations.transactionID}`,
        value: transactionViolations.violations?.map((violation) => violation),
    }));

    const failureDataTransaction: OnyxUpdate[] = currentTransactions.map((transaction) => ({
        onyxMethod: Onyx.METHOD.MERGE,
        key: `${ONYXKEYS.COLLECTION.TRANSACTION}${transaction.transactionID}`,
        value: {
            ...transaction,
        },
    }));

    const failureReportActions: OnyxUpdate[] = transactionsReportActions.map((action, index) => {
        const optimisticDismissedViolationReportAction = optimisticDismissedViolationReportActions.at(index);
        return {
            onyxMethod: Onyx.METHOD.MERGE,
            key: `${ONYXKEYS.COLLECTION.REPORT_ACTIONS}${action?.childReportID}`,
            value: optimisticDismissedViolationReportAction
                ? {
                      [optimisticDismissedViolationReportAction.reportActionID]: null,
                  }
                : undefined,
        };
    });

    failureData.push(...failureDataTransactionViolations);
    failureData.push(...failureDataTransaction);
    failureData.push(...failureReportActions);

    const successData: OnyxUpdate[] = transactionsReportActions.map((action, index) => {
        const optimisticDismissedViolationReportAction = optimisticDismissedViolationReportActions.at(index);
        return {
            onyxMethod: Onyx.METHOD.MERGE,
            key: `${ONYXKEYS.COLLECTION.REPORT_ACTIONS}${action?.childReportID}`,
            value: optimisticDismissedViolationReportAction
                ? {
                      [optimisticDismissedViolationReportAction.reportActionID]: null,
                  }
                : undefined,
        };
    });
    // We are creating duplicate resolved report actions for each duplicate transactions and all the report actions
    // should be correctly linked with their parent report but the BE is sometimes linking report actions to different
    // parent reports than the one we set optimistically, resulting in duplicate report actions. Therefore, we send the BE
    // random report action ids and onSuccessData we reset the report actions we added optimistically to avoid duplicate actions.
    const params: DismissViolationParams = {
        name: CONST.VIOLATIONS.DUPLICATED_TRANSACTION,
        transactionIDList: transactionIDs.join(','),
        reportActionIDList: optimisticDismissedViolationReportActions.map(() => NumberUtils.rand64()).join(','),
    };

    API.write(WRITE_COMMANDS.DISMISS_VIOLATION, params, {
        optimisticData,
        successData,
        failureData,
    });
}

function setReviewDuplicatesKey(values: Partial<ReviewDuplicates>) {
    Onyx.merge(`${ONYXKEYS.REVIEW_DUPLICATES}`, {
        ...values,
    });
}

function abandonReviewDuplicateTransactions() {
    Onyx.set(ONYXKEYS.REVIEW_DUPLICATES, null);
}

function clearError(transactionID: string) {
    Onyx.merge(`${ONYXKEYS.COLLECTION.TRANSACTION}${transactionID}`, {errors: null, errorFields: {route: null, waypoints: null, routes: null}});
}

function getLastModifiedExpense(reportID?: string): OriginalMessageModifiedExpense | undefined {
    const modifiedExpenseActions = Object.values(getAllReportActions(reportID)).filter(isModifiedExpenseAction);
    modifiedExpenseActions.sort((a, b) => Number(a.reportActionID) - Number(b.reportActionID));
    return getOriginalMessage(modifiedExpenseActions.at(-1));
}

function revert(transactionID?: string, originalMessage?: OriginalMessageModifiedExpense | undefined) {
    const transaction = allTransactions?.[`${ONYXKEYS.COLLECTION.TRANSACTION}${transactionID}`] ?? ({} as Transaction);

    if (transaction && originalMessage?.oldAmount && originalMessage.oldCurrency && 'amount' in originalMessage && 'currency' in originalMessage) {
        Onyx.merge(`${ONYXKEYS.COLLECTION.TRANSACTION}${transactionID}`, {
            modifiedAmount: transaction?.amount && transaction?.amount < 0 ? -Math.abs(originalMessage.oldAmount) : originalMessage.oldAmount,
            modifiedCurrency: originalMessage.oldCurrency,
        });
    }
}

function markAsCash(transactionID: string | undefined, transactionThreadReportID: string | undefined) {
    if (!transactionID || !transactionThreadReportID) {
        return;
    }
    const optimisticReportAction = buildOptimisticDismissedViolationReportAction({
        reason: 'manual',
        violationName: CONST.VIOLATIONS.RTER,
    });
    const optimisticReportActions = {
        [optimisticReportAction.reportActionID]: optimisticReportAction,
    };
    const onyxData: OnyxData = {
        optimisticData: [
            // Optimistically dismissing the violation, removing it from the list of violations
            {
                onyxMethod: Onyx.METHOD.MERGE,
                key: `${ONYXKEYS.COLLECTION.TRANSACTION_VIOLATIONS}${transactionID}`,
                value: allTransactionViolations.filter((violation: TransactionViolation) => violation.name !== CONST.VIOLATIONS.RTER),
            },
            // Optimistically adding the system message indicating we dismissed the violation
            {
                onyxMethod: Onyx.METHOD.MERGE,
                key: `${ONYXKEYS.COLLECTION.REPORT_ACTIONS}${transactionThreadReportID}`,
                value: optimisticReportActions,
            },
        ],
        failureData: [
            // Rolling back the dismissal of the violation
            {
                onyxMethod: Onyx.METHOD.MERGE,
                key: `${ONYXKEYS.COLLECTION.TRANSACTION_VIOLATIONS}${transactionID}`,
                value: allTransactionViolations,
            },
            {
                onyxMethod: Onyx.METHOD.MERGE,
                key: `${ONYXKEYS.COLLECTION.REPORT_ACTIONS}${transactionThreadReportID}`,
                value: {
                    [optimisticReportAction.reportActionID]: null,
                },
            },
        ],
    };

    const parameters: MarkAsCashParams = {
        transactionID,
        reportActionID: optimisticReportAction.reportActionID,
    };

    return API.write(WRITE_COMMANDS.MARK_AS_CASH, parameters, onyxData);
}

function openDraftDistanceExpense() {
    const onyxData: OnyxData = {
        optimisticData: [
            {
                onyxMethod: Onyx.METHOD.SET,
                key: ONYXKEYS.NVP_RECENT_WAYPOINTS,

                // By optimistically setting the recent waypoints to an empty array, no further loading attempts will be made
                value: [],
            },
        ],
    };
    API.read(READ_COMMANDS.OPEN_DRAFT_DISTANCE_EXPENSE, null, onyxData);
}

function getRecentWaypoints() {
    return recentWaypoints;
}

function getAllTransactionViolationsLength() {
    return allTransactionViolations.length;
}

function getAllTransactions() {
    return Object.keys(allTransactions ?? {}).length;
}

/**
 * Returns a client generated 16 character hexadecimal value for the transactionID
 */
function generateTransactionID(): string {
    return NumberUtils.generateHexadecimalValue(16);
}

function setTransactionReport(transactionID: string, reportID: string, isDraft: boolean) {
    Onyx.merge(`${isDraft ? ONYXKEYS.COLLECTION.TRANSACTION_DRAFT : ONYXKEYS.COLLECTION.TRANSACTION}${transactionID}`, {reportID});
}

function changeTransactionsReport(transactionIDs: string[], reportID: string) {
    const newReport = allReports?.[`${ONYXKEYS.COLLECTION.REPORT}${reportID}`];
    if (!newReport) {
        return;
    }

    const transactions = transactionIDs.map((id) => allTransactions?.[id]).filter((t): t is NonNullable<typeof t> => t !== undefined);
    const transactionIDToReportActionAndThreadData: Record<string, TransactionThreadInfo> = {};
    const updatedReportTotals: Record<string, number> = {};

    const optimisticData: OnyxUpdate[] = [];
    const failureData: OnyxUpdate[] = [];
    const successData: OnyxUpdate[] = [];

    let transactionsMoved = false;

    transactions.forEach((transaction) => {
<<<<<<< HEAD
        const isFromSelfDM = transaction.reportID === CONST.REPORT.UNREPORTED_REPORT_ID;
        const oldIOUAction = getIOUActionForReportID(isFromSelfDM ? findSelfDMReportID() : transaction.reportID, transaction.transactionID);
=======
        const isUnreported = !transaction.reportID || transaction.reportID === CONST.REPORT.UNREPORTED_REPORT_ID;

        // We'll handle optimistically creating the selfDM as part of https://github.com/Expensify/App/issues/60288
        const selfDMReportID = findSelfDMReportID() ?? CONST.REPORT.UNREPORTED_REPORT_ID;

        const oldIOUAction = getIOUActionForReportID(isUnreported ? selfDMReportID : transaction.reportID, transaction.transactionID);
>>>>>>> 5c2873b2
        if (!transaction.reportID || transaction.reportID === reportID) {
            return;
        }

        transactionsMoved = true;

        const oldReportID = transaction.reportID;
        const oldReport = allReports?.[`${ONYXKEYS.COLLECTION.REPORT}${oldReportID}`];

        // 1. Optimistically change the reportID on the passed transactions
        optimisticData.push({
            onyxMethod: Onyx.METHOD.MERGE,
            key: `${ONYXKEYS.COLLECTION.TRANSACTION}${transaction.transactionID}`,
            value: {
                reportID,
            },
        });

        successData.push({
            onyxMethod: Onyx.METHOD.MERGE,
            key: `${ONYXKEYS.COLLECTION.TRANSACTION}${transaction.transactionID}`,
            value: {
                reportID,
            },
        });

        failureData.push({
            onyxMethod: Onyx.METHOD.MERGE,
            key: `${ONYXKEYS.COLLECTION.TRANSACTION}${transaction.transactionID}`,
            value: {
                reportID: transaction.reportID,
            },
        });

        // 2. Keep track of the new report totals
        const transactionAmount = getAmount(transaction);
        if (oldReport) {
            updatedReportTotals[oldReportID] = (updatedReportTotals[oldReportID] ? updatedReportTotals[oldReportID] : (oldReport?.total ?? 0)) + transactionAmount;
        }
        if (reportID) {
            updatedReportTotals[reportID] = (updatedReportTotals[reportID] ? updatedReportTotals[reportID] : (newReport.total ?? 0)) - transactionAmount;
        }

        // 3. Optimistically update the IOU action reportID
        const optimisticMoneyRequestReportActionID = rand64();

        const newIOUAction = {
            ...oldIOUAction,
            reportActionID: optimisticMoneyRequestReportActionID,
            pendingAction: CONST.RED_BRICK_ROAD_PENDING_ACTION.ADD,
            actionName: oldIOUAction?.actionName ?? CONST.REPORT.ACTIONS.TYPE.MOVED_TRANSACTION,
            created: oldIOUAction?.created ?? DateUtils.getDBTime(),
        };

        const trackExpenseActionableWhisper = isUnreported ? getTrackExpenseActionableWhisper(transaction.transactionID, selfDMReportID) : undefined;

        if (oldIOUAction) {
            optimisticData.push({
                onyxMethod: Onyx.METHOD.MERGE,
                key: `${ONYXKEYS.COLLECTION.REPORT_ACTIONS}${reportID}`,
                value: {
                    [newIOUAction.reportActionID]: newIOUAction,
                },
            });

            optimisticData.push({
                onyxMethod: Onyx.METHOD.MERGE,
                key: `${ONYXKEYS.COLLECTION.REPORT_ACTIONS}${isUnreported ? selfDMReportID : oldReportID}`,
                value: {
                    [oldIOUAction.reportActionID]: {
                        previousMessage: oldIOUAction.message,
                        message: [
                            {
                                type: CONST.REPORT.MESSAGE.TYPE.COMMENT,
                                html: '',
                                text: '',
                                isEdited: true,
                                isDeletedParentAction: false,
                            },
                        ],
                        originalMessage: {
                            IOUTransactionID: null,
                        },
                        errors: undefined,
                    },
                    ...(trackExpenseActionableWhisper ? {[trackExpenseActionableWhisper.reportActionID]: null} : {}),
                },
            });
        }

        successData.push({
            onyxMethod: Onyx.METHOD.MERGE,
            key: `${ONYXKEYS.COLLECTION.REPORT_ACTIONS}${reportID}`,
            value: {
                [newIOUAction.reportActionID]: {pendingAction: null},
            },
        });
        if (oldIOUAction) {
            failureData.push(
                {
                    onyxMethod: Onyx.METHOD.MERGE,
                    key: `${ONYXKEYS.COLLECTION.REPORT_ACTIONS}${reportID}`,
                    value: {
                        [newIOUAction.reportActionID]: null,
                    },
                },
                {
                    onyxMethod: Onyx.METHOD.MERGE,
                    key: `${ONYXKEYS.COLLECTION.REPORT_ACTIONS}${isUnreported ? selfDMReportID : oldReportID}`,
                    value: {
                        [oldIOUAction.reportActionID]: oldIOUAction,
                        ...(trackExpenseActionableWhisper ? {[trackExpenseActionableWhisper.reportActionID]: trackExpenseActionableWhisper} : {}),
                    },
                },
            );
        }

        // 4. Optimistically update the transaction thread and all threads in the transaction thread
        optimisticData.push({
            onyxMethod: Onyx.METHOD.MERGE,
            key: `${ONYXKEYS.COLLECTION.REPORT}${newIOUAction.childReportID}`,
            value: {
                parentReportID: reportID,
                parentReportActionID: optimisticMoneyRequestReportActionID,
                policyID: reportID !== CONST.REPORT.UNREPORTED_REPORT_ID ? newReport.policyID : CONST.POLICY.ID_FAKE,
            },
        });

        if (oldIOUAction) {
            failureData.push({
                onyxMethod: Onyx.METHOD.MERGE,
                key: `${ONYXKEYS.COLLECTION.REPORT}${oldIOUAction.childReportID}`,
                value: {
                    parentReportID: isUnreported ? selfDMReportID : oldReportID,
                    optimisticMoneyRequestReportActionID: oldIOUAction.reportActionID,
                    policyID: allReports?.[`${ONYXKEYS.COLLECTION.REPORT}${oldIOUAction.reportActionID}`]?.policyID,
                },
            });
        }

        // 5. (Optional) Create transactionThread if it doesn't exist
        let transactionThreadReportID = newIOUAction.childReportID;
        let transactionThreadCreatedReportActionID;
        if (!transactionThreadReportID) {
            const optimisticTransactionThread = buildTransactionThread(newIOUAction, newReport);
            const optimisticCreatedActionForTransactionThread = buildOptimisticCreatedReportAction(currentUserEmail);
            transactionThreadReportID = optimisticTransactionThread.reportID;
            transactionThreadCreatedReportActionID = optimisticCreatedActionForTransactionThread.reportActionID;
            newIOUAction.childReportID = transactionThreadReportID;

            optimisticData.push(
                {
                    onyxMethod: Onyx.METHOD.MERGE,
                    key: `${ONYXKEYS.COLLECTION.REPORT}${optimisticTransactionThread.reportID}`,
                    value: {...optimisticTransactionThread, pendingAction: CONST.RED_BRICK_ROAD_PENDING_ACTION.ADD},
                },
                {
                    onyxMethod: Onyx.METHOD.MERGE,
                    key: `${ONYXKEYS.COLLECTION.REPORT_ACTIONS}${optimisticTransactionThread.reportID}`,
                    value: {[optimisticCreatedActionForTransactionThread.reportActionID]: optimisticCreatedActionForTransactionThread},
                },
                {
                    onyxMethod: Onyx.METHOD.MERGE,
                    key: `${ONYXKEYS.COLLECTION.REPORT_ACTIONS}${reportID}`,
                    value: {[newIOUAction.reportActionID]: {childReportID: optimisticTransactionThread.reportID}},
                },
            );

            successData.push(
                {
                    onyxMethod: Onyx.METHOD.MERGE,
                    key: `${ONYXKEYS.COLLECTION.REPORT}${optimisticTransactionThread.reportID}`,
                    value: {pendingAction: null},
                },
                {
                    onyxMethod: Onyx.METHOD.MERGE,
                    key: `${ONYXKEYS.COLLECTION.REPORT_ACTIONS}${optimisticTransactionThread.reportID}`,
                    value: {[optimisticCreatedActionForTransactionThread.reportActionID]: {pendingAction: null}},
                },
            );

            failureData.push(
                {
                    onyxMethod: Onyx.METHOD.MERGE,
                    key: `${ONYXKEYS.COLLECTION.REPORT}${optimisticTransactionThread.reportID}`,
                    value: null,
                },
                {
                    onyxMethod: Onyx.METHOD.MERGE,
                    key: `${ONYXKEYS.COLLECTION.REPORT_ACTIONS}${optimisticTransactionThread.reportID}`,
                    value: {[optimisticCreatedActionForTransactionThread.reportActionID]: null},
                },
                {
                    onyxMethod: Onyx.METHOD.MERGE,
                    key: `${ONYXKEYS.COLLECTION.REPORT_ACTIONS}${reportID}`,
                    value: {[newIOUAction.reportActionID]: {childReportID: null}},
                },
            );
        }

        // 6. Add MOVED_TRANSACTION or UNREPORTED_TRANSACTION report actions
        const movedAction =
            reportID === CONST.REPORT.UNREPORTED_REPORT_ID
                ? buildOptimisticUnreportedTransactionAction(transactionThreadReportID, transaction.reportID)
                : buildOptimisticMovedTransactionAction(transactionThreadReportID, reportID);

        optimisticData.push({
            onyxMethod: Onyx.METHOD.MERGE,
            key: `${ONYXKEYS.COLLECTION.REPORT_ACTIONS}${transactionThreadReportID}`,
            value: {[movedAction?.reportActionID]: movedAction},
        });

        successData.push({
            onyxMethod: Onyx.METHOD.MERGE,
            key: `${ONYXKEYS.COLLECTION.REPORT_ACTIONS}${transactionThreadReportID}`,
            value: {[movedAction?.reportActionID]: {pendingAction: null}},
        });

        failureData.push({
            onyxMethod: Onyx.METHOD.MERGE,
            key: `${ONYXKEYS.COLLECTION.REPORT_ACTIONS}${transactionThreadReportID}`,
            value: {[movedAction?.reportActionID]: null},
        });

        transactionIDToReportActionAndThreadData[transaction.transactionID] = {
            movedReportActionID: movedAction.reportActionID,
            moneyRequestPreviewReportActionID: newIOUAction.reportActionID,
            ...(oldIOUAction && !oldIOUAction.childReportID
                ? {
                      transactionThreadReportID,
                      transactionThreadCreatedReportActionID,
                  }
                : {}),
        };
    });

    if (!transactionsMoved) {
        return;
    }

    // 7. Update the report totals
    Object.entries(updatedReportTotals).forEach(([reportIDToUpdate, total]) => {
        optimisticData.push({
            onyxMethod: Onyx.METHOD.MERGE,
            key: `${ONYXKEYS.COLLECTION.REPORT}${reportIDToUpdate}`,
            value: {total},
        });

        failureData.push({
            onyxMethod: Onyx.METHOD.MERGE,
            key: `${ONYXKEYS.COLLECTION.REPORT}${reportIDToUpdate}`,
            value: {total: allReports?.[`${ONYXKEYS.COLLECTION.REPORT}${reportIDToUpdate}`]?.total},
        });
    });

    const parameters: ChangeTransactionsReportParams = {
        transactionList: transactionIDs.join(','),
        reportID,
        transactionIDToReportActionAndThreadData: JSON.stringify(transactionIDToReportActionAndThreadData),
    };

    API.write(WRITE_COMMANDS.CHANGE_TRANSACTIONS_REPORT, parameters, {
        optimisticData,
        successData,
        failureData,
    });
}

function getDraftTransactions(): Transaction[] {
    return Object.values(allTransactionDrafts ?? {}).filter((transaction): transaction is Transaction => !!transaction);
}

export {
    saveWaypoint,
    removeWaypoint,
    getRoute,
    updateWaypoints,
    clearError,
    markAsCash,
    dismissDuplicateTransactionViolation,
    getDraftTransactions,
    generateTransactionID,
    setReviewDuplicatesKey,
    abandonReviewDuplicateTransactions,
    openDraftDistanceExpense,
    getRecentWaypoints,
    sanitizeRecentWaypoints,
    getAllTransactionViolationsLength,
    getAllTransactions,
    getLastModifiedExpense,
    revert,
    changeTransactionsReport,
    setTransactionReport,
};<|MERGE_RESOLUTION|>--- conflicted
+++ resolved
@@ -615,17 +615,12 @@
     let transactionsMoved = false;
 
     transactions.forEach((transaction) => {
-<<<<<<< HEAD
-        const isFromSelfDM = transaction.reportID === CONST.REPORT.UNREPORTED_REPORT_ID;
-        const oldIOUAction = getIOUActionForReportID(isFromSelfDM ? findSelfDMReportID() : transaction.reportID, transaction.transactionID);
-=======
         const isUnreported = !transaction.reportID || transaction.reportID === CONST.REPORT.UNREPORTED_REPORT_ID;
 
         // We'll handle optimistically creating the selfDM as part of https://github.com/Expensify/App/issues/60288
         const selfDMReportID = findSelfDMReportID() ?? CONST.REPORT.UNREPORTED_REPORT_ID;
 
         const oldIOUAction = getIOUActionForReportID(isUnreported ? selfDMReportID : transaction.reportID, transaction.transactionID);
->>>>>>> 5c2873b2
         if (!transaction.reportID || transaction.reportID === reportID) {
             return;
         }
