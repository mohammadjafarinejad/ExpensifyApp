--- conflicted
+++ resolved
@@ -99,56 +99,17 @@
 
 function removeDraftTransactions(shouldExcludeInitialTransaction = false, allTransactionDrafts?: OnyxCollection<Transaction>) {
     const draftTransactions = getDraftTransactions(allTransactionDrafts);
-<<<<<<< HEAD
-
-    return new Promise<void>((resolve) => {
-        if (!draftTransactions || draftTransactions.length === 0) {
-            // We do not depend on updates on the UI to remove draft transactions
-            // so we are safe to use `connectWithoutView` here.
-            const conn = Onyx.connectWithoutView({
-                key: ONYXKEYS.COLLECTION.TRANSACTION_DRAFT,
-                waitForCollectionCallback: true,
-                callback: (draftTransactionCollection) => {
-                    Onyx.disconnect(conn);
-
-                    if (!draftTransactionCollection) {
-                        resolve();
-                        return;
-                    }
-
-                    const draftTransactionsSet = Object.keys(draftTransactionCollection).reduce(
-                        (acc, key) => {
-                            if (shouldExcludeInitialTransaction && key.replace(ONYXKEYS.COLLECTION.TRANSACTION_DRAFT, '') === CONST.IOU.OPTIMISTIC_TRANSACTION_ID) {
-                                return acc;
-                            }
-                            acc[key] = null;
-                            return acc;
-                        },
-                        {} as Record<string, null>,
-                    );
-                    Onyx.multiSet(draftTransactionsSet).then(() => resolve());
-                },
-            });
-            return;
-        }
-
-        const draftTransactionsSet = draftTransactions.reduce(
-            (acc, item) => {
-                if (shouldExcludeInitialTransaction && item.transactionID === CONST.IOU.OPTIMISTIC_TRANSACTION_ID) {
-                    return acc;
-                }
-                acc[`${ONYXKEYS.COLLECTION.TRANSACTION_DRAFT}${item.transactionID}`] = null;
-=======
     const draftTransactionsSet = draftTransactions.reduce(
         (acc, item) => {
             if (shouldExcludeInitialTransaction && item.transactionID === CONST.IOU.OPTIMISTIC_TRANSACTION_ID) {
->>>>>>> a5851db3
                 return acc;
-            },
-            {} as Record<string, null>,
-        );
-        Onyx.multiSet(draftTransactionsSet).then(() => resolve());
-    });
+            }
+            acc[`${ONYXKEYS.COLLECTION.TRANSACTION_DRAFT}${item.transactionID}`] = null;
+            return acc;
+        },
+        {} as Record<string, null>,
+    );
+    Onyx.multiSet(draftTransactionsSet);
 }
 
 function replaceDefaultDraftTransaction(transaction: OnyxEntry<Transaction>) {
