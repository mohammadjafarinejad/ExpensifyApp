--- conflicted
+++ resolved
@@ -97,9 +97,9 @@
     Onyx.set(`${ONYXKEYS.COLLECTION.SPLIT_TRANSACTION_DRAFT}${transactionID}`, null);
 }
 
-<<<<<<< HEAD
-function removeDraftTransactions(shouldExcludeInitialTransaction = false) {
-    const draftTransactions = getDraftTransactions();
+function removeDraftTransactions(shouldExcludeInitialTransaction = false, allTransactionDrafts?: OnyxCollection<Transaction>) {
+    const draftTransactions = getDraftTransactions(allTransactionDrafts);
+
     if (!draftTransactions || draftTransactions.length === 0) {
         return new Promise<void>((resolve) => {
             // We do not depend on updates on the UI to remove draft transactions
@@ -130,10 +130,7 @@
             });
         });
     }
-=======
-function removeDraftTransactions(shouldExcludeInitialTransaction = false, allTransactionDrafts?: OnyxCollection<Transaction>) {
-    const draftTransactions = getDraftTransactions(allTransactionDrafts);
->>>>>>> d98cf61a
+
     const draftTransactionsSet = draftTransactions.reduce(
         (acc, item) => {
             if (shouldExcludeInitialTransaction && item.transactionID === CONST.IOU.OPTIMISTIC_TRANSACTION_ID) {
