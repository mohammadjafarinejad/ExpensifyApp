--- conflicted
+++ resolved
@@ -20,12 +20,7 @@
 
 function quitAndNavigateBack(backTo?: Route) {
     clearTwoFactorAuthData();
-<<<<<<< HEAD
-    // eslint-disable-next-line @typescript-eslint/prefer-nullish-coalescing
-    Navigation.goBack(backTo || '');
-=======
     Navigation.goBack(backTo);
->>>>>>> feac02c7
 }
 
 export {clearTwoFactorAuthData, setTwoFactorAuthStep, quitAndNavigateBack, setCodesAreCopied};