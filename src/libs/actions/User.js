import _ from 'underscore';
import lodashGet from 'lodash/get';
import Onyx from 'react-native-onyx';
import moment from 'moment';
import ONYXKEYS from '../../ONYXKEYS';
import * as DeprecatedAPI from '../deprecatedAPI';
import * as API from '../API';
import CONFIG from '../../CONFIG';
import CONST from '../../CONST';
import Navigation from '../Navigation/Navigation';
import ROUTES from '../../ROUTES';
import * as Pusher from '../Pusher/pusher';
import Log from '../Log';
import NetworkConnection from '../NetworkConnection';
import Growl from '../Growl';
import * as Localize from '../Localize';
import * as Link from './Link';
import * as SequentialQueue from '../Network/SequentialQueue';
import PusherUtils from '../PusherUtils';
import * as Report from './Report';
import * as ReportActionsUtils from '../ReportActionsUtils';
<<<<<<< HEAD
import DateUtils from '../DateUtils';
=======
import * as Session from './Session';
>>>>>>> 14927bee

let currentUserAccountID = '';
Onyx.connect({
    key: ONYXKEYS.SESSION,
    callback: (val) => {
        currentUserAccountID = lodashGet(val, 'accountID', '');
    },
});

/**
 * Changes a password for a given account
 *
 * @param {String} oldPassword
 * @param {String} password
 */
function updatePassword(oldPassword, password) {
    API.write('UpdatePassword', {
        oldPassword,
        password,
    }, {
        optimisticData: [
            {
                onyxMethod: CONST.ONYX.METHOD.MERGE,
                key: ONYXKEYS.ACCOUNT,
                value: {...CONST.DEFAULT_ACCOUNT_DATA, isLoading: true},
            },
        ],
        successData: [
            {
                onyxMethod: CONST.ONYX.METHOD.MERGE,
                key: ONYXKEYS.ACCOUNT,
                value: {isLoading: false},
            },
        ],
        failureData: [
            {
                onyxMethod: CONST.ONYX.METHOD.MERGE,
                key: ONYXKEYS.ACCOUNT,
                value: {isLoading: false},
            },
        ],
    });
}

/**
 * Attempt to close the user's account
 *
 * @param {String} message optional reason for closing account
 */
function closeAccount(message) {
    // Note: successData does not need to set isLoading to false because if the CloseAccount
    // command succeeds, a Pusher response will clear all Onyx data.
    API.write('CloseAccount', {message}, {
        optimisticData: [
            {
                onyxMethod: CONST.ONYX.METHOD.MERGE,
                key: ONYXKEYS.FORMS.CLOSE_ACCOUNT_FORM,
                value: {isLoading: true},
            },
        ],
        failureData: [
            {
                onyxMethod: CONST.ONYX.METHOD.MERGE,
                key: ONYXKEYS.FORMS.CLOSE_ACCOUNT_FORM,
                value: {isLoading: false},
            },
        ],
    });
}

/**
 * Resends a validation link to a given login
 *
 * @param {String} login
 * @param {Boolean} isPasswordless - temporary param to trigger passwordless flow in backend
 */
function resendValidateCode(login) {
    Session.resendValidateCode(login);
}

/**
 * @param {String} contactMethod - the new contact method that the user is trying to verify
 */
function requestContactMethodValidateCode(contactMethod) {
    const optimisticData = [{
        onyxMethod: CONST.ONYX.METHOD.MERGE,
        key: ONYXKEYS.LOGIN_LIST,
        value: {
            [contactMethod]: {
                validateCodeSent: true,
                errorFields: {
                    validateCodeSent: null,
                },
                pendingFields: {
                    validateCodeSent: CONST.RED_BRICK_ROAD_PENDING_ACTION.UPDATE,
                },
            },
        },
    }];
    const successData = [{
        onyxMethod: CONST.ONYX.METHOD.MERGE,
        key: ONYXKEYS.LOGIN_LIST,
        value: {
            [contactMethod]: {
                pendingFields: {
                    validateCodeSent: null,
                },
            },
        },
    }];
    const failureData = [{
        onyxMethod: CONST.ONYX.METHOD.MERGE,
        key: ONYXKEYS.LOGIN_LIST,
        value: {
            [contactMethod]: {
                validateCodeSent: false,
                errorFields: {
                    validateCodeSent: {
                        [DateUtils.getMicroseconds()]: Localize.translateLocal('contacts.genericFailureMessages.requestContactMethodValidateCode'),
                    },
                },
                pendingFields: {
                    validateCodeSent: null,
                },
            },
        },
    }];

    API.write('RequestContactMethodValidateCode', {
        email: contactMethod,
    }, {optimisticData, successData, failureData});
}

/**
 * Sets whether or not the user is subscribed to Expensify news
 *
 * @param {Boolean} isSubscribed
 */
function updateNewsletterSubscription(isSubscribed) {
    API.write('UpdateNewsletterSubscription', {
        isSubscribed,
    }, {
        optimisticData: [
            {
                onyxMethod: CONST.ONYX.METHOD.MERGE,
                key: ONYXKEYS.USER,
                value: {isSubscribedToNewsletter: isSubscribed},
            },
        ],
        failureData: [
            {
                onyxMethod: CONST.ONYX.METHOD.MERGE,
                key: ONYXKEYS.USER,
                value: {isSubscribedToNewsletter: !isSubscribed},
            },
        ],
    });
}

/**
 * Adds a secondary login to a user's account
 *
 * @param {String} login
 * @param {String} password
 * @returns {Promise}
 */
function setSecondaryLoginAndNavigate(login, password) {
    Onyx.merge(ONYXKEYS.ACCOUNT, {...CONST.DEFAULT_ACCOUNT_DATA, isLoading: true});

    return DeprecatedAPI.User_SecondaryLogin_Send({
        email: login,
        password,
    }).then((response) => {
        if (response.jsonCode === 200) {
            Onyx.set(ONYXKEYS.LOGIN_LIST, response.loginList);
            Navigation.navigate(ROUTES.SETTINGS_CONTACT_METHODS);
            return;
        }

        let error = lodashGet(response, 'message', 'Unable to add secondary login. Please try again.');

        // Replace error with a friendlier message
        if (error.includes('already belongs to an existing Expensify account.')) {
            error = 'This login already belongs to an existing Expensify account.';
        }
        if (error.includes('I couldn\'t validate the phone number')) {
            error = Localize.translateLocal('common.error.phoneNumber');
        }

        Onyx.merge(ONYXKEYS.USER, {error});
    }).finally(() => {
        Onyx.merge(ONYXKEYS.ACCOUNT, {isLoading: false});
    });
}

/**
 * Delete a specific contact method
 *
 * @param {String} contactMethod - the contact method being deleted
 * @param {Object} oldLoginData
 */
function deleteContactMethod(contactMethod, oldLoginData) {
    const optimisticData = [{
        onyxMethod: CONST.ONYX.METHOD.MERGE,
        key: ONYXKEYS.LOGIN_LIST,
        value: {
            [contactMethod]: {
                errorFields: {
                    deletedLogin: null,
                },
                pendingFields: {
                    deletedLogin: CONST.RED_BRICK_ROAD_PENDING_ACTION.DELETE,
                },
            },
        },
    }];
    const successData = [{
        onyxMethod: CONST.ONYX.METHOD.MERGE,
        key: ONYXKEYS.LOGIN_LIST,
        value: {
            [contactMethod]: null,
        },
    }];
    const failureData = [{
        onyxMethod: CONST.ONYX.METHOD.MERGE,
        key: ONYXKEYS.LOGIN_LIST,
        value: {
            [contactMethod]: {
                ...oldLoginData,
                errorFields: {
                    deletedLogin: {
                        [DateUtils.getMicroseconds()]: Localize.translateLocal('contacts.genericFailureMessages.deleteContactMethod'),
                    },
                },
                pendingFields: {
                    deletedLogin: null,
                },
            },
        },
    }];

    API.write('DeleteContactMethod', {
        partnerUserID: contactMethod,
    }, {optimisticData, successData, failureData});
}

function clearContactMethodErrors(contactMethod, fieldName) {
    Onyx.merge(ONYXKEYS.LOGIN_LIST, {
        [contactMethod]: {
            errorFields: {
                [fieldName]: null,
            },
            pendingFields: {
                [fieldName]: null,
            },
        },
    });
}

/**
 * Validates a login given an accountID and validation code
 *
 * @param {Number} accountID
 * @param {String} validateCode
 */
function validateLogin(accountID, validateCode) {
    Onyx.merge(ONYXKEYS.ACCOUNT, {...CONST.DEFAULT_ACCOUNT_DATA, isLoading: true});

    const optimisticData = [
        {
            onyxMethod: CONST.ONYX.METHOD.MERGE,
            key: ONYXKEYS.ACCOUNT,
            value: {
                isLoading: false,
            },
        },
    ];
    API.write('ValidateLogin', {
        accountID,
        validateCode,
    }, {optimisticData});
    Navigation.navigate(ROUTES.HOME);
}

/**
 * Validates a secondary login / contact method
 *
 * @param {String} contactMethod - The contact method the user is trying to verify
 * @param {String} validateCode
 */
function validateSecondaryLogin(contactMethod, validateCode) {
    const optimisticData = [{
        onyxMethod: CONST.ONYX.METHOD.MERGE,
        key: ONYXKEYS.LOGIN_LIST,
        value: {
            [contactMethod]: {
                errorFields: {
                    validateLogin: null,
                },
                pendingFields: {
                    validateLogin: CONST.RED_BRICK_ROAD_PENDING_ACTION.UPDATE,
                },
            },
        },
    }];
    const successData = [{
        onyxMethod: CONST.ONYX.METHOD.MERGE,
        key: ONYXKEYS.LOGIN_LIST,
        value: {
            [contactMethod]: {
                pendingFields: {
                    validateLogin: null,
                },
            },
        },
    }];
    const failureData = [{
        onyxMethod: CONST.ONYX.METHOD.MERGE,
        key: ONYXKEYS.LOGIN_LIST,
        value: {
            [contactMethod]: {
                errorFields: {
                    validateLogin: {
                        [DateUtils.getMicroseconds()]: Localize.translateLocal('contacts.genericFailureMessages.validateSecondaryLogin'),
                    },
                },
                pendingFields: {
                    validateLogin: null,
                },
            },
        },
    }];

    API.write('ValidateSecondaryLogin', {
        partnerUserID: contactMethod,
        validateCode,
    }, {optimisticData, successData, failureData});
    Navigation.navigate(ROUTES.SETTINGS_CONTACT_METHODS);
}

/**
 * Checks the blockedFromConcierge object to see if it has an expiresAt key,
 * and if so whether the expiresAt date of a user's ban is before right now
 *
 * @param {Object} blockedFromConciergeNVP
 * @returns {Boolean}
 */
function isBlockedFromConcierge(blockedFromConciergeNVP) {
    if (_.isEmpty(blockedFromConciergeNVP)) {
        return false;
    }

    if (!blockedFromConciergeNVP.expiresAt) {
        return false;
    }

    return moment().isBefore(moment(blockedFromConciergeNVP.expiresAt), 'day');
}

/**
 * Adds a paypal.me address for the user
 *
 * @param {String} address
 */
function addPaypalMeAddress(address) {
    const optimisticData = [
        {
            onyxMethod: CONST.ONYX.METHOD.MERGE,
            key: ONYXKEYS.NVP_PAYPAL_ME_ADDRESS,
            value: address,
        },
        {
            onyxMethod: CONST.ONYX.METHOD.MERGE,
            key: ONYXKEYS.PAYPAL,
            value: {
                title: 'PayPal.me',
                description: address,
                methodID: CONST.PAYMENT_METHODS.PAYPAL,
                key: 'payPalMePaymentMethod',
                accountType: CONST.PAYMENT_METHODS.PAYPAL,
                accountData: {
                    username: address,
                },
                isDefault: false,
            },
        },
    ];
    API.write('AddPaypalMeAddress', {
        value: address,
    }, {optimisticData});
}

/**
 * Deletes a paypal.me address for the user
 *
 */
function deletePaypalMeAddress() {
    const optimisticData = [
        {
            onyxMethod: CONST.ONYX.METHOD.SET,
            key: ONYXKEYS.NVP_PAYPAL_ME_ADDRESS,
            value: '',
        },
        {
            onyxMethod: CONST.ONYX.METHOD.SET,
            key: ONYXKEYS.PAYPAL,
            value: {},
        },
    ];
    API.write('DeletePaypalMeAddress', {}, {optimisticData});
    Growl.show(Localize.translateLocal('paymentsPage.deletePayPalSuccess'), CONST.GROWL.SUCCESS, 3000);
}

function triggerNotifications(onyxUpdates) {
    _.each(onyxUpdates, (update) => {
        if (!update.shouldNotify) {
            return;
        }

        const reportID = update.key.replace(ONYXKEYS.COLLECTION.REPORT_ACTIONS, '');
        const reportActions = _.values(update.value);
        const sortedReportActions = ReportActionsUtils.getSortedReportActions(reportActions);
        Report.showReportActionNotification(reportID, _.last(sortedReportActions));
    });
}

/**
 * Initialize our pusher subscription to listen for user changes
 */
function subscribeToUserEvents() {
    // If we don't have the user's accountID yet we can't subscribe so return early
    if (!currentUserAccountID) {
        return;
    }

    const pusherChannelName = `${CONST.PUSHER.PRIVATE_USER_CHANNEL_PREFIX}${currentUserAccountID}${CONFIG.PUSHER.SUFFIX}`;

    // Receive any relevant Onyx updates from the server
    PusherUtils.subscribeToPrivateUserChannelEvent(Pusher.TYPE.ONYX_API_UPDATE, currentUserAccountID, (pushJSON) => {
        SequentialQueue.getCurrentRequest().then(() => {
            Onyx.update(pushJSON);
            triggerNotifications(pushJSON);
        });
    });

    // Live-update an user's preferred locale
    Pusher.subscribe(pusherChannelName, Pusher.TYPE.PREFERRED_LOCALE, (pushJSON) => {
        Onyx.merge(ONYXKEYS.NVP_PREFERRED_LOCALE, pushJSON.preferredLocale);
    },
    () => {
        NetworkConnection.triggerReconnectionCallbacks('pusher re-subscribed to private user channel');
    })
        .catch((error) => {
            Log.hmmm(
                '[User] Failed to subscribe to Pusher channel',
                false,
                {error, pusherChannelName, eventName: Pusher.TYPE.PREFERRED_LOCALE},
            );
        });

    // Subscribe to screen share requests sent by GuidesPlus agents
    Pusher.subscribe(pusherChannelName, Pusher.TYPE.SCREEN_SHARE_REQUEST, (pushJSON) => {
        Onyx.merge(ONYXKEYS.SCREEN_SHARE_REQUEST, pushJSON);
    },
    () => {
        NetworkConnection.triggerReconnectionCallbacks('pusher re-subscribed to private user channel');
    })
        .catch((error) => {
            Log.hmmm(
                '[User] Failed to subscribe to Pusher channel',
                false,
                {error, pusherChannelName, eventName: Pusher.TYPE.SCREEN_SHARE_REQUEST},
            );
        });
}

/**
 * Subscribes to Expensify Card updates when checking loginList for private domains
 */
function subscribeToExpensifyCardUpdates() {
    if (!currentUserAccountID) {
        return;
    }

    const pusherChannelName = `${CONST.PUSHER.PRIVATE_USER_CHANNEL_PREFIX}${currentUserAccountID}${CONFIG.PUSHER.SUFFIX}`;

    // Handle Expensify Card approval flow updates
    Pusher.subscribe(pusherChannelName, Pusher.TYPE.EXPENSIFY_CARD_UPDATE, (pushJSON) => {
        if (pushJSON.isUsingExpensifyCard) {
            Onyx.merge(ONYXKEYS.USER, {isUsingExpensifyCard: pushJSON.isUsingExpensifyCard, isCheckingDomain: null});
            Pusher.unsubscribe(pusherChannelName, Pusher.TYPE.EXPENSIFY_CARD_UPDATE);
        } else {
            Onyx.merge(ONYXKEYS.USER, {isCheckingDomain: pushJSON.isCheckingDomain});
        }
    },
    () => {
        NetworkConnection.triggerReconnectionCallbacks('pusher re-subscribed to private user channel');
    })
        .catch((error) => {
            Log.info(
                '[User] Failed to subscribe to Pusher channel',
                false,
                {error, pusherChannelName, eventName: Pusher.TYPE.EXPENSIFY_CARD_UPDATE},
            );
        });
}

/**
 * Sync preferredSkinTone with Onyx and Server
 * @param {String} skinTone
 */
function updatePreferredSkinTone(skinTone) {
    const optimisticData = [
        {
            onyxMethod: CONST.ONYX.METHOD.SET,
            key: ONYXKEYS.PREFERRED_EMOJI_SKIN_TONE,
            value: skinTone,
        },
    ];
    API.write('UpdatePreferredEmojiSkinTone', {
        value: skinTone,
    }, {optimisticData});
}

/**
 * Sync frequentlyUsedEmojis with Onyx and Server
 * @param {Object[]} frequentlyUsedEmojis
 */
function updateFrequentlyUsedEmojis(frequentlyUsedEmojis) {
    const optimisticData = [
        {
            onyxMethod: CONST.ONYX.METHOD.SET,
            key: ONYXKEYS.FREQUENTLY_USED_EMOJIS,
            value: frequentlyUsedEmojis,
        },
    ];
    API.write('UpdateFrequentlyUsedEmojis', {
        value: JSON.stringify(frequentlyUsedEmojis),
    }, {optimisticData});
}

/**
 * Sync user chat priority mode with Onyx and Server
 * @param {String} mode
 */
function updateChatPriorityMode(mode) {
    const optimisticData = [
        {
            onyxMethod: CONST.ONYX.METHOD.MERGE,
            key: ONYXKEYS.NVP_PRIORITY_MODE,
            value: mode,
        },
    ];
    API.write('UpdateChatPriorityMode', {
        value: mode,
    }, {optimisticData});
    Navigation.navigate(ROUTES.SETTINGS_PREFERENCES);
}

/**
 * @param {Boolean} shouldUseStagingServer
 */
function setShouldUseStagingServer(shouldUseStagingServer) {
    Onyx.merge(ONYXKEYS.USER, {shouldUseStagingServer});
}

function clearUserErrorMessage() {
    Onyx.merge(ONYXKEYS.USER, {error: ''});
}

/**
 * Clear the data about a screen share request from Onyx.
 */
function clearScreenShareRequest() {
    Onyx.set(ONYXKEYS.SCREEN_SHARE_REQUEST, null);
}

/**
 * Open an OldDot tab linking to a screen share request.
 * @param {String} accessToken Access token required to join a screen share room, generated by the backend
 * @param {String} roomName Name of the screen share room to join
 */
function joinScreenShare(accessToken, roomName) {
    Link.openOldDotLink(`inbox?action=screenShare&accessToken=${accessToken}&name=${roomName}`);
    clearScreenShareRequest();
}

/**
 * Downloads the statement PDF for the provided period
 * @param {String} period YYYYMM format
 */
function generateStatementPDF(period) {
    API.read('GetStatementPDF', {period}, {
        optimisticData: [
            {
                onyxMethod: CONST.ONYX.METHOD.MERGE,
                key: ONYXKEYS.WALLET_STATEMENT,
                value: {
                    isGenerating: true,
                },
            },
        ],
        successData: [
            {
                onyxMethod: CONST.ONYX.METHOD.MERGE,
                key: ONYXKEYS.WALLET_STATEMENT,
                value: {
                    isGenerating: false,
                },
            },
        ],
        failureData: [
            {
                onyxMethod: CONST.ONYX.METHOD.MERGE,
                key: ONYXKEYS.WALLET_STATEMENT,
                value: {
                    isGenerating: false,
                },
            },
        ],
    });
}

export {
    updatePassword,
    closeAccount,
    resendValidateCode,
    requestContactMethodValidateCode,
    updateNewsletterSubscription,
    setSecondaryLoginAndNavigate,
    deleteContactMethod,
    clearContactMethodErrors,
    validateLogin,
    validateSecondaryLogin,
    isBlockedFromConcierge,
    subscribeToUserEvents,
    updatePreferredSkinTone,
    setShouldUseStagingServer,
    clearUserErrorMessage,
    subscribeToExpensifyCardUpdates,
    updateFrequentlyUsedEmojis,
    joinScreenShare,
    clearScreenShareRequest,
    generateStatementPDF,
    deletePaypalMeAddress,
    addPaypalMeAddress,
    updateChatPriorityMode,
};<|MERGE_RESOLUTION|>--- conflicted
+++ resolved
@@ -19,11 +19,8 @@
 import PusherUtils from '../PusherUtils';
 import * as Report from './Report';
 import * as ReportActionsUtils from '../ReportActionsUtils';
-<<<<<<< HEAD
 import DateUtils from '../DateUtils';
-=======
 import * as Session from './Session';
->>>>>>> 14927bee
 
 let currentUserAccountID = '';
 Onyx.connect({
