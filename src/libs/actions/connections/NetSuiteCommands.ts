import type {OnyxUpdate} from 'react-native-onyx';
import Onyx from 'react-native-onyx';
import type {ValueOf} from 'type-fest';
import * as API from '@libs/API';
import type {ConnectPolicyToNetSuiteParams} from '@libs/API/parameters';
import {WRITE_COMMANDS} from '@libs/API/types';
import * as ErrorUtils from '@libs/ErrorUtils';
import CONST from '@src/CONST';
import ONYXKEYS from '@src/ONYXKEYS';
import type {Connections} from '@src/types/onyx/Policy';
import type {OnyxData} from '@src/types/onyx/Request';

type SubsidiaryParam = {
    subsidiaryID: string;
    subsidiary: string;
};

<<<<<<< HEAD
function connectPolicyToNetSuite(policyID: string, credentials: Omit<ConnectPolicyToNetSuiteParams, 'policyID'>) {
    const parameters: ConnectPolicyToNetSuiteParams = {
        policyID,
        ...credentials,
    };
    API.write(WRITE_COMMANDS.CONNECT_POLICY_TO_NETSUITE, parameters, {});
=======
function updateNetSuiteOnyxData<TSettingName extends keyof Connections['netsuite']['options']['config']>(
    policyID: string,
    settingName: TSettingName,
    settingValue: Partial<Connections['netsuite']['options']['config'][TSettingName]>,
    oldSettingValue: Partial<Connections['netsuite']['options']['config'][TSettingName]>,
) {
    const optimisticData: OnyxUpdate[] = [
        {
            onyxMethod: Onyx.METHOD.MERGE,
            key: `${ONYXKEYS.COLLECTION.POLICY}${policyID}`,
            value: {
                connections: {
                    netsuite: {
                        options: {
                            config: {
                                [settingName]: settingValue ?? null,
                                pendingFields: {
                                    [settingName]: CONST.RED_BRICK_ROAD_PENDING_ACTION.UPDATE,
                                },
                                errorFields: {
                                    [settingName]: null,
                                },
                            },
                        },
                    },
                },
            },
        },
    ];

    const failureData: OnyxUpdate[] = [
        {
            onyxMethod: Onyx.METHOD.MERGE,
            key: `${ONYXKEYS.COLLECTION.POLICY}${policyID}`,
            value: {
                connections: {
                    netsuite: {
                        options: {
                            config: {
                                [settingName]: oldSettingValue ?? null,
                                pendingFields: {
                                    [settingName]: null,
                                },
                                errorFields: {
                                    [settingName]: ErrorUtils.getMicroSecondOnyxErrorWithTranslationKey('common.genericErrorMessage'),
                                },
                            },
                        },
                    },
                },
            },
        },
    ];

    const successData: OnyxUpdate[] = [
        {
            onyxMethod: Onyx.METHOD.MERGE,
            key: `${ONYXKEYS.COLLECTION.POLICY}${policyID}`,
            value: {
                connections: {
                    netsuite: {
                        options: {
                            config: {
                                [settingName]: settingValue ?? null,
                                pendingFields: {
                                    [settingName]: null,
                                },
                                errorFields: {
                                    [settingName]: null,
                                },
                            },
                        },
                    },
                },
            },
        },
    ];
    return {optimisticData, failureData, successData};
>>>>>>> 8c2a8c55
}

function updateNetSuiteSubsidiary(policyID: string, newSubsidiary: SubsidiaryParam, oldSubsidiary: SubsidiaryParam) {
    const onyxData: OnyxData = {
        optimisticData: [
            {
                onyxMethod: Onyx.METHOD.MERGE,
                key: `${ONYXKEYS.COLLECTION.POLICY}${policyID}`,
                value: {
                    connections: {
                        netsuite: {
                            options: {
                                config: {
                                    subsidiary: newSubsidiary.subsidiary,
                                    subsidiaryID: newSubsidiary.subsidiaryID,
                                    pendingFields: {
                                        subsidiary: CONST.RED_BRICK_ROAD_PENDING_ACTION.UPDATE,
                                    },
                                    errorFields: {
                                        subsidiary: null,
                                    },
                                },
                            },
                        },
                    },
                },
            },
        ],
        successData: [
            {
                onyxMethod: Onyx.METHOD.MERGE,
                key: `${ONYXKEYS.COLLECTION.POLICY}${policyID}`,
                value: {
                    connections: {
                        netsuite: {
                            options: {
                                config: {
                                    subsidiary: newSubsidiary.subsidiary,
                                    subsidiaryID: newSubsidiary.subsidiaryID,
                                    errorFields: {
                                        subsidiary: null,
                                    },
                                    pendingFields: {
                                        subsidiary: null,
                                    },
                                },
                            },
                        },
                    },
                },
            },
        ],
        failureData: [
            {
                onyxMethod: Onyx.METHOD.MERGE,
                key: `${ONYXKEYS.COLLECTION.POLICY}${policyID}`,
                value: {
                    connections: {
                        netsuite: {
                            options: {
                                config: {
                                    subsidiary: oldSubsidiary.subsidiary,
                                    subsidiaryID: oldSubsidiary.subsidiaryID,
                                    errorFields: {
                                        subsidiary: ErrorUtils.getMicroSecondOnyxErrorWithTranslationKey('common.genericErrorMessage'),
                                    },
                                    pendingFields: {
                                        subsidiary: null,
                                    },
                                },
                            },
                        },
                    },
                },
            },
        ],
    };

    const params = {
        policyID,
        ...newSubsidiary,
    };
    API.write(WRITE_COMMANDS.UPDATE_NETSUITE_SUBSIDIARY, params, onyxData);
}

<<<<<<< HEAD
export {updateNetSuiteSubsidiary, connectPolicyToNetSuite};
=======
function updateNetSuiteExporter(policyID: string, exporter: string, oldExporter: string) {
    const onyxData = updateNetSuiteOnyxData(policyID, CONST.NETSUITE_CONFIG.EXPORTER, exporter, oldExporter);

    const parameters = {
        policyID,
        email: exporter,
    };
    API.write(WRITE_COMMANDS.UPDATE_NETSUITE_EXPORTER, parameters, onyxData);
}

function updateNetSuiteExportDate(policyID: string, date: ValueOf<typeof CONST.NETSUITE_EXPORT_DATE>, oldDate?: ValueOf<typeof CONST.NETSUITE_EXPORT_DATE>) {
    const onyxData = updateNetSuiteOnyxData(policyID, CONST.NETSUITE_CONFIG.EXPORT_DATE, date, oldDate);

    const parameters = {
        policyID,
        value: date,
    };
    API.write(WRITE_COMMANDS.UPDATE_NETSUITE_EXPORT_DATE, parameters, onyxData);
}

function updateNetSuiteReimbursableExpensesExportDestination(
    policyID: string,
    destination: ValueOf<typeof CONST.NETSUITE_EXPORT_DESTINATION>,
    oldDestination: ValueOf<typeof CONST.NETSUITE_EXPORT_DESTINATION>,
) {
    const onyxData = updateNetSuiteOnyxData(policyID, CONST.NETSUITE_CONFIG.REIMBURSABLE_EXPENSES_EXPORT_DESTINATION, destination, oldDestination);

    const parameters = {
        policyID,
        value: destination,
    };
    API.write(WRITE_COMMANDS.UPDATE_NETSUITE_REIMBURSABLE_EXPENSES_EXPORT_DESTINATION, parameters, onyxData);
}

function updateNetSuiteNonReimbursableExpensesExportDestination(
    policyID: string,
    destination: ValueOf<typeof CONST.NETSUITE_EXPORT_DESTINATION>,
    oldDestination: ValueOf<typeof CONST.NETSUITE_EXPORT_DESTINATION>,
) {
    const onyxData = updateNetSuiteOnyxData(policyID, CONST.NETSUITE_CONFIG.NON_REIMBURSABLE_EXPENSES_EXPORT_DESTINATION, destination, oldDestination);

    const parameters = {
        policyID,
        value: destination,
    };
    API.write(WRITE_COMMANDS.UPDATE_NETSUITE_NONREIMBURSABLE_EXPENSES_EXPORT_DESTINATION, parameters, onyxData);
}

function updateNetSuiteDefaultVendor(policyID: string, vendorID: string, oldVendorID?: string) {
    const onyxData = updateNetSuiteOnyxData(policyID, CONST.NETSUITE_CONFIG.DEFAULT_VENDOR, vendorID, oldVendorID);

    const parameters = {
        policyID,
        vendorID,
    };
    API.write(WRITE_COMMANDS.UPDATE_NETSUITE_DEFAULT_VENDOR, parameters, onyxData);
}

function updateNetSuiteReimbursablePayableAccount(policyID: string, bankAccountID: string, oldBankAccountID: string) {
    const onyxData = updateNetSuiteOnyxData(policyID, CONST.NETSUITE_CONFIG.REIMBURSABLE_PAYABLE_ACCOUNT, bankAccountID, oldBankAccountID);

    const parameters = {
        policyID,
        bankAccountID,
    };
    API.write(WRITE_COMMANDS.UPDATE_NETSUITE_REIMBURSABLE_PAYABLE_ACCOUNT, parameters, onyxData);
}

function updateNetSuitePayableAcct(policyID: string, bankAccountID: string, oldBankAccountID: string) {
    const onyxData = updateNetSuiteOnyxData(policyID, CONST.NETSUITE_CONFIG.PAYABLE_ACCT, bankAccountID, oldBankAccountID);

    const parameters = {
        policyID,
        bankAccountID,
    };
    API.write(WRITE_COMMANDS.UPDATE_NETSUITE_PAYABLE_ACCT, parameters, onyxData);
}

function updateNetSuiteJournalPostingPreference(
    policyID: string,
    postingPreference: ValueOf<typeof CONST.NETSUITE_JOURNAL_POSTING_PREFERENCE>,
    oldPostingPreference?: ValueOf<typeof CONST.NETSUITE_JOURNAL_POSTING_PREFERENCE>,
) {
    const onyxData = updateNetSuiteOnyxData(policyID, CONST.NETSUITE_CONFIG.JOURNAL_POSTING_PREFERENCE, postingPreference, oldPostingPreference);

    const parameters = {
        policyID,
        value: postingPreference,
    };
    API.write(WRITE_COMMANDS.UPDATE_NETSUITE_JOURNAL_POSTING_PREFERENCE, parameters, onyxData);
}

function updateNetSuiteReceivableAccount(policyID: string, bankAccountID: string, oldBankAccountID?: string) {
    const onyxData = updateNetSuiteOnyxData(policyID, CONST.NETSUITE_CONFIG.RECEIVABLE_ACCOUNT, bankAccountID, oldBankAccountID);

    const parameters = {
        policyID,
        bankAccountID,
    };
    API.write(WRITE_COMMANDS.UPDATE_NETSUITE_RECEIVABLE_ACCOUNT, parameters, onyxData);
}

function updateNetSuiteInvoiceItemPreference(
    policyID: string,
    value: ValueOf<typeof CONST.NETSUITE_INVOICE_ITEM_PREFERENCE>,
    oldValue?: ValueOf<typeof CONST.NETSUITE_INVOICE_ITEM_PREFERENCE>,
) {
    const onyxData = updateNetSuiteOnyxData(policyID, CONST.NETSUITE_CONFIG.INVOICE_ITEM_PREFERENCE, value, oldValue);

    const parameters = {
        policyID,
        value,
    };
    API.write(WRITE_COMMANDS.UPDATE_NETSUITE_INVOICE_ITEM_PREFERENCE, parameters, onyxData);
}

function updateNetSuiteInvoiceItem(policyID: string, itemID: string, oldItemID?: string) {
    const onyxData = updateNetSuiteOnyxData(policyID, CONST.NETSUITE_CONFIG.INVOICE_ITEM, itemID, oldItemID);

    const parameters = {
        policyID,
        itemID,
    };
    API.write(WRITE_COMMANDS.UPDATE_NETSUITE_INVOICE_ITEM, parameters, onyxData);
}

function updateNetSuiteTaxPostingAccount(policyID: string, bankAccountID: string, oldBankAccountID?: string) {
    const onyxData = updateNetSuiteOnyxData(policyID, CONST.NETSUITE_CONFIG.TAX_POSTING_ACCOUNT, bankAccountID, oldBankAccountID);

    const parameters = {
        policyID,
        bankAccountID,
    };
    API.write(WRITE_COMMANDS.UPDATE_NETSUITE_TAX_POSTING_ACCOUNT, parameters, onyxData);
}

function updateNetSuiteProvincialTaxPostingAccount(policyID: string, bankAccountID: string, oldBankAccountID?: string) {
    const onyxData = updateNetSuiteOnyxData(policyID, CONST.NETSUITE_CONFIG.PROVINCIAL_TAX_POSTING_ACCOUNT, bankAccountID, oldBankAccountID);

    const parameters = {
        policyID,
        bankAccountID,
    };
    API.write(WRITE_COMMANDS.UPDATE_NETSUITE_PROVINCIAL_TAX_POSTING_ACCOUNT, parameters, onyxData);
}

function updateNetSuiteAllowForeignCurrency(policyID: string, value: boolean, oldValue?: boolean) {
    const onyxData = updateNetSuiteOnyxData(policyID, CONST.NETSUITE_CONFIG.ALLOW_FOREIGN_CURRENCY, value, oldValue);

    const parameters = {
        policyID,
        enabled: value,
    };
    API.write(WRITE_COMMANDS.UPDATE_NETSUITE_ALLOW_FOREIGN_CURRENCY, parameters, onyxData);
}

function updateNetSuiteExportToNextOpenPeriod(policyID: string, value: boolean, oldValue: boolean) {
    const onyxData = updateNetSuiteOnyxData(policyID, CONST.NETSUITE_CONFIG.EXPORT_TO_NEXT_OPEN_PERIOD, value, oldValue);

    const parameters = {
        policyID,
        enabled: value,
    };
    API.write(WRITE_COMMANDS.UPDATE_NETSUITE_EXPORT_TO_NEXT_OPEN_PERIOD, parameters, onyxData);
}

export {
    updateNetSuiteSubsidiary,
    updateNetSuiteExporter,
    updateNetSuiteExportDate,
    updateNetSuiteReimbursableExpensesExportDestination,
    updateNetSuiteNonReimbursableExpensesExportDestination,
    updateNetSuiteDefaultVendor,
    updateNetSuiteReimbursablePayableAccount,
    updateNetSuitePayableAcct,
    updateNetSuiteJournalPostingPreference,
    updateNetSuiteReceivableAccount,
    updateNetSuiteInvoiceItemPreference,
    updateNetSuiteInvoiceItem,
    updateNetSuiteTaxPostingAccount,
    updateNetSuiteProvincialTaxPostingAccount,
    updateNetSuiteAllowForeignCurrency,
    updateNetSuiteExportToNextOpenPeriod,
};
>>>>>>> 8c2a8c55
<|MERGE_RESOLUTION|>--- conflicted
+++ resolved
@@ -15,14 +15,14 @@
     subsidiary: string;
 };
 
-<<<<<<< HEAD
 function connectPolicyToNetSuite(policyID: string, credentials: Omit<ConnectPolicyToNetSuiteParams, 'policyID'>) {
     const parameters: ConnectPolicyToNetSuiteParams = {
         policyID,
         ...credentials,
     };
     API.write(WRITE_COMMANDS.CONNECT_POLICY_TO_NETSUITE, parameters, {});
-=======
+}
+
 function updateNetSuiteOnyxData<TSettingName extends keyof Connections['netsuite']['options']['config']>(
     policyID: string,
     settingName: TSettingName,
@@ -101,7 +101,6 @@
         },
     ];
     return {optimisticData, failureData, successData};
->>>>>>> 8c2a8c55
 }
 
 function updateNetSuiteSubsidiary(policyID: string, newSubsidiary: SubsidiaryParam, oldSubsidiary: SubsidiaryParam) {
@@ -187,9 +186,6 @@
     API.write(WRITE_COMMANDS.UPDATE_NETSUITE_SUBSIDIARY, params, onyxData);
 }
 
-<<<<<<< HEAD
-export {updateNetSuiteSubsidiary, connectPolicyToNetSuite};
-=======
 function updateNetSuiteExporter(policyID: string, exporter: string, oldExporter: string) {
     const onyxData = updateNetSuiteOnyxData(policyID, CONST.NETSUITE_CONFIG.EXPORTER, exporter, oldExporter);
 
@@ -373,5 +369,5 @@
     updateNetSuiteProvincialTaxPostingAccount,
     updateNetSuiteAllowForeignCurrency,
     updateNetSuiteExportToNextOpenPeriod,
-};
->>>>>>> 8c2a8c55
+    connectPolicyToNetSuite
+};