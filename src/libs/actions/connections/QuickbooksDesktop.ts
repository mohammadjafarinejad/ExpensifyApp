--- conflicted
+++ resolved
@@ -420,9 +420,6 @@
     updateQuickbooksDesktopExpensesExportDestination,
     updateQuickbooksDesktopReimbursableExpensesAccount,
     getQuickbooksDesktopCodatSetupLink,
-<<<<<<< HEAD
     updateQuickbooksDesktopExportDate,
-=======
     updateQuickbooksDesktopSyncClasses,
->>>>>>> 192070fe
 };