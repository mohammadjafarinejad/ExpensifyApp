--- conflicted
+++ resolved
@@ -9,11 +9,7 @@
 import * as ErrorUtils from '@libs/ErrorUtils';
 import CONST from '@src/CONST';
 import ONYXKEYS from '@src/ONYXKEYS';
-<<<<<<< HEAD
-import type {ConnectionName, Connections, QBOConnectionConfig} from '@src/types/onyx/Policy';
-=======
-import type {ConnectionName, Connections, IntegrationEntityMap} from '@src/types/onyx/Policy';
->>>>>>> e1d726e7
+import type {ConnectionName, Connections, IntegrationEntityMap, QBOConnectionConfig} from '@src/types/onyx/Policy';
 
 type ConnectionNameExceptNetSuite = Exclude<ConnectionName, typeof CONST.POLICY.CONNECTIONS.NAME.NETSUITE>;
 
@@ -26,89 +22,11 @@
     return commandURL + new URLSearchParams(params).toString();
 }
 
-<<<<<<< HEAD
-function buildQuickbooksOnlineUpdateConfigOnyxData<TSettingName extends keyof Connections['quickbooksOnline']['config']>(
-    policyID: string,
-    settingName: TSettingName,
-    settingValue: Partial<Connections['quickbooksOnline']['config'][TSettingName]>,
-) {
-    const optimisticData: OnyxUpdate[] = [
-        {
-            onyxMethod: Onyx.METHOD.MERGE,
-            key: `${ONYXKEYS.COLLECTION.POLICY}${policyID}`,
-            value: {
-                connections: {
-                    [CONST.POLICY.CONNECTIONS.NAME.QBO]: {
-                        config: {
-                            [settingName]: settingValue ?? null,
-                            pendingFields: {
-                                [settingName]: CONST.RED_BRICK_ROAD_PENDING_ACTION.UPDATE,
-                            },
-                            errorFields: {
-                                [settingName]: null,
-                            },
-                        },
-                    },
-                },
-            },
-        },
-    ];
-
-    const failureData: OnyxUpdate[] = [
-        {
-            onyxMethod: Onyx.METHOD.MERGE,
-            key: `${ONYXKEYS.COLLECTION.POLICY}${policyID}`,
-            value: {
-                connections: {
-                    [CONST.POLICY.CONNECTIONS.NAME.QBO]: {
-                        config: {
-                            [settingName]: settingValue ?? null,
-                            pendingFields: {
-                                [settingName]: null,
-                            },
-                            errorFields: {
-                                [settingName]: ErrorUtils.getMicroSecondOnyxErrorWithTranslationKey('common.genericErrorMessage'),
-                            },
-                        },
-                    },
-                },
-            },
-        },
-    ];
-
-    const successData: OnyxUpdate[] = [
-        {
-            onyxMethod: Onyx.METHOD.MERGE,
-            key: `${ONYXKEYS.COLLECTION.POLICY}${policyID}`,
-            value: {
-                connections: {
-                    [CONST.POLICY.CONNECTIONS.NAME.QBO]: {
-                        config: {
-                            [settingName]: settingValue ?? null,
-                            pendingFields: {
-                                [settingName]: null,
-                            },
-                            errorFields: {
-                                [settingName]: null,
-                            },
-                        },
-                    },
-                },
-            },
-        },
-    ];
-
-    return {optimisticData, failureData, successData};
-}
-
-function updateQuickbooksOnlineEnableNewCategories(policyID: string, settingValue: boolean) {
-=======
 function buildOnyxDataForMultipleQuickbooksConfigurations<TConfigUpdate extends Partial<Connections['quickbooksOnline']['config']>>(
     policyID: string,
     configUpdate: TConfigUpdate,
     configCurrentData: TConfigUpdate,
 ) {
->>>>>>> e1d726e7
     const optimisticData: OnyxUpdate[] = [
         {
             onyxMethod: Onyx.METHOD.MERGE,
@@ -332,6 +250,50 @@
     API.write(WRITE_COMMANDS.UPDATE_QUICKBOOKS_ONLINE_NON_REIMBURSABLE_BILL_DEFAULT_VENDOR, parameters, onyxData);
 }
 
+function updateQuickbooksOnlineReceivableAccount(policyID: string, settingValue: QBOConnectionConfig['receivableAccount']) {
+    const {optimisticData, failureData, successData} = buildOnyxDataForQuickbooksConfiguration(policyID, CONST.QUICK_BOOKS_CONFIG.RECEIVABLE_ACCOUNT, settingValue);
+
+    const parameters: UpdateQuickbooksOnlineGenericTypeParams = {
+        policyID,
+        settingValue: JSON.stringify(settingValue),
+        idempotencyKey: String(CONST.QUICK_BOOKS_CONFIG.RECEIVABLE_ACCOUNT),
+    };
+    API.write(WRITE_COMMANDS.UPDATE_QUICKBOOKS_ONLINE_RECEIVABLE_ACCOUNT, parameters, {optimisticData, failureData, successData});
+}
+
+function updateQuickbooksOnlineExportDate(policyID: string, settingValue: QBOConnectionConfig['exportDate']) {
+    const {optimisticData, failureData, successData} = buildOnyxDataForQuickbooksConfiguration(policyID, CONST.QUICK_BOOKS_CONFIG.EXPORT_DATE, settingValue);
+
+    const parameters: UpdateQuickbooksOnlineGenericTypeParams = {
+        policyID,
+        settingValue: JSON.stringify(settingValue),
+        idempotencyKey: String(CONST.QUICK_BOOKS_CONFIG.EXPORT_DATE),
+    };
+    API.write(WRITE_COMMANDS.UPDATE_QUICKBOOKS_ONLINE_EXPORT_DATE, parameters, {optimisticData, failureData, successData});
+}
+
+function updateQuickbooksOnlineNonReimbursableExpensesAccount(policyID: string, settingValue: QBOConnectionConfig['nonReimbursableExpensesAccount']) {
+    const {optimisticData, failureData, successData} = buildOnyxDataForQuickbooksConfiguration(policyID, CONST.QUICK_BOOKS_CONFIG.NON_REIMBURSABLE_EXPENSES_ACCOUNT, settingValue);
+
+    const parameters: UpdateQuickbooksOnlineGenericTypeParams = {
+        policyID,
+        settingValue: JSON.stringify(settingValue),
+        idempotencyKey: String(CONST.QUICK_BOOKS_CONFIG.NON_REIMBURSABLE_EXPENSES_ACCOUNT),
+    };
+    API.write(WRITE_COMMANDS.UPDATE_QUICKBOOKS_ONLINE_NON_REIMBURSABLE_EXPENSES_ACCOUNT, parameters, {optimisticData, failureData, successData});
+}
+
+function updateQuickbooksOnlineCollectionAccountID(policyID: string, settingValue: QBOConnectionConfig['collectionAccountID']) {
+    const {optimisticData, failureData, successData} = buildOnyxDataForQuickbooksConfiguration(policyID, CONST.QUICK_BOOKS_CONFIG.COLLECTION_ACCOUNT_ID, settingValue);
+
+    const parameters: UpdateQuickbooksOnlineGenericTypeParams = {
+        policyID,
+        settingValue: JSON.stringify(settingValue),
+        idempotencyKey: String(CONST.QUICK_BOOKS_CONFIG.COLLECTION_ACCOUNT_ID),
+    };
+    API.write(WRITE_COMMANDS.UPDATE_QUICKBOOKS_ONLINE_COLLECTION_ACCOUNT_ID, parameters, {optimisticData, failureData, successData});
+}
+
 function updateQuickbooksOnlineSyncTax(policyID: string, settingValue: boolean) {
     const onyxData = buildOnyxDataForQuickbooksConfiguration(policyID, CONST.QUICK_BOOKS_CONFIG.SYNC_TAX, settingValue);
 
@@ -343,68 +305,18 @@
     API.write(WRITE_COMMANDS.UPDATE_QUICKBOOKS_ONLINE_SYNC_TAX, parameters, onyxData);
 }
 
-<<<<<<< HEAD
-function updateQuickbooksOnlineReceivableAccount(policyID: string, settingValue: QBOConnectionConfig['receivableAccount']) {
-    const {optimisticData, failureData, successData} = buildQuickbooksOnlineUpdateConfigOnyxData(policyID, CONST.QUICK_BOOKS_CONFIG.RECEIVABLE_ACCOUNT, settingValue);
-
-    const parameters: UpdateQuickbooksOnlineGenericTypeParams = {
-        policyID,
-        settingValue: JSON.stringify(settingValue),
-        idempotencyKey: String(CONST.QUICK_BOOKS_CONFIG.RECEIVABLE_ACCOUNT),
-    };
-    API.write(WRITE_COMMANDS.UPDATE_QUICKBOOKS_ONLINE_RECEIVABLE_ACCOUNT, parameters, {optimisticData, failureData, successData});
-}
-
-function updateQuickbooksOnlineExportDate(policyID: string, settingValue: QBOConnectionConfig['exportDate']) {
-    const {optimisticData, failureData, successData} = buildQuickbooksOnlineUpdateConfigOnyxData(policyID, CONST.QUICK_BOOKS_CONFIG.EXPORT_DATE, settingValue);
-
-    const parameters: UpdateQuickbooksOnlineGenericTypeParams = {
-        policyID,
-        settingValue: JSON.stringify(settingValue),
-        idempotencyKey: String(CONST.QUICK_BOOKS_CONFIG.EXPORT_DATE),
-    };
-    API.write(WRITE_COMMANDS.UPDATE_QUICKBOOKS_ONLINE_EXPORT_DATE, parameters, {optimisticData, failureData, successData});
-}
-
-function updateQuickbooksOnlineNonReimbursableExpensesAccount(policyID: string, settingValue: QBOConnectionConfig['nonReimbursableExpensesAccount']) {
-    const {optimisticData, failureData, successData} = buildQuickbooksOnlineUpdateConfigOnyxData(policyID, CONST.QUICK_BOOKS_CONFIG.NON_REIMBURSABLE_EXPENSES_ACCOUNT, settingValue);
-
-    const parameters: UpdateQuickbooksOnlineGenericTypeParams = {
-        policyID,
-        settingValue: JSON.stringify(settingValue),
-        idempotencyKey: String(CONST.QUICK_BOOKS_CONFIG.NON_REIMBURSABLE_EXPENSES_ACCOUNT),
-    };
-    API.write(WRITE_COMMANDS.UPDATE_QUICKBOOKS_ONLINE_NON_REIMBURSABLE_EXPENSES_ACCOUNT, parameters, {optimisticData, failureData, successData});
-}
-
-function updateQuickbooksOnlineCollectionAccountID(policyID: string, settingValue: QBOConnectionConfig['collectionAccountID']) {
-    const {optimisticData, failureData, successData} = buildQuickbooksOnlineUpdateConfigOnyxData(policyID, CONST.QUICK_BOOKS_CONFIG.COLLECTION_ACCOUNT_ID, settingValue);
-
-    const parameters: UpdateQuickbooksOnlineGenericTypeParams = {
-        policyID,
-        settingValue: JSON.stringify(settingValue),
-        idempotencyKey: String(CONST.QUICK_BOOKS_CONFIG.COLLECTION_ACCOUNT_ID),
-    };
-    API.write(WRITE_COMMANDS.UPDATE_QUICKBOOKS_ONLINE_COLLECTION_ACCOUNT_ID, parameters, {optimisticData, failureData, successData});
-}
-
-=======
->>>>>>> e1d726e7
 export {
     getQuickbooksOnlineSetupLink,
     updateQuickbooksOnlineEnableNewCategories,
     updateQuickbooksOnlineAutoCreateVendor,
     updateQuickbooksOnlineReimbursableExpensesAccount,
-<<<<<<< HEAD
     updateQuickbooksOnlineReceivableAccount,
     updateQuickbooksOnlineExportDate,
     updateQuickbooksOnlineNonReimbursableExpensesAccount,
     updateQuickbooksOnlineCollectionAccountID,
-=======
     updateQuickbooksOnlineNonReimbursableBillDefaultVendor,
     updateQuickbooksOnlineSyncTax,
     updateQuickbooksOnlineSyncClasses,
     updateQuickbooksOnlineSyncLocations,
     updateQuickbooksOnlineSyncCustomers,
->>>>>>> e1d726e7
 };