--- conflicted
+++ resolved
@@ -46,11 +46,7 @@
     policyID: string,
     connectionName: TConnectionName,
     settingName: TSettingName,
-<<<<<<< HEAD
     settingValue: Partial<Connections[TConnectionName]['config'][TSettingName]>,
-=======
-    settingValue?: Connections[TConnectionName]['config'][TSettingName],
->>>>>>> f3321747
 ) {
     const optimisticData: OnyxUpdate[] = [
         {
