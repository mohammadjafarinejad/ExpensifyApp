import _ from 'underscore';
import isViaExpensifyCashNative from './isViaExpensifyCashNative';
import requireParameters from './requireParameters';
import * as Request from './Request';
import * as Network from './Network';
import * as Middleware from './Middleware';
import CONST from '../CONST';

// Setup API middlewares. Each request made will pass through a series of middleware functions that will get called in sequence (each one passing the result of the previous to the next).
// Note: The ordering here is intentional as we want to Log, Recheck Connection, Reauthenticate, and Retry. Errors thrown in one middleware will bubble to the next e.g. an error thrown in
// Logging or Reauthenticate logic would be caught by the Retry logic (which is why it is the last one used).

// Logging - Logs request details and errors.
Request.use(Middleware.Logging);

// RecheckConnection - Sets a  timer for a request that will "recheck" if we are connected to the internet if time runs out. Also triggers the connection recheck when we encounter any error.
Request.use(Middleware.RecheckConnection);

// Reauthentication - Handles jsonCode 407 which indicates an expired authToken. We need to reauthenticate and get a new authToken with our stored credentials.
Request.use(Middleware.Reauthentication);

// Retry - Handles retrying any failed requests.
Request.use(Middleware.Retry);

// SaveResponseInOnyx - Merges either the successData or failureData into Onyx depending on if the call was successful or not
Request.use(Middleware.SaveResponseInOnyx);

/**
 * @param {{password: String, oldPassword: String}} parameters
 * @param {String} parameters.authToken
 * @param {String} parameters.password
 * @returns {Promise}
 */
function ChangePassword(parameters) {
    const commandName = 'ChangePassword';
    requireParameters(['password'], parameters, commandName);
    return Network.post(commandName, parameters);
}

/**
 * @param {object} parameters
 * @param {string} parameters.emailList
 * @returns {Promise}
 */
function CreateChatReport(parameters) {
    const commandName = 'CreateChatReport';
    requireParameters(['emailList'],
        parameters, commandName);
    return Network.post(commandName, parameters);
}

/**
 * @param {Object} parameters
 * @param {String} parameters.email
 * @returns {Promise}
 */
function User_SignUp(parameters) {
    const commandName = 'User_SignUp';
    requireParameters([
        'email',
    ], parameters, commandName);
    return Network.post(commandName, parameters);
}

/**
 * @param {Object} parameters
 * @param {String} parameters.authToken
 * @param {String} parameters.partnerName
 * @param {String} parameters.partnerPassword
 * @param {String} parameters.partnerUserID
 * @param {String} parameters.partnerUserSecret
 * @param {Boolean} [parameters.shouldRetry]
 * @param {String} [parameters.email]
 * @returns {Promise}
 */
function CreateLogin(parameters) {
    const commandName = 'CreateLogin';
    requireParameters([
        'authToken',
        'partnerName',
        'partnerPassword',
        'partnerUserID',
        'partnerUserSecret',
    ], parameters, commandName);
    return Network.post(commandName, parameters);
}

/**
 * @param {Object} parameters
 * @param {String} parameters.partnerUserID
 * @param {String} parameters.partnerName
 * @param {String} parameters.partnerPassword
 * @param {Boolean} parameters.shouldRetry
 * @returns {Promise}
 */
function DeleteLogin(parameters) {
    const commandName = 'DeleteLogin';
    requireParameters(['partnerUserID', 'partnerName', 'partnerPassword', 'shouldRetry'],
        parameters, commandName);

    // Non-cancellable request: during logout, when requests are cancelled, we don't want to cancel the actual logout request
    return Network.post(commandName, {...parameters, canCancel: false});
}

/**
 * @param {Object} parameters
 * @param {String} parameters.returnValueList
 * @param {Boolean} shouldUseSecure
 * @returns {Promise}
 */
function Get(parameters, shouldUseSecure = false) {
    const commandName = 'Get';
    requireParameters(['returnValueList'], parameters, commandName);
    return Network.post(commandName, parameters, CONST.NETWORK.METHOD.POST, shouldUseSecure);
}

/**
 * @param {Object} parameters
 * @param {String} parameters.debtorEmail
 * @returns {Promise}
 */
function GetIOUReport(parameters) {
    const commandName = 'GetIOUReport';
    requireParameters(['debtorEmail'], parameters, commandName);
    return Network.post(commandName, parameters);
}

/**
 * @returns {Promise}
 * @param {String} policyID
 */
function GetFullPolicy(policyID) {
    if (!_.isString(policyID)) {
        throw new Error('[API] Must include a single policyID with calls to API.GetFullPolicy');
    }

    const commandName = 'Get';
    const parameters = {
        returnValueList: 'policyList',
        policyIDList: policyID,
    };
    return Network.post(commandName, parameters);
}

/**
 * @returns {Promise}
 */
function GetPolicySummaryList() {
    const commandName = 'Get';
    const parameters = {
        returnValueList: 'policySummaryList',
    };
    return Network.post(commandName, parameters);
}

/**
 * @returns {Promise}
 */
function GetRequestCountryCode() {
    const commandName = 'GetRequestCountryCode';
    return Network.post(commandName);
}

/**
 * @param {Object} parameters
 * @param {String} parameters.name
 * @param {Number} parameters.value
 * @returns {Promise}
 */
function Graphite_Timer(parameters) {
    const commandName = 'Graphite_Timer';
    requireParameters(['name', 'value'],
        parameters, commandName);
    return Network.post(commandName, parameters);
}

/**
 * @param {Object} parameters
 * @param {Number} parameters.reportID
 * @param {String} parameters.paymentMethodType
 * @param {Object} [parameters.newIOUReportDetails]
 * @returns {Promise}
 */
function PayIOU(parameters) {
    const commandName = 'PayIOU';
    requireParameters(['reportID', 'paymentMethodType'], parameters, commandName);
    return Network.post(commandName, parameters);
}

/**
 * @param {Object} parameters
 * @param {Number} parameters.reportID
 * @param {Object} [parameters.newIOUReportDetails]
 * @returns {Promise}
 */
function PayWithWallet(parameters) {
    const commandName = 'PayWithWallet';
    requireParameters(['reportID'], parameters, commandName);
    return Network.post(commandName, parameters);
}

/**
 * @param {Object} parameters
 * @param {String} parameters.emailList
 * @returns {Promise}
 */
function PersonalDetails_GetForEmails(parameters) {
    const commandName = 'PersonalDetails_GetForEmails';
    requireParameters(['emailList'],
        parameters, commandName);
    return Network.post(commandName, parameters);
}

/**
 * @param {Object} parameters
 * @param {Object} parameters.details
 * @returns {Promise}
 */
function PersonalDetails_Update(parameters) {
    const commandName = 'PersonalDetails_Update';
    requireParameters(['details'],
        parameters, commandName);
    return Network.post(commandName, parameters);
}

/**
 * @param {Object} parameters
 * @param {Object} parameters.name
 * @param {Object} parameters.value
 * @returns {Promise}
 */
function PreferredLocale_Update(parameters) {
    const commandName = 'PreferredLocale_Update';
    requireParameters(['name', 'value'],
        parameters, commandName);
    return Network.post(commandName, parameters);
}

/**
 * @param {Object} parameters
 * @param {Number} parameters.reportID
 * @param {String} parameters.transactionID
 * @returns {Promise}
 */
function RejectTransaction(parameters) {
    const commandName = 'RejectTransaction';
    requireParameters(['reportID', 'transactionID'], parameters, commandName);
    return Network.post(commandName, parameters);
}

/**
 * @param {Object} parameters
 * @param {Number} parameters.reportID
 * @returns {Promise}
 */
function Report_GetHistory(parameters) {
    const commandName = 'Report_GetHistory';
    requireParameters(['reportID'],
        parameters, commandName);
    return Network.post(commandName, parameters);
}

/**
 * @param {Object} parameters
 * @param {Number} parameters.reportID
 * @param {Number} parameters.reportActionID
 * @param {String} parameters.reportComment
 * @returns {Promise}
 */
function Report_EditComment(parameters) {
    const commandName = 'Report_EditComment';
    requireParameters(['reportID', 'reportActionID', 'reportComment'], parameters, commandName);
    return Network.post(commandName, parameters);
}

/**
 * @param {Object} parameters
 * @param {String} parameters.email
 * @returns {Promise}
 */
function ResendValidateCode(parameters) {
    const commandName = 'ResendValidateCode';
    requireParameters(['email'], parameters, commandName);
    return Network.post(commandName, parameters);
}

/**
 * @param {Object} parameters
 * @param {String} parameters.name
 * @param {String} parameters.value
 * @returns {Promise}
 */
function SetNameValuePair(parameters) {
    const commandName = 'SetNameValuePair';
    requireParameters(['name', 'value'], parameters, commandName);
    return Network.post(commandName, parameters);
}

/**
 * @param {Object} parameters
 * @param {String} parameters.password
 * @param {String} parameters.validateCode
 * @param {Number} parameters.accountID
 * @returns {Promise}
 */
function SetPassword(parameters) {
    const commandName = 'SetPassword';
    requireParameters(['accountID', 'password', 'validateCode'], parameters, commandName);
    return Network.post(commandName, parameters);
}

/**
 * @param {Object} parameters
 * @param {String} parameters.email
 * @param {String} parameters.password
 * @returns {Promise}
 */
function User_SecondaryLogin_Send(parameters) {
    const commandName = 'User_SecondaryLogin_Send';
    requireParameters(['email', 'password'], parameters, commandName);
    return Network.post(commandName, parameters);
}

/**
 * @param {Object} parameters
 * @param {File|Object} parameters.file
 * @returns {Promise}
 */
function User_UploadAvatar(parameters) {
    const commandName = 'User_UploadAvatar';
    requireParameters(['file'], parameters, commandName);
    return Network.post(commandName, parameters);
}

/**
 * Runs command that will fix malformed data in a users account and also run migrations.
 *
 * @returns {Promise}
 */
function User_FixAccount() {
    const commandName = 'User_FixAccount';
    return Network.post(commandName);
}

/**
 * @param {Object} parameters
 * @param {Number} parameters.accountID
 * @param {String} parameters.validateCode
 * @returns {Promise}
 */
function ValidateEmail(parameters) {
    const commandName = 'ValidateEmail';
    requireParameters(['accountID', 'validateCode'], parameters, commandName);
    return Network.post(commandName, parameters);
}

/**
 * Create a new IOUTransaction
 *
 * @param {Object} parameters
 * @param {String} parameters.comment
 * @param {Array} parameters.debtorEmail
 * @param {String} parameters.currency
 * @param {String} parameters.amount
 * @returns {Promise}
 */
function CreateIOUTransaction(parameters) {
    const commandName = 'CreateIOUTransaction';
    requireParameters(['comment', 'debtorEmail', 'currency', 'amount'], parameters, commandName);
    return Network.post(commandName, parameters);
}

/**
 * Create a new IOU Split
 *
 * @param {Object} parameters
 * @param {String} parameters.splits
 * @param {String} parameters.currency
 * @param {String} parameters.reportID
 * @param {String} parameters.amount
 * @param {String} parameters.comment
 * @returns {Promise}
 */
function CreateIOUSplit(parameters) {
    const commandName = 'CreateIOUSplit';
    requireParameters(['splits', 'currency', 'amount', 'reportID'], parameters, commandName);
    return Network.post(commandName, parameters);
}

/**
 * @param {String} firstName
 * @param {String} lastName
 * @param {String} dob
 * @returns {Promise}
 */
function Wallet_GetOnfidoSDKToken(firstName, lastName, dob) {
    return Network.post('Wallet_GetOnfidoSDKToken', {
        // We need to pass this so we can request a token with the correct referrer
        // This value comes from a cross-platform module which returns true for native
        // platforms and false for non-native platforms.
        isViaExpensifyCashNative,
        firstName,
        lastName,
        dob,
    }, CONST.NETWORK.METHOD.POST, true);
}

/**
 * @param {Object} parameters
 * @param {String} parameters.currentStep
 * @param {String} [parameters.onfidoData] - JSON string
 * @param {String} [parameters.personalDetails] - JSON string
 * @param {String} [parameters.idologyAnswers] - JSON string
 * @param {Boolean} [parameters.hasAcceptedTerms]
 * @returns {Promise}
 */
function Wallet_Activate(parameters) {
    const commandName = 'Wallet_Activate';
    requireParameters(['currentStep'], parameters, commandName);
    return Network.post(commandName, parameters, CONST.NETWORK.METHOD.POST, true);
}

/**
 * @param {Object} parameters
 * @param {Object[]} parameters.employees
 * @param {String} parameters.welcomeNote
 * @param {String} parameters.policyID
 * @returns {Promise}
 */
function Policy_Employees_Merge(parameters) {
    const commandName = 'Policy_Employees_Merge';
    requireParameters(['employees', 'welcomeNote', 'policyID'], parameters, commandName);

    // Always include returnPersonalDetails to ensure we get the employee's personal details in the response
    return Network.post(commandName, {...parameters, returnPersonalDetails: true});
}

function BankAccount_Validate(parameters) {
    const commandName = 'ValidateBankAccount';
    requireParameters(['bankAccountID', 'validateCode'], parameters, commandName);
    return Network.post(commandName, parameters, CONST.NETWORK.METHOD.POST);
}

/**
 * @param {*} parameters
 * @returns {Promise}
 */
function BankAccount_SetupWithdrawal(parameters) {
    const commandName = 'BankAccount_SetupWithdrawal';
    let allowedParameters = [
        'currentStep', 'policyID', 'bankAccountID', 'useOnfido', 'errorAttemptsCount', 'enableCardAfterVerified',

        // data from bankAccount step:
        'setupType', 'routingNumber', 'accountNumber', 'addressName', 'plaidAccountID', 'mask', 'ownershipType', 'isSavings',
        'acceptTerms', 'bankName', 'plaidAccessToken', 'alternateRoutingNumber',

        // data from company step:
        'companyName', 'companyTaxID', 'addressStreet', 'addressCity', 'addressState', 'addressZipCode',
        'hasNoConnectionToCannabis', 'incorporationType', 'incorporationState', 'incorporationDate', 'industryCode',
        'website', 'companyPhone', 'ficticiousBusinessName',

        // data from requestor step:
        'firstName', 'lastName', 'dob', 'requestorAddressStreet', 'requestorAddressCity', 'requestorAddressState',
        'requestorAddressZipCode', 'isOnfidoSetupComplete', 'onfidoData', 'isControllingOfficer', 'ssnLast4',

        // data from ACHContract step (which became the "Beneficial Owners" step, but the key is still ACHContract as
        // it's used in several logic:
        'ownsMoreThan25Percent', 'beneficialOwners', 'acceptTermsAndConditions', 'certifyTrueInformation',
    ];

    if (!parameters.useOnfido) {
        allowedParameters = allowedParameters.concat(['passport', 'answers']);
    }

    // Only keep allowed parameters in the additionalData object
    const additionalData = _.pick(parameters, allowedParameters);

    requireParameters(['currentStep'], parameters, commandName);
    return Network.post(
        commandName, {additionalData: JSON.stringify(additionalData)},
        CONST.NETWORK.METHOD.POST,
        true,
    );
}

/**
 * @param {Object} parameters
 * @param {Number} parameters.bankAccountID
 * @param {String} parameters.ownerEmail
 * @returns {Promise}
 */
function DeleteBankAccount(parameters) {
    const commandName = 'DeleteBankAccount';
    requireParameters(['bankAccountID'], parameters, commandName);
    return Network.post(commandName, parameters);
}

/**
 * @param {Object} parameters
 * @param {Number} [parameters.latitude]
 * @param {Number} [parameters.longitude]
 * @returns {Promise}
 */
function GetLocalCurrency(parameters) {
    const commandName = 'GetLocalCurrency';
    return Network.post(commandName, parameters);
}

/**
 * @returns {Promise}
 */
function User_IsUsingExpensifyCard() {
    return Network.post('User_IsUsingExpensifyCard', {});
}

/**
 * @param {Object} parameters
 * @param {String} [parameters.type]
 * @param {String} [parameters.policyName]
 * @returns {Promise}
 */
function Policy_Create(parameters) {
    const commandName = 'Policy_Create';
    return Network.post(commandName, parameters);
}

/**
 * @param {Object} parameters
 * @param {String} parameters.policyID
 * @param {String} parameters.value
 * @returns {Promise}
 */
function Policy_CustomUnit_Update(parameters) {
    const commandName = 'Policy_CustomUnit_Update';
    requireParameters(['policyID', 'customUnit'], parameters, commandName);
    return Network.post(commandName, parameters);
}

/**
 * @param {Object} parameters
 * @param {String} parameters.policyID
 * @param {String} parameters.customUnitID
 * @param {String} parameters.value
 * @returns {Promise}
 */
function Policy_CustomUnitRate_Update(parameters) {
    const commandName = 'Policy_CustomUnitRate_Update';
    requireParameters(['policyID', 'customUnitID', 'customUnitRate'], parameters, commandName);
    return Network.post(commandName, parameters);
}

/**
 * @param {Object} parameters
 * @param {String} [parameters.policyID]
 * @returns {Promise}
 */
function Policy_Delete(parameters) {
    const commandName = 'Policy_Delete';
    return Network.post(commandName, parameters);
}

/**
 * @param {Object} parameters
 * @param {String} parameters.policyID
 * @param {Array} parameters.emailList
 * @returns {Promise}
 */
function Policy_Employees_Remove(parameters) {
    const commandName = 'Policy_Employees_Remove';
    requireParameters(['policyID', 'emailList'], parameters, commandName);
    return Network.post(commandName, parameters);
}

/**
 * @param {Object} parameters
 * @param {String} parameters.taskID
 * @param {String} parameters.policyID
 * @param {String} parameters.firstName
 * @param {String} parameters.lastName
 * @param {String} parameters.phoneNumber
 * @returns {Promise}
 */
function Inbox_CallUser(parameters) {
    const commandName = 'Inbox_CallUser';
    requireParameters(['taskID', 'policyID', 'firstName', 'lastName', 'phoneNumber'], parameters, commandName);
    return Network.post(commandName, parameters);
}

/**
 * @param {Object} parameters
 * @param {String} parameters.reportIDList
 * @returns {Promise}
 */
function GetReportSummaryList(parameters) {
    const commandName = 'Get';
    requireParameters(['reportIDList'], parameters, commandName);
    return Network.post(commandName, {...parameters, returnValueList: 'reportSummaryList'});
}

/**
 * @param {Object} parameters
 * @param {String} parameters.policyID
 * @param {String} parameters.value - Must be a JSON stringified object
 * @returns {Promise}
 */
function UpdatePolicy(parameters) {
    const commandName = 'UpdatePolicy';
    requireParameters(['policyID', 'value'], parameters, commandName);
    return Network.post(commandName, parameters);
}

/**
 * @param {Object} parameters
 * @param {String} parameters.policyID
 * @param {String} parameters.reportName
 * @param {String} parameters.visibility
 * @return {Promise}
 */
function CreatePolicyRoom(parameters) {
    const commandName = 'CreatePolicyRoom';
    requireParameters(['policyID', 'reportName', 'visibility'], parameters, commandName);
    return Network.post(commandName, parameters);
}

/**
 * Transfer Wallet balance and takes either the bankAccoundID or fundID
 * @param {Object} parameters
 * @param {String} [parameters.bankAccountID]
 * @param {String} [parameters.fundID]
 * @returns {Promise}
 */
function TransferWalletBalance(parameters) {
    const commandName = 'TransferWalletBalance';
    if (!parameters.bankAccountID && !parameters.fundID) {
        throw new Error('Must pass either bankAccountID or fundID to TransferWalletBalance');
    }
    return Network.post(commandName, parameters);
}

/**
 * Fetches the filename of the user's statement
 * @param {Object} parameters
 * @param {String} [parameters.period]
 * @return {Promise}
 */
function GetStatementPDF(parameters) {
    const commandName = 'GetStatementPDF';
    return Network.post(commandName, parameters);
}

export {
    BankAccount_SetupWithdrawal,
    BankAccount_Validate,
    ChangePassword,
    CreateChatReport,
    CreateLogin,
    CreatePolicyRoom,
<<<<<<< HEAD
    DeleteFund,
=======
    RenameReport,
>>>>>>> e3c8897a
    DeleteLogin,
    DeleteBankAccount,
    Get,
    GetStatementPDF,
    GetIOUReport,
    GetFullPolicy,
    GetPolicySummaryList,
    GetReportSummaryList,
    GetRequestCountryCode,
    Graphite_Timer,
    Inbox_CallUser,
    PayIOU,
    PayWithWallet,
    PersonalDetails_GetForEmails,
    PersonalDetails_Update,
    Policy_Employees_Merge,
    RejectTransaction,
    Report_GetHistory,
    Report_EditComment,
    ResendValidateCode,
    SetNameValuePair,
    SetPassword,
    UpdatePolicy,
    User_SignUp,
    User_IsUsingExpensifyCard,
    User_SecondaryLogin_Send,
    User_UploadAvatar,
    User_FixAccount,
    CreateIOUTransaction,
    CreateIOUSplit,
    ValidateEmail,
    Wallet_Activate,
    Wallet_GetOnfidoSDKToken,
    TransferWalletBalance,
    GetLocalCurrency,
    Policy_Create,
    Policy_CustomUnit_Update,
    Policy_CustomUnitRate_Update,
    Policy_Employees_Remove,
    PreferredLocale_Update,
    Policy_Delete,
};<|MERGE_RESOLUTION|>--- conflicted
+++ resolved
@@ -655,11 +655,6 @@
     CreateChatReport,
     CreateLogin,
     CreatePolicyRoom,
-<<<<<<< HEAD
-    DeleteFund,
-=======
-    RenameReport,
->>>>>>> e3c8897a
     DeleteLogin,
     DeleteBankAccount,
     Get,
