import {Str} from 'expensify-common';
import {Alert, Linking, Platform} from 'react-native';
import ImageSize from 'react-native-image-size';
import type {TupleToUnion, ValueOf} from 'type-fest';
import DateUtils from '@libs/DateUtils';
import getPlatform from '@libs/getPlatform';
import {translateLocal} from '@libs/Localize';
import Log from '@libs/Log';
import saveLastRoute from '@libs/saveLastRoute';
import type {FileObject} from '@pages/media/AttachmentModalScreen/types';
import CONST from '@src/CONST';
import type {TranslationPaths} from '@src/languages/types';
import getImageManipulator from './getImageManipulator';
import getImageResolution from './getImageResolution';
import type {ReadFileAsync, SplitExtensionFromFileName} from './types';

/**
 * Show alert on successful attachment download
 * @param successMessage
 */
function showSuccessAlert(successMessage?: string) {
    Alert.alert(
        translateLocal('fileDownload.success.title'),
        // successMessage can be an empty string and we want to default to `Localize.translateLocal('fileDownload.success.message')`
        // eslint-disable-next-line @typescript-eslint/prefer-nullish-coalescing
        successMessage || translateLocal('fileDownload.success.message'),
        [
            {
                text: translateLocal('common.ok'),
                style: 'cancel',
            },
        ],
        {cancelable: false},
    );
}

/**
 * Show alert on attachment download error
 */
function showGeneralErrorAlert() {
    Alert.alert(translateLocal('fileDownload.generalError.title'), translateLocal('fileDownload.generalError.message'), [
        {
            text: translateLocal('common.cancel'),
            style: 'cancel',
        },
    ]);
}

/**
 * Show alert on attachment download permissions error
 */
function showPermissionErrorAlert() {
    Alert.alert(translateLocal('fileDownload.permissionError.title'), translateLocal('fileDownload.permissionError.message'), [
        {
            text: translateLocal('common.cancel'),
            style: 'cancel',
        },
        {
            text: translateLocal('common.settings'),
            onPress: () => {
                Linking.openSettings();
            },
        },
    ]);
}

/**
 * Inform the users when they need to grant camera access and guide them to settings
 */
function showCameraPermissionsAlert() {
    Alert.alert(
        translateLocal('attachmentPicker.cameraPermissionRequired'),
        translateLocal('attachmentPicker.expensifyDoesNotHaveAccessToCamera'),
        [
            {
                text: translateLocal('common.cancel'),
                style: 'cancel',
            },
            {
                text: translateLocal('common.settings'),
                onPress: () => {
                    Linking.openSettings();
                    // In the case of ios, the App reloads when we update camera permission from settings
                    // we are saving last route so we can navigate to it after app reload
                    saveLastRoute();
                },
            },
        ],
        {cancelable: false},
    );
}

/**
 * Extracts a filename from a given URL and sanitizes it for file system usage.
 *
 * This function takes a URL as input and performs the following operations:
 * 1. Extracts the last segment of the URL.
 * 2. Decodes the extracted segment from URL encoding to a plain string for better readability.
 * 3. Replaces any characters in the decoded string that are illegal in file names
 *    with underscores.
 */
function getFileName(url: string): string {
    const fileName = url.split('/').pop()?.split('?')[0].split('#')[0] ?? '';

    if (!fileName) {
        Log.warn('[FileUtils] Could not get attachment name', {url});
    }

    return decodeURIComponent(fileName).replace(CONST.REGEX.ILLEGAL_FILENAME_CHARACTERS, '_');
}

function isImage(fileName: string): boolean {
    return CONST.FILE_TYPE_REGEX.IMAGE.test(fileName);
}

function isVideo(fileName: string): boolean {
    return CONST.FILE_TYPE_REGEX.VIDEO.test(fileName);
}

/**
 * Returns file type based on the uri
 */
function getFileType(fileUrl: string): string | undefined {
    if (!fileUrl) {
        return;
    }

    const fileName = getFileName(fileUrl);

    if (!fileName) {
        return;
    }

    if (isImage(fileName)) {
        return CONST.ATTACHMENT_FILE_TYPE.IMAGE;
    }
    if (isVideo(fileName)) {
        return CONST.ATTACHMENT_FILE_TYPE.VIDEO;
    }
    return CONST.ATTACHMENT_FILE_TYPE.FILE;
}

/**
 * Returns the filename split into fileName and fileExtension
 */
const splitExtensionFromFileName: SplitExtensionFromFileName = (fullFileName) => {
    const fileName = fullFileName.trim();
    const splitFileName = fileName.split('.');
    const fileExtension = splitFileName.length > 1 ? splitFileName.pop() : '';
    return {fileName: splitFileName.join('.'), fileExtension: fileExtension ?? ''};
};

/**
 * Returns the filename replacing special characters with underscore
 */
function cleanFileName(fileName: string): string {
    return fileName.replace(/[^a-zA-Z0-9\-._]/g, '_');
}

function appendTimeToFileName(fileName: string): string {
    const file = splitExtensionFromFileName(fileName);
    let newFileName = `${file.fileName}-${DateUtils.getDBTime()}`;
    // Replace illegal characters before trying to download the attachment.
    newFileName = newFileName.replace(CONST.REGEX.ILLEGAL_FILENAME_CHARACTERS, '_');
    if (file.fileExtension) {
        newFileName += `.${file.fileExtension}`;
    }
    return newFileName;
}

/**
 * Reads a locally uploaded file
 * @param path - the blob url of the locally uploaded file
 * @param fileName - name of the file to read
 */
const readFileAsync: ReadFileAsync = (path, fileName, onSuccess, onFailure = () => {}, fileType = '') =>
    new Promise((resolve) => {
        if (!path) {
            resolve();
            onFailure('[FileUtils] Path not specified');
            return;
        }
        fetch(path)
            .then((res) => {
                // For some reason, fetch is "Unable to read uploaded file"
                // on Android even though the blob is returned, so we'll ignore
                // in that case
                if (!res.ok && Platform.OS !== 'android') {
                    throw Error(res.statusText);
                }
                res.blob()
                    .then((blob) => {
                        // On Android devices, fetching blob for a file with name containing spaces fails to retrieve the type of file.
                        // In this case, let us fallback on fileType provided by the caller of this function.
                        const file = new File([blob], cleanFileName(fileName), {type: blob.type || fileType});
                        file.source = path;
                        // For some reason, the File object on iOS does not have a uri property
                        // so images aren't uploaded correctly to the backend
                        file.uri = path;
                        onSuccess(file);
                        resolve(file);
                    })
                    .catch((e) => {
                        console.debug('[FileUtils] Could not read uploaded file', e);
                        onFailure(e);
                        resolve();
                    });
            })
            .catch((e) => {
                console.debug('[FileUtils] Could not read uploaded file', e);
                onFailure(e);
                resolve();
            });
    });

/**
 * Converts a base64 encoded image string to a File instance.
 * Adds a `uri` property to the File instance for accessing the blob as a URI.
 *
 * @param base64 - The base64 encoded image string.
 * @param filename - Desired filename for the File instance.
 * @returns The File instance created from the base64 string with an additional `uri` property.
 *
 * @example
 * const base64Image = "data:image/png;base64,..."; // your base64 encoded image
 * const imageFile = base64ToFile(base64Image, "example.png");
 * console.log(imageFile.uri); // Blob URI
 */
function base64ToFile(base64: string, filename: string): File {
    // Decode the base64 string
    const byteString = atob(base64.split(',').at(1) ?? '');

    // Get the mime type from the base64 string
    const mimeString = base64.split(',').at(0)?.split(':').at(1)?.split(';').at(0);

    // Convert byte string to Uint8Array
    const arrayBuffer = new ArrayBuffer(byteString.length);
    const uint8Array = new Uint8Array(arrayBuffer);
    for (let i = 0; i < byteString.length; i++) {
        uint8Array[i] = byteString.charCodeAt(i);
    }

    // Create a blob from the Uint8Array
    const blob = new Blob([uint8Array], {type: mimeString});

    // Create a File instance from the Blob
    const file = new File([blob], filename, {type: mimeString, lastModified: Date.now()});

    // Add a uri property to the File instance for accessing the blob as a URI
    file.uri = URL.createObjectURL(blob);

    return file;
}

function validateImageForCorruption(file: FileObject): Promise<{width: number; height: number} | void> {
    if (!Str.isImage(file.name ?? '') || !file.uri) {
        return Promise.resolve();
    }
    return new Promise((resolve, reject) => {
        ImageSize.getSize(file.uri ?? '')
            .then((size) => {
                if (size.height <= 0 || size.width <= 0) {
                    return reject(new Error('Error reading file: The file is corrupted'));
                }
                resolve();
            })
            .catch(() => {
                return reject(new Error('Error reading file: The file is corrupted'));
            });
    });
}

/** Verify file format based on the magic bytes of the file - some formats might be identified by multiple signatures */
function verifyFileFormat({fileUri, formatSignatures}: {fileUri: string; formatSignatures: readonly string[]}) {
    return fetch(fileUri)
        .then((file) => file.arrayBuffer())
        .then((arrayBuffer) => {
            const uintArray = new Uint8Array(arrayBuffer, 4, 12);

            const hexString = Array.from(uintArray)
                .map((b) => b.toString(16).padStart(2, '0'))
                .join('');

            return hexString;
        })
        .then((hexSignature) => {
            return formatSignatures.some((signature) => hexSignature.startsWith(signature));
        });
}

function isLocalFile(receiptUri?: string | number): boolean {
    if (!receiptUri) {
        return false;
    }
    return typeof receiptUri === 'number' || receiptUri?.startsWith('blob:') || receiptUri?.startsWith('file:') || receiptUri?.startsWith('/');
}

function getFileResolution(targetFile: FileObject | undefined): Promise<{width: number; height: number} | null> {
    if (!targetFile) {
        return Promise.resolve(null);
    }

    // If the file already has width and height, return them directly
    if ('width' in targetFile && 'height' in targetFile) {
        return Promise.resolve({width: targetFile.width ?? 0, height: targetFile.height ?? 0});
    }

    // Otherwise, attempt to get the image resolution
    return getImageResolution(targetFile)
        .then(({width, height}) => ({width, height}))
        .catch((error: Error) => {
            Log.hmmm('Failed to get image resolution:', error);
            return null;
        });
}

function isHighResolutionImage(resolution: {width: number; height: number} | null): boolean {
    return resolution !== null && (resolution.width > CONST.IMAGE_HIGH_RESOLUTION_THRESHOLD || resolution.height > CONST.IMAGE_HIGH_RESOLUTION_THRESHOLD);
}

const getImageDimensionsAfterResize = (file: FileObject) =>
    ImageSize.getSize(file.uri ?? '').then(({width, height}) => {
        const scaleFactor = CONST.MAX_IMAGE_DIMENSION / (width < height ? height : width);
        const newWidth = Math.max(1, width * scaleFactor);
        const newHeight = Math.max(1, height * scaleFactor);

        return {width: newWidth, height: newHeight};
    });

const resizeImageIfNeeded = (file: FileObject) => {
    if (!file || !Str.isImage(file.name ?? '') || (file?.size ?? 0) <= CONST.API_ATTACHMENT_VALIDATIONS.MAX_SIZE) {
        return Promise.resolve(file);
    }
    return getImageDimensionsAfterResize(file).then(({width, height}) =>
        getImageManipulator({
            fileUri: file.uri ?? '',
            width,
            height,
            fileName: file.name ?? '',
            type: file.type,
        }),
    );
};

const createFile = (file: File): FileObject => {
    if (getPlatform() === CONST.PLATFORM.ANDROID || getPlatform() === CONST.PLATFORM.IOS) {
        return {
            uri: file.uri,
            name: file.name,
            type: file.type,
        };
    }
    return new File([file], file.name, {
        type: file.type,
        lastModified: file.lastModified,
    });
};

const validateReceipt = (file: FileObject, setUploadReceiptError: (isInvalid: boolean, title: TranslationPaths, reason: TranslationPaths) => void) => {
    return validateImageForCorruption(file)
        .then(() => {
            const {fileExtension} = splitExtensionFromFileName(file?.name ?? '');
            if (
                !CONST.API_ATTACHMENT_VALIDATIONS.ALLOWED_RECEIPT_EXTENSIONS.includes(
                    fileExtension.toLowerCase() as TupleToUnion<typeof CONST.API_ATTACHMENT_VALIDATIONS.ALLOWED_RECEIPT_EXTENSIONS>,
                )
            ) {
                setUploadReceiptError(true, 'attachmentPicker.wrongFileType', 'attachmentPicker.notAllowedExtension');
                return false;
            }

            if (!Str.isImage(file.name ?? '') && (file?.size ?? 0) > CONST.API_ATTACHMENT_VALIDATIONS.RECEIPT_MAX_SIZE) {
                setUploadReceiptError(true, 'attachmentPicker.attachmentTooLarge', 'attachmentPicker.sizeExceededWithLimit');
                return false;
            }

            if ((file?.size ?? 0) < CONST.API_ATTACHMENT_VALIDATIONS.MIN_SIZE) {
                setUploadReceiptError(true, 'attachmentPicker.attachmentTooSmall', 'attachmentPicker.sizeNotMet');
                return false;
            }
            return true;
        })
        .catch(() => {
            setUploadReceiptError(true, 'attachmentPicker.attachmentError', 'attachmentPicker.errorWhileSelectingCorruptedAttachment');
            return false;
        });
};

const isValidReceiptExtension = (file: FileObject) => {
    const {fileExtension} = splitExtensionFromFileName(file?.name ?? '');
    return CONST.API_ATTACHMENT_VALIDATIONS.ALLOWED_RECEIPT_EXTENSIONS.includes(
        fileExtension.toLowerCase() as TupleToUnion<typeof CONST.API_ATTACHMENT_VALIDATIONS.ALLOWED_RECEIPT_EXTENSIONS>,
    );
};

<<<<<<< HEAD
const isHeicOrHeifImage = (file: FileObject) => {
    return (
        file?.type?.startsWith('image') &&
        // eslint-disable-next-line @typescript-eslint/prefer-nullish-coalescing
        (file.name?.toLowerCase().endsWith('.heic') || file.name?.toLowerCase().endsWith('.heif'))
    );
};

const validateAttachment = (file: FileObject, isCheckingMultipleFiles?: boolean, isValidatingReceipt?: boolean) => {
    if (!Str.isImage(file.name ?? '') && !isHeicOrHeifImage(file) && (file?.size ?? 0) > CONST.API_ATTACHMENT_VALIDATIONS.RECEIPT_MAX_SIZE) {
=======
const validateAttachment = (file: FileObject, isCheckingMultipleFiles?: boolean, isValidatingReceipt?: boolean) => {
    const maxFileSize = isValidatingReceipt ? CONST.API_ATTACHMENT_VALIDATIONS.RECEIPT_MAX_SIZE : CONST.API_ATTACHMENT_VALIDATIONS.MAX_SIZE;
    if (!Str.isImage(file.name ?? '') && (file?.size ?? 0) > maxFileSize) {
>>>>>>> ec2e890b
        return isCheckingMultipleFiles ? CONST.FILE_VALIDATION_ERRORS.FILE_TOO_LARGE_MULTIPLE : CONST.FILE_VALIDATION_ERRORS.FILE_TOO_LARGE;
    }

    if ((file?.size ?? 0) < CONST.API_ATTACHMENT_VALIDATIONS.MIN_SIZE) {
        return CONST.FILE_VALIDATION_ERRORS.FILE_TOO_SMALL;
    }

    if (isValidatingReceipt && !isValidReceiptExtension(file)) {
        return isCheckingMultipleFiles ? CONST.FILE_VALIDATION_ERRORS.WRONG_FILE_TYPE_MULTIPLE : CONST.FILE_VALIDATION_ERRORS.WRONG_FILE_TYPE;
    }
    return '';
};

type TranslationAdditionalData = {
    maxUploadSizeInMB?: number;
    fileLimit?: number;
    fileType?: string;
};

const getFileValidationErrorText = (
    validationError: ValueOf<typeof CONST.FILE_VALIDATION_ERRORS> | null,
    additionalData: TranslationAdditionalData = {},
): {
    title: string;
    reason: string;
} => {
    if (!validationError) {
        return {
            title: '',
            reason: '',
        };
    }
    switch (validationError) {
        case CONST.FILE_VALIDATION_ERRORS.WRONG_FILE_TYPE:
            return {
                title: translateLocal('attachmentPicker.wrongFileType'),
                reason: translateLocal('attachmentPicker.notAllowedExtension'),
            };
        case CONST.FILE_VALIDATION_ERRORS.WRONG_FILE_TYPE_MULTIPLE:
            return {
                title: translateLocal('attachmentPicker.someFilesCantBeUploaded'),
                reason: translateLocal('attachmentPicker.unsupportedFileType', {fileType: additionalData.fileType ?? ''}),
            };
        case CONST.FILE_VALIDATION_ERRORS.FILE_TOO_LARGE:
            return {
                title: translateLocal('attachmentPicker.attachmentTooLarge'),
                reason: translateLocal('attachmentPicker.sizeExceeded'),
            };
        case CONST.FILE_VALIDATION_ERRORS.FILE_TOO_LARGE_MULTIPLE:
            return {
                title: translateLocal('attachmentPicker.someFilesCantBeUploaded'),
<<<<<<< HEAD
                reason: translateLocal('attachmentPicker.sizeLimitExceeded'),
=======
                reason: translateLocal('attachmentPicker.sizeLimitExceeded', {
                    maxUploadSizeInMB: additionalData.maxUploadSizeInMB ?? CONST.API_ATTACHMENT_VALIDATIONS.MAX_SIZE / 1024 / 1024,
                }),
>>>>>>> ec2e890b
            };
        case CONST.FILE_VALIDATION_ERRORS.FILE_TOO_SMALL:
            return {
                title: translateLocal('attachmentPicker.attachmentTooSmall'),
                reason: translateLocal('attachmentPicker.sizeNotMet'),
            };
        case CONST.FILE_VALIDATION_ERRORS.FOLDER_NOT_ALLOWED:
            return {
                title: translateLocal('attachmentPicker.attachmentError'),
                reason: translateLocal('attachmentPicker.folderNotAllowedMessage'),
            };
        case CONST.FILE_VALIDATION_ERRORS.MAX_FILE_LIMIT_EXCEEDED:
            return {
                title: translateLocal('attachmentPicker.someFilesCantBeUploaded'),
                reason: translateLocal('attachmentPicker.maxFileLimitExceeded'),
            };
        case CONST.FILE_VALIDATION_ERRORS.FILE_CORRUPTED:
            return {
                title: translateLocal('attachmentPicker.attachmentError'),
                reason: translateLocal('attachmentPicker.errorWhileSelectingCorruptedAttachment'),
            };
        case CONST.FILE_VALIDATION_ERRORS.PROTECTED_FILE:
            return {
                title: translateLocal('attachmentPicker.attachmentError'),
                reason: translateLocal('attachmentPicker.protectedPDFNotSupported'),
            };
        default:
            return {
                title: translateLocal('attachmentPicker.attachmentError'),
                reason: translateLocal('attachmentPicker.errorWhileSelectingCorruptedAttachment'),
            };
    }
};

export {
    showGeneralErrorAlert,
    showSuccessAlert,
    showPermissionErrorAlert,
    showCameraPermissionsAlert,
    splitExtensionFromFileName,
    getFileName,
    getFileType,
    cleanFileName,
    appendTimeToFileName,
    readFileAsync,
    base64ToFile,
    isLocalFile,
    validateImageForCorruption,
    isImage,
    getFileResolution,
    isHighResolutionImage,
    verifyFileFormat,
    getImageDimensionsAfterResize,
    resizeImageIfNeeded,
    createFile,
    validateReceipt,
    validateAttachment,
    isValidReceiptExtension,
    getFileValidationErrorText,
<<<<<<< HEAD
    isHeicOrHeifImage,
=======
>>>>>>> ec2e890b
};<|MERGE_RESOLUTION|>--- conflicted
+++ resolved
@@ -393,7 +393,6 @@
     );
 };
 
-<<<<<<< HEAD
 const isHeicOrHeifImage = (file: FileObject) => {
     return (
         file?.type?.startsWith('image') &&
@@ -403,12 +402,8 @@
 };
 
 const validateAttachment = (file: FileObject, isCheckingMultipleFiles?: boolean, isValidatingReceipt?: boolean) => {
-    if (!Str.isImage(file.name ?? '') && !isHeicOrHeifImage(file) && (file?.size ?? 0) > CONST.API_ATTACHMENT_VALIDATIONS.RECEIPT_MAX_SIZE) {
-=======
-const validateAttachment = (file: FileObject, isCheckingMultipleFiles?: boolean, isValidatingReceipt?: boolean) => {
     const maxFileSize = isValidatingReceipt ? CONST.API_ATTACHMENT_VALIDATIONS.RECEIPT_MAX_SIZE : CONST.API_ATTACHMENT_VALIDATIONS.MAX_SIZE;
-    if (!Str.isImage(file.name ?? '') && (file?.size ?? 0) > maxFileSize) {
->>>>>>> ec2e890b
+    if (!Str.isImage(file.name ?? '') && !isHeicOrHeifImage(file) && (file?.size ?? 0) > maxFileSize) {
         return isCheckingMultipleFiles ? CONST.FILE_VALIDATION_ERRORS.FILE_TOO_LARGE_MULTIPLE : CONST.FILE_VALIDATION_ERRORS.FILE_TOO_LARGE;
     }
 
@@ -460,13 +455,9 @@
         case CONST.FILE_VALIDATION_ERRORS.FILE_TOO_LARGE_MULTIPLE:
             return {
                 title: translateLocal('attachmentPicker.someFilesCantBeUploaded'),
-<<<<<<< HEAD
-                reason: translateLocal('attachmentPicker.sizeLimitExceeded'),
-=======
                 reason: translateLocal('attachmentPicker.sizeLimitExceeded', {
                     maxUploadSizeInMB: additionalData.maxUploadSizeInMB ?? CONST.API_ATTACHMENT_VALIDATIONS.MAX_SIZE / 1024 / 1024,
                 }),
->>>>>>> ec2e890b
             };
         case CONST.FILE_VALIDATION_ERRORS.FILE_TOO_SMALL:
             return {
@@ -526,8 +517,5 @@
     validateAttachment,
     isValidReceiptExtension,
     getFileValidationErrorText,
-<<<<<<< HEAD
     isHeicOrHeifImage,
-=======
->>>>>>> ec2e890b
 };