--- conflicted
+++ resolved
@@ -654,7 +654,51 @@
     return translateLocal(attachmentInvalidReason);
 };
 
-<<<<<<< HEAD
+const MAX_CANVAS_SIZE = 4096;
+const JPEG_QUALITY = 0.85;
+
+/**
+ * Canvas fallback for converting HEIC to JPEG in web browsers
+ */
+const canvasFallback = (blob: Blob, fileName: string): Promise<File> => {
+    if (typeof createImageBitmap === 'undefined') {
+        return Promise.reject(new Error('Canvas fallback not supported in this browser'));
+    }
+
+    return createImageBitmap(blob).then((imageBitmap) => {
+        const canvas = document.createElement('canvas');
+
+        const scale = Math.min(1, MAX_CANVAS_SIZE / Math.max(imageBitmap.width, imageBitmap.height));
+
+        canvas.width = Math.floor(imageBitmap.width * scale);
+        canvas.height = Math.floor(imageBitmap.height * scale);
+
+        const ctx = canvas.getContext('2d');
+        if (!ctx) {
+            throw new Error('Could not get canvas context');
+        }
+
+        ctx.drawImage(imageBitmap, 0, 0, canvas.width, canvas.height);
+
+        return new Promise<File>((resolve, reject) => {
+            canvas.toBlob(
+                (convertedBlob) => {
+                    if (!convertedBlob) {
+                        reject(new Error('Canvas conversion failed - returned null blob'));
+                        return;
+                    }
+
+                    const jpegFileName = fileName.replace(/\.(heic|heif)$/i, '.jpg');
+                    const jpegFile = Object.assign(new File([convertedBlob], jpegFileName, {type: CONST.IMAGE_FILE_FORMAT.JPEG}), {uri: URL.createObjectURL(convertedBlob)});
+                    resolve(jpegFile);
+                },
+                CONST.IMAGE_FILE_FORMAT.JPEG,
+                JPEG_QUALITY,
+            );
+        });
+    });
+};
+
 function getFilesFromClipboardEvent(event: DragEvent) {
     if (event.dataTransfer?.files.length && event.dataTransfer?.files.length > 1) {
         const files = Array.from(event.dataTransfer?.files).map((file) => {
@@ -699,52 +743,6 @@
     }
     return fileObject;
 }
-=======
-const MAX_CANVAS_SIZE = 4096;
-const JPEG_QUALITY = 0.85;
-
-/**
- * Canvas fallback for converting HEIC to JPEG in web browsers
- */
-const canvasFallback = (blob: Blob, fileName: string): Promise<File> => {
-    if (typeof createImageBitmap === 'undefined') {
-        return Promise.reject(new Error('Canvas fallback not supported in this browser'));
-    }
-
-    return createImageBitmap(blob).then((imageBitmap) => {
-        const canvas = document.createElement('canvas');
-
-        const scale = Math.min(1, MAX_CANVAS_SIZE / Math.max(imageBitmap.width, imageBitmap.height));
-
-        canvas.width = Math.floor(imageBitmap.width * scale);
-        canvas.height = Math.floor(imageBitmap.height * scale);
-
-        const ctx = canvas.getContext('2d');
-        if (!ctx) {
-            throw new Error('Could not get canvas context');
-        }
-
-        ctx.drawImage(imageBitmap, 0, 0, canvas.width, canvas.height);
-
-        return new Promise<File>((resolve, reject) => {
-            canvas.toBlob(
-                (convertedBlob) => {
-                    if (!convertedBlob) {
-                        reject(new Error('Canvas conversion failed - returned null blob'));
-                        return;
-                    }
-
-                    const jpegFileName = fileName.replace(/\.(heic|heif)$/i, '.jpg');
-                    const jpegFile = Object.assign(new File([convertedBlob], jpegFileName, {type: CONST.IMAGE_FILE_FORMAT.JPEG}), {uri: URL.createObjectURL(convertedBlob)});
-                    resolve(jpegFile);
-                },
-                CONST.IMAGE_FILE_FORMAT.JPEG,
-                JPEG_QUALITY,
-            );
-        });
-    });
-};
->>>>>>> 3df3c26a
 
 export {
     showGeneralErrorAlert,
@@ -774,11 +772,8 @@
     getFileValidationErrorText,
     hasHeicOrHeifExtension,
     getConfirmModalPrompt,
-<<<<<<< HEAD
+    canvasFallback,
     getFilesFromClipboardEvent,
     cleanFileObject,
     cleanFileObjectName,
-=======
-    canvasFallback,
->>>>>>> 3df3c26a
 };