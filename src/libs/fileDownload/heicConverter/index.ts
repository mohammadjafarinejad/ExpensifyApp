--- conflicted
+++ resolved
@@ -1,8 +1,6 @@
-<<<<<<< HEAD
+import {hasHeicOrHeifExtension} from '@libs/fileDownload/FileUtils';
+import type {FileObject} from '@pages/media/AttachmentModalScreen/types';
 import CONST from '@src/CONST';
-=======
-import {hasHeicOrHeifExtension} from '../FileUtils';
->>>>>>> 743edb14
 import type {HeicConverterFunction} from './types';
 
 const MAX_CANVAS_SIZE = 4096;
@@ -91,50 +89,35 @@
     const fetchBlobPromise = fetch(file.uri).then((response) => response.blob());
 
     Promise.all([libraryPromise, fetchBlobPromise])
-<<<<<<< HEAD
         .then(([heicConverter, blob]) => {
             const fileName = file.name ?? 'temp-file.heic';
             const fileFromBlob = new File([blob], fileName, {type: blob.type});
 
             // Strategy 1: Try heic-to library
             if (heicConverter && typeof heicConverter.heicTo === 'function') {
-                return heicConverter
-                    .heicTo({blob, type: CONST.IMAGE_FILE_FORMAT.JPEG})
-                    .then((convertedBlob) => {
-                        const jpegFile = Object.assign(new File([convertedBlob], fileName.replace(/\.(heic|heif)$/i, '.jpg'), {type: CONST.IMAGE_FILE_FORMAT.JPEG}), {
-                            uri: URL.createObjectURL(convertedBlob),
-=======
-        .then(([{heicTo, isHeic}, blob]) => {
-            const fileFromBlob = new File([blob], file.name ?? 'temp-file', {type: blob.type});
-
-            return isHeic(fileFromBlob).then((isHEIC) => {
-                if (isHEIC || hasHeicOrHeifExtension(file)) {
-                    return heicTo({
-                        blob,
-                        type: 'image/jpeg',
-                    })
-                        .then((convertedBlob) => {
-                            const fileName = file.name ? file.name.replace(/\.(heic|heif)$/i, '.jpg') : 'converted-image.jpg';
-                            const jpegFile = new File([convertedBlob], fileName, {type: 'image/jpeg'});
-                            jpegFile.uri = URL.createObjectURL(jpegFile);
-                            onSuccess(jpegFile);
-                        })
-                        .catch((err) => {
-                            console.error('Error converting image format to JPEG:', err);
-                            onError(err, file);
->>>>>>> 743edb14
-                        });
-                        onSuccess(jpegFile);
-                    })
-                    .catch(() => {
-                        // Strategy 2: Canvas fallback
-                        canvasFallback(fileFromBlob, fileName)
-                            .then(onSuccess)
-                            .catch((err) => {
-                                console.error('Canvas fallback failed:', err);
-                                onError(err, file);
+                return (heicConverter.isHeic as (file: File) => Promise<boolean>)(fileFromBlob).then((isHEIC) => {
+                    if (isHEIC || hasHeicOrHeifExtension(file)) {
+                        return heicConverter
+                            .heicTo({blob, type: CONST.IMAGE_FILE_FORMAT.JPEG})
+                            .then((convertedBlob) => {
+                                const jpegFile = Object.assign(new File([convertedBlob], fileName.replace(/\.(heic|heif)$/i, '.jpg'), {type: CONST.IMAGE_FILE_FORMAT.JPEG}), {
+                                    uri: URL.createObjectURL(convertedBlob),
+                                });
+                                onSuccess(jpegFile as FileObject);
+                            })
+                            .catch(() => {
+                                // Strategy 2: Canvas fallback
+                                return canvasFallback(fileFromBlob, fileName)
+                                    .then(onSuccess)
+                                    .catch((err) => {
+                                        console.error('Canvas fallback failed:', err);
+                                        onError(err, file);
+                                    });
                             });
-                    });
+                    }
+                    // Not a HEIC file, return original
+                    onSuccess(file);
+                });
             }
 
             // No library - use canvas fallback
