import _ from 'underscore';
import Log from './Log';
import RenamePriorityModeKey from './migrations/RenamePriorityModeKey';
import RenameExpensifyNewsStatus from './migrations/RenameExpensifyNewsStatus';
import AddLastVisibleActionCreated from './migrations/AddLastVisibleActionCreated';
import PersonalDetailsByAccountID from './migrations/PersonalDetailsByAccountID';
import RenameReceiptFilename from './migrations/RenameReceiptFilename';

export default function () {
    const startTime = Date.now();
    Log.info('[Migrate Onyx] start');

    return new Promise((resolve) => {
        // Add all migrations to an array so they are executed in order
<<<<<<< HEAD
        const migrationPromises = [MoveToIndexedDB, RenamePriorityModeKey, RenameExpensifyNewsStatus, AddLastVisibleActionCreated, PersonalDetailsByAccountID, RenameReceiptFilename];
=======
        const migrationPromises = [RenamePriorityModeKey, AddEncryptedAuthToken, RenameExpensifyNewsStatus, AddLastVisibleActionCreated, PersonalDetailsByAccountID, RenameReceiptFilename];
>>>>>>> 28a434c5

        // Reduce all promises down to a single promise. All promises run in a linear fashion, waiting for the
        // previous promise to finish before moving onto the next one.
        /* eslint-disable arrow-body-style */
        _.reduce(
            migrationPromises,
            (previousPromise, migrationPromise) => {
                return previousPromise.then(() => {
                    return migrationPromise();
                });
            },
            Promise.resolve(),
        )

            // Once all migrations are done, resolve the main promise
            .then(() => {
                const timeElapsed = Date.now() - startTime;
                Log.info(`[Migrate Onyx] finished in ${timeElapsed}ms`);
                resolve();
            });
    });
}<|MERGE_RESOLUTION|>--- conflicted
+++ resolved
@@ -12,11 +12,7 @@
 
     return new Promise((resolve) => {
         // Add all migrations to an array so they are executed in order
-<<<<<<< HEAD
-        const migrationPromises = [MoveToIndexedDB, RenamePriorityModeKey, RenameExpensifyNewsStatus, AddLastVisibleActionCreated, PersonalDetailsByAccountID, RenameReceiptFilename];
-=======
-        const migrationPromises = [RenamePriorityModeKey, AddEncryptedAuthToken, RenameExpensifyNewsStatus, AddLastVisibleActionCreated, PersonalDetailsByAccountID, RenameReceiptFilename];
->>>>>>> 28a434c5
+        const migrationPromises = [RenamePriorityModeKey, RenameExpensifyNewsStatus, AddLastVisibleActionCreated, PersonalDetailsByAccountID, RenameReceiptFilename];
 
         // Reduce all promises down to a single promise. All promises run in a linear fashion, waiting for the
         // previous promise to finish before moving onto the next one.
