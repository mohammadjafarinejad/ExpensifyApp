--- conflicted
+++ resolved
@@ -1,10 +1,5 @@
 import _ from 'underscore';
 import Log from './Log';
-<<<<<<< HEAD
-import RenameActiveClientsKey from './migrations/RenameActiveClientsKey';
-=======
-import AddEncryptedAuthToken from './migrations/AddEncryptedAuthToken';
->>>>>>> ee023d8a
 import RenamePriorityModeKey from './migrations/RenamePriorityModeKey';
 import MoveToIndexedDB from './migrations/MoveToIndexedDB';
 import RenameExpensifyNewsStatus from './migrations/RenameExpensifyNewsStatus';
@@ -18,19 +13,7 @@
 
     return new Promise((resolve) => {
         // Add all migrations to an array so they are executed in order
-<<<<<<< HEAD
-        const migrationPromises = [MoveToIndexedDB, RenameActiveClientsKey, RenamePriorityModeKey, RenameExpensifyNewsStatus, AddLastVisibleActionCreated, PersonalDetailsByAccountID];
-=======
-        const migrationPromises = [
-            MoveToIndexedDB,
-            RenamePriorityModeKey,
-            AddEncryptedAuthToken,
-            RenameExpensifyNewsStatus,
-            AddLastVisibleActionCreated,
-            PersonalDetailsByAccountID,
-            RenameReceiptFilename,
-        ];
->>>>>>> ee023d8a
+        const migrationPromises = [MoveToIndexedDB, RenamePriorityModeKey, RenameExpensifyNewsStatus, AddLastVisibleActionCreated, PersonalDetailsByAccountID, RenameReceiptFilename];
 
         // Reduce all promises down to a single promise. All promises run in a linear fashion, waiting for the
         // previous promise to finish before moving onto the next one.
