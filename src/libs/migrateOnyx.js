import _ from 'underscore';
import Log from './Log';
import RenamePriorityModeKey from './migrations/RenamePriorityModeKey';
import AddLastVisibleActionCreated from './migrations/AddLastVisibleActionCreated';
import PersonalDetailsByAccountID from './migrations/PersonalDetailsByAccountID';
import RenameReceiptFilename from './migrations/RenameReceiptFilename';

export default function () {
    const startTime = Date.now();
    Log.info('[Migrate Onyx] start');

    return new Promise((resolve) => {
        // Add all migrations to an array so they are executed in order
<<<<<<< HEAD
        const migrationPromises = [RenamePriorityModeKey, AddEncryptedAuthToken, AddLastVisibleActionCreated, PersonalDetailsByAccountID, RenameReceiptFilename];
=======
        const migrationPromises = [RenamePriorityModeKey, RenameExpensifyNewsStatus, AddLastVisibleActionCreated, PersonalDetailsByAccountID, RenameReceiptFilename];
>>>>>>> f0c9bbe5

        // Reduce all promises down to a single promise. All promises run in a linear fashion, waiting for the
        // previous promise to finish before moving onto the next one.
        /* eslint-disable arrow-body-style */
        _.reduce(
            migrationPromises,
            (previousPromise, migrationPromise) => {
                return previousPromise.then(() => {
                    return migrationPromise();
                });
            },
            Promise.resolve(),
        )

            // Once all migrations are done, resolve the main promise
            .then(() => {
                const timeElapsed = Date.now() - startTime;
                Log.info(`[Migrate Onyx] finished in ${timeElapsed}ms`);
                resolve();
            });
    });
}<|MERGE_RESOLUTION|>--- conflicted
+++ resolved
@@ -11,11 +11,7 @@
 
     return new Promise((resolve) => {
         // Add all migrations to an array so they are executed in order
-<<<<<<< HEAD
-        const migrationPromises = [RenamePriorityModeKey, AddEncryptedAuthToken, AddLastVisibleActionCreated, PersonalDetailsByAccountID, RenameReceiptFilename];
-=======
-        const migrationPromises = [RenamePriorityModeKey, RenameExpensifyNewsStatus, AddLastVisibleActionCreated, PersonalDetailsByAccountID, RenameReceiptFilename];
->>>>>>> f0c9bbe5
+        const migrationPromises = [RenamePriorityModeKey, AddLastVisibleActionCreated, PersonalDetailsByAccountID, RenameReceiptFilename];
 
         // Reduce all promises down to a single promise. All promises run in a linear fashion, waiting for the
         // previous promise to finish before moving onto the next one.
