--- conflicted
+++ resolved
@@ -1,10 +1,5 @@
 import Log from './Log';
 import KeyReportActionsDraftByReportActionID from './migrations/KeyReportActionsDraftByReportActionID';
-<<<<<<< HEAD
-import NVPMigration from './migrations/NVPMigration';
-=======
-import MoveIsOptimisticReportToMetadata from './migrations/MoveIsOptimisticReportToMetadata';
->>>>>>> 524ab1c1
 import PendingMembersToMetadata from './migrations/PendingMembersToMetadata';
 import RenameCardIsVirtual from './migrations/RenameCardIsVirtual';
 import RenameReceiptFilename from './migrations/RenameReceiptFilename';
@@ -15,20 +10,7 @@
 
     return new Promise<void>((resolve) => {
         // Add all migrations to an array so they are executed in order
-<<<<<<< HEAD
-        const migrationPromises = [
-            RenameCardIsVirtual,
-            RenameReceiptFilename,
-            KeyReportActionsDraftByReportActionID,
-            TransactionBackupsToCollection,
-            RemoveEmptyReportActionsDrafts,
-            NVPMigration,
-            PronounsMigration,
-            PendingMembersToMetadata,
-        ];
-=======
-        const migrationPromises = [RenameCardIsVirtual, RenameReceiptFilename, KeyReportActionsDraftByReportActionID, MoveIsOptimisticReportToMetadata, PendingMembersToMetadata];
->>>>>>> 524ab1c1
+        const migrationPromises = [RenameCardIsVirtual, RenameReceiptFilename, KeyReportActionsDraftByReportActionID, PendingMembersToMetadata];
 
         // Reduce all promises down to a single promise. All promises run in a linear fashion, waiting for the
         // previous promise to finish before moving onto the next one.
