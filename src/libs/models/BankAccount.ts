--- conflicted
+++ resolved
@@ -4,11 +4,7 @@
 import type {BankAccountAdditionalData} from '@src/types/onyx/BankAccount';
 import type BankAccountJSON from '@src/types/onyx/BankAccount';
 
-<<<<<<< HEAD
-type State = ValueOf<typeof CONST.BANK_ACCOUNT_STATE>;
-=======
 type State = ValueOf<typeof CONST.BANK_ACCOUNT.STATE>;
->>>>>>> 2c4dcbab
 
 type ACHData = {
     routingNumber: string;
@@ -70,11 +66,7 @@
     }
 
     isOpen() {
-<<<<<<< HEAD
-        return this.getState() === CONST.BANK_ACCOUNT_STATE.OPEN;
-=======
         return this.getState() === CONST.BANK_ACCOUNT.STATE.OPEN;
->>>>>>> 2c4dcbab
     }
 
     /**
@@ -88,41 +80,25 @@
      * If the user still needs to enter the 3 micro deposit amounts.
      */
     isPending() {
-<<<<<<< HEAD
-        return this.getState() === CONST.BANK_ACCOUNT_STATE.PENDING;
-=======
         return this.getState() === CONST.BANK_ACCOUNT.STATE.PENDING;
->>>>>>> 2c4dcbab
     }
 
     /**
      * If success team is currently verifying the bank account data provided by the user.
      */
     isVerifying() {
-<<<<<<< HEAD
-        return this.getState() === CONST.BANK_ACCOUNT_STATE.VERIFYING;
-=======
         return this.getState() === CONST.BANK_ACCOUNT.STATE.VERIFYING;
->>>>>>> 2c4dcbab
     }
 
     /**
      * If the user didn't finish entering all their info.
      */
     isInSetup() {
-<<<<<<< HEAD
-        return this.getState() === CONST.BANK_ACCOUNT_STATE.SETUP;
-    }
-
-    isLocked() {
-        return this.getState() === CONST.BANK_ACCOUNT_STATE.LOCKED;
-=======
         return this.getState() === CONST.BANK_ACCOUNT.STATE.SETUP;
     }
 
     isLocked() {
         return this.getState() === CONST.BANK_ACCOUNT.STATE.LOCKED;
->>>>>>> 2c4dcbab
     }
 
     /**
