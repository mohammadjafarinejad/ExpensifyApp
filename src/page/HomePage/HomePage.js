--- conflicted
+++ resolved
@@ -45,12 +45,8 @@
                 initPusher();
             }
         });
-<<<<<<< HEAD
-        Dimensions.addEventListener('change', this.onChange);
+        Dimensions.addEventListener('change', this.toggleHamburgerBasedOnDimensions);
         StatusBar.setBackgroundColor(styles.appContentStatusBar.color, styles.appContentStatusBar.animated);
-=======
-        Dimensions.addEventListener('change', this.toggleHamburgerBasedOnDimensions);
->>>>>>> a2c1bbfa
     }
 
     componentWillUnmount() {
