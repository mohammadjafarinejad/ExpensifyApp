--- conflicted
+++ resolved
@@ -30,19 +30,7 @@
         // For <a> tags, the <Anchor> attribute is used to be more cross-platform friendly
         this.customRenderers = {
             a: (htmlAttribs, children, convertedCSSStyles, passProps) => (
-<<<<<<< HEAD
-                <Anchor
-                    href={htmlAttribs.href}
-                    target={htmlAttribs.target}
-                    rel={htmlAttribs.rel}
-                    style={passProps.style}
-                    key={passProps.key}
-                >
-                    {children}
-                </Anchor>
-=======
                 <AnchorForCommentsOnly href={htmlAttribs.href} target={htmlAttribs.target} rel={htmlAttribs.rel} style={passProps.style} key={passProps.key}>{children}</AnchorForCommentsOnly>
->>>>>>> ec184cdb
             ),
         };
     }
