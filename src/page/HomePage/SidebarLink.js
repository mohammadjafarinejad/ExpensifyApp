--- conflicted
+++ resolved
@@ -30,14 +30,7 @@
             <View style={[styles.sidebarListItem, linkWrapperActiveStyle]}>
                 <Link to={`/${this.props.reportID}`} style={linkActiveStyle}>
                     <View style={[styles.sidebarLinkInner]}>
-<<<<<<< HEAD
-                        <Text style={textActiveUnreadStyle}>{this.props.reportName}</Text>
-=======
-                        <Text numberOfLines={1} style={[textActiveStyle, styles.flex1]}>{this.props.reportName}</Text>
-                        {this.state && this.state.isUnread && (
-                            <View style={styles.unreadBadge} />
-                        )}
->>>>>>> 15394aa9
+                        <Text numberOfLines={1} style={textActiveUnreadStyle}>{this.props.reportName}</Text>
                     </View>
                 </Link>
             </View>
