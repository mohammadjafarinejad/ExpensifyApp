import React from 'react';
import PropTypes from 'prop-types';
import {View, Image, TouchableOpacity} from 'react-native';
import styles, {colors} from '../../../style/StyleSheet';
import TextInputFocusable from '../../../components/TextInputFocusable';
import sendIcon from '../../../../assets/images/icon-send.png';
import IONKEYS from '../../../IONKEYS';
import paperClipIcon from '../../../../assets/images/icon-paper-clip.png';
<<<<<<< HEAD
import ImagePicker from '../../../lib/ImagePicker';
import {addAction} from '../../../lib/actions/Report';
=======
import CONFIG from '../../../CONFIG';
import openURLInNewTab from '../../../lib/openURLInNewTab';
import withIon from '../../../components/withIon';
import {saveReportComment} from '../../../lib/actions/Report';

>>>>>>> 3ee16196

const propTypes = {
    // A method to call when the form is submitted
    onSubmit: PropTypes.func.isRequired,

    // The comment left by the user
    comment: PropTypes.string,

    // The ID of the report actions will be created for
    reportID: PropTypes.number.isRequired,
};

const defaultProps = {
    comment: '',
};

class ReportActionCompose extends React.Component {
    constructor(props) {
        super(props);

        this.updateComment = this.updateComment.bind(this);
        this.submitForm = this.submitForm.bind(this);
        this.triggerSubmitShortcut = this.triggerSubmitShortcut.bind(this);
        this.submitForm = this.submitForm.bind(this);
<<<<<<< HEAD
        this.onAttachmentButtonTapped = this.onAttachmentButtonTapped.bind(this);

        this.state = {
            comment: '',
        };
    }

    /**
     * Handle the attachment icon being tapped
=======
    }

    /**
     * Update the value of the comment in Ion
>>>>>>> 3ee16196
     *
     * @param {SyntheticEvent} [e]
     */
<<<<<<< HEAD
    onAttachmentButtonTapped(e) {
        e.preventDefault();

        const options = {
            storageOptions: {
                skipBackup: true,
            },
        };

        ImagePicker.showImagePicker(options, (response) => {
            if (response.didCancel) {
                return;
            }

            if (response.error) {
                console.error(`Error occurred picking image: ${response.error}`);
                return;
            }

            addAction(this.props.reportID, '', ImagePicker.getDataForUpload(response));
        });
=======
    updateComment(newComment) {
        saveReportComment(this.props.reportID, newComment || '');
>>>>>>> 3ee16196
    }

    /**
     * Listens for the keyboard shortcut and submits
     * the form when we have enter
     *
     * @param {Object} e
     */
    triggerSubmitShortcut(e) {
        if (e && e.key === 'Enter' && !e.shiftKey) {
            e.preventDefault();
            this.submitForm();
        }
    }

    /**
     * Add a new comment to this chat
     *
     * @param {SyntheticEvent} [e]
     */
    submitForm(e) {
        if (e) {
            e.preventDefault();
        }

        const trimmedComment = this.props.comment.trim();

        // Don't submit empty comments
        // @TODO show an error in the UI
        if (!trimmedComment) {
            return;
        }

        this.props.onSubmit(trimmedComment);
        this.updateComment('');
    }

    /**
     * Update the value of the comment input in the state
     *
     * @param {string} newComment
     */
    updateComment(newComment) {
        this.setState({
            comment: newComment,
        });
    }

    render() {
        return (
            <View style={[styles.chatItemCompose]}>
                <View style={[styles.chatItemComposeBox, styles.flexRow]}>
                    <TouchableOpacity
                        onPress={this.onAttachmentButtonTapped}
                        style={[styles.chatItemAttachButton]}
                        underlayColor={colors.componentBG}
                    >
                        <Image
                            style={[styles.chatItemSubmitButtonIcon]}
                            resizeMode="contain"
                            source={paperClipIcon}
                        />
                    </TouchableOpacity>
                    <TextInputFocusable
                        multiline
                        textAlignVertical="top"
                        placeholder="Write something..."
                        placeholderTextColor={colors.textSupporting}
                        onChangeText={this.updateComment}
                        onKeyPress={this.triggerSubmitShortcut}
                        style={[styles.textInput, styles.textInputCompose, styles.flex4]}
                        value={this.props.comment || ''}
                        maxLines={16} // This is the same that slack has
                    />
                    <TouchableOpacity
                        style={[styles.chatItemSubmitButton, styles.buttonSuccess]}
                        onPress={this.submitForm}
                        underlayColor={colors.componentBG}
                    >
                        <Image
                            resizeMode="contain"
                            style={[styles.chatItemSubmitButtonIcon]}
                            source={sendIcon}
                        />
                    </TouchableOpacity>
                </View>
            </View>
        );
    }
}
ReportActionCompose.propTypes = propTypes;
ReportActionCompose.defaultProps = defaultProps;

export default withIon({
    comment: {
        key: `${IONKEYS.REPORT_DRAFT_COMMENT}_%DATAFROMPROPS%`,
        pathForProps: 'reportID',
    },
})(ReportActionCompose);<|MERGE_RESOLUTION|>--- conflicted
+++ resolved
@@ -6,16 +6,9 @@
 import sendIcon from '../../../../assets/images/icon-send.png';
 import IONKEYS from '../../../IONKEYS';
 import paperClipIcon from '../../../../assets/images/icon-paper-clip.png';
-<<<<<<< HEAD
 import ImagePicker from '../../../lib/ImagePicker';
-import {addAction} from '../../../lib/actions/Report';
-=======
-import CONFIG from '../../../CONFIG';
-import openURLInNewTab from '../../../lib/openURLInNewTab';
 import withIon from '../../../components/withIon';
-import {saveReportComment} from '../../../lib/actions/Report';
-
->>>>>>> 3ee16196
+import {addAction, saveReportComment} from '../../../lib/actions/Report';
 
 const propTypes = {
     // A method to call when the form is submitted
@@ -40,26 +33,14 @@
         this.submitForm = this.submitForm.bind(this);
         this.triggerSubmitShortcut = this.triggerSubmitShortcut.bind(this);
         this.submitForm = this.submitForm.bind(this);
-<<<<<<< HEAD
         this.onAttachmentButtonTapped = this.onAttachmentButtonTapped.bind(this);
-
-        this.state = {
-            comment: '',
-        };
     }
 
     /**
      * Handle the attachment icon being tapped
-=======
-    }
-
-    /**
-     * Update the value of the comment in Ion
->>>>>>> 3ee16196
      *
      * @param {SyntheticEvent} [e]
      */
-<<<<<<< HEAD
     onAttachmentButtonTapped(e) {
         e.preventDefault();
 
@@ -81,10 +62,15 @@
 
             addAction(this.props.reportID, '', ImagePicker.getDataForUpload(response));
         });
-=======
+    }
+
+    /**
+     * Update the value of the comment in Ion
+     *
+     * @param {string} newComment
+     */
     updateComment(newComment) {
         saveReportComment(this.props.reportID, newComment || '');
->>>>>>> 3ee16196
     }
 
     /**
@@ -120,17 +106,6 @@
 
         this.props.onSubmit(trimmedComment);
         this.updateComment('');
-    }
-
-    /**
-     * Update the value of the comment input in the state
-     *
-     * @param {string} newComment
-     */
-    updateComment(newComment) {
-        this.setState({
-            comment: newComment,
-        });
     }
 
     render() {
