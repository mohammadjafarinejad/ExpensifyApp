--- conflicted
+++ resolved
@@ -35,17 +35,12 @@
 };
 
 const SidebarLink = (props) => {
-<<<<<<< HEAD
     if (!props.reportName) {
         return null;
     }
 
-    const paramsReportID = parseInt(props.match.params.reportID, 10);
-    const isReportActive = paramsReportID === props.reportID;
-=======
     const reportIDInUrl = parseInt(props.match.params.reportID, 10);
     const isReportActive = reportIDInUrl === props.reportID;
->>>>>>> 2bbdcb14
     const linkWrapperActiveStyle = isReportActive && styles.sidebarLinkWrapperActive;
     const linkActiveStyle = isReportActive ? styles.sidebarLinkActive : styles.sidebarLink;
     const textActiveStyle = isReportActive ? styles.sidebarLinkActiveText : styles.sidebarLinkText;
