import _ from 'underscore';
import React from 'react';
import {withOnyx} from 'react-native-onyx';
import lodashGet from 'lodash/get';
import {View} from 'react-native';
import PropTypes from 'prop-types';
import HeaderWithCloseButton from '../components/HeaderWithCloseButton';
import ScreenWrapper from '../components/ScreenWrapper';
import Navigation from '../libs/Navigation/Navigation';
import * as BankAccounts from '../libs/actions/BankAccounts';
import withLocalize, {withLocalizePropTypes} from '../components/withLocalize';
import AddPlaidBankAccount from '../components/AddPlaidBankAccount';
import getPlaidOAuthReceivedRedirectURI from '../libs/getPlaidOAuthReceivedRedirectURI';
import compose from '../libs/compose';
import ONYXKEYS from '../ONYXKEYS';
<<<<<<< HEAD
=======
import KeyboardAvoidingView from '../components/KeyboardAvoidingView';
import Text from '../components/Text';
import styles from '../styles/styles';
import Button from '../components/Button';
import FormScrollView from '../components/FormScrollView';
import FormAlertWithSubmitButton from '../components/FormAlertWithSubmitButton';
import FormHelper from '../libs/FormHelper';
import * as ReimbursementAccount from '../libs/actions/ReimbursementAccount';
import TextInput from '../components/TextInput';
import canFocusInputOnScreenFocus from '../libs/canFocusInputOnScreenFocus/index.native';
import ROUTES from '../ROUTES';
>>>>>>> b2a17ee8

const propTypes = {
    ...withLocalizePropTypes,
    personalBankAccount: PropTypes.shape({
        error: PropTypes.string,
        success: PropTypes.string,
        loading: PropTypes.bool,
    }),
};

const defaultProps = {
    personalBankAccount: {
        error: '',
        success: '',
        loading: false,
    },
};

<<<<<<< HEAD
const AddPersonalBankAccountPage = props => (
    <ScreenWrapper>
        <HeaderWithCloseButton
            title={props.translate('bankAccount.addBankAccount')}
            onCloseButtonPress={Navigation.goBack}
            shouldShowBackButton
            onBackButtonPress={Navigation.goBack}
        />
        <AddPlaidBankAccount
            onSubmit={({account, password, plaidLinkToken}) => {
                BankAccounts.addPersonalBankAccount(account, password, plaidLinkToken);
            }}
            onExitPlaid={Navigation.goBack}
            receivedRedirectURI={getPlaidOAuthReceivedRedirectURI()}
            plaidLinkOAuthToken={props.plaidLinkToken}
            isPasswordRequired
        />
    </ScreenWrapper>
);
=======
class AddPersonalBankAccountPage extends React.Component {
    constructor(props) {
        super(props);

        this.getErrorText = this.getErrorText.bind(this);
        this.clearError = this.clearError.bind(this);
        this.validate = this.validate.bind(this);
        this.submit = this.submit.bind(this);

        this.state = {
            selectedPlaidBankAccount: undefined,
            password: '',
        };

        this.formHelper = new FormHelper({
            errorPath: 'personalBankAccount.errorFields',
            setErrors: errorFields => ReimbursementAccount.setPersonalBankAccountFormValidationErrorFields(errorFields),
        });
    }

    componentDidMount() {
        BankAccounts.clearPersonalBankAccount();
    }

    /**
     * @returns {Object}
     */
    getErrors() {
        return this.formHelper.getErrors(this.props);
    }

    /**
     * @param {String} fieldName
     * @returns {String}
     */
    getErrorText(fieldName) {
        const errors = this.getErrors();
        if (!errors[fieldName]) {
            return '';
        }

        return this.props.translate(this.errorTranslationKeys[fieldName]);
    }

    /**
     * @param {String} path
     */
    clearError(path) {
        this.formHelper.clearError(this.props, path);
    }

    /**
     * @returns {Boolean}
     */
    validate() {
        const errors = {};
        if (_.isUndefined(this.state.selectedPlaidBankAccount)) {
            errors.selectedBank = true;
        }

        if (this.props.isPasswordRequired && _.isEmpty(this.state.password)) {
            errors.password = true;
        }

        ReimbursementAccount.setPersonalBankAccountFormValidationErrorFields(errors);
        return _.isEmpty(errors);
    }

    submit() {
        if (!this.validate()) {
            return;
        }

        BankAccounts.addPersonalBankAccount(this.state.selectedPlaidBankAccount, this.state.password);
    }

    render() {
        const success = lodashGet(this.props, 'personalBankAccount.success', '');
        const error = lodashGet(this.props, 'personalBankAccount.error', '');
        const loading = lodashGet(this.props, 'personalBankAccount.loading', false);

        return (
            <ScreenWrapper>
                <KeyboardAvoidingView>
                    <HeaderWithCloseButton
                        title={this.props.translate('bankAccount.addBankAccount')}
                        onCloseButtonPress={Navigation.goBack}
                        shouldShowBackButton
                        onBackButtonPress={Navigation.goBack}
                    />
                    {success ? (
                        <>
                            <Text style={[styles.formSuccess, styles.mh5]}>
                                {success}
                            </Text>
                            <View style={[styles.mh5, styles.mb5, styles.flex1, styles.justifyContentEnd]}>
                                <Button
                                    success
                                    text={this.props.translate('common.continue')}
                                    onPress={() => Navigation.navigate(ROUTES.SETTINGS_PAYMENTS)}
                                />
                            </View>
                        </>
                    ) : (
                        <FormScrollView>
                            <View style={[styles.mh5, styles.mb5]}>
                                <AddPlaidBankAccount
                                    onSelect={(params) => {
                                        this.setState({
                                            selectedPlaidBankAccount: params.selectedPlaidBankAccount,
                                        });
                                    }}
                                    onExitPlaid={Navigation.goBack}
                                    receivedRedirectURI={getPlaidOAuthReceivedRedirectURI()}
                                />
                                {!_.isUndefined(this.state.selectedPlaidBankAccount) && (
                                    <View style={[styles.mb5]}>
                                        <TextInput
                                            label={this.props.translate('addPersonalBankAccountPage.enterPassword')}
                                            secureTextEntry
                                            value={this.state.password}
                                            autoCompleteType="password"
                                            textContentType="password"
                                            autoCapitalize="none"
                                            autoFocus={canFocusInputOnScreenFocus()}
                                            onChangeText={text => this.setState({password: text})}
                                            errorText={this.getErrorText('password')}
                                            hasError={this.getErrors().password}
                                        />
                                    </View>
                                )}
                            </View>
                            {!_.isUndefined(this.state.selectedPlaidBankAccount) && (
                                <FormAlertWithSubmitButton
                                    isAlertVisible={Boolean(error)}
                                    buttonText={this.props.translate('common.saveAndContinue')}
                                    onSubmit={this.submit}
                                    message={error}
                                    isLoading={loading}
                                />
                            )}
                        </FormScrollView>
                    )}
                </KeyboardAvoidingView>
            </ScreenWrapper>
        );
    }
}
>>>>>>> b2a17ee8

AddPersonalBankAccountPage.propTypes = propTypes;
AddPersonalBankAccountPage.defaultProps = defaultProps;
AddPersonalBankAccountPage.displayName = 'AddPersonalBankAccountPage';

export default compose(
    withLocalize,
    withOnyx({
        personalBankAccount: {
            key: ONYXKEYS.PERSONAL_BANK_ACCOUNT,
        },
    }),
)(AddPersonalBankAccountPage);<|MERGE_RESOLUTION|>--- conflicted
+++ resolved
@@ -13,9 +13,6 @@
 import getPlaidOAuthReceivedRedirectURI from '../libs/getPlaidOAuthReceivedRedirectURI';
 import compose from '../libs/compose';
 import ONYXKEYS from '../ONYXKEYS';
-<<<<<<< HEAD
-=======
-import KeyboardAvoidingView from '../components/KeyboardAvoidingView';
 import Text from '../components/Text';
 import styles from '../styles/styles';
 import Button from '../components/Button';
@@ -26,7 +23,6 @@
 import TextInput from '../components/TextInput';
 import canFocusInputOnScreenFocus from '../libs/canFocusInputOnScreenFocus/index.native';
 import ROUTES from '../ROUTES';
->>>>>>> b2a17ee8
 
 const propTypes = {
     ...withLocalizePropTypes,
@@ -45,27 +41,6 @@
     },
 };
 
-<<<<<<< HEAD
-const AddPersonalBankAccountPage = props => (
-    <ScreenWrapper>
-        <HeaderWithCloseButton
-            title={props.translate('bankAccount.addBankAccount')}
-            onCloseButtonPress={Navigation.goBack}
-            shouldShowBackButton
-            onBackButtonPress={Navigation.goBack}
-        />
-        <AddPlaidBankAccount
-            onSubmit={({account, password, plaidLinkToken}) => {
-                BankAccounts.addPersonalBankAccount(account, password, plaidLinkToken);
-            }}
-            onExitPlaid={Navigation.goBack}
-            receivedRedirectURI={getPlaidOAuthReceivedRedirectURI()}
-            plaidLinkOAuthToken={props.plaidLinkToken}
-            isPasswordRequired
-        />
-    </ScreenWrapper>
-);
-=======
 class AddPersonalBankAccountPage extends React.Component {
     constructor(props) {
         super(props);
@@ -149,72 +124,69 @@
 
         return (
             <ScreenWrapper>
-                <KeyboardAvoidingView>
-                    <HeaderWithCloseButton
-                        title={this.props.translate('bankAccount.addBankAccount')}
-                        onCloseButtonPress={Navigation.goBack}
-                        shouldShowBackButton
-                        onBackButtonPress={Navigation.goBack}
-                    />
-                    {success ? (
-                        <>
-                            <Text style={[styles.formSuccess, styles.mh5]}>
-                                {success}
-                            </Text>
-                            <View style={[styles.mh5, styles.mb5, styles.flex1, styles.justifyContentEnd]}>
-                                <Button
-                                    success
-                                    text={this.props.translate('common.continue')}
-                                    onPress={() => Navigation.navigate(ROUTES.SETTINGS_PAYMENTS)}
-                                />
-                            </View>
-                        </>
-                    ) : (
-                        <FormScrollView>
-                            <View style={[styles.mh5, styles.mb5]}>
-                                <AddPlaidBankAccount
-                                    onSelect={(params) => {
-                                        this.setState({
-                                            selectedPlaidBankAccount: params.selectedPlaidBankAccount,
-                                        });
-                                    }}
-                                    onExitPlaid={Navigation.goBack}
-                                    receivedRedirectURI={getPlaidOAuthReceivedRedirectURI()}
-                                />
-                                {!_.isUndefined(this.state.selectedPlaidBankAccount) && (
-                                    <View style={[styles.mb5]}>
-                                        <TextInput
-                                            label={this.props.translate('addPersonalBankAccountPage.enterPassword')}
-                                            secureTextEntry
-                                            value={this.state.password}
-                                            autoCompleteType="password"
-                                            textContentType="password"
-                                            autoCapitalize="none"
-                                            autoFocus={canFocusInputOnScreenFocus()}
-                                            onChangeText={text => this.setState({password: text})}
-                                            errorText={this.getErrorText('password')}
-                                            hasError={this.getErrors().password}
-                                        />
-                                    </View>
-                                )}
-                            </View>
+                <HeaderWithCloseButton
+                    title={this.props.translate('bankAccount.addBankAccount')}
+                    onCloseButtonPress={Navigation.goBack}
+                    shouldShowBackButton
+                    onBackButtonPress={Navigation.goBack}
+                />
+                {success ? (
+                    <>
+                        <Text style={[styles.formSuccess, styles.mh5]}>
+                            {success}
+                        </Text>
+                        <View style={[styles.mh5, styles.mb5, styles.flex1, styles.justifyContentEnd]}>
+                            <Button
+                                success
+                                text={this.props.translate('common.continue')}
+                                onPress={() => Navigation.navigate(ROUTES.SETTINGS_PAYMENTS)}
+                            />
+                        </View>
+                    </>
+                ) : (
+                    <FormScrollView>
+                        <View style={[styles.mh5, styles.mb5]}>
+                            <AddPlaidBankAccount
+                                onSelect={(params) => {
+                                    this.setState({
+                                        selectedPlaidBankAccount: params.selectedPlaidBankAccount,
+                                    });
+                                }}
+                                onExitPlaid={Navigation.goBack}
+                                receivedRedirectURI={getPlaidOAuthReceivedRedirectURI()}
+                            />
                             {!_.isUndefined(this.state.selectedPlaidBankAccount) && (
-                                <FormAlertWithSubmitButton
-                                    isAlertVisible={Boolean(error)}
-                                    buttonText={this.props.translate('common.saveAndContinue')}
-                                    onSubmit={this.submit}
-                                    message={error}
-                                    isLoading={loading}
-                                />
+                                <View style={[styles.mb5]}>
+                                    <TextInput
+                                        label={this.props.translate('addPersonalBankAccountPage.enterPassword')}
+                                        secureTextEntry
+                                        value={this.state.password}
+                                        autoCompleteType="password"
+                                        textContentType="password"
+                                        autoCapitalize="none"
+                                        autoFocus={canFocusInputOnScreenFocus()}
+                                        onChangeText={text => this.setState({password: text})}
+                                        errorText={this.getErrorText('password')}
+                                        hasError={this.getErrors().password}
+                                    />
+                                </View>
                             )}
-                        </FormScrollView>
-                    )}
-                </KeyboardAvoidingView>
+                        </View>
+                        {!_.isUndefined(this.state.selectedPlaidBankAccount) && (
+                            <FormAlertWithSubmitButton
+                                isAlertVisible={Boolean(error)}
+                                buttonText={this.props.translate('common.saveAndContinue')}
+                                onSubmit={this.submit}
+                                message={error}
+                                isLoading={loading}
+                            />
+                        )}
+                    </FormScrollView>
+                )}
             </ScreenWrapper>
         );
     }
 }
->>>>>>> b2a17ee8
 
 AddPersonalBankAccountPage.propTypes = propTypes;
 AddPersonalBankAccountPage.defaultProps = defaultProps;
