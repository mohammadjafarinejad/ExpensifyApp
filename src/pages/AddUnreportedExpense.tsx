import React, {useEffect, useMemo, useRef, useState} from 'react';
import {InteractionManager} from 'react-native';
import type {OnyxCollection} from 'react-native-onyx';
import EmptyStateComponent from '@components/EmptyStateComponent';
import FormHelpMessage from '@components/FormHelpMessage';
import HeaderWithBackButton from '@components/HeaderWithBackButton';
import LottieAnimations from '@components/LottieAnimations';
import ScreenWrapper from '@components/ScreenWrapper';
import SelectionList from '@components/SelectionList';
import type {ListItem, SectionListDataType, SelectionListHandle} from '@components/SelectionList/types';
import UnreportedExpensesSkeleton from '@components/Skeletons/UnreportedExpensesSkeleton';
import useLocalize from '@hooks/useLocalize';
import useNetwork from '@hooks/useNetwork';
import useOnyx from '@hooks/useOnyx';
import usePolicy from '@hooks/usePolicy';
import useThemeStyles from '@hooks/useThemeStyles';
import {fetchUnreportedExpenses} from '@libs/actions/UnreportedExpenses';
import interceptAnonymousUser from '@libs/interceptAnonymousUser';
import type {AddUnreportedExpensesParamList} from '@libs/Navigation/types';
import {canSubmitPerDiemExpenseFromWorkspace, getPerDiemCustomUnit} from '@libs/PolicyUtils';
import {isIOUReport} from '@libs/ReportUtils';
import {shouldRestrictUserBillableActions} from '@libs/SubscriptionUtils';
import {createUnreportedExpenseSections, isPerDiemRequest} from '@libs/TransactionUtils';
import Navigation from '@navigation/Navigation';
import type {PlatformStackScreenProps} from '@navigation/PlatformStackNavigation/types';
import {convertBulkTrackedExpensesToIOU, startMoneyRequest} from '@userActions/IOU';
import {changeTransactionsReport} from '@userActions/Transaction';
import CONST from '@src/CONST';
import ONYXKEYS from '@src/ONYXKEYS';
import ROUTES from '@src/ROUTES';
import type SCREENS from '@src/SCREENS';
import type Transaction from '@src/types/onyx/Transaction';
import getEmptyArray from '@src/types/utils/getEmptyArray';
import NewChatSelectorPage from './NewChatSelectorPage';
import UnreportedExpenseListItem from './UnreportedExpenseListItem';

type AddUnreportedExpensePageType = PlatformStackScreenProps<AddUnreportedExpensesParamList, typeof SCREENS.ADD_UNREPORTED_EXPENSES_ROOT>;

function AddUnreportedExpense({route}: AddUnreportedExpensePageType) {
    const {translate} = useLocalize();
    const [errorMessage, setErrorMessage] = useState<string>('');
    const [offset, setOffset] = useState(0);
    const {isOffline} = useNetwork();
    const [selectedIds, setSelectedIds] = useState(new Set<string>());

    const {reportID, backToReport} = route.params;
    const [report] = useOnyx(`${ONYXKEYS.COLLECTION.REPORT}${reportID}`, {canBeMissing: true});
    const [reportNextStep] = useOnyx(`${ONYXKEYS.COLLECTION.NEXT_STEP}${reportID}`, {canBeMissing: true});
    const policy = usePolicy(report?.policyID);
    const [hasMoreUnreportedTransactionsResults] = useOnyx(ONYXKEYS.HAS_MORE_UNREPORTED_TRANSACTIONS_RESULTS, {canBeMissing: true});
    const [isLoadingUnreportedTransactions] = useOnyx(ONYXKEYS.IS_LOADING_UNREPORTED_TRANSACTIONS, {canBeMissing: true});
    const [session] = useOnyx(ONYXKEYS.SESSION, {canBeMissing: true});
    const currentUserEmail = session?.email ?? '';
    const shouldShowUnreportedTransactionsSkeletons = isLoadingUnreportedTransactions && hasMoreUnreportedTransactionsResults && !isOffline;

    function getUnreportedTransactions(transactions: OnyxCollection<Transaction>) {
        if (!transactions) {
            return [];
        }
        return Object.values(transactions || {}).filter((item) => {
            const isUnreported = item?.reportID === CONST.REPORT.UNREPORTED_REPORT_ID || item?.reportID === '';
            if (!isUnreported) {
                return false;
            }

            if (isPerDiemRequest(item)) {
                // Only show per diem expenses if the target workspace has per diem enabled and the per diem expense was created in the same workspace
                const workspacePerDiemUnit = getPerDiemCustomUnit(policy);
                const perDiemCustomUnitID = item?.comment?.customUnit?.customUnitID;

                return canSubmitPerDiemExpenseFromWorkspace(policy) && (!perDiemCustomUnitID || perDiemCustomUnitID === workspacePerDiemUnit?.customUnitID);
            }

            return true;
        });
    }

    const [transactions = getEmptyArray<Transaction>()] = useOnyx(ONYXKEYS.COLLECTION.TRANSACTION, {
        selector: (_transactions) => getUnreportedTransactions(_transactions),
        canBeMissing: true,
    });

    const fetchMoreUnreportedTransactions = () => {
        if (!hasMoreUnreportedTransactionsResults || isLoadingUnreportedTransactions) {
            return;
        }
        fetchUnreportedExpenses(offset + CONST.UNREPORTED_EXPENSES_PAGE_SIZE);
        setOffset((prevOffset) => prevOffset + CONST.UNREPORTED_EXPENSES_PAGE_SIZE);
    };

    useEffect(() => {
        fetchUnreportedExpenses(0);
    }, []);

    const styles = useThemeStyles();
    const selectionListRef = useRef<SelectionListHandle>(null);
    const sections: Array<SectionListDataType<Transaction & ListItem>> = useMemo(() => createUnreportedExpenseSections(transactions), [transactions]);

    const thereIsNoUnreportedTransaction = !((sections.at(0)?.data.length ?? 0) > 0);

    if (thereIsNoUnreportedTransaction && isLoadingUnreportedTransactions) {
        return (
            <ScreenWrapper
                shouldEnableKeyboardAvoidingView={false}
                includeSafeAreaPaddingBottom
                shouldShowOfflineIndicator={false}
                shouldEnablePickerAvoiding={false}
                testID={NewChatSelectorPage.displayName}
                focusTrapSettings={{active: false}}
            >
                <HeaderWithBackButton
                    title={translate('iou.addUnreportedExpense')}
                    onBackButtonPress={Navigation.goBack}
                />
                <UnreportedExpensesSkeleton />
            </ScreenWrapper>
        );
    }

    if (thereIsNoUnreportedTransaction) {
        return (
            <ScreenWrapper
                shouldEnableKeyboardAvoidingView={false}
                includeSafeAreaPaddingBottom
                shouldShowOfflineIndicator={false}
                shouldEnablePickerAvoiding={false}
                testID={NewChatSelectorPage.displayName}
                focusTrapSettings={{active: false}}
            >
                <HeaderWithBackButton
                    title={translate('iou.addUnreportedExpense')}
                    onBackButtonPress={Navigation.goBack}
                />
                <EmptyStateComponent
                    cardStyles={[styles.appBG]}
                    cardContentStyles={[styles.pt5, styles.pb0]}
                    headerMediaType={CONST.EMPTY_STATE_MEDIA.ANIMATION}
                    headerMedia={LottieAnimations.GenericEmptyState}
                    title={translate('iou.emptyStateUnreportedExpenseTitle')}
                    subtitle={translate('iou.emptyStateUnreportedExpenseSubtitle')}
                    headerStyles={[styles.emptyStateMoneyRequestReport]}
                    lottieWebViewStyles={styles.emptyStateFolderWebStyles}
                    headerContentStyles={styles.emptyStateFolderWebStyles}
                    buttons={[
                        {
                            buttonText: translate('iou.createExpense'),
                            buttonAction: () => {
                                if (report && report.policyID && shouldRestrictUserBillableActions(report.policyID)) {
                                    Navigation.navigate(ROUTES.RESTRICTED_ACTION.getRoute(report.policyID));
                                    return;
                                }
                                interceptAnonymousUser(() => {
                                    startMoneyRequest(CONST.IOU.TYPE.SUBMIT, reportID, undefined, false, backToReport);
                                });
                            },
                            success: true,
                        },
                    ]}
                />
            </ScreenWrapper>
        );
    }

    return (
        <ScreenWrapper
            shouldEnableKeyboardAvoidingView={false}
            includeSafeAreaPaddingBottom
            shouldShowOfflineIndicator={false}
            shouldEnablePickerAvoiding={false}
            testID={NewChatSelectorPage.displayName}
            focusTrapSettings={{active: false}}
        >
            <HeaderWithBackButton
                title={translate('iou.addUnreportedExpense')}
                onBackButtonPress={Navigation.goBack}
            />
            <SelectionList<Transaction & ListItem>
                ref={selectionListRef}
                onSelectRow={(item) => {
                    setSelectedIds((prevIds) => {
                        const newIds = new Set(prevIds);
                        if (newIds.has(item.transactionID)) {
                            newIds.delete(item.transactionID);
                        } else {
                            newIds.add(item.transactionID);
                            if (errorMessage) {
                                setErrorMessage('');
                            }
                        }

                        return newIds;
                    });
                }}
                shouldShowTextInput={false}
                canSelectMultiple
                sections={sections}
                ListItem={UnreportedExpenseListItem}
                confirmButtonStyles={[styles.justifyContentCenter]}
                showConfirmButton
                confirmButtonText={translate('iou.addUnreportedExpenseConfirm')}
                onConfirm={() => {
                    if (selectedIds.size === 0) {
                        setErrorMessage(translate('iou.selectUnreportedExpense'));
                        return;
                    }
                    Navigation.dismissModal();
                    InteractionManager.runAfterInteractions(() => {
                        if (report && isIOUReport(report)) {
                            convertBulkTrackedExpensesToIOU([...selectedIds], report.reportID);
                        } else {
<<<<<<< HEAD
                            changeTransactionsReport([...selectedIds], report?.reportID ?? CONST.REPORT.UNREPORTED_REPORT_ID, currentUserEmail, policy);
=======
                            changeTransactionsReport([...selectedIds], report?.reportID ?? CONST.REPORT.UNREPORTED_REPORT_ID, policy, reportNextStep);
>>>>>>> 5dcacfe7
                        }
                    });
                    setErrorMessage('');
                }}
                onEndReached={fetchMoreUnreportedTransactions}
                onEndReachedThreshold={0.75}
                shouldSkipShowMoreButton
                listFooterContent={shouldShowUnreportedTransactionsSkeletons ? <UnreportedExpensesSkeleton fixedNumberOfItems={3} /> : undefined}
            >
                {!!errorMessage && (
                    <FormHelpMessage
                        style={[styles.mb2, styles.ph4]}
                        isError
                        message={errorMessage}
                    />
                )}
            </SelectionList>
        </ScreenWrapper>
    );
}

AddUnreportedExpense.displayName = 'AddUnreportedExpense';

export default AddUnreportedExpense;<|MERGE_RESOLUTION|>--- conflicted
+++ resolved
@@ -208,11 +208,7 @@
                         if (report && isIOUReport(report)) {
                             convertBulkTrackedExpensesToIOU([...selectedIds], report.reportID);
                         } else {
-<<<<<<< HEAD
-                            changeTransactionsReport([...selectedIds], report?.reportID ?? CONST.REPORT.UNREPORTED_REPORT_ID, currentUserEmail, policy);
-=======
-                            changeTransactionsReport([...selectedIds], report?.reportID ?? CONST.REPORT.UNREPORTED_REPORT_ID, policy, reportNextStep);
->>>>>>> 5dcacfe7
+                            changeTransactionsReport([...selectedIds], report?.reportID ?? CONST.REPORT.UNREPORTED_REPORT_ID, currentUserEmail, policy, reportNextStep);
                         }
                     });
                     setErrorMessage('');
