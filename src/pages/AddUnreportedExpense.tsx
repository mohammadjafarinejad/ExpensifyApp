--- conflicted
+++ resolved
@@ -151,7 +151,7 @@
             return;
         }
         Navigation.dismissModal();
-        // eslint-disable-next-line deprecation/deprecation
+        // eslint-disable-next-line @typescript-eslint/no-deprecated
         InteractionManager.runAfterInteractions(() => {
             if (report && isIOUReport(report)) {
                 convertBulkTrackedExpensesToIOU([...selectedIds], report.reportID);
@@ -306,37 +306,6 @@
                 canSelectMultiple
                 sections={sections}
                 ListItem={UnreportedExpenseListItem}
-<<<<<<< HEAD
-                confirmButtonStyles={[styles.justifyContentCenter]}
-                showConfirmButton
-                confirmButtonText={translate('iou.addUnreportedExpenseConfirm')}
-                onConfirm={() => {
-                    if (selectedIds.size === 0) {
-                        setErrorMessage(translate('iou.selectUnreportedExpense'));
-                        return;
-                    }
-                    Navigation.dismissModal();
-                    // eslint-disable-next-line @typescript-eslint/no-deprecated
-                    InteractionManager.runAfterInteractions(() => {
-                        if (report && isIOUReport(report)) {
-                            convertBulkTrackedExpensesToIOU([...selectedIds], report.reportID);
-                        } else {
-                            changeTransactionsReport(
-                                [...selectedIds],
-                                report?.reportID ?? CONST.REPORT.UNREPORTED_REPORT_ID,
-                                isASAPSubmitBetaEnabled,
-                                session?.accountID ?? CONST.DEFAULT_NUMBER_ID,
-                                session?.email ?? '',
-                                policy,
-                                reportNextStep,
-                                policyCategories,
-                            );
-                        }
-                    });
-                    setErrorMessage('');
-                }}
-=======
->>>>>>> 78dd2c5a
                 onEndReached={fetchMoreUnreportedTransactions}
                 onEndReachedThreshold={0.75}
                 addBottomSafeAreaPadding
