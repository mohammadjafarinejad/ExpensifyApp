--- conflicted
+++ resolved
@@ -51,13 +51,9 @@
     const policy = usePolicy(report?.policyID);
     const [hasMoreUnreportedTransactionsResults] = useOnyx(ONYXKEYS.HAS_MORE_UNREPORTED_TRANSACTIONS_RESULTS, {canBeMissing: true});
     const [isLoadingUnreportedTransactions] = useOnyx(ONYXKEYS.IS_LOADING_UNREPORTED_TRANSACTIONS, {canBeMissing: true});
-<<<<<<< HEAD
-    const [session] = useOnyx(ONYXKEYS.SESSION, {canBeMissing: true});
-=======
     const [allBetas] = useOnyx(ONYXKEYS.BETAS, {canBeMissing: true});
     const isASAPSubmitBetaEnabled = Permissions.isBetaEnabled(CONST.BETAS.ASAP_SUBMIT, allBetas);
     const session = useSession();
->>>>>>> d6c69dab
     const shouldShowUnreportedTransactionsSkeletons = isLoadingUnreportedTransactions && hasMoreUnreportedTransactionsResults && !isOffline;
 
     function getUnreportedTransactions(transactions: OnyxCollection<Transaction>) {
@@ -215,9 +211,6 @@
                         if (report && isIOUReport(report)) {
                             convertBulkTrackedExpensesToIOU([...selectedIds], report.reportID);
                         } else {
-<<<<<<< HEAD
-                            changeTransactionsReport([...selectedIds], report?.reportID ?? CONST.REPORT.UNREPORTED_REPORT_ID, session?.email, policy, reportNextStep);
-=======
                             changeTransactionsReport(
                                 [...selectedIds],
                                 report?.reportID ?? CONST.REPORT.UNREPORTED_REPORT_ID,
@@ -227,7 +220,6 @@
                                 policy,
                                 reportNextStep,
                             );
->>>>>>> d6c69dab
                         }
                     });
                     setErrorMessage('');
