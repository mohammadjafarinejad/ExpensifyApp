--- conflicted
+++ resolved
@@ -62,9 +62,6 @@
     const offlineMessage: MaybePhraseKey = isOffline ? [`${translate('common.youAppearToBeOffline')} ${translate('search.resultsAreLimited')}`, {isTranslated: true}] : '';
 
     const [searchValue, debouncedSearchValue, setSearchValue] = useDebouncedState('');
-<<<<<<< HEAD
-    useCancelSearchOnModalClose();
-=======
     const [, debouncedSearchValueInServer, setSearchValueInServer] = useDebouncedState('', 500);
     const updateSearchValue = useCallback(
         (value: string) => {
@@ -73,7 +70,7 @@
         },
         [setSearchValue, setSearchValueInServer],
     );
->>>>>>> 96425fa4
+    useCancelSearchOnModalClose();
 
     useEffect(() => {
         Timing.start(CONST.TIMING.CHAT_FINDER_RENDER);
