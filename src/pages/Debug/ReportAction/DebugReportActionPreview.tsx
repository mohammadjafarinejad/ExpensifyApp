import React from 'react';
import type {OnyxEntry} from 'react-native-onyx';
import {usePersonalDetails} from '@components/OnyxListItemProvider';
import ScrollView from '@components/ScrollView';
import useOnyx from '@hooks/useOnyx';
import ReportActionItem from '@pages/home/report/ReportActionItem';
import ONYXKEYS from '@src/ONYXKEYS';
import type {Report, ReportAction} from '@src/types/onyx';

type DebugReportActionPreviewProps = {
    /** The report action to be previewed. */
    reportAction: OnyxEntry<ReportAction>;

    /** The report id to be previewed. */
    reportID: string;
};

function DebugReportActionPreview({reportAction, reportID}: DebugReportActionPreviewProps) {
    const [allReports] = useOnyx(ONYXKEYS.COLLECTION.REPORT, {canBeMissing: false});
    const [policies] = useOnyx(ONYXKEYS.COLLECTION.POLICY, {canBeMissing: false});
<<<<<<< HEAD
    const [userWallet] = useOnyx(ONYXKEYS.USER_WALLET, {canBeMissing: true});
=======
    const [userWalletTierName] = useOnyx(ONYXKEYS.USER_WALLET, {selector: (wallet) => wallet?.tierName, canBeMissing: false});
>>>>>>> 4b22ec27
    const [isUserValidated] = useOnyx(ONYXKEYS.ACCOUNT, {selector: (account) => account?.validated, canBeMissing: true});
    const personalDetails = usePersonalDetails();
    const [userBillingFundID] = useOnyx(ONYXKEYS.NVP_BILLING_FUND_ID, {canBeMissing: true});
    const report = allReports?.[`${ONYXKEYS.COLLECTION.REPORT}${reportID}`];

    return (
        <ScrollView>
            <ReportActionItem
                allReports={allReports}
                policies={policies}
                action={reportAction ?? ({} as ReportAction)}
                report={report ?? ({} as Report)}
                reportActions={[]}
                parentReportAction={undefined}
                displayAsGroup={false}
                isMostRecentIOUReportAction={false}
                shouldDisplayNewMarker={false}
                index={0}
                isFirstVisibleReportAction={false}
                shouldDisplayContextMenu={false}
<<<<<<< HEAD
                userWallet={userWallet}
=======
                userWalletTierName={userWalletTierName}
>>>>>>> 4b22ec27
                isUserValidated={isUserValidated}
                personalDetails={personalDetails}
                userBillingFundID={userBillingFundID}
            />
        </ScrollView>
    );
}

DebugReportActionPreview.displayName = 'DebugReportActionPreview';

export default DebugReportActionPreview;<|MERGE_RESOLUTION|>--- conflicted
+++ resolved
@@ -18,11 +18,7 @@
 function DebugReportActionPreview({reportAction, reportID}: DebugReportActionPreviewProps) {
     const [allReports] = useOnyx(ONYXKEYS.COLLECTION.REPORT, {canBeMissing: false});
     const [policies] = useOnyx(ONYXKEYS.COLLECTION.POLICY, {canBeMissing: false});
-<<<<<<< HEAD
-    const [userWallet] = useOnyx(ONYXKEYS.USER_WALLET, {canBeMissing: true});
-=======
     const [userWalletTierName] = useOnyx(ONYXKEYS.USER_WALLET, {selector: (wallet) => wallet?.tierName, canBeMissing: false});
->>>>>>> 4b22ec27
     const [isUserValidated] = useOnyx(ONYXKEYS.ACCOUNT, {selector: (account) => account?.validated, canBeMissing: true});
     const personalDetails = usePersonalDetails();
     const [userBillingFundID] = useOnyx(ONYXKEYS.NVP_BILLING_FUND_ID, {canBeMissing: true});
@@ -43,11 +39,7 @@
                 index={0}
                 isFirstVisibleReportAction={false}
                 shouldDisplayContextMenu={false}
-<<<<<<< HEAD
-                userWallet={userWallet}
-=======
                 userWalletTierName={userWalletTierName}
->>>>>>> 4b22ec27
                 isUserValidated={isUserValidated}
                 personalDetails={personalDetails}
                 userBillingFundID={userBillingFundID}
