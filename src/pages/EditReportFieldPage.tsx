--- conflicted
+++ resolved
@@ -68,15 +68,10 @@
             ReportActions.updateReportName(report.reportID, value, report.reportName ?? '');
             goBack();
         } else {
-<<<<<<< HEAD
-            ReportActions.updateReportField(report.reportID, {...reportField, value: value === '' ? null : value}, reportField);
-            Navigation.dismissModal(isSearchTopmostFullScreenRoute() ? undefined : report?.reportID);
-=======
             if (value !== '') {
                 ReportActions.updateReportField(report.reportID, {...reportField, value}, reportField);
             }
-            Navigation.dismissModal(isSearchTopmostCentralPane() ? undefined : report?.reportID);
->>>>>>> 51330908
+            Navigation.dismissModal(isSearchTopmostFullScreenRoute() ? undefined : report?.reportID);
         }
     };
 
