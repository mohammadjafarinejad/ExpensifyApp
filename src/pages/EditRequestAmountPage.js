import React, {useCallback, useRef} from 'react';
import {InteractionManager} from 'react-native';
import {useFocusEffect} from '@react-navigation/native';
import PropTypes from 'prop-types';
import ScreenWrapper from '../components/ScreenWrapper';
import HeaderWithBackButton from '../components/HeaderWithBackButton';
import Navigation from '../libs/Navigation/Navigation';
import useLocalize from '../hooks/useLocalize';
import MoneyRequestAmountForm from './iou/steps/MoneyRequestAmountForm';
import ROUTES from '../ROUTES';

const propTypes = {
    /** Transaction default amount value */
    defaultAmount: PropTypes.number.isRequired,

    /** Transaction default currency value */
    defaultCurrency: PropTypes.string.isRequired,

    /** Callback to fire when the Save button is pressed  */
    onSubmit: PropTypes.func.isRequired,

    /** reportID for the transaction thread */
    reportID: PropTypes.string.isRequired,
};

function EditRequestAmountPage({defaultAmount, defaultCurrency, onSubmit, reportID}) {
    const {translate} = useLocalize();
    const textInput = useRef(null);

    const focusTextInput = () => {
        // Component may not be initialized due to navigation transitions
        // Wait until interactions are complete before trying to focus
        InteractionManager.runAfterInteractions(() => {
            // Focus text input
            if (!textInput.current) {
                return;
            }

            textInput.current.focus();
        });
    };

    const navigateToCurrencySelectionPage = () => {
        // Remove query from the route and encode it.
        const activeRoute = encodeURIComponent(Navigation.getActiveRoute().replace(/\?.*/, ''));
        Navigation.navigate(ROUTES.EDIT_CURRENCY_REQUEST.getRoute(reportID, defaultCurrency, activeRoute));
    };

    useFocusEffect(
        useCallback(() => {
            focusTextInput();
        }, []),
    );

    return (
        <ScreenWrapper
            includeSafeAreaPaddingBottom={false}
            shouldEnableMaxHeight
            testID={EditRequestAmountPage.displayName}
        >
<<<<<<< HEAD
            <HeaderWithBackButton
                title={translate('iou.amount')}
                onBackButtonPress={() => Navigation.goBack(ROUTES.HOME)}
            />
=======
            <HeaderWithBackButton title={translate('iou.amount')} />
>>>>>>> 5fd69da1
            <MoneyRequestAmountForm
                isEditing
                currency={defaultCurrency}
                amount={defaultAmount}
                ref={(e) => (textInput.current = e)}
                onCurrencyButtonPress={navigateToCurrencySelectionPage}
                onSubmitButtonPress={onSubmit}
            />
        </ScreenWrapper>
    );
}

EditRequestAmountPage.propTypes = propTypes;
EditRequestAmountPage.displayName = 'EditRequestAmountPage';

export default EditRequestAmountPage;<|MERGE_RESOLUTION|>--- conflicted
+++ resolved
@@ -58,14 +58,7 @@
             shouldEnableMaxHeight
             testID={EditRequestAmountPage.displayName}
         >
-<<<<<<< HEAD
-            <HeaderWithBackButton
-                title={translate('iou.amount')}
-                onBackButtonPress={() => Navigation.goBack(ROUTES.HOME)}
-            />
-=======
             <HeaderWithBackButton title={translate('iou.amount')} />
->>>>>>> 5fd69da1
             <MoneyRequestAmountForm
                 isEditing
                 currency={defaultCurrency}
