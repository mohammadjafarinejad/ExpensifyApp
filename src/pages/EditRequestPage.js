import React, {useEffect} from 'react';
import PropTypes from 'prop-types';
import lodashGet from 'lodash/get';
import {withOnyx} from 'react-native-onyx';
import compose from '../libs/compose';
import CONST from '../CONST';
import Navigation from '../libs/Navigation/Navigation';
import ONYXKEYS from '../ONYXKEYS';
import * as ReportActionsUtils from '../libs/ReportActionsUtils';
import * as ReportUtils from '../libs/ReportUtils';
import * as TransactionUtils from '../libs/TransactionUtils';
import * as Policy from '../libs/actions/Policy';
import withCurrentUserPersonalDetails, {withCurrentUserPersonalDetailsPropTypes} from '../components/withCurrentUserPersonalDetails';
import EditRequestDescriptionPage from './EditRequestDescriptionPage';
import EditRequestMerchantPage from './EditRequestMerchantPage';
import EditRequestCreatedPage from './EditRequestCreatedPage';
import EditRequestAmountPage from './EditRequestAmountPage';
import EditRequestReceiptPage from './EditRequestReceiptPage';
import reportPropTypes from './reportPropTypes';
import * as IOU from '../libs/actions/IOU';
import * as CurrencyUtils from '../libs/CurrencyUtils';
import FullPageNotFoundView from '../components/BlockingViews/FullPageNotFoundView';

const propTypes = {
    /** Route from navigation */
    route: PropTypes.shape({
        /** Params from the route */
        params: PropTypes.shape({
            /** Which field we are editing */
            field: PropTypes.string,

            /** reportID for the "transaction thread" */
            threadReportID: PropTypes.string,
        }),
    }).isRequired,

    /** The report object for the thread report */
    report: reportPropTypes,

    /** The parent report object for the thread report */
    parentReport: reportPropTypes,

    /** The policy object for the current route */
    policy: PropTypes.shape({
        /** The name of the policy */
        name: PropTypes.string,

        /** The URL for the policy avatar */
        avatar: PropTypes.string,
    }),

    /** Session info for the currently logged in user. */
    session: PropTypes.shape({
        /** Currently logged in user email */
        email: PropTypes.string,
    }),

    ...withCurrentUserPersonalDetailsPropTypes,
};

const defaultProps = {
    report: {},
    parentReport: {},
    policy: null,
    session: {
        email: null,
    },
};

function EditRequestPage({report, route, parentReport, policy, session}) {
    const parentReportAction = ReportActionsUtils.getParentReportAction(report);
    const transaction = TransactionUtils.getLinkedTransaction(parentReportAction);
    const {amount: transactionAmount, currency: transactionCurrency, comment: transactionDescription, merchant: transactionMerchant} = ReportUtils.getTransactionDetails(transaction);

    const defaultCurrency = lodashGet(route, 'params.currency', '') || transactionCurrency;

    // Take only the YYYY-MM-DD value
    const transactionCreated = TransactionUtils.getCreated(transaction);
    const fieldToEdit = lodashGet(route, ['params', 'field'], '');

    const isDeleted = ReportActionsUtils.isDeletedAction(parentReportAction);
    const isSettled = ReportUtils.isSettled(parentReport.reportID);

    const isAdmin = Policy.isAdminOfFreePolicy([policy]) && ReportUtils.isExpenseReport(parentReport);
    const isRequestor = ReportUtils.isMoneyRequestReport(parentReport) && lodashGet(session, 'accountID', null) === parentReportAction.actorAccountID;
    const canEdit = !isSettled && !isDeleted && (isAdmin || isRequestor);

    // Dismiss the modal when the request is paid or deleted
    useEffect(() => {
        if (canEdit) {
            return;
        }
        Navigation.dismissModal();
    }, [canEdit]);

    // Update the transaction object and close the modal
    function editMoneyRequest(transactionChanges) {
        IOU.editMoneyRequest(transaction.transactionID, report.reportID, transactionChanges);
        Navigation.dismissModal();
    }

    if (fieldToEdit === CONST.EDIT_REQUEST_FIELD.DESCRIPTION) {
        return (
            <EditRequestDescriptionPage
                defaultDescription={transactionDescription}
                onSubmit={(transactionChanges) => {
                    // In case the comment hasn't been changed, do not make the API request.
                    if (transactionChanges.comment.trim() === transactionDescription) {
                        Navigation.dismissModal();
                        return;
                    }
                    editMoneyRequest({comment: transactionChanges.comment.trim()});
                }}
            />
        );
    }

    if (fieldToEdit === CONST.EDIT_REQUEST_FIELD.DATE) {
        return (
            <EditRequestCreatedPage
                defaultCreated={transactionCreated}
                onSubmit={(transactionChanges) => {
                    // In case the date hasn't been changed, do not make the API request.
                    if (transactionChanges.created === transactionCreated) {
                        Navigation.dismissModal();
                        return;
                    }
                    editMoneyRequest(transactionChanges);
                }}
            />
        );
    }

    if (fieldToEdit === CONST.EDIT_REQUEST_FIELD.AMOUNT) {
        return (
            <EditRequestAmountPage
                defaultAmount={transactionAmount}
                defaultCurrency={defaultCurrency}
                reportID={report.reportID}
                onSubmit={(transactionChanges) => {
                    const amount = CurrencyUtils.convertToBackendAmount(Number.parseFloat(transactionChanges));
                    // In case the amount hasn't been changed, do not make the API request.
                    if (amount === transactionAmount && transactionCurrency === defaultCurrency) {
                        Navigation.dismissModal();
                        return;
                    }
                    // Temporarily disabling currency editing and it will be enabled as a quick follow up
                    editMoneyRequest({
                        amount,
                        currency: defaultCurrency,
                    });
                }}
            />
        );
    }

    if (fieldToEdit === CONST.EDIT_REQUEST_FIELD.MERCHANT) {
        return (
            <EditRequestMerchantPage
                defaultMerchant={transactionMerchant}
                onSubmit={(transactionChanges) => {
                    // In case the merchant hasn't been changed, do not make the API request.
                    if (transactionChanges.merchant.trim() === transactionMerchant) {
                        Navigation.dismissModal();
                        return;
                    }
                    editMoneyRequest({merchant: transactionChanges.merchant.trim()});
                }}
            />
        );
    }

<<<<<<< HEAD
    if (fieldToEdit === CONST.EDIT_REQUEST_FIELD.RECEIPT) {
        return (
            <EditRequestReceiptPage
                route={route}
                replaceReceipt={(file) => {
                    IOU.replaceReceipt(transaction.transactionID, file);
                    Navigation.dismissModal();
                }}
            />
        );
    }

    return null;
=======
    return <FullPageNotFoundView shouldShow />;
>>>>>>> 52c54f4e
}

EditRequestPage.displayName = 'EditRequestPage';
EditRequestPage.propTypes = propTypes;
EditRequestPage.defaultProps = defaultProps;
export default compose(
    withCurrentUserPersonalDetails,
    withOnyx({
        report: {
            key: ({route}) => `${ONYXKEYS.COLLECTION.REPORT}${route.params.threadReportID}`,
        },
    }),
    withOnyx({
        parentReport: {
            key: ({report}) => `${ONYXKEYS.COLLECTION.REPORT}${report ? report.parentReportID : '0'}`,
        },
        policy: {
            key: ({report}) => `${ONYXKEYS.COLLECTION.POLICY}${report ? report.policyID : '0'}`,
        },
    }),
)(EditRequestPage);<|MERGE_RESOLUTION|>--- conflicted
+++ resolved
@@ -170,7 +170,6 @@
         );
     }
 
-<<<<<<< HEAD
     if (fieldToEdit === CONST.EDIT_REQUEST_FIELD.RECEIPT) {
         return (
             <EditRequestReceiptPage
@@ -183,10 +182,7 @@
         );
     }
 
-    return null;
-=======
     return <FullPageNotFoundView shouldShow />;
->>>>>>> 52c54f4e
 }
 
 EditRequestPage.displayName = 'EditRequestPage';
