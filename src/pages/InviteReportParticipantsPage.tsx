import {useRoute} from '@react-navigation/native';
import React, {useCallback, useEffect, useMemo, useState} from 'react';
import type {SectionListData} from 'react-native';
import {useOnyx} from 'react-native-onyx';
import FormAlertWithSubmitButton from '@components/FormAlertWithSubmitButton';
import HeaderWithBackButton from '@components/HeaderWithBackButton';
import {useOptionsList} from '@components/OptionListContextProvider';
import ScreenWrapper from '@components/ScreenWrapper';
import SelectionList from '@components/SelectionList';
import InviteMemberListItem from '@components/SelectionList/InviteMemberListItem';
import type {Section} from '@components/SelectionList/types';
import withNavigationTransitionEnd from '@components/withNavigationTransitionEnd';
import type {WithNavigationTransitionEndProps} from '@components/withNavigationTransitionEnd';
import useDebouncedState from '@hooks/useDebouncedState';
import useLocalize from '@hooks/useLocalize';
import useThemeStyles from '@hooks/useThemeStyles';
<<<<<<< HEAD
=======
import {inviteToGroupChat, searchInServer} from '@libs/actions/Report';
>>>>>>> a3446b8e
import {clearUserSearchPhrase, updateUserSearchPhrase} from '@libs/actions/RoomMembersUserSearchPhrase';
import {canUseTouchScreen} from '@libs/DeviceCapabilities';
import {appendCountryCode} from '@libs/LoginUtils';
import Navigation from '@libs/Navigation/Navigation';
import type {PlatformStackRouteProp} from '@libs/Navigation/PlatformStackNavigation/types';
import type {ParticipantsNavigatorParamList} from '@libs/Navigation/types';
import {
    filterAndOrderOptions,
    formatMemberForList,
    getEmptyOptions,
    getHeaderMessage,
    getMemberInviteOptions,
    getSearchValueForPhoneOrEmail,
    isPersonalDetailsReady,
} from '@libs/OptionsListUtils';
import type {MemberForList} from '@libs/OptionsListUtils';
import {getLoginsByAccountIDs} from '@libs/PersonalDetailsUtils';
import {addSMSDomainIfPhoneNumber, parsePhoneNumber} from '@libs/PhoneNumber';
import {getGroupChatName, getParticipantsAccountIDsForDisplay} from '@libs/ReportUtils';
import type {OptionData} from '@libs/ReportUtils';
<<<<<<< HEAD
import tokenizedSearch from '@libs/tokenizedSearch';
import {inviteToGroupChat, searchInServer} from '@userActions/Report';
=======
>>>>>>> a3446b8e
import CONST from '@src/CONST';
import ONYXKEYS from '@src/ONYXKEYS';
import ROUTES from '@src/ROUTES';
import type SCREENS from '@src/SCREENS';
import type {InvitedEmailsToAccountIDs} from '@src/types/onyx';
import type {WithReportOrNotFoundProps} from './home/report/withReportOrNotFound';
import withReportOrNotFound from './home/report/withReportOrNotFound';

type InviteReportParticipantsPageProps = WithReportOrNotFoundProps & WithNavigationTransitionEndProps;

type Sections = Array<SectionListData<MemberForList, Section<MemberForList>>>;

function InviteReportParticipantsPage({betas, report, didScreenTransitionEnd}: InviteReportParticipantsPageProps) {
    const route = useRoute<PlatformStackRouteProp<ParticipantsNavigatorParamList, typeof SCREENS.REPORT_PARTICIPANTS.INVITE>>();
    const {options, areOptionsInitialized} = useOptionsList({
        shouldInitialize: didScreenTransitionEnd,
    });

    const styles = useThemeStyles();
    const {translate} = useLocalize();
<<<<<<< HEAD
    const [personalDetails] = useOnyx(ONYXKEYS.PERSONAL_DETAILS_LIST, {canBeMissing: true});
=======
    const [personalDetails] = useOnyx(ONYXKEYS.PERSONAL_DETAILS_LIST, {canBeMissing: false});
>>>>>>> a3446b8e
    const [userSearchPhrase] = useOnyx(ONYXKEYS.ROOM_MEMBERS_USER_SEARCH_PHRASE, {canBeMissing: true});
    const [searchValue, debouncedSearchTerm, setSearchValue] = useDebouncedState(userSearchPhrase ?? '');
    const [selectedOptions, setSelectedOptions] = useState<OptionData[]>([]);

    useEffect(() => {
        updateUserSearchPhrase(debouncedSearchTerm);
        searchInServer(debouncedSearchTerm);
    }, [debouncedSearchTerm]);

    // Any existing participants and Expensify emails should not be eligible for invitation
    const excludedUsers = useMemo(() => {
        const res = {
            ...CONST.EXPENSIFY_EMAILS_OBJECT,
        };
        const participantsAccountIDs = getParticipantsAccountIDsForDisplay(report, false, true);
        const loginsByAccountIDs = getLoginsByAccountIDs(participantsAccountIDs);
        for (const login of loginsByAccountIDs) {
            res[login] = true;
        }
        return res;
    }, [report]);

    const defaultOptions = useMemo(() => {
        if (!areOptionsInitialized) {
            return getEmptyOptions();
        }

        return getMemberInviteOptions(options.personalDetails, betas ?? [], excludedUsers, false, options.reports, true);
    }, [areOptionsInitialized, betas, excludedUsers, options.personalDetails, options.reports]);

    const inviteOptions = useMemo(() => filterAndOrderOptions(defaultOptions, debouncedSearchTerm, {excludeLogins: excludedUsers}), [debouncedSearchTerm, defaultOptions, excludedUsers]);

    useEffect(() => {
        // Update selectedOptions with the latest personalDetails information
        const detailsMap: Record<string, MemberForList> = {};
        inviteOptions.personalDetails.forEach((detail) => {
            if (!detail.login) {
                return;
            }
            detailsMap[detail.login] = formatMemberForList(detail);
        });
        const newSelectedOptions: OptionData[] = [];
        selectedOptions.forEach((option) => {
            newSelectedOptions.push(option.login && option.login in detailsMap ? {...detailsMap[option.login], isSelected: true} : option);
        });

        setSelectedOptions(newSelectedOptions);
        // eslint-disable-next-line react-compiler/react-compiler, react-hooks/exhaustive-deps -- we don't want to recalculate when selectedOptions change
    }, [personalDetails, betas, debouncedSearchTerm, excludedUsers, options]);

    const sections = useMemo(() => {
        const sectionsArr: Sections = [];

        if (!areOptionsInitialized) {
            return [];
        }

        // Filter all options that is a part of the search term or in the personal details
        let filterSelectedOptions = selectedOptions;
        if (debouncedSearchTerm !== '') {
            const processedSearchValue = getSearchValueForPhoneOrEmail(debouncedSearchTerm);
            filterSelectedOptions = tokenizedSearch(selectedOptions, processedSearchValue, (option) => [option.text ?? '', option.login ?? '']).filter((option) => {
                const accountID = option?.accountID;
                const isOptionInPersonalDetails = inviteOptions.personalDetails.some((personalDetail) => accountID && personalDetail?.accountID === accountID);
<<<<<<< HEAD
                return isOptionInPersonalDetails;
=======
                const processedSearchValue = getSearchValueForPhoneOrEmail(debouncedSearchTerm);
                const isPartOfSearchTerm = !!option.text?.toLowerCase().includes(processedSearchValue) || !!option.login?.toLowerCase().includes(processedSearchValue);
                return isPartOfSearchTerm || isOptionInPersonalDetails;
>>>>>>> a3446b8e
            });
        }
        const filterSelectedOptionsFormatted = filterSelectedOptions.map((selectedOption) => formatMemberForList(selectedOption));

        sectionsArr.push({
            title: undefined,
            data: filterSelectedOptionsFormatted,
        });

        // Filtering out selected users from the search results
        const selectedLogins = selectedOptions.map(({login}) => login);
        const recentReportsWithoutSelected = inviteOptions.recentReports.filter(({login}) => !selectedLogins.includes(login));
        const recentReportsFormatted = recentReportsWithoutSelected.map((reportOption) => formatMemberForList(reportOption));
        const personalDetailsWithoutSelected = inviteOptions.personalDetails.filter(({login}) => !selectedLogins.includes(login));
        const personalDetailsFormatted = personalDetailsWithoutSelected.map((personalDetail) => formatMemberForList(personalDetail));
        const hasUnselectedUserToInvite = inviteOptions.userToInvite && !selectedLogins.includes(inviteOptions.userToInvite.login);

        sectionsArr.push({
            title: translate('common.recents'),
            data: recentReportsFormatted,
        });

        sectionsArr.push({
            title: translate('common.contacts'),
            data: personalDetailsFormatted,
        });

        if (hasUnselectedUserToInvite) {
            sectionsArr.push({
                title: undefined,
                data: inviteOptions.userToInvite ? [formatMemberForList(inviteOptions.userToInvite)] : [],
            });
        }

        return sectionsArr;
    }, [areOptionsInitialized, selectedOptions, debouncedSearchTerm, inviteOptions.recentReports, inviteOptions.personalDetails, inviteOptions.userToInvite, translate]);

    const toggleOption = useCallback(
        (option: MemberForList) => {
            const isOptionInList = selectedOptions.some((selectedOption) => selectedOption.login === option.login);

            let newSelectedOptions: OptionData[];
            if (isOptionInList) {
                newSelectedOptions = selectedOptions.filter((selectedOption) => selectedOption.login !== option.login);
            } else {
                newSelectedOptions = [...selectedOptions, {...option, isSelected: true}];
            }

            setSelectedOptions(newSelectedOptions);
        },
        [selectedOptions],
    );

    const validate = useCallback(() => selectedOptions.length > 0, [selectedOptions]);

    const reportID = report.reportID;
<<<<<<< HEAD
    const backRoute = useMemo(() => ROUTES.REPORT_PARTICIPANTS.getRoute(reportID, route.params.backTo), [reportID, route.params.backTo]);
    const reportName = useMemo(() => getGroupChatName(undefined, true, report), [report]);
=======
    const reportName = useMemo(() => getGroupChatName(undefined, true, report), [report]);

    const goBack = useCallback(() => {
        Navigation.goBack(ROUTES.REPORT_PARTICIPANTS.getRoute(reportID, route.params.backTo));
    }, [reportID, route.params.backTo]);

>>>>>>> a3446b8e
    const inviteUsers = useCallback(() => {
        if (!validate()) {
            return;
        }
        const invitedEmailsToAccountIDs: InvitedEmailsToAccountIDs = {};
        selectedOptions.forEach((option) => {
            const login = option.login ?? '';
            const accountID = option.accountID;
            if (!login.toLowerCase().trim() || !accountID) {
                return;
            }
            invitedEmailsToAccountIDs[login] = accountID;
        });
        inviteToGroupChat(reportID, invitedEmailsToAccountIDs);
<<<<<<< HEAD
        Navigation.navigate(backRoute);
    }, [selectedOptions, backRoute, reportID, validate]);
=======
        goBack();
    }, [selectedOptions, goBack, reportID, validate]);
>>>>>>> a3446b8e

    const headerMessage = useMemo(() => {
        const processedLogin = debouncedSearchTerm.trim().toLowerCase();
        const expensifyEmails = CONST.EXPENSIFY_EMAILS;
        if (!inviteOptions.userToInvite && expensifyEmails.includes(processedLogin)) {
            return translate('messages.errorMessageInvalidEmail');
        }
        if (
            !inviteOptions.userToInvite &&
            excludedUsers[parsePhoneNumber(appendCountryCode(processedLogin)).possible ? addSMSDomainIfPhoneNumber(appendCountryCode(processedLogin)) : processedLogin]
        ) {
            return translate('messages.userIsAlreadyMember', {login: processedLogin, name: reportName ?? ''});
        }
        return getHeaderMessage(inviteOptions.recentReports.length + inviteOptions.personalDetails.length !== 0, !!inviteOptions.userToInvite, processedLogin);
    }, [debouncedSearchTerm, inviteOptions.userToInvite, inviteOptions.recentReports.length, inviteOptions.personalDetails.length, excludedUsers, translate, reportName]);

    const footerContent = useMemo(
        () => (
            <FormAlertWithSubmitButton
                isDisabled={!selectedOptions.length}
                buttonText={translate('common.invite')}
                onSubmit={() => {
                    clearUserSearchPhrase();
                    inviteUsers();
                }}
                containerStyles={[styles.flexReset, styles.flexGrow0, styles.flexShrink0, styles.flexBasisAuto]}
                enabledWhenOffline
            />
        ),
        [selectedOptions.length, inviteUsers, translate, styles],
    );

    return (
        <ScreenWrapper
            shouldEnableMaxHeight
            testID={InviteReportParticipantsPage.displayName}
        >
            <HeaderWithBackButton
                title={translate('workspace.invite.members')}
                subtitle={reportName}
                onBackButtonPress={goBack}
            />

            <SelectionList
                canSelectMultiple
                sections={sections}
                ListItem={InviteMemberListItem}
                textInputLabel={translate('selectionList.nameEmailOrPhoneNumber')}
                textInputValue={searchValue}
                onChangeText={(value) => {
                    setSearchValue(value);
                }}
                headerMessage={headerMessage}
                onSelectRow={toggleOption}
                onConfirm={inviteUsers}
                showScrollIndicator
                shouldPreventDefaultFocusOnSelectRow={!canUseTouchScreen()}
                showLoadingPlaceholder={!didScreenTransitionEnd || !isPersonalDetailsReady(personalDetails)}
                footerContent={footerContent}
            />
        </ScreenWrapper>
    );
}

InviteReportParticipantsPage.displayName = 'InviteReportParticipantsPage';

export default withNavigationTransitionEnd(withReportOrNotFound()(InviteReportParticipantsPage));<|MERGE_RESOLUTION|>--- conflicted
+++ resolved
@@ -14,10 +14,7 @@
 import useDebouncedState from '@hooks/useDebouncedState';
 import useLocalize from '@hooks/useLocalize';
 import useThemeStyles from '@hooks/useThemeStyles';
-<<<<<<< HEAD
-=======
 import {inviteToGroupChat, searchInServer} from '@libs/actions/Report';
->>>>>>> a3446b8e
 import {clearUserSearchPhrase, updateUserSearchPhrase} from '@libs/actions/RoomMembersUserSearchPhrase';
 import {canUseTouchScreen} from '@libs/DeviceCapabilities';
 import {appendCountryCode} from '@libs/LoginUtils';
@@ -38,11 +35,7 @@
 import {addSMSDomainIfPhoneNumber, parsePhoneNumber} from '@libs/PhoneNumber';
 import {getGroupChatName, getParticipantsAccountIDsForDisplay} from '@libs/ReportUtils';
 import type {OptionData} from '@libs/ReportUtils';
-<<<<<<< HEAD
 import tokenizedSearch from '@libs/tokenizedSearch';
-import {inviteToGroupChat, searchInServer} from '@userActions/Report';
-=======
->>>>>>> a3446b8e
 import CONST from '@src/CONST';
 import ONYXKEYS from '@src/ONYXKEYS';
 import ROUTES from '@src/ROUTES';
@@ -63,11 +56,7 @@
 
     const styles = useThemeStyles();
     const {translate} = useLocalize();
-<<<<<<< HEAD
-    const [personalDetails] = useOnyx(ONYXKEYS.PERSONAL_DETAILS_LIST, {canBeMissing: true});
-=======
     const [personalDetails] = useOnyx(ONYXKEYS.PERSONAL_DETAILS_LIST, {canBeMissing: false});
->>>>>>> a3446b8e
     const [userSearchPhrase] = useOnyx(ONYXKEYS.ROOM_MEMBERS_USER_SEARCH_PHRASE, {canBeMissing: true});
     const [searchValue, debouncedSearchTerm, setSearchValue] = useDebouncedState(userSearchPhrase ?? '');
     const [selectedOptions, setSelectedOptions] = useState<OptionData[]>([]);
@@ -132,13 +121,8 @@
             filterSelectedOptions = tokenizedSearch(selectedOptions, processedSearchValue, (option) => [option.text ?? '', option.login ?? '']).filter((option) => {
                 const accountID = option?.accountID;
                 const isOptionInPersonalDetails = inviteOptions.personalDetails.some((personalDetail) => accountID && personalDetail?.accountID === accountID);
-<<<<<<< HEAD
-                return isOptionInPersonalDetails;
-=======
-                const processedSearchValue = getSearchValueForPhoneOrEmail(debouncedSearchTerm);
                 const isPartOfSearchTerm = !!option.text?.toLowerCase().includes(processedSearchValue) || !!option.login?.toLowerCase().includes(processedSearchValue);
                 return isPartOfSearchTerm || isOptionInPersonalDetails;
->>>>>>> a3446b8e
             });
         }
         const filterSelectedOptionsFormatted = filterSelectedOptions.map((selectedOption) => formatMemberForList(selectedOption));
@@ -195,17 +179,12 @@
     const validate = useCallback(() => selectedOptions.length > 0, [selectedOptions]);
 
     const reportID = report.reportID;
-<<<<<<< HEAD
-    const backRoute = useMemo(() => ROUTES.REPORT_PARTICIPANTS.getRoute(reportID, route.params.backTo), [reportID, route.params.backTo]);
-    const reportName = useMemo(() => getGroupChatName(undefined, true, report), [report]);
-=======
     const reportName = useMemo(() => getGroupChatName(undefined, true, report), [report]);
 
     const goBack = useCallback(() => {
         Navigation.goBack(ROUTES.REPORT_PARTICIPANTS.getRoute(reportID, route.params.backTo));
     }, [reportID, route.params.backTo]);
 
->>>>>>> a3446b8e
     const inviteUsers = useCallback(() => {
         if (!validate()) {
             return;
@@ -220,13 +199,8 @@
             invitedEmailsToAccountIDs[login] = accountID;
         });
         inviteToGroupChat(reportID, invitedEmailsToAccountIDs);
-<<<<<<< HEAD
-        Navigation.navigate(backRoute);
-    }, [selectedOptions, backRoute, reportID, validate]);
-=======
         goBack();
     }, [selectedOptions, goBack, reportID, validate]);
->>>>>>> a3446b8e
 
     const headerMessage = useMemo(() => {
         const processedLogin = debouncedSearchTerm.trim().toLowerCase();
