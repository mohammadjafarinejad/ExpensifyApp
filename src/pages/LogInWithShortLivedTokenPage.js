import React, {Component} from 'react';
import lodashGet from 'lodash/get';
import PropTypes from 'prop-types';
import {withOnyx} from 'react-native-onyx';
import compose from '../libs/compose';
import ONYXKEYS from '../ONYXKEYS';
import {signInWithShortLivedToken} from '../libs/actions/Session';
import FullScreenLoadingIndicator from '../components/FullscreenLoadingIndicator';
import Navigation from '../libs/Navigation/Navigation';

const propTypes = {
    /** The parameters needed to authenticate with a short lived token are in the URL */
    route: PropTypes.shape({
        /** The name of the route */
        name: PropTypes.string,

        /** Unique key associated with the route */
        key: PropTypes.string,

        /** Each parameter passed via the URL */
        params: PropTypes.shape({
            /** AccountID associated with the validation link */
            accountID: PropTypes.string,

            /** Short lived token */
            shortLivedToken: PropTypes.string,

            /** URL to exit to */
            exitTo: PropTypes.string,
        }),
    }),

    /** The data about the current session which will be set once the user is authenticated and we return to this component as an AuthScreen */
    session: PropTypes.shape({
        /** The authToken for the current session */
        authToken: PropTypes.string,

        /** The authToken for the current session */
        email: PropTypes.string,
    }),

    /** Beta features list */
    betas: PropTypes.arrayOf(PropTypes.string),
};

const defaultProps = {
    route: {
        params: {},
    },
    session: {},
    betas: null,
};

class LogInWithShortLivedTokenPage extends Component {
    constructor(props) {
        super(props);
        this.state = {hasRun: false};
    }

    componentDidMount() {
        const accountID = parseInt(lodashGet(this.props.route.params, 'accountID', ''), 10);
        const email = lodashGet(this.props.route.params, 'email', '');
        const shortLivedToken = lodashGet(this.props.route.params, 'shortLivedToken', '');

        // If the user is revisiting the component authenticated with the right account, we don't need to do anything, the componentWillUpdate when betas are loaded and redirect
        if (this.props.session.authToken && email === this.props.session.email) {
            return;
        }

<<<<<<< HEAD
        signInWithShortLivedToken(accountID, email, shortLivedToken);
=======
        signInWithShortLivedToken(accountID, email, shortLivedToken, encryptedAuthToken);
        this.setState({hasRun: true});
    }

    componentDidUpdate() {
        if (this.state.hasRun || !this.props.betas) {
            return;
        }

        // exitTo is URI encoded because it could contain a variable number of slashes (i.e. "workspace/new" vs "workspace/<ID>/card")
        const exitTo = decodeURIComponent(lodashGet(this.props.route.params, 'exitTo', ''));

        // In order to navigate to a modal, we first have to dismiss the current modal. But there is no current
        // modal you say? I know, it confuses me too. Without dismissing the current modal, if the user cancels out
        // of the workspace modal, then they will be routed back to
        // /transition/<accountID>/<email>/<authToken>/workspace/<policyID>/card and we don't want that. We want them to go back to `/`
        // and by calling dismissModal(), the /transition/... route is removed from history so the user will get taken to `/`
        // if they cancel out of the new workspace modal.
        Navigation.dismissModal();
        Navigation.navigate(exitTo);
>>>>>>> 8df9d2d7
    }

    render() {
        return <FullScreenLoadingIndicator />;
    }
}

LogInWithShortLivedTokenPage.propTypes = propTypes;
LogInWithShortLivedTokenPage.defaultProps = defaultProps;

export default compose(
    withOnyx({
        session: {
            key: ONYXKEYS.SESSION,
        },
        betas: {
            key: ONYXKEYS.BETAS,
        },
    }),
)(LogInWithShortLivedTokenPage);<|MERGE_RESOLUTION|>--- conflicted
+++ resolved
@@ -67,10 +67,7 @@
             return;
         }
 
-<<<<<<< HEAD
         signInWithShortLivedToken(accountID, email, shortLivedToken);
-=======
-        signInWithShortLivedToken(accountID, email, shortLivedToken, encryptedAuthToken);
         this.setState({hasRun: true});
     }
 
@@ -90,7 +87,6 @@
         // if they cancel out of the new workspace modal.
         Navigation.dismissModal();
         Navigation.navigate(exitTo);
->>>>>>> 8df9d2d7
     }
 
     render() {
