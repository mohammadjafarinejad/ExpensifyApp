--- conflicted
+++ resolved
@@ -3,18 +3,11 @@
 import FullScreenLoadingIndicator from '@components/FullscreenLoadingIndicator';
 import {InitialURLContext} from '@components/InitialURLContextProvider';
 import type {PlatformStackScreenProps} from '@libs/Navigation/PlatformStackNavigation/types';
-<<<<<<< HEAD
-import {isLoggingInAsNewUser} from '@libs/SessionUtils';
+import {isLoggingInAsNewUser as isLoggingInAsNewUserSessionUtils} from '@libs/SessionUtils';
 import Navigation from '@navigation/Navigation';
 import type {AuthScreensParamList} from '@navigation/types';
 import {signInWithShortLivedAuthToken, signInWithSupportAuthToken, signOutAndRedirectToSignIn} from '@userActions/Session';
 import CONFIG from '@src/CONFIG';
-=======
-import {isLoggingInAsNewUser as isLoggingInAsNewUserSessionUtils} from '@libs/SessionUtils';
-import Navigation from '@navigation/Navigation';
-import type {AuthScreensParamList} from '@navigation/types';
-import {signInWithShortLivedAuthToken, signInWithSupportAuthToken, signOutAndRedirectToSignIn} from '@userActions/Session';
->>>>>>> c5bba74f
 import CONST from '@src/CONST';
 import ONYXKEYS from '@src/ONYXKEYS';
 import ROUTES from '@src/ROUTES';
@@ -35,16 +28,11 @@
 
     useEffect(() => {
         const sessionEmail = session?.email;
-<<<<<<< HEAD
         const transitionURL = CONFIG.IS_HYBRID_APP ? `${CONST.DEEPLINK_BASE_URL}${initialURL ?? ''}` : initialURL;
-        const isLoggingAsNewUser = isLoggingInAsNewUser(transitionURL ?? undefined, sessionEmail);
-=======
-        const transitionURL = NativeModules.HybridAppModule ? `${CONST.DEEPLINK_BASE_URL}${initialURL ?? ''}` : initialURL;
         const isLoggingInAsNewUser = isLoggingInAsNewUserSessionUtils(transitionURL ?? undefined, sessionEmail);
->>>>>>> c5bba74f
         const isSupportalLogin = route.params.authTokenType === CONST.AUTH_TOKEN_TYPES.SUPPORT;
 
-        if (isLoggingAsNewUser) {
+        if (isLoggingInAsNewUser) {
             // We don't want to close react-native app in this particular case.
             signOutAndRedirectToSignIn(false, isSupportalLogin, false);
             return;
@@ -60,23 +48,11 @@
             return;
         }
 
-<<<<<<< HEAD
-        // We need to signin and fetch a new authToken, if a user was already authenticated in NewDot, and was redirected to OldDot
-        // and their authToken stored in Onyx becomes invalid.
-        // This workflow is triggered while setting up VBBA. User is redirected from NewDot to OldDot to set up 2FA, and then redirected back to NewDot
-        // On Enabling 2FA, authToken stored in Onyx becomes expired and hence we need to fetch new authToken
-        const shouldForceLogin = route.params.shouldForceLogin === 'true';
-        if (shouldForceLogin) {
-            const shortLivedAuthToken = route.params.shortLivedAuthToken ?? '';
-            signInWithShortLivedAuthToken(shortLivedAuthToken);
-        }
-=======
         // Even if the user was already authenticated in NewDot, we need to reauthenticate them with shortLivedAuthToken,
         // because the old authToken stored in Onyx may be invalid.
         const shortLivedAuthToken = route.params.shortLivedAuthToken ?? '';
         signInWithShortLivedAuthToken(shortLivedAuthToken);
 
->>>>>>> c5bba74f
         // We only want to run this effect once on mount (when the page first loads after transitioning from OldDot)
         // eslint-disable-next-line react-compiler/react-compiler, react-hooks/exhaustive-deps
     }, [initialURL]);
@@ -84,13 +60,8 @@
     useEffect(() => {
         const exitTo = route.params.exitTo as Route | null;
         const sessionEmail = session?.email;
-<<<<<<< HEAD
         const transitionURL = CONFIG.IS_HYBRID_APP ? `${CONST.DEEPLINK_BASE_URL}${initialURL ?? ''}` : initialURL;
-        const isLoggingAsNewUser = isLoggingInAsNewUser(transitionURL ?? undefined, sessionEmail);
-=======
-        const transitionURL = NativeModules.HybridAppModule ? `${CONST.DEEPLINK_BASE_URL}${initialURL ?? ''}` : initialURL;
         const isLoggingInAsNewUser = isLoggingInAsNewUserSessionUtils(transitionURL ?? undefined, sessionEmail);
->>>>>>> c5bba74f
         // We don't want to navigate to the exitTo route when creating a new workspace from a deep link,
         // because we already handle creating the optimistic policy and navigating to it in App.setUpPoliciesAndNavigate,
         // which is already called when AuthScreens mounts.
