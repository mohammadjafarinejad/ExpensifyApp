import React, {useCallback, useMemo, useRef} from 'react';
import {View} from 'react-native';
import {withOnyx} from 'react-native-onyx';
import type {OnyxEntry} from 'react-native-onyx';
import AvatarWithImagePicker from '@components/AvatarWithImagePicker';
import Badge from '@components/Badge';
import HeaderWithBackButton from '@components/HeaderWithBackButton';
import * as Expensicons from '@components/Icon/Expensicons';
import MenuItemWithTopDescription from '@components/MenuItemWithTopDescription';
import ScreenWrapper from '@components/ScreenWrapper';
import SelectionList from '@components/SelectionList';
import InviteMemberListItem from '@components/SelectionList/InviteMemberListItem';
import type {ListItem} from '@components/SelectionList/types';
import useCurrentUserPersonalDetails from '@hooks/useCurrentUserPersonalDetails';
import useLocalize from '@hooks/useLocalize';
import useThemeStyles from '@hooks/useThemeStyles';
import type {CustomRNImageManipulatorResult} from '@libs/cropOrRotateImage/types';
import Navigation from '@libs/Navigation/Navigation';
import * as OptionsListUtils from '@libs/OptionsListUtils';
import * as ReportUtils from '@libs/ReportUtils';
import * as Report from '@userActions/Report';
import CONST from '@src/CONST';
import ONYXKEYS from '@src/ONYXKEYS';
import ROUTES from '@src/ROUTES';
import type * as OnyxTypes from '@src/types/onyx';
import type {Participant} from '@src/types/onyx/IOU';

type NewChatConfirmPageOnyxProps = {
    /** New group chat draft data */
    newGroupDraft: OnyxEntry<OnyxTypes.NewGroupChatDraft>;

    /** All of the personal details for everyone */
    allPersonalDetails: OnyxEntry<OnyxTypes.PersonalDetailsList>;
};

type NewChatConfirmPageProps = NewChatConfirmPageOnyxProps;

function navigateBack() {
    Navigation.goBack(ROUTES.NEW_CHAT);
}

function navigateToEditChatName() {
    Navigation.navigate(ROUTES.NEW_CHAT_EDIT_NAME);
}

function NewChatConfirmPage({newGroupDraft, allPersonalDetails}: NewChatConfirmPageProps) {
    const optimisticReportID = useRef<string>(ReportUtils.generateReportID());
    const fileRef = useRef<File | CustomRNImageManipulatorResult | undefined>();
    const {translate} = useLocalize();
    const styles = useThemeStyles();
    const personalData = useCurrentUserPersonalDetails();
    const participantAccountIDs = (newGroupDraft?.participants ?? []).map((participant) => participant.accountID);
    const selectedOptions = useMemo((): Participant[] => {
        if (!newGroupDraft?.participants) {
            return [];
        }
        const options: Participant[] = newGroupDraft.participants.map((participant) =>
            OptionsListUtils.getParticipantsOption({accountID: participant.accountID, login: participant.login, reportID: ''}, allPersonalDetails),
        );
        return options;
    }, [allPersonalDetails, newGroupDraft?.participants]);

    const groupName = newGroupDraft?.reportName ? newGroupDraft?.reportName : ReportUtils.getGroupChatName(participantAccountIDs ?? []);
    const sections: ListItem[] = useMemo(
        () =>
            selectedOptions
                .map((selectedOption: Participant) => {
                    const accountID = selectedOption.accountID;
                    const isAdmin = personalData.accountID === accountID;
                    const section: ListItem = {
                        login: selectedOption?.login ?? '',
                        text: selectedOption?.text ?? '',
                        keyForList: selectedOption?.keyForList ?? '',
                        isSelected: !isAdmin,
                        isDisabled: isAdmin,
                        accountID,
                        icons: selectedOption?.icons,
                        alternateText: selectedOption?.login ?? '',
                        rightElement: isAdmin ? <Badge text={translate('common.admin')} /> : undefined,
                    };
                    return section;
                })
                .sort((a, b) => a.text?.toLowerCase().localeCompare(b.text?.toLowerCase() ?? '') ?? -1),
        [selectedOptions, personalData.accountID, translate],
    );

    /**
     * Removes a selected option from list if already selected.
     */
    const unselectOption = useCallback(
        (option: ListItem) => {
            if (!newGroupDraft) {
                return;
            }
            const newSelectedParticipants = (newGroupDraft.participants ?? []).filter((participant) => participant.login !== option.login);
            Report.setGroupDraft({participants: newSelectedParticipants});
        },
        [newGroupDraft],
    );

    const createGroup = useCallback(() => {
        if (!newGroupDraft) {
            return;
        }

        const logins: string[] = (newGroupDraft.participants ?? []).map((participant) => participant.login);
<<<<<<< HEAD
        Report.navigateToAndOpenReport(logins, true, undefined, newGroupDraft.reportName ?? '', newGroupDraft.avatarUri ?? '', fileRef.current, optimisticReportID.current, true);
    };

    const navigateBack = () => {
        Navigation.goBack(ROUTES.NEW_CHAT);
    };

    const navigateToEditChatName = () => {
        Navigation.navigate(ROUTES.NEW_CHAT_EDIT_NAME);
    };
=======
        Report.navigateToAndOpenReport(logins, true, newGroupDraft.reportName ?? '', newGroupDraft.avatarUri ?? '', fileRef.current, optimisticReportID.current, true);
    }, [newGroupDraft]);
>>>>>>> 088939b5

    const stashedLocalAvatarImage = newGroupDraft?.avatarUri;
    return (
        <ScreenWrapper testID={NewChatConfirmPage.displayName}>
            <HeaderWithBackButton
                title={translate('common.group')}
                onBackButtonPress={navigateBack}
            />
            <View style={styles.avatarSectionWrapper}>
                <AvatarWithImagePicker
                    isUsingDefaultAvatar={!stashedLocalAvatarImage}
                    source={stashedLocalAvatarImage ?? ReportUtils.getDefaultGroupAvatar(optimisticReportID.current)}
                    onImageSelected={(image) => {
                        fileRef.current = image;
                        Report.setGroupDraft({avatarUri: image?.uri ?? ''});
                    }}
                    onImageRemoved={() => {
                        fileRef.current = undefined;
                        Report.setGroupDraft({avatarUri: null});
                    }}
                    size={CONST.AVATAR_SIZE.XLARGE}
                    avatarStyle={styles.avatarXLarge}
                    shouldDisableViewPhoto
                    editIcon={Expensicons.Camera}
                    editIconStyle={styles.smallEditIconAccount}
                    shouldUseStyleUtilityForAnchorPosition
                    style={styles.w100}
                />
            </View>
            <MenuItemWithTopDescription
                title={groupName}
                onPress={navigateToEditChatName}
                shouldShowRightIcon
                shouldCheckActionAllowedOnPress={false}
                description={translate('groupConfirmPage.groupName')}
                wrapperStyle={[styles.ph4]}
            />
            <View style={[styles.flex1, styles.mt3]}>
                <SelectionList
                    canSelectMultiple
                    sections={[{title: translate('common.members'), data: sections}]}
                    ListItem={InviteMemberListItem}
                    onSelectRow={unselectOption}
                    showConfirmButton={Boolean(selectedOptions.length)}
                    confirmButtonText={translate('newChatPage.startGroup')}
                    onConfirm={createGroup}
                    shouldHideListOnInitialRender={false}
                />
            </View>
        </ScreenWrapper>
    );
}

NewChatConfirmPage.displayName = 'NewChatConfirmPage';

export default withOnyx<NewChatConfirmPageProps, NewChatConfirmPageOnyxProps>({
    newGroupDraft: {
        key: ONYXKEYS.NEW_GROUP_CHAT_DRAFT,
    },
    allPersonalDetails: {
        key: ONYXKEYS.PERSONAL_DETAILS_LIST,
    },
})(NewChatConfirmPage);<|MERGE_RESOLUTION|>--- conflicted
+++ resolved
@@ -104,21 +104,8 @@
         }
 
         const logins: string[] = (newGroupDraft.participants ?? []).map((participant) => participant.login);
-<<<<<<< HEAD
         Report.navigateToAndOpenReport(logins, true, undefined, newGroupDraft.reportName ?? '', newGroupDraft.avatarUri ?? '', fileRef.current, optimisticReportID.current, true);
-    };
-
-    const navigateBack = () => {
-        Navigation.goBack(ROUTES.NEW_CHAT);
-    };
-
-    const navigateToEditChatName = () => {
-        Navigation.navigate(ROUTES.NEW_CHAT_EDIT_NAME);
-    };
-=======
-        Report.navigateToAndOpenReport(logins, true, newGroupDraft.reportName ?? '', newGroupDraft.avatarUri ?? '', fileRef.current, optimisticReportID.current, true);
     }, [newGroupDraft]);
->>>>>>> 088939b5
 
     const stashedLocalAvatarImage = newGroupDraft?.avatarUri;
     return (
