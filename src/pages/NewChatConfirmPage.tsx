--- conflicted
+++ resolved
@@ -127,11 +127,8 @@
                     avatarStyle={styles.avatarXLarge}
                     editIcon={Expensicons.Camera}
                     editIconStyle={styles.smallEditIconAccount}
-<<<<<<< HEAD
                     onViewPhotoPress={() => Navigation.navigate(ROUTES.REPORT_AVATAR.getRoute(optimisticReportID.current, true))}
-=======
                     shouldUseStyleUtilityForAnchorPosition
->>>>>>> 67264315
                 />
             </View>
             <MenuItemWithTopDescription
