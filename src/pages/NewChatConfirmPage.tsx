--- conflicted
+++ resolved
@@ -105,13 +105,8 @@
         }
 
         const logins: string[] = (newGroupDraft.participants ?? []).map((participant) => participant.login);
-<<<<<<< HEAD
-        Report.navigateToAndOpenReport(logins, true, undefined, newGroupDraft.reportName ?? '', newGroupDraft.avatarUri ?? '', fileRef.current, optimisticReportID.current, true);
+        Report.navigateToAndOpenReport(logins, true, undefined, newGroupDraft.reportName ?? '', newGroupDraft.avatarUri ?? '', avatarFile, optimisticReportID.current, true);
     }, [newGroupDraft]);
-=======
-        Report.navigateToAndOpenReport(logins, true, newGroupDraft.reportName ?? '', newGroupDraft.avatarUri ?? '', avatarFile, optimisticReportID.current, true);
-    }, [newGroupDraft, avatarFile]);
->>>>>>> 1ab01f6e
 
     const stashedLocalAvatarImage = newGroupDraft?.avatarUri;
 
