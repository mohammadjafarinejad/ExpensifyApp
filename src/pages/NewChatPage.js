import React, {Component} from 'react';
import {View} from 'react-native';
import PropTypes from 'prop-types';
import {withOnyx} from 'react-native-onyx';
import OptionsSelector from '../components/OptionsSelector';
import {getNewChatOptions, getHeaderMessage} from '../libs/OptionsListUtils';
import ONYXKEYS from '../ONYXKEYS';
import styles from '../styles/styles';
import {fetchOrCreateChatReport} from '../libs/actions/Report';
import KeyboardSpacer from '../components/KeyboardSpacer';
import withWindowDimensions, {windowDimensionsPropTypes} from '../components/withWindowDimensions';
<<<<<<< HEAD
import CONST from '../CONST';
=======
import {hide as hideSidebar} from '../libs/actions/Sidebar';
>>>>>>> eb67f039
import HeaderWithCloseButton from '../components/HeaderWithCloseButton';
import Navigation from '../libs/Navigation/Navigation';
import ScreenWrapper from '../components/ScreenWrapper';

const personalDetailsPropTypes = PropTypes.shape({
    // The login of the person (either email or phone number)
    login: PropTypes.string.isRequired,

    // The URL of the person's avatar (there should already be a default avatar if
    // the person doesn't have their own avatar uploaded yet)
    avatar: PropTypes.string.isRequired,

    // This is either the user's full name, or their login if full name is an empty string
    displayName: PropTypes.string.isRequired,
});

const propTypes = {
    // All of the personal details for everyone
    personalDetails: PropTypes.objectOf(personalDetailsPropTypes).isRequired,

    // All reports shared with the user
    reports: PropTypes.shape({
        reportID: PropTypes.number,
        reportName: PropTypes.string,
    }).isRequired,

    // Session of currently logged in user
    session: PropTypes.shape({
        email: PropTypes.string.isRequired,
    }).isRequired,

    ...windowDimensionsPropTypes,
};

class NewChatPage extends Component {
    constructor(props) {
        super(props);

        this.createNewChat = this.createNewChat.bind(this);

        const {
            personalDetails,
            userToInvite,
        } = getNewChatOptions(
            props.reports,
            props.personalDetails,
            '',
        );

        this.state = {
            searchValue: '',
            personalDetails,
            userToInvite,
        };
    }

    /**
     * Returns the sections needed for the OptionsSelector
     *
     * @returns {Array}
     */
    getSections() {
        const sections = [];

        sections.push({
            title: 'CONTACTS',
            data: this.state.personalDetails,
            shouldShow: this.state.personalDetails.length > 0,
            indexOffset: sections.reduce((prev, {data}) => prev + data.length, 0),
        });

        if (this.state.userToInvite) {
            sections.push(({
                undefined,
                data: [this.state.userToInvite],
                shouldShow: true,
                indexOffset: 0,
            }));
        }

        return sections;
    }

    /**
     * Creates a new chat with the option
     * @param {Object} option
     */
    createNewChat(option) {
        fetchOrCreateChatReport([
            this.props.session.email,
            option.login,
        ]);
    }

    render() {
        const sections = this.getSections();
        const headerMessage = getHeaderMessage(
            this.state.personalDetails.length !== 0,
            Boolean(this.state.userToInvite),
        );

        return (
<<<<<<< HEAD
            <ScreenWrapper>
                {() => (
                    <>
                        <HeaderWithCloseButton
                            title="New Chat"
                            onCloseButtonPress={() => Navigation.dismissModal()}
                        />
                        <View style={[styles.flex1, styles.w100]}>
                            <OptionsSelector
                                sections={sections}
                                value={this.state.searchValue}
                                onSelectRow={this.createNewChat}
                                onChangeText={(searchValue = '') => {
                                    const {
                                        personalDetails,
                                        userToInvite,
                                    } = getNewChatOptions(
                                        this.props.reports,
                                        this.props.personalDetails,
                                        searchValue,
                                    );
                                    this.setState({
                                        searchValue,
                                        userToInvite,
                                        personalDetails,
                                    });
                                }}
                                headerTitle={headerTitle}
                                headerMessage={headerMessage}
                                hideSectionHeaders
                                disableArrowKeysActions
                                hideAdditionalOptionStates
                                forceTextUnreadStyle
                            />
                        </View>
                        <KeyboardSpacer />
                    </>
                )}
            </ScreenWrapper>
=======
            <>
                <HeaderGap />
                <HeaderWithCloseButton
                    title="New Chat"
                    onCloseButtonPress={redirectToLastReport}
                />
                <View style={[styles.flex1, styles.w100]}>
                    <OptionsSelector
                        sections={sections}
                        value={this.state.searchValue}
                        onSelectRow={this.createNewChat}
                        onChangeText={(searchValue = '') => {
                            const {
                                personalDetails,
                                userToInvite,
                            } = getNewChatOptions(
                                this.props.reports,
                                this.props.personalDetails,
                                searchValue,
                            );
                            this.setState({
                                searchValue,
                                userToInvite,
                                personalDetails,
                            });
                        }}
                        headerMessage={headerMessage}
                        hideSectionHeaders
                        disableArrowKeysActions
                        hideAdditionalOptionStates
                        forceTextUnreadStyle
                    />
                </View>
                <KeyboardSpacer />
            </>
>>>>>>> eb67f039
        );
    }
}

NewChatPage.propTypes = propTypes;

export default withWindowDimensions(withOnyx({
    reports: {
        key: ONYXKEYS.COLLECTION.REPORT,
    },
    personalDetails: {
        key: ONYXKEYS.PERSONAL_DETAILS,
    },
    session: {
        key: ONYXKEYS.SESSION,
    },
})(NewChatPage));<|MERGE_RESOLUTION|>--- conflicted
+++ resolved
@@ -9,11 +9,6 @@
 import {fetchOrCreateChatReport} from '../libs/actions/Report';
 import KeyboardSpacer from '../components/KeyboardSpacer';
 import withWindowDimensions, {windowDimensionsPropTypes} from '../components/withWindowDimensions';
-<<<<<<< HEAD
-import CONST from '../CONST';
-=======
-import {hide as hideSidebar} from '../libs/actions/Sidebar';
->>>>>>> eb67f039
 import HeaderWithCloseButton from '../components/HeaderWithCloseButton';
 import Navigation from '../libs/Navigation/Navigation';
 import ScreenWrapper from '../components/ScreenWrapper';
@@ -116,7 +111,6 @@
         );
 
         return (
-<<<<<<< HEAD
             <ScreenWrapper>
                 {() => (
                     <>
@@ -144,7 +138,6 @@
                                         personalDetails,
                                     });
                                 }}
-                                headerTitle={headerTitle}
                                 headerMessage={headerMessage}
                                 hideSectionHeaders
                                 disableArrowKeysActions
@@ -156,43 +149,6 @@
                     </>
                 )}
             </ScreenWrapper>
-=======
-            <>
-                <HeaderGap />
-                <HeaderWithCloseButton
-                    title="New Chat"
-                    onCloseButtonPress={redirectToLastReport}
-                />
-                <View style={[styles.flex1, styles.w100]}>
-                    <OptionsSelector
-                        sections={sections}
-                        value={this.state.searchValue}
-                        onSelectRow={this.createNewChat}
-                        onChangeText={(searchValue = '') => {
-                            const {
-                                personalDetails,
-                                userToInvite,
-                            } = getNewChatOptions(
-                                this.props.reports,
-                                this.props.personalDetails,
-                                searchValue,
-                            );
-                            this.setState({
-                                searchValue,
-                                userToInvite,
-                                personalDetails,
-                            });
-                        }}
-                        headerMessage={headerMessage}
-                        hideSectionHeaders
-                        disableArrowKeysActions
-                        hideAdditionalOptionStates
-                        forceTextUnreadStyle
-                    />
-                </View>
-                <KeyboardSpacer />
-            </>
->>>>>>> eb67f039
         );
     }
 }
