import PropTypes from 'prop-types';
import React, {useCallback, useEffect, useMemo, useState} from 'react';
import {View} from 'react-native';
import {withOnyx} from 'react-native-onyx';
import _ from 'underscore';
import KeyboardAvoidingView from '@components/KeyboardAvoidingView';
import OfflineIndicator from '@components/OfflineIndicator';
import OptionsSelector from '@components/OptionsSelector';
import ScreenWrapper from '@components/ScreenWrapper';
import withLocalize, {withLocalizePropTypes} from '@components/withLocalize';
import withWindowDimensions, {windowDimensionsPropTypes} from '@components/withWindowDimensions';
import useAutoFocusInput from '@hooks/useAutoFocusInput';
import useNetwork from '@hooks/useNetwork';
import useWindowDimensions from '@hooks/useWindowDimensions';
import * as Browser from '@libs/Browser';
import compose from '@libs/compose';
import * as OptionsListUtils from '@libs/OptionsListUtils';
import Permissions from '@libs/Permissions';
import * as ReportUtils from '@libs/ReportUtils';
import useThemeStyles from '@styles/useThemeStyles';
import variables from '@styles/variables';
import * as Report from '@userActions/Report';
import CONST from '@src/CONST';
import ONYXKEYS from '@src/ONYXKEYS';
import personalDetailsPropType from './personalDetailsPropType';
import reportPropTypes from './reportPropTypes';

const propTypes = {
    /** Beta features list */
    betas: PropTypes.arrayOf(PropTypes.string),

    /** All of the personal details for everyone */
    personalDetails: PropTypes.objectOf(personalDetailsPropType),

    /** All reports shared with the user */
    reports: PropTypes.objectOf(reportPropTypes),

    ...windowDimensionsPropTypes,

    ...withLocalizePropTypes,

    /** Whether we are searching for reports in the server */
    isSearchingForReports: PropTypes.bool,
};

const defaultProps = {
    betas: [],
    personalDetails: {},
    reports: {},
    isSearchingForReports: false,
};

const excludedGroupEmails = _.without(CONST.EXPENSIFY_EMAILS, CONST.EMAIL.CONCIERGE);

function NewChatPage({betas, isGroupChat, personalDetails, reports, translate, isSearchingForReports}) {
    const styles = useThemeStyles();
    const [searchTerm, setSearchTerm] = useState('');
    const [filteredRecentReports, setFilteredRecentReports] = useState([]);
    const [filteredPersonalDetails, setFilteredPersonalDetails] = useState([]);
    const [filteredUserToInvite, setFilteredUserToInvite] = useState();
    const [selectedOptions, setSelectedOptions] = useState([]);
    const {isOffline} = useNetwork();
    const {isSmallScreenWidth} = useWindowDimensions();

    const maxParticipantsReached = selectedOptions.length === CONST.REPORT.MAXIMUM_PARTICIPANTS;
    const headerMessage = OptionsListUtils.getHeaderMessage(
        filteredPersonalDetails.length + filteredRecentReports.length !== 0,
        Boolean(filteredUserToInvite),
        searchTerm.trim(),
        maxParticipantsReached,
        _.some(selectedOptions, (participant) => participant.searchText.toLowerCase().includes(searchTerm.trim().toLowerCase())),
    );
    const isOptionsDataReady = ReportUtils.isReportDataReady() && OptionsListUtils.isPersonalDetailsReady(personalDetails);

    const sections = useMemo(() => {
        const sectionsList = [];
        let indexOffset = 0;

        const formatResults = OptionsListUtils.formatSectionsFromSearchTerm(searchTerm, selectedOptions, filteredRecentReports, filteredPersonalDetails, {}, false, indexOffset);
        sectionsList.push(formatResults.section);
        indexOffset = formatResults.newIndexOffset;

        if (maxParticipantsReached) {
            return sectionsList;
        }

        sectionsList.push({
            title: translate('common.recents'),
            data: filteredRecentReports,
            shouldShow: !_.isEmpty(filteredRecentReports),
            indexOffset,
        });
        indexOffset += filteredRecentReports.length;

        sectionsList.push({
            title: translate('common.contacts'),
            data: filteredPersonalDetails,
            shouldShow: !_.isEmpty(filteredPersonalDetails),
            indexOffset,
        });
        indexOffset += filteredPersonalDetails.length;

        if (filteredUserToInvite) {
            sectionsList.push({
                title: undefined,
                data: [filteredUserToInvite],
                shouldShow: true,
                indexOffset,
            });
        }

        return sectionsList;
    }, [translate, filteredPersonalDetails, filteredRecentReports, filteredUserToInvite, maxParticipantsReached, selectedOptions, searchTerm]);

    /**
     * Removes a selected option from list if already selected. If not already selected add this option to the list.
     * @param {Object} option
     */
    function toggleOption(option) {
        const isOptionInList = _.some(selectedOptions, (selectedOption) => selectedOption.login === option.login);

        let newSelectedOptions;

        if (isOptionInList) {
            newSelectedOptions = _.reject(selectedOptions, (selectedOption) => selectedOption.login === option.login);
        } else {
            newSelectedOptions = [...selectedOptions, option];
        }

        const {
            recentReports,
            personalDetails: newChatPersonalDetails,
            userToInvite,
        } = OptionsListUtils.getFilteredOptions(
            reports,
            personalDetails,
            betas,
            searchTerm,
            newSelectedOptions,
            isGroupChat ? excludedGroupEmails : [],
            false,
            true,
            false,
            {},
            [],
            false,
            {},
            [],
            true,
            true,
        );

        setSelectedOptions(newSelectedOptions);
        setFilteredRecentReports(recentReports);
        setFilteredPersonalDetails(newChatPersonalDetails);
        setFilteredUserToInvite(userToInvite);
    }

    /**
     * Creates a new 1:1 chat with the option and the current user,
     * or navigates to the existing chat if one with those participants already exists.
     *
     * @param {Object} option
     */
    function createChat(option) {
        Report.navigateToAndOpenReport([option.login]);
    }

    /**
     * Creates a new group chat with all the selected options and the current user,
     * or navigates to the existing chat if one with those participants already exists.
     */
    const createGroup = () => {
        const logins = _.pluck(selectedOptions, 'login');
        if (logins.length < 1) {
            return;
        }
        Report.navigateToAndOpenReport(logins);
    };

    useEffect(() => {
        const {
            recentReports,
            personalDetails: newChatPersonalDetails,
            userToInvite,
        } = OptionsListUtils.getFilteredOptions(
            reports,
            personalDetails,
            betas,
            searchTerm,
            selectedOptions,
            isGroupChat ? excludedGroupEmails : [],
            false,
            true,
            false,
            {},
            [],
            false,
            {},
            [],
            true,
            true,
        );
        setFilteredRecentReports(recentReports);
        setFilteredPersonalDetails(newChatPersonalDetails);
        setFilteredUserToInvite(userToInvite);
        // props.betas is not added as dependency since it doesn't change during the component lifecycle
        // eslint-disable-next-line react-hooks/exhaustive-deps
    }, [reports, personalDetails, searchTerm]);

    // When search term updates we will fetch any reports
    const setSearchTermAndSearchInServer = useCallback((text = '') => {
        Report.searchInServer(text);
        setSearchTerm(text);
    }, []);

    const {inputCallbackRef} = useAutoFocusInput();

    return (
        <ScreenWrapper
            shouldEnableKeyboardAvoidingView={false}
            includeSafeAreaPaddingBottom={isOffline}
            shouldShowOfflineIndicator={false}
            includePaddingTop={false}
            shouldEnableMaxHeight
            testID={NewChatPage.displayName}
        >
            {({safeAreaPaddingBottomStyle, insets}) => (
                <KeyboardAvoidingView
                    style={{height: '100%'}}
                    behavior="padding"
                    // Offset is needed as KeyboardAvoidingView in nested inside of TabNavigator instead of wrapping whole screen.
                    // This is because when wrapping whole screen the screen was freezing when changing Tabs.
                    keyboardVerticalOffset={
                        variables.contentHeaderHeight + insets.top + (Permissions.canUsePolicyRooms(betas) ? variables.tabSelectorButtonHeight + variables.tabSelectorButtonPadding : 0)
                    }
                >
                    <View style={[styles.flex1, styles.w100, styles.pRelative, selectedOptions.length > 0 ? safeAreaPaddingBottomStyle : {}]}>
                        <OptionsSelector
                            ref={inputCallbackRef}
                            canSelectMultipleOptions
                            shouldShowMultipleOptionSelectorAsButton
                            multipleOptionSelectorButtonText={translate('newChatPage.addToGroup')}
                            onAddToSelection={(option) => toggleOption(option)}
                            sections={sections}
                            selectedOptions={selectedOptions}
                            value={searchTerm}
                            onSelectRow={(option) => createChat(option)}
<<<<<<< HEAD
                            shouldDebounceRowSelect
                            onChangeText={setSearchTerm}
=======
                            onChangeText={setSearchTermAndSearchInServer}
>>>>>>> 4239252d
                            headerMessage={headerMessage}
                            boldStyle
                            shouldPreventDefaultFocusOnSelectRow={!Browser.isMobile()}
                            shouldShowOptions={isOptionsDataReady}
                            shouldShowConfirmButton
                            shouldShowReferralCTA
                            referralContentType={CONST.REFERRAL_PROGRAM.CONTENT_TYPES.START_CHAT}
                            confirmButtonText={selectedOptions.length > 1 ? translate('newChatPage.createGroup') : translate('newChatPage.createChat')}
                            textInputAlert={isOffline ? `${translate('common.youAppearToBeOffline')} ${translate('search.resultsAreLimited')}` : ''}
                            onConfirmSelection={createGroup}
                            textInputLabel={translate('optionsSelector.nameEmailOrPhoneNumber')}
                            safeAreaPaddingBottomStyle={safeAreaPaddingBottomStyle}
                            isLoadingNewOptions={isSearchingForReports}
                            autoFocus={false}
                        />
                    </View>
                    {isSmallScreenWidth && <OfflineIndicator />}
                </KeyboardAvoidingView>
            )}
        </ScreenWrapper>
    );
}

NewChatPage.propTypes = propTypes;
NewChatPage.defaultProps = defaultProps;
NewChatPage.displayName = 'NewChatPage';

export default compose(
    withLocalize,
    withWindowDimensions,
    withOnyx({
        reports: {
            key: ONYXKEYS.COLLECTION.REPORT,
        },
        personalDetails: {
            key: ONYXKEYS.PERSONAL_DETAILS_LIST,
        },
        betas: {
            key: ONYXKEYS.BETAS,
        },
        isSearchingForReports: {
            key: ONYXKEYS.IS_SEARCHING_FOR_REPORTS,
            initWithStoredValues: false,
        },
    }),
)(NewChatPage);<|MERGE_RESOLUTION|>--- conflicted
+++ resolved
@@ -246,12 +246,8 @@
                             selectedOptions={selectedOptions}
                             value={searchTerm}
                             onSelectRow={(option) => createChat(option)}
-<<<<<<< HEAD
                             shouldDebounceRowSelect
-                            onChangeText={setSearchTerm}
-=======
                             onChangeText={setSearchTermAndSearchInServer}
->>>>>>> 4239252d
                             headerMessage={headerMessage}
                             boldStyle
                             shouldPreventDefaultFocusOnSelectRow={!Browser.isMobile()}
