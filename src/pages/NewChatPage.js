import React, {Component} from 'react';
import {View} from 'react-native';
import PropTypes from 'prop-types';
import {withOnyx} from 'react-native-onyx';
import OptionsSelector from '../components/OptionsSelector';
import {getNewChatOptions, getHeaderMessage} from '../libs/OptionsListUtils';
import ONYXKEYS from '../ONYXKEYS';
import styles from '../styles/styles';
import {fetchOrCreateChatReport} from '../libs/actions/Report';
import KeyboardSpacer from '../components/KeyboardSpacer';
import withWindowDimensions, {windowDimensionsPropTypes} from '../components/withWindowDimensions';
import HeaderWithCloseButton from '../components/HeaderWithCloseButton';
import Navigation from '../libs/Navigation/Navigation';
import ScreenWrapper from '../components/ScreenWrapper';
<<<<<<< HEAD
import FullScreenLoadingIndicator from '../components/FullscreenLoadingIndicator';
=======
import withLocalize, {withLocalizePropTypes} from '../components/withLocalize';
import compose from '../libs/compose';
>>>>>>> d792202c

const personalDetailsPropTypes = PropTypes.shape({
    // The login of the person (either email or phone number)
    login: PropTypes.string.isRequired,

    // The URL of the person's avatar (there should already be a default avatar if
    // the person doesn't have their own avatar uploaded yet)
    avatar: PropTypes.string.isRequired,

    // This is either the user's full name, or their login if full name is an empty string
    displayName: PropTypes.string.isRequired,

    ...withLocalizePropTypes,
});

const propTypes = {
    // All of the personal details for everyone
    personalDetails: PropTypes.objectOf(personalDetailsPropTypes).isRequired,

    // All reports shared with the user
    reports: PropTypes.shape({
        reportID: PropTypes.number,
        reportName: PropTypes.string,
    }).isRequired,

    // Session of currently logged in user
    session: PropTypes.shape({
        email: PropTypes.string.isRequired,
    }).isRequired,

    ...windowDimensionsPropTypes,
};

class NewChatPage extends Component {
    constructor(props) {
        super(props);

        this.createNewChat = this.createNewChat.bind(this);
        const {
            personalDetails,
            userToInvite,
        } = getNewChatOptions(
            props.reports,
            props.personalDetails,
            '',
        );

        this.state = {
            searchValue: '',
            personalDetails,
            userToInvite,
        };
    }

    /**
     * Returns the sections needed for the OptionsSelector
     *
     * @returns {Array}
     */
    getSections() {
        const sections = [];

        sections.push({
            title: this.props.translate('iou.contacts'),
            data: this.state.personalDetails,
            shouldShow: this.state.personalDetails.length > 0,
            indexOffset: sections.reduce((prev, {data}) => prev + data.length, 0),
        });

        if (this.state.userToInvite) {
            sections.push(({
                undefined,
                data: [this.state.userToInvite],
                shouldShow: true,
                indexOffset: 0,
            }));
        }

        return sections;
    }

    /**
     * Creates a new chat with the option
     * @param {Object} option
     */
    createNewChat(option) {
        fetchOrCreateChatReport([
            this.props.session.email,
            option.login,
        ]);
    }

    render() {
        const sections = this.getSections();
        const headerMessage = getHeaderMessage(
            this.state.personalDetails.length !== 0,
            Boolean(this.state.userToInvite),
            this.state.searchValue,
        );

        return (
            <ScreenWrapper>
<<<<<<< HEAD
                {({didScreenTransitionEnd}) => (
                    <>
                        <HeaderWithCloseButton
                            title="New Chat"
                            onCloseButtonPress={() => Navigation.dismissModal(true)}
                        />
                        <View style={[styles.flex1, styles.w100, styles.pRelative]}>
                            <FullScreenLoadingIndicator visible={!didScreenTransitionEnd} />
                            {didScreenTransitionEnd && (
                            <OptionsSelector
                                sections={sections}
                                value={this.state.searchValue}
                                onSelectRow={this.createNewChat}
                                onChangeText={(searchValue = '') => {
                                    const {
                                        personalDetails,
                                        userToInvite,
                                    } = getNewChatOptions(
                                        this.props.reports,
                                        this.props.personalDetails,
                                        searchValue,
                                    );
                                    this.setState({
                                        searchValue,
                                        userToInvite,
                                        personalDetails,
                                    });
                                }}
                                headerMessage={headerMessage}
                                hideSectionHeaders
                                disableArrowKeysActions
                                hideAdditionalOptionStates
                                forceTextUnreadStyle
                            />
                            )}
                        </View>
                        <KeyboardSpacer />
                    </>
                )}
=======
                <HeaderWithCloseButton
                    title={this.props.translate('sidebarScreen.newChat')}
                    onCloseButtonPress={() => Navigation.dismissModal(true)}
                />
                <View style={[styles.flex1, styles.w100]}>
                    <OptionsSelector
                        sections={sections}
                        value={this.state.searchValue}
                        onSelectRow={this.createNewChat}
                        onChangeText={(searchValue = '') => {
                            const {
                                personalDetails,
                                userToInvite,
                            } = getNewChatOptions(
                                this.props.reports,
                                this.props.personalDetails,
                                searchValue,
                            );
                            this.setState({
                                searchValue,
                                userToInvite,
                                personalDetails,
                            });
                        }}
                        headerMessage={headerMessage}
                        hideSectionHeaders
                        disableArrowKeysActions
                        hideAdditionalOptionStates
                        forceTextUnreadStyle
                    />
                </View>
                <KeyboardSpacer />
>>>>>>> d792202c
            </ScreenWrapper>
        );
    }
}

NewChatPage.propTypes = propTypes;

export default compose(
    withLocalize,
    withWindowDimensions,
    withOnyx({
        reports: {
            key: ONYXKEYS.COLLECTION.REPORT,
        },
        personalDetails: {
            key: ONYXKEYS.PERSONAL_DETAILS,
        },
        session: {
            key: ONYXKEYS.SESSION,
        },
    }),
)(NewChatPage);<|MERGE_RESOLUTION|>--- conflicted
+++ resolved
@@ -12,12 +12,9 @@
 import HeaderWithCloseButton from '../components/HeaderWithCloseButton';
 import Navigation from '../libs/Navigation/Navigation';
 import ScreenWrapper from '../components/ScreenWrapper';
-<<<<<<< HEAD
 import FullScreenLoadingIndicator from '../components/FullscreenLoadingIndicator';
-=======
 import withLocalize, {withLocalizePropTypes} from '../components/withLocalize';
 import compose from '../libs/compose';
->>>>>>> d792202c
 
 const personalDetailsPropTypes = PropTypes.shape({
     // The login of the person (either email or phone number)
@@ -120,11 +117,10 @@
 
         return (
             <ScreenWrapper>
-<<<<<<< HEAD
                 {({didScreenTransitionEnd}) => (
                     <>
                         <HeaderWithCloseButton
-                            title="New Chat"
+                            title={this.props.translate('sidebarScreen.newChat')}
                             onCloseButtonPress={() => Navigation.dismissModal(true)}
                         />
                         <View style={[styles.flex1, styles.w100, styles.pRelative]}>
@@ -160,40 +156,6 @@
                         <KeyboardSpacer />
                     </>
                 )}
-=======
-                <HeaderWithCloseButton
-                    title={this.props.translate('sidebarScreen.newChat')}
-                    onCloseButtonPress={() => Navigation.dismissModal(true)}
-                />
-                <View style={[styles.flex1, styles.w100]}>
-                    <OptionsSelector
-                        sections={sections}
-                        value={this.state.searchValue}
-                        onSelectRow={this.createNewChat}
-                        onChangeText={(searchValue = '') => {
-                            const {
-                                personalDetails,
-                                userToInvite,
-                            } = getNewChatOptions(
-                                this.props.reports,
-                                this.props.personalDetails,
-                                searchValue,
-                            );
-                            this.setState({
-                                searchValue,
-                                userToInvite,
-                                personalDetails,
-                            });
-                        }}
-                        headerMessage={headerMessage}
-                        hideSectionHeaders
-                        disableArrowKeysActions
-                        hideAdditionalOptionStates
-                        forceTextUnreadStyle
-                    />
-                </View>
-                <KeyboardSpacer />
->>>>>>> d792202c
             </ScreenWrapper>
         );
     }
