--- conflicted
+++ resolved
@@ -60,14 +60,9 @@
     const [betas] = useOnyx(ONYXKEYS.BETAS, {canBeMissing: true});
     const [newGroupDraft] = useOnyx(ONYXKEYS.NEW_GROUP_CHAT_DRAFT, {canBeMissing: true});
     const personalData = useCurrentUserPersonalDetails();
-<<<<<<< HEAD
     const focusTimeoutRef = useRef<NodeJS.Timeout | null>(null);
     const [didScreenTransitionEnd, setDidScreenTransitionEnd] = useState(false);
-
-=======
-    const {didScreenTransitionEnd} = useScreenWrapperTransitionStatus();
     const {contacts} = useContactImport();
->>>>>>> e48373d8
     const {options: listOptions, areOptionsInitialized} = useOptionsList({
         shouldInitialize: didScreenTransitionEnd,
     });
