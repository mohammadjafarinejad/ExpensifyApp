import isEmpty from 'lodash/isEmpty';
import reject from 'lodash/reject';
import React, {useCallback, useEffect, useMemo, useState} from 'react';
import {View} from 'react-native';
import {useOnyx} from 'react-native-onyx';
import Button from '@components/Button';
import KeyboardAvoidingView from '@components/KeyboardAvoidingView';
import OfflineIndicator from '@components/OfflineIndicator';
import {useOptionsList} from '@components/OptionListContextProvider';
import {PressableWithFeedback} from '@components/Pressable';
import ReferralProgramCTA from '@components/ReferralProgramCTA';
import SelectCircle from '@components/SelectCircle';
import SelectionList from '@components/SelectionList';
import type {ListItem} from '@components/SelectionList/types';
import UserListItem from '@components/SelectionList/UserListItem';
import useCurrentUserPersonalDetails from '@hooks/useCurrentUserPersonalDetails';
import useDebouncedState from '@hooks/useDebouncedState';
import useLocalize from '@hooks/useLocalize';
import useNetwork from '@hooks/useNetwork';
import useScreenWrapperTranstionStatus from '@hooks/useScreenWrapperTransitionStatus';
import useStyledSafeAreaInsets from '@hooks/useStyledSafeAreaInsets';
import useThemeStyles from '@hooks/useThemeStyles';
import useWindowDimensions from '@hooks/useWindowDimensions';
import * as DeviceCapabilities from '@libs/DeviceCapabilities';
import Log from '@libs/Log';
import Navigation from '@libs/Navigation/Navigation';
import * as OptionsListUtils from '@libs/OptionsListUtils';
import type {OptionData} from '@libs/ReportUtils';
import variables from '@styles/variables';
import * as Report from '@userActions/Report';
import CONST from '@src/CONST';
import ONYXKEYS from '@src/ONYXKEYS';
import ROUTES from '@src/ROUTES';
import type {SelectedParticipant} from '@src/types/onyx/NewGroupChatDraft';

type NewChatPageProps = {
    isGroupChat?: boolean;
};

const excludedGroupEmails = CONST.EXPENSIFY_EMAILS.filter((value) => value !== CONST.EMAIL.CONCIERGE);

function useOptions({isGroupChat}: NewChatPageProps) {
    const [searchTerm, debouncedSearchTerm, setSearchTerm] = useDebouncedState('');
    const [selectedOptions, setSelectedOptions] = useState<Array<ListItem & OptionData>>([]);
    const [betas] = useOnyx(ONYXKEYS.BETAS);
    const [newGroupDraft] = useOnyx(ONYXKEYS.NEW_GROUP_CHAT_DRAFT);
    const personalData = useCurrentUserPersonalDetails();
    const [personalDetails] = useOnyx(ONYXKEYS.PERSONAL_DETAILS_LIST);
    const {didScreenTransitionEnd} = useScreenWrapperTranstionStatus();
    const {options: listOptions, areOptionsInitialized} = useOptionsList({
        shouldInitialize: didScreenTransitionEnd,
    });

    const options = useMemo(() => {
        const filteredOptions = OptionsListUtils.getFilteredOptions(
            listOptions.reports ?? [],
            listOptions.personalDetails ?? [],
            betas ?? [],
            debouncedSearchTerm,
            selectedOptions,
            isGroupChat ? excludedGroupEmails : [],
            false,
            true,
            false,
            {},
            [],
            false,
            {},
            [],
            true,
        );
        const maxParticipantsReached = selectedOptions.length === CONST.REPORT.MAXIMUM_PARTICIPANTS;

        const headerMessage = OptionsListUtils.getHeaderMessage(
            filteredOptions.personalDetails.length + filteredOptions.recentReports.length !== 0,
            Boolean(filteredOptions.userToInvite),
            debouncedSearchTerm.trim(),
            maxParticipantsReached,
            selectedOptions.some((participant) => participant?.searchText?.toLowerCase?.().includes(debouncedSearchTerm.trim().toLowerCase())),
        );
        return {...filteredOptions, headerMessage, maxParticipantsReached};
    }, [betas, debouncedSearchTerm, isGroupChat, listOptions.personalDetails, listOptions.reports, selectedOptions]);

    useEffect(() => {
        if (!debouncedSearchTerm.length || options.maxParticipantsReached) {
            return;
        }

        Report.searchInServer(debouncedSearchTerm);
    }, [debouncedSearchTerm, options.maxParticipantsReached]);

    useEffect(() => {
        if (!newGroupDraft?.participants) {
            return;
        }
        const selectedParticipants = newGroupDraft.participants.filter((participant) => participant.accountID !== personalData.accountID);
        const newSelectedOptions = selectedParticipants.map((participant): OptionData => {
            const baseOption = OptionsListUtils.getParticipantsOption({accountID: participant.accountID, login: participant.login, reportID: ''}, personalDetails);
            return {...baseOption, reportID: baseOption.reportID ?? '', isSelected: true};
        });
        setSelectedOptions(newSelectedOptions);
    }, [newGroupDraft, personalData, personalDetails]);

    return {...options, searchTerm, debouncedSearchTerm, setSearchTerm, areOptionsInitialized: areOptionsInitialized && didScreenTransitionEnd, selectedOptions, setSelectedOptions};
}

function NewChatPage({isGroupChat}: NewChatPageProps) {
    const {translate} = useLocalize();
    const {isOffline} = useNetwork();
    const {isSmallScreenWidth} = useWindowDimensions();
    const styles = useThemeStyles();
    const personalData = useCurrentUserPersonalDetails();
    const {insets} = useStyledSafeAreaInsets();
    const [isSearchingForReports] = useOnyx(ONYXKEYS.IS_SEARCHING_FOR_REPORTS, {initWithStoredValues: false});

    const {
        headerMessage,
        maxParticipantsReached,
        searchTerm,
        debouncedSearchTerm,
        setSearchTerm,
        selectedOptions,
        setSelectedOptions,
        recentReports,
        personalDetails,
        userToInvite,
        areOptionsInitialized,
    } = useOptions({
        isGroupChat,
    });

    const [sections, firstKeyForList] = useMemo(() => {
        const sectionsList: OptionsListUtils.CategorySection[] = [];
        let firstKey = '';

        const formatResults = OptionsListUtils.formatSectionsFromSearchTerm(debouncedSearchTerm, selectedOptions, recentReports, personalDetails, maxParticipantsReached);
        sectionsList.push(formatResults.section);

        if (!firstKey) {
            firstKey = OptionsListUtils.getFirstKeyForList(formatResults.section.data);
        }

        if (maxParticipantsReached) {
            return [sectionsList, firstKey];
        }

        sectionsList.push({
            title: translate('common.recents'),
            data: recentReports,
            shouldShow: !isEmpty(recentReports),
        });
        if (!firstKey) {
            firstKey = OptionsListUtils.getFirstKeyForList(recentReports);
        }

        sectionsList.push({
            title: translate('common.contacts'),
            data: personalDetails,
            shouldShow: !isEmpty(personalDetails),
        });
        if (!firstKey) {
            firstKey = OptionsListUtils.getFirstKeyForList(personalDetails);
        }

        if (userToInvite) {
            sectionsList.push({
                title: undefined,
                data: [userToInvite],
                shouldShow: true,
            });
            if (!firstKey) {
                firstKey = OptionsListUtils.getFirstKeyForList([userToInvite]);
            }
        }

        return [sectionsList, firstKey];
    }, [debouncedSearchTerm, selectedOptions, recentReports, personalDetails, maxParticipantsReached, translate, userToInvite]);

    /**
     * Creates a new 1:1 chat with the option and the current user,
     * or navigates to the existing chat if one with those participants already exists.
     */
    const createChat = useCallback(
        (option?: OptionsListUtils.Option) => {
            let login = '';

            if (option?.login) {
                login = option.login;
            } else if (selectedOptions.length === 1) {
                login = selectedOptions[0].login ?? '';
            }
            if (!login) {
                Log.warn('Tried to create chat with empty login');
                return;
            }
            Report.navigateToAndOpenReport([login]);
        },
        [selectedOptions],
    );

    const itemRightSideComponent = useCallback(
        (item: ListItem & OptionsListUtils.Option) => {
            /**
             * Removes a selected option from list if already selected. If not already selected add this option to the list.
             * @param  option
             */
            function toggleOption(option: ListItem & Partial<OptionData>) {
                const isOptionInList = !!option.isSelected;

                let newSelectedOptions;

<<<<<<< HEAD
                if (isOptionInList) {
                    newSelectedOptions = reject(selectedOptions, (selectedOption) => selectedOption.login === option.login);
                } else {
                    newSelectedOptions = [...selectedOptions, {...option, isSelected: true, selected: true, reportID: option.reportID ?? ''}];
                }
=======
        Report.navigateToAndOpenReport([login]);
    };
    /**
     * Navigates to create group confirm page
     */
    const navigateToConfirmPage = () => {
        if (!personalData || !personalData.login || !personalData.accountID) {
            return;
        }
        const selectedParticipants: SelectedParticipant[] = selectedOptions.map((option: OptionData) => ({login: option.login ?? '', accountID: option.accountID ?? -1}));
        const logins = [...selectedParticipants, {login: personalData.login, accountID: personalData.accountID}];
        Report.setGroupDraft({participants: logins});
        Navigation.navigate(ROUTES.NEW_CHAT_CONFIRM);
    };

    const updateOptions = useCallback(() => {
        const {
            recentReports,
            personalDetails: newChatPersonalDetails,
            userToInvite,
        } = OptionsListUtils.getFilteredOptions(
            options.reports ?? [],
            options.personalDetails ?? [],
            betas ?? [],
            searchTerm,
            selectedOptions,
            isGroupChat ? excludedGroupEmails : [],
            false,
            true,
            false,
            {},
            [],
            false,
            {},
            [],
            true,
        );
>>>>>>> 3275bfd5

                setSelectedOptions(newSelectedOptions);
            }

            if (item.isSelected) {
                return (
                    <PressableWithFeedback
                        onPress={() => toggleOption(item)}
                        disabled={item.isDisabled}
                        role={CONST.ACCESSIBILITY_ROLE.CHECKBOX}
                        accessibilityLabel={CONST.ACCESSIBILITY_ROLE.CHECKBOX}
                        style={[styles.flexRow, styles.alignItemsCenter, styles.ml3]}
                    >
                        <SelectCircle isChecked={item.isSelected} />
                    </PressableWithFeedback>
                );
            }

            return (
                <Button
                    onPress={() => toggleOption(item)}
                    style={[styles.pl2]}
                    text={translate('newChatPage.addToGroup')}
                    small
                />
            );
        },
        [selectedOptions, setSelectedOptions, styles, translate],
    );

    const footerContent = useMemo(() => {
        /**
         * Creates a new group chat with all the selected options and the current user,
         * or navigates to the existing chat if one with those participants already exists.
         */
        const createGroup = () => {
            if (selectedOptions.length === 1) {
                createChat();
            }
            if (!personalData || !personalData.login || !personalData.accountID) {
                return;
            }
            const selectedParticipants: SelectedParticipant[] = selectedOptions.map((option: OptionData) => ({login: option.login ?? '', accountID: option.accountID ?? -1}));
            const logins = [...selectedParticipants, {login: personalData.login, accountID: personalData.accountID}];
            Report.setGroupDraft(logins);
            Navigation.navigate(ROUTES.NEW_CHAT_CONFIRM);
        };

        return (
            <>
                <ReferralProgramCTA
                    referralContentType={CONST.REFERRAL_PROGRAM.CONTENT_TYPES.START_CHAT}
                    style={selectedOptions.length ? styles.mb5 : undefined}
                />

                {!!selectedOptions.length && (
                    <Button
                        success
                        text={selectedOptions.length > 1 ? translate('common.next') : translate('newChatPage.createChat')}
                        onPress={createGroup}
                        pressOnEnter
                    />
                )}
            </>
        );
    }, [createChat, personalData, selectedOptions, styles.mb5, translate]);

    return (
        <View
            style={styles.flex1}
            testID={NewChatPage.displayName}
        >
            <KeyboardAvoidingView
                style={styles.flex1}
                behavior="padding"
                // Offset is needed as KeyboardAvoidingView in nested inside of TabNavigator instead of wrapping whole screen.
                // This is because when wrapping whole screen the screen was freezing when changing Tabs.
                keyboardVerticalOffset={variables.contentHeaderHeight + (insets?.top ?? 0) + variables.tabSelectorButtonHeight + variables.tabSelectorButtonPadding}
            >
                <SelectionList<OptionsListUtils.Option & ListItem>
                    ListItem={UserListItem}
                    sections={areOptionsInitialized ? sections : CONST.EMPTY_ARRAY}
                    textInputValue={searchTerm}
                    textInputHint={isOffline ? `${translate('common.youAppearToBeOffline')} ${translate('search.resultsAreLimited')}` : ''}
                    onChangeText={setSearchTerm}
                    textInputLabel={translate('optionsSelector.nameEmailOrPhoneNumber')}
                    headerMessage={headerMessage}
                    onSelectRow={createChat}
                    rightHandSideComponent={itemRightSideComponent}
                    footerContent={footerContent}
                    showLoadingPlaceholder={!areOptionsInitialized}
                    shouldPreventDefaultFocusOnSelectRow={!DeviceCapabilities.canUseTouchScreen()}
                    isLoadingNewOptions={!!isSearchingForReports}
                    initiallyFocusedOptionKey={firstKeyForList}
                />
                {isSmallScreenWidth && <OfflineIndicator />}
            </KeyboardAvoidingView>
        </View>
    );
}

NewChatPage.displayName = 'NewChatPage';

export default NewChatPage;<|MERGE_RESOLUTION|>--- conflicted
+++ resolved
@@ -209,51 +209,11 @@
 
                 let newSelectedOptions;
 
-<<<<<<< HEAD
                 if (isOptionInList) {
                     newSelectedOptions = reject(selectedOptions, (selectedOption) => selectedOption.login === option.login);
                 } else {
                     newSelectedOptions = [...selectedOptions, {...option, isSelected: true, selected: true, reportID: option.reportID ?? ''}];
                 }
-=======
-        Report.navigateToAndOpenReport([login]);
-    };
-    /**
-     * Navigates to create group confirm page
-     */
-    const navigateToConfirmPage = () => {
-        if (!personalData || !personalData.login || !personalData.accountID) {
-            return;
-        }
-        const selectedParticipants: SelectedParticipant[] = selectedOptions.map((option: OptionData) => ({login: option.login ?? '', accountID: option.accountID ?? -1}));
-        const logins = [...selectedParticipants, {login: personalData.login, accountID: personalData.accountID}];
-        Report.setGroupDraft({participants: logins});
-        Navigation.navigate(ROUTES.NEW_CHAT_CONFIRM);
-    };
-
-    const updateOptions = useCallback(() => {
-        const {
-            recentReports,
-            personalDetails: newChatPersonalDetails,
-            userToInvite,
-        } = OptionsListUtils.getFilteredOptions(
-            options.reports ?? [],
-            options.personalDetails ?? [],
-            betas ?? [],
-            searchTerm,
-            selectedOptions,
-            isGroupChat ? excludedGroupEmails : [],
-            false,
-            true,
-            false,
-            {},
-            [],
-            false,
-            {},
-            [],
-            true,
-        );
->>>>>>> 3275bfd5
 
                 setSelectedOptions(newSelectedOptions);
             }
@@ -298,7 +258,7 @@
             }
             const selectedParticipants: SelectedParticipant[] = selectedOptions.map((option: OptionData) => ({login: option.login ?? '', accountID: option.accountID ?? -1}));
             const logins = [...selectedParticipants, {login: personalData.login, accountID: personalData.accountID}];
-            Report.setGroupDraft(logins);
+            Report.setGroupDraft({participants: logins});
             Navigation.navigate(ROUTES.NEW_CHAT_CONFIRM);
         };
 
