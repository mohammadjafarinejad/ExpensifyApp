--- conflicted
+++ resolved
@@ -1,15 +1,9 @@
 import React from 'react';
 import NewChatPage from './NewChatPage';
 
-<<<<<<< HEAD
-// eslint-disable-next-line react/jsx-props-no-spreading
-const NewGroupPage = (props) => (
-    <NewChatPage
-=======
 const NewGroupPage = (props) => (
     <NewChatPage
         // eslint-disable-next-line react/jsx-props-no-spreading
->>>>>>> 6d17cc80
         {...props}
         isGroupChat
     />
