import React, {useCallback, useEffect, useMemo, useState} from 'react';
import FullScreenLoadingIndicator from '@components/FullscreenLoadingIndicator';
import HeaderWithBackButton from '@components/HeaderWithBackButton';
import * as Expensicons from '@components/Icon/Expensicons';
import ScreenWrapper from '@components/ScreenWrapper';
import {useSearchContext} from '@components/Search/SearchContext';
import SelectionList from '@components/SelectionListWithSections';
import type {ListItem, SectionListDataType} from '@components/SelectionListWithSections/types';
import UserListItem from '@components/SelectionListWithSections/UserListItem';
import Text from '@components/Text';
import useCreateEmptyReportConfirmation from '@hooks/useCreateEmptyReportConfirmation';
import useCurrentUserPersonalDetails from '@hooks/useCurrentUserPersonalDetails';
import useDebouncedState from '@hooks/useDebouncedState';
import useLocalize from '@hooks/useLocalize';
import useNetwork from '@hooks/useNetwork';
import useOnyx from '@hooks/useOnyx';
import useResponsiveLayout from '@hooks/useResponsiveLayout';
import useThemeStyles from '@hooks/useThemeStyles';
import {createNewReport} from '@libs/actions/Report';
import Navigation from '@libs/Navigation/Navigation';
import type {NewReportWorkspaceSelectionNavigatorParamList} from '@libs/Navigation/types';
import {getHeaderMessageForNonUserList} from '@libs/OptionsListUtils';
import Permissions from '@libs/Permissions';
import {isPolicyAdmin, shouldShowPolicy} from '@libs/PolicyUtils';
<<<<<<< HEAD
import {getDefaultWorkspaceAvatar, hasEmptyReportsForPolicy} from '@libs/ReportUtils';
=======
import {getDefaultWorkspaceAvatar, hasViolations as hasViolationsReportUtils} from '@libs/ReportUtils';
>>>>>>> 1f2d9c8e
import {buildCannedSearchQuery} from '@libs/SearchQueryUtils';
import {shouldRestrictUserBillableActions} from '@libs/SubscriptionUtils';
import isRHPOnSearchMoneyRequestReportPage from '@navigation/helpers/isRHPOnSearchMoneyRequestReportPage';
import type {PlatformStackScreenProps} from '@navigation/PlatformStackNavigation/types';
import {changeTransactionsReport} from '@userActions/Transaction';
import CONST from '@src/CONST';
import ONYXKEYS from '@src/ONYXKEYS';
import ROUTES from '@src/ROUTES';
import type SCREENS from '@src/SCREENS';
import {isEmptyObject} from '@src/types/utils/EmptyObject';

type WorkspaceListItem = {
    text: string;
    policyID?: string;
    isPolicyAdmin?: boolean;
} & ListItem;

type NewReportWorkspaceSelectionPageProps = PlatformStackScreenProps<NewReportWorkspaceSelectionNavigatorParamList, typeof SCREENS.NEW_REPORT_WORKSPACE_SELECTION.ROOT>;

function NewReportWorkspaceSelectionPage({route}: NewReportWorkspaceSelectionPageProps) {
    const {isMovingExpenses} = route.params ?? {};
    const {isOffline} = useNetwork();
    const {selectedTransactions, clearSelectedTransactions} = useSearchContext();
    const styles = useThemeStyles();
    const [searchTerm, debouncedSearchTerm, setSearchTerm] = useDebouncedState('');
    const {translate, localeCompare} = useLocalize();
    const {shouldUseNarrowLayout} = useResponsiveLayout();
    const [allReportNextSteps] = useOnyx(ONYXKEYS.COLLECTION.NEXT_STEP, {canBeMissing: true});
    const isRHPOnReportInSearch = isRHPOnSearchMoneyRequestReportPage();
    const [transactionViolations] = useOnyx(ONYXKEYS.COLLECTION.TRANSACTION_VIOLATIONS, {canBeMissing: true});
    const [allBetas] = useOnyx(ONYXKEYS.BETAS, {canBeMissing: true});
    const isASAPSubmitBetaEnabled = Permissions.isBetaEnabled(CONST.BETAS.ASAP_SUBMIT, allBetas);
    const hasViolations = hasViolationsReportUtils(undefined, transactionViolations);

    const [policies, fetchStatus] = useOnyx(ONYXKEYS.COLLECTION.POLICY, {canBeMissing: true});
    const currentUserPersonalDetails = useCurrentUserPersonalDetails();

    const [isLoadingApp] = useOnyx(ONYXKEYS.IS_LOADING_APP, {canBeMissing: true});
    const shouldShowLoadingIndicator = isLoadingApp && !isOffline;
    const [pendingPolicySelection, setPendingPolicySelection] = useState<{policy: WorkspaceListItem; shouldShowEmptyReportConfirmation: boolean} | null>(null);
    // Get all reports once to check for empty reports
    const [reports] = useOnyx(ONYXKEYS.COLLECTION.REPORT, {canBeMissing: true});
    const [session] = useOnyx(ONYXKEYS.SESSION, {canBeMissing: false});

    const navigateToNewReport = useCallback(
        (optimisticReportID: string) => {
            if (isRHPOnReportInSearch) {
                Navigation.setNavigationActionToMicrotaskQueue(() => {
                    Navigation.dismissModal();
                });
            }

            Navigation.setNavigationActionToMicrotaskQueue(() => {
                Navigation.navigate(ROUTES.SEARCH_MONEY_REQUEST_REPORT.getRoute({reportID: optimisticReportID}), {forceReplace: isRHPOnReportInSearch || shouldUseNarrowLayout});
            });
        },
        [isRHPOnReportInSearch, shouldUseNarrowLayout],
    );

<<<<<<< HEAD
    const createReport = useCallback(
        (policyID: string) => {
            const optimisticReportID = createNewReport(currentUserPersonalDetails, policyID);
=======
    const selectPolicy = useCallback(
        (policyID?: string) => {
            if (!policyID) {
                return;
            }
            if (shouldRestrictUserBillableActions(policyID)) {
                Navigation.navigate(ROUTES.RESTRICTED_ACTION.getRoute(policyID));
                return;
            }
            const optimisticReportID = createNewReport(currentUserPersonalDetails, isASAPSubmitBetaEnabled, hasViolations, policyID);
>>>>>>> 1f2d9c8e
            const selectedTransactionsKeys = Object.keys(selectedTransactions);
            if (isMovingExpenses && !!selectedTransactionsKeys.length) {
                const reportNextStep = allReportNextSteps?.[`${ONYXKEYS.COLLECTION.NEXT_STEP}${optimisticReportID}`];
                changeTransactionsReport(
                    selectedTransactionsKeys,
                    optimisticReportID,
                    isASAPSubmitBetaEnabled,
                    currentUserPersonalDetails?.accountID ?? CONST.DEFAULT_NUMBER_ID,
                    currentUserPersonalDetails?.email ?? '',
                    policies?.[`${ONYXKEYS.COLLECTION.POLICY}${policyID}`],
                    reportNextStep,
                );
                clearSelectedTransactions();
                Navigation.dismissModal();
                Navigation.goBack(ROUTES.SEARCH_ROOT.getRoute({query: buildCannedSearchQuery()}));
                return;
            }
            navigateToNewReport(optimisticReportID);
        },
        [
            allReportNextSteps,
            clearSelectedTransactions,
            currentUserPersonalDetails,
            isASAPSubmitBetaEnabled,
            isMovingExpenses,
            navigateToNewReport,
            policies,
            selectedTransactions,
            hasViolations,
        ],
    );

    const handleConfirmCreateReport = useCallback(() => {
        if (!pendingPolicySelection?.policy.policyID) {
            return;
        }

        createReport(pendingPolicySelection.policy.policyID);
        setPendingPolicySelection(null);
    }, [createReport, pendingPolicySelection?.policy.policyID]);

    const handleCancelCreateReport = useCallback(() => {
        setPendingPolicySelection(null);
    }, []);

    const {openCreateReportConfirmation, CreateReportConfirmationModal} = useCreateEmptyReportConfirmation({
        policyID: pendingPolicySelection?.policy.policyID,
        policyName: pendingPolicySelection?.policy.text ?? '',
        onConfirm: handleConfirmCreateReport,
        onCancel: handleCancelCreateReport,
    });

    useEffect(() => {
        if (!pendingPolicySelection) {
            return;
        }

        const {policy, shouldShowEmptyReportConfirmation} = pendingPolicySelection;
        const policyID = policy.policyID;

        if (!policyID) {
            return;
        }

        if (!shouldShowEmptyReportConfirmation) {
            // No empty report confirmation needed - create report directly and clear pending selection
            // policyID is guaranteed to be defined by the check above
            createReport(policyID);
            setPendingPolicySelection(null);
            return;
        }

        // Empty report confirmation needed - open confirmation modal (modal handles clearing pending selection via onConfirm/onCancel)
        openCreateReportConfirmation();
    }, [createReport, openCreateReportConfirmation, pendingPolicySelection]);

    const selectPolicy = useCallback(
        (policy?: WorkspaceListItem) => {
            if (!policy?.policyID) {
                return;
            }

            if (shouldRestrictUserBillableActions(policy.policyID)) {
                Navigation.navigate(ROUTES.RESTRICTED_ACTION.getRoute(policy.policyID));
                return;
            }

            // Capture the decision about whether to show empty report confirmation
            const hasEmptyReport = hasEmptyReportsForPolicy(reports, policy.policyID, session?.accountID);

            setPendingPolicySelection({
                policy,
                shouldShowEmptyReportConfirmation: hasEmptyReport,
            });
        },
        [reports, session?.accountID],
    );

    const usersWorkspaces = useMemo<WorkspaceListItem[]>(() => {
        if (!policies || isEmptyObject(policies)) {
            return [];
        }

        return Object.values(policies)
            .filter((policy) => shouldShowPolicy(policy, !!isOffline, currentUserPersonalDetails?.login) && !policy?.isJoinRequestPending && policy?.isPolicyExpenseChatEnabled)
            .map((policy) => ({
                text: policy?.name ?? '',
                policyID: policy?.id,
                icons: [
                    {
                        source: policy?.avatarURL ? policy.avatarURL : getDefaultWorkspaceAvatar(policy?.name),
                        fallbackIcon: Expensicons.FallbackWorkspaceAvatar,
                        name: policy?.name,
                        type: CONST.ICON_TYPE_WORKSPACE,
                        id: policy?.id,
                    },
                ],
                keyForList: policy?.id,
                isPolicyAdmin: isPolicyAdmin(policy),
                shouldSyncFocus: true,
            }))
            .sort((a, b) => localeCompare(a.text, b.text));
    }, [policies, isOffline, currentUserPersonalDetails?.login, localeCompare]);

    const filteredAndSortedUserWorkspaces = useMemo<WorkspaceListItem[]>(
        () => usersWorkspaces.filter((policy) => policy.text?.toLowerCase().includes(debouncedSearchTerm?.toLowerCase() ?? '')),
        [debouncedSearchTerm, usersWorkspaces],
    );

    const sections = useMemo(() => {
        const options: Array<SectionListDataType<WorkspaceListItem>> = [
            {
                data: filteredAndSortedUserWorkspaces,
                shouldShow: true,
            },
        ];
        return options;
    }, [filteredAndSortedUserWorkspaces]);

    const areResultsFound = filteredAndSortedUserWorkspaces.length > 0;
    const headerMessage = getHeaderMessageForNonUserList(areResultsFound, debouncedSearchTerm);

    return (
        <ScreenWrapper
            testID={NewReportWorkspaceSelectionPage.displayName}
            includeSafeAreaPaddingBottom
            shouldEnableMaxHeight
        >
            {({didScreenTransitionEnd}) => (
                <>
                    <HeaderWithBackButton
                        title={translate('report.newReport.createReport')}
                        onBackButtonPress={Navigation.goBack}
                    />
                    {CreateReportConfirmationModal}
                    {shouldShowLoadingIndicator ? (
                        <FullScreenLoadingIndicator style={[styles.flex1, styles.pRelative]} />
                    ) : (
                        <>
                            <Text style={[styles.ph5, styles.mb3]}>{translate('report.newReport.chooseWorkspace')}</Text>
                            <SelectionList<WorkspaceListItem>
                                ListItem={UserListItem}
                                sections={sections}
                                onSelectRow={selectPolicy}
                                textInputLabel={usersWorkspaces.length >= CONST.STANDARD_LIST_ITEM_LIMIT ? translate('common.search') : undefined}
                                textInputValue={searchTerm}
                                onChangeText={setSearchTerm}
                                headerMessage={headerMessage}
                                showLoadingPlaceholder={fetchStatus.status === 'loading' || !didScreenTransitionEnd}
                            />
                        </>
                    )}
                </>
            )}
        </ScreenWrapper>
    );
}

NewReportWorkspaceSelectionPage.displayName = 'NewReportWorkspaceSelectionPage';

export default NewReportWorkspaceSelectionPage;<|MERGE_RESOLUTION|>--- conflicted
+++ resolved
@@ -22,11 +22,7 @@
 import {getHeaderMessageForNonUserList} from '@libs/OptionsListUtils';
 import Permissions from '@libs/Permissions';
 import {isPolicyAdmin, shouldShowPolicy} from '@libs/PolicyUtils';
-<<<<<<< HEAD
-import {getDefaultWorkspaceAvatar, hasEmptyReportsForPolicy} from '@libs/ReportUtils';
-=======
-import {getDefaultWorkspaceAvatar, hasViolations as hasViolationsReportUtils} from '@libs/ReportUtils';
->>>>>>> 1f2d9c8e
+import {getDefaultWorkspaceAvatar, hasEmptyReportsForPolicy, hasViolations as hasViolationsReportUtils} from '@libs/ReportUtils';
 import {buildCannedSearchQuery} from '@libs/SearchQueryUtils';
 import {shouldRestrictUserBillableActions} from '@libs/SubscriptionUtils';
 import isRHPOnSearchMoneyRequestReportPage from '@navigation/helpers/isRHPOnSearchMoneyRequestReportPage';
@@ -86,22 +82,9 @@
         [isRHPOnReportInSearch, shouldUseNarrowLayout],
     );
 
-<<<<<<< HEAD
     const createReport = useCallback(
         (policyID: string) => {
-            const optimisticReportID = createNewReport(currentUserPersonalDetails, policyID);
-=======
-    const selectPolicy = useCallback(
-        (policyID?: string) => {
-            if (!policyID) {
-                return;
-            }
-            if (shouldRestrictUserBillableActions(policyID)) {
-                Navigation.navigate(ROUTES.RESTRICTED_ACTION.getRoute(policyID));
-                return;
-            }
             const optimisticReportID = createNewReport(currentUserPersonalDetails, isASAPSubmitBetaEnabled, hasViolations, policyID);
->>>>>>> 1f2d9c8e
             const selectedTransactionsKeys = Object.keys(selectedTransactions);
             if (isMovingExpenses && !!selectedTransactionsKeys.length) {
                 const reportNextStep = allReportNextSteps?.[`${ONYXKEYS.COLLECTION.NEXT_STEP}${optimisticReportID}`];
