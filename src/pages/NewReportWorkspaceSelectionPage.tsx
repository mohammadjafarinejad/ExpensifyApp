--- conflicted
+++ resolved
@@ -114,13 +114,9 @@
             isMovingExpenses,
             navigateToNewReport,
             policies,
-<<<<<<< HEAD
             selectedTransactionIDs,
             selectedTransactions,
-=======
-            selectedTransactions,
             hasViolations,
->>>>>>> 1ff696b2
         ],
     );
 
