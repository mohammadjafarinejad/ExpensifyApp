--- conflicted
+++ resolved
@@ -23,16 +23,8 @@
 import {setOnboardingAdminsChatReportID, setOnboardingPolicyID} from '@libs/actions/Welcome';
 import navigateAfterOnboarding from '@libs/navigateAfterOnboarding';
 import Navigation from '@libs/Navigation/Navigation';
-<<<<<<< HEAD
-import {isPaidGroupPolicy} from '@libs/PolicyUtils';
-import variables from '@styles/variables';
-import {createWorkspace, generatePolicyID} from '@userActions/Policy/Policy';
-import {completeOnboarding} from '@userActions/Report';
-import {setOnboardingAdminsChatReportID, setOnboardingPolicyID} from '@userActions/Welcome';
-=======
 import {isPaidGroupPolicy, isPolicyAdmin} from '@libs/PolicyUtils';
 import variables from '@styles/variables';
->>>>>>> 008e8344
 import CONST from '@src/CONST';
 import type {OnboardingAccounting} from '@src/CONST';
 import ONYXKEYS from '@src/ONYXKEYS';
@@ -69,22 +61,14 @@
 
     // If the signupQualifier is VSB, the company size step is skip.
     // So we need to create the new workspace in the accounting step
-<<<<<<< HEAD
-    const paidGroupPolicy = Object.values(allPolicies ?? {}).find(isPaidGroupPolicy);
-=======
     const paidGroupPolicy = Object.values(allPolicies ?? {}).find((policy) => isPaidGroupPolicy(policy) && isPolicyAdmin(policy, session?.email));
->>>>>>> 008e8344
     useEffect(() => {
         // eslint-disable-next-line @typescript-eslint/prefer-nullish-coalescing
         if (!isVsb || paidGroupPolicy || isLoadingOnyxValue(allPoliciesResult)) {
             return;
         }
 
-<<<<<<< HEAD
-        const {adminsChatReportID, policyID} = createWorkspace(undefined, true, '', generatePolicyID(), CONST.ONBOARDING_CHOICES.MANAGE_TEAM, false);
-=======
-        const {adminsChatReportID, policyID} = createWorkspace(undefined, true, '', generatePolicyID(), CONST.ONBOARDING_CHOICES.MANAGE_TEAM);
->>>>>>> 008e8344
+        const {adminsChatReportID, policyID} = createWorkspace(undefined, true, '', generatePolicyID(), CONST.ONBOARDING_CHOICES.MANAGE_TEAM, '', undefined, false);
         setOnboardingAdminsChatReportID(adminsChatReportID);
         setOnboardingPolicyID(policyID);
     }, [isVsb, paidGroupPolicy, allPolicies, allPoliciesResult]);
