import HybridAppModule from '@expensify/react-native-hybrid-app';
import React, {useContext, useMemo, useState} from 'react';
import {useOnyx} from 'react-native-onyx';
import Button from '@components/Button';
import CustomStatusBarAndBackgroundContext from '@components/CustomStatusBarAndBackground/CustomStatusBarAndBackgroundContext';
import FormHelpMessage from '@components/FormHelpMessage';
import HeaderWithBackButton from '@components/HeaderWithBackButton';
import ScreenWrapper from '@components/ScreenWrapper';
import SelectionList from '@components/SelectionList';
import RadioListItem from '@components/SelectionList/RadioListItem';
import type {ListItem} from '@components/SelectionList/types';
import Text from '@components/Text';
import useLocalize from '@hooks/useLocalize';
import useResponsiveLayout from '@hooks/useResponsiveLayout';
import useThemeStyles from '@hooks/useThemeStyles';
import getPlatform from '@libs/getPlatform';
import Navigation from '@libs/Navigation/Navigation';
import {isPaidGroupPolicy} from '@libs/PolicyUtils';
import {openOldDotLink} from '@userActions/Link';
import {createWorkspace, generatePolicyID} from '@userActions/Policy/Policy';
import {completeOnboarding} from '@userActions/Report';
import {setOnboardingAdminsChatReportID, setOnboardingCompanySize, setOnboardingPolicyID, switchToOldDotOnNonMicroCompanySize} from '@userActions/Welcome';
import CONFIG from '@src/CONFIG';
import CONST from '@src/CONST';
import type {OnboardingCompanySize} from '@src/CONST';
import ONYXKEYS from '@src/ONYXKEYS';
import ROUTES from '@src/ROUTES';
import type {BaseOnboardingEmployeesProps} from './types';

type OnboardingListItem = ListItem & {
    keyForList: OnboardingCompanySize;
};
function BaseOnboardingEmployees({shouldUseNativeStyles, route}: BaseOnboardingEmployeesProps) {
    const styles = useThemeStyles();
    const {translate} = useLocalize();
    const [onboardingCompanySize] = useOnyx(ONYXKEYS.ONBOARDING_COMPANY_SIZE);
    const [onboardingPurposeSelected] = useOnyx(ONYXKEYS.ONBOARDING_PURPOSE_SELECTED);
    const [onboardingPolicyID] = useOnyx(ONYXKEYS.ONBOARDING_POLICY_ID);
    const [onboardingAdminsChatReportID] = useOnyx(ONYXKEYS.ONBOARDING_ADMINS_CHAT_REPORT_ID);
    const [allPolicies] = useOnyx(ONYXKEYS.COLLECTION.POLICY);
    const {setRootStatusBarEnabled} = useContext(CustomStatusBarAndBackgroundContext);

    const paidGroupPolicy = Object.values(allPolicies ?? {}).find(isPaidGroupPolicy);

    const {onboardingIsMediumOrLargerScreenWidth} = useResponsiveLayout();
    const [selectedCompanySize, setSelectedCompanySize] = useState<OnboardingCompanySize | null | undefined>(onboardingCompanySize);
    const [error, setError] = useState('');

    const companySizeOptions: OnboardingListItem[] = useMemo(() => {
        return Object.values(CONST.ONBOARDING_COMPANY_SIZE).map((companySize): OnboardingListItem => {
            return {
                text: translate(`onboarding.employees.${companySize}`),
                keyForList: companySize,
                isSelected: companySize === selectedCompanySize,
            };
        });
    }, [translate, selectedCompanySize]);

    const footerContent = (
        <>
            {!!error && (
                <FormHelpMessage
                    style={[styles.ph1, styles.mb2]}
                    isError
                    message={error}
                />
            )}
            <Button
                success
                large
                text={translate('common.continue')}
                onPress={() => {
                    if (!selectedCompanySize) {
                        setError(translate('onboarding.errorSelection'));
                        return;
                    }
                    setOnboardingCompanySize(selectedCompanySize);
                    switchToOldDotOnNonMicroCompanySize(selectedCompanySize);

                    const shouldCreateWorkspace = !onboardingPolicyID && !paidGroupPolicy;

                    // We need `adminsChatReportID` for `completeOnboarding`, but at the same time, we don't want to call `createWorkspace` more than once.
                    // If we have already created a workspace, we want to reuse the `onboardingAdminsChatReportID` and `onboardingPolicyID`.
                    const {adminsChatReportID, policyID} = shouldCreateWorkspace
                        ? createWorkspace(undefined, true, '', generatePolicyID(), CONST.ONBOARDING_CHOICES.MANAGE_TEAM, '', undefined, false)
                        : {adminsChatReportID: onboardingAdminsChatReportID, policyID: onboardingPolicyID};

                    if (shouldCreateWorkspace) {
                        setOnboardingAdminsChatReportID(adminsChatReportID);
                        setOnboardingPolicyID(policyID);
                    }

                    // For MICRO companies (1-10 employees) or desktop app, we want to remain on NewDot.
                    if (selectedCompanySize === CONST.ONBOARDING_COMPANY_SIZE.MICRO || getPlatform() === CONST.PLATFORM.DESKTOP) {
                        Navigation.navigate(ROUTES.ONBOARDING_ACCOUNTING.getRoute(route.params?.backTo));
                        return;
                    }

                    // For other company sizes we want to complete onboarding here.
                    // At this point `onboardingPurposeSelected` should always exist as we set it in `BaseOnboardingPurpose`.
                    if (onboardingPurposeSelected) {
                        completeOnboarding(
                            onboardingPurposeSelected,
                            CONST.ONBOARDING_MESSAGES[onboardingPurposeSelected],
                            undefined,
                            undefined,
                            adminsChatReportID,
                            onboardingPolicyID,
                            undefined,
                            onboardingCompanySize,
                        );
                    }

<<<<<<< HEAD
                    if (CONFIG.IS_HYBRID_APP) {
                        HybridAppModule.closeReactNativeApp(false, true);
=======
                    if (NativeModules.HybridAppModule) {
                        NativeModules.HybridAppModule.closeReactNativeApp({shouldSignOut: false, shouldSetNVP: true});
>>>>>>> c5bba74f
                        setRootStatusBarEnabled(false);
                    } else {
                        openOldDotLink(CONST.OLDDOT_URLS.INBOX, true);
                    }
                }}
                pressOnEnter
            />
        </>
    );

    return (
        <ScreenWrapper
            includeSafeAreaPaddingBottom={false}
            testID="BaseOnboardingEmployees"
            style={[styles.defaultModalContainer, shouldUseNativeStyles && styles.pt8]}
        >
            <HeaderWithBackButton
                shouldShowBackButton
                progressBarPercentage={onboardingPurposeSelected === CONST.ONBOARDING_CHOICES.MANAGE_TEAM ? 80 : 90}
                onBackButtonPress={Navigation.goBack}
            />
            <Text style={[styles.textHeadlineH1, styles.mb5, onboardingIsMediumOrLargerScreenWidth && styles.mt5, onboardingIsMediumOrLargerScreenWidth ? styles.mh8 : styles.mh5]}>
                {translate('onboarding.employees.title')}
            </Text>
            <SelectionList
                sections={[{data: companySizeOptions}]}
                onSelectRow={(item) => {
                    setSelectedCompanySize(item.keyForList);
                    setError('');
                }}
                initiallyFocusedOptionKey={companySizeOptions.find((item) => item.keyForList === selectedCompanySize)?.keyForList}
                shouldUpdateFocusedIndex
                ListItem={RadioListItem}
                footerContent={footerContent}
                listItemWrapperStyle={onboardingIsMediumOrLargerScreenWidth ? [styles.pl8, styles.pr8] : []}
            />
        </ScreenWrapper>
    );
}

BaseOnboardingEmployees.displayName = 'BaseOnboardingEmployees';

export default BaseOnboardingEmployees;<|MERGE_RESOLUTION|>--- conflicted
+++ resolved
@@ -111,13 +111,8 @@
                         );
                     }
 
-<<<<<<< HEAD
                     if (CONFIG.IS_HYBRID_APP) {
-                        HybridAppModule.closeReactNativeApp(false, true);
-=======
-                    if (NativeModules.HybridAppModule) {
-                        NativeModules.HybridAppModule.closeReactNativeApp({shouldSignOut: false, shouldSetNVP: true});
->>>>>>> c5bba74f
+                        HybridAppModule.closeReactNativeApp({shouldSignOut: false, shouldSetNVP: true});
                         setRootStatusBarEnabled(false);
                     } else {
                         openOldDotLink(CONST.OLDDOT_URLS.INBOX, true);
