<<<<<<< HEAD
import React, {useMemo, useState} from 'react';
import {NativeModules} from 'react-native';
=======
import HybridAppModule from '@expensify/react-native-hybrid-app';
import React, {useContext, useMemo, useState} from 'react';
>>>>>>> 1ce740c2
import {useOnyx} from 'react-native-onyx';
import Button from '@components/Button';
import FormHelpMessage from '@components/FormHelpMessage';
import HeaderWithBackButton from '@components/HeaderWithBackButton';
import ScreenWrapper from '@components/ScreenWrapper';
import SelectionList from '@components/SelectionList';
import RadioListItem from '@components/SelectionList/RadioListItem';
import type {ListItem} from '@components/SelectionList/types';
import Text from '@components/Text';
import useLocalize from '@hooks/useLocalize';
import useResponsiveLayout from '@hooks/useResponsiveLayout';
import useThemeStyles from '@hooks/useThemeStyles';
import getPlatform from '@libs/getPlatform';
import Navigation from '@libs/Navigation/Navigation';
import {isPaidGroupPolicy} from '@libs/PolicyUtils';
<<<<<<< HEAD
import {setIsRootStatusBarEnabled} from '@userActions/HybridApp';
=======
import {openOldDotLink} from '@userActions/Link';
>>>>>>> 1ce740c2
import {createWorkspace, generatePolicyID} from '@userActions/Policy/Policy';
import {completeOnboarding} from '@userActions/Report';
import {setOnboardingAdminsChatReportID, setOnboardingCompanySize, setOnboardingPolicyID, switchToOldDotOnNonMicroCompanySize} from '@userActions/Welcome';
import CONFIG from '@src/CONFIG';
import CONST from '@src/CONST';
import type {OnboardingCompanySize} from '@src/CONST';
import ONYXKEYS from '@src/ONYXKEYS';
import ROUTES from '@src/ROUTES';
import type {BaseOnboardingEmployeesProps} from './types';

type OnboardingListItem = ListItem & {
    keyForList: OnboardingCompanySize;
};
function BaseOnboardingEmployees({shouldUseNativeStyles, route}: BaseOnboardingEmployeesProps) {
    const styles = useThemeStyles();
    const {translate} = useLocalize();
    const [onboardingCompanySize] = useOnyx(ONYXKEYS.ONBOARDING_COMPANY_SIZE);
    const [onboardingPurposeSelected] = useOnyx(ONYXKEYS.ONBOARDING_PURPOSE_SELECTED);
    const [onboardingPolicyID] = useOnyx(ONYXKEYS.ONBOARDING_POLICY_ID);
    const [onboardingAdminsChatReportID] = useOnyx(ONYXKEYS.ONBOARDING_ADMINS_CHAT_REPORT_ID);
    const [allPolicies] = useOnyx(ONYXKEYS.COLLECTION.POLICY);

    const paidGroupPolicy = Object.values(allPolicies ?? {}).find(isPaidGroupPolicy);

    const {onboardingIsMediumOrLargerScreenWidth} = useResponsiveLayout();
    const [selectedCompanySize, setSelectedCompanySize] = useState<OnboardingCompanySize | null | undefined>(onboardingCompanySize);
    const [error, setError] = useState('');

    const companySizeOptions: OnboardingListItem[] = useMemo(() => {
        return Object.values(CONST.ONBOARDING_COMPANY_SIZE).map((companySize): OnboardingListItem => {
            return {
                text: translate(`onboarding.employees.${companySize}`),
                keyForList: companySize,
                isSelected: companySize === selectedCompanySize,
            };
        });
    }, [translate, selectedCompanySize]);

    const footerContent = (
        <>
            {!!error && (
                <FormHelpMessage
                    style={[styles.ph1, styles.mb2]}
                    isError
                    message={error}
                />
            )}
            <Button
                success
                large
                text={translate('common.continue')}
                onPress={() => {
                    if (!selectedCompanySize) {
                        setError(translate('onboarding.errorSelection'));
                        return;
                    }
                    setOnboardingCompanySize(selectedCompanySize);
                    switchToOldDotOnNonMicroCompanySize(selectedCompanySize);

                    const shouldCreateWorkspace = !onboardingPolicyID && !paidGroupPolicy;

                    // We need `adminsChatReportID` for `completeOnboarding`, but at the same time, we don't want to call `createWorkspace` more than once.
                    // If we have already created a workspace, we want to reuse the `onboardingAdminsChatReportID` and `onboardingPolicyID`.
                    const {adminsChatReportID, policyID} = shouldCreateWorkspace
                        ? createWorkspace(undefined, true, '', generatePolicyID(), CONST.ONBOARDING_CHOICES.MANAGE_TEAM, '', undefined, false)
                        : {adminsChatReportID: onboardingAdminsChatReportID, policyID: onboardingPolicyID};

                    if (shouldCreateWorkspace) {
                        setOnboardingAdminsChatReportID(adminsChatReportID);
                        setOnboardingPolicyID(policyID);
                    }

                    // For MICRO companies (1-10 employees) or desktop app, we want to remain on NewDot.
                    if (selectedCompanySize === CONST.ONBOARDING_COMPANY_SIZE.MICRO || getPlatform() === CONST.PLATFORM.DESKTOP) {
                        Navigation.navigate(ROUTES.ONBOARDING_ACCOUNTING.getRoute(route.params?.backTo));
                        return;
                    }

                    // For other company sizes we want to complete onboarding here.
                    // At this point `onboardingPurposeSelected` should always exist as we set it in `BaseOnboardingPurpose`.
                    if (onboardingPurposeSelected) {
                        completeOnboarding(
                            onboardingPurposeSelected,
                            CONST.ONBOARDING_MESSAGES[onboardingPurposeSelected],
                            undefined,
                            undefined,
                            adminsChatReportID,
                            onboardingPolicyID,
                            undefined,
                            onboardingCompanySize,
                        );
                    }

<<<<<<< HEAD
                    NativeModules.HybridAppModule.closeReactNativeApp({shouldSignOut: false, shouldSetNVP: true});
                    setIsRootStatusBarEnabled(false);
=======
                    if (CONFIG.IS_HYBRID_APP) {
                        HybridAppModule.closeReactNativeApp({shouldSignOut: false, shouldSetNVP: true});
                        setRootStatusBarEnabled(false);
                    } else {
                        openOldDotLink(CONST.OLDDOT_URLS.INBOX, true);
                    }
>>>>>>> 1ce740c2
                }}
                pressOnEnter
            />
        </>
    );

    return (
        <ScreenWrapper
            includeSafeAreaPaddingBottom={false}
            testID="BaseOnboardingEmployees"
            style={[styles.defaultModalContainer, shouldUseNativeStyles && styles.pt8]}
        >
            <HeaderWithBackButton
                shouldShowBackButton
                progressBarPercentage={onboardingPurposeSelected === CONST.ONBOARDING_CHOICES.MANAGE_TEAM ? 80 : 90}
                onBackButtonPress={Navigation.goBack}
            />
            <Text style={[styles.textHeadlineH1, styles.mb5, onboardingIsMediumOrLargerScreenWidth && styles.mt5, onboardingIsMediumOrLargerScreenWidth ? styles.mh8 : styles.mh5]}>
                {translate('onboarding.employees.title')}
            </Text>
            <SelectionList
                sections={[{data: companySizeOptions}]}
                onSelectRow={(item) => {
                    setSelectedCompanySize(item.keyForList);
                    setError('');
                }}
                initiallyFocusedOptionKey={companySizeOptions.find((item) => item.keyForList === selectedCompanySize)?.keyForList}
                shouldUpdateFocusedIndex
                ListItem={RadioListItem}
                footerContent={footerContent}
                listItemWrapperStyle={onboardingIsMediumOrLargerScreenWidth ? [styles.pl8, styles.pr8] : []}
            />
        </ScreenWrapper>
    );
}

BaseOnboardingEmployees.displayName = 'BaseOnboardingEmployees';

export default BaseOnboardingEmployees;<|MERGE_RESOLUTION|>--- conflicted
+++ resolved
@@ -1,10 +1,5 @@
-<<<<<<< HEAD
+import HybridAppModule from '@expensify/react-native-hybrid-app';
 import React, {useMemo, useState} from 'react';
-import {NativeModules} from 'react-native';
-=======
-import HybridAppModule from '@expensify/react-native-hybrid-app';
-import React, {useContext, useMemo, useState} from 'react';
->>>>>>> 1ce740c2
 import {useOnyx} from 'react-native-onyx';
 import Button from '@components/Button';
 import FormHelpMessage from '@components/FormHelpMessage';
@@ -20,11 +15,8 @@
 import getPlatform from '@libs/getPlatform';
 import Navigation from '@libs/Navigation/Navigation';
 import {isPaidGroupPolicy} from '@libs/PolicyUtils';
-<<<<<<< HEAD
+import {openOldDotLink} from '@userActions/Link';
 import {setIsRootStatusBarEnabled} from '@userActions/HybridApp';
-=======
-import {openOldDotLink} from '@userActions/Link';
->>>>>>> 1ce740c2
 import {createWorkspace, generatePolicyID} from '@userActions/Policy/Policy';
 import {completeOnboarding} from '@userActions/Report';
 import {setOnboardingAdminsChatReportID, setOnboardingCompanySize, setOnboardingPolicyID, switchToOldDotOnNonMicroCompanySize} from '@userActions/Welcome';
@@ -118,17 +110,12 @@
                         );
                     }
 
-<<<<<<< HEAD
-                    NativeModules.HybridAppModule.closeReactNativeApp({shouldSignOut: false, shouldSetNVP: true});
-                    setIsRootStatusBarEnabled(false);
-=======
                     if (CONFIG.IS_HYBRID_APP) {
                         HybridAppModule.closeReactNativeApp({shouldSignOut: false, shouldSetNVP: true});
-                        setRootStatusBarEnabled(false);
+                        setIsRootStatusBarEnabled(false);
                     } else {
                         openOldDotLink(CONST.OLDDOT_URLS.INBOX, true);
                     }
->>>>>>> 1ce740c2
                 }}
                 pressOnEnter
             />
