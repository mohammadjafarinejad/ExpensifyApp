--- conflicted
+++ resolved
@@ -352,16 +352,7 @@
             <HeaderWithBackButton
                 shouldShowBackButton
                 progressBarPercentage={90}
-<<<<<<< HEAD
-                onBackButtonPress={() => {
-                    const nextRoute = isPrivateDomainAndHasAccessiblePolicies
-                        ? ROUTES.ONBOARDING_ACCOUNTING.getRoute(route.params?.backTo)
-                        : ROUTES.ONBOARDING_PERSONAL_DETAILS.getRoute(route.params?.backTo);
-                    Navigation.goBack(nextRoute);
-                }}
-=======
                 onBackButtonPress={() => Navigation.goBack(ROUTES.ONBOARDING_ACCOUNTING.getRoute())}
->>>>>>> d8adfa5b
             />
             <View style={[onboardingIsMediumOrLargerScreenWidth && styles.mt5, onboardingIsMediumOrLargerScreenWidth ? styles.mh8 : styles.mh5]}>
                 <Text style={[styles.textHeadlineH1, styles.mb5]}>{translate('onboarding.interestedFeatures.title')}</Text>
