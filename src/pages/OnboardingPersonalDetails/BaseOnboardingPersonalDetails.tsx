import React, {useCallback, useState} from 'react';
import {View} from 'react-native';
import {withOnyx} from 'react-native-onyx';
import FormProvider from '@components/Form/FormProvider';
import InputWrapper from '@components/Form/InputWrapper';
import type {FormOnyxValues} from '@components/Form/types';
import HeaderWithBackButton from '@components/HeaderWithBackButton';
import KeyboardAvoidingView from '@components/KeyboardAvoidingView';
import OfflineIndicator from '@components/OfflineIndicator';
import {useSession} from '@components/OnyxProvider';
import Text from '@components/Text';
import TextInput from '@components/TextInput';
import withCurrentUserPersonalDetails from '@components/withCurrentUserPersonalDetails';
import useAutoFocusInput from '@hooks/useAutoFocusInput';
import useDisableModalDismissOnEscape from '@hooks/useDisableModalDismissOnEscape';
import useLocalize from '@hooks/useLocalize';
import useOnboardingLayout from '@hooks/useOnboardingLayout';
import useThemeStyles from '@hooks/useThemeStyles';
import useWindowDimensions from '@hooks/useWindowDimensions';
import AccountUtils from '@libs/AccountUtils';
import * as ErrorUtils from '@libs/ErrorUtils';
import Navigation from '@libs/Navigation/Navigation';
import * as ValidationUtils from '@libs/ValidationUtils';
import variables from '@styles/variables';
import * as PersonalDetails from '@userActions/PersonalDetails';
import * as Report from '@userActions/Report';
import * as Welcome from '@userActions/Welcome';
import CONST from '@src/CONST';
import ONYXKEYS from '@src/ONYXKEYS';
import ROUTES from '@src/ROUTES';
import INPUT_IDS from '@src/types/form/DisplayNameForm';
import type {BaseOnboardingPersonalDetailsOnyxProps, BaseOnboardingPersonalDetailsProps} from './types';

function BaseOnboardingPersonalDetails({currentUserPersonalDetails, shouldUseNativeStyles, onboardingPurposeSelected, onboardingAdminsChatReportID}: BaseOnboardingPersonalDetailsProps) {
    const styles = useThemeStyles();
    const {translate} = useLocalize();
    const {isSmallScreenWidth} = useWindowDimensions();
    const {shouldUseNarrowLayout} = useOnboardingLayout();
    const {inputCallbackRef} = useAutoFocusInput();
    const [shouldValidateOnChange, setShouldValidateOnChange] = useState(false);
    const {accountID} = useSession();

    useDisableModalDismissOnEscape();

    const completeEngagement = useCallback(
        (values: FormOnyxValues<'onboardingPersonalDetailsForm'>) => {
            const firstName = values.firstName.trim();
            const lastName = values.lastName.trim();

            PersonalDetails.setDisplayName(firstName, lastName);

            if (!onboardingPurposeSelected) {
                return;
            }

            Report.completeOnboarding(
                onboardingPurposeSelected,
                CONST.ONBOARDING_MESSAGES[onboardingPurposeSelected],
                {
                    login: currentUserPersonalDetails.login ?? '',
                    firstName,
                    lastName,
                },
                onboardingAdminsChatReportID ?? undefined,
            );

            Welcome.setOnboardingAdminsChatReportID();

            Navigation.dismissModal();

            // Only navigate to concierge chat when central pane is visible
            // Otherwise stay on the chats screen.
            if (isSmallScreenWidth) {
                Navigation.navigate(ROUTES.HOME);
            } else if (AccountUtils.isAccountIDOddNumber(accountID ?? 0)) {
                Report.navigateToSystemChat();
            } else {
                Report.navigateToConciergeChat();
            }

            // Small delay purely due to design considerations,
            // no special technical reasons behind that.
            setTimeout(() => {
                Navigation.navigate(ROUTES.WELCOME_VIDEO_ROOT);
            }, variables.welcomeVideoDelay);
        },
<<<<<<< HEAD
        [currentUserPersonalDetails.login, isSmallScreenWidth, onboardingPurposeSelected, accountID],
=======
        [currentUserPersonalDetails.login, isSmallScreenWidth, onboardingPurposeSelected, onboardingAdminsChatReportID],
>>>>>>> 942cad96
    );

    const validate = (values: FormOnyxValues<'onboardingPersonalDetailsForm'>) => {
        if (!shouldValidateOnChange) {
            setShouldValidateOnChange(true);
        }

        const errors = {};

        // First we validate the first name field
        if (values.firstName.replace(CONST.REGEX.ANY_SPACE, '').length === 0) {
            ErrorUtils.addErrorMessage(errors, 'firstName', 'onboarding.error.requiredFirstName');
        }
        if (!ValidationUtils.isValidDisplayName(values.firstName)) {
            ErrorUtils.addErrorMessage(errors, 'firstName', 'personalDetails.error.hasInvalidCharacter');
        } else if (values.firstName.length > CONST.DISPLAY_NAME.MAX_LENGTH) {
            ErrorUtils.addErrorMessage(errors, 'firstName', ['common.error.characterLimitExceedCounter', {length: values.firstName.length, limit: CONST.DISPLAY_NAME.MAX_LENGTH}]);
        }
        if (ValidationUtils.doesContainReservedWord(values.firstName, CONST.DISPLAY_NAME.RESERVED_NAMES)) {
            ErrorUtils.addErrorMessage(errors, 'firstName', 'personalDetails.error.containsReservedWord');
        }

        // Then we validate the last name field
        if (!ValidationUtils.isValidDisplayName(values.lastName)) {
            ErrorUtils.addErrorMessage(errors, 'lastName', 'personalDetails.error.hasInvalidCharacter');
        } else if (values.lastName.length > CONST.DISPLAY_NAME.MAX_LENGTH) {
            ErrorUtils.addErrorMessage(errors, 'lastName', ['common.error.characterLimitExceedCounter', {length: values.lastName.length, limit: CONST.DISPLAY_NAME.MAX_LENGTH}]);
        }
        if (ValidationUtils.doesContainReservedWord(values.lastName, CONST.DISPLAY_NAME.RESERVED_NAMES)) {
            ErrorUtils.addErrorMessage(errors, 'lastName', 'personalDetails.error.containsReservedWord');
        }

        return errors;
    };

    const PersonalDetailsFooterInstance = <OfflineIndicator />;

    return (
        <View style={[styles.h100, styles.defaultModalContainer, shouldUseNativeStyles && styles.pt8]}>
            <HeaderWithBackButton
                shouldShowBackButton
                progressBarPercentage={75}
                onBackButtonPress={Navigation.goBack}
            />
            <KeyboardAvoidingView
                style={[styles.flex1, styles.dFlex]}
                behavior="padding"
            >
                <FormProvider
                    style={[styles.flexGrow1, shouldUseNarrowLayout && styles.mt5, styles.mb5, shouldUseNarrowLayout ? styles.mh8 : styles.mh5]}
                    formID={ONYXKEYS.FORMS.ONBOARDING_PERSONAL_DETAILS_FORM}
                    footerContent={isSmallScreenWidth && PersonalDetailsFooterInstance}
                    validate={validate}
                    onSubmit={completeEngagement}
                    submitButtonText={translate('common.continue')}
                    enabledWhenOffline
                    submitFlexEnabled
                    shouldValidateOnBlur={false}
                    shouldValidateOnChange={shouldValidateOnChange}
                    shouldTrimValues={false}
                >
                    <View style={[shouldUseNarrowLayout ? styles.flexRow : styles.flexColumn, styles.mb5]}>
                        <Text style={styles.textHeadlineH1}>{translate('onboarding.whatsYourName')}</Text>
                    </View>
                    <View style={styles.mb4}>
                        <InputWrapper
                            InputComponent={TextInput}
                            ref={inputCallbackRef}
                            inputID={INPUT_IDS.FIRST_NAME}
                            name="fname"
                            label={translate('common.firstName')}
                            aria-label={translate('common.firstName')}
                            role={CONST.ROLE.PRESENTATION}
                            defaultValue={currentUserPersonalDetails?.firstName}
                            shouldSaveDraft
                            maxLength={CONST.DISPLAY_NAME.MAX_LENGTH}
                            spellCheck={false}
                        />
                    </View>
                    <View>
                        <InputWrapper
                            InputComponent={TextInput}
                            inputID={INPUT_IDS.LAST_NAME}
                            name="lname"
                            label={translate('common.lastName')}
                            aria-label={translate('common.lastName')}
                            role={CONST.ROLE.PRESENTATION}
                            defaultValue={currentUserPersonalDetails?.lastName}
                            shouldSaveDraft
                            maxLength={CONST.DISPLAY_NAME.MAX_LENGTH}
                            spellCheck={false}
                        />
                    </View>
                </FormProvider>
            </KeyboardAvoidingView>
        </View>
    );
}

BaseOnboardingPersonalDetails.displayName = 'BaseOnboardingPersonalDetails';

export default withCurrentUserPersonalDetails(
    withOnyx<BaseOnboardingPersonalDetailsProps, BaseOnboardingPersonalDetailsOnyxProps>({
        onboardingPurposeSelected: {
            key: ONYXKEYS.ONBOARDING_PURPOSE_SELECTED,
        },
        onboardingAdminsChatReportID: {
            key: ONYXKEYS.ONBOARDING_ADMINS_CHAT_REPORT_ID,
        },
    })(BaseOnboardingPersonalDetails),
);<|MERGE_RESOLUTION|>--- conflicted
+++ resolved
@@ -84,11 +84,7 @@
                 Navigation.navigate(ROUTES.WELCOME_VIDEO_ROOT);
             }, variables.welcomeVideoDelay);
         },
-<<<<<<< HEAD
-        [currentUserPersonalDetails.login, isSmallScreenWidth, onboardingPurposeSelected, accountID],
-=======
-        [currentUserPersonalDetails.login, isSmallScreenWidth, onboardingPurposeSelected, onboardingAdminsChatReportID],
->>>>>>> 942cad96
+        [currentUserPersonalDetails.login, isSmallScreenWidth, onboardingPurposeSelected, onboardingAdminsChatReportID, accountID],
     );
 
     const validate = (values: FormOnyxValues<'onboardingPersonalDetailsForm'>) => {
