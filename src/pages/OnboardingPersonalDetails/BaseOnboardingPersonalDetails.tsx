import React, {useCallback, useEffect, useState} from 'react';
import {View} from 'react-native';
import {useOnyx} from 'react-native-onyx';
import FormProvider from '@components/Form/FormProvider';
import InputWrapper from '@components/Form/InputWrapper';
import type {FormOnyxValues} from '@components/Form/types';
import HeaderWithBackButton from '@components/HeaderWithBackButton';
import OfflineIndicator from '@components/OfflineIndicator';
import ScreenWrapper from '@components/ScreenWrapper';
import Text from '@components/Text';
import TextInput from '@components/TextInput';
import withCurrentUserPersonalDetails from '@components/withCurrentUserPersonalDetails';
import useActiveWorkspace from '@hooks/useActiveWorkspace';
import useAutoFocusInput from '@hooks/useAutoFocusInput';
import useLocalize from '@hooks/useLocalize';
import usePermissions from '@hooks/usePermissions';
import useResponsiveLayout from '@hooks/useResponsiveLayout';
import useThemeStyles from '@hooks/useThemeStyles';
import {addErrorMessage} from '@libs/ErrorUtils';
import navigateAfterOnboarding from '@libs/navigateAfterOnboarding';
import Navigation from '@libs/Navigation/Navigation';
import {doesContainReservedWord, isValidDisplayName} from '@libs/ValidationUtils';
import {clearPersonalDetailsDraft, setPersonalDetails} from '@userActions/Onboarding';
import {setDisplayName} from '@userActions/PersonalDetails';
import {completeOnboarding as completeOnboardingReport} from '@userActions/Report';
import {isUserOnPrivateDomain} from '@userActions/Session';
import {setOnboardingAdminsChatReportID, setOnboardingErrorMessage, setOnboardingPolicyID} from '@userActions/Welcome';
import CONST from '@src/CONST';
import ONYXKEYS from '@src/ONYXKEYS';
import ROUTES from '@src/ROUTES';
import INPUT_IDS from '@src/types/form/DisplayNameForm';
import type {BaseOnboardingPersonalDetailsProps} from './types';

function BaseOnboardingPersonalDetails({currentUserPersonalDetails, shouldUseNativeStyles, route}: BaseOnboardingPersonalDetailsProps) {
    const styles = useThemeStyles();
    const {translate} = useLocalize();
<<<<<<< HEAD
    const [onboardingPurposeSelected] = useOnyx(ONYXKEYS.ONBOARDING_PURPOSE_SELECTED, {
        canBeMissing: true,
    });
    const [onboardingPolicyID] = useOnyx(ONYXKEYS.ONBOARDING_POLICY_ID, {
        canBeMissing: true,
    });
    const [onboardingAdminsChatReportID] = useOnyx(ONYXKEYS.ONBOARDING_ADMINS_CHAT_REPORT_ID, {
        canBeMissing: true,
    });
    const [onboardingPersonalDetails] = useOnyx(ONYXKEYS.FORMS.ONBOARDING_PERSONAL_DETAILS_FORM, {
        canBeMissing: true,
    });

=======
    const [onboardingPurposeSelected] = useOnyx(ONYXKEYS.ONBOARDING_PURPOSE_SELECTED, {canBeMissing: true});
    const [onboardingPolicyID] = useOnyx(ONYXKEYS.ONBOARDING_POLICY_ID, {canBeMissing: true});
    const [onboardingAdminsChatReportID] = useOnyx(ONYXKEYS.ONBOARDING_ADMINS_CHAT_REPORT_ID, {canBeMissing: true});
    const [onboardingPersonalDetails] = useOnyx(ONYXKEYS.FORMS.ONBOARDING_PERSONAL_DETAILS_FORM, {canBeMissing: true});
    const [onboardingValues] = useOnyx(ONYXKEYS.NVP_ONBOARDING, {canBeMissing: true});
    const [conciergeChatReportID] = useOnyx(ONYXKEYS.CONCIERGE_REPORT_ID, {canBeMissing: true});
    // When we merge public email with work email, we now want to navigate to the
    // concierge chat report of the new work email and not the last accessed report.
    const mergedAccountConciergeReportID = !onboardingValues?.shouldRedirectToClassicAfterMerge && onboardingValues?.shouldValidate ? conciergeChatReportID : undefined;
>>>>>>> 7a42c6af
    // We need to use isSmallScreenWidth, see navigateAfterOnboarding function comment
    // eslint-disable-next-line rulesdir/prefer-shouldUseNarrowLayout-instead-of-isSmallScreenWidth
    const {onboardingIsMediumOrLargerScreenWidth, isSmallScreenWidth} = useResponsiveLayout();
    const {inputCallbackRef} = useAutoFocusInput();
    const [shouldValidateOnChange, setShouldValidateOnChange] = useState(false);
    const isPrivateDomain = isUserOnPrivateDomain();
    const {canUseDefaultRooms} = usePermissions();
    const {activeWorkspaceID} = useActiveWorkspace();

    useEffect(() => {
        setOnboardingErrorMessage('');
    }, []);

    const completeOnboarding = useCallback(
        (firstName: string, lastName: string) => {
            if (!onboardingPurposeSelected) {
                return;
            }

            completeOnboardingReport({
                engagementChoice: onboardingPurposeSelected,
                onboardingMessage: CONST.ONBOARDING_MESSAGES[onboardingPurposeSelected],
                firstName,
                lastName,
                adminsChatReportID: onboardingAdminsChatReportID,
                onboardingPolicyID,
            });

            setOnboardingAdminsChatReportID();
            setOnboardingPolicyID();

<<<<<<< HEAD
            navigateAfterOnboarding(onboardingPurposeSelected, isSmallScreenWidth, canUseDefaultRooms, onboardingPolicyID, activeWorkspaceID);
=======
            navigateAfterOnboarding(isSmallScreenWidth, canUseDefaultRooms, onboardingPolicyID, activeWorkspaceID, mergedAccountConciergeReportID);
>>>>>>> 7a42c6af
        },
        [onboardingPurposeSelected, onboardingAdminsChatReportID, onboardingPolicyID, activeWorkspaceID, canUseDefaultRooms, isSmallScreenWidth, mergedAccountConciergeReportID],
    );

    useEffect(() => {
        /**
         * Handle onboarding flow for users on private domains:
         * 1. If on a private domain, the flow starts with personal details.
         * 2. If the user skips this step, they must select an onboarding purpose.
         * 3. If an onboarding purpose is selected and the person is on a private domain,
         * skip the personal details step as it was already filled.
         */
        const skippedPrivateDomainFlow = isPrivateDomain && onboardingPurposeSelected;

        if (!skippedPrivateDomainFlow || !onboardingPersonalDetails?.firstName || !onboardingPersonalDetails?.lastName) {
            return;
        }

        completeOnboarding(onboardingPersonalDetails.firstName, onboardingPersonalDetails.lastName);
    }, [onboardingPersonalDetails, isPrivateDomain, onboardingPurposeSelected, completeOnboarding]);

    const handleSubmit = useCallback(
        (values: FormOnyxValues<'onboardingPersonalDetailsForm'>) => {
            const firstName = values.firstName.trim();
            const lastName = values.lastName.trim();

            setDisplayName(firstName, lastName);
            clearPersonalDetailsDraft();
            setPersonalDetails(firstName, lastName);

            if (isPrivateDomain && !onboardingPurposeSelected) {
                Navigation.navigate(ROUTES.ONBOARDING_PRIVATE_DOMAIN.getRoute(route.params?.backTo));
                return;
            }

            completeOnboarding(firstName, lastName);
        },
        [isPrivateDomain, onboardingPurposeSelected, route.params?.backTo, completeOnboarding],
    );

    const validate = (values: FormOnyxValues<'onboardingPersonalDetailsForm'>) => {
        if (!shouldValidateOnChange) {
            setShouldValidateOnChange(true);
        }

        const errors = {};

        // First we validate the first name field
        if (values.firstName.replace(CONST.REGEX.ANY_SPACE, '').length === 0) {
            addErrorMessage(errors, 'firstName', translate('onboarding.error.requiredFirstName'));
        }
        if (!isValidDisplayName(values.firstName)) {
            addErrorMessage(errors, 'firstName', translate('personalDetails.error.hasInvalidCharacter'));
        } else if (values.firstName.length > CONST.DISPLAY_NAME.MAX_LENGTH) {
            addErrorMessage(errors, 'firstName', translate('common.error.characterLimitExceedCounter', {length: values.firstName.length, limit: CONST.DISPLAY_NAME.MAX_LENGTH}));
        }
        if (doesContainReservedWord(values.firstName, CONST.DISPLAY_NAME.RESERVED_NAMES)) {
            addErrorMessage(errors, 'firstName', translate('personalDetails.error.containsReservedWord'));
        }

        // Then we validate the last name field
        if (!isValidDisplayName(values.lastName)) {
            addErrorMessage(errors, 'lastName', translate('personalDetails.error.hasInvalidCharacter'));
        } else if (values.lastName.length > CONST.DISPLAY_NAME.MAX_LENGTH) {
            addErrorMessage(errors, 'lastName', translate('common.error.characterLimitExceedCounter', {length: values.lastName.length, limit: CONST.DISPLAY_NAME.MAX_LENGTH}));
        }
        if (doesContainReservedWord(values.lastName, CONST.DISPLAY_NAME.RESERVED_NAMES)) {
            addErrorMessage(errors, 'lastName', translate('personalDetails.error.containsReservedWord'));
        }

        return errors;
    };

    return (
        <ScreenWrapper
            shouldEnableMaxHeight
            shouldShowOfflineIndicator={false}
            includeSafeAreaPaddingBottom
            testID="BaseOnboardingPersonalDetails"
            style={[styles.defaultModalContainer, shouldUseNativeStyles && styles.pt8]}
        >
            <HeaderWithBackButton
                shouldShowBackButton={!isPrivateDomain}
                progressBarPercentage={isPrivateDomain ? 20 : 80}
                onBackButtonPress={Navigation.goBack}
            />
            <FormProvider
                style={[styles.flexGrow1, onboardingIsMediumOrLargerScreenWidth && styles.mt5, onboardingIsMediumOrLargerScreenWidth ? styles.mh8 : styles.mh5]}
                formID={ONYXKEYS.FORMS.ONBOARDING_PERSONAL_DETAILS_FORM}
                validate={validate}
                onSubmit={handleSubmit}
                submitButtonText={translate('common.continue')}
                enabledWhenOffline
                submitFlexEnabled
                shouldValidateOnBlur={false}
                shouldValidateOnChange={shouldValidateOnChange}
                shouldTrimValues={false}
            >
                <View style={[onboardingIsMediumOrLargerScreenWidth ? styles.flexRow : styles.flexColumn, styles.mb5]}>
                    <Text style={styles.textHeadlineH1}>{translate('onboarding.whatsYourName')}</Text>
                </View>
                <View style={styles.mb4}>
                    <InputWrapper
                        InputComponent={TextInput}
                        ref={inputCallbackRef}
                        inputID={INPUT_IDS.FIRST_NAME}
                        name="fname"
                        label={translate('common.firstName')}
                        aria-label={translate('common.firstName')}
                        role={CONST.ROLE.PRESENTATION}
                        // eslint-disable-next-line react/jsx-props-no-spreading
                        {...(currentUserPersonalDetails?.firstName && {defaultValue: currentUserPersonalDetails.firstName})}
                        shouldSaveDraft
                        spellCheck={false}
                    />
                </View>
                <View>
                    <InputWrapper
                        InputComponent={TextInput}
                        inputID={INPUT_IDS.LAST_NAME}
                        name="lname"
                        label={translate('common.lastName')}
                        aria-label={translate('common.lastName')}
                        role={CONST.ROLE.PRESENTATION}
                        // eslint-disable-next-line react/jsx-props-no-spreading
                        {...(currentUserPersonalDetails?.lastName && {defaultValue: currentUserPersonalDetails.lastName})}
                        shouldSaveDraft
                        spellCheck={false}
                    />
                </View>
            </FormProvider>
            {isSmallScreenWidth && <OfflineIndicator />}
        </ScreenWrapper>
    );
}

BaseOnboardingPersonalDetails.displayName = 'BaseOnboardingPersonalDetails';

export default withCurrentUserPersonalDetails(BaseOnboardingPersonalDetails);<|MERGE_RESOLUTION|>--- conflicted
+++ resolved
@@ -34,21 +34,6 @@
 function BaseOnboardingPersonalDetails({currentUserPersonalDetails, shouldUseNativeStyles, route}: BaseOnboardingPersonalDetailsProps) {
     const styles = useThemeStyles();
     const {translate} = useLocalize();
-<<<<<<< HEAD
-    const [onboardingPurposeSelected] = useOnyx(ONYXKEYS.ONBOARDING_PURPOSE_SELECTED, {
-        canBeMissing: true,
-    });
-    const [onboardingPolicyID] = useOnyx(ONYXKEYS.ONBOARDING_POLICY_ID, {
-        canBeMissing: true,
-    });
-    const [onboardingAdminsChatReportID] = useOnyx(ONYXKEYS.ONBOARDING_ADMINS_CHAT_REPORT_ID, {
-        canBeMissing: true,
-    });
-    const [onboardingPersonalDetails] = useOnyx(ONYXKEYS.FORMS.ONBOARDING_PERSONAL_DETAILS_FORM, {
-        canBeMissing: true,
-    });
-
-=======
     const [onboardingPurposeSelected] = useOnyx(ONYXKEYS.ONBOARDING_PURPOSE_SELECTED, {canBeMissing: true});
     const [onboardingPolicyID] = useOnyx(ONYXKEYS.ONBOARDING_POLICY_ID, {canBeMissing: true});
     const [onboardingAdminsChatReportID] = useOnyx(ONYXKEYS.ONBOARDING_ADMINS_CHAT_REPORT_ID, {canBeMissing: true});
@@ -58,7 +43,6 @@
     // When we merge public email with work email, we now want to navigate to the
     // concierge chat report of the new work email and not the last accessed report.
     const mergedAccountConciergeReportID = !onboardingValues?.shouldRedirectToClassicAfterMerge && onboardingValues?.shouldValidate ? conciergeChatReportID : undefined;
->>>>>>> 7a42c6af
     // We need to use isSmallScreenWidth, see navigateAfterOnboarding function comment
     // eslint-disable-next-line rulesdir/prefer-shouldUseNarrowLayout-instead-of-isSmallScreenWidth
     const {onboardingIsMediumOrLargerScreenWidth, isSmallScreenWidth} = useResponsiveLayout();
@@ -90,11 +74,7 @@
             setOnboardingAdminsChatReportID();
             setOnboardingPolicyID();
 
-<<<<<<< HEAD
-            navigateAfterOnboarding(onboardingPurposeSelected, isSmallScreenWidth, canUseDefaultRooms, onboardingPolicyID, activeWorkspaceID);
-=======
-            navigateAfterOnboarding(isSmallScreenWidth, canUseDefaultRooms, onboardingPolicyID, activeWorkspaceID, mergedAccountConciergeReportID);
->>>>>>> 7a42c6af
+            navigateAfterOnboarding(onboardingPurposeSelected, isSmallScreenWidth, canUseDefaultRooms, onboardingPolicyID, activeWorkspaceID, mergedAccountConciergeReportID);
         },
         [onboardingPurposeSelected, onboardingAdminsChatReportID, onboardingPolicyID, activeWorkspaceID, canUseDefaultRooms, isSmallScreenWidth, mergedAccountConciergeReportID],
     );
