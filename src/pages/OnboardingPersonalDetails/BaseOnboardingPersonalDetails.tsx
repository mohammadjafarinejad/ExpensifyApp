--- conflicted
+++ resolved
@@ -12,12 +12,9 @@
 import withCurrentUserPersonalDetails from '@components/withCurrentUserPersonalDetails';
 import useAutoFocusInput from '@hooks/useAutoFocusInput';
 import useLocalize from '@hooks/useLocalize';
-<<<<<<< HEAD
 import useNetwork from '@hooks/useNetwork';
 import useOnboardingLayout from '@hooks/useOnboardingLayout';
-=======
 import useResponsiveLayout from '@hooks/useResponsiveLayout';
->>>>>>> 812fc316
 import useThemeStyles from '@hooks/useThemeStyles';
 import * as ErrorUtils from '@libs/ErrorUtils';
 import Navigation from '@libs/Navigation/Navigation';
@@ -43,11 +40,8 @@
     const {shouldUseNarrowLayout, onboardingIsMediumOrLargerScreenWidth} = useResponsiveLayout();
     const {inputCallbackRef} = useAutoFocusInput();
     const [shouldValidateOnChange, setShouldValidateOnChange] = useState(false);
-<<<<<<< HEAD
     const {accountID} = useSession();
     const {isOffline} = useNetwork();
-=======
->>>>>>> 812fc316
 
     useEffect(() => {
         Welcome.setOnboardingErrorMessage('');
@@ -138,10 +132,6 @@
                 <FormProvider
                     style={[styles.flexGrow1, onboardingIsMediumOrLargerScreenWidth && styles.mt5, onboardingIsMediumOrLargerScreenWidth ? styles.mh8 : styles.mh5]}
                     formID={ONYXKEYS.FORMS.ONBOARDING_PERSONAL_DETAILS_FORM}
-<<<<<<< HEAD
-=======
-                    footerContent={shouldUseNarrowLayout && PersonalDetailsFooterInstance}
->>>>>>> 812fc316
                     validate={validate}
                     onSubmit={completeEngagement}
                     submitButtonText={translate('common.continue')}
