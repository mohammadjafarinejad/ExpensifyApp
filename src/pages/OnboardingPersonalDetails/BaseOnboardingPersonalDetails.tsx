import React, {useCallback, useEffect, useState} from 'react';
import {View} from 'react-native';
import FormProvider from '@components/Form/FormProvider';
import InputWrapper from '@components/Form/InputWrapper';
import type {FormOnyxValues} from '@components/Form/types';
import HeaderWithBackButton from '@components/HeaderWithBackButton';
import ScreenWrapper from '@components/ScreenWrapper';
import Text from '@components/Text';
import TextInput from '@components/TextInput';
import withCurrentUserPersonalDetails from '@components/withCurrentUserPersonalDetails';
import useAutoFocusInput from '@hooks/useAutoFocusInput';
import useLocalize from '@hooks/useLocalize';
import useOnboardingMessages from '@hooks/useOnboardingMessages';
import useOnyx from '@hooks/useOnyx';
import usePermissions from '@hooks/usePermissions';
import useResponsiveLayout from '@hooks/useResponsiveLayout';
import useThemeStyles from '@hooks/useThemeStyles';
import {addErrorMessage} from '@libs/ErrorUtils';
import {navigateAfterOnboardingWithMicrotaskQueue} from '@libs/navigateAfterOnboarding';
import Navigation from '@libs/Navigation/Navigation';
import {isCurrentUserValidated} from '@libs/UserUtils';
import {doesContainReservedWord, isValidDisplayName} from '@libs/ValidationUtils';
import {clearPersonalDetailsDraft, setPersonalDetails} from '@userActions/Onboarding';
import {setDisplayName, updateDisplayName} from '@userActions/PersonalDetails';
import {completeOnboarding as completeOnboardingReport} from '@userActions/Report';
import {setOnboardingAdminsChatReportID, setOnboardingErrorMessage, setOnboardingPolicyID} from '@userActions/Welcome';
import CONST from '@src/CONST';
import ONYXKEYS from '@src/ONYXKEYS';
import ROUTES from '@src/ROUTES';
import INPUT_IDS from '@src/types/form/DisplayNameForm';
import type {BaseOnboardingPersonalDetailsProps} from './types';

function BaseOnboardingPersonalDetails({currentUserPersonalDetails, shouldUseNativeStyles, route}: BaseOnboardingPersonalDetailsProps) {
    const styles = useThemeStyles();
    const {translate, formatPhoneNumber} = useLocalize();
    const [onboardingPurposeSelected] = useOnyx(ONYXKEYS.ONBOARDING_PURPOSE_SELECTED, {canBeMissing: true});
    const [onboardingPolicyID] = useOnyx(ONYXKEYS.ONBOARDING_POLICY_ID, {canBeMissing: true});
    const [onboardingAdminsChatReportID] = useOnyx(ONYXKEYS.ONBOARDING_ADMINS_CHAT_REPORT_ID, {canBeMissing: true});
    const [account] = useOnyx(ONYXKEYS.ACCOUNT, {canBeMissing: true});
    const [loginList] = useOnyx(ONYXKEYS.LOGIN_LIST, {canBeMissing: true});
    const [onboardingValues] = useOnyx(ONYXKEYS.NVP_ONBOARDING, {canBeMissing: true});
    const [conciergeChatReportID] = useOnyx(ONYXKEYS.CONCIERGE_REPORT_ID, {canBeMissing: true});
    const {onboardingMessages} = useOnboardingMessages();
    const [session] = useOnyx(ONYXKEYS.SESSION, {canBeMissing: true});

    // When we merge public email with work email, we now want to navigate to the
    // concierge chat report of the new work email and not the last accessed report.
    const mergedAccountConciergeReportID = !onboardingValues?.shouldRedirectToClassicAfterMerge && onboardingValues?.shouldValidate ? conciergeChatReportID : undefined;
    // We need to use isSmallScreenWidth, see navigateAfterOnboarding function comment
    // eslint-disable-next-line rulesdir/prefer-shouldUseNarrowLayout-instead-of-isSmallScreenWidth
    const {onboardingIsMediumOrLargerScreenWidth, isSmallScreenWidth} = useResponsiveLayout();
    const {inputCallbackRef} = useAutoFocusInput();
    const [shouldValidateOnChange, setShouldValidateOnChange] = useState(false);
    const {isBetaEnabled} = usePermissions();

    const isPrivateDomainAndHasAccessiblePolicies = !account?.isFromPublicDomain && !!account?.hasAccessibleDomainPolicies;
    const isValidated = isCurrentUserValidated(loginList, session?.email);

    const isVsb = onboardingValues?.signupQualifier === CONST.ONBOARDING_SIGNUP_QUALIFIERS.VSB;
    const isSmb = onboardingValues?.signupQualifier === CONST.ONBOARDING_SIGNUP_QUALIFIERS.SMB;

    const isVsb = onboardingValues?.signupQualifier === CONST.ONBOARDING_SIGNUP_QUALIFIERS.VSB;
    const isSmb = onboardingValues?.signupQualifier === CONST.ONBOARDING_SIGNUP_QUALIFIERS.SMB;

    useEffect(() => {
        setOnboardingErrorMessage('');
    }, []);

    const completeOnboarding = useCallback(
        (firstName: string, lastName: string) => {
            if (!onboardingPurposeSelected) {
                return;
            }
            completeOnboardingReport({
                engagementChoice: onboardingPurposeSelected,
                onboardingMessage: onboardingMessages[onboardingPurposeSelected],
                firstName,
                lastName,
                adminsChatReportID: onboardingAdminsChatReportID,
                onboardingPolicyID,
            });

            setOnboardingAdminsChatReportID();
            setOnboardingPolicyID();

            navigateAfterOnboardingWithMicrotaskQueue(isSmallScreenWidth, isBetaEnabled(CONST.BETAS.DEFAULT_ROOMS), onboardingPolicyID, mergedAccountConciergeReportID);
        },
        [onboardingPurposeSelected, onboardingAdminsChatReportID, onboardingMessages, onboardingPolicyID, isBetaEnabled, isSmallScreenWidth, mergedAccountConciergeReportID],
    );

    const handleSubmit = useCallback(
        (values: FormOnyxValues<'onboardingPersonalDetailsForm'>) => {
            const firstName = values.firstName.trim();
            const lastName = values.lastName.trim();

            setDisplayName(firstName, lastName, formatPhoneNumber);
            clearPersonalDetailsDraft();
            setPersonalDetails(firstName, lastName);

            if (isPrivateDomainAndHasAccessiblePolicies && (!onboardingPurposeSelected || isVsb || isSmb)) {
                const nextRoute = isValidated ? ROUTES.ONBOARDING_WORKSPACES : ROUTES.ONBOARDING_PRIVATE_DOMAIN;
                Navigation.navigate(nextRoute.getRoute(route.params?.backTo));
                return;
            }

            if (onboardingPurposeSelected === CONST.ONBOARDING_CHOICES.PERSONAL_SPEND || onboardingPurposeSelected === CONST.ONBOARDING_CHOICES.TRACK_WORKSPACE) {
                updateDisplayName(firstName, lastName, formatPhoneNumber);
                Navigation.navigate(ROUTES.ONBOARDING_WORKSPACE.getRoute(route.params?.backTo));
                return;
            }

            if (!isPrivateDomainAndHasAccessiblePolicies && onboardingPurposeSelected === CONST.ONBOARDING_CHOICES.MANAGE_TEAM) {
                Navigation.navigate(ROUTES.ONBOARDING_INTERESTED_FEATURES.getRoute(route.params?.backTo));
                return;
            }

            completeOnboarding(firstName, lastName);
        },
<<<<<<< HEAD
        [isPrivateDomainAndHasAccessiblePolicies, onboardingPurposeSelected, isValidated, route.params?.backTo, completeOnboarding, isVsb, isSmb],
=======
        [isPrivateDomainAndHasAccessiblePolicies, onboardingPurposeSelected, isValidated, route.params?.backTo, completeOnboarding, isVsb, isSmb, formatPhoneNumber],
>>>>>>> 4b22ec27
    );

    const validate = (values: FormOnyxValues<'onboardingPersonalDetailsForm'>) => {
        if (!shouldValidateOnChange) {
            setShouldValidateOnChange(true);
        }

        const errors = {};

        // First we validate the first name field
        if (values.firstName.replace(CONST.REGEX.ANY_SPACE, '').length === 0) {
            addErrorMessage(errors, 'firstName', translate('onboarding.error.requiredFirstName'));
        }
        if (!isValidDisplayName(values.firstName)) {
            addErrorMessage(errors, 'firstName', translate('personalDetails.error.hasInvalidCharacter'));
        } else if (values.firstName.length > CONST.DISPLAY_NAME.MAX_LENGTH) {
            addErrorMessage(errors, 'firstName', translate('common.error.characterLimitExceedCounter', {length: values.firstName.length, limit: CONST.DISPLAY_NAME.MAX_LENGTH}));
        }
        if (doesContainReservedWord(values.firstName, CONST.DISPLAY_NAME.RESERVED_NAMES)) {
            addErrorMessage(errors, 'firstName', translate('personalDetails.error.containsReservedWord'));
        }

        // Then we validate the last name field
        if (!isValidDisplayName(values.lastName)) {
            addErrorMessage(errors, 'lastName', translate('personalDetails.error.hasInvalidCharacter'));
        } else if (values.lastName.length > CONST.DISPLAY_NAME.MAX_LENGTH) {
            addErrorMessage(errors, 'lastName', translate('common.error.characterLimitExceedCounter', {length: values.lastName.length, limit: CONST.DISPLAY_NAME.MAX_LENGTH}));
        }
        if (doesContainReservedWord(values.lastName, CONST.DISPLAY_NAME.RESERVED_NAMES)) {
            addErrorMessage(errors, 'lastName', translate('personalDetails.error.containsReservedWord'));
        }

        return errors;
    };

    return (
        <ScreenWrapper
            shouldEnableMaxHeight
            includeSafeAreaPaddingBottom
            testID="BaseOnboardingPersonalDetails"
            style={[styles.defaultModalContainer, shouldUseNativeStyles && styles.pt8]}
        >
            <HeaderWithBackButton
                shouldShowBackButton={!isPrivateDomainAndHasAccessiblePolicies}
                progressBarPercentage={isPrivateDomainAndHasAccessiblePolicies ? 20 : 80}
                onBackButtonPress={Navigation.goBack}
            />
            <FormProvider
                style={[styles.flexGrow1, onboardingIsMediumOrLargerScreenWidth && styles.mt5, onboardingIsMediumOrLargerScreenWidth ? styles.mh8 : styles.mh5]}
                formID={ONYXKEYS.FORMS.ONBOARDING_PERSONAL_DETAILS_FORM}
                validate={validate}
                onSubmit={handleSubmit}
                submitButtonText={translate('common.continue')}
                enabledWhenOffline
                submitFlexEnabled
                shouldValidateOnBlur={false}
                shouldValidateOnChange={shouldValidateOnChange}
                shouldTrimValues={false}
            >
                <View style={[onboardingIsMediumOrLargerScreenWidth ? styles.flexRow : styles.flexColumn, styles.mb5]}>
                    <Text style={styles.textHeadlineH1}>{translate('onboarding.whatsYourName')}</Text>
                </View>
                <View style={styles.mb4}>
                    <InputWrapper
                        InputComponent={TextInput}
                        ref={inputCallbackRef}
                        inputID={INPUT_IDS.FIRST_NAME}
                        name="fname"
                        label={translate('common.firstName')}
                        aria-label={translate('common.firstName')}
                        role={CONST.ROLE.PRESENTATION}
                        // eslint-disable-next-line react/jsx-props-no-spreading
                        {...(currentUserPersonalDetails?.firstName && {defaultValue: currentUserPersonalDetails.firstName})}
                        shouldSaveDraft
                        spellCheck={false}
                    />
                </View>
                <View>
                    <InputWrapper
                        InputComponent={TextInput}
                        inputID={INPUT_IDS.LAST_NAME}
                        name="lname"
                        label={translate('common.lastName')}
                        aria-label={translate('common.lastName')}
                        role={CONST.ROLE.PRESENTATION}
                        // eslint-disable-next-line react/jsx-props-no-spreading
                        {...(currentUserPersonalDetails?.lastName && {defaultValue: currentUserPersonalDetails.lastName})}
                        shouldSaveDraft
                        spellCheck={false}
                    />
                </View>
            </FormProvider>
        </ScreenWrapper>
    );
}

BaseOnboardingPersonalDetails.displayName = 'BaseOnboardingPersonalDetails';

export default withCurrentUserPersonalDetails(BaseOnboardingPersonalDetails);<|MERGE_RESOLUTION|>--- conflicted
+++ resolved
@@ -59,9 +59,6 @@
     const isVsb = onboardingValues?.signupQualifier === CONST.ONBOARDING_SIGNUP_QUALIFIERS.VSB;
     const isSmb = onboardingValues?.signupQualifier === CONST.ONBOARDING_SIGNUP_QUALIFIERS.SMB;
 
-    const isVsb = onboardingValues?.signupQualifier === CONST.ONBOARDING_SIGNUP_QUALIFIERS.VSB;
-    const isSmb = onboardingValues?.signupQualifier === CONST.ONBOARDING_SIGNUP_QUALIFIERS.SMB;
-
     useEffect(() => {
         setOnboardingErrorMessage('');
     }, []);
@@ -116,11 +113,7 @@
 
             completeOnboarding(firstName, lastName);
         },
-<<<<<<< HEAD
-        [isPrivateDomainAndHasAccessiblePolicies, onboardingPurposeSelected, isValidated, route.params?.backTo, completeOnboarding, isVsb, isSmb],
-=======
         [isPrivateDomainAndHasAccessiblePolicies, onboardingPurposeSelected, isValidated, route.params?.backTo, completeOnboarding, isVsb, isSmb, formatPhoneNumber],
->>>>>>> 4b22ec27
     );
 
     const validate = (values: FormOnyxValues<'onboardingPersonalDetailsForm'>) => {
