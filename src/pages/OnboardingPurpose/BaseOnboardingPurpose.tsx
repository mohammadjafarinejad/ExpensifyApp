import {useIsFocused} from '@react-navigation/native';
import React, {useCallback, useImperativeHandle, useRef} from 'react';
import {View} from 'react-native';
import {ScrollView} from 'react-native-gesture-handler';
import {useOnyx} from 'react-native-onyx';
import FormHelpMessage from '@components/FormHelpMessage';
import HeaderWithBackButton from '@components/HeaderWithBackButton';
import * as Illustrations from '@components/Icon/Illustrations';
import type {MenuItemProps} from '@components/MenuItem';
import MenuItemList from '@components/MenuItemList';
import OfflineIndicator from '@components/OfflineIndicator';
import SafeAreaConsumer from '@components/SafeAreaConsumer';
import Text from '@components/Text';
import useLocalize from '@hooks/useLocalize';
import usePermissions from '@hooks/usePermissions';
import useResponsiveLayout from '@hooks/useResponsiveLayout';
import useTheme from '@hooks/useTheme';
import useThemeStyles from '@hooks/useThemeStyles';
import useWindowDimensions from '@hooks/useWindowDimensions';
import Navigation from '@libs/Navigation/Navigation';
import OnboardingRefManager from '@libs/OnboardingRefManager';
import type {TOnboardingRef} from '@libs/OnboardingRefManager';
import variables from '@styles/variables';
import {completeOnboarding} from '@userActions/Report';
import {setOnboardingErrorMessage, setOnboardingPurposeSelected} from '@userActions/Welcome';
import CONST from '@src/CONST';
import ONYXKEYS from '@src/ONYXKEYS';
import ROUTES from '@src/ROUTES';
import type {OnboardingPurpose} from '@src/types/onyx';
import isLoadingOnyxValue from '@src/types/utils/isLoadingOnyxValue';
import type {BaseOnboardingPurposeProps} from './types';

const selectableOnboardingChoices = Object.values(CONST.SELECTABLE_ONBOARDING_CHOICES);

function getOnboardingChoices(customChoices: OnboardingPurpose[]) {
    if (customChoices.length === 0) {
        return selectableOnboardingChoices;
    }

    return selectableOnboardingChoices.filter((choice) => customChoices.includes(choice));
}

const menuIcons = {
    [CONST.ONBOARDING_CHOICES.EMPLOYER]: Illustrations.ReceiptUpload,
    [CONST.ONBOARDING_CHOICES.MANAGE_TEAM]: Illustrations.Abacus,
    [CONST.ONBOARDING_CHOICES.PERSONAL_SPEND]: Illustrations.PiggyBank,
    [CONST.ONBOARDING_CHOICES.CHAT_SPLIT]: Illustrations.SplitBill,
    [CONST.ONBOARDING_CHOICES.LOOKING_AROUND]: Illustrations.Binoculars,
};

function BaseOnboardingPurpose({shouldUseNativeStyles, shouldEnableMaxHeight, route}: BaseOnboardingPurposeProps) {
    const styles = useThemeStyles();
    const {translate} = useLocalize();
    const {onboardingIsMediumOrLargerScreenWidth} = useResponsiveLayout();
    const {windowHeight} = useWindowDimensions();
<<<<<<< HEAD
    const [account] = useOnyx(ONYXKEYS.ACCOUNT, {canBeMissing: true});

    const isPrivateDomainAndHasAccesiblePolicies = !account?.isFromPublicDomain && !!account?.hasAccessibleDomainPolicies;
=======
    const {canUsePrivateDomainOnboarding} = usePermissions();
    const [user] = useOnyx(ONYXKEYS.USER, {canBeMissing: true});

    const isPrivateDomainAndHasAccesiblePolicies = canUsePrivateDomainOnboarding && !user?.isFromPublicDomain && !!user?.hasAccessibleDomainPolicies;
>>>>>>> f1a0d5ee

    // We need to use isSmallScreenWidth instead of shouldUseNarrowLayout to show offline indicator on small screen only
    // eslint-disable-next-line rulesdir/prefer-shouldUseNarrowLayout-instead-of-isSmallScreenWidth
    const {isSmallScreenWidth} = useResponsiveLayout();

    const theme = useTheme();
    const [onboardingErrorMessage, onboardingErrorMessageResult] = useOnyx(ONYXKEYS.ONBOARDING_ERROR_MESSAGE, {canBeMissing: true});
    const [onboardingPolicyID] = useOnyx(ONYXKEYS.ONBOARDING_POLICY_ID, {canBeMissing: true});
    const [onboardingAdminsChatReportID] = useOnyx(ONYXKEYS.ONBOARDING_ADMINS_CHAT_REPORT_ID, {canBeMissing: true});
    const [personalDetailsForm] = useOnyx(ONYXKEYS.FORMS.ONBOARDING_PERSONAL_DETAILS_FORM, {canBeMissing: true});

    const maxHeight = shouldEnableMaxHeight ? windowHeight : undefined;
    const paddingHorizontal = onboardingIsMediumOrLargerScreenWidth ? styles.ph8 : styles.ph5;

    const [customChoices = []] = useOnyx(ONYXKEYS.ONBOARDING_CUSTOM_CHOICES, {canBeMissing: true});

    const onboardingChoices = getOnboardingChoices(customChoices);

    const menuItems: MenuItemProps[] = onboardingChoices.map((choice) => {
        const translationKey = `onboarding.purpose.${choice}` as const;
        return {
            key: translationKey,
            title: translate(translationKey),
            icon: menuIcons[choice],
            displayInDefaultIconColor: true,
            iconWidth: variables.menuIconSize,
            iconHeight: variables.menuIconSize,
            iconStyles: [styles.mh3],
            wrapperStyle: [styles.purposeMenuItem],
            numberOfLinesTitle: 0,
            onPress: () => {
                setOnboardingPurposeSelected(choice);
                setOnboardingErrorMessage('');
                if (choice === CONST.ONBOARDING_CHOICES.MANAGE_TEAM) {
                    Navigation.navigate(ROUTES.ONBOARDING_EMPLOYEES.getRoute(route.params?.backTo));
                    return;
                }

                if (isPrivateDomainAndHasAccesiblePolicies && personalDetailsForm?.firstName && personalDetailsForm?.lastName) {
                    completeOnboarding({
                        engagementChoice: choice,
                        onboardingMessage: CONST.ONBOARDING_MESSAGES[choice],
                        firstName: personalDetailsForm.firstName,
                        lastName: personalDetailsForm.lastName,
                        adminsChatReportID: onboardingAdminsChatReportID ?? undefined,
                        onboardingPolicyID,
                    });
                    return;
                }

                Navigation.navigate(ROUTES.ONBOARDING_PERSONAL_DETAILS.getRoute(route.params?.backTo));
            },
        };
    });
    const isFocused = useIsFocused();

    const handleOuterClick = useCallback(() => {
        setOnboardingErrorMessage(translate('onboarding.errorSelection'));
    }, [translate]);

    const onboardingLocalRef = useRef<TOnboardingRef>(null);
    useImperativeHandle(isFocused ? OnboardingRefManager.ref : onboardingLocalRef, () => ({handleOuterClick}), [handleOuterClick]);

    if (isLoadingOnyxValue(onboardingErrorMessageResult)) {
        return null;
    }
    return (
        <SafeAreaConsumer>
            {({safeAreaPaddingBottomStyle}) => (
                <View style={[{maxHeight}, styles.h100, styles.defaultModalContainer, shouldUseNativeStyles && styles.pt8, safeAreaPaddingBottomStyle]}>
                    <View style={onboardingIsMediumOrLargerScreenWidth && styles.mh3}>
                        <HeaderWithBackButton
                            shouldShowBackButton={false}
                            iconFill={theme.iconColorfulBackground}
                            progressBarPercentage={isPrivateDomainAndHasAccesiblePolicies ? 60 : 20}
                        />
                    </View>
                    <ScrollView style={[styles.flex1, styles.flexGrow1, onboardingIsMediumOrLargerScreenWidth && styles.mt5, paddingHorizontal]}>
                        <View style={styles.flex1}>
                            <View style={[onboardingIsMediumOrLargerScreenWidth ? styles.flexRow : styles.flexColumn, styles.mb5]}>
                                <Text style={styles.textHeadlineH1}>{translate('onboarding.purpose.title')} </Text>
                            </View>
                            <MenuItemList
                                menuItems={menuItems}
                                shouldUseSingleExecution
                            />
                        </View>
                    </ScrollView>
                    <View style={[styles.w100, styles.mb5, styles.mh0, paddingHorizontal]}>
                        <FormHelpMessage message={onboardingErrorMessage} />
                    </View>
                    {isSmallScreenWidth && <OfflineIndicator />}
                </View>
            )}
        </SafeAreaConsumer>
    );
}

BaseOnboardingPurpose.displayName = 'BaseOnboardingPurpose';

export default BaseOnboardingPurpose;<|MERGE_RESOLUTION|>--- conflicted
+++ resolved
@@ -53,16 +53,10 @@
     const {translate} = useLocalize();
     const {onboardingIsMediumOrLargerScreenWidth} = useResponsiveLayout();
     const {windowHeight} = useWindowDimensions();
-<<<<<<< HEAD
+    const {canUsePrivateDomainOnboarding} = usePermissions();
     const [account] = useOnyx(ONYXKEYS.ACCOUNT, {canBeMissing: true});
 
-    const isPrivateDomainAndHasAccesiblePolicies = !account?.isFromPublicDomain && !!account?.hasAccessibleDomainPolicies;
-=======
-    const {canUsePrivateDomainOnboarding} = usePermissions();
-    const [user] = useOnyx(ONYXKEYS.USER, {canBeMissing: true});
-
-    const isPrivateDomainAndHasAccesiblePolicies = canUsePrivateDomainOnboarding && !user?.isFromPublicDomain && !!user?.hasAccessibleDomainPolicies;
->>>>>>> f1a0d5ee
+    const isPrivateDomainAndHasAccesiblePolicies = canUsePrivateDomainOnboarding && !account?.isFromPublicDomain && !!account?.hasAccessibleDomainPolicies;
 
     // We need to use isSmallScreenWidth instead of shouldUseNarrowLayout to show offline indicator on small screen only
     // eslint-disable-next-line rulesdir/prefer-shouldUseNarrowLayout-instead-of-isSmallScreenWidth
