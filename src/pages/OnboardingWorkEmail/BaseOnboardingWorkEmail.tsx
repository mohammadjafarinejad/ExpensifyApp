--- conflicted
+++ resolved
@@ -156,7 +156,6 @@
                 shouldValidateOnChange={shouldValidateOnChange}
                 shouldTrimValues={false}
                 footerContent={
-<<<<<<< HEAD
                     <OfflineWithFeedback
                         shouldDisplayErrorAbove
                         style={styles.mb3}
@@ -171,44 +170,10 @@
                             onPress={() => {
                                 setOnboardingErrorMessage('');
 
-                                setOnboardingMergeAccountStepValue(true);
-                                // Once we skip the private email step, we need to force replace the screen
-                                // so that we don't navigate back on back button press
-                                if (isVsb) {
-                                    Navigation.navigate(ROUTES.ONBOARDING_ACCOUNTING.getRoute(), {forceReplace: true});
-                                    return;
-                                }
-
-                                if (isSmb) {
-                                    Navigation.navigate(ROUTES.ONBOARDING_EMPLOYEES.getRoute(), {forceReplace: true});
-                                    return;
-                                }
-
-                                Navigation.navigate(ROUTES.ONBOARDING_PURPOSE.getRoute(), {forceReplace: true});
+                                setOnboardingMergeAccountStepValue(true, true);
                             }}
                         />
                     </OfflineWithFeedback>
-=======
-                    <View style={styles.mb2}>
-                        <OfflineWithFeedback
-                            shouldDisplayErrorAbove
-                            errors={onboardingErrorMessage ? {addWorkEmailError: onboardingErrorMessage} : undefined}
-                            errorRowStyles={[styles.mt2, styles.textWrap]}
-                            onClose={() => setOnboardingErrorMessage('')}
-                        >
-                            <Button
-                                large
-                                text={translate('common.skip')}
-                                testID="onboardingPrivateEmailSkipButton"
-                                onPress={() => {
-                                    setOnboardingErrorMessage('');
-
-                                    setOnboardingMergeAccountStepValue(true, true);
-                                }}
-                            />
-                        </OfflineWithFeedback>
-                    </View>
->>>>>>> 99e31a58
                 }
                 shouldRenderFooterAboveSubmit
                 shouldHideFixErrorsAlert
