--- conflicted
+++ resolved
@@ -78,22 +78,18 @@
             return;
         }
 
-<<<<<<< HEAD
+        if (isSmb) {
+            Navigation.navigate(ROUTES.ONBOARDING_EMPLOYEES.getRoute(), {forceReplace: true});
+            return;
+        }
+
         if (!onboardingValues?.isMergeAccountStepSkipped) {
             Navigation.navigate(ROUTES.ONBOARDING_PRIVATE_DOMAIN.getRoute(), {forceReplace: true});
-=======
-        if (isSmb) {
-            Navigation.navigate(ROUTES.ONBOARDING_EMPLOYEES.getRoute(), {forceReplace: true});
->>>>>>> cad7e67e
             return;
         }
 
         Navigation.navigate(ROUTES.ONBOARDING_PURPOSE.getRoute(), {forceReplace: true});
-<<<<<<< HEAD
-    }, [onboardingValues?.shouldValidate, isVsb, isFocused, onboardingValues?.isMergeAccountStepCompleted, onboardingValues?.isMergeAccountStepSkipped]);
-=======
-    }, [onboardingValues?.shouldValidate, isVsb, isSmb, isFocused, onboardingValues?.isMergeAccountStepCompleted]);
->>>>>>> cad7e67e
+    }, [onboardingValues?.shouldValidate, isVsb, isSmb, isFocused, onboardingValues?.isMergeAccountStepCompleted, onboardingValues?.isMergeAccountStepSkipped]);
 
     const submitWorkEmail = useCallback((values: FormOnyxValues<typeof ONYXKEYS.FORMS.ONBOARDING_WORK_EMAIL_FORM>) => {
         AddWorkEmail(values[INPUT_IDS.ONBOARDING_WORK_EMAIL]);
@@ -174,24 +170,7 @@
                                 onPress={() => {
                                     setOnboardingErrorMessage('');
 
-<<<<<<< HEAD
                                     setOnboardingMergeAccountStepValue(true, true);
-=======
-                                    setOnboardingMergeAccountStepValue(true);
-                                    // Once we skip the private email step, we need to force replace the screen
-                                    // so that we don't navigate back on back button press
-                                    if (isVsb) {
-                                        Navigation.navigate(ROUTES.ONBOARDING_ACCOUNTING.getRoute(), {forceReplace: true});
-                                        return;
-                                    }
-
-                                    if (isSmb) {
-                                        Navigation.navigate(ROUTES.ONBOARDING_EMPLOYEES.getRoute(), {forceReplace: true});
-                                        return;
-                                    }
-
-                                    Navigation.navigate(ROUTES.ONBOARDING_PURPOSE.getRoute(), {forceReplace: true});
->>>>>>> cad7e67e
                                 }}
                             />
                         </OfflineWithFeedback>
