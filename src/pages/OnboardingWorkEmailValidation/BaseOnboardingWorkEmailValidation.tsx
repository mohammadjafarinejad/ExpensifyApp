--- conflicted
+++ resolved
@@ -57,13 +57,13 @@
             return;
         }
 
-<<<<<<< HEAD
+        if (isSmb) {
+            Navigation.navigate(ROUTES.ONBOARDING_EMPLOYEES.getRoute(), {forceReplace: true});
+            return;
+        }
+
         if (!onboardingValues.isMergeAccountStepSkipped) {
             Navigation.navigate(ROUTES.ONBOARDING_WORKSPACES.getRoute(), {forceReplace: true});
-=======
-        if (isSmb) {
-            Navigation.navigate(ROUTES.ONBOARDING_EMPLOYEES.getRoute(), {forceReplace: true});
->>>>>>> cad7e67e
             return;
         }
 
@@ -136,24 +136,7 @@
                         shouldShowSkipButton
                         handleSkipButtonPress={() => {
                             setOnboardingErrorMessage('');
-<<<<<<< HEAD
                             setOnboardingMergeAccountStepValue(true, true);
-=======
-                            setOnboardingMergeAccountStepValue(true);
-                            // Once we skip the private email step, we need to force replace the screen
-                            // so that we don't navigate back on back button press
-                            if (isVsb) {
-                                Navigation.navigate(ROUTES.ONBOARDING_ACCOUNTING.getRoute(), {forceReplace: true});
-                                return;
-                            }
-
-                            if (isSmb) {
-                                Navigation.navigate(ROUTES.ONBOARDING_EMPLOYEES.getRoute(), {forceReplace: true});
-                                return;
-                            }
-
-                            Navigation.navigate(ROUTES.ONBOARDING_PURPOSE.getRoute(), {forceReplace: true});
->>>>>>> cad7e67e
                         }}
                         isLoading={isValidateCodeFormSubmitting}
                         validateError={onboardingErrorMessage ? {invalidCodeError: onboardingErrorMessage} : undefined}
