import Str from 'expensify-common/lib/str';
import lodashGet from 'lodash/get';
import PropTypes from 'prop-types';
import React, {useEffect} from 'react';
import {ScrollView, View} from 'react-native';
import {withOnyx} from 'react-native-onyx';
import _ from 'underscore';
import AutoUpdateTime from '@components/AutoUpdateTime';
import Avatar from '@components/Avatar';
import BlockingView from '@components/BlockingViews/BlockingView';
import FullPageNotFoundView from '@components/BlockingViews/FullPageNotFoundView';
import CommunicationsLink from '@components/CommunicationsLink';
import FullScreenLoadingIndicator from '@components/FullscreenLoadingIndicator';
import HeaderWithBackButton from '@components/HeaderWithBackButton';
import * as Expensicons from '@components/Icon/Expensicons';
import * as Illustrations from '@components/Icon/Illustrations';
import MenuItem from '@components/MenuItem';
import MenuItemWithTopDescription from '@components/MenuItemWithTopDescription';
import OfflineWithFeedback from '@components/OfflineWithFeedback';
import PressableWithoutFocus from '@components/Pressable/PressableWithoutFocus';
import ScreenWrapper from '@components/ScreenWrapper';
import Text from '@components/Text';
import UserDetailsTooltip from '@components/UserDetailsTooltip';
import withLocalize, {withLocalizePropTypes} from '@components/withLocalize';
import useThemeStyles from '@hooks/useThemeStyles';
import compose from '@libs/compose';
import Navigation from '@libs/Navigation/Navigation';
import * as PersonalDetailsUtils from '@libs/PersonalDetailsUtils';
import {parsePhoneNumber} from '@libs/PhoneNumber';
import * as ReportUtils from '@libs/ReportUtils';
import * as UserUtils from '@libs/UserUtils';
import * as ValidationUtils from '@libs/ValidationUtils';
import variables from '@styles/variables';
import * as PersonalDetails from '@userActions/PersonalDetails';
import * as Report from '@userActions/Report';
import * as Session from '@userActions/Session';
import CONST from '@src/CONST';
import ONYXKEYS from '@src/ONYXKEYS';
import ROUTES from '@src/ROUTES';
import personalDetailsPropType from './personalDetailsPropType';

const matchType = PropTypes.shape({
    params: PropTypes.shape({
        /** accountID passed via route /a/:accountID */
        accountID: PropTypes.string,

        /** report ID passed */
        reportID: PropTypes.string,
    }),
});

const propTypes = {
    /* Onyx Props */

    /** The personal details of all users */
    personalDetails: PropTypes.objectOf(personalDetailsPropType),

    /** Route params */
    route: matchType.isRequired,

    /** Session info for the currently logged in user. */
    session: PropTypes.shape({
        /** Currently logged in user accountID */
        accountID: PropTypes.number,
    }),

    ...withLocalizePropTypes,
};

const defaultProps = {
    // When opening someone else's profile (via deep link) before login, this is empty
    personalDetails: {},
    session: {
        accountID: 0,
    },
};

/**
 * Gets the phone number to display for SMS logins
 *
 * @param {Object} details
 * @param {String} details.login
 * @param {String} details.displayName
 * @returns {String}
 */
const getPhoneNumber = (details) => {
    // If the user hasn't set a displayName, it is set to their phone number, so use that
    const displayName = lodashGet(details, 'displayName', '');
    const parsedPhoneNumber = parsePhoneNumber(displayName);
    if (parsedPhoneNumber.possible) {
        return parsedPhoneNumber.number.e164;
    }

    // If the user has set a displayName, get the phone number from the SMS login
    return details.login ? Str.removeSMSDomain(details.login) : '';
};

function ProfilePage(props) {
    const styles = useThemeStyles();
    const accountID = Number(lodashGet(props.route.params, 'accountID', 0));
    const details = lodashGet(props.personalDetails, accountID, ValidationUtils.isValidAccountRoute(accountID) ? {} : {isloading: false});

    const displayName = PersonalDetailsUtils.getDisplayNameOrDefault(details);
    const avatar = lodashGet(details, 'avatar', UserUtils.getDefaultAvatar());
    const fallbackIcon = lodashGet(details, 'fallbackIcon', '');
    const login = lodashGet(details, 'login', '');
    const timezone = lodashGet(details, 'timezone', {});

    // If we have a reportID param this means that we
    // arrived here via the ParticipantsPage and should be allowed to navigate back to it
    const shouldShowLocalTime = !ReportUtils.hasAutomatedExpensifyAccountIDs([accountID]) && !_.isEmpty(timezone);
    let pronouns = lodashGet(details, 'pronouns', '');
    if (pronouns && pronouns.startsWith(CONST.PRONOUNS.PREFIX)) {
        const localeKey = pronouns.replace(CONST.PRONOUNS.PREFIX, '');
        pronouns = props.translate(`pronouns.${localeKey}`);
    }

    const isSMSLogin = Str.isSMSLogin(login);
    const phoneNumber = getPhoneNumber(details);
    const phoneOrEmail = isSMSLogin ? getPhoneNumber(details) : login;

    const isCurrentUser = props.session.accountID === accountID;
    const hasMinimumDetails = !_.isEmpty(details.avatar);
    const isLoading = lodashGet(details, 'isLoading', false) || _.isEmpty(details);

    // If the API returns an error for some reason there won't be any details and isLoading will get set to false, so we want to show a blocking screen
    const shouldShowBlockingView = !hasMinimumDetails && !isLoading;

    const statusEmojiCode = lodashGet(details, 'status.emojiCode', '');
    const statusText = lodashGet(details, 'status.text', '');
    const hasStatus = !!statusEmojiCode;
    const statusContent = `${statusEmojiCode}  ${statusText}`;

    const navigateBackTo = lodashGet(props.route, 'params.backTo');

    const shouldShowNotificationPreference = !_.isEmpty(props.report) && props.report.notificationPreference !== CONST.REPORT.NOTIFICATION_PREFERENCE.HIDDEN;
    const notificationPreference = shouldShowNotificationPreference ? props.translate(`notificationPreferencesPage.notificationPreferences.${props.report.notificationPreference}`) : '';

    // eslint-disable-next-line rulesdir/prefer-early-return
    useEffect(() => {
        if (ValidationUtils.isValidAccountRoute(accountID) && !hasMinimumDetails) {
            PersonalDetails.openPublicProfilePage(accountID);
        }
    }, [accountID, hasMinimumDetails]);

    return (
        <ScreenWrapper testID={ProfilePage.displayName}>
<<<<<<< HEAD
            <FullPageNotFoundView shouldShow={CONST.RESTRICTED_ACCOUNT_IDS.includes(accountID)}>
                <HeaderWithBackButton
                    title={props.translate('common.profile')}
                    onBackButtonPress={() => Navigation.goBack(navigateBackTo)}
                />
                <View style={[styles.containerWithSpaceBetween, styles.pointerEventsBoxNone]}>
                    {hasMinimumDetails && (
                        <ScrollView>
                            <View style={styles.avatarSectionWrapper}>
                                <PressableWithoutFocus
                                    style={[styles.noOutline]}
                                    onPress={() => Navigation.navigate(ROUTES.PROFILE_AVATAR.getRoute(String(accountID)))}
                                    accessibilityLabel={props.translate('common.profile')}
                                    accessibilityRole={CONST.ACCESSIBILITY_ROLE.IMAGEBUTTON}
=======
            <HeaderWithBackButton
                title={props.translate('common.profile')}
                onBackButtonPress={() => Navigation.goBack(navigateBackTo)}
            />
            <View style={[styles.containerWithSpaceBetween, styles.pointerEventsBoxNone]}>
                {hasMinimumDetails && (
                    <ScrollView>
                        <View style={styles.avatarSectionWrapper}>
                            <PressableWithoutFocus
                                style={[styles.noOutline]}
                                onPress={() => Navigation.navigate(ROUTES.PROFILE_AVATAR.getRoute(String(accountID)))}
                                accessibilityLabel={props.translate('common.profile')}
                                accessibilityRole={CONST.ACCESSIBILITY_ROLE.IMAGEBUTTON}
                            >
                                <OfflineWithFeedback pendingAction={lodashGet(details, 'pendingFields.avatar', null)}>
                                    <Avatar
                                        containerStyles={[styles.avatarXLarge, styles.mb3]}
                                        imageStyles={[styles.avatarXLarge]}
                                        source={UserUtils.getAvatar(avatar, accountID)}
                                        size={CONST.AVATAR_SIZE.XLARGE}
                                        fallbackIcon={fallbackIcon}
                                    />
                                </OfflineWithFeedback>
                            </PressableWithoutFocus>
                            {Boolean(displayName) && (
                                <Text
                                    style={[styles.textHeadline, styles.pre, styles.mb6, styles.w100, styles.textAlignCenter]}
                                    numberOfLines={1}
>>>>>>> f6ba7513
                                >
                                    <OfflineWithFeedback pendingAction={lodashGet(details, 'pendingFields.avatar', null)}>
                                        <Avatar
                                            containerStyles={[styles.avatarLarge, styles.mb3]}
                                            imageStyles={[styles.avatarLarge]}
                                            source={UserUtils.getAvatar(avatar, accountID)}
                                            size={CONST.AVATAR_SIZE.LARGE}
                                            fallbackIcon={fallbackIcon}
                                        />
                                    </OfflineWithFeedback>
                                </PressableWithoutFocus>
                                {Boolean(displayName) && (
                                    <Text
                                        style={[styles.textHeadline, styles.pre, styles.mb6, styles.w100, styles.textAlignCenter]}
                                        numberOfLines={1}
                                    >
                                        {displayName}
                                    </Text>
                                )}
                                {hasStatus && (
                                    <View style={[styles.mb6, styles.detailsPageSectionContainer, styles.mw100]}>
                                        <Text
                                            style={[styles.textLabelSupporting, styles.mb1]}
                                            numberOfLines={1}
                                        >
                                            {props.translate('statusPage.status')}
                                        </Text>
                                        <Text>{statusContent}</Text>
                                    </View>
                                )}

                                {login ? (
                                    <View style={[styles.mb6, styles.detailsPageSectionContainer, styles.w100]}>
                                        <Text
                                            style={[styles.textLabelSupporting, styles.mb1]}
                                            numberOfLines={1}
                                        >
                                            {props.translate(isSMSLogin ? 'common.phoneNumber' : 'common.email')}
                                        </Text>
                                        <CommunicationsLink value={phoneOrEmail}>
                                            <UserDetailsTooltip accountID={details.accountID}>
                                                <Text numberOfLines={1}>{isSMSLogin ? props.formatPhoneNumber(phoneNumber) : login}</Text>
                                            </UserDetailsTooltip>
                                        </CommunicationsLink>
                                    </View>
                                ) : null}
                                {pronouns ? (
                                    <View style={[styles.mb6, styles.detailsPageSectionContainer]}>
                                        <Text
                                            style={[styles.textLabelSupporting, styles.mb1]}
                                            numberOfLines={1}
                                        >
                                            {props.translate('profilePage.preferredPronouns')}
                                        </Text>
                                        <Text numberOfLines={1}>{pronouns}</Text>
                                    </View>
                                ) : null}
                                {shouldShowLocalTime && <AutoUpdateTime timezone={timezone} />}
                            </View>
                            {shouldShowNotificationPreference && (
                                <MenuItemWithTopDescription
                                    shouldShowRightIcon
                                    title={notificationPreference}
                                    description={props.translate('notificationPreferencesPage.label')}
                                    onPress={() => Navigation.navigate(ROUTES.REPORT_SETTINGS_NOTIFICATION_PREFERENCES.getRoute(props.report.reportID))}
                                    wrapperStyle={[styles.mtn6, styles.mb5]}
                                />
                            )}
                            {!isCurrentUser && !Session.isAnonymousUser() && (
                                <MenuItem
                                    title={`${props.translate('common.message')}${displayName}`}
                                    titleStyle={styles.flex1}
                                    icon={Expensicons.ChatBubble}
                                    onPress={() => Report.navigateToAndOpenReportWithAccountIDs([accountID])}
                                    wrapperStyle={styles.breakAll}
                                    shouldShowRightIcon
                                />
                            )}
                            {!_.isEmpty(props.report) && (
                                <MenuItem
                                    title={`${props.translate('privateNotes.title')}`}
                                    titleStyle={styles.flex1}
                                    icon={Expensicons.Pencil}
                                    onPress={() => ReportUtils.navigateToPrivateNotes(props.report, props.session)}
                                    wrapperStyle={styles.breakAll}
                                    shouldShowRightIcon
                                    brickRoadIndicator={Report.hasErrorInPrivateNotes(props.report) ? CONST.BRICK_ROAD_INDICATOR_STATUS.ERROR : ''}
                                />
                            )}
                        </ScrollView>
                    )}
                    {!hasMinimumDetails && isLoading && <FullScreenLoadingIndicator style={styles.flex1} />}
                    {shouldShowBlockingView && (
                        <BlockingView
                            icon={Illustrations.ToddBehindCloud}
                            iconWidth={variables.modalTopIconWidth}
                            iconHeight={variables.modalTopIconHeight}
                            title={props.translate('notFound.notHere')}
                            shouldShowLink
                            link={props.translate('notFound.goBackHome')}
                        />
                    )}
                </View>
            </FullPageNotFoundView>
        </ScreenWrapper>
    );
}

ProfilePage.propTypes = propTypes;
ProfilePage.defaultProps = defaultProps;
ProfilePage.displayName = 'ProfilePage';

export default compose(
    withLocalize,
    withOnyx({
        personalDetails: {
            key: ONYXKEYS.PERSONAL_DETAILS_LIST,
        },
        session: {
            key: ONYXKEYS.SESSION,
        },
        report: {
            key: ({route, session}) => {
                const accountID = Number(lodashGet(route.params, 'accountID', 0));
                const reportID = lodashGet(ReportUtils.getChatByParticipants([accountID]), 'reportID', '');
                if ((session && Number(session.accountID) === accountID) || Session.isAnonymousUser() || !reportID) {
                    return null;
                }
                return `${ONYXKEYS.COLLECTION.REPORT}${reportID}`;
            },
        },
    }),
)(ProfilePage);<|MERGE_RESOLUTION|>--- conflicted
+++ resolved
@@ -145,7 +145,6 @@
 
     return (
         <ScreenWrapper testID={ProfilePage.displayName}>
-<<<<<<< HEAD
             <FullPageNotFoundView shouldShow={CONST.RESTRICTED_ACCOUNT_IDS.includes(accountID)}>
                 <HeaderWithBackButton
                     title={props.translate('common.profile')}
@@ -160,43 +159,13 @@
                                     onPress={() => Navigation.navigate(ROUTES.PROFILE_AVATAR.getRoute(String(accountID)))}
                                     accessibilityLabel={props.translate('common.profile')}
                                     accessibilityRole={CONST.ACCESSIBILITY_ROLE.IMAGEBUTTON}
-=======
-            <HeaderWithBackButton
-                title={props.translate('common.profile')}
-                onBackButtonPress={() => Navigation.goBack(navigateBackTo)}
-            />
-            <View style={[styles.containerWithSpaceBetween, styles.pointerEventsBoxNone]}>
-                {hasMinimumDetails && (
-                    <ScrollView>
-                        <View style={styles.avatarSectionWrapper}>
-                            <PressableWithoutFocus
-                                style={[styles.noOutline]}
-                                onPress={() => Navigation.navigate(ROUTES.PROFILE_AVATAR.getRoute(String(accountID)))}
-                                accessibilityLabel={props.translate('common.profile')}
-                                accessibilityRole={CONST.ACCESSIBILITY_ROLE.IMAGEBUTTON}
-                            >
-                                <OfflineWithFeedback pendingAction={lodashGet(details, 'pendingFields.avatar', null)}>
-                                    <Avatar
-                                        containerStyles={[styles.avatarXLarge, styles.mb3]}
-                                        imageStyles={[styles.avatarXLarge]}
-                                        source={UserUtils.getAvatar(avatar, accountID)}
-                                        size={CONST.AVATAR_SIZE.XLARGE}
-                                        fallbackIcon={fallbackIcon}
-                                    />
-                                </OfflineWithFeedback>
-                            </PressableWithoutFocus>
-                            {Boolean(displayName) && (
-                                <Text
-                                    style={[styles.textHeadline, styles.pre, styles.mb6, styles.w100, styles.textAlignCenter]}
-                                    numberOfLines={1}
->>>>>>> f6ba7513
                                 >
                                     <OfflineWithFeedback pendingAction={lodashGet(details, 'pendingFields.avatar', null)}>
                                         <Avatar
-                                            containerStyles={[styles.avatarLarge, styles.mb3]}
-                                            imageStyles={[styles.avatarLarge]}
+                                            containerStyles={[styles.avatarXLarge, styles.mb3]}
+                                            imageStyles={[styles.avatarXLarge]}
                                             source={UserUtils.getAvatar(avatar, accountID)}
-                                            size={CONST.AVATAR_SIZE.LARGE}
+                                            size={CONST.AVATAR_SIZE.XLARGE}
                                             fallbackIcon={fallbackIcon}
                                         />
                                     </OfflineWithFeedback>
