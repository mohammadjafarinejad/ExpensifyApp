--- conflicted
+++ resolved
@@ -5,6 +5,7 @@
 import {ScrollView, View} from 'react-native';
 import {withOnyx} from 'react-native-onyx';
 import _ from 'underscore';
+import AttachmentModal from '@components/AttachmentModal';
 import AutoUpdateTime from '@components/AutoUpdateTime';
 import Avatar from '@components/Avatar';
 import BlockingView from '@components/BlockingViews/BlockingView';
@@ -105,6 +106,8 @@
     const login = lodashGet(details, 'login', '');
     const timezone = lodashGet(details, 'timezone', {});
 
+    const originalFileName = lodashGet(details, 'originalFileName', '');
+
     // If we have a reportID param this means that we
     // arrived here via the ParticipantsPage and should be allowed to navigate back to it
     const shouldShowLocalTime = !ReportUtils.hasAutomatedExpensifyAccountIDs([accountID]) && !_.isEmpty(timezone);
@@ -152,13 +155,13 @@
                 {hasMinimumDetails && (
                     <ScrollView>
                         <View style={styles.avatarSectionWrapper}>
-                            <PressableWithoutFocus
-                                style={[styles.noOutline]}
-                                onPress={() => Navigation.navigate(ROUTES.PROFILE_AVATAR.getRoute(String(accountID)))}
-                                accessibilityLabel={props.translate('common.profile')}
-                                accessibilityRole={CONST.ACCESSIBILITY_ROLE.IMAGEBUTTON}
+                            <AttachmentModal
+                                headerTitle={displayName}
+                                source={UserUtils.getFullSizeAvatar(avatar, accountID)}
+                                isAuthTokenRequired
+                                originalFileName={originalFileName}
+                                fallbackSource={fallbackIcon}
                             >
-<<<<<<< HEAD
                                 {({show}) => (
                                     <PressableWithoutFocus
                                         style={[styles.noOutline]}
@@ -178,18 +181,6 @@
                                     </PressableWithoutFocus>
                                 )}
                             </AttachmentModal>
-=======
-                                <OfflineWithFeedback pendingAction={lodashGet(details, 'pendingFields.avatar', null)}>
-                                    <Avatar
-                                        containerStyles={[styles.avatarLarge, styles.mb3]}
-                                        imageStyles={[styles.avatarLarge]}
-                                        source={UserUtils.getAvatar(avatar, accountID)}
-                                        size={CONST.AVATAR_SIZE.LARGE}
-                                        fallbackIcon={fallbackIcon}
-                                    />
-                                </OfflineWithFeedback>
-                            </PressableWithoutFocus>
->>>>>>> 6e2c58de
                             {Boolean(displayName) && (
                                 <Text
                                     style={[styles.textHeadline, styles.pre, styles.mb6, styles.w100, styles.textAlignCenter]}
