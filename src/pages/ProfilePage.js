--- conflicted
+++ resolved
@@ -145,11 +145,10 @@
     }, [accountID, hasMinimumDetails]);
 
     return (
-<<<<<<< HEAD
-        <ScreenWrapper shouldEnableAutoFocus>
-=======
-        <ScreenWrapper testID={ProfilePage.displayName}>
->>>>>>> 78b8238c
+        <ScreenWrapper
+            testID={ProfilePage.displayName}
+            shouldEnableAutoFocus
+        >
             <HeaderWithBackButton
                 title={props.translate('common.profile')}
                 onBackButtonPress={() => Navigation.goBack(navigateBackTo)}
